from collections import defaultdict
import copy
import functools
import numpy as np
import time
import uuid

import gymnasium as gym
from gymnasium.core import ActType, ObsType
from typing import Any, Dict, List, Optional, SupportsFloat, Union

from ray.rllib.core.columns import Columns
from ray.rllib.env.utils.infinite_lookback_buffer import InfiniteLookbackBuffer
from ray.rllib.policy.sample_batch import SampleBatch
from ray.rllib.utils.serialization import gym_space_from_dict, gym_space_to_dict
from ray.rllib.utils.deprecation import Deprecated
from ray.rllib.utils.typing import AgentID, ModuleID
from ray.util.annotations import PublicAPI


@PublicAPI(stability="alpha")
class SingleAgentEpisode:
    """A class representing RL environment episodes for individual agents.

    SingleAgentEpisode stores observations, info dicts, actions, rewards, and all
    module outputs (e.g. state outs, action logp, etc..) for an individual agent within
    some single-agent or multi-agent environment.
    The two main APIs to add data to an ongoing episode are the `add_env_reset()`
    and `add_env_step()` methods, which should be called passing the outputs of the
    respective gym.Env API calls: `env.reset()` and `env.step()`.

    A SingleAgentEpisode might also only represent a chunk of an episode, which is
    useful for cases, in which partial (non-complete episode) sampling is performed
    and collected episode data has to be returned before the actual gym.Env episode has
    finished (see `SingleAgentEpisode.cut()`). In order to still maintain visibility
    onto past experiences within such a "cut" episode, SingleAgentEpisode instances
    can have a "lookback buffer" of n timesteps at their beginning (left side), which
    solely exists for the purpose of compiling extra data (e.g. "prev. reward"), but
    is not considered part of the finished/packaged episode (b/c the data in the
    lookback buffer is already part of a previous episode chunk).

    Powerful getter methods, such as `get_observations()` help collect different types
    of data from the episode at individual time indices or time ranges, including the
    "lookback buffer" range described above. For example, to extract the last 4 rewards
    of an ongoing episode, one can call `self.get_rewards(slice(-4, None))` or
    `self.rewards[-4:]`. This would work, even if the ongoing SingleAgentEpisode is
    a continuation chunk from a much earlier started episode, as long as it has a
    lookback buffer size of sufficient size.

    Examples:

    .. testcode::

        import gymnasium as gym
        import numpy as np

        from ray.rllib.env.single_agent_episode import SingleAgentEpisode

        # Construct a new episode (without any data in it yet).
        episode = SingleAgentEpisode()
        assert len(episode) == 0

        # Fill the episode with some data (10 timesteps).
        env = gym.make("CartPole-v1")
        obs, infos = env.reset()
        episode.add_env_reset(obs, infos)

        # Even with the initial obs/infos, the episode is still considered len=0.
        assert len(episode) == 0
        for _ in range(5):
            action = env.action_space.sample()
            obs, reward, term, trunc, infos = env.step(action)
            episode.add_env_step(
                observation=obs,
                action=action,
                reward=reward,
                terminated=term,
                truncated=trunc,
                infos=infos,
            )
        assert len(episode) == 5

        # We can now access information from the episode via the getter APIs.

        # Get the last 3 rewards (in a batch of size 3).
        episode.get_rewards(slice(-3, None))  # same as `episode.rewards[-3:]`

        # Get the most recent action (single item, not batched).
        # This works regardless of the action space or whether the episode has
        # been numpy'ized or not (see below).
        episode.get_actions(-1)  # same as episode.actions[-1]

        # Looking back from ts=1, get the previous 4 rewards AND fill with 0.0
        # in case we go over the beginning (ts=0). So we would expect
        # [0.0, 0.0, 0.0, r0] to be returned here, where r0 is the very first received
        # reward in the episode:
        episode.get_rewards(slice(-4, 0), neg_index_as_lookback=True, fill=0.0)

        # Note the use of fill=0.0 here (fill everything that's out of range with this
        # value) AND the argument `neg_index_as_lookback=True`, which interprets
        # negative indices as being left of ts=0 (e.g. -1 being the timestep before
        # ts=0).

        # Assuming we had a complex action space (nested gym.spaces.Dict) with one or
        # more elements being Discrete or MultiDiscrete spaces:
        # 1) The `fill=...` argument would still work, filling all spaces (Boxes,
        # Discrete) with that provided value.
        # 2) Setting the flag `one_hot_discrete=True` would convert those discrete
        # sub-components automatically into one-hot (or multi-one-hot) tensors.
        # This simplifies the task of having to provide the previous 4 (nested and
        # partially discrete/multi-discrete) actions for each timestep within a training
        # batch, thereby filling timesteps before the episode started with 0.0s and
        # one-hot'ing the discrete/multi-discrete components in these actions:
        episode = SingleAgentEpisode(action_space=gym.spaces.Dict({
            "a": gym.spaces.Discrete(3),
            "b": gym.spaces.MultiDiscrete([2, 3]),
            "c": gym.spaces.Box(-1.0, 1.0, (2,)),
        }))

        # ... fill episode with data ...
        episode.add_env_reset(observation=0)
        # ... from a few steps.
        episode.add_env_step(
            observation=1,
            action={"a":0, "b":np.array([1, 2]), "c":np.array([.5, -.5], np.float32)},
            reward=1.0,
        )

        # In your connector
        prev_4_a = []
        # Note here that len(episode) does NOT include the lookback buffer.
        for ts in range(len(episode)):
            prev_4_a.append(
                episode.get_actions(
                    indices=slice(ts - 4, ts),
                    # Make sure negative indices are interpreted as
                    # "into lookback buffer"
                    neg_index_as_lookback=True,
                    # Zero-out everything even further before the lookback buffer.
                    fill=0.0,
                    # Take care of discrete components (get ready as NN input).
                    one_hot_discrete=True,
                )
            )

        # Finally, convert from list of batch items to a struct (same as action space)
        # of batched (numpy) arrays, in which all leafs have B==len(prev_4_a).
        from ray.rllib.utils.spaces.space_utils import batch

        prev_4_actions_col = batch(prev_4_a)
    """

    __slots__ = (
        "actions",
        "agent_id",
        "extra_model_outputs",
        "id_",
        "infos",
        "is_terminated",
        "is_truncated",
        "module_id",
        "multi_agent_episode_id",
        "observations",
        "rewards",
        "t",
        "t_started",
        "_action_space",
        "_last_added_observation",
        "_last_added_infos",
        "_last_step_time",
        "_observation_space",
        "_start_time",
        "_custom_data",
    )

    def __init__(
        self,
        id_: Optional[str] = None,
        *,
        observations: Optional[Union[List[ObsType], InfiniteLookbackBuffer]] = None,
        observation_space: Optional[gym.Space] = None,
        infos: Optional[Union[List[Dict], InfiniteLookbackBuffer]] = None,
        actions: Optional[Union[List[ActType], InfiniteLookbackBuffer]] = None,
        action_space: Optional[gym.Space] = None,
        rewards: Optional[Union[List[SupportsFloat], InfiniteLookbackBuffer]] = None,
        terminated: bool = False,
        truncated: bool = False,
        extra_model_outputs: Optional[Dict[str, Any]] = None,
        t_started: Optional[int] = None,
        len_lookback_buffer: Union[int, str] = "auto",
        agent_id: Optional[AgentID] = None,
        module_id: Optional[ModuleID] = None,
        multi_agent_episode_id: Optional[int] = None,
    ):
        """Initializes a SingleAgentEpisode instance.

        This constructor can be called with or without already sampled data, part of
        which might then go into the lookback buffer.

        Args:
            id_: Unique identifier for this episode. If no ID is provided the
                constructor generates a unique hexadecimal code for the id.
            observations: Either a list of individual observations from a sampling or
                an already instantiated `InfiniteLookbackBuffer` object (possibly
                with observation data in it). If a list, will construct the buffer
                automatically (given the data and the `len_lookback_buffer` argument).
            observation_space: An optional gym.Space, which all individual observations
                should abide to. If not None and this SingleAgentEpisode is numpy'ized
                (via the `self.to_numpy()` method), and data is appended or set, the new
                data will be checked for correctness.
            infos: Either a list of individual info dicts from a sampling or
                an already instantiated `InfiniteLookbackBuffer` object (possibly
                with info dicts in it). If a list, will construct the buffer
                automatically (given the data and the `len_lookback_buffer` argument).
            actions: Either a list of individual info dicts from a sampling or
                an already instantiated `InfiniteLookbackBuffer` object (possibly
                with info dict] data in it). If a list, will construct the buffer
                automatically (given the data and the `len_lookback_buffer` argument).
            action_space: An optional gym.Space, which all individual actions
                should abide to. If not None and this SingleAgentEpisode is numpy'ized
                (via the `self.to_numpy()` method), and data is appended or set, the new
                data will be checked for correctness.
            rewards: Either a list of individual rewards from a sampling or
                an already instantiated `InfiniteLookbackBuffer` object (possibly
                with reward data in it). If a list, will construct the buffer
                automatically (given the data and the `len_lookback_buffer` argument).
            extra_model_outputs: A dict mapping string keys to either lists of
                individual extra model output tensors (e.g. `action_logp` or
                `state_outs`) from a sampling or to already instantiated
                `InfiniteLookbackBuffer` object (possibly with extra model output data
                in it). If mapping is to lists, will construct the buffers automatically
                (given the data and the `len_lookback_buffer` argument).
            terminated: A boolean indicating, if the episode is already terminated.
            truncated: A boolean indicating, if the episode has been truncated.
            t_started: Optional. The starting timestep of the episode. The default
                is zero. If data is provided, the starting point is from the last
                observation onwards (i.e. `t_started = len(observations) - 1`). If
                this parameter is provided the episode starts at the provided value.
            len_lookback_buffer: The size of the (optional) lookback buffers to keep in
                front of this Episode for each type of data (observations, actions,
                etc..). If larger 0, will interpret the first `len_lookback_buffer`
                items in each type of data as NOT part of this actual
                episode chunk, but instead serve as "historical" record that may be
                viewed and used to derive new data from. For example, it might be
                necessary to have a lookback buffer of four if you would like to do
                observation frame stacking and your episode has been cut and you are now
                operating on a new chunk (continuing from the cut one). Then, for the
                first 3 items, you would have to be able to look back into the old
                chunk's data.
                If `len_lookback_buffer` is "auto" (default), will interpret all
                provided data in the constructor as part of the lookback buffers.
            agent_id: An optional AgentID indicating which agent this episode belongs
                to. This information is stored under `self.agent_id` and only serves
                reference purposes.
            module_id: An optional ModuleID indicating which RLModule this episode
                belongs to. Normally, this information is obtained by querying an
                `agent_to_module_mapping_fn` with a given agent ID. This information
                is stored under `self.module_id` and only serves reference purposes.
            multi_agent_episode_id: An optional EpisodeID of the encapsulating
                `MultiAgentEpisode` that this `SingleAgentEpisode` belongs to.
        """
        self.id_ = id_ or uuid.uuid4().hex

        self.agent_id = agent_id
        self.module_id = module_id
        self.multi_agent_episode_id = multi_agent_episode_id

        # Lookback buffer length is not provided. Interpret already given data as
        # lookback buffer lengths for all data types.
        len_rewards = len(rewards) if rewards is not None else 0
        if len_lookback_buffer == "auto" or len_lookback_buffer > len_rewards:
            len_lookback_buffer = len_rewards

        infos = infos or [{} for _ in range(len(observations or []))]

        # Observations: t0 (initial obs) to T.
        self._observation_space = None
        if isinstance(observations, InfiniteLookbackBuffer):
            self.observations = observations
        else:
            self.observations = InfiniteLookbackBuffer(
                data=observations,
                lookback=len_lookback_buffer,
            )
        self.observation_space = observation_space
        # Infos: t0 (initial info) to T.
        if isinstance(infos, InfiniteLookbackBuffer):
            self.infos = infos
        else:
            self.infos = InfiniteLookbackBuffer(
                data=infos,
                lookback=len_lookback_buffer,
            )
        # Actions: t1 to T.
        self._action_space = None
        if isinstance(actions, InfiniteLookbackBuffer):
            self.actions = actions
        else:
            self.actions = InfiniteLookbackBuffer(
                data=actions,
                lookback=len_lookback_buffer,
            )
        self.action_space = action_space
        # Rewards: t1 to T.
        if isinstance(rewards, InfiniteLookbackBuffer):
            self.rewards = rewards
        else:
            self.rewards = InfiniteLookbackBuffer(
                data=rewards,
                lookback=len_lookback_buffer,
                space=gym.spaces.Box(float("-inf"), float("inf"), (), np.float32),
            )

        # obs[-1] is the final observation in the episode.
        self.is_terminated = terminated
        # obs[-1] is the last obs in a truncated-by-the-env episode (there will no more
        # observations in following chunks for this episode).
        self.is_truncated = truncated

        # Extra model outputs, e.g. `action_dist_input` needed in the batch.
        self.extra_model_outputs = {}
        for k, v in (extra_model_outputs or {}).items():
            if isinstance(v, InfiniteLookbackBuffer):
                self.extra_model_outputs[k] = v
            else:
                # We cannot use the defaultdict's own constructor here as this would
                # auto-set the lookback buffer to 0 (there is no data passed to that
                # constructor). Then, when we manually have to set the data property,
                # the lookback buffer would still be (incorrectly) 0.
                self.extra_model_outputs[k] = InfiniteLookbackBuffer(
                    data=v, lookback=len_lookback_buffer
                )

        # The (global) timestep when this episode (possibly an episode chunk) started,
        # excluding a possible lookback buffer.
        self.t_started = t_started or 0
        # The current (global) timestep in the episode (possibly an episode chunk).
        self.t = len(self.rewards) + self.t_started

        # Cache for custom data. May be used to store custom metrics from within a
        # callback for the ongoing episode (e.g. render images).
        self._custom_data = {}

        # Keep timer stats on deltas between steps.
        self._start_time = None
        self._last_step_time = None

        self._last_added_observation = None
        self._last_added_infos = None

        # Validate the episode data thus far.
        self.validate()

    def add_env_reset(
        self,
        observation: ObsType,
        infos: Optional[Dict] = None,
    ) -> None:
        """Adds the initial data (after an `env.reset()`) to the episode.

        This data consists of initial observations and initial infos.

        Args:
            observation: The initial observation returned by `env.reset()`.
            infos: An (optional) info dict returned by `env.reset()`.
        """
        assert not self.is_reset
        assert not self.is_done
        assert len(self.observations) == 0
        # Assume that this episode is completely empty and has not stepped yet.
        # Leave self.t (and self.t_started) at 0.
        assert self.t == self.t_started == 0

        infos = infos or {}

        self.observations.append(observation)
        self.infos.append(infos)

        self._last_added_observation = observation
        self._last_added_infos = infos

        # Validate our data.
        self.validate()

        # Start the timer for this episode.
        self._start_time = time.perf_counter()

    def add_env_step(
        self,
        observation: ObsType,
        action: ActType,
        reward: SupportsFloat,
        infos: Optional[Dict[str, Any]] = None,
        *,
        terminated: bool = False,
        truncated: bool = False,
        extra_model_outputs: Optional[Dict[str, Any]] = None,
    ) -> None:
        """Adds results of an `env.step()` call (including the action) to this episode.

        This data consists of an observation and info dict, an action, a reward,
        terminated/truncated flags, and extra model outputs (e.g. action probabilities
        or RNN internal state outputs).

        Args:
            observation: The next observation received from the environment after(!)
                taking `action`.
            action: The last action used by the agent during the call to `env.step()`.
            reward: The last reward received by the agent after taking `action`.
            infos: The last info received from the environment after taking `action`.
            terminated: A boolean indicating, if the environment has been
                terminated (after taking `action`).
            truncated: A boolean indicating, if the environment has been
                truncated (after taking `action`).
            extra_model_outputs: The last timestep's specific model outputs.
                These are normally outputs of an RLModule that were computed along with
                `action`, e.g. `action_logp` or `action_dist_inputs`.
        """
        # Cannot add data to an already done episode.
        assert (
            not self.is_done
        ), "The agent is already done: no data can be added to its episode."

        self.observations.append(observation)
        self.actions.append(action)
        self.rewards.append(reward)
        infos = infos or {}
        self.infos.append(infos)
        self.t += 1
        if extra_model_outputs is not None:
            for k, v in extra_model_outputs.items():
                if k not in self.extra_model_outputs:
                    self.extra_model_outputs[k] = InfiniteLookbackBuffer([v])
                else:
                    self.extra_model_outputs[k].append(v)
        self.is_terminated = terminated
        self.is_truncated = truncated

        self._last_added_observation = observation
        self._last_added_infos = infos

        # Only check spaces if numpy'ized AND every n timesteps.
        if self.is_numpy and self.t % 100:
            if self.observation_space is not None:
                assert self.observation_space.contains(observation), (
                    f"`observation` {observation} does NOT fit SingleAgentEpisode's "
                    f"observation_space: {self.observation_space}!"
                )
            if self.action_space is not None:
                assert self.action_space.contains(action), (
                    f"`action` {action} does NOT fit SingleAgentEpisode's "
                    f"action_space: {self.action_space}!"
                )

        # Validate our data.
        self.validate()

        # Step time stats.
        self._last_step_time = time.perf_counter()
        if self._start_time is None:
            self._start_time = self._last_step_time

    def validate(self) -> None:
        """Validates the episode's data.

        This function ensures that the data stored to a `SingleAgentEpisode` is
        in order (e.g. that the correct number of observations, actions, rewards
        are there).
        """
        assert len(self.observations) == len(self.infos)
        if len(self.observations) == 0:
            assert len(self.infos) == len(self.rewards) == len(self.actions) == 0
            for k, v in self.extra_model_outputs.items():
                assert len(v) == 0, (k, v, v.data, len(v))
        # Make sure we always have one more obs stored than rewards (and actions)
        # due to the reset/last-obs logic of an MDP.
        else:
            assert (
                len(self.observations)
                == len(self.infos)
                == len(self.rewards) + 1
                == len(self.actions) + 1
            ), (
                len(self.observations),
                len(self.infos),
                len(self.rewards),
                len(self.actions),
            )
            for k, v in self.extra_model_outputs.items():
                assert len(v) == len(self.observations) - 1

    @property
<<<<<<< HEAD
=======
    def custom_data(self):
        return self._custom_data

    @property
>>>>>>> 5c06ef6e
    def is_reset(self) -> bool:
        """Returns True if `self.add_env_reset()` has already been called."""
        return len(self.observations) > 0

    @property
<<<<<<< HEAD
    def is_finalized(self) -> bool:
=======
    def is_numpy(self) -> bool:
>>>>>>> 5c06ef6e
        """True, if the data in this episode is already stored as numpy arrays."""
        # If rewards are still a list, return False.
        # Otherwise, rewards should already be a (1D) numpy array.
        return self.rewards.finalized

    @property
    def is_done(self) -> bool:
        """Whether the episode is actually done (terminated or truncated).

        A done episode cannot be continued via `self.add_timestep()` or being
        concatenated on its right-side with another episode chunk or being
        succeeded via `self.create_successor()`.
        """
        return self.is_terminated or self.is_truncated

    def to_numpy(self) -> "SingleAgentEpisode":
        """Converts this Episode's list attributes to numpy arrays.

        This means in particular that this episodes' lists of (possibly complex)
        data (e.g. if we have a dict obs space) will be converted to (possibly complex)
        structs, whose leafs are now numpy arrays. Each of these leaf numpy arrays will
        have the same length (batch dimension) as the length of the original lists.

        Note that the data under the Columns.INFOS are NEVER numpy'ized and will remain
        a list (normally, a list of the original, env-returned dicts). This is due to
        the herterogenous nature of INFOS returned by envs, which would make it unwieldy
        to convert this information to numpy arrays.

        After calling this method, no further data may be added to this episode via
        the `self.add_env_step()` method.

        Examples:

        .. testcode::

            import numpy as np

            from ray.rllib.env.single_agent_episode import SingleAgentEpisode

            episode = SingleAgentEpisode(
                observations=[0, 1, 2, 3],
                actions=[1, 2, 3],
                rewards=[1, 2, 3],
                # Note: terminated/truncated have nothing to do with an episode
                # being numpy'ized or not (via the `self.to_numpy()` method)!
                terminated=False,
                len_lookback_buffer=0,  # no lookback; all data is actually "in" episode
            )
            # Episode has not been numpy'ized yet.
            assert not episode.is_numpy
            # We are still operating on lists.
            assert episode.get_observations([1]) == [1]
            assert episode.get_observations(slice(None, 2)) == [0, 1]
            # We can still add data (and even add the terminated=True flag).
            episode.add_env_step(
                observation=4,
                action=4,
                reward=4,
                terminated=True,
            )
            # Still NOT numpy'ized.
            assert not episode.is_numpy

            # Numpy'ized the episode.
            episode.to_numpy()
            assert episode.is_numpy

            # We cannot add data anymore. The following would crash.
            # episode.add_env_step(observation=5, action=5, reward=5)

            # Everything is now numpy arrays (with 0-axis of size
            # B=[len of requested slice]).
            assert isinstance(episode.get_observations([1]), np.ndarray)  # B=1
            assert isinstance(episode.actions[0:2], np.ndarray)  # B=2
            assert isinstance(episode.rewards[1:4], np.ndarray)  # B=3

        Returns:
             This `SingleAgentEpisode` object with the converted numpy data.
        """

        self.observations.finalize()
        if len(self) > 0:
            self.actions.finalize()
            self.rewards.finalize()
            for k, v in self.extra_model_outputs.items():
                self.extra_model_outputs[k].finalize()

        return self

    def concat_episode(self, other: "SingleAgentEpisode") -> None:
        """Adds the given `other` SingleAgentEpisode to the right side of `self`.

        In order for this to work, both chunks (`self` and `other`) must fit
        together. This is checked by the IDs (must be identical), the time step counters
        (`self.env_t` must be the same as `episode_chunk.env_t_started`), as well as the
        observations/infos at the concatenation boundaries. Also, `self.is_done` must
        not be True, meaning `self.is_terminated` and `self.is_truncated` are both
        False.

        Args:
            other: The other `SingleAgentEpisode` to be concatenated to this one.

        Returns:
            A `SingleAgentEpisode` instance containing the concatenated data
            from both episodes (`self` and `other`).
        """
        assert other.id_ == self.id_
        # NOTE (sven): This is what we agreed on. As the replay buffers must be
        # able to concatenate.
        assert not self.is_done
        # Make sure the timesteps match.
        assert self.t == other.t_started
        # Validate `other`.
        other.validate()

        # Make sure, end matches other episode chunk's beginning.
        assert np.all(other.observations[0] == self.observations[-1])
        # Pop out our last observations and infos (as these are identical
        # to the first obs and infos in the next episode).
        self.observations.pop()
        self.infos.pop()

        # Extend ourselves. In case, episode_chunk is already terminated and numpy'ized
        # we need to convert to lists (as we are ourselves still filling up lists).
        self.observations.extend(other.get_observations())
        self.actions.extend(other.get_actions())
        self.rewards.extend(other.get_rewards())
        self.infos.extend(other.get_infos())
        self.t = other.t

        if other.is_terminated:
            self.is_terminated = True
        elif other.is_truncated:
            self.is_truncated = True

        for key in other.extra_model_outputs.keys():
            assert key in self.extra_model_outputs
            self.extra_model_outputs[key].extend(other.get_extra_model_outputs(key))

        # Merge with `other`'s custom_data, but give `other` priority b/c we assume
        # that as a follow-up chunk of `self` other has a more complete version of
        # `custom_data`.
        self.custom_data.update(other.custom_data)

        # Validate.
        self.validate()

    def cut(self, len_lookback_buffer: int = 0) -> "SingleAgentEpisode":
        """Returns a successor episode chunk (of len=0) continuing from this Episode.

        The successor will have the same ID as `self`.
        If no lookback buffer is requested (len_lookback_buffer=0), the successor's
        observations will be the last observation(s) of `self` and its length will
        therefore be 0 (no further steps taken yet). If `len_lookback_buffer` > 0,
        the returned successor will have `len_lookback_buffer` observations (and
        actions, rewards, etc..) taken from the right side (end) of `self`. For example
        if `len_lookback_buffer=2`, the returned successor's lookback buffer actions
        will be identical to `self.actions[-2:]`.

        This method is useful if you would like to discontinue building an episode
        chunk (b/c you have to return it from somewhere), but would like to have a new
        episode instance to continue building the actual gym.Env episode at a later
        time. Vie the `len_lookback_buffer` argument, the continuing chunk (successor)
        will still be able to "look back" into this predecessor episode's data (at
        least to some extend, depending on the value of `len_lookback_buffer`).

        Args:
            len_lookback_buffer: The number of timesteps to take along into the new
                chunk as "lookback buffer". A lookback buffer is additional data on
                the left side of the actual episode data for visibility purposes
                (but without actually being part of the new chunk). For example, if
                `self` ends in actions 5, 6, 7, and 8, and we call
                `self.cut(len_lookback_buffer=2)`, the returned chunk will have
                actions 7 and 8 already in it, but still `t_started`==t==8 (not 7!) and
                a length of 0. If there is not enough data in `self` yet to fulfil
                the `len_lookback_buffer` request, the value of `len_lookback_buffer`
                is automatically adjusted (lowered).

        Returns:
            The successor Episode chunk of this one with the same ID and state and the
            only observation being the last observation in self.
        """
        assert not self.is_done and len_lookback_buffer >= 0

        # Initialize this chunk with the most recent obs and infos (even if lookback is
        # 0). Similar to an initial `env.reset()`.
        indices_obs_and_infos = slice(-len_lookback_buffer - 1, None)
        indices_rest = (
            slice(-len_lookback_buffer, None)
            if len_lookback_buffer > 0
            else slice(None, 0)
        )

        sa_episode = SingleAgentEpisode(
            # Same ID.
            id_=self.id_,
            observations=self.get_observations(indices=indices_obs_and_infos),
            observation_space=self.observation_space,
            infos=self.get_infos(indices=indices_obs_and_infos),
            actions=self.get_actions(indices=indices_rest),
            action_space=self.action_space,
            rewards=self.get_rewards(indices=indices_rest),
            extra_model_outputs={
                k: self.get_extra_model_outputs(k, indices_rest)
                for k in self.extra_model_outputs.keys()
            },
            # Continue with self's current timestep.
            t_started=self.t,
            # Use the length of the provided data as lookback buffer.
            len_lookback_buffer="auto",
        )
        # Deepcopy all custom data in `self` to be continued in the cut episode.
        sa_episode._custom_data = copy.deepcopy(self.custom_data)

        return sa_episode

    # TODO (sven): Distinguish between:
    #  - global index: This is the absolute, global timestep whose values always
    #    start from 0 (at the env reset). So doing get_observations(0, global_ts=True)
    #    should always return the exact 1st observation (reset obs), no matter what. In
    #    case we are in an episode chunk and `fill` or a sufficient lookback buffer is
    #    provided, this should yield a result. Otherwise, error.
    #  - global index=False -> indices are relative to the chunk start. If a chunk has
    #    t_started=6 and we ask for index=0, then return observation at timestep 6
    #    (t_started).
    def get_observations(
        self,
        indices: Optional[Union[int, List[int], slice]] = None,
        *,
        neg_index_as_lookback: bool = False,
        fill: Optional[Any] = None,
        one_hot_discrete: bool = False,
    ) -> Any:
        """Returns individual observations or batched ranges thereof from this episode.

        Args:
            indices: A single int is interpreted as an index, from which to return the
                individual observation stored at this index.
                A list of ints is interpreted as a list of indices from which to gather
                individual observations in a batch of size len(indices).
                A slice object is interpreted as a range of observations to be returned.
                Thereby, negative indices by default are interpreted as "before the end"
                unless the `neg_index_as_lookback=True` option is used, in which case
                negative indices are interpreted as "before ts=0", meaning going back
                into the lookback buffer.
                If None, will return all observations (from ts=0 to the end).
            neg_index_as_lookback: If True, negative values in `indices` are
                interpreted as "before ts=0", meaning going back into the lookback
                buffer. For example, an episode with observations [4, 5, 6,  7, 8, 9],
                where [4, 5, 6] is the lookback buffer range (ts=0 item is 7), will
                respond to `get_observations(-1, neg_index_as_lookback=True)`
                with `6` and to
                `get_observations(slice(-2, 1), neg_index_as_lookback=True)` with
                `[5, 6,  7]`.
            fill: An optional value to use for filling up the returned results at
                the boundaries. This filling only happens if the requested index range's
                start/stop boundaries exceed the episode's boundaries (including the
                lookback buffer on the left side). This comes in very handy, if users
                don't want to worry about reaching such boundaries and want to zero-pad.
                For example, an episode with observations [10, 11,  12, 13, 14] and
                lookback buffer size of 2 (meaning observations `10` and `11` are part
                of the lookback buffer) will respond to
                `get_observations(slice(-7, -2), fill=0.0)` with
                `[0.0, 0.0, 10, 11, 12]`.
            one_hot_discrete: If True, will return one-hot vectors (instead of
                int-values) for those sub-components of a (possibly complex) observation
                space that are Discrete or MultiDiscrete.  Note that if `fill=0` and the
                requested `indices` are out of the range of our data, the returned
                one-hot vectors will actually be zero-hot (all slots zero).

        Examples:

        .. testcode::

            import gymnasium as gym

            from ray.rllib.env.single_agent_episode import SingleAgentEpisode
            from ray.rllib.utils.test_utils import check

            episode = SingleAgentEpisode(
                # Discrete(4) observations (ints between 0 and 4 (excl.))
                observation_space=gym.spaces.Discrete(4),
                observations=[0, 1, 2, 3],
                actions=[1, 2, 3], rewards=[1, 2, 3],  # <- not relevant for this demo
                len_lookback_buffer=0,  # no lookback; all data is actually "in" episode
            )
            # Plain usage (`indices` arg only).
            check(episode.get_observations(-1), 3)
            check(episode.get_observations(0), 0)
            check(episode.get_observations([0, 2]), [0, 2])
            check(episode.get_observations([-1, 0]), [3, 0])
            check(episode.get_observations(slice(None, 2)), [0, 1])
            check(episode.get_observations(slice(-2, None)), [2, 3])
            # Using `fill=...` (requesting slices beyond the boundaries).
            check(episode.get_observations(slice(-6, -2), fill=-9), [-9, -9, 0, 1])
            check(episode.get_observations(slice(2, 5), fill=-7), [2, 3, -7])
            # Using `one_hot_discrete=True`.
            check(episode.get_observations(2, one_hot_discrete=True), [0, 0, 1, 0])
            check(episode.get_observations(3, one_hot_discrete=True), [0, 0, 0, 1])
            check(episode.get_observations(
                slice(0, 3),
                one_hot_discrete=True,
            ), [[1, 0, 0, 0], [0, 1, 0, 0], [0, 0, 1, 0]])
            # Special case: Using `fill=0.0` AND `one_hot_discrete=True`.
            check(episode.get_observations(
                -1,
                neg_index_as_lookback=True,  # -1 means one left of ts=0
                fill=0.0,
                one_hot_discrete=True,
            ), [0, 0, 0, 0])  # <- all 0s one-hot tensor (note difference to [1 0 0 0]!)

        Returns:
            The collected observations.
            As a 0-axis batch, if there are several `indices` or a list of exactly one
            index provided OR `indices` is a slice object.
            As single item (B=0 -> no additional 0-axis) if `indices` is a single int.
        """
        return self.observations.get(
            indices=indices,
            neg_index_as_lookback=neg_index_as_lookback,
            fill=fill,
            one_hot_discrete=one_hot_discrete,
        )

    def get_infos(
        self,
        indices: Optional[Union[int, List[int], slice]] = None,
        *,
        neg_index_as_lookback: bool = False,
        fill: Optional[Any] = None,
    ) -> Any:
        """Returns individual info dicts or list (ranges) thereof from this episode.

        Args:
            indices: A single int is interpreted as an index, from which to return the
                individual info dict stored at this index.
                A list of ints is interpreted as a list of indices from which to gather
                individual info dicts in a list of size len(indices).
                A slice object is interpreted as a range of info dicts to be returned.
                Thereby, negative indices by default are interpreted as "before the end"
                unless the `neg_index_as_lookback=True` option is used, in which case
                negative indices are interpreted as "before ts=0", meaning going back
                into the lookback buffer.
                If None, will return all infos (from ts=0 to the end).
            neg_index_as_lookback: If True, negative values in `indices` are
                interpreted as "before ts=0", meaning going back into the lookback
                buffer. For example, an episode with infos
                [{"l":4}, {"l":5}, {"l":6},  {"a":7}, {"b":8}, {"c":9}], where the
                first 3 items are the lookback buffer (ts=0 item is {"a": 7}), will
                respond to `get_infos(-1, neg_index_as_lookback=True)` with
                `{"l":6}` and to
                `get_infos(slice(-2, 1), neg_index_as_lookback=True)` with
                `[{"l":5}, {"l":6},  {"a":7}]`.
            fill: An optional value to use for filling up the returned results at
                the boundaries. This filling only happens if the requested index range's
                start/stop boundaries exceed the episode's boundaries (including the
                lookback buffer on the left side). This comes in very handy, if users
                don't want to worry about reaching such boundaries and want to
                auto-fill. For example, an episode with infos
                [{"l":10}, {"l":11},  {"a":12}, {"b":13}, {"c":14}] and lookback buffer
                size of 2 (meaning infos {"l":10}, {"l":11} are part of the lookback
                buffer) will respond to `get_infos(slice(-7, -2), fill={"o": 0.0})`
                with `[{"o":0.0}, {"o":0.0}, {"l":10}, {"l":11}, {"a":12}]`.

        Examples:

        .. testcode::

            from ray.rllib.env.single_agent_episode import SingleAgentEpisode

            episode = SingleAgentEpisode(
                infos=[{"a":0}, {"b":1}, {"c":2}, {"d":3}],
                # The following is needed, but not relevant for this demo.
                observations=[0, 1, 2, 3], actions=[1, 2, 3], rewards=[1, 2, 3],
                len_lookback_buffer=0,  # no lookback; all data is actually "in" episode
            )
            # Plain usage (`indices` arg only).
            episode.get_infos(-1)  # {"d":3}
            episode.get_infos(0)  # {"a":0}
            episode.get_infos([0, 2])  # [{"a":0},{"c":2}]
            episode.get_infos([-1, 0])  # [{"d":3},{"a":0}]
            episode.get_infos(slice(None, 2))  # [{"a":0},{"b":1}]
            episode.get_infos(slice(-2, None))  # [{"c":2},{"d":3}]
            # Using `fill=...` (requesting slices beyond the boundaries).
            # TODO (sven): This would require a space being provided. Maybe we can
            #  skip this check for infos, which don't have a space anyways.
            # episode.get_infos(slice(-5, -3), fill={"o":-1})  # [{"o":-1},{"a":0}]
            # episode.get_infos(slice(3, 5), fill={"o":-2})  # [{"d":3},{"o":-2}]

        Returns:
            The collected info dicts.
            As a 0-axis batch, if there are several `indices` or a list of exactly one
            index provided OR `indices` is a slice object.
            As single item (B=0 -> no additional 0-axis) if `indices` is a single int.
        """
        return self.infos.get(
            indices=indices,
            neg_index_as_lookback=neg_index_as_lookback,
            fill=fill,
        )

    def get_actions(
        self,
        indices: Optional[Union[int, List[int], slice]] = None,
        *,
        neg_index_as_lookback: bool = False,
        fill: Optional[Any] = None,
        one_hot_discrete: bool = False,
    ) -> Any:
        """Returns individual actions or batched ranges thereof from this episode.

        Args:
            indices: A single int is interpreted as an index, from which to return the
                individual action stored at this index.
                A list of ints is interpreted as a list of indices from which to gather
                individual actions in a batch of size len(indices).
                A slice object is interpreted as a range of actions to be returned.
                Thereby, negative indices by default are interpreted as "before the end"
                unless the `neg_index_as_lookback=True` option is used, in which case
                negative indices are interpreted as "before ts=0", meaning going back
                into the lookback buffer.
                If None, will return all actions (from ts=0 to the end).
            neg_index_as_lookback: If True, negative values in `indices` are
                interpreted as "before ts=0", meaning going back into the lookback
                buffer. For example, an episode with actions [4, 5, 6,  7, 8, 9], where
                [4, 5, 6] is the lookback buffer range (ts=0 item is 7), will respond
                to `get_actions(-1, neg_index_as_lookback=True)` with `6` and
                to `get_actions(slice(-2, 1), neg_index_as_lookback=True)` with
                `[5, 6,  7]`.
            fill: An optional value to use for filling up the returned results at
                the boundaries. This filling only happens if the requested index range's
                start/stop boundaries exceed the episode's boundaries (including the
                lookback buffer on the left side). This comes in very handy, if users
                don't want to worry about reaching such boundaries and want to zero-pad.
                For example, an episode with actions [10, 11,  12, 13, 14] and
                lookback buffer size of 2 (meaning actions `10` and `11` are part
                of the lookback buffer) will respond to
                `get_actions(slice(-7, -2), fill=0.0)` with `[0.0, 0.0, 10, 11, 12]`.
            one_hot_discrete: If True, will return one-hot vectors (instead of
                int-values) for those sub-components of a (possibly complex) action
                space that are Discrete or MultiDiscrete. Note that if `fill=0` and the
                requested `indices` are out of the range of our data, the returned
                one-hot vectors will actually be zero-hot (all slots zero).

        Examples:

        .. testcode::

            import gymnasium as gym
            from ray.rllib.env.single_agent_episode import SingleAgentEpisode

            episode = SingleAgentEpisode(
                # Discrete(4) actions (ints between 0 and 4 (excl.))
                action_space=gym.spaces.Discrete(4),
                actions=[1, 2, 3],
                observations=[0, 1, 2, 3], rewards=[1, 2, 3],  # <- not relevant here
                len_lookback_buffer=0,  # no lookback; all data is actually "in" episode
            )
            # Plain usage (`indices` arg only).
            episode.get_actions(-1)  # 3
            episode.get_actions(0)  # 1
            episode.get_actions([0, 2])  # [1, 3]
            episode.get_actions([-1, 0])  # [3, 1]
            episode.get_actions(slice(None, 2))  # [1, 2]
            episode.get_actions(slice(-2, None))  # [2, 3]
            # Using `fill=...` (requesting slices beyond the boundaries).
            episode.get_actions(slice(-5, -2), fill=-9)  # [-9, -9, 1, 2]
            episode.get_actions(slice(1, 5), fill=-7)  # [2, 3, -7, -7]
            # Using `one_hot_discrete=True`.
            episode.get_actions(1, one_hot_discrete=True)  # [0 0 1 0] (action=2)
            episode.get_actions(2, one_hot_discrete=True)  # [0 0 0 1] (action=3)
            episode.get_actions(
                slice(0, 2),
                one_hot_discrete=True,
            )   # [[0 1 0 0], [0 0 0 1]] (actions=1 and 3)
            # Special case: Using `fill=0.0` AND `one_hot_discrete=True`.
            episode.get_actions(
                -1,
                neg_index_as_lookback=True,  # -1 means one left of ts=0
                fill=0.0,
                one_hot_discrete=True,
            )  # [0 0 0 0]  <- all 0s one-hot tensor (note difference to [1 0 0 0]!)

        Returns:
            The collected actions.
            As a 0-axis batch, if there are several `indices` or a list of exactly one
            index provided OR `indices` is a slice object.
            As single item (B=0 -> no additional 0-axis) if `indices` is a single int.
        """
        return self.actions.get(
            indices=indices,
            neg_index_as_lookback=neg_index_as_lookback,
            fill=fill,
            one_hot_discrete=one_hot_discrete,
        )

    def get_rewards(
        self,
        indices: Optional[Union[int, List[int], slice]] = None,
        *,
        neg_index_as_lookback: bool = False,
        fill: Optional[float] = None,
    ) -> Any:
        """Returns individual rewards or batched ranges thereof from this episode.

        Args:
            indices: A single int is interpreted as an index, from which to return the
                individual reward stored at this index.
                A list of ints is interpreted as a list of indices from which to gather
                individual rewards in a batch of size len(indices).
                A slice object is interpreted as a range of rewards to be returned.
                Thereby, negative indices by default are interpreted as "before the end"
                unless the `neg_index_as_lookback=True` option is used, in which case
                negative indices are interpreted as "before ts=0", meaning going back
                into the lookback buffer.
                If None, will return all rewards (from ts=0 to the end).
            neg_index_as_lookback: Negative values in `indices` are interpreted as
                 as "before ts=0", meaning going back into the lookback buffer.
                 For example, an episode with rewards [4, 5, 6,  7, 8, 9], where
                 [4, 5, 6] is the lookback buffer range (ts=0 item is 7), will respond
                 to `get_rewards(-1, neg_index_as_lookback=True)` with `6` and
                 to `get_rewards(slice(-2, 1), neg_index_as_lookback=True)` with
                 `[5, 6,  7]`.
            fill: An optional float value to use for filling up the returned results at
                the boundaries. This filling only happens if the requested index range's
                start/stop boundaries exceed the episode's boundaries (including the
                lookback buffer on the left side). This comes in very handy, if users
                don't want to worry about reaching such boundaries and want to zero-pad.
                For example, an episode with rewards [10, 11,  12, 13, 14] and
                lookback buffer size of 2 (meaning rewards `10` and `11` are part
                of the lookback buffer) will respond to
                `get_rewards(slice(-7, -2), fill=0.0)` with `[0.0, 0.0, 10, 11, 12]`.

        Examples:

        .. testcode::

            from ray.rllib.env.single_agent_episode import SingleAgentEpisode

            episode = SingleAgentEpisode(
                rewards=[1.0, 2.0, 3.0],
                observations=[0, 1, 2, 3], actions=[1, 2, 3],  # <- not relevant here
                len_lookback_buffer=0,  # no lookback; all data is actually "in" episode
            )
            # Plain usage (`indices` arg only).
            episode.get_rewards(-1)  # 3.0
            episode.get_rewards(0)  # 1.0
            episode.get_rewards([0, 2])  # [1.0, 3.0]
            episode.get_rewards([-1, 0])  # [3.0, 1.0]
            episode.get_rewards(slice(None, 2))  # [1.0, 2.0]
            episode.get_rewards(slice(-2, None))  # [2.0, 3.0]
            # Using `fill=...` (requesting slices beyond the boundaries).
            episode.get_rewards(slice(-5, -2), fill=0.0)  # [0.0, 0.0, 1.0, 2.0]
            episode.get_rewards(slice(1, 5), fill=0.0)  # [2.0, 3.0, 0.0, 0.0]

        Returns:
            The collected rewards.
            As a 0-axis batch, if there are several `indices` or a list of exactly one
            index provided OR `indices` is a slice object.
            As single item (B=0 -> no additional 0-axis) if `indices` is a single int.
        """
        return self.rewards.get(
            indices=indices,
            neg_index_as_lookback=neg_index_as_lookback,
            fill=fill,
        )

    def get_extra_model_outputs(
        self,
        key: str,
        indices: Optional[Union[int, List[int], slice]] = None,
        *,
        neg_index_as_lookback: bool = False,
        fill: Optional[Any] = None,
    ) -> Any:
        """Returns extra model outputs (under given key) from this episode.

        Args:
            key: The `key` within `self.extra_model_outputs` to extract data for.
            indices: A single int is interpreted as an index, from which to return an
                individual extra model output stored under `key` at index.
                A list of ints is interpreted as a list of indices from which to gather
                individual actions in a batch of size len(indices).
                A slice object is interpreted as a range of extra model outputs to be
                returned. Thereby, negative indices by default are interpreted as
                "before the end" unless the `neg_index_as_lookback=True` option is
                used, in which case negative indices are interpreted as "before ts=0",
                meaning going back into the lookback buffer.
                If None, will return all extra model outputs (from ts=0 to the end).
            neg_index_as_lookback: If True, negative values in `indices` are
                interpreted as "before ts=0", meaning going back into the lookback
                buffer. For example, an episode with
                extra_model_outputs['a'] = [4, 5, 6,  7, 8, 9], where [4, 5, 6] is the
                lookback buffer range (ts=0 item is 7), will respond to
                `get_extra_model_outputs("a", -1, neg_index_as_lookback=True)` with
                `6` and to `get_extra_model_outputs("a", slice(-2, 1),
                neg_index_as_lookback=True)` with `[5, 6,  7]`.
            fill: An optional value to use for filling up the returned results at
                the boundaries. This filling only happens if the requested index range's
                start/stop boundaries exceed the episode's boundaries (including the
                lookback buffer on the left side). This comes in very handy, if users
                don't want to worry about reaching such boundaries and want to zero-pad.
                For example, an episode with
                extra_model_outputs["b"] = [10, 11,  12, 13, 14] and lookback buffer
                size of 2 (meaning `10` and `11` are part of the lookback buffer) will
                respond to
                `get_extra_model_outputs("b", slice(-7, -2), fill=0.0)` with
                `[0.0, 0.0, 10, 11, 12]`.
                TODO (sven): This would require a space being provided. Maybe we can
                automatically infer the space from existing data?

        Examples:

        .. testcode::

            from ray.rllib.env.single_agent_episode import SingleAgentEpisode

            episode = SingleAgentEpisode(
                extra_model_outputs={"mo": [1, 2, 3]},
                len_lookback_buffer=0,  # no lookback; all data is actually "in" episode
                # The following is needed, but not relevant for this demo.
                observations=[0, 1, 2, 3], actions=[1, 2, 3], rewards=[1, 2, 3],
            )

            # Plain usage (`indices` arg only).
            episode.get_extra_model_outputs("mo", -1)  # 3
            episode.get_extra_model_outputs("mo", 1)  # 0
            episode.get_extra_model_outputs("mo", [0, 2])  # [1, 3]
            episode.get_extra_model_outputs("mo", [-1, 0])  # [3, 1]
            episode.get_extra_model_outputs("mo", slice(None, 2))  # [1, 2]
            episode.get_extra_model_outputs("mo", slice(-2, None))  # [2, 3]
            # Using `fill=...` (requesting slices beyond the boundaries).
            # TODO (sven): This would require a space being provided. Maybe we can
            #  automatically infer the space from existing data?
            # episode.get_extra_model_outputs("mo", slice(-5, -2), fill=0)  # [0, 0, 1]
            # episode.get_extra_model_outputs("mo", slice(2, 5), fill=-1)  # [3, -1, -1]

        Returns:
            The collected extra_model_outputs[`key`].
            As a 0-axis batch, if there are several `indices` or a list of exactly one
            index provided OR `indices` is a slice object.
            As single item (B=0 -> no additional 0-axis) if `indices` is a single int.
        """
        value = self.extra_model_outputs[key]
        # The expected case is: `value` is a `InfiniteLookbackBuffer`.
        if isinstance(value, InfiniteLookbackBuffer):
            return value.get(
                indices=indices,
                neg_index_as_lookback=neg_index_as_lookback,
                fill=fill,
            )
        # TODO (sven): This does not seem to be solid yet. Users should NOT be able
        #  to just write directly into our buffers. Instead, use:
        #  `self.set_extra_model_outputs(key, new_data, at_indices=...)` and if key
        #  is not known, add a new buffer to the `extra_model_outputs` dict.
        assert False
        # It might be that the user has added new key/value pairs in their custom
        # postprocessing/connector logic. The values are then most likely numpy
        # arrays. We convert them automatically to buffers and get the requested
        # indices (with the given options) from there.
        return InfiniteLookbackBuffer(value).get(
            indices, fill=fill, neg_index_as_lookback=neg_index_as_lookback
        )

    def set_observations(
        self,
        *,
        new_data,
        at_indices: Optional[Union[int, List[int], slice]] = None,
        neg_index_as_lookback: bool = False,
    ) -> None:
        """Overwrites all or some of this Episode's observations with the provided data.

        Note that an episode's observation data cannot be written to directly as it is
        managed by a `InfiniteLookbackBuffer` object. Normally, individual, current
        observations are added to the episode either by calling `self.add_env_step` or
        more directly (and manually) via `self.observations.append|extend()`.
        However, for certain postprocessing steps, the entirety (or a slice) of an
        episode's observations might have to be rewritten, which is when
        `self.set_observations()` should be used.

        Args:
            new_data: The new observation data to overwrite existing data with.
                This may be a list of individual observation(s) in case this episode
                is still not numpy'ized yet. In case this episode has already been
                numpy'ized, this should be (possibly complex) struct matching the
                observation space and with a batch size of its leafs exactly the size
                of the to-be-overwritten slice or segment (provided by `at_indices`).
            at_indices: A single int is interpreted as one index, which to overwrite
                with `new_data` (which is expected to be a single observation).
                A list of ints is interpreted as a list of indices, all of which to
                overwrite with `new_data` (which is expected to be of the same size
                as `len(at_indices)`).
                A slice object is interpreted as a range of indices to be overwritten
                with `new_data` (which is expected to be of the same size as the
                provided slice).
                Thereby, negative indices by default are interpreted as "before the end"
                unless the `neg_index_as_lookback=True` option is used, in which case
                negative indices are interpreted as "before ts=0", meaning going back
                into the lookback buffer.
            neg_index_as_lookback: If True, negative values in `at_indices` are
                interpreted as "before ts=0", meaning going back into the lookback
                buffer. For example, an episode with
                observations = [4, 5, 6,  7, 8, 9], where [4, 5, 6] is the
                lookback buffer range (ts=0 item is 7), will handle a call to
                `set_observations(individual_observation, -1,
                neg_index_as_lookback=True)` by overwriting the value of 6 in our
                observations buffer with the provided "individual_observation".

        Raises:
            IndexError: If the provided `at_indices` do not match the size of
                `new_data`.
        """
        self.observations.set(
            new_data=new_data,
            at_indices=at_indices,
            neg_index_as_lookback=neg_index_as_lookback,
        )

    def set_actions(
        self,
        *,
        new_data,
        at_indices: Optional[Union[int, List[int], slice]] = None,
        neg_index_as_lookback: bool = False,
    ) -> None:
        """Overwrites all or some of this Episode's actions with the provided data.

        Note that an episode's action data cannot be written to directly as it is
        managed by a `InfiniteLookbackBuffer` object. Normally, individual, current
        actions are added to the episode either by calling `self.add_env_step` or
        more directly (and manually) via `self.actions.append|extend()`.
        However, for certain postprocessing steps, the entirety (or a slice) of an
        episode's actions might have to be rewritten, which is when
        `self.set_actions()` should be used.

        Args:
            new_data: The new action data to overwrite existing data with.
                This may be a list of individual action(s) in case this episode
                is still not numpy'ized yet. In case this episode has already been
                numpy'ized, this should be (possibly complex) struct matching the
                action space and with a batch size of its leafs exactly the size
                of the to-be-overwritten slice or segment (provided by `at_indices`).
            at_indices: A single int is interpreted as one index, which to overwrite
                with `new_data` (which is expected to be a single action).
                A list of ints is interpreted as a list of indices, all of which to
                overwrite with `new_data` (which is expected to be of the same size
                as `len(at_indices)`).
                A slice object is interpreted as a range of indices to be overwritten
                with `new_data` (which is expected to be of the same size as the
                provided slice).
                Thereby, negative indices by default are interpreted as "before the end"
                unless the `neg_index_as_lookback=True` option is used, in which case
                negative indices are interpreted as "before ts=0", meaning going back
                into the lookback buffer.
            neg_index_as_lookback: If True, negative values in `at_indices` are
                interpreted as "before ts=0", meaning going back into the lookback
                buffer. For example, an episode with
                actions = [4, 5, 6,  7, 8, 9], where [4, 5, 6] is the
                lookback buffer range (ts=0 item is 7), will handle a call to
                `set_actions(individual_action, -1,
                neg_index_as_lookback=True)` by overwriting the value of 6 in our
                actions buffer with the provided "individual_action".

        Raises:
            IndexError: If the provided `at_indices` do not match the size of
                `new_data`.
        """
        self.actions.set(
            new_data=new_data,
            at_indices=at_indices,
            neg_index_as_lookback=neg_index_as_lookback,
        )

    def set_rewards(
        self,
        *,
        new_data,
        at_indices: Optional[Union[int, List[int], slice]] = None,
        neg_index_as_lookback: bool = False,
    ) -> None:
        """Overwrites all or some of this Episode's rewards with the provided data.

        Note that an episode's reward data cannot be written to directly as it is
        managed by a `InfiniteLookbackBuffer` object. Normally, individual, current
        rewards are added to the episode either by calling `self.add_env_step` or
        more directly (and manually) via `self.rewards.append|extend()`.
        However, for certain postprocessing steps, the entirety (or a slice) of an
        episode's rewards might have to be rewritten, which is when
        `self.set_rewards()` should be used.

        Args:
            new_data: The new reward data to overwrite existing data with.
                This may be a list of individual reward(s) in case this episode
                is still not numpy'ized yet. In case this episode has already been
                numpy'ized, this should be a np.ndarray with a length exactly
                the size of the to-be-overwritten slice or segment (provided by
                `at_indices`).
            at_indices: A single int is interpreted as one index, which to overwrite
                with `new_data` (which is expected to be a single reward).
                A list of ints is interpreted as a list of indices, all of which to
                overwrite with `new_data` (which is expected to be of the same size
                as `len(at_indices)`).
                A slice object is interpreted as a range of indices to be overwritten
                with `new_data` (which is expected to be of the same size as the
                provided slice).
                Thereby, negative indices by default are interpreted as "before the end"
                unless the `neg_index_as_lookback=True` option is used, in which case
                negative indices are interpreted as "before ts=0", meaning going back
                into the lookback buffer.
            neg_index_as_lookback: If True, negative values in `at_indices` are
                interpreted as "before ts=0", meaning going back into the lookback
                buffer. For example, an episode with
                rewards = [4, 5, 6,  7, 8, 9], where [4, 5, 6] is the
                lookback buffer range (ts=0 item is 7), will handle a call to
                `set_rewards(individual_reward, -1,
                neg_index_as_lookback=True)` by overwriting the value of 6 in our
                rewards buffer with the provided "individual_reward".

        Raises:
            IndexError: If the provided `at_indices` do not match the size of
                `new_data`.
        """
        self.rewards.set(
            new_data=new_data,
            at_indices=at_indices,
            neg_index_as_lookback=neg_index_as_lookback,
        )

    def set_extra_model_outputs(
        self,
        *,
        key,
        new_data,
        at_indices: Optional[Union[int, List[int], slice]] = None,
        neg_index_as_lookback: bool = False,
    ) -> None:
        """Overwrites all or some of this Episode's extra model outputs with `new_data`.

        Note that an episode's `extra_model_outputs` data cannot be written to directly
        as it is managed by a `InfiniteLookbackBuffer` object. Normally, individual,
        current `extra_model_output` values are added to the episode either by calling
        `self.add_env_step` or more directly (and manually) via
        `self.extra_model_outputs[key].append|extend()`. However, for certain
        postprocessing steps, the entirety (or a slice) of an episode's
        `extra_model_outputs` might have to be rewritten or a new key (a new type of
        `extra_model_outputs`) must be inserted, which is when
        `self.set_extra_model_outputs()` should be used.

        Args:
            key: The `key` within `self.extra_model_outputs` to override data on or
                to insert as a new key into `self.extra_model_outputs`.
            new_data: The new data to overwrite existing data with.
                This may be a list of individual reward(s) in case this episode
                is still not numpy'ized yet. In case this episode has already been
                numpy'ized, this should be a np.ndarray with a length exactly
                the size of the to-be-overwritten slice or segment (provided by
                `at_indices`).
            at_indices: A single int is interpreted as one index, which to overwrite
                with `new_data` (which is expected to be a single reward).
                A list of ints is interpreted as a list of indices, all of which to
                overwrite with `new_data` (which is expected to be of the same size
                as `len(at_indices)`).
                A slice object is interpreted as a range of indices to be overwritten
                with `new_data` (which is expected to be of the same size as the
                provided slice).
                Thereby, negative indices by default are interpreted as "before the end"
                unless the `neg_index_as_lookback=True` option is used, in which case
                negative indices are interpreted as "before ts=0", meaning going back
                into the lookback buffer.
            neg_index_as_lookback: If True, negative values in `at_indices` are
                interpreted as "before ts=0", meaning going back into the lookback
                buffer. For example, an episode with
                rewards = [4, 5, 6,  7, 8, 9], where [4, 5, 6] is the
                lookback buffer range (ts=0 item is 7), will handle a call to
                `set_rewards(individual_reward, -1,
                neg_index_as_lookback=True)` by overwriting the value of 6 in our
                rewards buffer with the provided "individual_reward".

        Raises:
            IndexError: If the provided `at_indices` do not match the size of
                `new_data`.
        """
        # Record already exists -> Set existing record's data to new values.
        assert key in self.extra_model_outputs
        self.extra_model_outputs[key].set(
            new_data=new_data,
            at_indices=at_indices,
            neg_index_as_lookback=neg_index_as_lookback,
        )

    def slice(
        self,
        slice_: slice,
        *,
        len_lookback_buffer: Optional[int] = None,
    ) -> "SingleAgentEpisode":
        """Returns a slice of this episode with the given slice object.

        For example, if `self` contains o0 (the reset observation), o1, o2, o3, and o4
        and the actions a1, a2, a3, and a4 (len of `self` is 4), then a call to
        `self.slice(slice(1, 3))` would return a new SingleAgentEpisode with
        observations o1, o2, and o3, and actions a2 and a3. Note here that there is
        always one observation more in an episode than there are actions (and rewards
        and extra model outputs) due to the initial observation received after an env
        reset.

        .. testcode::

            from ray.rllib.env.single_agent_episode import SingleAgentEpisode
            from ray.rllib.utils.test_utils import check

            # Generate a simple multi-agent episode.
            observations = [0, 1, 2, 3, 4, 5]
            actions = [1, 2, 3, 4, 5]
            rewards = [0.1, 0.2, 0.3, 0.4, 0.5]
            episode = SingleAgentEpisode(
                observations=observations,
                actions=actions,
                rewards=rewards,
                len_lookback_buffer=0,  # all given data is part of the episode
            )
            slice_1 = episode[:1]
            check(slice_1.observations, [0, 1])
            check(slice_1.actions, [1])
            check(slice_1.rewards, [0.1])

            slice_2 = episode[-2:]
            check(slice_2.observations, [3, 4, 5])
            check(slice_2.actions, [4, 5])
            check(slice_2.rewards, [0.4, 0.5])

        Args:
            slice_: The slice object to use for slicing. This should exclude the
                lookback buffer, which will be prepended automatically to the returned
                slice.
            len_lookback_buffer: If not None, forces the returned slice to try to have
                this number of timesteps in its lookback buffer (if available). If None
                (default), tries to make the returned slice's lookback as large as the
                current lookback buffer of this episode (`self`).

        Returns:
            The new SingleAgentEpisode representing the requested slice.
        """
        # Translate `slice_` into one that only contains 0-or-positive ints and will
        # NOT contain any None.
        start = slice_.start
        stop = slice_.stop

        # Start is None -> 0.
        if start is None:
            start = 0
        # Start is negative -> Interpret index as counting "from end".
        elif start < 0:
            start = len(self) + start

        # Stop is None -> Set stop to our len (one ts past last valid index).
        if stop is None:
            stop = len(self)
        # Stop is negative -> Interpret index as counting "from end".
        elif stop < 0:
            stop = len(self) + stop

        step = slice_.step if slice_.step is not None else 1

        # Figure out, whether slicing stops at the very end of this episode to know
        # whether `self.is_terminated/is_truncated` should be kept as-is.
        keep_done = stop == len(self)
        # Provide correct timestep- and pre-buffer information.
        t_started = self.t_started + start

        _lb = (
            len_lookback_buffer
            if len_lookback_buffer is not None
            else self.observations.lookback
        )
        if (
            start >= 0
            and start - _lb < 0
            and self.observations.lookback < (_lb - start)
        ):
            _lb = self.observations.lookback + start
        observations = InfiniteLookbackBuffer(
            data=self.get_observations(
                slice(start - _lb, stop + 1, step),
                neg_index_as_lookback=True,
            ),
            lookback=_lb,
            space=self.observation_space,
        )

        _lb = (
            len_lookback_buffer
            if len_lookback_buffer is not None
            else self.infos.lookback
        )
        if start >= 0 and start - _lb < 0 and self.infos.lookback < (_lb - start):
            _lb = self.infos.lookback + start
        infos = InfiniteLookbackBuffer(
            data=self.get_infos(
                slice(start - _lb, stop + 1, step),
                neg_index_as_lookback=True,
            ),
            lookback=_lb,
        )

        _lb = (
            len_lookback_buffer
            if len_lookback_buffer is not None
            else self.actions.lookback
        )
        if start >= 0 and start - _lb < 0 and self.actions.lookback < (_lb - start):
            _lb = self.actions.lookback + start
        actions = InfiniteLookbackBuffer(
            data=self.get_actions(
                slice(start - _lb, stop, step),
                neg_index_as_lookback=True,
            ),
            lookback=_lb,
            space=self.action_space,
        )

        _lb = (
            len_lookback_buffer
            if len_lookback_buffer is not None
            else self.rewards.lookback
        )
        if start >= 0 and start - _lb < 0 and self.rewards.lookback < (_lb - start):
            _lb = self.rewards.lookback + start
        rewards = InfiniteLookbackBuffer(
            data=self.get_rewards(
                slice(start - _lb, stop, step),
                neg_index_as_lookback=True,
            ),
            lookback=_lb,
        )

        extra_model_outputs = {}
        for k, v in self.extra_model_outputs.items():
            _lb = len_lookback_buffer if len_lookback_buffer is not None else v.lookback
            if start >= 0 and start - _lb < 0 and v.lookback < (_lb - start):
                _lb = v.lookback + start
            extra_model_outputs[k] = InfiniteLookbackBuffer(
                data=self.get_extra_model_outputs(
                    key=k,
                    indices=slice(start - _lb, stop, step),
                    neg_index_as_lookback=True,
                ),
                lookback=_lb,
            )

        return SingleAgentEpisode(
            id_=self.id_,
            # In the following, offset `start`s automatically by lookbacks.
            observations=observations,
            observation_space=self.observation_space,
            infos=infos,
            actions=actions,
            action_space=self.action_space,
            rewards=rewards,
            extra_model_outputs=extra_model_outputs,
            terminated=(self.is_terminated if keep_done else False),
            truncated=(self.is_truncated if keep_done else False),
            t_started=t_started,
        )

    def get_data_dict(self):
        """Converts a SingleAgentEpisode into a data dict mapping str keys to data.

        The keys used are:
        Columns.EPS_ID, T, OBS, INFOS, ACTIONS, REWARDS, TERMINATEDS, TRUNCATEDS,
        and those in `self.extra_model_outputs`.

        Returns:
            A data dict mapping str keys to data records.
        """
        t = list(range(self.t_started, self.t))
        terminateds = [False] * (len(self) - 1) + [self.is_terminated]
        truncateds = [False] * (len(self) - 1) + [self.is_truncated]
        eps_id = [self.id_] * len(self)

        if self.is_numpy:
            t = np.array(t)
            terminateds = np.array(terminateds)
            truncateds = np.array(truncateds)
            eps_id = np.array(eps_id)

        return dict(
            {
                # Trivial 1D data (compiled above).
                Columns.TERMINATEDS: terminateds,
                Columns.TRUNCATEDS: truncateds,
                Columns.T: t,
                Columns.EPS_ID: eps_id,
                # Retrieve obs, infos, actions, rewards using our get_... APIs,
                # which return all relevant timesteps (excluding the lookback
                # buffer!). Slice off last obs and infos to have the same number
                # of them as we have actions and rewards.
                Columns.OBS: self.get_observations(slice(None, -1)),
                Columns.INFOS: self.get_infos(slice(None, -1)),
                Columns.ACTIONS: self.get_actions(),
                Columns.REWARDS: self.get_rewards(),
            },
            # All `extra_model_outs`: Same as obs: Use get_... API.
            **{
                k: self.get_extra_model_outputs(k)
                for k in self.extra_model_outputs.keys()
            },
        )

    def get_sample_batch(self) -> SampleBatch:
        """Converts this `SingleAgentEpisode` into a `SampleBatch`.

        Returns:
            A SampleBatch containing all of this episode's data.
        """
        return SampleBatch(self.get_data_dict())

    def get_return(self) -> float:
        """Calculates an episode's return, excluding the lookback buffer's rewards.

        The return is computed by a simple sum, neglecting the discount factor.
        Note that if `self` is a continuation chunk (resulting from a call to
        `self.cut()`), the previous chunk's rewards are NOT counted and thus NOT
        part of the returned reward sum.

        Returns:
            The sum of rewards collected during this episode, excluding possible data
            inside the lookback buffer and excluding possible data in a predecessor
            chunk.
        """
        return sum(self.get_rewards())

    def get_duration_s(self) -> float:
        """Returns the duration of this Episode (chunk) in seconds."""
        if self._last_step_time is None:
            return 0.0
        return self._last_step_time - self._start_time

    def env_steps(self) -> int:
        """Returns the number of environment steps.

        Note, this episode instance could be a chunk of an actual episode.

        Returns:
            An integer that counts the number of environment steps this episode instance
            has seen.
        """
        return len(self)

    def agent_steps(self) -> int:
        """Returns the number of agent steps.

        Note, these are identical to the environment steps for a single-agent episode.

        Returns:
            An integer counting the number of agent steps executed during the time this
            episode instance records.
        """
        return self.env_steps()

    def get_state(self) -> Dict[str, Any]:
        """Returns the pickable state of an episode.

        The data in the episode is stored into a dictionary. Note that episodes
        can also be generated from states (see `SingleAgentEpisode.from_state()`).

        Returns:
            A dict containing all the data from the episode.
        """
        infos = self.infos.get_state()
        infos["data"] = np.array([info if info else None for info in infos["data"]])
        return {
            "id_": self.id_,
            "agent_id": self.agent_id,
            "module_id": self.module_id,
            "multi_agent_episode_id": self.multi_agent_episode_id,
            # Note, all data is stored in `InfiniteLookbackBuffer`s.
            "observations": self.observations.get_state(),
            "actions": self.actions.get_state(),
            "rewards": self.rewards.get_state(),
            "infos": self.infos.get_state(),
            "extra_model_outputs": {
                k: v.get_state() if v else v
                for k, v in self.extra_model_outputs.items()
            }
            if len(self.extra_model_outputs) > 0
            else None,
            "is_terminated": self.is_terminated,
            "is_truncated": self.is_truncated,
            "t_started": self.t_started,
            "t": self.t,
            "_observation_space": gym_space_to_dict(self._observation_space)
            if self._observation_space
            else None,
            "_action_space": gym_space_to_dict(self._action_space)
            if self._action_space
            else None,
            "_start_time": self._start_time,
            "_last_step_time": self._last_step_time,
            "custom_data": self.custom_data,
        }

    @staticmethod
    def from_state(state: Dict[str, Any]) -> "SingleAgentEpisode":
        """Creates a new `SingleAgentEpisode` instance from a state dict.

        Args:
            state: The state dict, as returned by `self.get_state()`.

        Returns:
            A new `SingleAgentEpisode` instance with the data from the state dict.
        """
        # Create an empy episode instance.
        episode = SingleAgentEpisode(id_=state["id_"])
        # Load all the data from the state dict into the episode.
        episode.agent_id = state["agent_id"]
        episode.module_id = state["module_id"]
        episode.multi_agent_episode_id = state["multi_agent_episode_id"]
        # Convert data back to `InfiniteLookbackBuffer`s.
        episode.observations = InfiniteLookbackBuffer.from_state(state["observations"])
        episode.actions = InfiniteLookbackBuffer.from_state(state["actions"])
        episode.rewards = InfiniteLookbackBuffer.from_state(state["rewards"])
        episode.infos = InfiniteLookbackBuffer.from_state(state["infos"])
        episode.extra_model_outputs = (
            defaultdict(
                functools.partial(
                    InfiniteLookbackBuffer, lookback=episode.observations.lookback
                ),
                {
                    k: InfiniteLookbackBuffer.from_state(v)
                    for k, v in state["extra_model_outputs"].items()
                },
            )
            if state["extra_model_outputs"]
            else defaultdict(
                functools.partial(
                    InfiniteLookbackBuffer, lookback=episode.observations.lookback
                ),
            )
        )
        episode.is_terminated = state["is_terminated"]
        episode.is_truncated = state["is_truncated"]
        episode.t_started = state["t_started"]
        episode.t = state["t"]
        # We need to convert the spaces to dictionaries for serialization.
        episode._observation_space = (
            gym_space_from_dict(state["_observation_space"])
            if state["_observation_space"]
            else None
        )
        episode._action_space = (
            gym_space_from_dict(state["_action_space"])
            if state["_action_space"]
            else None
        )
        episode._start_time = state["_start_time"]
        episode._last_step_time = state["_last_step_time"]
        episode._custom_data = state.get("custom_data", {})
        # Validate the episode.
        episode.validate()

        return episode

    @property
    def observation_space(self):
        return self._observation_space

    @observation_space.setter
    def observation_space(self, value):
        self._observation_space = self.observations.space = value

    @property
    def action_space(self):
        return self._action_space

    @action_space.setter
    def action_space(self, value):
        self._action_space = self.actions.space = value

    def __len__(self) -> int:
        """Returning the length of an episode.

        The length of an episode is defined by the length of its data, excluding
        the lookback buffer data. The length is the number of timesteps an agent has
        stepped through an environment thus far.

        The length is 0 in case of an episode whose env has NOT been reset yet, but
        also 0 right after the `env.reset()` data has been added via
        `self.add_env_reset()`. Only after the first call to `env.step()` (and
        `self.add_env_step()`, the length will be 1.

        Returns:
            An integer, defining the length of an episode.
        """
        return self.t - self.t_started

    def __repr__(self):
        return (
            f"SAEps(len={len(self)} done={self.is_done} "
            f"R={self.get_return()} id_={self.id_})"
        )

    def __getitem__(self, item: slice) -> "SingleAgentEpisode":
        """Enable squared bracket indexing- and slicing syntax, e.g. episode[-4:]."""
        if isinstance(item, slice):
            return self.slice(slice_=item)
        else:
            raise NotImplementedError(
                f"SingleAgentEpisode does not support getting item '{item}'! "
                "Only slice objects allowed with the syntax: `episode[a:b]`."
            )

    @Deprecated(new="SingleAgentEpisode.custom_data[some-key] = ...", error=True)
    def add_temporary_timestep_data(self):
        pass

    @Deprecated(new="SingleAgentEpisode.custom_data[some-key]", error=True)
    def get_temporary_timestep_data(self):
        pass<|MERGE_RESOLUTION|>--- conflicted
+++ resolved
@@ -490,23 +490,16 @@
                 assert len(v) == len(self.observations) - 1
 
     @property
-<<<<<<< HEAD
-=======
     def custom_data(self):
         return self._custom_data
 
     @property
->>>>>>> 5c06ef6e
     def is_reset(self) -> bool:
         """Returns True if `self.add_env_reset()` has already been called."""
         return len(self.observations) > 0
 
     @property
-<<<<<<< HEAD
-    def is_finalized(self) -> bool:
-=======
     def is_numpy(self) -> bool:
->>>>>>> 5c06ef6e
         """True, if the data in this episode is already stored as numpy arrays."""
         # If rewards are still a list, return False.
         # Otherwise, rewards should already be a (1D) numpy array.
