--- conflicted
+++ resolved
@@ -122,26 +122,6 @@
             self.infos = [{} for _ in range(len(self.observations))]
         else:
             self.infos = infos
-<<<<<<< HEAD
-=======
-        # h-states: t0 (in case this episode is a continuation chunk, we need to know
-        # about the initial h) to T.
-        # TODO (simon): Create as list not as singleton.
-        self.states = states
-        # The global last timestep of the episode and the timesteps when this chunk
-        # started.
-        # TODO (simon): Check again what are the consequences of this decision for
-        # the methods of this class. For example the `validate()` method or
-        # `create_successor`. Write a test.
-        # Note, the case `t_started > len(observations) - 1` can occur, if a user
-        # wants to have an episode that is ongoing but does not want to carry the
-        # stale data from the last rollout in it.
-        self.t = self.t_started = (
-            t_started if t_started is not None else max(len(self.observations) - 1, 0)
-        )
-        if self.t_started < len(self.observations) - 1:
-            self.t = len(self.observations) - 1
->>>>>>> 2ded3253
 
         # obs[-1] is the final observation in the episode.
         self.is_terminated = is_terminated
@@ -285,13 +265,12 @@
                 (e.g. `vf_preds`  for PPO).
         """
         # Cannot add data to an already done episode.
-<<<<<<< HEAD
-        assert not self.is_done and not self.is_numpy
-=======
-        assert (
-            not self.is_done
-        ), "The agent is already done: no data can be added to its episode."
->>>>>>> 2ded3253
+        assert not self.is_done, (
+            "The episode is already done! No data can be added anymore."
+        )
+        assert not self.is_numpy, (
+            "The episode is already finalized! No data can be added anymore."
+        )
 
         self.observations.append(observation)
         self.actions.append(action)
@@ -327,7 +306,6 @@
             )
         # Make sure we always have one more obs stored than rewards (and actions)
         # due to the reset and last-obs logic of an MDP.
-<<<<<<< HEAD
         else:
             assert (
                 len(self.observations)
@@ -335,26 +313,6 @@
                 == len(self.rewards) + 1
                 == len(self.actions) + 1
             )
-=======
-        assert (
-            len(self.observations)
-            == len(self.infos)
-            == len(self.rewards) + 1
-            == len(self.actions) + 1
-        )
-        # TODO (sven): This is unclear to me. It makes sense
-        # to start at a point after the length of experiences
-        # provided at initialization, but when we test then here
-        # it will imo always error out.
-        # Example: we initialize the class by providing 101 observations,
-        # 100 actions and rewards.
-        # self.t = self.t_started = len(observations) - 1. Then
-        # we add a single timestep. self.t += 1 and
-        # self.t - self.t_started is 1, but len(rewards) is 100.
-        # assert len(self.rewards) == (self.t - self.t_started)
-
-        if len(self.extra_model_outputs) > 0:
->>>>>>> 2ded3253
             for k, v in self.extra_model_outputs.items():
                 assert len(v) == len(self.observations) - 1
             # Make sure, length of pre-buffer and len(self) make sense.
