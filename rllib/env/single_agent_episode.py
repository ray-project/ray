import functools
from collections import defaultdict
import numpy as np
import time
import uuid

import gymnasium as gym
from gymnasium.core import ActType, ObsType
from typing import Any, Dict, List, Optional, SupportsFloat, Union

from ray.rllib.core.columns import Columns
from ray.rllib.env.utils.infinite_lookback_buffer import InfiniteLookbackBuffer
from ray.rllib.policy.sample_batch import SampleBatch
<<<<<<< HEAD
from ray.rllib.utils.deprecation import Deprecated
=======
from ray.rllib.utils.serialization import gym_space_from_dict, gym_space_to_dict
>>>>>>> 7c2a200e
from ray.rllib.utils.typing import AgentID, ModuleID
from ray.util.annotations import PublicAPI


@PublicAPI(stability="alpha")
class SingleAgentEpisode:
    """A class representing RL environment episodes for individual agents.

    SingleAgentEpisode stores observations, info dicts, actions, rewards, and all
    module outputs (e.g. state outs, action logp, etc..) for an individual agent within
    some single-agent or multi-agent environment.
    The two main APIs to add data to an ongoing episode are the `add_env_reset()`
    and `add_env_step()` methods, which should be called passing the outputs of the
    respective gym.Env API calls: `env.reset()` and `env.step()`.

    A SingleAgentEpisode might also only represent a chunk of an episode, which is
    useful for cases, in which partial (non-complete episode) sampling is performed
    and collected episode data has to be returned before the actual gym.Env episode has
    finished (see `SingleAgentEpisode.cut()`). In order to still maintain visibility
    onto past experiences within such a "cut" episode, SingleAgentEpisode instances
    can have a "lookback buffer" of n timesteps at their beginning (left side), which
    solely exists for the purpose of compiling extra data (e.g. "prev. reward"), but
    is not considered part of the finished/packaged episode (b/c the data in the
    lookback buffer is already part of a previous episode chunk).

    Powerful getter methods, such as `get_observations()` help collect different types
    of data from the episode at individual time indices or time ranges, including the
    "lookback buffer" range described above. For example, to extract the last 4 rewards
    of an ongoing episode, one can call `self.get_rewards(slice(-4, None))` or
    `self.rewards[-4:]`. This would work, even if the ongoing SingleAgentEpisode is
    a continuation chunk from a much earlier started episode, as long as it has a
    lookback buffer size of sufficient size.

    Examples:

    .. testcode::

        import gymnasium as gym
        import numpy as np

        from ray.rllib.env.single_agent_episode import SingleAgentEpisode

        # Construct a new episode (without any data in it yet).
        episode = SingleAgentEpisode()
        assert len(episode) == 0

        # Fill the episode with some data (10 timesteps).
        env = gym.make("CartPole-v1")
        obs, infos = env.reset()
        episode.add_env_reset(obs, infos)

        # Even with the initial obs/infos, the episode is still considered len=0.
        assert len(episode) == 0
        for _ in range(5):
            action = env.action_space.sample()
            obs, reward, term, trunc, infos = env.step(action)
            episode.add_env_step(
                observation=obs,
                action=action,
                reward=reward,
                terminated=term,
                truncated=trunc,
                infos=infos,
            )
        assert len(episode) == 5

        # We can now access information from the episode via the getter APIs.

        # Get the last 3 rewards (in a batch of size 3).
        episode.get_rewards(slice(-3, None))  # same as `episode.rewards[-3:]`

        # Get the most recent action (single item, not batched).
        # This works regardless of the action space or whether the episode has
        # been finalized or not (see below).
        episode.get_actions(-1)  # same as episode.actions[-1]

        # Looking back from ts=1, get the previous 4 rewards AND fill with 0.0
        # in case we go over the beginning (ts=0). So we would expect
        # [0.0, 0.0, 0.0, r0] to be returned here, where r0 is the very first received
        # reward in the episode:
        episode.get_rewards(slice(-4, 0), neg_index_as_lookback=True, fill=0.0)

        # Note the use of fill=0.0 here (fill everything that's out of range with this
        # value) AND the argument `neg_index_as_lookback=True`, which interprets
        # negative indices as being left of ts=0 (e.g. -1 being the timestep before
        # ts=0).

        # Assuming we had a complex action space (nested gym.spaces.Dict) with one or
        # more elements being Discrete or MultiDiscrete spaces:
        # 1) The `fill=...` argument would still work, filling all spaces (Boxes,
        # Discrete) with that provided value.
        # 2) Setting the flag `one_hot_discrete=True` would convert those discrete
        # sub-components automatically into one-hot (or multi-one-hot) tensors.
        # This simplifies the task of having to provide the previous 4 (nested and
        # partially discrete/multi-discrete) actions for each timestep within a training
        # batch, thereby filling timesteps before the episode started with 0.0s and
        # one-hot'ing the discrete/multi-discrete components in these actions:
        episode = SingleAgentEpisode(action_space=gym.spaces.Dict({
            "a": gym.spaces.Discrete(3),
            "b": gym.spaces.MultiDiscrete([2, 3]),
            "c": gym.spaces.Box(-1.0, 1.0, (2,)),
        }))

        # ... fill episode with data ...
        episode.add_env_reset(observation=0)
        # ... from a few steps.
        episode.add_env_step(
            observation=1,
            action={"a":0, "b":np.array([1, 2]), "c":np.array([.5, -.5], np.float32)},
            reward=1.0,
        )

        # In your connector
        prev_4_a = []
        # Note here that len(episode) does NOT include the lookback buffer.
        for ts in range(len(episode)):
            prev_4_a.append(
                episode.get_actions(
                    indices=slice(ts - 4, ts),
                    # Make sure negative indices are interpreted as
                    # "into lookback buffer"
                    neg_index_as_lookback=True,
                    # Zero-out everything even further before the lookback buffer.
                    fill=0.0,
                    # Take care of discrete components (get ready as NN input).
                    one_hot_discrete=True,
                )
            )

        # Finally, convert from list of batch items to a struct (same as action space)
        # of batched (numpy) arrays, in which all leafs have B==len(prev_4_a).
        from ray.rllib.utils.spaces.space_utils import batch

        prev_4_actions_col = batch(prev_4_a)
    """

    __slots__ = (
        "actions",
        "agent_id",
        "extra_model_outputs",
        "id_",
        "infos",
        "is_terminated",
        "is_truncated",
        "module_id",
        "multi_agent_episode_id",
        "observations",
        "rewards",
        "t",
        "t_started",
        "_action_space",
        "_last_added_observation",
        "_last_added_infos",
        "_last_step_time",
        "_observation_space",
        "_start_time",
        "_temporary_timestep_data",
    )

    def __init__(
        self,
        id_: Optional[str] = None,
        *,
        observations: Optional[Union[List[ObsType], InfiniteLookbackBuffer]] = None,
        observation_space: Optional[gym.Space] = None,
        infos: Optional[Union[List[Dict], InfiniteLookbackBuffer]] = None,
        actions: Optional[Union[List[ActType], InfiniteLookbackBuffer]] = None,
        action_space: Optional[gym.Space] = None,
        rewards: Optional[Union[List[SupportsFloat], InfiniteLookbackBuffer]] = None,
        terminated: bool = False,
        truncated: bool = False,
        extra_model_outputs: Optional[Dict[str, Any]] = None,
        t_started: Optional[int] = None,
        len_lookback_buffer: Union[int, str] = "auto",
        agent_id: Optional[AgentID] = None,
        module_id: Optional[ModuleID] = None,
        multi_agent_episode_id: Optional[int] = None,
    ):
        """Initializes a SingleAgentEpisode instance.

        This constructor can be called with or without already sampled data, part of
        which might then go into the lookback buffer.

        Args:
            id_: Unique identifier for this episode. If no ID is provided the
                constructor generates a unique hexadecimal code for the id.
            observations: Either a list of individual observations from a sampling or
                an already instantiated `InfiniteLookbackBuffer` object (possibly
                with observation data in it). If a list, will construct the buffer
                automatically (given the data and the `len_lookback_buffer` argument).
            observation_space: An optional gym.Space, which all individual observations
                should abide to. If not None and this SingleAgentEpisode is finalized
                (via the `self.to_numpy()` method), and data is appended or set, the new
                data will be checked for correctness.
            infos: Either a list of individual info dicts from a sampling or
                an already instantiated `InfiniteLookbackBuffer` object (possibly
                with info dicts in it). If a list, will construct the buffer
                automatically (given the data and the `len_lookback_buffer` argument).
            actions: Either a list of individual info dicts from a sampling or
                an already instantiated `InfiniteLookbackBuffer` object (possibly
                with info dict] data in it). If a list, will construct the buffer
                automatically (given the data and the `len_lookback_buffer` argument).
            action_space: An optional gym.Space, which all individual actions
                should abide to. If not None and this SingleAgentEpisode is finalized
                (via the `self.to_numpy()` method), and data is appended or set, the new
                data will be checked for correctness.
            rewards: Either a list of individual rewards from a sampling or
                an already instantiated `InfiniteLookbackBuffer` object (possibly
                with reward data in it). If a list, will construct the buffer
                automatically (given the data and the `len_lookback_buffer` argument).
            extra_model_outputs: A dict mapping string keys to either lists of
                individual extra model output tensors (e.g. `action_logp` or
                `state_outs`) from a sampling or to already instantiated
                `InfiniteLookbackBuffer` object (possibly with extra model output data
                in it). If mapping is to lists, will construct the buffers automatically
                (given the data and the `len_lookback_buffer` argument).
            terminated: A boolean indicating, if the episode is already terminated.
            truncated: A boolean indicating, if the episode has been truncated.
            t_started: Optional. The starting timestep of the episode. The default
                is zero. If data is provided, the starting point is from the last
                observation onwards (i.e. `t_started = len(observations) - 1`). If
                this parameter is provided the episode starts at the provided value.
            len_lookback_buffer: The size of the (optional) lookback buffers to keep in
                front of this Episode for each type of data (observations, actions,
                etc..). If larger 0, will interpret the first `len_lookback_buffer`
                items in each type of data as NOT part of this actual
                episode chunk, but instead serve as "historical" record that may be
                viewed and used to derive new data from. For example, it might be
                necessary to have a lookback buffer of four if you would like to do
                observation frame stacking and your episode has been cut and you are now
                operating on a new chunk (continuing from the cut one). Then, for the
                first 3 items, you would have to be able to look back into the old
                chunk's data.
                If `len_lookback_buffer` is "auto" (default), will interpret all
                provided data in the constructor as part of the lookback buffers.
            agent_id: An optional AgentID indicating which agent this episode belongs
                to. This information is stored under `self.agent_id` and only serves
                reference purposes.
            module_id: An optional ModuleID indicating which RLModule this episode
                belongs to. Normally, this information is obtained by querying an
                `agent_to_module_mapping_fn` with a given agent ID. This information
                is stored under `self.module_id` and only serves reference purposes.
            multi_agent_episode_id: An optional EpisodeID of the encapsulating
                `MultiAgentEpisode` that this `SingleAgentEpisode` belongs to.
        """
        self.id_ = id_ or uuid.uuid4().hex

        self.agent_id = agent_id
        self.module_id = module_id
        self.multi_agent_episode_id = multi_agent_episode_id

        # Lookback buffer length is not provided. Interpret already given data as
        # lookback buffer lengths for all data types.
        len_rewards = len(rewards) if rewards is not None else 0
        if len_lookback_buffer == "auto" or len_lookback_buffer > len_rewards:
            len_lookback_buffer = len_rewards

        infos = infos or [{} for _ in range(len(observations or []))]

        # Observations: t0 (initial obs) to T.
        self._observation_space = None
        if isinstance(observations, InfiniteLookbackBuffer):
            self.observations = observations
        else:
            self.observations = InfiniteLookbackBuffer(
                data=observations,
                lookback=len_lookback_buffer,
            )
        self.observation_space = observation_space
        # Infos: t0 (initial info) to T.
        if isinstance(infos, InfiniteLookbackBuffer):
            self.infos = infos
        else:
            self.infos = InfiniteLookbackBuffer(
                data=infos,
                lookback=len_lookback_buffer,
            )
        # Actions: t1 to T.
        self._action_space = None
        if isinstance(actions, InfiniteLookbackBuffer):
            self.actions = actions
        else:
            self.actions = InfiniteLookbackBuffer(
                data=actions,
                lookback=len_lookback_buffer,
            )
        self.action_space = action_space
        # Rewards: t1 to T.
        if isinstance(rewards, InfiniteLookbackBuffer):
            self.rewards = rewards
        else:
            self.rewards = InfiniteLookbackBuffer(
                data=rewards,
                lookback=len_lookback_buffer,
                space=gym.spaces.Box(float("-inf"), float("inf"), (), np.float32),
            )

        # obs[-1] is the final observation in the episode.
        self.is_terminated = terminated
        # obs[-1] is the last obs in a truncated-by-the-env episode (there will no more
        # observations in following chunks for this episode).
        self.is_truncated = truncated

        # Extra model outputs, e.g. `action_dist_input` needed in the batch.
        self.extra_model_outputs = {}
        for k, v in (extra_model_outputs or {}).items():
            if isinstance(v, InfiniteLookbackBuffer):
                self.extra_model_outputs[k] = v
            else:
                # We cannot use the defaultdict's own constructor here as this would
                # auto-set the lookback buffer to 0 (there is no data passed to that
                # constructor). Then, when we manually have to set the data property,
                # the lookback buffer would still be (incorrectly) 0.
                self.extra_model_outputs[k] = InfiniteLookbackBuffer(
                    data=v, lookback=len_lookback_buffer
                )

        # The (global) timestep when this episode (possibly an episode chunk) started,
        # excluding a possible lookback buffer.
        self.t_started = t_started or 0
        # The current (global) timestep in the episode (possibly an episode chunk).
        self.t = len(self.rewards) + self.t_started

        # Caches for temporary per-timestep data. May be used to store custom metrics
        # from within a callback for the ongoing episode (e.g. render images).
        self._temporary_timestep_data = defaultdict(list)

        # Keep timer stats on deltas between steps.
        self._start_time = None
        self._last_step_time = None

        self._last_added_observation = None
        self._last_added_infos = None

        # Validate the episode data thus far.
        self.validate()

    def add_env_reset(
        self,
        observation: ObsType,
        infos: Optional[Dict] = None,
    ) -> None:
        """Adds the initial data (after an `env.reset()`) to the episode.

        This data consists of initial observations and initial infos.

        Args:
            observation: The initial observation returned by `env.reset()`.
            infos: An (optional) info dict returned by `env.reset()`.
        """
        assert not self.is_reset
        assert not self.is_done
        assert len(self.observations) == 0
        # Assume that this episode is completely empty and has not stepped yet.
        # Leave self.t (and self.t_started) at 0.
        assert self.t == self.t_started == 0

        infos = infos or {}

        if self.observation_space is not None:
            assert self.observation_space.contains(observation), (
                f"`observation` {observation} does NOT fit SingleAgentEpisode's "
                f"observation_space: {self.observation_space}!"
            )

        self.observations.append(observation)
        self.infos.append(infos)

        self._last_added_observation = observation
        self._last_added_infos = infos

        # Validate our data.
        self.validate()

        # Start the timer for this episode.
        self._start_time = time.perf_counter()

    def add_env_step(
        self,
        observation: ObsType,
        action: ActType,
        reward: SupportsFloat,
        infos: Optional[Dict[str, Any]] = None,
        *,
        terminated: bool = False,
        truncated: bool = False,
        extra_model_outputs: Optional[Dict[str, Any]] = None,
    ) -> None:
        """Adds results of an `env.step()` call (including the action) to this episode.

        This data consists of an observation and info dict, an action, a reward,
        terminated/truncated flags, and extra model outputs (e.g. action probabilities
        or RNN internal state outputs).

        Args:
            observation: The next observation received from the environment after(!)
                taking `action`.
            action: The last action used by the agent during the call to `env.step()`.
            reward: The last reward received by the agent after taking `action`.
            infos: The last info received from the environment after taking `action`.
            terminated: A boolean indicating, if the environment has been
                terminated (after taking `action`).
            truncated: A boolean indicating, if the environment has been
                truncated (after taking `action`).
            extra_model_outputs: The last timestep's specific model outputs.
                These are normally outputs of an RLModule that were computed along with
                `action`, e.g. `action_logp` or `action_dist_inputs`.
        """
        # Cannot add data to an already done episode.
        assert (
            not self.is_done
        ), "The agent is already done: no data can be added to its episode."

        self.observations.append(observation)
        self.actions.append(action)
        self.rewards.append(reward)
        infos = infos or {}
        self.infos.append(infos)
        self.t += 1
        if extra_model_outputs is not None:
            for k, v in extra_model_outputs.items():
                if k not in self.extra_model_outputs:
                    self.extra_model_outputs[k] = InfiniteLookbackBuffer([v])
                else:
                    self.extra_model_outputs[k].append(v)
        self.is_terminated = terminated
        self.is_truncated = truncated

        self._last_added_observation = observation
        self._last_added_infos = infos

        # Only check spaces if finalized AND every n timesteps.
        if self.is_numpy and self.t % 100:
            if self.observation_space is not None:
                assert self.observation_space.contains(observation), (
                    f"`observation` {observation} does NOT fit SingleAgentEpisode's "
                    f"observation_space: {self.observation_space}!"
                )
            if self.action_space is not None:
                assert self.action_space.contains(action), (
                    f"`action` {action} does NOT fit SingleAgentEpisode's "
                    f"action_space: {self.action_space}!"
                )

        # Validate our data.
        self.validate()

        # Step time stats.
        self._last_step_time = time.perf_counter()
        if self._start_time is None:
            self._start_time = self._last_step_time

    def validate(self) -> None:
        """Validates the episode's data.

        This function ensures that the data stored to a `SingleAgentEpisode` is
        in order (e.g. that the correct number of observations, actions, rewards
        are there).
        """
        assert len(self.observations) == len(self.infos)
        if len(self.observations) == 0:
            assert len(self.infos) == len(self.rewards) == len(self.actions) == 0
            for k, v in self.extra_model_outputs.items():
                assert len(v) == 0, (k, v, v.data, len(v))
        # Make sure we always have one more obs stored than rewards (and actions)
        # due to the reset/last-obs logic of an MDP.
        else:
            assert (
                len(self.observations)
                == len(self.infos)
                == len(self.rewards) + 1
                == len(self.actions) + 1
            ), (
                len(self.observations),
                len(self.infos),
                len(self.rewards),
                len(self.actions),
            )
            for k, v in self.extra_model_outputs.items():
                assert len(v) == len(self.observations) - 1

    @property
<<<<<<< HEAD
    def is_numpy(self) -> bool:
=======
    def is_reset(self) -> bool:
        """Returns True if `self.add_env_reset()` has already been called."""
        return len(self.observations) > 0

    @property
    def is_finalized(self) -> bool:
>>>>>>> 7c2a200e
        """True, if the data in this episode is already stored as numpy arrays."""
        # If rewards are still a list, return False.
        # Otherwise, rewards should already be a (1D) numpy array.
        return self.rewards.finalized

    @property
    def is_done(self) -> bool:
        """Whether the episode is actually done (terminated or truncated).

        A done episode cannot be continued via `self.add_timestep()` or being
        concatenated on its right-side with another episode chunk or being
        succeeded via `self.create_successor()`.
        """
        return self.is_terminated or self.is_truncated

    def to_numpy(self) -> "SingleAgentEpisode":
        """Converts this Episode's list attributes to numpy arrays.

        This means in particular that this episodes' lists of (possibly complex)
        data (e.g. if we have a dict obs space) will be converted to (possibly complex)
        structs, whose leafs are now numpy arrays. Each of these leaf numpy arrays will
        have the same length (batch dimension) as the length of the original lists.

        Note that the data under the Columns.INFOS are NEVER numpy'ized and will remain
        a list (normally, a list of the original, env-returned dicts). This is due to
        the herterogenous nature of INFOS returned by envs, which would make it unwieldy
        to convert this information to numpy arrays.

        After calling this method, no further data may be added to this episode via
        the `self.add_env_step()` method.

        Examples:

        .. testcode::

            import numpy as np

            from ray.rllib.env.single_agent_episode import SingleAgentEpisode

            episode = SingleAgentEpisode(
                observations=[0, 1, 2, 3],
                actions=[1, 2, 3],
                rewards=[1, 2, 3],
                # Note: terminated/truncated have nothing to do with an episode
                # being `finalized` or not (via the `self.to_numpy()` method)!
                terminated=False,
                len_lookback_buffer=0,  # no lookback; all data is actually "in" episode
            )
            # Episode has not been finalized (numpy'ized) yet.
            assert not episode.is_numpy
            # We are still operating on lists.
            assert episode.get_observations([1]) == [1]
            assert episode.get_observations(slice(None, 2)) == [0, 1]
            # We can still add data (and even add the terminated=True flag).
            episode.add_env_step(
                observation=4,
                action=4,
                reward=4,
                terminated=True,
            )
            # Still NOT finalized.
            assert not episode.is_numpy

            # Let's finalize the episode.
            episode.to_numpy()
            assert episode.is_numpy

            # We cannot add data anymore. The following would crash.
            # episode.add_env_step(observation=5, action=5, reward=5)

            # Everything is now numpy arrays (with 0-axis of size
            # B=[len of requested slice]).
            assert isinstance(episode.get_observations([1]), np.ndarray)  # B=1
            assert isinstance(episode.actions[0:2], np.ndarray)  # B=2
            assert isinstance(episode.rewards[1:4], np.ndarray)  # B=3

        Returns:
             This `SingleAgentEpisode` object with the converted numpy data.
        """

        self.observations.finalize()
        if len(self) > 0:
            self.actions.finalize()
            self.rewards.finalize()
            for k, v in self.extra_model_outputs.items():
                self.extra_model_outputs[k].finalize()

        # Erase all temporary timestep data caches.
        self._temporary_timestep_data.clear()

        return self

    def concat_episode(self, other: "SingleAgentEpisode") -> None:
        """Adds the given `other` SingleAgentEpisode to the right side of self.

        In order for this to work, both chunks (`self` and `other`) must fit
        together. This is checked by the IDs (must be identical), the time step counters
        (`self.env_t` must be the same as `episode_chunk.env_t_started`), as well as the
        observations/infos at the concatenation boundaries. Also, `self.is_done` must
        not be True, meaning `self.is_terminated` and `self.is_truncated` are both
        False.

        Args:
            other: The other `SingleAgentEpisode` to be concatenated to this one.

        Returns: A `SingleAgentEpisode` instance containing the concatenated data
            from both episodes (`self` and `other`).
        """
        assert other.id_ == self.id_
        # NOTE (sven): This is what we agreed on. As the replay buffers must be
        # able to concatenate.
        assert not self.is_done
        # Make sure the timesteps match.
        assert self.t == other.t_started
        # Validate `other`.
        other.validate()

        # Make sure, end matches other episode chunk's beginning.
        assert np.all(other.observations[0] == self.observations[-1])
        # Pop out our last observations and infos (as these are identical
        # to the first obs and infos in the next episode).
        self.observations.pop()
        self.infos.pop()

        # Extend ourselves. In case, episode_chunk is already terminated (and finalized)
        # we need to convert to lists (as we are ourselves still filling up lists).
        self.observations.extend(other.get_observations())
        self.actions.extend(other.get_actions())
        self.rewards.extend(other.get_rewards())
        self.infos.extend(other.get_infos())
        self.t = other.t

        if other.is_terminated:
            self.is_terminated = True
        elif other.is_truncated:
            self.is_truncated = True

        for key in other.extra_model_outputs.keys():
            assert key in self.extra_model_outputs
            self.extra_model_outputs[key].extend(other.get_extra_model_outputs(key))

        # Validate.
        self.validate()

    def cut(self, len_lookback_buffer: int = 0) -> "SingleAgentEpisode":
        """Returns a successor episode chunk (of len=0) continuing from this Episode.

        The successor will have the same ID as `self`.
        If no lookback buffer is requested (len_lookback_buffer=0), the successor's
        observations will be the last observation(s) of `self` and its length will
        therefore be 0 (no further steps taken yet). If `len_lookback_buffer` > 0,
        the returned successor will have `len_lookback_buffer` observations (and
        actions, rewards, etc..) taken from the right side (end) of `self`. For example
        if `len_lookback_buffer=2`, the returned successor's lookback buffer actions
        will be identical to `self.actions[-2:]`.

        This method is useful if you would like to discontinue building an episode
        chunk (b/c you have to return it from somewhere), but would like to have a new
        episode instance to continue building the actual gym.Env episode at a later
        time. Vie the `len_lookback_buffer` argument, the continuing chunk (successor)
        will still be able to "look back" into this predecessor episode's data (at
        least to some extend, depending on the value of `len_lookback_buffer`).

        Args:
            len_lookback_buffer: The number of timesteps to take along into the new
                chunk as "lookback buffer". A lookback buffer is additional data on
                the left side of the actual episode data for visibility purposes
                (but without actually being part of the new chunk). For example, if
                `self` ends in actions 5, 6, 7, and 8, and we call
                `self.cut(len_lookback_buffer=2)`, the returned chunk will have
                actions 7 and 8 already in it, but still `t_started`==t==8 (not 7!) and
                a length of 0. If there is not enough data in `self` yet to fulfil
                the `len_lookback_buffer` request, the value of `len_lookback_buffer`
                is automatically adjusted (lowered).

        Returns:
            The successor Episode chunk of this one with the same ID and state and the
            only observation being the last observation in self.
        """
        assert not self.is_done and len_lookback_buffer >= 0

        # Initialize this chunk with the most recent obs and infos (even if lookback is
        # 0). Similar to an initial `env.reset()`.
        indices_obs_and_infos = slice(-len_lookback_buffer - 1, None)
        indices_rest = (
            slice(-len_lookback_buffer, None)
            if len_lookback_buffer > 0
            else slice(None, 0)
        )

        return SingleAgentEpisode(
            # Same ID.
            id_=self.id_,
            observations=self.get_observations(indices=indices_obs_and_infos),
            observation_space=self.observation_space,
            infos=self.get_infos(indices=indices_obs_and_infos),
            actions=self.get_actions(indices=indices_rest),
            action_space=self.action_space,
            rewards=self.get_rewards(indices=indices_rest),
            extra_model_outputs={
                k: self.get_extra_model_outputs(k, indices_rest)
                for k in self.extra_model_outputs.keys()
            },
            # Continue with self's current timestep.
            t_started=self.t,
            # Use the length of the provided data as lookback buffer.
            len_lookback_buffer="auto",
        )

    # TODO (sven): Distinguish between:
    #  - global index: This is the absolute, global timestep whose values always
    #    start from 0 (at the env reset). So doing get_observations(0, global_ts=True)
    #    should always return the exact 1st observation (reset obs), no matter what. In
    #    case we are in an episode chunk and `fill` or a sufficient lookback buffer is
    #    provided, this should yield a result. Otherwise, error.
    #  - global index=False -> indices are relative to the chunk start. If a chunk has
    #    t_started=6 and we ask for index=0, then return observation at timestep 6
    #    (t_started).
    def get_observations(
        self,
        indices: Optional[Union[int, List[int], slice]] = None,
        *,
        neg_index_as_lookback: bool = False,
        fill: Optional[Any] = None,
        one_hot_discrete: bool = False,
    ) -> Any:
        """Returns individual observations or batched ranges thereof from this episode.

        Args:
            indices: A single int is interpreted as an index, from which to return the
                individual observation stored at this index.
                A list of ints is interpreted as a list of indices from which to gather
                individual observations in a batch of size len(indices).
                A slice object is interpreted as a range of observations to be returned.
                Thereby, negative indices by default are interpreted as "before the end"
                unless the `neg_index_as_lookback=True` option is used, in which case
                negative indices are interpreted as "before ts=0", meaning going back
                into the lookback buffer.
                If None, will return all observations (from ts=0 to the end).
            neg_index_as_lookback: If True, negative values in `indices` are
                interpreted as "before ts=0", meaning going back into the lookback
                buffer. For example, an episode with observations [4, 5, 6,  7, 8, 9],
                where [4, 5, 6] is the lookback buffer range (ts=0 item is 7), will
                respond to `get_observations(-1, neg_index_as_lookback=True)`
                with `6` and to
                `get_observations(slice(-2, 1), neg_index_as_lookback=True)` with
                `[5, 6,  7]`.
            fill: An optional value to use for filling up the returned results at
                the boundaries. This filling only happens if the requested index range's
                start/stop boundaries exceed the episode's boundaries (including the
                lookback buffer on the left side). This comes in very handy, if users
                don't want to worry about reaching such boundaries and want to zero-pad.
                For example, an episode with observations [10, 11,  12, 13, 14] and
                lookback buffer size of 2 (meaning observations `10` and `11` are part
                of the lookback buffer) will respond to
                `get_observations(slice(-7, -2), fill=0.0)` with
                `[0.0, 0.0, 10, 11, 12]`.
            one_hot_discrete: If True, will return one-hot vectors (instead of
                int-values) for those sub-components of a (possibly complex) observation
                space that are Discrete or MultiDiscrete.  Note that if `fill=0` and the
                requested `indices` are out of the range of our data, the returned
                one-hot vectors will actually be zero-hot (all slots zero).

        Examples:

        .. testcode::

            import gymnasium as gym

            from ray.rllib.env.single_agent_episode import SingleAgentEpisode
            from ray.rllib.utils.test_utils import check

            episode = SingleAgentEpisode(
                # Discrete(4) observations (ints between 0 and 4 (excl.))
                observation_space=gym.spaces.Discrete(4),
                observations=[0, 1, 2, 3],
                actions=[1, 2, 3], rewards=[1, 2, 3],  # <- not relevant for this demo
                len_lookback_buffer=0,  # no lookback; all data is actually "in" episode
            )
            # Plain usage (`indices` arg only).
            check(episode.get_observations(-1), 3)
            check(episode.get_observations(0), 0)
            check(episode.get_observations([0, 2]), [0, 2])
            check(episode.get_observations([-1, 0]), [3, 0])
            check(episode.get_observations(slice(None, 2)), [0, 1])
            check(episode.get_observations(slice(-2, None)), [2, 3])
            # Using `fill=...` (requesting slices beyond the boundaries).
            check(episode.get_observations(slice(-6, -2), fill=-9), [-9, -9, 0, 1])
            check(episode.get_observations(slice(2, 5), fill=-7), [2, 3, -7])
            # Using `one_hot_discrete=True`.
            check(episode.get_observations(2, one_hot_discrete=True), [0, 0, 1, 0])
            check(episode.get_observations(3, one_hot_discrete=True), [0, 0, 0, 1])
            check(episode.get_observations(
                slice(0, 3),
                one_hot_discrete=True,
            ), [[1, 0, 0, 0], [0, 1, 0, 0], [0, 0, 1, 0]])
            # Special case: Using `fill=0.0` AND `one_hot_discrete=True`.
            check(episode.get_observations(
                -1,
                neg_index_as_lookback=True,  # -1 means one left of ts=0
                fill=0.0,
                one_hot_discrete=True,
            ), [0, 0, 0, 0])  # <- all 0s one-hot tensor (note difference to [1 0 0 0]!)

        Returns:
            The collected observations.
            As a 0-axis batch, if there are several `indices` or a list of exactly one
            index provided OR `indices` is a slice object.
            As single item (B=0 -> no additional 0-axis) if `indices` is a single int.
        """
        return self.observations.get(
            indices=indices,
            neg_index_as_lookback=neg_index_as_lookback,
            fill=fill,
            one_hot_discrete=one_hot_discrete,
        )

    def get_infos(
        self,
        indices: Optional[Union[int, List[int], slice]] = None,
        *,
        neg_index_as_lookback: bool = False,
        fill: Optional[Any] = None,
    ) -> Any:
        """Returns individual info dicts or list (ranges) thereof from this episode.

        Args:
            indices: A single int is interpreted as an index, from which to return the
                individual info dict stored at this index.
                A list of ints is interpreted as a list of indices from which to gather
                individual info dicts in a list of size len(indices).
                A slice object is interpreted as a range of info dicts to be returned.
                Thereby, negative indices by default are interpreted as "before the end"
                unless the `neg_index_as_lookback=True` option is used, in which case
                negative indices are interpreted as "before ts=0", meaning going back
                into the lookback buffer.
                If None, will return all infos (from ts=0 to the end).
            neg_index_as_lookback: If True, negative values in `indices` are
                interpreted as "before ts=0", meaning going back into the lookback
                buffer. For example, an episode with infos
                [{"l":4}, {"l":5}, {"l":6},  {"a":7}, {"b":8}, {"c":9}], where the
                first 3 items are the lookback buffer (ts=0 item is {"a": 7}), will
                respond to `get_infos(-1, neg_index_as_lookback=True)` with
                `{"l":6}` and to
                `get_infos(slice(-2, 1), neg_index_as_lookback=True)` with
                `[{"l":5}, {"l":6},  {"a":7}]`.
            fill: An optional value to use for filling up the returned results at
                the boundaries. This filling only happens if the requested index range's
                start/stop boundaries exceed the episode's boundaries (including the
                lookback buffer on the left side). This comes in very handy, if users
                don't want to worry about reaching such boundaries and want to
                auto-fill. For example, an episode with infos
                [{"l":10}, {"l":11},  {"a":12}, {"b":13}, {"c":14}] and lookback buffer
                size of 2 (meaning infos {"l":10}, {"l":11} are part of the lookback
                buffer) will respond to `get_infos(slice(-7, -2), fill={"o": 0.0})`
                with `[{"o":0.0}, {"o":0.0}, {"l":10}, {"l":11}, {"a":12}]`.

        Examples:

        .. testcode::

            from ray.rllib.env.single_agent_episode import SingleAgentEpisode

            episode = SingleAgentEpisode(
                infos=[{"a":0}, {"b":1}, {"c":2}, {"d":3}],
                # The following is needed, but not relevant for this demo.
                observations=[0, 1, 2, 3], actions=[1, 2, 3], rewards=[1, 2, 3],
                len_lookback_buffer=0,  # no lookback; all data is actually "in" episode
            )
            # Plain usage (`indices` arg only).
            episode.get_infos(-1)  # {"d":3}
            episode.get_infos(0)  # {"a":0}
            episode.get_infos([0, 2])  # [{"a":0},{"c":2}]
            episode.get_infos([-1, 0])  # [{"d":3},{"a":0}]
            episode.get_infos(slice(None, 2))  # [{"a":0},{"b":1}]
            episode.get_infos(slice(-2, None))  # [{"c":2},{"d":3}]
            # Using `fill=...` (requesting slices beyond the boundaries).
            # TODO (sven): This would require a space being provided. Maybe we can
            #  skip this check for infos, which don't have a space anyways.
            # episode.get_infos(slice(-5, -3), fill={"o":-1})  # [{"o":-1},{"a":0}]
            # episode.get_infos(slice(3, 5), fill={"o":-2})  # [{"d":3},{"o":-2}]

        Returns:
            The collected info dicts.
            As a 0-axis batch, if there are several `indices` or a list of exactly one
            index provided OR `indices` is a slice object.
            As single item (B=0 -> no additional 0-axis) if `indices` is a single int.
        """
        return self.infos.get(
            indices=indices,
            neg_index_as_lookback=neg_index_as_lookback,
            fill=fill,
        )

    def get_actions(
        self,
        indices: Optional[Union[int, List[int], slice]] = None,
        *,
        neg_index_as_lookback: bool = False,
        fill: Optional[Any] = None,
        one_hot_discrete: bool = False,
    ) -> Any:
        """Returns individual actions or batched ranges thereof from this episode.

        Args:
            indices: A single int is interpreted as an index, from which to return the
                individual action stored at this index.
                A list of ints is interpreted as a list of indices from which to gather
                individual actions in a batch of size len(indices).
                A slice object is interpreted as a range of actions to be returned.
                Thereby, negative indices by default are interpreted as "before the end"
                unless the `neg_index_as_lookback=True` option is used, in which case
                negative indices are interpreted as "before ts=0", meaning going back
                into the lookback buffer.
                If None, will return all actions (from ts=0 to the end).
            neg_index_as_lookback: If True, negative values in `indices` are
                interpreted as "before ts=0", meaning going back into the lookback
                buffer. For example, an episode with actions [4, 5, 6,  7, 8, 9], where
                [4, 5, 6] is the lookback buffer range (ts=0 item is 7), will respond
                to `get_actions(-1, neg_index_as_lookback=True)` with `6` and
                to `get_actions(slice(-2, 1), neg_index_as_lookback=True)` with
                `[5, 6,  7]`.
            fill: An optional value to use for filling up the returned results at
                the boundaries. This filling only happens if the requested index range's
                start/stop boundaries exceed the episode's boundaries (including the
                lookback buffer on the left side). This comes in very handy, if users
                don't want to worry about reaching such boundaries and want to zero-pad.
                For example, an episode with actions [10, 11,  12, 13, 14] and
                lookback buffer size of 2 (meaning actions `10` and `11` are part
                of the lookback buffer) will respond to
                `get_actions(slice(-7, -2), fill=0.0)` with `[0.0, 0.0, 10, 11, 12]`.
            one_hot_discrete: If True, will return one-hot vectors (instead of
                int-values) for those sub-components of a (possibly complex) action
                space that are Discrete or MultiDiscrete. Note that if `fill=0` and the
                requested `indices` are out of the range of our data, the returned
                one-hot vectors will actually be zero-hot (all slots zero).

        Examples:

        .. testcode::

            import gymnasium as gym
            from ray.rllib.env.single_agent_episode import SingleAgentEpisode

            episode = SingleAgentEpisode(
                # Discrete(4) actions (ints between 0 and 4 (excl.))
                action_space=gym.spaces.Discrete(4),
                actions=[1, 2, 3],
                observations=[0, 1, 2, 3], rewards=[1, 2, 3],  # <- not relevant here
                len_lookback_buffer=0,  # no lookback; all data is actually "in" episode
            )
            # Plain usage (`indices` arg only).
            episode.get_actions(-1)  # 3
            episode.get_actions(0)  # 1
            episode.get_actions([0, 2])  # [1, 3]
            episode.get_actions([-1, 0])  # [3, 1]
            episode.get_actions(slice(None, 2))  # [1, 2]
            episode.get_actions(slice(-2, None))  # [2, 3]
            # Using `fill=...` (requesting slices beyond the boundaries).
            episode.get_actions(slice(-5, -2), fill=-9)  # [-9, -9, 1, 2]
            episode.get_actions(slice(1, 5), fill=-7)  # [2, 3, -7, -7]
            # Using `one_hot_discrete=True`.
            episode.get_actions(1, one_hot_discrete=True)  # [0 0 1 0] (action=2)
            episode.get_actions(2, one_hot_discrete=True)  # [0 0 0 1] (action=3)
            episode.get_actions(
                slice(0, 2),
                one_hot_discrete=True,
            )   # [[0 1 0 0], [0 0 0 1]] (actions=1 and 3)
            # Special case: Using `fill=0.0` AND `one_hot_discrete=True`.
            episode.get_actions(
                -1,
                neg_index_as_lookback=True,  # -1 means one left of ts=0
                fill=0.0,
                one_hot_discrete=True,
            )  # [0 0 0 0]  <- all 0s one-hot tensor (note difference to [1 0 0 0]!)

        Returns:
            The collected actions.
            As a 0-axis batch, if there are several `indices` or a list of exactly one
            index provided OR `indices` is a slice object.
            As single item (B=0 -> no additional 0-axis) if `indices` is a single int.
        """
        return self.actions.get(
            indices=indices,
            neg_index_as_lookback=neg_index_as_lookback,
            fill=fill,
            one_hot_discrete=one_hot_discrete,
        )

    def get_rewards(
        self,
        indices: Optional[Union[int, List[int], slice]] = None,
        *,
        neg_index_as_lookback: bool = False,
        fill: Optional[float] = None,
    ) -> Any:
        """Returns individual rewards or batched ranges thereof from this episode.

        Args:
            indices: A single int is interpreted as an index, from which to return the
                individual reward stored at this index.
                A list of ints is interpreted as a list of indices from which to gather
                individual rewards in a batch of size len(indices).
                A slice object is interpreted as a range of rewards to be returned.
                Thereby, negative indices by default are interpreted as "before the end"
                unless the `neg_index_as_lookback=True` option is used, in which case
                negative indices are interpreted as "before ts=0", meaning going back
                into the lookback buffer.
                If None, will return all rewards (from ts=0 to the end).
            neg_index_as_lookback: Negative values in `indices` are interpreted as
                 as "before ts=0", meaning going back into the lookback buffer.
                 For example, an episode with rewards [4, 5, 6,  7, 8, 9], where
                 [4, 5, 6] is the lookback buffer range (ts=0 item is 7), will respond
                 to `get_rewards(-1, neg_index_as_lookback=True)` with `6` and
                 to `get_rewards(slice(-2, 1), neg_index_as_lookback=True)` with
                 `[5, 6,  7]`.
            fill: An optional float value to use for filling up the returned results at
                the boundaries. This filling only happens if the requested index range's
                start/stop boundaries exceed the episode's boundaries (including the
                lookback buffer on the left side). This comes in very handy, if users
                don't want to worry about reaching such boundaries and want to zero-pad.
                For example, an episode with rewards [10, 11,  12, 13, 14] and
                lookback buffer size of 2 (meaning rewards `10` and `11` are part
                of the lookback buffer) will respond to
                `get_rewards(slice(-7, -2), fill=0.0)` with `[0.0, 0.0, 10, 11, 12]`.

        Examples:

        .. testcode::

            from ray.rllib.env.single_agent_episode import SingleAgentEpisode

            episode = SingleAgentEpisode(
                rewards=[1.0, 2.0, 3.0],
                observations=[0, 1, 2, 3], actions=[1, 2, 3],  # <- not relevant here
                len_lookback_buffer=0,  # no lookback; all data is actually "in" episode
            )
            # Plain usage (`indices` arg only).
            episode.get_rewards(-1)  # 3.0
            episode.get_rewards(0)  # 1.0
            episode.get_rewards([0, 2])  # [1.0, 3.0]
            episode.get_rewards([-1, 0])  # [3.0, 1.0]
            episode.get_rewards(slice(None, 2))  # [1.0, 2.0]
            episode.get_rewards(slice(-2, None))  # [2.0, 3.0]
            # Using `fill=...` (requesting slices beyond the boundaries).
            episode.get_rewards(slice(-5, -2), fill=0.0)  # [0.0, 0.0, 1.0, 2.0]
            episode.get_rewards(slice(1, 5), fill=0.0)  # [2.0, 3.0, 0.0, 0.0]

        Returns:
            The collected rewards.
            As a 0-axis batch, if there are several `indices` or a list of exactly one
            index provided OR `indices` is a slice object.
            As single item (B=0 -> no additional 0-axis) if `indices` is a single int.
        """
        return self.rewards.get(
            indices=indices,
            neg_index_as_lookback=neg_index_as_lookback,
            fill=fill,
        )

    def get_extra_model_outputs(
        self,
        key: str,
        indices: Optional[Union[int, List[int], slice]] = None,
        *,
        neg_index_as_lookback: bool = False,
        fill: Optional[Any] = None,
    ) -> Any:
        """Returns extra model outputs (under given key) from this episode.

        Args:
            key: The `key` within `self.extra_model_outputs` to extract data for.
            indices: A single int is interpreted as an index, from which to return an
                individual extra model output stored under `key` at index.
                A list of ints is interpreted as a list of indices from which to gather
                individual actions in a batch of size len(indices).
                A slice object is interpreted as a range of extra model outputs to be
                returned. Thereby, negative indices by default are interpreted as
                "before the end" unless the `neg_index_as_lookback=True` option is
                used, in which case negative indices are interpreted as "before ts=0",
                meaning going back into the lookback buffer.
                If None, will return all extra model outputs (from ts=0 to the end).
            neg_index_as_lookback: If True, negative values in `indices` are
                interpreted as "before ts=0", meaning going back into the lookback
                buffer. For example, an episode with
                extra_model_outputs['a'] = [4, 5, 6,  7, 8, 9], where [4, 5, 6] is the
                lookback buffer range (ts=0 item is 7), will respond to
                `get_extra_model_outputs("a", -1, neg_index_as_lookback=True)` with
                `6` and to `get_extra_model_outputs("a", slice(-2, 1),
                neg_index_as_lookback=True)` with `[5, 6,  7]`.
            fill: An optional value to use for filling up the returned results at
                the boundaries. This filling only happens if the requested index range's
                start/stop boundaries exceed the episode's boundaries (including the
                lookback buffer on the left side). This comes in very handy, if users
                don't want to worry about reaching such boundaries and want to zero-pad.
                For example, an episode with
                extra_model_outputs["b"] = [10, 11,  12, 13, 14] and lookback buffer
                size of 2 (meaning `10` and `11` are part of the lookback buffer) will
                respond to
                `get_extra_model_outputs("b", slice(-7, -2), fill=0.0)` with
                `[0.0, 0.0, 10, 11, 12]`.
                TODO (sven): This would require a space being provided. Maybe we can
                automatically infer the space from existing data?

        Examples:

        .. testcode::

            from ray.rllib.env.single_agent_episode import SingleAgentEpisode

            episode = SingleAgentEpisode(
                extra_model_outputs={"mo": [1, 2, 3]},
                len_lookback_buffer=0,  # no lookback; all data is actually "in" episode
                # The following is needed, but not relevant for this demo.
                observations=[0, 1, 2, 3], actions=[1, 2, 3], rewards=[1, 2, 3],
            )

            # Plain usage (`indices` arg only).
            episode.get_extra_model_outputs("mo", -1)  # 3
            episode.get_extra_model_outputs("mo", 1)  # 0
            episode.get_extra_model_outputs("mo", [0, 2])  # [1, 3]
            episode.get_extra_model_outputs("mo", [-1, 0])  # [3, 1]
            episode.get_extra_model_outputs("mo", slice(None, 2))  # [1, 2]
            episode.get_extra_model_outputs("mo", slice(-2, None))  # [2, 3]
            # Using `fill=...` (requesting slices beyond the boundaries).
            # TODO (sven): This would require a space being provided. Maybe we can
            #  automatically infer the space from existing data?
            # episode.get_extra_model_outputs("mo", slice(-5, -2), fill=0)  # [0, 0, 1]
            # episode.get_extra_model_outputs("mo", slice(2, 5), fill=-1)  # [3, -1, -1]

        Returns:
            The collected extra_model_outputs[`key`].
            As a 0-axis batch, if there are several `indices` or a list of exactly one
            index provided OR `indices` is a slice object.
            As single item (B=0 -> no additional 0-axis) if `indices` is a single int.
        """
        value = self.extra_model_outputs[key]
        # The expected case is: `value` is a `InfiniteLookbackBuffer`.
        if isinstance(value, InfiniteLookbackBuffer):
            return value.get(
                indices=indices,
                neg_index_as_lookback=neg_index_as_lookback,
                fill=fill,
            )
        # TODO (sven): This does not seem to be solid yet. Users should NOT be able
        #  to just write directly into our buffers. Instead, use:
        #  `self.set_extra_model_outputs(key, new_data, at_indices=...)` and if key
        #  is not known, add a new buffer to the `extra_model_outputs` dict.
        assert False
        # It might be that the user has added new key/value pairs in their custom
        # postprocessing/connector logic. The values are then most likely numpy
        # arrays. We convert them automatically to buffers and get the requested
        # indices (with the given options) from there.
        return InfiniteLookbackBuffer(value).get(
            indices, fill=fill, neg_index_as_lookback=neg_index_as_lookback
        )

    def set_observations(
        self,
        *,
        new_data,
        at_indices: Optional[Union[int, List[int], slice]] = None,
        neg_index_as_lookback: bool = False,
    ) -> None:
        """Overwrites all or some of this Episode's observations with the provided data.

        Note that an episode's observation data cannot be written to directly as it is
        managed by a `InfiniteLookbackBuffer` object. Normally, individual, current
        observations are added to the episode either by calling `self.add_env_step` or
        more directly (and manually) via `self.observations.append|extend()`.
        However, for certain postprocessing steps, the entirety (or a slice) of an
        episode's observations might have to be rewritten, which is when
        `self.set_observations()` should be used.

        Args:
            new_data: The new observation data to overwrite existing data with.
                This may be a list of individual observation(s) in case this episode
                is still not finalized yet. In case this episode has already been
                finalized, this should be (possibly complex) struct matching the
                observation space and with a batch size of its leafs exactly the size
                of the to-be-overwritten slice or segment (provided by `at_indices`).
            at_indices: A single int is interpreted as one index, which to overwrite
                with `new_data` (which is expected to be a single observation).
                A list of ints is interpreted as a list of indices, all of which to
                overwrite with `new_data` (which is expected to be of the same size
                as `len(at_indices)`).
                A slice object is interpreted as a range of indices to be overwritten
                with `new_data` (which is expected to be of the same size as the
                provided slice).
                Thereby, negative indices by default are interpreted as "before the end"
                unless the `neg_index_as_lookback=True` option is used, in which case
                negative indices are interpreted as "before ts=0", meaning going back
                into the lookback buffer.
            neg_index_as_lookback: If True, negative values in `at_indices` are
                interpreted as "before ts=0", meaning going back into the lookback
                buffer. For example, an episode with
                observations = [4, 5, 6,  7, 8, 9], where [4, 5, 6] is the
                lookback buffer range (ts=0 item is 7), will handle a call to
                `set_observations(individual_observation, -1,
                neg_index_as_lookback=True)` by overwriting the value of 6 in our
                observations buffer with the provided "individual_observation".

        Raises:
            IndexError: If the provided `at_indices` do not match the size of
                `new_data`.
        """
        self.observations.set(
            new_data=new_data,
            at_indices=at_indices,
            neg_index_as_lookback=neg_index_as_lookback,
        )

    def set_actions(
        self,
        *,
        new_data,
        at_indices: Optional[Union[int, List[int], slice]] = None,
        neg_index_as_lookback: bool = False,
    ) -> None:
        """Overwrites all or some of this Episode's actions with the provided data.

        Note that an episode's action data cannot be written to directly as it is
        managed by a `InfiniteLookbackBuffer` object. Normally, individual, current
        actions are added to the episode either by calling `self.add_env_step` or
        more directly (and manually) via `self.actions.append|extend()`.
        However, for certain postprocessing steps, the entirety (or a slice) of an
        episode's actions might have to be rewritten, which is when
        `self.set_actions()` should be used.

        Args:
            new_data: The new action data to overwrite existing data with.
                This may be a list of individual action(s) in case this episode
                is still not finalized yet. In case this episode has already been
                finalized, this should be (possibly complex) struct matching the
                action space and with a batch size of its leafs exactly the size
                of the to-be-overwritten slice or segment (provided by `at_indices`).
            at_indices: A single int is interpreted as one index, which to overwrite
                with `new_data` (which is expected to be a single action).
                A list of ints is interpreted as a list of indices, all of which to
                overwrite with `new_data` (which is expected to be of the same size
                as `len(at_indices)`).
                A slice object is interpreted as a range of indices to be overwritten
                with `new_data` (which is expected to be of the same size as the
                provided slice).
                Thereby, negative indices by default are interpreted as "before the end"
                unless the `neg_index_as_lookback=True` option is used, in which case
                negative indices are interpreted as "before ts=0", meaning going back
                into the lookback buffer.
            neg_index_as_lookback: If True, negative values in `at_indices` are
                interpreted as "before ts=0", meaning going back into the lookback
                buffer. For example, an episode with
                actions = [4, 5, 6,  7, 8, 9], where [4, 5, 6] is the
                lookback buffer range (ts=0 item is 7), will handle a call to
                `set_actions(individual_action, -1,
                neg_index_as_lookback=True)` by overwriting the value of 6 in our
                actions buffer with the provided "individual_action".

        Raises:
            IndexError: If the provided `at_indices` do not match the size of
                `new_data`.
        """
        self.actions.set(
            new_data=new_data,
            at_indices=at_indices,
            neg_index_as_lookback=neg_index_as_lookback,
        )

    def set_rewards(
        self,
        *,
        new_data,
        at_indices: Optional[Union[int, List[int], slice]] = None,
        neg_index_as_lookback: bool = False,
    ) -> None:
        """Overwrites all or some of this Episode's rewards with the provided data.

        Note that an episode's reward data cannot be written to directly as it is
        managed by a `InfiniteLookbackBuffer` object. Normally, individual, current
        rewards are added to the episode either by calling `self.add_env_step` or
        more directly (and manually) via `self.rewards.append|extend()`.
        However, for certain postprocessing steps, the entirety (or a slice) of an
        episode's rewards might have to be rewritten, which is when
        `self.set_rewards()` should be used.

        Args:
            new_data: The new reward data to overwrite existing data with.
                This may be a list of individual reward(s) in case this episode
                is still not finalized yet. In case this episode has already been
                finalized, this should be a np.ndarray with a length exactly
                the size of the to-be-overwritten slice or segment (provided by
                `at_indices`).
            at_indices: A single int is interpreted as one index, which to overwrite
                with `new_data` (which is expected to be a single reward).
                A list of ints is interpreted as a list of indices, all of which to
                overwrite with `new_data` (which is expected to be of the same size
                as `len(at_indices)`).
                A slice object is interpreted as a range of indices to be overwritten
                with `new_data` (which is expected to be of the same size as the
                provided slice).
                Thereby, negative indices by default are interpreted as "before the end"
                unless the `neg_index_as_lookback=True` option is used, in which case
                negative indices are interpreted as "before ts=0", meaning going back
                into the lookback buffer.
            neg_index_as_lookback: If True, negative values in `at_indices` are
                interpreted as "before ts=0", meaning going back into the lookback
                buffer. For example, an episode with
                rewards = [4, 5, 6,  7, 8, 9], where [4, 5, 6] is the
                lookback buffer range (ts=0 item is 7), will handle a call to
                `set_rewards(individual_reward, -1,
                neg_index_as_lookback=True)` by overwriting the value of 6 in our
                rewards buffer with the provided "individual_reward".

        Raises:
            IndexError: If the provided `at_indices` do not match the size of
                `new_data`.
        """
        self.rewards.set(
            new_data=new_data,
            at_indices=at_indices,
            neg_index_as_lookback=neg_index_as_lookback,
        )

    def set_extra_model_outputs(
        self,
        *,
        key,
        new_data,
        at_indices: Optional[Union[int, List[int], slice]] = None,
        neg_index_as_lookback: bool = False,
    ) -> None:
        """Overwrites all or some of this Episode's extra model outputs with `new_data`.

        Note that an episode's `extra_model_outputs` data cannot be written to directly
        as it is managed by a `InfiniteLookbackBuffer` object. Normally, individual,
        current `extra_model_output` values are added to the episode either by calling
        `self.add_env_step` or more directly (and manually) via
        `self.extra_model_outputs[key].append|extend()`. However, for certain
        postprocessing steps, the entirety (or a slice) of an episode's
        `extra_model_outputs` might have to be rewritten or a new key (a new type of
        `extra_model_outputs`) must be inserted, which is when
        `self.set_extra_model_outputs()` should be used.

        Args:
            key: The `key` within `self.extra_model_outputs` to override data on or
                to insert as a new key into `self.extra_model_outputs`.
            new_data: The new data to overwrite existing data with.
                This may be a list of individual reward(s) in case this episode
                is still not finalized yet. In case this episode has already been
                finalized, this should be a np.ndarray with a length exactly
                the size of the to-be-overwritten slice or segment (provided by
                `at_indices`).
            at_indices: A single int is interpreted as one index, which to overwrite
                with `new_data` (which is expected to be a single reward).
                A list of ints is interpreted as a list of indices, all of which to
                overwrite with `new_data` (which is expected to be of the same size
                as `len(at_indices)`).
                A slice object is interpreted as a range of indices to be overwritten
                with `new_data` (which is expected to be of the same size as the
                provided slice).
                Thereby, negative indices by default are interpreted as "before the end"
                unless the `neg_index_as_lookback=True` option is used, in which case
                negative indices are interpreted as "before ts=0", meaning going back
                into the lookback buffer.
            neg_index_as_lookback: If True, negative values in `at_indices` are
                interpreted as "before ts=0", meaning going back into the lookback
                buffer. For example, an episode with
                rewards = [4, 5, 6,  7, 8, 9], where [4, 5, 6] is the
                lookback buffer range (ts=0 item is 7), will handle a call to
                `set_rewards(individual_reward, -1,
                neg_index_as_lookback=True)` by overwriting the value of 6 in our
                rewards buffer with the provided "individual_reward".

        Raises:
            IndexError: If the provided `at_indices` do not match the size of
                `new_data`.
        """
        # Record already exists -> Set existing record's data to new values.
        assert key in self.extra_model_outputs
        self.extra_model_outputs[key].set(
            new_data=new_data,
            at_indices=at_indices,
            neg_index_as_lookback=neg_index_as_lookback,
        )

    def add_temporary_timestep_data(self, key: str, data: Any) -> None:
        """Temporarily adds (until `finalized()` called) per-timestep data to self.

        The given `data` is appended to a list (`self._temporary_timestep_data`), which
        is cleared upon calling `self.to_numpy()`. To get the thus-far accumulated
        temporary timestep data for a certain key, use the `get_temporary_timestep_data`
        API.
        Note that the size of the per timestep list is NOT checked or validated against
        the other, non-temporary data in this episode (like observations).

        Args:
            key: The key under which to find the list to append `data` to. If `data` is
                the first data to be added for this key, start a new list.
            data: The data item (representing a single timestep) to be stored.
        """
        if self.is_numpy:
            raise ValueError(
                "Cannot use the `add_temporary_timestep_data` API on an already "
                f"finalized {type(self).__name__}!"
            )
        self._temporary_timestep_data[key].append(data)

    def get_temporary_timestep_data(self, key: str) -> List[Any]:
        """Returns all temporarily stored data items (list) under the given key.

        Note that all temporary timestep data is erased/cleared when calling
        `self.to_numpy()`.

        Returns:
            The current list storing temporary timestep data under `key`.
        """
        if self.is_numpy:
            raise ValueError(
                "Cannot use the `get_temporary_timestep_data` API on an already "
                f"finalized {type(self).__name__}! All temporary data has been erased "
                f"upon `{type(self).__name__}.to_numpy()`."
            )
        try:
            return self._temporary_timestep_data[key]
        except KeyError:
            raise KeyError(f"Key {key} not found in temporary timestep data!")

    def slice(
        self,
        slice_: slice,
        *,
        len_lookback_buffer: Optional[int] = None,
    ) -> "SingleAgentEpisode":
        """Returns a slice of this episode with the given slice object.

        For example, if `self` contains o0 (the reset observation), o1, o2, o3, and o4
        and the actions a1, a2, a3, and a4 (len of `self` is 4), then a call to
        `self.slice(slice(1, 3))` would return a new SingleAgentEpisode with
        observations o1, o2, and o3, and actions a2 and a3. Note here that there is
        always one observation more in an episode than there are actions (and rewards
        and extra model outputs) due to the initial observation received after an env
        reset.

        .. testcode::

            from ray.rllib.env.single_agent_episode import SingleAgentEpisode
            from ray.rllib.utils.test_utils import check

            # Generate a simple multi-agent episode.
            observations = [0, 1, 2, 3, 4, 5]
            actions = [1, 2, 3, 4, 5]
            rewards = [0.1, 0.2, 0.3, 0.4, 0.5]
            episode = SingleAgentEpisode(
                observations=observations,
                actions=actions,
                rewards=rewards,
                len_lookback_buffer=0,  # all given data is part of the episode
            )
            slice_1 = episode[:1]
            check(slice_1.observations, [0, 1])
            check(slice_1.actions, [1])
            check(slice_1.rewards, [0.1])

            slice_2 = episode[-2:]
            check(slice_2.observations, [3, 4, 5])
            check(slice_2.actions, [4, 5])
            check(slice_2.rewards, [0.4, 0.5])

        Args:
            slice_: The slice object to use for slicing. This should exclude the
                lookback buffer, which will be prepended automatically to the returned
                slice.
            len_lookback_buffer: If not None, forces the returned slice to try to have
                this number of timesteps in its lookback buffer (if available). If None
                (default), tries to make the returned slice's lookback as large as the
                current lookback buffer of this episode (`self`).

        Returns:
            The new SingleAgentEpisode representing the requested slice.
        """
        # Translate `slice_` into one that only contains 0-or-positive ints and will
        # NOT contain any None.
        start = slice_.start
        stop = slice_.stop

        # Start is None -> 0.
        if start is None:
            start = 0
        # Start is negative -> Interpret index as counting "from end".
        elif start < 0:
            start = len(self) + start

        # Stop is None -> Set stop to our len (one ts past last valid index).
        if stop is None:
            stop = len(self)
        # Stop is negative -> Interpret index as counting "from end".
        elif stop < 0:
            stop = len(self) + stop

        step = slice_.step if slice_.step is not None else 1

        # Figure out, whether slicing stops at the very end of this episode to know
        # whether `self.is_terminated/is_truncated` should be kept as-is.
        keep_done = stop == len(self)
        # Provide correct timestep- and pre-buffer information.
        t_started = self.t_started + start

        _lb = (
            len_lookback_buffer
            if len_lookback_buffer is not None
            else self.observations.lookback
        )
        if (
            start >= 0
            and start - _lb < 0
            and self.observations.lookback < (_lb - start)
        ):
            _lb = self.observations.lookback + start
        observations = InfiniteLookbackBuffer(
            data=self.get_observations(
                slice(start - _lb, stop + 1, step),
                neg_index_as_lookback=True,
            ),
            lookback=_lb,
            space=self.observation_space,
        )

        _lb = (
            len_lookback_buffer
            if len_lookback_buffer is not None
            else self.infos.lookback
        )
        if start >= 0 and start - _lb < 0 and self.infos.lookback < (_lb - start):
            _lb = self.infos.lookback + start
        infos = InfiniteLookbackBuffer(
            data=self.get_infos(
                slice(start - _lb, stop + 1, step),
                neg_index_as_lookback=True,
            ),
            lookback=_lb,
        )

        _lb = (
            len_lookback_buffer
            if len_lookback_buffer is not None
            else self.actions.lookback
        )
        if start >= 0 and start - _lb < 0 and self.actions.lookback < (_lb - start):
            _lb = self.actions.lookback + start
        actions = InfiniteLookbackBuffer(
            data=self.get_actions(
                slice(start - _lb, stop, step),
                neg_index_as_lookback=True,
            ),
            lookback=_lb,
            space=self.action_space,
        )

        _lb = (
            len_lookback_buffer
            if len_lookback_buffer is not None
            else self.rewards.lookback
        )
        if start >= 0 and start - _lb < 0 and self.rewards.lookback < (_lb - start):
            _lb = self.rewards.lookback + start
        rewards = InfiniteLookbackBuffer(
            data=self.get_rewards(
                slice(start - _lb, stop, step),
                neg_index_as_lookback=True,
            ),
            lookback=_lb,
        )

        extra_model_outputs = {}
        for k, v in self.extra_model_outputs.items():
            _lb = len_lookback_buffer if len_lookback_buffer is not None else v.lookback
            if start >= 0 and start - _lb < 0 and v.lookback < (_lb - start):
                _lb = v.lookback + start
            extra_model_outputs[k] = InfiniteLookbackBuffer(
                data=self.get_extra_model_outputs(
                    key=k,
                    indices=slice(start - _lb, stop, step),
                    neg_index_as_lookback=True,
                ),
                lookback=_lb,
            )

        return SingleAgentEpisode(
            id_=self.id_,
            # In the following, offset `start`s automatically by lookbacks.
            observations=observations,
            observation_space=self.observation_space,
            infos=infos,
            actions=actions,
            action_space=self.action_space,
            rewards=rewards,
            extra_model_outputs=extra_model_outputs,
            terminated=(self.is_terminated if keep_done else False),
            truncated=(self.is_truncated if keep_done else False),
            t_started=t_started,
        )

    def get_data_dict(self):
        """Converts a SingleAgentEpisode into a data dict mapping str keys to data.

        The keys used are:
        Columns.EPS_ID, T, OBS, INFOS, ACTIONS, REWARDS, TERMINATEDS, TRUNCATEDS,
        and those in `self.extra_model_outputs`.

        Returns:
            A data dict mapping str keys to data records.
        """
        t = list(range(self.t_started, self.t))
        terminateds = [False] * (len(self) - 1) + [self.is_terminated]
        truncateds = [False] * (len(self) - 1) + [self.is_truncated]
        eps_id = [self.id_] * len(self)

        if self.is_numpy:
            t = np.array(t)
            terminateds = np.array(terminateds)
            truncateds = np.array(truncateds)
            eps_id = np.array(eps_id)

        return dict(
            {
                # Trivial 1D data (compiled above).
                Columns.TERMINATEDS: terminateds,
                Columns.TRUNCATEDS: truncateds,
                Columns.T: t,
                Columns.EPS_ID: eps_id,
                # Retrieve obs, infos, actions, rewards using our get_... APIs,
                # which return all relevant timesteps (excluding the lookback
                # buffer!). Slice off last obs and infos to have the same number
                # of them as we have actions and rewards.
                Columns.OBS: self.get_observations(slice(None, -1)),
                Columns.INFOS: self.get_infos(slice(None, -1)),
                Columns.ACTIONS: self.get_actions(),
                Columns.REWARDS: self.get_rewards(),
            },
            # All `extra_model_outs`: Same as obs: Use get_... API.
            **{
                k: self.get_extra_model_outputs(k)
                for k in self.extra_model_outputs.keys()
            },
        )

    def get_sample_batch(self) -> SampleBatch:
        """Converts this `SingleAgentEpisode` into a `SampleBatch`.

        Returns:
            A SampleBatch containing all of this episode's data.
        """
        return SampleBatch(self.get_data_dict())

    def get_return(self) -> float:
        """Calculates an episode's return, excluding the lookback buffer's rewards.

        The return is computed by a simple sum, neglecting the discount factor.
        Note that if `self` is a continuation chunk (resulting from a call to
        `self.cut()`), the previous chunk's rewards are NOT counted and thus NOT
        part of the returned reward sum.

        Returns:
            The sum of rewards collected during this episode, excluding possible data
            inside the lookback buffer and excluding possible data in a predecessor
            chunk.
        """
        return sum(self.get_rewards())

    def get_duration_s(self) -> float:
        """Returns the duration of this Episode (chunk) in seconds."""
        if self._last_step_time is None:
            return 0.0
        return self._last_step_time - self._start_time

    def env_steps(self) -> int:
        """Returns the number of environment steps.

        Note, this episode instance could be a chunk of an actual episode.

        Returns:
            An integer that counts the number of environment steps this episode instance
            has seen.
        """
        return len(self)

    def agent_steps(self) -> int:
        """Returns the number of agent steps.

        Note, these are identical to the environment steps for a single-agent episode.

        Returns:
            An integer counting the number of agent steps executed during the time this
            episode instance records.
        """
        return self.env_steps()

    def get_state(self) -> Dict[str, Any]:
        """Returns the pickable state of an episode.

        The data in the episode is stored into a dictionary. Note that episodes
        can also be generated from states (see `SingleAgentEpisode.from_state()`).

        Returns:
            A dict containing all the data from the episode.
        """
        infos = self.infos.get_state()
        infos["data"] = np.array([info if info else None for info in infos["data"]])
        return {
            "id_": self.id_,
            "agent_id": self.agent_id,
            "module_id": self.module_id,
            "multi_agent_episode_id": self.multi_agent_episode_id,
            # Note, all data is stored in `InfiniteLookbackBuffer`s.
            "observations": self.observations.get_state(),
            "actions": self.actions.get_state(),
            "rewards": self.rewards.get_state(),
            "infos": self.infos.get_state(),
            "extra_model_outputs": {
                k: v.get_state() if v else v
                for k, v in self.extra_model_outputs.items()
            }
            if len(self.extra_model_outputs) > 0
            else None,
            "is_terminated": self.is_terminated,
            "is_truncated": self.is_truncated,
            "t_started": self.t_started,
            "t": self.t,
            "_observation_space": gym_space_to_dict(self._observation_space)
            if self._observation_space
            else None,
            "_action_space": gym_space_to_dict(self._action_space)
            if self._action_space
            else None,
            "_start_time": self._start_time,
            "_last_step_time": self._last_step_time,
            "_temporary_timestep_data": dict(self._temporary_timestep_data)
            if len(self._temporary_timestep_data) > 0
            else None,
        }

    @staticmethod
    def from_state(state: Dict[str, Any]) -> "SingleAgentEpisode":
        """Creates a new `SingleAgentEpisode` instance from a state dict.

        Args:
            state: The state dict, as returned by `self.get_state()`.

        Returns:
            A new `SingleAgentEpisode` instance with the data from the state dict.
        """
        # Create an empy episode instance.
        episode = SingleAgentEpisode(id_=state["id_"])
        # Load all the data from the state dict into the episode.
        episode.agent_id = state["agent_id"]
        episode.module_id = state["module_id"]
        episode.multi_agent_episode_id = state["multi_agent_episode_id"]
        # Convert data back to `InfiniteLookbackBuffer`s.
        episode.observations = InfiniteLookbackBuffer.from_state(state["observations"])
        episode.actions = InfiniteLookbackBuffer.from_state(state["actions"])
        episode.rewards = InfiniteLookbackBuffer.from_state(state["rewards"])
        episode.infos = InfiniteLookbackBuffer.from_state(state["infos"])
        episode.extra_model_outputs = (
            defaultdict(
                functools.partial(
                    InfiniteLookbackBuffer, lookback=episode.observations.lookback
                ),
                {
                    k: InfiniteLookbackBuffer.from_state(v)
                    for k, v in state["extra_model_outputs"].items()
                },
            )
            if state["extra_model_outputs"]
            else defaultdict(
                functools.partial(
                    InfiniteLookbackBuffer, lookback=episode.observations.lookback
                ),
            )
        )
        episode.is_terminated = state["is_terminated"]
        episode.is_truncated = state["is_truncated"]
        episode.t_started = state["t_started"]
        episode.t = state["t"]
        # We need to convert the spaces to dictionaries for serialization.
        episode._observation_space = (
            gym_space_from_dict(state["_observation_space"])
            if state["_observation_space"]
            else None
        )
        episode._action_space = (
            gym_space_from_dict(state["_action_space"])
            if state["_action_space"]
            else None
        )
        episode._start_time = state["_start_time"]
        episode._last_step_time = state["_last_step_time"]
        episode._temporary_timestep_data = defaultdict(
            list, state["_temporary_timestep_data"] or {}
        )
        # Validate the episode.
        episode.validate()

        return episode

    @property
    def observation_space(self):
        return self._observation_space

    @observation_space.setter
    def observation_space(self, value):
        self._observation_space = self.observations.space = value

    @property
    def action_space(self):
        return self._action_space

    @action_space.setter
    def action_space(self, value):
        self._action_space = self.actions.space = value

    def __len__(self) -> int:
        """Returning the length of an episode.

        The length of an episode is defined by the length of its data, excluding
        the lookback buffer data. The length is the number of timesteps an agent has
        stepped through an environment thus far.

        The length is 0 in case of an episode whose env has NOT been reset yet, but
        also 0 right after the `env.reset()` data has been added via
        `self.add_env_reset()`. Only after the first call to `env.step()` (and
        `self.add_env_step()`, the length will be 1.

        Returns:
            An integer, defining the length of an episode.
        """
        return self.t - self.t_started

    def __repr__(self):
        return (
            f"SAEps(len={len(self)} done={self.is_done} "
            f"R={self.get_return()} id_={self.id_})"
        )

    def __getitem__(self, item: slice) -> "SingleAgentEpisode":
        """Enable squared bracket indexing- and slicing syntax, e.g. episode[-4:]."""
        if isinstance(item, slice):
            return self.slice(slice_=item)
        else:
            raise NotImplementedError(
                f"SingleAgentEpisode does not support getting item '{item}'! "
                "Only slice objects allowed with the syntax: `episode[a:b]`."
            )

    @Deprecated(new="SingleAgentEpisode.is_numpy()", error=True)
    def is_finalized(self):
        pass

    @Deprecated(new="SingleAgentEpisode.to_numpy()", error=True)
    def finalize(self):
        pass<|MERGE_RESOLUTION|>--- conflicted
+++ resolved
@@ -11,11 +11,8 @@
 from ray.rllib.core.columns import Columns
 from ray.rllib.env.utils.infinite_lookback_buffer import InfiniteLookbackBuffer
 from ray.rllib.policy.sample_batch import SampleBatch
-<<<<<<< HEAD
+from ray.rllib.utils.serialization import gym_space_from_dict, gym_space_to_dict
 from ray.rllib.utils.deprecation import Deprecated
-=======
-from ray.rllib.utils.serialization import gym_space_from_dict, gym_space_to_dict
->>>>>>> 7c2a200e
 from ray.rllib.utils.typing import AgentID, ModuleID
 from ray.util.annotations import PublicAPI
 
@@ -498,16 +495,12 @@
                 assert len(v) == len(self.observations) - 1
 
     @property
-<<<<<<< HEAD
-    def is_numpy(self) -> bool:
-=======
     def is_reset(self) -> bool:
         """Returns True if `self.add_env_reset()` has already been called."""
         return len(self.observations) > 0
 
     @property
-    def is_finalized(self) -> bool:
->>>>>>> 7c2a200e
+    def is_numpy(self) -> bool:
         """True, if the data in this episode is already stored as numpy arrays."""
         # If rewards are still a list, return False.
         # Otherwise, rewards should already be a (1D) numpy array.
