--- conflicted
+++ resolved
@@ -791,11 +791,7 @@
                 neg_indices_left_of_zero=True,  # -1 means one left of ts=0
                 fill=0.0,
                 one_hot_discrete=True,
-<<<<<<< HEAD
-            ), [0, 0, 0, 0])  <- all 0s one-hot tensor (note difference to [1 0 0 0]!)
-=======
             ), [0, 0, 0, 0])  # <- all 0s one-hot tensor (note difference to [1 0 0 0]!)
->>>>>>> c61c2e97
 
         Returns:
             The collected observations.
