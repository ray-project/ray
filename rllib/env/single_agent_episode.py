import functools
from collections import defaultdict
import numpy as np
import uuid

import gymnasium as gym
from gymnasium.core import ActType, ObsType
from typing import Any, Dict, List, Optional, SupportsFloat, Union

from ray.rllib.policy.sample_batch import SampleBatch
from ray.rllib.env.utils import BufferWithInfiniteLookback


class SingleAgentEpisode:
    """A class representing RL environment episodes for individual agents.

    SingleAgentEpisode stores observations, info dicts, actions, rewards, and all
    module outputs (e.g. state outs, action logp, etc..) for an individual agent within
    some single-agent or multi-agent environment.
    The two main APIs to add data to an ongoing episode are the `add_env_reset()`
    and `add_env_step()` methods, which should be called passing the outputs of the
    respective gym.Env API calls: `env.reset()` and `env.step()`.

    A SingleAgentEpisode might also only represent a chunk of an episode, which is
    useful for cases, in which partial (non-complete episode) sampling is performed
    and collected episode data has to be returned before the actual gym.Env episode has
    finished (see `SingleAgentEpisode.cut()`). In order to still maintain visibility
    onto past experiences within such a "cut" episode, SingleAgentEpisode instances
    can have a "lookback buffer" of n timesteps at their beginning (left side), which
    solely exists for the purpose of compiling extra data (e.g. "prev. reward"), but
    is not considered part of the finished/packaged episode (b/c the data in the
    lookback buffer is already part of a previous episode chunk).

    Powerful getter methods, such as `get_observations()` help collect different types
    of data from the episode at individual time indices or time ranges, including the
    "lookback buffer" range described above. For example, to extract the last 4 rewards
    of an ongoing episode, one can call `self.get_rewards(slice(-4, None))` or
    `self.rewards[-4:]`. This would work, even if the ongoing SingleAgentEpisode is
    a continuation chunk from a much earlier started episode, as long as it has a
    lookback buffer size of sufficient size.

    Examples:

    .. testcode::

        import gymnasium as gym

        from ray.rllib.env.single_agent_episode import SingleAgentEpisode

        # Construct a new episode (without any data in it yet).
        episode = SingleAgentEpisode()
        assert len(episode) == 0

        # Fill the episode with some data (10 timesteps).
        env = gym.make("CartPole-v1")
        obs, infos = env.reset()
        episode.add_env_reset(obs, infos)

        # Even with the initial obs/infos, the episode is still considered len=0.
        assert len(episode) == 0
        for _ in range(5):
            action = env.action_space.sample()
            obs, reward, term, trunc, infos = env.step(action)
            episode.add_env_step(
                observation=obs,
                action=action,
                reward=reward,
                terminated=term,
                truncated=trunc,
                infos=infos,
            )
        assert len(episode) == 5

        # We can now access information from the episode via the getter APIs.

        # Get the last 3 rewards (in a batch of size 3).
        episode.get_rewards(slice(-3, None))  # same as `episode.rewards[-3:]`

        # Get the most recent action (single item, not batched).
        # This works regardless of the action space or whether the episode has
        # been finalized or not (see below).
        episode.get_actions(-1)  # same as episode.actions[-1]

        # Looking back from ts=1, get the previous 4 rewards AND fill with 0.0
        # in case we go over the beginning (ts=0). So we would expect
        # [0.0, 0.0, 0.0, r0] to be returned here, where r0 is the very first received
        # reward in the episode:
        episode.get_rewards(slice(-4, 0), neg_indices_left_of_zero=True, fill=0.0)

        # Note the use of fill=0.0 here (fill everything that's out of range with this
        # value) AND the argument `neg_indices_left_of_zero=True`, which interprets
        # negative indices as being left of ts=0 (e.g. -1 being the timestep before
        # ts=0).

        # Assuming we had a complex action space (nested gym.spaces.Dict) with one or
        # more elements being Discrete or MultiDiscrete spaces:
        # 1) The `fill=...` argument would still work, filling all spaces (Boxes,
        # Discrete) with that provided value.
        # 2) Setting the flag `one_hot_discrete=True` would convert those discrete
        # sub-components automatically into one-hot (or multi-one-hot) tensors.
        # This simplifies the task of having to provide the previous 4 (nested and
        # partially discrete/multi-discrete) actions for each timestep within a training
        # batch, thereby filling timesteps before the episode started with 0.0s and
        # one-hot'ing the discrete/multi-discrete components in these actions:
        episode = SingleAgentEpisode(action_space=gym.spaces.Dict({
            "a": gym.spaces.Discrete(3),
            "b": gym.spaces.MultiDiscrete([2, 3]),
            "c": gym.spaces.Box(-1.0, 1.0, (2,)),
        }))

        # ... fill episode with data ...
        episode.add_env_reset(observation=0)
        # ... from a few steps.
        episode.add_env_step(
            observation=1,
            action={"a":0, "b":np.array([1, 2]), "c":np.array([.5, -.5], np.float32)},
            reward=1.0,
        )

        # In your connector
        prev_4_a = []
        # Note here that len(episode) does NOT include the lookback buffer.
        for ts in range(len(episode)):
            prev_4_a.append(
                episode.get_actions(
                    indices=slice(ts - 4, ts),
                    # Make sure negative indices are interpreted as
                    # "into lookback buffer"
                    neg_indices_left_of_zero=True,
                    # Zero-out everything even further before the lookback buffer.
                    fill=0.0,
                    # Take care of discrete components (get ready as NN input).
                    one_hot_discrete=True,
                )
            )

        # Finally, convert from list of batch items to a struct (same as action space)
        # of batched (numpy) arrays, in which all leafs have B==len(prev_4_a).
        from ray.rllib.utils.spaces.space_utils import batch

        prev_4_actions_col = batch(prev_4_a)
    """

    def __init__(
        self,
        id_: Optional[str] = None,
        *,
        observations: Optional[Union[List[ObsType], BufferWithInfiniteLookback]] = None,
        observation_space: Optional[gym.Space] = None,
        actions: Optional[Union[List[ActType], BufferWithInfiniteLookback]] = None,
        action_space: Optional[gym.Space] = None,
        rewards: Optional[
            Union[List[SupportsFloat], BufferWithInfiniteLookback]
        ] = None,
        infos: Optional[Union[List[Dict], BufferWithInfiniteLookback]] = None,
        terminated: bool = False,
        truncated: bool = False,
        extra_model_outputs: Optional[Dict[str, Any]] = None,
        render_images: Optional[List[np.ndarray]] = None,
        t_started: Optional[int] = None,
        len_lookback_buffer: Optional[int] = 0,
    ) -> "SingleAgentEpisode":
        """Initializes a SingleAgentEpisode instance.

        This constructor can be called with or without already sampled data, part of
        which might then go into the lookback buffer.

        Args:
            id_: Unique identifier for this episode. If no ID is provided the
                constructor generates a unique hexadecimal code for the id.
            observations: Either a list of individual observations from a sampling or
                an already instantiated `BufferWithInfiniteLookback` object (possibly
                with observation data in it). If a list, will construct the buffer
                automatically (given the data and the `len_lookback_buffer` argument).
            observation_space: An optional gym.Space, which all individual observations
                should abide to. If data is appended or set in this SingleAgentEpisode
                and a space has been provided during construction, any new observation
                data will be checked for correctness.
            actions: Either a list of individual info dicts from a sampling or
                an already instantiated `BufferWithInfiniteLookback` object (possibly
                with info dict] data in it). If a list, will construct the buffer
                automatically (given the data and the `len_lookback_buffer` argument).
            actions: Either a list of individual actions from a sampling or
                an already instantiated `BufferWithInfiniteLookback` object (possibly
                with action data in it). If a list, will construct the buffer
                automatically (given the data and the `len_lookback_buffer` argument).
            action_space: An optional gym.Space, which all individual actions
                should abide to. If data is appended or set in this SingleAgentEpisode
                and a space has been provided during construction, any new action
                data will be checked for correctness.
            rewards: Either a list of individual rewards from a sampling or
                an already instantiated `BufferWithInfiniteLookback` object (possibly
                with reward data in it). If a list, will construct the buffer
                automatically (given the data and the `len_lookback_buffer` argument).
            actions: A dict mapping string keys to either lists of individual extra
                model output tensors (e.g. `action_logp` or state outs) from a
                sampling or to an already instantiated `BufferWithInfiniteLookback`
                object (possibly with extra model output data in it). If mapping is to
                a list, will construct the buffer automatically (given the data and
                the `len_lookback_buffer` argument).
            render_images: An optional list of RGB uint8 images from rendering
                the environment.
            terminated: A boolean indicating, if the episode is already terminated.
            truncated: A boolean indicating, if the episode has been truncated.
            t_started: Optional. The starting timestep of the episode. The default
                is zero. If data is provided, the starting point is from the last
                observation onwards (i.e. `t_started = len(observations) - 1). If
                this parameter is provided the episode starts at the provided value.
            len_lookback_buffer: The size of the (optional) lookback buffers to keep in
                front of this Episode for each type of data (observations, actions,
                etc..). If larger 0, will interpret the first `len_lookback_buffer`
                items in each type of data as NOT part of this actual
                episode chunk, but instead serve as "historical" record that may be
                viewed and used to derive new data from. For example, it might be
                necessary to have a lookback buffer of four if you would like to do
                observation frame stacking and your episode has been cut and you are now
                operating on a new chunk (continuing from the cut one). Then, for the
                first 3 items, you would have to be able to look back into the old
                chunk's data.
                If `len_lookback_buffer` is None, will interpret all provided data in
                constructor as part of the lookback buffers.
        """
        self.id_ = id_ or uuid.uuid4().hex

        # Lookback buffer length is not provided. Interpret already given data as
        # lookback buffer lengths for all data types.
        if len_lookback_buffer is None:
            len_lookback_buffer = len(rewards or [])

        infos = infos or [{} for _ in range(len(observations or []))]

        # Observations: t0 (initial obs) to T.
        self.observation_space = observation_space
        if isinstance(observations, BufferWithInfiniteLookback):
            self.observations = observations
        else:
            self.observations = BufferWithInfiniteLookback(
                data=observations,
                lookback=len_lookback_buffer,
                space=observation_space,
            )
        # Infos: t0 (initial info) to T.
        if isinstance(infos, BufferWithInfiniteLookback):
            self.infos = infos
        else:
            self.infos = BufferWithInfiniteLookback(
                data=infos,
                lookback=len_lookback_buffer,
            )
        # Actions: t1 to T.
        self.action_space = action_space
        if isinstance(actions, BufferWithInfiniteLookback):
            self.actions = actions
        else:
            self.actions = BufferWithInfiniteLookback(
                data=actions,
                lookback=len_lookback_buffer,
                space=action_space,
            )
        # Rewards: t1 to T.
        if isinstance(rewards, BufferWithInfiniteLookback):
            self.rewards = rewards
        else:
            self.rewards = BufferWithInfiniteLookback(
                data=rewards,
                lookback=len_lookback_buffer,
                space=gym.spaces.Box(float("-inf"), float("inf"), (), np.float32),
            )

        # obs[-1] is the final observation in the episode.
        self.is_terminated = terminated
        # obs[-1] is the last obs in a truncated-by-the-env episode (there will no more
        # observations in following chunks for this episode).
        self.is_truncated = truncated

        # Extra model outputs, e.g. `action_dist_input` needed in the batch.
        self.extra_model_outputs = defaultdict(
            functools.partial(
                BufferWithInfiniteLookback,
                lookback=len_lookback_buffer,
            ),
        )
        for k, v in (extra_model_outputs or {}).items():
            if isinstance(v, BufferWithInfiniteLookback):
                self.extra_model_outputs[k] = v
            else:
                self.extra_model_outputs[k].data = v

        # RGB uint8 images from rendering the env; the images include the corresponding
        # rewards.
        assert render_images is None or observations is not None
        self.render_images = render_images or []

        # The global last timestep of the episode and the timesteps when this chunk
        # started (excluding a possible lookback buffer).
        self.t_started = t_started or 0

        self.t = (
            (len(rewards) if rewards is not None else 0)
            - len_lookback_buffer
            + self.t_started
        )

        # Validate the episode data thus far.
        self.validate()

    def concat_episode(self, episode_chunk: "SingleAgentEpisode"):
        """Adds the given `episode_chunk` to the right side of self.

        In order for this to work, both chunks (`self` and `episode_chunk`) must fit
        together. This is checked by the IDs (must be identical), the time step counters
        (`self.t` must be the same as `episode_chunk.t_started`), as well as the
        observations/infos at the concatenation boundaries (`self.observations[-1]`
        must match `episode_chunk.observations[0]`). Also, `self.is_done` must not be
        True, meaning `self.is_terminated` and `self.is_truncated` are both False.

        Args:
            episode_chunk: Another `SingleAgentEpisode` to be concatenated.

        Returns: A `SingleAegntEpisode` instance containing the concatenated
            from both episodes.
        """
        assert episode_chunk.id_ == self.id_
        assert not self.is_done and not self.is_finalized
        # Make sure the timesteps match.
        assert self.t == episode_chunk.t_started

        episode_chunk.validate()

        # Make sure, end matches other episode chunk's beginning.
        assert np.all(episode_chunk.observations[0] == self.observations[-1])
        # Pop out our last observations and infos (as these are identical
        # to the first obs and infos in the next episode).
        self.observations.pop()
        self.infos.pop()

        # Extend ourselves. In case, episode_chunk is already terminated (and numpyfied)
        # we need to convert to lists (as we are ourselves still filling up lists).
        self.observations.extend(episode_chunk.get_observations())
        self.actions.extend(episode_chunk.get_actions())
        self.rewards.extend(episode_chunk.get_rewards())
        self.infos.extend(episode_chunk.get_infos())
        self.t = episode_chunk.t

        if episode_chunk.is_terminated:
            self.is_terminated = True
        elif episode_chunk.is_truncated:
            self.is_truncated = True

        for model_out_key in episode_chunk.extra_model_outputs.keys():
            self.extra_model_outputs[model_out_key].extend(
                episode_chunk.get_extra_model_outputs(model_out_key)
            )

        # Validate.
        self.validate()

    def add_env_reset(
        self,
        observation: ObsType,
        infos: Optional[Dict] = None,
        *,
        render_image: Optional[np.ndarray] = None,
    ) -> None:
        """Adds the initial data (after an `env.reset()`) to the episode.

        This data consists of initial observations and initial infos, as well as
        - optionally - a render image.

        Args:
            observation: The initial observation returned by `env.reset()`.
            infos: An (optional) info dict returned by `env.reset()`.
            render_image: Optional. An RGB uint8 image from rendering
                the environment right after the reset.
        """
        assert not self.is_done
        assert len(self.observations) == 0
        # Assume that this episode is completely empty and has not stepped yet.
        # Leave self.t (and self.t_started) at 0.
        assert self.t == self.t_started == 0

        infos = infos or {}

        if self.observation_space is not None:
            assert self.observation_space.contains(observation), (
                f"`observation` {observation} does NOT fit SingleAgentEpisode's "
                f"observation_space: {self.observation_space}!"
            )

        self.observations.append(observation)
        self.infos.append(infos)
        if render_image is not None:
            self.render_images.append(render_image)

        # Validate our data.
        self.validate()

    def add_env_step(
        self,
        observation: ObsType,
        action: ActType,
        reward: SupportsFloat,
        infos: Optional[Dict[str, Any]] = None,
        *,
        terminated: bool = False,
        truncated: bool = False,
        render_image: Optional[np.ndarray] = None,
        extra_model_outputs: Optional[Dict[str, Any]] = None,
    ) -> None:
        """Adds results of an `env.step()` call (including the action) to this episode.

        This data consists of an observation and info dict, an action, a reward,
        terminated/truncated flags, extra model outputs (e.g. action probabilities or
        RNN internal state outputs), and - optionally - a render image.

        Args:
            observation: The observation received from the environment after taking
                `action`.
            action: The last action used by the agent during the call to `env.step()`.
            reward: The last reward received by the agent after taking `action`.
            infos: The last info received from the environment after taking `action`.
            terminated: A boolean indicating, if the environment has been
                terminated (after taking `action`).
            truncated: A boolean indicating, if the environment has been
                truncated (after taking `action`).
            render_image: Optional. An RGB uint8 image from rendering
                the environment (after taking `action`).
            extra_model_outputs: The last timestep's specific model outputs.
                These are normally outputs of an RLModule that were computed along with
                `action`, e.g. `action_logp` or `action_dist_inputs`.
        """
        # Cannot add data to an already done episode.
        assert (
            not self.is_done
        ), "The agent is already done: no data can be added to its episode."

        self.observations.append(observation)
        self.actions.append(action)
        self.rewards.append(reward)
        infos = infos or {}
        self.infos.append(infos)
        self.t += 1
        if render_image is not None:
            self.render_images.append(render_image)
        if extra_model_outputs is not None:
            for k, v in extra_model_outputs.items():
                self.extra_model_outputs[k].append(v)
        self.is_terminated = terminated
        self.is_truncated = truncated

        # Validate our data.
        self.validate()
        # Only check spaces every n timesteps.
        if self.t % 50:
            if self.observation_space is not None:
                assert self.observation_space.contains(observation), (
                    f"`observation` {observation} does NOT fit SingleAgentEpisode's "
                    f"observation_space: {self.observation_space}!"
                )
            # TODO: This check will fail unless we add action clipping to
            #  default module-to-env connector piece.
<<<<<<< HEAD
            #if self.action_space is not None:
=======
            # if self.action_space is not None:
>>>>>>> b0d3e2b8
            #    assert self.action_space.contains(action), (
            #        f"`action` {action} does NOT fit SingleAgentEpisode's "
            #        f"action_space: {self.action_space}!"
            #    )

    def validate(self) -> None:
        """Validates the episode's data.

        This function ensures that the data stored to a `SingleAgentEpisode` is
        in order (e.g. that the correct number of observations, actions, rewards
        are there).
        """
        assert len(self.observations) == len(self.infos)
        if len(self.observations) == 0:
            assert len(self.infos) == len(self.rewards) == len(self.actions) == 0
            for k, v in self.extra_model_outputs.items():
                assert len(v) == 0
        # Make sure we always have one more obs stored than rewards (and actions)
        # due to the reset and last-obs logic of an MDP.
        else:
            assert (
                len(self.observations)
                == len(self.infos)
                == len(self.rewards) + 1
                == len(self.actions) + 1
            )
            for k, v in self.extra_model_outputs.items():
                assert len(v) == len(self.observations) - 1

    @property
    def is_finalized(self) -> bool:
        """True, if the data in this episode is already stored as numpy arrays."""
        # If rewards are still a list, return False.
        # Otherwise, rewards should already be a (1D) numpy array.
        return self.rewards.finalized

    @property
    def is_done(self) -> bool:
        """Whether the episode is actually done (terminated or truncated).

        A done episode cannot be continued via `self.add_timestep()` or being
        concatenated on its right-side with another episode chunk or being
        succeeded via `self.create_successor()`.
        """
        return self.is_terminated or self.is_truncated

    def finalize(self) -> "SingleAgentEpisode":
        """Converts this Episode's list attributes to numpy arrays.

        This means in particular that this episodes' lists of (possibly complex)
        data (e.g. if we have a dict obs space) will be converted to (possibly complex)
        structs, whose leafs are now numpy arrays. Each of these leaf numpy arrays will
        have the same length (batch dimension) as the length of the original lists.

        Note that SampleBatch.INFOS are NEVER numpy'ized and will remain a list
        (normally, a list of the original, env-returned dicts). This is due to the
        herterogenous nature of INFOS returned by envs, which would make it unwieldy to
        convert this information to numpy arrays.

        After calling this method, no further data may be added to this episode via
        the `self.add_env_step()` method.

        Examples:

        .. testcode::

            import numpy as np

            from ray.rllib.env.single_agent_episode import SingleAgentEpisode

            episode = SingleAgentEpisode(
                observations=[0, 1, 2, 3],
                actions=[1, 2, 3],
                rewards=[1, 2, 3],
                # Note: terminated/truncated have nothing to do with an episode
                # being `finalized` or not (via the `self.finalize()` method)!
                terminated=False,
            )
            # Episode has not been finalized (numpy'ized) yet.
            assert not episode.is_finalized
            # We are still operating on lists.
            assert episode.get_observations([1]) == [1]
            assert episode.get_observations(slice(None, 2)) == [0, 1]
            # We can still add data (and even add the terminated=True flag).
            episode.add_env_step(
                observation=4,
                action=4,
                reward=4,
                terminated=True,
            )
            # Still NOT finalized.
            assert not episode.is_finalized

            # Let's finalize the episode.
            episode.finalize()
            assert episode.is_finalized

            # We cannot add data anymore. The following would crash.
            # episode.add_env_step(observation=5, action=5, reward=5)

            # Everything is now numpy arrays (with 0-axis of size
            # B=[len of requested slice]).
            assert isinstance(episode.get_observations([1]), np.ndarray)  # B=1
            assert isinstance(episode.actions[0:2], np.ndarray)  # B=2
            assert isinstance(episode.rewards[1:4], np.ndarray)  # B=3

        Returns:
             This `SingleAgentEpisode` object with the converted numpy data.
        """

        self.observations.finalize()
        self.actions.finalize()
        self.rewards.finalize()
        self.render_images = np.array(self.render_images, dtype=np.uint8)
        for k, v in self.extra_model_outputs.items():
            self.extra_model_outputs[k].finalize()

        return self

    def cut(self, len_lookback_buffer: int = 0) -> "SingleAgentEpisode":
        """Returns a successor episode chunk (of len=0) continuing from this Episode.

        The successor will have the same ID as `self`.
        If no lookback buffer is requested (len_lookback_buffer=0), the successor's
        observations will be the last observation(s) of `self` and its length will
        therefore be 0 (no further steps taken yet). If `len_lookback_buffer` > 0,
        the returned successor will have `len_lookback_buffer` observations (and
        actions, rewards, etc..) taken from the right side (end) of `self`. For example
        if `len_lookback_buffer=2`, the returned successor's lookback buffer actions
        will be identical to `self.actions[-2:]`.

        This method is useful if you would like to discontinue building an episode
        chunk (b/c you have to return it from somewhere), but would like to have a new
        episode instance to continue building the actual gym.Env episode at a later
        time. Vie the `len_lookback_buffer` argument, the continuing chunk (successor)
        will still be able to "look back" into this predecessor episode's data (at
        least to some extend, depending on the value of `len_lookback_buffer`).

        Args:
            len_lookback_buffer: The number of timesteps to take along into the new
                chunk as "lookback buffer". A lookback buffer is additional data on
                the left side of the actual episode data for visibility purposes
                (but without actually being part of the new chunk). For example, if
                `self` ends in actions 5, 6, 7, and 8, and we call
                `self.cut(len_lookback_buffer=2)`, the returned chunk will have
                actions 7 and 8 already in it, but still `t_started`==t==8 (not 7!) and
                a length of 0. If there is not enough data in `self` yet to fulfil
                the `len_lookback_buffer` request, the value of `len_lookback_buffer`
                is automatically adjusted (lowered).

        Returns:
            The successor Episode chunk of this one with the same ID and state and the
            only observation being the last observation in self.
        """
        assert not self.is_done and len_lookback_buffer >= 0

        # Initialize this chunk with the most recent obs and infos (even if lookback is
        # 0). Similar to an initial `env.reset()`.
        indices_obs_and_infos = slice(-len_lookback_buffer - 1, None)
        indices_rest = (
            slice(-len_lookback_buffer, None)
            if len_lookback_buffer > 0
            else slice(None, 0)
        )

        return SingleAgentEpisode(
            # Same ID.
            id_=self.id_,
            observations=self.get_observations(indices=indices_obs_and_infos),
            observation_space=self.observation_space,
            infos=self.get_infos(indices=indices_obs_and_infos),
            actions=self.get_actions(indices=indices_rest),
            action_space=self.action_space,
            rewards=self.get_rewards(indices=indices_rest),
            extra_model_outputs={
                k: self.get_extra_model_outputs(k, indices_rest)
                for k in self.extra_model_outputs.keys()
            },
            # Continue with self's current timestep.
            t_started=self.t,
            # Use the length of the provided data as lookback buffer.
            len_lookback_buffer=None,
        )

    def get_observations(
        self,
        indices: Optional[Union[int, List[int], slice]] = None,
        *,
        neg_indices_left_of_zero: bool = False,
        fill: Optional[float] = None,
        one_hot_discrete: bool = False,
    ) -> Any:
        """Returns individual observations or batched ranges thereof from this episode.

        Args:
            indices: A single int is interpreted as an index, from which to return the
                individual observation stored at this index.
                A list of ints is interpreted as a list of indices from which to gather
                individual observations in a batch of size len(indices).
                A slice object is interpreted as a range of observations to be returned.
                Thereby, negative indices by default are interpreted as "before the end"
                unless the `neg_indices_left_of_zero=True` option is used, in which case
                negative indices are interpreted as "before ts=0", meaning going back
                into the lookback buffer.
            neg_indices_left_of_zero: If True, negative values in `indices` are
                interpreted as "before ts=0", meaning going back into the lookback
                buffer. For example, an episode with observations [4, 5, 6,  7, 8, 9],
                where [4, 5, 6] is the lookback buffer range (ts=0 item is 7), will
                respond to `get_observations(-1, neg_indices_left_of_zero=True)`
                with `6` and to
                `get_observations(slice(-2, 1), neg_indices_left_of_zero=True)` with
                `[5, 6,  7]`.
            fill: An optional float value to use for filling up the returned results at
                the boundaries. This filling only happens if the requested index range's
                start/stop boundaries exceed the episode's boundaries (including the
                lookback buffer on the left side). This comes in very handy, if users
                don't want to worry about reaching such boundaries and want to zero-pad.
                For example, an episode with observations [10, 11,  12, 13, 14] and
                lookback buffer size of 2 (meaning observations `10` and `11` are part
                of the lookback buffer) will respond to
                `get_observations(slice(-7, -2), fill=0.0)` with
                `[0.0, 0.0, 10, 11, 12]`.
            one_hot_discrete: If True, will return one-hot vectors (instead of
                int-values) for those sub-components of a (possibly complex) observation
                space that are Discrete or MultiDiscrete.  Note that if `fill=0` and the
                requested `indices` are out of the range of our data, the returned
                one-hot vectors will actually be zero-hot (all slots zero).

        Examples:

        .. testcode::

            from ray.rllib.env.single_agent_episode import SingleAgentEpisode

            episode = SingleAgentEpisode(
                # Discrete(4) observations (ints between 0 and 4 (excl.))
                observation_space=gym.spaces.Discrete(4),
                observations=[0, 1, 2, 3],
                actions=[1, 2, 3], rewards=[1, 2, 3],  # <- not relevant for this demo
            )
            # Plain usage (`indices` arg only).
            episode.get_observations(-1)  # 3
            episode.get_observations(0)  # 0
            episode.get_observations([0, 2])  # [0, 2]
            episode.get_observations([-1, 0])  # [3, 0]
            episode.get_observations(slice(None, 2))  # [0, 1]
            episode.get_observations(slice(-2, None))  # [2, 3]
            # Using `fill=...` (requesting slices beyond the boundaries).
            episode.get_observations(slice(-6, -2), fill=-9)  # [-9, -9, 0, 1]
            episode.get_observations(slice(2, 5), fill=-7)  # [2, 3, -7]
            # Using `one_hot_discrete=True`.
            episode.get_observations(2, one_hot_discrete=True)  # [0 0 1 0]
            episode.get_observations(3, one_hot_discrete=True)  # [0 0 0 1]
            episode.get_observations(
                slice(0, 3),
                one_hot_discrete=True,
            )   # [[1 0 0 0], [0 1 0 0], [0 0 1 0]]
            # Special case: Using `fill=0.0` AND `one_hot_discrete=True`.
            episode.get_observations(
                -1,
                neg_indices_left_of_zero=True,  # -1 means one left of ts=0
                fill=0.0,
                one_hot_discrete=True,
            )  # [0 0 0 0]  <- all 0s one-hot tensor (note difference to [1 0 0 0]!)

        Returns:
            The collected observations.
            As a 0-axis batch, if there are several `indices` or a list of exactly one
            index provided OR `indices` is a slice object.
            As single item (B=0 -> no additional 0-axis) if `indices` is a single int.
        """
        return self.observations.get(
            indices=indices,
            neg_indices_left_of_zero=neg_indices_left_of_zero,
            fill=fill,
            one_hot_discrete=one_hot_discrete,
        )

    def get_infos(
        self,
        indices: Optional[Union[int, List[int], slice]] = None,
        *,
        neg_indices_left_of_zero: bool = False,
        fill: Optional[Any] = None,
    ) -> Any:
        """Returns individual info dicts or batched ranges thereof from this episode.

        Args:
            indices: A single int is interpreted as an index, from which to return the
                individual info dict stored at this index.
                A list of ints is interpreted as a list of indices from which to gather
                individual info dicts in a list of size len(indices).
                A slice object is interpreted as a range of info dicts to be returned.
                Thereby, negative indices by default are interpreted as "before the end"
                unless the `neg_indices_left_of_zero=True` option is used, in which case
                negative indices are interpreted as "before ts=0", meaning going back
                into the lookback buffer.
            neg_indices_left_of_zero: If True, negative values in `indices` are
                interpreted as "before ts=0", meaning going back into the lookback
                buffer. For example, an episode with infos
                [{"l":4}, {"l":5}, {"l":6},  {"a":7}, {"b":8}, {"c":9}], where the
                first 3 items are the lookback buffer (ts=0 item is {"a": 7}), will
                respond to `get_infos(-1, neg_indices_left_of_zero=True)` with
                `{"l":6}` and to
                `get_infos(slice(-2, 1), neg_indices_left_of_zero=True)` with
                `[{"l":5}, {"l":6},  {"a":7}]`.
            fill: An optional value to use for filling up the returned results at
                the boundaries. This filling only happens if the requested index range's
                start/stop boundaries exceed the episode's boundaries (including the
                lookback buffer on the left side). This comes in very handy, if users
                don't want to worry about reaching such boundaries and want to
                auto-fill. For example, an episode with infos
                [{"l":10}, {"l":11},  {"a":12}, {"b":13}, {"c":14}] and lookback buffer
                size of 2 (meaning infos {"l":10}, {"l":11} are part of the lookback
                buffer) will respond to `get_infos(slice(-7, -2), fill={"o": 0.0})`
                with `[{"o":0.0}, {"o":0.0}, {"l":10}, {"l":11}, {"a":12}]`.
                TODO (sven): This would require a space being provided. Maybe we can
                 skip this check for infos, which don't have a space anyways.

        Examples:

        .. testcode::

            from ray.rllib.env.single_agent_episode import SingleAgentEpisode

            episode = SingleAgentEpisode(
                infos=[{"a":0}, {"b":1}, {"c":2}, {"d":3}],
                # The following is needed, but not relevant for this demo.
                observations=[0, 1, 2, 3], actions=[1, 2, 3], rewards=[1, 2, 3],
            )
            # Plain usage (`indices` arg only).
            episode.get_infos(-1)  # {"d":3}
            episode.get_infos(0)  # {"a":0}
            episode.get_infos([0, 2])  # [{"a":0},{"c":2}]
            episode.get_infos([-1, 0])  # [{"d":3},{"a":0}]
            episode.get_infos(slice(None, 2))  # [{"a":0},{"b":1}]
            episode.get_infos(slice(-2, None))  # [{"c":2},{"d":3}]
            # Using `fill=...` (requesting slices beyond the boundaries).
            # TODO (sven): This would require a space being provided. Maybe we can
            #  skip this check for infos, which don't have a space anyways.
            # episode.get_infos(slice(-5, -3), fill={"o":-1})  # [{"o":-1},{"a":0}]
            # episode.get_infos(slice(3, 5), fill={"o":-2})  # [{"d":3},{"o":-2}]

        Returns:
            The collected info dicts.
            As a 0-axis batch, if there are several `indices` or a list of exactly one
            index provided OR `indices` is a slice object.
            As single item (B=0 -> no additional 0-axis) if `indices` is a single int.
        """
        return self.infos.get(
            indices=indices,
            neg_indices_left_of_zero=neg_indices_left_of_zero,
            fill=fill,
        )

    def get_actions(
        self,
        indices: Optional[Union[int, List[int], slice]] = None,
        *,
        neg_indices_left_of_zero: bool = False,
        fill: Optional[float] = None,
        one_hot_discrete: bool = False,
    ) -> Any:
        """Returns individual actions or batched ranges thereof from this episode.

        Args:
            indices: A single int is interpreted as an index, from which to return the
                individual action stored at this index.
                A list of ints is interpreted as a list of indices from which to gather
                individual actions in a batch of size len(indices).
                A slice object is interpreted as a range of actions to be returned.
                Thereby, negative indices by default are interpreted as "before the end"
                unless the `neg_indices_left_of_zero=True` option is used, in which case
                negative indices are interpreted as "before ts=0", meaning going back
                into the lookback buffer.
            neg_indices_left_of_zero: If True, negative values in `indices` are
                interpreted as "before ts=0", meaning going back into the lookback
                buffer. For example, an episode with actions [4, 5, 6,  7, 8, 9], where
                [4, 5, 6] is the lookback buffer range (ts=0 item is 7), will respond
                to `get_actions(-1, neg_indices_left_of_zero=True)` with `6` and
                to `get_actions(slice(-2, 1), neg_indices_left_of_zero=True)` with
                `[5, 6,  7]`.
            fill: An optional float value to use for filling up the returned results at
                the boundaries. This filling only happens if the requested index range's
                start/stop boundaries exceed the episode's boundaries (including the
                lookback buffer on the left side). This comes in very handy, if users
                don't want to worry about reaching such boundaries and want to zero-pad.
                For example, an episode with actions [10, 11,  12, 13, 14] and
                lookback buffer size of 2 (meaning actions `10` and `11` are part
                of the lookback buffer) will respond to
                `get_actions(slice(-7, -2), fill=0.0)` with `[0.0, 0.0, 10, 11, 12]`.
            one_hot_discrete: If True, will return one-hot vectors (instead of
                int-values) for those sub-components of a (possibly complex) action
                space that are Discrete or MultiDiscrete. Note that if `fill=0` and the
                requested `indices` are out of the range of our data, the returned
                one-hot vectors will actually be zero-hot (all slots zero).

        Examples:

        .. testcode::

            import gymnasium as gym
            from ray.rllib.env.single_agent_episode import SingleAgentEpisode

            episode = SingleAgentEpisode(
                # Discrete(4) actions (ints between 0 and 4 (excl.))
                action_space=gym.spaces.Discrete(4),
                actions=[1, 2, 3],
                observations=[0, 1, 2, 3], rewards=[1, 2, 3],  # <- not relevant here
            )
            # Plain usage (`indices` arg only).
            episode.get_actions(-1)  # 3
            episode.get_actions(0)  # 1
            episode.get_actions([0, 2])  # [1, 3]
            episode.get_actions([-1, 0])  # [3, 1]
            episode.get_actions(slice(None, 2))  # [1, 2]
            episode.get_actions(slice(-2, None))  # [2, 3]
            # Using `fill=...` (requesting slices beyond the boundaries).
            episode.get_actions(slice(-5, -2), fill=-9)  # [-9, -9, 1, 2]
            episode.get_actions(slice(1, 5), fill=-7)  # [2, 3, -7, -7]
            # Using `one_hot_discrete=True`.
            episode.get_actions(1, one_hot_discrete=True)  # [0 0 1 0] (action=2)
            episode.get_actions(2, one_hot_discrete=True)  # [0 0 0 1] (action=3)
            episode.get_actions(
                slice(0, 2),
                one_hot_discrete=True,
            )   # [[0 1 0 0], [0 0 0 1]] (actions=1 and 3)
            # Special case: Using `fill=0.0` AND `one_hot_discrete=True`.
            episode.get_actions(
                -1,
                neg_indices_left_of_zero=True,  # -1 means one left of ts=0
                fill=0.0,
                one_hot_discrete=True,
            )  # [0 0 0 0]  <- all 0s one-hot tensor (note difference to [1 0 0 0]!)

        Returns:
            The collected actions.
            As a 0-axis batch, if there are several `indices` or a list of exactly one
            index provided OR `indices` is a slice object.
            As single item (B=0 -> no additional 0-axis) if `indices` is a single int.
        """
        return self.actions.get(
            indices=indices,
            neg_indices_left_of_zero=neg_indices_left_of_zero,
            fill=fill,
            one_hot_discrete=one_hot_discrete,
        )

    def get_rewards(
        self,
        indices: Optional[Union[int, List[int], slice]] = None,
        *,
        neg_indices_left_of_zero: bool = False,
        fill: Optional[Any] = None,
    ) -> Any:
        """Returns individual rewards or batched ranges thereof from this episode.

        Args:
            indices: A single int is interpreted as an index, from which to return the
                individual reward stored at this index.
                A list of ints is interpreted as a list of indices from which to gather
                individual rewards in a batch of size len(indices).
                A slice object is interpreted as a range of rewards to be returned.
                Thereby, negative indices by default are interpreted as "before the end"
                unless the `neg_indices_left_of_zero=True` option is used, in which case
                negative indices are interpreted as "before ts=0", meaning going back
                into the lookback buffer.
            neg_indices_left_of_zero: Negative values in `indices` are interpreted as
                 as "before ts=0", meaning going back into the lookback buffer.
                 For example, an episode with rewards [4, 5, 6,  7, 8, 9], where
                 [4, 5, 6] is the lookback buffer range (ts=0 item is 7), will respond
                 to `get_rewards(-1, neg_indices_left_of_zero=True)` with `6` and
                 to `get_rewards(slice(-2, 1), neg_indices_left_of_zero=True)` with
                 `[5, 6,  7]`.
            fill: An optional float value to use for filling up the returned results at
                the boundaries. This filling only happens if the requested index range's
                start/stop boundaries exceed the episode's boundaries (including the
                lookback buffer on the left side). This comes in very handy, if users
                don't want to worry about reaching such boundaries and want to zero-pad.
                For example, an episode with rewards [10, 11,  12, 13, 14] and
                lookback buffer size of 2 (meaning rewards `10` and `11` are part
                of the lookback buffer) will respond to
                `get_rewards(slice(-7, -2), fill=0.0)` with `[0.0, 0.0, 10, 11, 12]`.

        Examples:

        .. testcode::

            from ray.rllib.env.single_agent_episode import SingleAgentEpisode

            episode = SingleAgentEpisode(
                rewards=[1.0, 2.0, 3.0],
                observations=[0, 1, 2, 3], actions=[1, 2, 3],  # <- not relevant here
            )
            # Plain usage (`indices` arg only).
            episode.get_rewards(-1)  # 3.0
            episode.get_rewards(0)  # 1.0
            episode.get_rewards([0, 2])  # [1.0, 3.0]
            episode.get_rewards([-1, 0])  # [3.0, 1.0]
            episode.get_rewards(slice(None, 2))  # [1.0, 2.0]
            episode.get_rewards(slice(-2, None))  # [2.0, 3.0]
            # Using `fill=...` (requesting slices beyond the boundaries).
            episode.get_rewards(slice(-5, -2), fill=0.0)  # [0.0, 0.0, 1.0, 2.0]
            episode.get_rewards(slice(1, 5), fill=0.0)  # [2.0, 3.0, 0.0, 0.0]

        Returns:
            The collected rewards.
            As a 0-axis batch, if there are several `indices` or a list of exactly one
            index provided OR `indices` is a slice object.
            As single item (B=0 -> no additional 0-axis) if `indices` is a single int.
        """
        return self.rewards.get(
            indices=indices,
            neg_indices_left_of_zero=neg_indices_left_of_zero,
            fill=fill,
        )

    def get_extra_model_outputs(
        self,
        key: str,
        indices: Optional[Union[int, List[int], slice]] = None,
        *,
        neg_indices_left_of_zero: bool = False,
        fill: Optional[Any] = None,
    ) -> Any:
        """Returns extra model outputs (under given key) from this episode.

        Args:
            key: The `key` within `self.extra_model_outputs` to extract data for.
            indices: A single int is interpreted as an index, from which to return an
                individual extra model output stored under `key` at index.
                A list of ints is interpreted as a list of indices from which to gather
                individual actions in a batch of size len(indices).
                A slice object is interpreted as a range of extra model outputs to be
                returned. Thereby, negative indices by default are interpreted as
                "before the end" unless the `neg_indices_left_of_zero=True` option is
                used, in which case negative indices are interpreted as "before ts=0",
                meaning going back into the lookback buffer.
            neg_indices_left_of_zero: If True, negative values in `indices` are
                interpreted as "before ts=0", meaning going back into the lookback
                buffer. For example, an episode with
                extra_model_outputs['a'] = [4, 5, 6,  7, 8, 9], where [4, 5, 6] is the
                lookback buffer range (ts=0 item is 7), will respond to
                `get_extra_model_outputs("a", -1, neg_indices_left_of_zero=True)` with
                `6` and to `get_extra_model_outputs("a", slice(-2, 1),
                neg_indices_left_of_zero=True)` with `[5, 6,  7]`.
            fill: An optional float value to use for filling up the returned results at
                the boundaries. This filling only happens if the requested index range's
                start/stop boundaries exceed the episode's boundaries (including the
                lookback buffer on the left side). This comes in very handy, if users
                don't want to worry about reaching such boundaries and want to zero-pad.
                For example, an episode with
                extra_model_outputs["b"] = [10, 11,  12, 13, 14] and lookback buffer
                size of 2 (meaning `10` and `11` are part of the lookback buffer) will
                respond to
                `get_extra_model_outputs("b", slice(-7, -2), fill=0.0)` with
                `[0.0, 0.0, 10, 11, 12]`.
                TODO (sven): This would require a space being provided. Maybe we can
                 automatically infer the space from existing data?

        Examples:

        .. testcode::

            from ray.rllib.env.single_agent_episode import SingleAgentEpisode

            episode = SingleAgentEpisode(
                extra_model_outputs={"mo": [1, 2, 3]},
                # The following is needed, but not relevant for this demo.
                observations=[0, 1, 2, 3], actions=[1, 2, 3], rewards=[1, 2, 3],
            )

            # Plain usage (`indices` arg only).
            episode.get_extra_model_outputs("mo", -1)  # 3
            episode.get_extra_model_outputs("mo", 1)  # 0
            episode.get_extra_model_outputs("mo", [0, 2])  # [1, 3]
            episode.get_extra_model_outputs("mo", [-1, 0])  # [3, 1]
            episode.get_extra_model_outputs("mo", slice(None, 2))  # [1, 2]
            episode.get_extra_model_outputs("mo", slice(-2, None))  # [2, 3]
            # Using `fill=...` (requesting slices beyond the boundaries).
            # TODO (sven): This would require a space being provided. Maybe we can
            #  automatically infer the space from existing data?
            # episode.get_extra_model_outputs("mo", slice(-5, -2), fill=0)  # [0, 0, 1]
            # episode.get_extra_model_outputs("mo", slice(2, 5), fill=-1)  # [3, -1, -1]

        Returns:
            The collected extra_model_outputs[`key`].
            As a 0-axis batch, if there are several `indices` or a list of exactly one
            index provided OR `indices` is a slice object.
            As single item (B=0 -> no additional 0-axis) if `indices` is a single int.
        """
        value = self.extra_model_outputs[key]
        # The expected case is: `value` is a `BufferWithInfiniteLookback`.
        if isinstance(value, BufferWithInfiniteLookback):
            return value.get(
                indices=indices,
                neg_indices_left_of_zero=neg_indices_left_of_zero,
                fill=fill,
            )
        # TODO (sven): This does not seem to be solid yet. Users should NOT be able
        #  to just write directly into our buffers. Instead, use:
        #  `self.set_extra_model_outputs(key, new_data, at_indices=...)` and if key
        #  is not known, add a new buffer to the `extra_model_outputs` dict.
        # It might be that the user has added new key/value pairs in their custom
        # postprocessing/connector logic. The values are then most likely numpy
        # arrays. We convert them automatically to buffers and get the requested
        # indices (with the given options) from there.
        return BufferWithInfiniteLookback(value).get(
            indices, fill=fill, neg_indices_left_of_zero=neg_indices_left_of_zero
        )

    def set_observations(
        self,
        *,
        new_data,
        at_indices: Optional[Union[int, List[int], slice]] = None,
        neg_indices_left_of_zero: bool = False,
    ) -> None:
        """Overwrites all or some of this Episode's observations with the provided data.

        Note that an episode's observation data cannot be written to directly as it is
        managed by a `BufferWithInfiniteLookback` object. Normally, individual, current
        observations are added to the episode either by calling `self.add_env_step` or
        more directly (and manually) via `self.observations.append|extend()`.
        However, for certain postprocessing steps, the entirety (or a slice) of an
        episode's observations might have to be rewritten, which is when
        `self.set_observations()` should be used.

        Args:
            new_data: The new observation data to overwrite existing data with.
                This may be a list of individual observation(s) in case this episode
                is still not finalized yet. In case this episode has already been
                finalized, this should be (possibly complex) struct matching the
                observation space and with a batch size of its leafs exactly the size
                of the to-be-overwritten slice or segment (provided by `at_indices`).
            at_indices: A single int is interpreted as one index, which to overwrite
                with `new_data` (which is expected to be a single observation).
                A list of ints is interpreted as a list of indices, all of which to
                overwrite with `new_data` (which is expected to be of the same size
                as `len(at_indices)`).
                A slice object is interpreted as a range of indices to be overwritten
                with `new_data` (which is expected to be of the same size as the
                provided slice).
                Thereby, negative indices by default are interpreted as "before the end"
                unless the `neg_indices_left_of_zero=True` option is used, in which case
                negative indices are interpreted as "before ts=0", meaning going back
                into the lookback buffer.
            neg_indices_left_of_zero: If True, negative values in `at_indices` are
                interpreted as "before ts=0", meaning going back into the lookback
                buffer. For example, an episode with
                observations = [4, 5, 6,  7, 8, 9], where [4, 5, 6] is the
                lookback buffer range (ts=0 item is 7), will handle a call to
                `set_observations(individual_observation, -1,
                neg_indices_left_of_zero=True)` by overwriting the value of 6 in our
                observations buffer with the provided "individual_observation".

        Raises:
            IndexError: If the provided `at_indices` do not match the size of
                `new_data`.
        """
        self.observations.set(
            new_data=new_data,
            at_indices=at_indices,
            neg_indices_left_of_zero=neg_indices_left_of_zero,
        )

    def set_actions(
        self,
        *,
        new_data,
        at_indices: Optional[Union[int, List[int], slice]] = None,
        neg_indices_left_of_zero: bool = False,
    ) -> None:
        """Overwrites all or some of this Episode's actions with the provided data.

        Note that an episode's action data cannot be written to directly as it is
        managed by a `BufferWithInfiniteLookback` object. Normally, individual, current
        actions are added to the episode either by calling `self.add_env_step` or
        more directly (and manually) via `self.actions.append|extend()`.
        However, for certain postprocessing steps, the entirety (or a slice) of an
        episode's actions might have to be rewritten, which is when
        `self.set_actions()` should be used.

        Args:
            new_data: The new action data to overwrite existing data with.
                This may be a list of individual action(s) in case this episode
                is still not finalized yet. In case this episode has already been
                finalized, this should be (possibly complex) struct matching the
                action space and with a batch size of its leafs exactly the size
                of the to-be-overwritten slice or segment (provided by `at_indices`).
            at_indices: A single int is interpreted as one index, which to overwrite
                with `new_data` (which is expected to be a single action).
                A list of ints is interpreted as a list of indices, all of which to
                overwrite with `new_data` (which is expected to be of the same size
                as `len(at_indices)`).
                A slice object is interpreted as a range of indices to be overwritten
                with `new_data` (which is expected to be of the same size as the
                provided slice).
                Thereby, negative indices by default are interpreted as "before the end"
                unless the `neg_indices_left_of_zero=True` option is used, in which case
                negative indices are interpreted as "before ts=0", meaning going back
                into the lookback buffer.
            neg_indices_left_of_zero: If True, negative values in `at_indices` are
                interpreted as "before ts=0", meaning going back into the lookback
                buffer. For example, an episode with
                actions = [4, 5, 6,  7, 8, 9], where [4, 5, 6] is the
                lookback buffer range (ts=0 item is 7), will handle a call to
                `set_actions(individual_action, -1,
                neg_indices_left_of_zero=True)` by overwriting the value of 6 in our
                actions buffer with the provided "individual_action".

        Raises:
            IndexError: If the provided `at_indices` do not match the size of
                `new_data`.
        """
        self.actions.set(
            new_data=new_data,
            at_indices=at_indices,
            neg_indices_left_of_zero=neg_indices_left_of_zero,
        )

    def set_rewards(
        self,
        *,
        new_data,
        at_indices: Optional[Union[int, List[int], slice]] = None,
        neg_indices_left_of_zero: bool = False,
    ) -> None:
        """Overwrites all or some of this Episode's rewards with the provided data.

        Note that an episode's reward data cannot be written to directly as it is
        managed by a `BufferWithInfiniteLookback` object. Normally, individual, current
        rewards are added to the episode either by calling `self.add_env_step` or
        more directly (and manually) via `self.rewards.append|extend()`.
        However, for certain postprocessing steps, the entirety (or a slice) of an
        episode's rewards might have to be rewritten, which is when
        `self.set_rewards()` should be used.

        Args:
            new_data: The new reward data to overwrite existing data with.
                This may be a list of individual reward(s) in case this episode
                is still not finalized yet. In case this episode has already been
                finalized, this should be a np.ndarray with a length exactly
                the size of the to-be-overwritten slice or segment (provided by
                `at_indices`).
            at_indices: A single int is interpreted as one index, which to overwrite
                with `new_data` (which is expected to be a single reward).
                A list of ints is interpreted as a list of indices, all of which to
                overwrite with `new_data` (which is expected to be of the same size
                as `len(at_indices)`).
                A slice object is interpreted as a range of indices to be overwritten
                with `new_data` (which is expected to be of the same size as the
                provided slice).
                Thereby, negative indices by default are interpreted as "before the end"
                unless the `neg_indices_left_of_zero=True` option is used, in which case
                negative indices are interpreted as "before ts=0", meaning going back
                into the lookback buffer.
            neg_indices_left_of_zero: If True, negative values in `at_indices` are
                interpreted as "before ts=0", meaning going back into the lookback
                buffer. For example, an episode with
                rewards = [4, 5, 6,  7, 8, 9], where [4, 5, 6] is the
                lookback buffer range (ts=0 item is 7), will handle a call to
                `set_rewards(individual_reward, -1,
                neg_indices_left_of_zero=True)` by overwriting the value of 6 in our
                rewards buffer with the provided "individual_reward".

        Raises:
            IndexError: If the provided `at_indices` do not match the size of
                `new_data`.
        """
        self.rewards.set(
            new_data=new_data,
            at_indices=at_indices,
            neg_indices_left_of_zero=neg_indices_left_of_zero,
        )

    def set_extra_model_outputs(
        self,
        *,
        key,
        new_data,
        at_indices: Optional[Union[int, List[int], slice]] = None,
        neg_indices_left_of_zero: bool = False,
    ) -> None:
        """Overwrites all or some of this Episode's extra model outputs with `new_data`.

        Note that an episode's `extra_model_outputs` data cannot be written to directly
        as it is managed by a `BufferWithInfiniteLookback` object. Normally, individual,
        current `extra_model_output` values are added to the episode either by calling
        `self.add_env_step` or more directly (and manually) via
        `self.extra_model_outputs[key].append|extend()`. However, for certain
        postprocessing steps, the entirety (or a slice) of an episode's
        `extra_model_outputs` might have to be rewritten or a new key (a new type of
        `extra_model_outputs`) must be inserted, which is when
        `self.set_extra_model_outputs()` should be used.

        Args:
            key: The `key` within `self.extra_model_outputs` to override data on or
                to insert as a new key into `self.extra_model_outputs`.
            new_data: The new reward data to overwrite existing data with.
                This may be a list of individual reward(s) in case this episode
                is still not finalized yet. In case this episode has already been
                finalized, this should be a np.ndarray with a length exactly
                the size of the to-be-overwritten slice or segment (provided by
                `at_indices`).
            at_indices: A single int is interpreted as one index, which to overwrite
                with `new_data` (which is expected to be a single reward).
                A list of ints is interpreted as a list of indices, all of which to
                overwrite with `new_data` (which is expected to be of the same size
                as `len(at_indices)`).
                A slice object is interpreted as a range of indices to be overwritten
                with `new_data` (which is expected to be of the same size as the
                provided slice).
                Thereby, negative indices by default are interpreted as "before the end"
                unless the `neg_indices_left_of_zero=True` option is used, in which case
                negative indices are interpreted as "before ts=0", meaning going back
                into the lookback buffer.
            neg_indices_left_of_zero: If True, negative values in `at_indices` are
                interpreted as "before ts=0", meaning going back into the lookback
                buffer. For example, an episode with
                rewards = [4, 5, 6,  7, 8, 9], where [4, 5, 6] is the
                lookback buffer range (ts=0 item is 7), will handle a call to
                `set_rewards(individual_reward, -1,
                neg_indices_left_of_zero=True)` by overwriting the value of 6 in our
                rewards buffer with the provided "individual_reward".

        Raises:
            IndexError: If the provided `at_indices` do not match the size of
                `new_data`.
        """
        # Record already exists -> Set existing record's data to new values.
        if key in self.extra_model_outputs:
            self.extra_model_outputs[key].set(
                new_data=new_data,
                at_indices=at_indices,
                neg_indices_left_of_zero=neg_indices_left_of_zero,
            )
        # Users wants to add a new record -> Create new buffer.
        else:
            if at_indices is not None:
                raise AttributeError(
                    f"Cannot set non-existing extra_model_outputs[{key}] using the "
                    "`at_indices` arg! Try leaving `at_indices` None."
                )
            self.extra_model_outputs[key] = BufferWithInfiniteLookback(data=new_data)

    def slice(self, slice_: slice) -> "SingleAgentEpisode":
        """Returns a slice of this episode with the given slice object.

        For example, if `self` contains o0 (the reset observation), o1, o2, o3, and o4
        and the actions a1, a2, a3, and a4 (len of `self` is 4), then a call to
        `self.slice(slice(1, 3))` would return a new SingleAgentEpisode with
        observations o1, o2, and o3, and actions a2 and a3. Note here that there is
        always one observation more in an episode than there are actions (and rewards
        and extra model outputs) due to the initial observation received after an env
        reset.

        Note that in any case, the lookback buffer will remain (if possible) at the same
        size as it has been previously set to (during construction) and the
        provided `slice` arg will NOT have to account for this extra offset at the
        beginning in order for the returned SingleAgentEpisode to have such a
        lookback buffer.

        Args:
            slice_: The slice object to use for slicing. This should exclude the
                lookback buffer, which will be prepended automatically to the returned
                slice.

        Returns:
            The new SingleAgentEpisode representing the requested slice.
        """
        # Figure out, whether slicing stops at the very end of this episode to know
        # whether `self.is_terminated/is_truncated` should be kept as-is.
        keep_done = slice_.stop is None or slice_.stop == len(self)
        start = slice_.start or 0
        t_started = self.t_started + start + (0 if start >= 0 else len(self))

        neg_indices_left_of_zero = (slice_.start or 0) >= 0

        start = slice_.start or 0
        stop = slice_.stop
        # Obs and infos need one more step at the end.
        stop_obs_infos = ((stop if stop != -1 else (len(self) - 1)) or len(self)) + 1
        step = slice_.step
        return SingleAgentEpisode(
            id_=self.id_,
            observations=BufferWithInfiniteLookback(
                data=self.get_observations(
                    slice(start - self.observations.lookback, stop_obs_infos, step),
                    neg_indices_left_of_zero=neg_indices_left_of_zero,
                ),
                lookback=self.observations.lookback,
                space=self.observation_space,
            ),
            infos=BufferWithInfiniteLookback(
                data=self.get_infos(
                    slice(start - self.infos.lookback, stop_obs_infos, step),
                    neg_indices_left_of_zero=neg_indices_left_of_zero,
                ),
                lookback=self.infos.lookback,
            ),
            actions=BufferWithInfiniteLookback(
                data=self.get_actions(
                    slice(start - self.actions.lookback, stop, step),
                    neg_indices_left_of_zero=neg_indices_left_of_zero,
                ),
                lookback=self.actions.lookback,
                space=self.action_space,
            ),
            rewards=BufferWithInfiniteLookback(
                data=self.get_rewards(
                    slice(start - self.rewards.lookback, stop, step),
                    neg_indices_left_of_zero=neg_indices_left_of_zero,
                ),
                lookback=self.rewards.lookback,
            ),
            extra_model_outputs={
                k: BufferWithInfiniteLookback(
                    data=self.get_extra_model_outputs(
                        k,
                        slice(start - v.lookback, stop, step),
                        neg_indices_left_of_zero=neg_indices_left_of_zero,
                    ),
                    lookback=v.lookback,
                )
                for k, v in self.extra_model_outputs.items()
            },
            terminated=(self.is_terminated if keep_done else False),
            truncated=(self.is_truncated if keep_done else False),
            # Provide correct timestep- and pre-buffer information.
            t_started=t_started,
        )

    def get_data_dict(self):
        """Converts a SingleAgentEpisode into a data dict mapping str keys to data.

        The keys used are:
        SampleBatch.EPS_ID, T, OBS, INFOS, ACTIONS, REWARDS, TERMINATEDS, TRUNCATEDS,
        and those in `self.extra_model_outputs`.

        Returns:
            A data dict mapping str keys to data records.
        """
        t = list(range(self.t_started, self.t))
        terminateds = [False] * (len(self) - 1) + [self.is_terminated]
        truncateds = [False] * (len(self) - 1) + [self.is_truncated]
        eps_id = [self.id_] * len(self)

        if self.is_finalized:
            t = np.array(t)
            terminateds = np.array(terminateds)
            truncateds = np.array(truncateds)
            eps_id = np.array(eps_id)

        return dict(
            {
                # Trivial 1D data (compiled above).
                SampleBatch.TERMINATEDS: terminateds,
                SampleBatch.TRUNCATEDS: truncateds,
                SampleBatch.T: t,
                SampleBatch.EPS_ID: eps_id,
                # Retrieve obs, infos, actions, rewards using our get_... APIs,
                # which return all relevant timesteps (excluding the lookback
                # buffer!). Slice off last obs and infos to have the same number
                # of them as we have actions and rewards.
                SampleBatch.OBS: self.get_observations(slice(None, -1)),
                SampleBatch.INFOS: self.get_infos(slice(None, -1)),
                SampleBatch.ACTIONS: self.get_actions(),
                SampleBatch.REWARDS: self.get_rewards(),
            },
            # All `extra_model_outs`: Same as obs: Use get_... API.
            **{
                k: self.get_extra_model_outputs(k)
                for k in self.extra_model_outputs.keys()
            },
        )

    def get_sample_batch(self) -> SampleBatch:
        """Converts this `SingleAgentEpisode` into a `SampleBatch`.

        Returns:
            A SampleBatch containing all of this episode's data.
        """
        return SampleBatch(self.get_data_dict())

    def get_return(self) -> float:
        """Calculates an episode's return, excluding the lookback buffer's rewards.

        The return is computed by a simple sum, neglecting the discount factor.
        Note that if `self` is a continuation chunk (resulting from a call to
        `self.cut()`), the previous chunk's rewards are NOT counted and thus NOT
        part of the returned reward sum.

        Returns:
            The sum of rewards collected during this episode, excluding possible data
            inside the lookback buffer and excluding possible data in a predecessor
            chunk.
        """
        return sum(self.get_rewards())

    def __len__(self) -> int:
        """Returning the length of an episode.

        The length of an episode is defined by the length of its data, excluding
        the lookback buffer data. The length is the number of timesteps an agent has
        stepped through an environment thus far.

        The length is 0 in case of an episode whose env has NOT been reset yet, but
        also 0 right after the `env.reset()` data has been added via
        `self.add_env_reset()`. Only after the first call to `env.step()` (and
        `self.add_env_step()`, the length will be 1.

        Returns:
            An integer, defining the length of an episode.
        """
        return self.t - self.t_started

    def __repr__(self):
        return (
            f"SAEps(len={len(self)} done={self.is_done} "
            f"R={self.get_return()} id_={self.id_})"
        )

    def __getitem__(self, item: slice) -> "SingleAgentEpisode":
        """Enable squared bracket indexing- and slicing syntax, e.g. episode[-4:]."""
        if isinstance(item, slice):
            return self.slice(slice_=item)
        else:
            raise NotImplementedError(
                f"SingleAgentEpisode does not support getting item '{item}'! "
                "Only slice objects allowed with the syntax: `episode[a:b]`."
            )<|MERGE_RESOLUTION|>--- conflicted
+++ resolved
@@ -459,11 +459,7 @@
                 )
             # TODO: This check will fail unless we add action clipping to
             #  default module-to-env connector piece.
-<<<<<<< HEAD
-            #if self.action_space is not None:
-=======
             # if self.action_space is not None:
->>>>>>> b0d3e2b8
             #    assert self.action_space.contains(action), (
             #        f"`action` {action} does NOT fit SingleAgentEpisode's "
             #        f"action_space: {self.action_space}!"
