--- conflicted
+++ resolved
@@ -7,271 +7,4 @@
     error=False,
 )
 
-<<<<<<< HEAD
-logger = logging.getLogger(__name__)
-
-
-class Unity3DEnv(MultiAgentEnv):
-    """A MultiAgentEnv representing a single Unity3D game instance.
-
-    For an example on how to use this Env with a running Unity3D editor
-    or with a compiled game, see:
-    `rllib/examples/unity3d_env_local.py`
-    For an example on how to use it inside a Unity game client, which
-    connects to an RLlib Policy server, see:
-    `rllib/examples/serving/unity3d_[client|server].py`
-
-    Supports all Unity3D (MLAgents) examples, multi- or single-agent and
-    gets converted automatically into an ExternalMultiAgentEnv, when used
-    inside an RLlib PolicyClient for cloud/distributed training of Unity games.
-    """
-
-    _BASE_PORT = 5004
-
-    def __init__(self,
-                 file_name: str = None,
-                 port: Optional[int] = None,
-                 seed: int = 0,
-                 no_graphics: bool = False,
-                 timeout_wait: int = 300,
-                 episode_horizon: int = 1000):
-        """Initializes a Unity3DEnv object.
-
-        Args:
-            file_name (Optional[str]): Name of the Unity game binary.
-                If None, will assume a locally running Unity3D editor
-                to be used, instead.
-            port (Optional[int]): Port number to connect to Unity environment.
-            seed (int): A random seed value to use for the Unity3D game.
-            no_graphics (bool): Whether to run the Unity3D simulator in
-                no-graphics mode. Default: False.
-            timeout_wait (int): Time (in seconds) to wait for connection from
-                the Unity3D instance.
-            episode_horizon (int): A hard horizon to abide to. After at most
-                this many steps (per-agent episode `step()` calls), the
-                Unity3D game is reset and will start again (finishing the
-                multi-agent episode that the game represents).
-                Note: The game itself may contain its own episode length
-                limits, which are always obeyed (on top of this value here).
-        """
-
-        super().__init__()
-
-        if file_name is None:
-            print(
-                "No game binary provided, will use a running Unity editor "
-                "instead.\nMake sure you are pressing the Play (|>) button in "
-                "your editor to start.")
-
-        import mlagents_envs
-        from mlagents_envs.environment import UnityEnvironment
-
-        # Try connecting to the Unity3D game instance. If a port is blocked
-        while True:
-            # Sleep for random time to allow for concurrent startup of many
-            # environments (num_workers >> 1). Otherwise, would lead to port
-            # conflicts sometimes.
-            time.sleep(random.randint(1, 10))
-            port_ = port or self._BASE_PORT
-            self._BASE_PORT += 1
-            try:
-                self.unity_env = UnityEnvironment(
-                    file_name=file_name,
-                    worker_id=0,
-                    base_port=port_,
-                    seed=seed,
-                    no_graphics=no_graphics,
-                    timeout_wait=timeout_wait,
-                )
-                print("Created UnityEnvironment for port {}".format(port_))
-            except mlagents_envs.exception.UnityWorkerInUseException:
-                pass
-            else:
-                break
-
-        # Reset entire env every this number of step calls.
-        self.episode_horizon = episode_horizon
-        # Keep track of how many times we have called `step` so far.
-        self.episode_timesteps = 0
-
-    @override(MultiAgentEnv)
-    def step(
-            self, action_dict: MultiAgentDict
-    ) -> Tuple[MultiAgentDict, MultiAgentDict, MultiAgentDict, MultiAgentDict]:
-        """Performs one multi-agent step through the game.
-
-        Args:
-            action_dict (dict): Multi-agent action dict with:
-                keys=agent identifier consisting of
-                [MLagents behavior name, e.g. "Goalie?team=1"] + "_" +
-                [Agent index, a unique MLAgent-assigned index per single agent]
-
-        Returns:
-            tuple:
-                - obs: Multi-agent observation dict.
-                    Only those observations for which to get new actions are
-                    returned.
-                - rewards: Rewards dict matching `obs`.
-                - dones: Done dict with only an __all__ multi-agent entry in
-                    it. __all__=True, if episode is done for all agents.
-                - infos: An (empty) info dict.
-        """
-
-        # Set only the required actions (from the DecisionSteps) in Unity3D.
-        all_agents = []
-        for behavior_name in self.unity_env.behavior_specs:
-            for agent_id in self.unity_env.get_steps(behavior_name)[
-                    0].agent_id_to_index.keys():
-                key = behavior_name + "_{}".format(agent_id)
-                all_agents.append(key)
-                self.unity_env.set_action_for_agent(behavior_name, agent_id,
-                                                    action_dict[key])
-        # Do the step.
-        self.unity_env.step()
-
-        obs, rewards, dones, infos = self._get_step_results()
-
-        # Global horizon reached? -> Return __all__ done=True, so user
-        # can reset. Set all agents' individual `done` to True as well.
-        self.episode_timesteps += 1
-        if self.episode_timesteps > self.episode_horizon:
-            return obs, rewards, dict({
-                "__all__": True
-            }, **{agent_id: True
-                  for agent_id in all_agents}), infos
-
-        return obs, rewards, dones, infos
-
-    @override(MultiAgentEnv)
-    def reset(self) -> MultiAgentDict:
-        """Resets the entire Unity3D scene (a single multi-agent episode)."""
-        self.episode_timesteps = 0
-        self.unity_env.reset()
-        obs, _, _, _ = self._get_step_results()
-        return obs
-
-    def _get_step_results(self):
-        """Collects those agents' obs/rewards that have to act in next `step`.
-
-        Returns:
-            Tuple:
-                obs: Multi-agent observation dict.
-                    Only those observations for which to get new actions are
-                    returned.
-                rewards: Rewards dict matching `obs`.
-                dones: Done dict with only an __all__ multi-agent entry in it.
-                    __all__=True, if episode is done for all agents.
-                infos: An (empty) info dict.
-        """
-        obs = {}
-        rewards = {}
-        infos = {}
-        for behavior_name in self.unity_env.behavior_specs:
-            decision_steps, terminal_steps = self.unity_env.get_steps(
-                behavior_name)
-            # Important: Only update those sub-envs that are currently
-            # available within _env_state.
-            # Loop through all envs ("agents") and fill in, whatever
-            # information we have.
-            for agent_id, idx in decision_steps.agent_id_to_index.items():
-                key = behavior_name + "_{}".format(agent_id)
-                os = tuple(o[idx] for o in decision_steps.obs)
-                os = os[0] if len(os) == 1 else os
-                obs[key] = os
-                rewards[key] = decision_steps.reward[idx]  # rewards vector
-            for agent_id, idx in terminal_steps.agent_id_to_index.items():
-                key = behavior_name + "_{}".format(agent_id)
-                # Only overwrite rewards (last reward in episode), b/c obs
-                # here is the last obs (which doesn't matter anyways).
-                # Unless key does not exist in obs.
-                if key not in obs:
-                    os = tuple(o[idx] for o in terminal_steps.obs)
-                    obs[key] = os = os[0] if len(os) == 1 else os
-                rewards[key] = terminal_steps.reward[idx]  # rewards vector
-
-        # Only use dones if all agents are done, then we should do a reset.
-        return obs, rewards, {"__all__": False}, infos
-
-    @staticmethod
-    def get_policy_configs_for_game(
-            game_name: str) -> Tuple[dict, Callable[[AgentID], PolicyID]]:
-
-        # The RLlib server must know about the Spaces that the Client will be
-        # using inside Unity3D, up-front.
-        obs_spaces = {
-            # 3DBall.
-            "3DBall": Box(float("-inf"), float("inf"), (8, )),
-            # 3DBallHard.
-            "3DBallHard": Box(float("-inf"), float("inf"), (45, )),
-            # Pyramids.
-            "Pyramids": TupleSpace([
-                Box(float("-inf"), float("inf"), (56, )),
-                Box(float("-inf"), float("inf"), (56, )),
-                Box(float("-inf"), float("inf"), (56, )),
-                Box(float("-inf"), float("inf"), (4, )),
-            ]),
-            # SoccerStrikersVsGoalie.
-            "Goalie": Box(float("-inf"), float("inf"), (738, )),
-            "Striker": TupleSpace([
-                Box(float("-inf"), float("inf"), (231, )),
-                Box(float("-inf"), float("inf"), (63, )),
-            ]),
-            # Tennis.
-            "Tennis": Box(float("-inf"), float("inf"), (27, )),
-            # VisualHallway.
-            "VisualHallway": Box(float("-inf"), float("inf"), (84, 84, 3)),
-            # Walker.
-            "Walker": Box(float("-inf"), float("inf"), (212, )),
-            # FoodCollector.
-             "FoodCollector": TupleSpace([
-                Box(float("-inf"), float("inf"), (49, )),
-                Box(float("-inf"), float("inf"), (4, )),
-            ]),
-        }
-        action_spaces = {
-            # 3DBall.
-            "3DBall": Box(
-                float("-inf"), float("inf"), (2, ), dtype=np.float32),
-            # 3DBallHard.
-            "3DBallHard": Box(
-                float("-inf"), float("inf"), (2, ), dtype=np.float32),
-            # Pyramids.
-            "Pyramids": MultiDiscrete([5]),
-            # SoccerStrikersVsGoalie.
-            "Goalie": MultiDiscrete([3, 3, 3]),
-            "Striker": MultiDiscrete([3, 3, 3]),
-            # Tennis.
-            "Tennis": Box(float("-inf"), float("inf"), (3, )),
-            # VisualHallway.
-            "VisualHallway": MultiDiscrete([5]),
-            # Walker.
-            "Walker": Box(float("-inf"), float("inf"), (39, )),
-            # FoodCollector.
-            "FoodCollector": MultiDiscrete([3, 3, 3, 2]),
-        }
-
-        # Policies (Unity: "behaviors") and agent-to-policy mapping fns.
-        if game_name == "SoccerStrikersVsGoalie":
-            policies = {
-                "Goalie": (None, obs_spaces["Goalie"], action_spaces["Goalie"],
-                           {}),
-                "Striker": (None, obs_spaces["Striker"],
-                            action_spaces["Striker"], {}),
-            }
-
-            def policy_mapping_fn(agent_id):
-                return "Striker" if "Striker" in agent_id else "Goalie"
-
-        else:
-            policies = {
-                game_name: (None, obs_spaces[game_name],
-                            action_spaces[game_name], {}),
-            }
-
-            def policy_mapping_fn(agent_id):
-                return game_name
-
-        return policies, policy_mapping_fn
-=======
-Unity3DEnv = UE
->>>>>>> 30c8c073
+Unity3DEnv = UE