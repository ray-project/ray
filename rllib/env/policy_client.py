--- conflicted
+++ resolved
@@ -338,16 +338,11 @@
     # input config to the default, which runs env rollouts.
     kwargs = kwargs.copy()
     del kwargs["input_creator"]
-<<<<<<< HEAD
+
     # Since the server also acts as an output writer, we might have to reset
     # the output config to the default, i.e. "output": None, otherwise a
     # local rollout worker might write to an unknown output directory
     del kwargs["output_creator"]
-    logger.info("Creating rollout worker with kwargs={}".format(kwargs))
-    real_env_creator = kwargs["env_creator"]
-    kwargs["env_creator"] = _auto_wrap_external(real_env_creator)
-=======
->>>>>>> 6d9fb421
 
     # If server has no env (which is the expected case):
     # Generate a dummy ExternalEnv here using RandomEnv and the
