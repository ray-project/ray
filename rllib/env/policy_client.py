<<<<<<< HEAD
"""REST client to interact with a policy server.

This client supports both local and remote policy inference modes. Local
inference is faster but causes more compute to be done on the client.
"""

import logging
import threading
import time
from typing import Union, Optional

import ray.cloudpickle as pickle
from ray.rllib.env.external_env import ExternalEnv
from ray.rllib.env.external_multi_agent_env import ExternalMultiAgentEnv
from ray.rllib.env.multi_agent_env import MultiAgentEnv
from ray.rllib.policy.sample_batch import MultiAgentBatch
from ray.rllib.utils.annotations import PublicAPI
from ray.rllib.utils.multi_agent import check_multi_agent
from ray.rllib.utils.typing import (
    MultiAgentDict,
    EnvInfoDict,
    EnvObsType,
    EnvActionType,
)

logger = logging.getLogger(__name__)

try:
    import requests  # `requests` is not part of stdlib.
except ImportError:
    requests = None
    logger.warning(
        "Couldn't import `requests` library. Be sure to install it on"
        " the client side."
    )


@PublicAPI
class PolicyClient:
    """REST client to interact with a RLlib policy server."""

    # Generic commands (for both modes).
    ACTION_SPACE = "ACTION_SPACE"
    OBSERVATION_SPACE = "OBSERVATION_SPACE"

    # Commands for local inference mode.
    GET_WORKER_ARGS = "GET_WORKER_ARGS"
    GET_WEIGHTS = "GET_WEIGHTS"
    REPORT_SAMPLES = "REPORT_SAMPLES"

    # Commands for remote inference mode.
    START_EPISODE = "START_EPISODE"
    GET_ACTION = "GET_ACTION"
    LOG_ACTION = "LOG_ACTION"
    LOG_RETURNS = "LOG_RETURNS"
    END_EPISODE = "END_EPISODE"

    @PublicAPI
    def __init__(
        self, address: str, inference_mode: str = "local", update_interval: float = 10.0
    ):
        """Create a PolicyClient instance.

        Args:
            address (str): Server to connect to (e.g., "localhost:9090").
            inference_mode (str): Whether to use 'local' or 'remote' policy
                inference for computing actions.
            update_interval (float or None): If using 'local' inference mode,
                the policy is refreshed after this many seconds have passed,
                or None for manual control via client.
        """
        self.address = address
        self.env: ExternalEnv = None
        if inference_mode == "local":
            self.local = True
            self._setup_local_rollout_worker(update_interval)
        elif inference_mode == "remote":
            self.local = False
        else:
            raise ValueError("inference_mode must be either 'local' or 'remote'")

    @PublicAPI
    def start_episode(
        self, episode_id: Optional[str] = None, training_enabled: bool = True
    ) -> str:
        """Record the start of one or more episode(s).

        Args:
            episode_id (Optional[str]): Unique string id for the episode or
                None for it to be auto-assigned.
            training_enabled (bool): Whether to use experiences for this
                episode to improve the policy.

        Returns:
            episode_id (str): Unique string id for the episode.
        """

        if self.local:
            self._update_local_policy()
            return self.env.start_episode(episode_id, training_enabled)

        return self._send(
            {
                "episode_id": episode_id,
                "command": PolicyClient.START_EPISODE,
                "training_enabled": training_enabled,
            }
        )["episode_id"]

    @PublicAPI
    def get_action(
        self, episode_id: str, observation: Union[EnvObsType, MultiAgentDict]
    ) -> Union[EnvActionType, MultiAgentDict]:
        """Record an observation and get the on-policy action.

        Args:
            episode_id (str): Episode id returned from start_episode().
            observation (obj): Current environment observation.

        Returns:
            action (obj): Action from the env action space.
        """

        if self.local:
            self._update_local_policy()
            if isinstance(episode_id, (list, tuple)):
                actions = {
                    eid: self.env.get_action(eid, observation[eid])
                    for eid in episode_id
                }
                return actions
            else:
                return self.env.get_action(episode_id, observation)
        else:
            return self._send(
                {
                    "command": PolicyClient.GET_ACTION,
                    "observation": observation,
                    "episode_id": episode_id,
                }
            )["action"]

    @PublicAPI
    def log_action(
        self,
        episode_id: str,
        observation: Union[EnvObsType, MultiAgentDict],
        action: Union[EnvActionType, MultiAgentDict],
    ) -> None:
        """Record an observation and (off-policy) action taken.

        Args:
            episode_id (str): Episode id returned from start_episode().
            observation (obj): Current environment observation.
            action (obj): Action for the observation.
        """

        if self.local:
            self._update_local_policy()
            return self.env.log_action(episode_id, observation, action)

        self._send(
            {
                "command": PolicyClient.LOG_ACTION,
                "observation": observation,
                "action": action,
                "episode_id": episode_id,
            }
        )

    @PublicAPI
    def log_returns(
        self,
        episode_id: str,
        reward: int,
        info: Union[EnvInfoDict, MultiAgentDict] = None,
        multiagent_done_dict: Optional[MultiAgentDict] = None,
    ) -> None:
        """Record returns from the environment.

        The reward will be attributed to the previous action taken by the
        episode. Rewards accumulate until the next action. If no reward is
        logged before the next action, a reward of 0.0 is assumed.

        Args:
            episode_id (str): Episode id returned from start_episode().
            reward (float): Reward from the environment.
            info (dict): Extra info dict.
            multiagent_done_dict (dict): Multi-agent done information.
        """

        if self.local:
            self._update_local_policy()
            if multiagent_done_dict is not None:
                assert isinstance(reward, dict)
                return self.env.log_returns(
                    episode_id, reward, info, multiagent_done_dict
                )
            return self.env.log_returns(episode_id, reward, info)

        self._send(
            {
                "command": PolicyClient.LOG_RETURNS,
                "reward": reward,
                "info": info,
                "episode_id": episode_id,
                "done": multiagent_done_dict,
            }
        )

    @PublicAPI
    def end_episode(
        self, episode_id: str, observation: Union[EnvObsType, MultiAgentDict]
    ) -> None:
        """Record the end of an episode.

        Args:
            episode_id (str): Episode id returned from start_episode().
            observation (obj): Current environment observation.
        """

        if self.local:
            self._update_local_policy()
            return self.env.end_episode(episode_id, observation)

        self._send(
            {
                "command": PolicyClient.END_EPISODE,
                "observation": observation,
                "episode_id": episode_id,
            }
        )

    @PublicAPI
    def update_policy_weights(self) -> None:
        """Query the server for new policy weights, if local inference is enabled."""
        self._update_local_policy(force=True)

    def _send(self, data):
        payload = pickle.dumps(data)
        response = requests.post(self.address, data=payload)
        if response.status_code != 200:
            logger.error("Request failed {}: {}".format(response.text, data))
        response.raise_for_status()
        parsed = pickle.loads(response.content)
        return parsed

    def _setup_local_rollout_worker(self, update_interval):
        self.update_interval = update_interval
        self.last_updated = 0

        logger.info("Querying server for rollout worker settings.")
        kwargs = self._send(
            {
                "command": PolicyClient.GET_WORKER_ARGS,
            }
        )["worker_args"]
        (self.rollout_worker, self.inference_thread) = _create_embedded_rollout_worker(
            kwargs, self._send
        )
        self.env = self.rollout_worker.env

    def _update_local_policy(self, force=False):
        assert self.inference_thread.is_alive()
        if (
            self.update_interval
            and time.time() - self.last_updated > self.update_interval
        ) or force:
            logger.info("Querying server for new policy weights.")
            resp = self._send(
                {
                    "command": PolicyClient.GET_WEIGHTS,
                }
            )
            weights = resp["weights"]
            global_vars = resp["global_vars"]
            logger.info(
                "Updating rollout worker weights and global vars {}.".format(
                    global_vars
                )
            )
            self.rollout_worker.set_weights(weights, global_vars)
            self.last_updated = time.time()


class _LocalInferenceThread(threading.Thread):
    """Thread that handles experience generation (worker.sample() loop)."""

    def __init__(self, rollout_worker, send_fn):
        super().__init__()
        self.daemon = True
        self.rollout_worker = rollout_worker
        self.send_fn = send_fn

    def run(self):
        try:
            while True:
                logger.info("Generating new batch of experiences.")
                samples = self.rollout_worker.sample()
                metrics = self.rollout_worker.get_metrics()
                if isinstance(samples, MultiAgentBatch):
                    logger.info(
                        "Sending batch of {} env steps ({} agent steps) to "
                        "server.".format(samples.env_steps(), samples.agent_steps())
                    )
                else:
                    logger.info(
                        "Sending batch of {} steps back to server.".format(
                            samples.count
                        )
                    )
                self.send_fn(
                    {
                        "command": PolicyClient.REPORT_SAMPLES,
                        "samples": samples,
                        "metrics": metrics,
                    }
                )
        except Exception as e:
            logger.info("Error: inference worker thread died!", e)


def _auto_wrap_external(real_env_creator):
    """Wrap an environment in the ExternalEnv interface if needed.

    Args:
        real_env_creator (fn): Create an env given the env_config.
    """

    def wrapped_creator(env_config):
        real_env = real_env_creator(env_config)
        if not isinstance(real_env, (ExternalEnv, ExternalMultiAgentEnv)):
            logger.info(
                "The env you specified is not a supported (sub-)type of "
                "ExternalEnv. Attempting to convert it automatically to "
                "ExternalEnv."
            )

            if isinstance(real_env, MultiAgentEnv):
                external_cls = ExternalMultiAgentEnv
            else:
                external_cls = ExternalEnv

            class ExternalEnvWrapper(external_cls):
                def __init__(self, real_env):
                    super().__init__(
                        observation_space=real_env.observation_space,
                        action_space=real_env.action_space,
                    )

                def run(self):
                    # Since we are calling methods on this class in the
                    # client, run doesn't need to do anything.
                    time.sleep(999999)

            return ExternalEnvWrapper(real_env)
        return real_env

    return wrapped_creator


def _create_embedded_rollout_worker(kwargs, send_fn):
    """Create a local rollout worker and a thread that samples from it.

    Args:
        kwargs (dict): args for the RolloutWorker constructor.
        send_fn (fn): function to send a JSON request to the server.
    """

    # Since the server acts as an input datasource, we have to reset the
    # input config to the default, which runs env rollouts.
    kwargs = kwargs.copy()
    del kwargs["input_creator"]

    # Since the server also acts as an output writer, we might have to reset
    # the output config to the default, i.e. "output": None, otherwise a
    # local rollout worker might write to an unknown output directory
    del kwargs["output_creator"]

    # If server has no env (which is the expected case):
    # Generate a dummy ExternalEnv here using RandomEnv and the
    # given observation/action spaces.
    if kwargs["policy_config"].get("env") is None:
        from ray.rllib.examples.env.random_env import RandomEnv, RandomMultiAgentEnv

        config = {
            "action_space": kwargs["policy_config"]["action_space"],
            "observation_space": kwargs["policy_config"]["observation_space"],
        }
        _, is_ma = check_multi_agent(kwargs["policy_config"])
        kwargs["env_creator"] = _auto_wrap_external(
            lambda _: (RandomMultiAgentEnv if is_ma else RandomEnv)(config)
        )
        kwargs["policy_config"]["env"] = True
    # Otherwise, use the env specified by the server args.
    else:
        real_env_creator = kwargs["env_creator"]
        kwargs["env_creator"] = _auto_wrap_external(real_env_creator)

    logger.info("Creating rollout worker with kwargs={}".format(kwargs))
    from ray.rllib.evaluation.rollout_worker import RolloutWorker

    rollout_worker = RolloutWorker(**kwargs)

    inference_thread = _LocalInferenceThread(rollout_worker, send_fn)
    inference_thread.start()

    return rollout_worker, inference_thread
=======
"""REST client to interact with a policy server.

This client supports both local and remote policy inference modes. Local
inference is faster but causes more compute to be done on the client.
"""

import logging
import threading
import time
from typing import Union, Optional

import ray.cloudpickle as pickle
from ray.rllib.env.external_env import ExternalEnv
from ray.rllib.env.external_multi_agent_env import ExternalMultiAgentEnv
from ray.rllib.env.multi_agent_env import MultiAgentEnv
from ray.rllib.policy.sample_batch import MultiAgentBatch
from ray.rllib.utils.annotations import PublicAPI
from ray.rllib.utils.pre_checks.multi_agent import check_multi_agent
from ray.rllib.utils.typing import (
    MultiAgentDict,
    EnvInfoDict,
    EnvObsType,
    EnvActionType,
)

logger = logging.getLogger(__name__)

try:
    import requests  # `requests` is not part of stdlib.
except ImportError:
    requests = None
    logger.warning(
        "Couldn't import `requests` library. Be sure to install it on"
        " the client side."
    )


@PublicAPI
class PolicyClient:
    """REST client to interact with a RLlib policy server."""

    # Generic commands (for both modes).
    ACTION_SPACE = "ACTION_SPACE"
    OBSERVATION_SPACE = "OBSERVATION_SPACE"

    # Commands for local inference mode.
    GET_WORKER_ARGS = "GET_WORKER_ARGS"
    GET_WEIGHTS = "GET_WEIGHTS"
    REPORT_SAMPLES = "REPORT_SAMPLES"

    # Commands for remote inference mode.
    START_EPISODE = "START_EPISODE"
    GET_ACTION = "GET_ACTION"
    LOG_ACTION = "LOG_ACTION"
    LOG_RETURNS = "LOG_RETURNS"
    END_EPISODE = "END_EPISODE"

    @PublicAPI
    def __init__(
        self, address: str, inference_mode: str = "local", update_interval: float = 10.0
    ):
        """Create a PolicyClient instance.

        Args:
            address (str): Server to connect to (e.g., "localhost:9090").
            inference_mode (str): Whether to use 'local' or 'remote' policy
                inference for computing actions.
            update_interval (float or None): If using 'local' inference mode,
                the policy is refreshed after this many seconds have passed,
                or None for manual control via client.
        """
        self.address = address
        self.env: ExternalEnv = None
        if inference_mode == "local":
            self.local = True
            self._setup_local_rollout_worker(update_interval)
        elif inference_mode == "remote":
            self.local = False
        else:
            raise ValueError("inference_mode must be either 'local' or 'remote'")

    @PublicAPI
    def start_episode(
        self, episode_id: Optional[str] = None, training_enabled: bool = True
    ) -> str:
        """Record the start of one or more episode(s).

        Args:
            episode_id (Optional[str]): Unique string id for the episode or
                None for it to be auto-assigned.
            training_enabled (bool): Whether to use experiences for this
                episode to improve the policy.

        Returns:
            episode_id (str): Unique string id for the episode.
        """

        if self.local:
            self._update_local_policy()
            return self.env.start_episode(episode_id, training_enabled)

        return self._send(
            {
                "episode_id": episode_id,
                "command": PolicyClient.START_EPISODE,
                "training_enabled": training_enabled,
            }
        )["episode_id"]

    @PublicAPI
    def get_action(
        self, episode_id: str, observation: Union[EnvObsType, MultiAgentDict]
    ) -> Union[EnvActionType, MultiAgentDict]:
        """Record an observation and get the on-policy action.

        Args:
            episode_id (str): Episode id returned from start_episode().
            observation (obj): Current environment observation.

        Returns:
            action (obj): Action from the env action space.
        """

        if self.local:
            self._update_local_policy()
            if isinstance(episode_id, (list, tuple)):
                actions = {
                    eid: self.env.get_action(eid, observation[eid])
                    for eid in episode_id
                }
                return actions
            else:
                return self.env.get_action(episode_id, observation)
        else:
            return self._send(
                {
                    "command": PolicyClient.GET_ACTION,
                    "observation": observation,
                    "episode_id": episode_id,
                }
            )["action"]

    @PublicAPI
    def log_action(
        self,
        episode_id: str,
        observation: Union[EnvObsType, MultiAgentDict],
        action: Union[EnvActionType, MultiAgentDict],
    ) -> None:
        """Record an observation and (off-policy) action taken.

        Args:
            episode_id (str): Episode id returned from start_episode().
            observation (obj): Current environment observation.
            action (obj): Action for the observation.
        """

        if self.local:
            self._update_local_policy()
            return self.env.log_action(episode_id, observation, action)

        self._send(
            {
                "command": PolicyClient.LOG_ACTION,
                "observation": observation,
                "action": action,
                "episode_id": episode_id,
            }
        )

    @PublicAPI
    def log_returns(
        self,
        episode_id: str,
        reward: int,
        info: Union[EnvInfoDict, MultiAgentDict] = None,
        multiagent_done_dict: Optional[MultiAgentDict] = None,
    ) -> None:
        """Record returns from the environment.

        The reward will be attributed to the previous action taken by the
        episode. Rewards accumulate until the next action. If no reward is
        logged before the next action, a reward of 0.0 is assumed.

        Args:
            episode_id (str): Episode id returned from start_episode().
            reward (float): Reward from the environment.
            info (dict): Extra info dict.
            multiagent_done_dict (dict): Multi-agent done information.
        """

        if self.local:
            self._update_local_policy()
            if multiagent_done_dict is not None:
                assert isinstance(reward, dict)
                return self.env.log_returns(
                    episode_id, reward, info, multiagent_done_dict
                )
            return self.env.log_returns(episode_id, reward, info)

        self._send(
            {
                "command": PolicyClient.LOG_RETURNS,
                "reward": reward,
                "info": info,
                "episode_id": episode_id,
                "done": multiagent_done_dict,
            }
        )

    @PublicAPI
    def end_episode(
        self, episode_id: str, observation: Union[EnvObsType, MultiAgentDict]
    ) -> None:
        """Record the end of an episode.

        Args:
            episode_id (str): Episode id returned from start_episode().
            observation (obj): Current environment observation.
        """

        if self.local:
            self._update_local_policy()
            return self.env.end_episode(episode_id, observation)

        self._send(
            {
                "command": PolicyClient.END_EPISODE,
                "observation": observation,
                "episode_id": episode_id,
            }
        )

    @PublicAPI
    def update_policy_weights(self) -> None:
        """Query the server for new policy weights, if local inference is enabled."""
        self._update_local_policy(force=True)

    def _send(self, data):
        payload = pickle.dumps(data)
        response = requests.post(self.address, data=payload)
        if response.status_code != 200:
            logger.error("Request failed {}: {}".format(response.text, data))
        response.raise_for_status()
        parsed = pickle.loads(response.content)
        return parsed

    def _setup_local_rollout_worker(self, update_interval):
        self.update_interval = update_interval
        self.last_updated = 0

        logger.info("Querying server for rollout worker settings.")
        kwargs = self._send(
            {
                "command": PolicyClient.GET_WORKER_ARGS,
            }
        )["worker_args"]
        (self.rollout_worker, self.inference_thread) = _create_embedded_rollout_worker(
            kwargs, self._send
        )
        self.env = self.rollout_worker.env

    def _update_local_policy(self, force=False):
        assert self.inference_thread.is_alive()
        if (
            self.update_interval
            and time.time() - self.last_updated > self.update_interval
        ) or force:
            logger.info("Querying server for new policy weights.")
            resp = self._send(
                {
                    "command": PolicyClient.GET_WEIGHTS,
                }
            )
            weights = resp["weights"]
            global_vars = resp["global_vars"]
            logger.info(
                "Updating rollout worker weights and global vars {}.".format(
                    global_vars
                )
            )
            self.rollout_worker.set_weights(weights, global_vars)
            self.last_updated = time.time()


class _LocalInferenceThread(threading.Thread):
    """Thread that handles experience generation (worker.sample() loop)."""

    def __init__(self, rollout_worker, send_fn):
        super().__init__()
        self.daemon = True
        self.rollout_worker = rollout_worker
        self.send_fn = send_fn

    def run(self):
        try:
            while True:
                logger.info("Generating new batch of experiences.")
                samples = self.rollout_worker.sample()
                metrics = self.rollout_worker.get_metrics()
                if isinstance(samples, MultiAgentBatch):
                    logger.info(
                        "Sending batch of {} env steps ({} agent steps) to "
                        "server.".format(samples.env_steps(), samples.agent_steps())
                    )
                else:
                    logger.info(
                        "Sending batch of {} steps back to server.".format(
                            samples.count
                        )
                    )
                self.send_fn(
                    {
                        "command": PolicyClient.REPORT_SAMPLES,
                        "samples": samples,
                        "metrics": metrics,
                    }
                )
        except Exception as e:
            logger.info("Error: inference worker thread died!", e)


def _auto_wrap_external(real_env_creator):
    """Wrap an environment in the ExternalEnv interface if needed.

    Args:
        real_env_creator (fn): Create an env given the env_config.
    """

    def wrapped_creator(env_config):
        real_env = real_env_creator(env_config)
        if not isinstance(real_env, (ExternalEnv, ExternalMultiAgentEnv)):
            logger.info(
                "The env you specified is not a supported (sub-)type of "
                "ExternalEnv. Attempting to convert it automatically to "
                "ExternalEnv."
            )

            if isinstance(real_env, MultiAgentEnv):
                external_cls = ExternalMultiAgentEnv
            else:
                external_cls = ExternalEnv

            class ExternalEnvWrapper(external_cls):
                def __init__(self, real_env):
                    super().__init__(
                        observation_space=real_env.observation_space,
                        action_space=real_env.action_space,
                    )

                def run(self):
                    # Since we are calling methods on this class in the
                    # client, run doesn't need to do anything.
                    time.sleep(999999)

            return ExternalEnvWrapper(real_env)
        return real_env

    return wrapped_creator


def _create_embedded_rollout_worker(kwargs, send_fn):
    """Create a local rollout worker and a thread that samples from it.

    Args:
        kwargs (dict): args for the RolloutWorker constructor.
        send_fn (fn): function to send a JSON request to the server.
    """

    # Since the server acts as an input datasource, we have to reset the
    # input config to the default, which runs env rollouts.
    kwargs = kwargs.copy()
    del kwargs["input_creator"]

    # Since the server also acts as an output writer, we might have to reset
    # the output config to the default, i.e. "output": None, otherwise a
    # local rollout worker might write to an unknown output directory
    del kwargs["output_creator"]

    # If server has no env (which is the expected case):
    # Generate a dummy ExternalEnv here using RandomEnv and the
    # given observation/action spaces.
    if kwargs["policy_config"].get("env") is None:
        from ray.rllib.examples.env.random_env import RandomEnv, RandomMultiAgentEnv

        config = {
            "action_space": kwargs["policy_config"]["action_space"],
            "observation_space": kwargs["policy_config"]["observation_space"],
        }
        _, is_ma = check_multi_agent(kwargs["policy_config"])
        kwargs["env_creator"] = _auto_wrap_external(
            lambda _: (RandomMultiAgentEnv if is_ma else RandomEnv)(config)
        )
        kwargs["policy_config"]["env"] = True
    # Otherwise, use the env specified by the server args.
    else:
        real_env_creator = kwargs["env_creator"]
        kwargs["env_creator"] = _auto_wrap_external(real_env_creator)

    logger.info("Creating rollout worker with kwargs={}".format(kwargs))
    from ray.rllib.evaluation.rollout_worker import RolloutWorker

    rollout_worker = RolloutWorker(**kwargs)

    inference_thread = _LocalInferenceThread(rollout_worker, send_fn)
    inference_thread.start()

    return rollout_worker, inference_thread
>>>>>>> 19672688
<|MERGE_RESOLUTION|>--- conflicted
+++ resolved
@@ -1,819 +1,408 @@
-<<<<<<< HEAD
-"""REST client to interact with a policy server.
-
-This client supports both local and remote policy inference modes. Local
-inference is faster but causes more compute to be done on the client.
-"""
-
-import logging
-import threading
-import time
-from typing import Union, Optional
-
-import ray.cloudpickle as pickle
-from ray.rllib.env.external_env import ExternalEnv
-from ray.rllib.env.external_multi_agent_env import ExternalMultiAgentEnv
-from ray.rllib.env.multi_agent_env import MultiAgentEnv
-from ray.rllib.policy.sample_batch import MultiAgentBatch
-from ray.rllib.utils.annotations import PublicAPI
-from ray.rllib.utils.multi_agent import check_multi_agent
-from ray.rllib.utils.typing import (
-    MultiAgentDict,
-    EnvInfoDict,
-    EnvObsType,
-    EnvActionType,
-)
-
-logger = logging.getLogger(__name__)
-
-try:
-    import requests  # `requests` is not part of stdlib.
-except ImportError:
-    requests = None
-    logger.warning(
-        "Couldn't import `requests` library. Be sure to install it on"
-        " the client side."
-    )
-
-
-@PublicAPI
-class PolicyClient:
-    """REST client to interact with a RLlib policy server."""
-
-    # Generic commands (for both modes).
-    ACTION_SPACE = "ACTION_SPACE"
-    OBSERVATION_SPACE = "OBSERVATION_SPACE"
-
-    # Commands for local inference mode.
-    GET_WORKER_ARGS = "GET_WORKER_ARGS"
-    GET_WEIGHTS = "GET_WEIGHTS"
-    REPORT_SAMPLES = "REPORT_SAMPLES"
-
-    # Commands for remote inference mode.
-    START_EPISODE = "START_EPISODE"
-    GET_ACTION = "GET_ACTION"
-    LOG_ACTION = "LOG_ACTION"
-    LOG_RETURNS = "LOG_RETURNS"
-    END_EPISODE = "END_EPISODE"
-
-    @PublicAPI
-    def __init__(
-        self, address: str, inference_mode: str = "local", update_interval: float = 10.0
-    ):
-        """Create a PolicyClient instance.
-
-        Args:
-            address (str): Server to connect to (e.g., "localhost:9090").
-            inference_mode (str): Whether to use 'local' or 'remote' policy
-                inference for computing actions.
-            update_interval (float or None): If using 'local' inference mode,
-                the policy is refreshed after this many seconds have passed,
-                or None for manual control via client.
-        """
-        self.address = address
-        self.env: ExternalEnv = None
-        if inference_mode == "local":
-            self.local = True
-            self._setup_local_rollout_worker(update_interval)
-        elif inference_mode == "remote":
-            self.local = False
-        else:
-            raise ValueError("inference_mode must be either 'local' or 'remote'")
-
-    @PublicAPI
-    def start_episode(
-        self, episode_id: Optional[str] = None, training_enabled: bool = True
-    ) -> str:
-        """Record the start of one or more episode(s).
-
-        Args:
-            episode_id (Optional[str]): Unique string id for the episode or
-                None for it to be auto-assigned.
-            training_enabled (bool): Whether to use experiences for this
-                episode to improve the policy.
-
-        Returns:
-            episode_id (str): Unique string id for the episode.
-        """
-
-        if self.local:
-            self._update_local_policy()
-            return self.env.start_episode(episode_id, training_enabled)
-
-        return self._send(
-            {
-                "episode_id": episode_id,
-                "command": PolicyClient.START_EPISODE,
-                "training_enabled": training_enabled,
-            }
-        )["episode_id"]
-
-    @PublicAPI
-    def get_action(
-        self, episode_id: str, observation: Union[EnvObsType, MultiAgentDict]
-    ) -> Union[EnvActionType, MultiAgentDict]:
-        """Record an observation and get the on-policy action.
-
-        Args:
-            episode_id (str): Episode id returned from start_episode().
-            observation (obj): Current environment observation.
-
-        Returns:
-            action (obj): Action from the env action space.
-        """
-
-        if self.local:
-            self._update_local_policy()
-            if isinstance(episode_id, (list, tuple)):
-                actions = {
-                    eid: self.env.get_action(eid, observation[eid])
-                    for eid in episode_id
-                }
-                return actions
-            else:
-                return self.env.get_action(episode_id, observation)
-        else:
-            return self._send(
-                {
-                    "command": PolicyClient.GET_ACTION,
-                    "observation": observation,
-                    "episode_id": episode_id,
-                }
-            )["action"]
-
-    @PublicAPI
-    def log_action(
-        self,
-        episode_id: str,
-        observation: Union[EnvObsType, MultiAgentDict],
-        action: Union[EnvActionType, MultiAgentDict],
-    ) -> None:
-        """Record an observation and (off-policy) action taken.
-
-        Args:
-            episode_id (str): Episode id returned from start_episode().
-            observation (obj): Current environment observation.
-            action (obj): Action for the observation.
-        """
-
-        if self.local:
-            self._update_local_policy()
-            return self.env.log_action(episode_id, observation, action)
-
-        self._send(
-            {
-                "command": PolicyClient.LOG_ACTION,
-                "observation": observation,
-                "action": action,
-                "episode_id": episode_id,
-            }
-        )
-
-    @PublicAPI
-    def log_returns(
-        self,
-        episode_id: str,
-        reward: int,
-        info: Union[EnvInfoDict, MultiAgentDict] = None,
-        multiagent_done_dict: Optional[MultiAgentDict] = None,
-    ) -> None:
-        """Record returns from the environment.
-
-        The reward will be attributed to the previous action taken by the
-        episode. Rewards accumulate until the next action. If no reward is
-        logged before the next action, a reward of 0.0 is assumed.
-
-        Args:
-            episode_id (str): Episode id returned from start_episode().
-            reward (float): Reward from the environment.
-            info (dict): Extra info dict.
-            multiagent_done_dict (dict): Multi-agent done information.
-        """
-
-        if self.local:
-            self._update_local_policy()
-            if multiagent_done_dict is not None:
-                assert isinstance(reward, dict)
-                return self.env.log_returns(
-                    episode_id, reward, info, multiagent_done_dict
-                )
-            return self.env.log_returns(episode_id, reward, info)
-
-        self._send(
-            {
-                "command": PolicyClient.LOG_RETURNS,
-                "reward": reward,
-                "info": info,
-                "episode_id": episode_id,
-                "done": multiagent_done_dict,
-            }
-        )
-
-    @PublicAPI
-    def end_episode(
-        self, episode_id: str, observation: Union[EnvObsType, MultiAgentDict]
-    ) -> None:
-        """Record the end of an episode.
-
-        Args:
-            episode_id (str): Episode id returned from start_episode().
-            observation (obj): Current environment observation.
-        """
-
-        if self.local:
-            self._update_local_policy()
-            return self.env.end_episode(episode_id, observation)
-
-        self._send(
-            {
-                "command": PolicyClient.END_EPISODE,
-                "observation": observation,
-                "episode_id": episode_id,
-            }
-        )
-
-    @PublicAPI
-    def update_policy_weights(self) -> None:
-        """Query the server for new policy weights, if local inference is enabled."""
-        self._update_local_policy(force=True)
-
-    def _send(self, data):
-        payload = pickle.dumps(data)
-        response = requests.post(self.address, data=payload)
-        if response.status_code != 200:
-            logger.error("Request failed {}: {}".format(response.text, data))
-        response.raise_for_status()
-        parsed = pickle.loads(response.content)
-        return parsed
-
-    def _setup_local_rollout_worker(self, update_interval):
-        self.update_interval = update_interval
-        self.last_updated = 0
-
-        logger.info("Querying server for rollout worker settings.")
-        kwargs = self._send(
-            {
-                "command": PolicyClient.GET_WORKER_ARGS,
-            }
-        )["worker_args"]
-        (self.rollout_worker, self.inference_thread) = _create_embedded_rollout_worker(
-            kwargs, self._send
-        )
-        self.env = self.rollout_worker.env
-
-    def _update_local_policy(self, force=False):
-        assert self.inference_thread.is_alive()
-        if (
-            self.update_interval
-            and time.time() - self.last_updated > self.update_interval
-        ) or force:
-            logger.info("Querying server for new policy weights.")
-            resp = self._send(
-                {
-                    "command": PolicyClient.GET_WEIGHTS,
-                }
-            )
-            weights = resp["weights"]
-            global_vars = resp["global_vars"]
-            logger.info(
-                "Updating rollout worker weights and global vars {}.".format(
-                    global_vars
-                )
-            )
-            self.rollout_worker.set_weights(weights, global_vars)
-            self.last_updated = time.time()
-
-
-class _LocalInferenceThread(threading.Thread):
-    """Thread that handles experience generation (worker.sample() loop)."""
-
-    def __init__(self, rollout_worker, send_fn):
-        super().__init__()
-        self.daemon = True
-        self.rollout_worker = rollout_worker
-        self.send_fn = send_fn
-
-    def run(self):
-        try:
-            while True:
-                logger.info("Generating new batch of experiences.")
-                samples = self.rollout_worker.sample()
-                metrics = self.rollout_worker.get_metrics()
-                if isinstance(samples, MultiAgentBatch):
-                    logger.info(
-                        "Sending batch of {} env steps ({} agent steps) to "
-                        "server.".format(samples.env_steps(), samples.agent_steps())
-                    )
-                else:
-                    logger.info(
-                        "Sending batch of {} steps back to server.".format(
-                            samples.count
-                        )
-                    )
-                self.send_fn(
-                    {
-                        "command": PolicyClient.REPORT_SAMPLES,
-                        "samples": samples,
-                        "metrics": metrics,
-                    }
-                )
-        except Exception as e:
-            logger.info("Error: inference worker thread died!", e)
-
-
-def _auto_wrap_external(real_env_creator):
-    """Wrap an environment in the ExternalEnv interface if needed.
-
-    Args:
-        real_env_creator (fn): Create an env given the env_config.
-    """
-
-    def wrapped_creator(env_config):
-        real_env = real_env_creator(env_config)
-        if not isinstance(real_env, (ExternalEnv, ExternalMultiAgentEnv)):
-            logger.info(
-                "The env you specified is not a supported (sub-)type of "
-                "ExternalEnv. Attempting to convert it automatically to "
-                "ExternalEnv."
-            )
-
-            if isinstance(real_env, MultiAgentEnv):
-                external_cls = ExternalMultiAgentEnv
-            else:
-                external_cls = ExternalEnv
-
-            class ExternalEnvWrapper(external_cls):
-                def __init__(self, real_env):
-                    super().__init__(
-                        observation_space=real_env.observation_space,
-                        action_space=real_env.action_space,
-                    )
-
-                def run(self):
-                    # Since we are calling methods on this class in the
-                    # client, run doesn't need to do anything.
-                    time.sleep(999999)
-
-            return ExternalEnvWrapper(real_env)
-        return real_env
-
-    return wrapped_creator
-
-
-def _create_embedded_rollout_worker(kwargs, send_fn):
-    """Create a local rollout worker and a thread that samples from it.
-
-    Args:
-        kwargs (dict): args for the RolloutWorker constructor.
-        send_fn (fn): function to send a JSON request to the server.
-    """
-
-    # Since the server acts as an input datasource, we have to reset the
-    # input config to the default, which runs env rollouts.
-    kwargs = kwargs.copy()
-    del kwargs["input_creator"]
-
-    # Since the server also acts as an output writer, we might have to reset
-    # the output config to the default, i.e. "output": None, otherwise a
-    # local rollout worker might write to an unknown output directory
-    del kwargs["output_creator"]
-
-    # If server has no env (which is the expected case):
-    # Generate a dummy ExternalEnv here using RandomEnv and the
-    # given observation/action spaces.
-    if kwargs["policy_config"].get("env") is None:
-        from ray.rllib.examples.env.random_env import RandomEnv, RandomMultiAgentEnv
-
-        config = {
-            "action_space": kwargs["policy_config"]["action_space"],
-            "observation_space": kwargs["policy_config"]["observation_space"],
-        }
-        _, is_ma = check_multi_agent(kwargs["policy_config"])
-        kwargs["env_creator"] = _auto_wrap_external(
-            lambda _: (RandomMultiAgentEnv if is_ma else RandomEnv)(config)
-        )
-        kwargs["policy_config"]["env"] = True
-    # Otherwise, use the env specified by the server args.
-    else:
-        real_env_creator = kwargs["env_creator"]
-        kwargs["env_creator"] = _auto_wrap_external(real_env_creator)
-
-    logger.info("Creating rollout worker with kwargs={}".format(kwargs))
-    from ray.rllib.evaluation.rollout_worker import RolloutWorker
-
-    rollout_worker = RolloutWorker(**kwargs)
-
-    inference_thread = _LocalInferenceThread(rollout_worker, send_fn)
-    inference_thread.start()
-
-    return rollout_worker, inference_thread
-=======
-"""REST client to interact with a policy server.
-
-This client supports both local and remote policy inference modes. Local
-inference is faster but causes more compute to be done on the client.
-"""
-
-import logging
-import threading
-import time
-from typing import Union, Optional
-
-import ray.cloudpickle as pickle
-from ray.rllib.env.external_env import ExternalEnv
-from ray.rllib.env.external_multi_agent_env import ExternalMultiAgentEnv
-from ray.rllib.env.multi_agent_env import MultiAgentEnv
-from ray.rllib.policy.sample_batch import MultiAgentBatch
-from ray.rllib.utils.annotations import PublicAPI
-from ray.rllib.utils.pre_checks.multi_agent import check_multi_agent
-from ray.rllib.utils.typing import (
-    MultiAgentDict,
-    EnvInfoDict,
-    EnvObsType,
-    EnvActionType,
-)
-
-logger = logging.getLogger(__name__)
-
-try:
-    import requests  # `requests` is not part of stdlib.
-except ImportError:
-    requests = None
-    logger.warning(
-        "Couldn't import `requests` library. Be sure to install it on"
-        " the client side."
-    )
-
-
-@PublicAPI
-class PolicyClient:
-    """REST client to interact with a RLlib policy server."""
-
-    # Generic commands (for both modes).
-    ACTION_SPACE = "ACTION_SPACE"
-    OBSERVATION_SPACE = "OBSERVATION_SPACE"
-
-    # Commands for local inference mode.
-    GET_WORKER_ARGS = "GET_WORKER_ARGS"
-    GET_WEIGHTS = "GET_WEIGHTS"
-    REPORT_SAMPLES = "REPORT_SAMPLES"
-
-    # Commands for remote inference mode.
-    START_EPISODE = "START_EPISODE"
-    GET_ACTION = "GET_ACTION"
-    LOG_ACTION = "LOG_ACTION"
-    LOG_RETURNS = "LOG_RETURNS"
-    END_EPISODE = "END_EPISODE"
-
-    @PublicAPI
-    def __init__(
-        self, address: str, inference_mode: str = "local", update_interval: float = 10.0
-    ):
-        """Create a PolicyClient instance.
-
-        Args:
-            address (str): Server to connect to (e.g., "localhost:9090").
-            inference_mode (str): Whether to use 'local' or 'remote' policy
-                inference for computing actions.
-            update_interval (float or None): If using 'local' inference mode,
-                the policy is refreshed after this many seconds have passed,
-                or None for manual control via client.
-        """
-        self.address = address
-        self.env: ExternalEnv = None
-        if inference_mode == "local":
-            self.local = True
-            self._setup_local_rollout_worker(update_interval)
-        elif inference_mode == "remote":
-            self.local = False
-        else:
-            raise ValueError("inference_mode must be either 'local' or 'remote'")
-
-    @PublicAPI
-    def start_episode(
-        self, episode_id: Optional[str] = None, training_enabled: bool = True
-    ) -> str:
-        """Record the start of one or more episode(s).
-
-        Args:
-            episode_id (Optional[str]): Unique string id for the episode or
-                None for it to be auto-assigned.
-            training_enabled (bool): Whether to use experiences for this
-                episode to improve the policy.
-
-        Returns:
-            episode_id (str): Unique string id for the episode.
-        """
-
-        if self.local:
-            self._update_local_policy()
-            return self.env.start_episode(episode_id, training_enabled)
-
-        return self._send(
-            {
-                "episode_id": episode_id,
-                "command": PolicyClient.START_EPISODE,
-                "training_enabled": training_enabled,
-            }
-        )["episode_id"]
-
-    @PublicAPI
-    def get_action(
-        self, episode_id: str, observation: Union[EnvObsType, MultiAgentDict]
-    ) -> Union[EnvActionType, MultiAgentDict]:
-        """Record an observation and get the on-policy action.
-
-        Args:
-            episode_id (str): Episode id returned from start_episode().
-            observation (obj): Current environment observation.
-
-        Returns:
-            action (obj): Action from the env action space.
-        """
-
-        if self.local:
-            self._update_local_policy()
-            if isinstance(episode_id, (list, tuple)):
-                actions = {
-                    eid: self.env.get_action(eid, observation[eid])
-                    for eid in episode_id
-                }
-                return actions
-            else:
-                return self.env.get_action(episode_id, observation)
-        else:
-            return self._send(
-                {
-                    "command": PolicyClient.GET_ACTION,
-                    "observation": observation,
-                    "episode_id": episode_id,
-                }
-            )["action"]
-
-    @PublicAPI
-    def log_action(
-        self,
-        episode_id: str,
-        observation: Union[EnvObsType, MultiAgentDict],
-        action: Union[EnvActionType, MultiAgentDict],
-    ) -> None:
-        """Record an observation and (off-policy) action taken.
-
-        Args:
-            episode_id (str): Episode id returned from start_episode().
-            observation (obj): Current environment observation.
-            action (obj): Action for the observation.
-        """
-
-        if self.local:
-            self._update_local_policy()
-            return self.env.log_action(episode_id, observation, action)
-
-        self._send(
-            {
-                "command": PolicyClient.LOG_ACTION,
-                "observation": observation,
-                "action": action,
-                "episode_id": episode_id,
-            }
-        )
-
-    @PublicAPI
-    def log_returns(
-        self,
-        episode_id: str,
-        reward: int,
-        info: Union[EnvInfoDict, MultiAgentDict] = None,
-        multiagent_done_dict: Optional[MultiAgentDict] = None,
-    ) -> None:
-        """Record returns from the environment.
-
-        The reward will be attributed to the previous action taken by the
-        episode. Rewards accumulate until the next action. If no reward is
-        logged before the next action, a reward of 0.0 is assumed.
-
-        Args:
-            episode_id (str): Episode id returned from start_episode().
-            reward (float): Reward from the environment.
-            info (dict): Extra info dict.
-            multiagent_done_dict (dict): Multi-agent done information.
-        """
-
-        if self.local:
-            self._update_local_policy()
-            if multiagent_done_dict is not None:
-                assert isinstance(reward, dict)
-                return self.env.log_returns(
-                    episode_id, reward, info, multiagent_done_dict
-                )
-            return self.env.log_returns(episode_id, reward, info)
-
-        self._send(
-            {
-                "command": PolicyClient.LOG_RETURNS,
-                "reward": reward,
-                "info": info,
-                "episode_id": episode_id,
-                "done": multiagent_done_dict,
-            }
-        )
-
-    @PublicAPI
-    def end_episode(
-        self, episode_id: str, observation: Union[EnvObsType, MultiAgentDict]
-    ) -> None:
-        """Record the end of an episode.
-
-        Args:
-            episode_id (str): Episode id returned from start_episode().
-            observation (obj): Current environment observation.
-        """
-
-        if self.local:
-            self._update_local_policy()
-            return self.env.end_episode(episode_id, observation)
-
-        self._send(
-            {
-                "command": PolicyClient.END_EPISODE,
-                "observation": observation,
-                "episode_id": episode_id,
-            }
-        )
-
-    @PublicAPI
-    def update_policy_weights(self) -> None:
-        """Query the server for new policy weights, if local inference is enabled."""
-        self._update_local_policy(force=True)
-
-    def _send(self, data):
-        payload = pickle.dumps(data)
-        response = requests.post(self.address, data=payload)
-        if response.status_code != 200:
-            logger.error("Request failed {}: {}".format(response.text, data))
-        response.raise_for_status()
-        parsed = pickle.loads(response.content)
-        return parsed
-
-    def _setup_local_rollout_worker(self, update_interval):
-        self.update_interval = update_interval
-        self.last_updated = 0
-
-        logger.info("Querying server for rollout worker settings.")
-        kwargs = self._send(
-            {
-                "command": PolicyClient.GET_WORKER_ARGS,
-            }
-        )["worker_args"]
-        (self.rollout_worker, self.inference_thread) = _create_embedded_rollout_worker(
-            kwargs, self._send
-        )
-        self.env = self.rollout_worker.env
-
-    def _update_local_policy(self, force=False):
-        assert self.inference_thread.is_alive()
-        if (
-            self.update_interval
-            and time.time() - self.last_updated > self.update_interval
-        ) or force:
-            logger.info("Querying server for new policy weights.")
-            resp = self._send(
-                {
-                    "command": PolicyClient.GET_WEIGHTS,
-                }
-            )
-            weights = resp["weights"]
-            global_vars = resp["global_vars"]
-            logger.info(
-                "Updating rollout worker weights and global vars {}.".format(
-                    global_vars
-                )
-            )
-            self.rollout_worker.set_weights(weights, global_vars)
-            self.last_updated = time.time()
-
-
-class _LocalInferenceThread(threading.Thread):
-    """Thread that handles experience generation (worker.sample() loop)."""
-
-    def __init__(self, rollout_worker, send_fn):
-        super().__init__()
-        self.daemon = True
-        self.rollout_worker = rollout_worker
-        self.send_fn = send_fn
-
-    def run(self):
-        try:
-            while True:
-                logger.info("Generating new batch of experiences.")
-                samples = self.rollout_worker.sample()
-                metrics = self.rollout_worker.get_metrics()
-                if isinstance(samples, MultiAgentBatch):
-                    logger.info(
-                        "Sending batch of {} env steps ({} agent steps) to "
-                        "server.".format(samples.env_steps(), samples.agent_steps())
-                    )
-                else:
-                    logger.info(
-                        "Sending batch of {} steps back to server.".format(
-                            samples.count
-                        )
-                    )
-                self.send_fn(
-                    {
-                        "command": PolicyClient.REPORT_SAMPLES,
-                        "samples": samples,
-                        "metrics": metrics,
-                    }
-                )
-        except Exception as e:
-            logger.info("Error: inference worker thread died!", e)
-
-
-def _auto_wrap_external(real_env_creator):
-    """Wrap an environment in the ExternalEnv interface if needed.
-
-    Args:
-        real_env_creator (fn): Create an env given the env_config.
-    """
-
-    def wrapped_creator(env_config):
-        real_env = real_env_creator(env_config)
-        if not isinstance(real_env, (ExternalEnv, ExternalMultiAgentEnv)):
-            logger.info(
-                "The env you specified is not a supported (sub-)type of "
-                "ExternalEnv. Attempting to convert it automatically to "
-                "ExternalEnv."
-            )
-
-            if isinstance(real_env, MultiAgentEnv):
-                external_cls = ExternalMultiAgentEnv
-            else:
-                external_cls = ExternalEnv
-
-            class ExternalEnvWrapper(external_cls):
-                def __init__(self, real_env):
-                    super().__init__(
-                        observation_space=real_env.observation_space,
-                        action_space=real_env.action_space,
-                    )
-
-                def run(self):
-                    # Since we are calling methods on this class in the
-                    # client, run doesn't need to do anything.
-                    time.sleep(999999)
-
-            return ExternalEnvWrapper(real_env)
-        return real_env
-
-    return wrapped_creator
-
-
-def _create_embedded_rollout_worker(kwargs, send_fn):
-    """Create a local rollout worker and a thread that samples from it.
-
-    Args:
-        kwargs (dict): args for the RolloutWorker constructor.
-        send_fn (fn): function to send a JSON request to the server.
-    """
-
-    # Since the server acts as an input datasource, we have to reset the
-    # input config to the default, which runs env rollouts.
-    kwargs = kwargs.copy()
-    del kwargs["input_creator"]
-
-    # Since the server also acts as an output writer, we might have to reset
-    # the output config to the default, i.e. "output": None, otherwise a
-    # local rollout worker might write to an unknown output directory
-    del kwargs["output_creator"]
-
-    # If server has no env (which is the expected case):
-    # Generate a dummy ExternalEnv here using RandomEnv and the
-    # given observation/action spaces.
-    if kwargs["policy_config"].get("env") is None:
-        from ray.rllib.examples.env.random_env import RandomEnv, RandomMultiAgentEnv
-
-        config = {
-            "action_space": kwargs["policy_config"]["action_space"],
-            "observation_space": kwargs["policy_config"]["observation_space"],
-        }
-        _, is_ma = check_multi_agent(kwargs["policy_config"])
-        kwargs["env_creator"] = _auto_wrap_external(
-            lambda _: (RandomMultiAgentEnv if is_ma else RandomEnv)(config)
-        )
-        kwargs["policy_config"]["env"] = True
-    # Otherwise, use the env specified by the server args.
-    else:
-        real_env_creator = kwargs["env_creator"]
-        kwargs["env_creator"] = _auto_wrap_external(real_env_creator)
-
-    logger.info("Creating rollout worker with kwargs={}".format(kwargs))
-    from ray.rllib.evaluation.rollout_worker import RolloutWorker
-
-    rollout_worker = RolloutWorker(**kwargs)
-
-    inference_thread = _LocalInferenceThread(rollout_worker, send_fn)
-    inference_thread.start()
-
-    return rollout_worker, inference_thread
->>>>>>> 19672688
+"""REST client to interact with a policy server.
+
+This client supports both local and remote policy inference modes. Local
+inference is faster but causes more compute to be done on the client.
+"""
+
+import logging
+import threading
+import time
+from typing import Union, Optional
+
+import ray.cloudpickle as pickle
+from ray.rllib.env.external_env import ExternalEnv
+from ray.rllib.env.external_multi_agent_env import ExternalMultiAgentEnv
+from ray.rllib.env.multi_agent_env import MultiAgentEnv
+from ray.rllib.policy.sample_batch import MultiAgentBatch
+from ray.rllib.utils.annotations import PublicAPI
+from ray.rllib.utils.pre_checks.multi_agent import check_multi_agent
+from ray.rllib.utils.typing import (
+    MultiAgentDict,
+    EnvInfoDict,
+    EnvObsType,
+    EnvActionType,
+)
+
+logger = logging.getLogger(__name__)
+
+try:
+    import requests  # `requests` is not part of stdlib.
+except ImportError:
+    requests = None
+    logger.warning(
+        "Couldn't import `requests` library. Be sure to install it on"
+        " the client side."
+    )
+
+
+@PublicAPI
+class PolicyClient:
+    """REST client to interact with a RLlib policy server."""
+
+    # Generic commands (for both modes).
+    ACTION_SPACE = "ACTION_SPACE"
+    OBSERVATION_SPACE = "OBSERVATION_SPACE"
+
+    # Commands for local inference mode.
+    GET_WORKER_ARGS = "GET_WORKER_ARGS"
+    GET_WEIGHTS = "GET_WEIGHTS"
+    REPORT_SAMPLES = "REPORT_SAMPLES"
+
+    # Commands for remote inference mode.
+    START_EPISODE = "START_EPISODE"
+    GET_ACTION = "GET_ACTION"
+    LOG_ACTION = "LOG_ACTION"
+    LOG_RETURNS = "LOG_RETURNS"
+    END_EPISODE = "END_EPISODE"
+
+    @PublicAPI
+    def __init__(
+        self, address: str, inference_mode: str = "local", update_interval: float = 10.0
+    ):
+        """Create a PolicyClient instance.
+
+        Args:
+            address (str): Server to connect to (e.g., "localhost:9090").
+            inference_mode (str): Whether to use 'local' or 'remote' policy
+                inference for computing actions.
+            update_interval (float or None): If using 'local' inference mode,
+                the policy is refreshed after this many seconds have passed,
+                or None for manual control via client.
+        """
+        self.address = address
+        self.env: ExternalEnv = None
+        if inference_mode == "local":
+            self.local = True
+            self._setup_local_rollout_worker(update_interval)
+        elif inference_mode == "remote":
+            self.local = False
+        else:
+            raise ValueError("inference_mode must be either 'local' or 'remote'")
+
+    @PublicAPI
+    def start_episode(
+        self, episode_id: Optional[str] = None, training_enabled: bool = True
+    ) -> str:
+        """Record the start of one or more episode(s).
+
+        Args:
+            episode_id (Optional[str]): Unique string id for the episode or
+                None for it to be auto-assigned.
+            training_enabled (bool): Whether to use experiences for this
+                episode to improve the policy.
+
+        Returns:
+            episode_id (str): Unique string id for the episode.
+        """
+
+        if self.local:
+            self._update_local_policy()
+            return self.env.start_episode(episode_id, training_enabled)
+
+        return self._send(
+            {
+                "episode_id": episode_id,
+                "command": PolicyClient.START_EPISODE,
+                "training_enabled": training_enabled,
+            }
+        )["episode_id"]
+
+    @PublicAPI
+    def get_action(
+        self, episode_id: str, observation: Union[EnvObsType, MultiAgentDict]
+    ) -> Union[EnvActionType, MultiAgentDict]:
+        """Record an observation and get the on-policy action.
+
+        Args:
+            episode_id (str): Episode id returned from start_episode().
+            observation (obj): Current environment observation.
+
+        Returns:
+            action (obj): Action from the env action space.
+        """
+
+        if self.local:
+            self._update_local_policy()
+            if isinstance(episode_id, (list, tuple)):
+                actions = {
+                    eid: self.env.get_action(eid, observation[eid])
+                    for eid in episode_id
+                }
+                return actions
+            else:
+                return self.env.get_action(episode_id, observation)
+        else:
+            return self._send(
+                {
+                    "command": PolicyClient.GET_ACTION,
+                    "observation": observation,
+                    "episode_id": episode_id,
+                }
+            )["action"]
+
+    @PublicAPI
+    def log_action(
+        self,
+        episode_id: str,
+        observation: Union[EnvObsType, MultiAgentDict],
+        action: Union[EnvActionType, MultiAgentDict],
+    ) -> None:
+        """Record an observation and (off-policy) action taken.
+
+        Args:
+            episode_id (str): Episode id returned from start_episode().
+            observation (obj): Current environment observation.
+            action (obj): Action for the observation.
+        """
+
+        if self.local:
+            self._update_local_policy()
+            return self.env.log_action(episode_id, observation, action)
+
+        self._send(
+            {
+                "command": PolicyClient.LOG_ACTION,
+                "observation": observation,
+                "action": action,
+                "episode_id": episode_id,
+            }
+        )
+
+    @PublicAPI
+    def log_returns(
+        self,
+        episode_id: str,
+        reward: int,
+        info: Union[EnvInfoDict, MultiAgentDict] = None,
+        multiagent_done_dict: Optional[MultiAgentDict] = None,
+    ) -> None:
+        """Record returns from the environment.
+
+        The reward will be attributed to the previous action taken by the
+        episode. Rewards accumulate until the next action. If no reward is
+        logged before the next action, a reward of 0.0 is assumed.
+
+        Args:
+            episode_id (str): Episode id returned from start_episode().
+            reward (float): Reward from the environment.
+            info (dict): Extra info dict.
+            multiagent_done_dict (dict): Multi-agent done information.
+        """
+
+        if self.local:
+            self._update_local_policy()
+            if multiagent_done_dict is not None:
+                assert isinstance(reward, dict)
+                return self.env.log_returns(
+                    episode_id, reward, info, multiagent_done_dict
+                )
+            return self.env.log_returns(episode_id, reward, info)
+
+        self._send(
+            {
+                "command": PolicyClient.LOG_RETURNS,
+                "reward": reward,
+                "info": info,
+                "episode_id": episode_id,
+                "done": multiagent_done_dict,
+            }
+        )
+
+    @PublicAPI
+    def end_episode(
+        self, episode_id: str, observation: Union[EnvObsType, MultiAgentDict]
+    ) -> None:
+        """Record the end of an episode.
+
+        Args:
+            episode_id (str): Episode id returned from start_episode().
+            observation (obj): Current environment observation.
+        """
+
+        if self.local:
+            self._update_local_policy()
+            return self.env.end_episode(episode_id, observation)
+
+        self._send(
+            {
+                "command": PolicyClient.END_EPISODE,
+                "observation": observation,
+                "episode_id": episode_id,
+            }
+        )
+
+    @PublicAPI
+    def update_policy_weights(self) -> None:
+        """Query the server for new policy weights, if local inference is enabled."""
+        self._update_local_policy(force=True)
+
+    def _send(self, data):
+        payload = pickle.dumps(data)
+        response = requests.post(self.address, data=payload)
+        if response.status_code != 200:
+            logger.error("Request failed {}: {}".format(response.text, data))
+        response.raise_for_status()
+        parsed = pickle.loads(response.content)
+        return parsed
+
+    def _setup_local_rollout_worker(self, update_interval):
+        self.update_interval = update_interval
+        self.last_updated = 0
+
+        logger.info("Querying server for rollout worker settings.")
+        kwargs = self._send(
+            {
+                "command": PolicyClient.GET_WORKER_ARGS,
+            }
+        )["worker_args"]
+        (self.rollout_worker, self.inference_thread) = _create_embedded_rollout_worker(
+            kwargs, self._send
+        )
+        self.env = self.rollout_worker.env
+
+    def _update_local_policy(self, force=False):
+        assert self.inference_thread.is_alive()
+        if (
+            self.update_interval
+            and time.time() - self.last_updated > self.update_interval
+        ) or force:
+            logger.info("Querying server for new policy weights.")
+            resp = self._send(
+                {
+                    "command": PolicyClient.GET_WEIGHTS,
+                }
+            )
+            weights = resp["weights"]
+            global_vars = resp["global_vars"]
+            logger.info(
+                "Updating rollout worker weights and global vars {}.".format(
+                    global_vars
+                )
+            )
+            self.rollout_worker.set_weights(weights, global_vars)
+            self.last_updated = time.time()
+
+
+class _LocalInferenceThread(threading.Thread):
+    """Thread that handles experience generation (worker.sample() loop)."""
+
+    def __init__(self, rollout_worker, send_fn):
+        super().__init__()
+        self.daemon = True
+        self.rollout_worker = rollout_worker
+        self.send_fn = send_fn
+
+    def run(self):
+        try:
+            while True:
+                logger.info("Generating new batch of experiences.")
+                samples = self.rollout_worker.sample()
+                metrics = self.rollout_worker.get_metrics()
+                if isinstance(samples, MultiAgentBatch):
+                    logger.info(
+                        "Sending batch of {} env steps ({} agent steps) to "
+                        "server.".format(samples.env_steps(), samples.agent_steps())
+                    )
+                else:
+                    logger.info(
+                        "Sending batch of {} steps back to server.".format(
+                            samples.count
+                        )
+                    )
+                self.send_fn(
+                    {
+                        "command": PolicyClient.REPORT_SAMPLES,
+                        "samples": samples,
+                        "metrics": metrics,
+                    }
+                )
+        except Exception as e:
+            logger.info("Error: inference worker thread died!", e)
+
+
+def _auto_wrap_external(real_env_creator):
+    """Wrap an environment in the ExternalEnv interface if needed.
+
+    Args:
+        real_env_creator (fn): Create an env given the env_config.
+    """
+
+    def wrapped_creator(env_config):
+        real_env = real_env_creator(env_config)
+        if not isinstance(real_env, (ExternalEnv, ExternalMultiAgentEnv)):
+            logger.info(
+                "The env you specified is not a supported (sub-)type of "
+                "ExternalEnv. Attempting to convert it automatically to "
+                "ExternalEnv."
+            )
+
+            if isinstance(real_env, MultiAgentEnv):
+                external_cls = ExternalMultiAgentEnv
+            else:
+                external_cls = ExternalEnv
+
+            class ExternalEnvWrapper(external_cls):
+                def __init__(self, real_env):
+                    super().__init__(
+                        observation_space=real_env.observation_space,
+                        action_space=real_env.action_space,
+                    )
+
+                def run(self):
+                    # Since we are calling methods on this class in the
+                    # client, run doesn't need to do anything.
+                    time.sleep(999999)
+
+            return ExternalEnvWrapper(real_env)
+        return real_env
+
+    return wrapped_creator
+
+
+def _create_embedded_rollout_worker(kwargs, send_fn):
+    """Create a local rollout worker and a thread that samples from it.
+
+    Args:
+        kwargs (dict): args for the RolloutWorker constructor.
+        send_fn (fn): function to send a JSON request to the server.
+    """
+
+    # Since the server acts as an input datasource, we have to reset the
+    # input config to the default, which runs env rollouts.
+    kwargs = kwargs.copy()
+    del kwargs["input_creator"]
+
+    # Since the server also acts as an output writer, we might have to reset
+    # the output config to the default, i.e. "output": None, otherwise a
+    # local rollout worker might write to an unknown output directory
+    del kwargs["output_creator"]
+
+    # If server has no env (which is the expected case):
+    # Generate a dummy ExternalEnv here using RandomEnv and the
+    # given observation/action spaces.
+    if kwargs["policy_config"].get("env") is None:
+        from ray.rllib.examples.env.random_env import RandomEnv, RandomMultiAgentEnv
+
+        config = {
+            "action_space": kwargs["policy_config"]["action_space"],
+            "observation_space": kwargs["policy_config"]["observation_space"],
+        }
+        _, is_ma = check_multi_agent(kwargs["policy_config"])
+        kwargs["env_creator"] = _auto_wrap_external(
+            lambda _: (RandomMultiAgentEnv if is_ma else RandomEnv)(config)
+        )
+        kwargs["policy_config"]["env"] = True
+    # Otherwise, use the env specified by the server args.
+    else:
+        real_env_creator = kwargs["env_creator"]
+        kwargs["env_creator"] = _auto_wrap_external(real_env_creator)
+
+    logger.info("Creating rollout worker with kwargs={}".format(kwargs))
+    from ray.rllib.evaluation.rollout_worker import RolloutWorker
+
+    rollout_worker = RolloutWorker(**kwargs)
+
+    inference_thread = _LocalInferenceThread(rollout_worker, send_fn)
+    inference_thread.start()
+
+    return rollout_worker, inference_thread