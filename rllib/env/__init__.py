--- conflicted
+++ resolved
@@ -6,10 +6,6 @@
 from ray.rllib.env.policy_client import PolicyClient
 from ray.rllib.env.policy_server_input import PolicyServerInput
 from ray.rllib.env.remote_base_env import RemoteBaseEnv
-<<<<<<< HEAD
-from ray.rllib.env.remote_vector_env import RemoteVectorEnv
-=======
->>>>>>> 7209b2d2
 from ray.rllib.env.vector_env import VectorEnv
 
 from ray.rllib.env.wrappers.dm_env_wrapper import DMEnv
@@ -33,10 +29,6 @@
     "PolicyClient",
     "PolicyServerInput",
     "RemoteBaseEnv",
-<<<<<<< HEAD
-    "RemoteVectorEnv",  # Deprecated: Use RemoteBaseEnv instead.
-=======
->>>>>>> 7209b2d2
     "Unity3DEnv",
     "VectorEnv",
 ]