<<<<<<< HEAD
import logging
import gym
import numpy as np
from typing import Callable, List, Optional, Tuple, Union

from ray.rllib.env.base_env import BaseEnv
from ray.rllib.utils.annotations import Deprecated, override, PublicAPI
from ray.rllib.utils.typing import (
    EnvActionType,
    EnvID,
    EnvInfoDict,
    EnvObsType,
    EnvType,
    MultiEnvDict,
)

logger = logging.getLogger(__name__)


@PublicAPI
class VectorEnv:
    """An environment that supports batch evaluation using clones of sub-envs."""

    def __init__(
        self, observation_space: gym.Space, action_space: gym.Space, num_envs: int
    ):
        """Initializes a VectorEnv instance.

        Args:
            observation_space: The observation Space of a single
                sub-env.
            action_space: The action Space of a single sub-env.
            num_envs: The number of clones to make of the given sub-env.
        """
        self.observation_space = observation_space
        self.action_space = action_space
        self.num_envs = num_envs

    @staticmethod
    def vectorize_gym_envs(
        make_env: Optional[Callable[[int], EnvType]] = None,
        existing_envs: Optional[List[gym.Env]] = None,
        num_envs: int = 1,
        action_space: Optional[gym.Space] = None,
        observation_space: Optional[gym.Space] = None,
        # Deprecated. These seem to have never been used.
        env_config=None,
        policy_config=None,
    ) -> "_VectorizedGymEnv":
        """Translates any given gym.Env(s) into a VectorizedEnv object.

        Args:
            make_env: Factory that produces a new gym.Env taking the sub-env's
                vector index as only arg. Must be defined if the
                number of `existing_envs` is less than `num_envs`.
            existing_envs: Optional list of already instantiated sub
                environments.
            num_envs: Total number of sub environments in this VectorEnv.
            action_space: The action space. If None, use existing_envs[0]'s
                action space.
            observation_space: The observation space. If None, use
                existing_envs[0]'s action space.

        Returns:
            The resulting _VectorizedGymEnv object (subclass of VectorEnv).
        """
        return _VectorizedGymEnv(
            make_env=make_env,
            existing_envs=existing_envs or [],
            num_envs=num_envs,
            observation_space=observation_space,
            action_space=action_space,
        )

    @PublicAPI
    def vector_reset(self) -> List[EnvObsType]:
        """Resets all sub-environments.

        Returns:
            List of observations from each environment.
        """
        raise NotImplementedError

    @PublicAPI
    def reset_at(self, index: Optional[int] = None) -> EnvObsType:
        """Resets a single environment.

        Args:
            index: An optional sub-env index to reset.

        Returns:
            Observations from the reset sub environment.
        """
        raise NotImplementedError

    @PublicAPI
    def vector_step(
        self, actions: List[EnvActionType]
    ) -> Tuple[List[EnvObsType], List[float], List[bool], List[EnvInfoDict]]:
        """Performs a vectorized step on all sub environments using `actions`.

        Args:
            actions: List of actions (one for each sub-env).

        Returns:
            A tuple consisting of
            1) New observations for each sub-env.
            2) Reward values for each sub-env.
            3) Done values for each sub-env.
            4) Info values for each sub-env.
        """
        raise NotImplementedError

    @PublicAPI
    def get_sub_environments(self) -> List[EnvType]:
        """Returns the underlying sub environments.

        Returns:
            List of all underlying sub environments.
        """
        return []

    # TODO: (sven) Experimental method. Make @PublicAPI at some point.
    def try_render_at(self, index: Optional[int] = None) -> Optional[np.ndarray]:
        """Renders a single environment.

        Args:
            index: An optional sub-env index to render.

        Returns:
            Either a numpy RGB image (shape=(w x h x 3) dtype=uint8) or
            None in case rendering is handled directly by this method.
        """
        pass

    @Deprecated(new="vectorize_gym_envs", error=False)
    def wrap(self, *args, **kwargs) -> "_VectorizedGymEnv":
        return self.vectorize_gym_envs(*args, **kwargs)

    @Deprecated(new="get_sub_environments", error=False)
    def get_unwrapped(self) -> List[EnvType]:
        return self.get_sub_environments()

    @PublicAPI
    def to_base_env(
        self,
        make_env: Callable[[int], EnvType] = None,
        num_envs: int = 1,
        remote_envs: bool = False,
        remote_env_batch_wait_ms: int = 0,
    ) -> "BaseEnv":
        """Converts an RLlib MultiAgentEnv into a BaseEnv object.

        The resulting BaseEnv is always vectorized (contains n
        sub-environments) to support batched forward passes, where n may
        also be 1. BaseEnv also supports async execution via the `poll` and
        `send_actions` methods and thus supports external simulators.

        Args:
            make_env: A callable taking an int as input (which indicates
                the number of individual sub-environments within the final
                vectorized BaseEnv) and returning one individual
                sub-environment.
            num_envs: The number of sub-environments to create in the
                resulting (vectorized) BaseEnv. The already existing `env`
                will be one of the `num_envs`.
            remote_envs: Whether each sub-env should be a @ray.remote
                actor. You can set this behavior in your config via the
                `remote_worker_envs=True` option.
            remote_env_batch_wait_ms: The wait time (in ms) to poll remote
                sub-environments for, if applicable. Only used if
                `remote_envs` is True.

        Returns:
            The resulting BaseEnv object.
        """
        del make_env, num_envs, remote_envs, remote_env_batch_wait_ms
        env = VectorEnvWrapper(self)
        return env


class _VectorizedGymEnv(VectorEnv):
    """Internal wrapper to translate any gym.Envs into a VectorEnv object."""

    def __init__(
        self,
        make_env: Optional[Callable[[int], EnvType]] = None,
        existing_envs: Optional[List[gym.Env]] = None,
        num_envs: int = 1,
        *,
        observation_space: Optional[gym.Space] = None,
        action_space: Optional[gym.Space] = None,
        # Deprecated. These seem to have never been used.
        env_config=None,
        policy_config=None,
    ):
        """Initializes a _VectorizedGymEnv object.

        Args:
            make_env: Factory that produces a new gym.Env taking the sub-env's
                vector index as only arg. Must be defined if the
                number of `existing_envs` is less than `num_envs`.
            existing_envs: Optional list of already instantiated sub
                environments.
            num_envs: Total number of sub environments in this VectorEnv.
            action_space: The action space. If None, use existing_envs[0]'s
                action space.
            observation_space: The observation space. If None, use
                existing_envs[0]'s action space.
        """
        self.envs = existing_envs

        # Fill up missing envs (so we have exactly num_envs sub-envs in this
        # VectorEnv.
        while len(self.envs) < num_envs:
            self.envs.append(make_env(len(self.envs)))

        super().__init__(
            observation_space=observation_space or self.envs[0].observation_space,
            action_space=action_space or self.envs[0].action_space,
            num_envs=num_envs,
        )

    @override(VectorEnv)
    def vector_reset(self):
        return [e.reset() for e in self.envs]

    @override(VectorEnv)
    def reset_at(self, index: Optional[int] = None) -> EnvObsType:
        if index is None:
            index = 0
        return self.envs[index].reset()

    @override(VectorEnv)
    def vector_step(self, actions):
        obs_batch, rew_batch, done_batch, info_batch = [], [], [], []
        for i in range(self.num_envs):
            obs, r, done, info = self.envs[i].step(actions[i])
            if not np.isscalar(r) or not np.isreal(r) or not np.isfinite(r):
                raise ValueError(
                    "Reward should be finite scalar, got {} ({}). "
                    "Actions={}.".format(r, type(r), actions[i])
                )
            if not isinstance(info, dict):
                raise ValueError(
                    "Info should be a dict, got {} ({})".format(info, type(info))
                )
            obs_batch.append(obs)
            rew_batch.append(r)
            done_batch.append(done)
            info_batch.append(info)
        return obs_batch, rew_batch, done_batch, info_batch

    @override(VectorEnv)
    def get_sub_environments(self):
        return self.envs

    @override(VectorEnv)
    def try_render_at(self, index: Optional[int] = None):
        if index is None:
            index = 0
        return self.envs[index].render()


class VectorEnvWrapper(BaseEnv):
    """Internal adapter of VectorEnv to BaseEnv.

    We assume the caller will always send the full vector of actions in each
    call to send_actions(), and that they call reset_at() on all completed
    environments before calling send_actions().
    """

    def __init__(self, vector_env: VectorEnv):
        self.vector_env = vector_env
        self.num_envs = vector_env.num_envs
        self.new_obs = None  # lazily initialized
        self.cur_rewards = [None for _ in range(self.num_envs)]
        self.cur_dones = [False for _ in range(self.num_envs)]
        self.cur_infos = [None for _ in range(self.num_envs)]
        self._observation_space = vector_env.observation_space
        self._action_space = vector_env.action_space

    @override(BaseEnv)
    def poll(
        self,
    ) -> Tuple[MultiEnvDict, MultiEnvDict, MultiEnvDict, MultiEnvDict, MultiEnvDict]:
        from ray.rllib.env.base_env import with_dummy_agent_id

        if self.new_obs is None:
            self.new_obs = self.vector_env.vector_reset()
        new_obs = dict(enumerate(self.new_obs))
        rewards = dict(enumerate(self.cur_rewards))
        dones = dict(enumerate(self.cur_dones))
        infos = dict(enumerate(self.cur_infos))
        self.new_obs = []
        self.cur_rewards = []
        self.cur_dones = []
        self.cur_infos = []
        return (
            with_dummy_agent_id(new_obs),
            with_dummy_agent_id(rewards),
            with_dummy_agent_id(dones, "__all__"),
            with_dummy_agent_id(infos),
            {},
        )

    @override(BaseEnv)
    def send_actions(self, action_dict: MultiEnvDict) -> None:
        from ray.rllib.env.base_env import _DUMMY_AGENT_ID

        action_vector = [None] * self.num_envs
        for i in range(self.num_envs):
            action_vector[i] = action_dict[i][_DUMMY_AGENT_ID]
        (
            self.new_obs,
            self.cur_rewards,
            self.cur_dones,
            self.cur_infos,
        ) = self.vector_env.vector_step(action_vector)

    @override(BaseEnv)
    def try_reset(self, env_id: Optional[EnvID] = None) -> MultiEnvDict:
        from ray.rllib.env.base_env import _DUMMY_AGENT_ID

        assert env_id is None or isinstance(env_id, int)
        return {
            env_id
            if env_id is not None
            else 0: {_DUMMY_AGENT_ID: self.vector_env.reset_at(env_id)}
        }

    @override(BaseEnv)
    def get_sub_environments(self, as_dict: bool = False) -> Union[List[EnvType], dict]:
        if not as_dict:
            return self.vector_env.get_sub_environments()
        else:
            return {
                _id: env
                for _id, env in enumerate(self.vector_env.get_sub_environments())
            }

    @override(BaseEnv)
    def try_render(self, env_id: Optional[EnvID] = None) -> None:
        assert env_id is None or isinstance(env_id, int)
        return self.vector_env.try_render_at(env_id)

    @property
    @override(BaseEnv)
    @PublicAPI
    def observation_space(self) -> gym.spaces.Dict:
        return self._observation_space

    @property
    @override(BaseEnv)
    @PublicAPI
    def action_space(self) -> gym.Space:
        return self._action_space

    @staticmethod
    def _space_contains(space: gym.Space, x: MultiEnvDict) -> bool:
        """Check if the given space contains the observations of x.

        Args:
            space: The space to if x's observations are contained in.
            x: The observations to check.

        Note: With vector envs, we can process the raw observations
            and ignore the agent ids and env ids, since vector envs'
            sub environements are guaranteed to be the same

        Returns:
            True if the observations of x are contained in space.
        """
        for _, multi_agent_dict in x.items():
            for _, element in multi_agent_dict.items():
                if not space.contains(element):
                    return False
        return True
=======
import logging
import gym
import numpy as np
from typing import Callable, List, Optional, Tuple, Union

from ray.rllib.env.base_env import BaseEnv
from ray.rllib.utils.annotations import Deprecated, override, PublicAPI
from ray.rllib.utils.typing import (
    EnvActionType,
    EnvID,
    EnvInfoDict,
    EnvObsType,
    EnvType,
    MultiEnvDict,
)

logger = logging.getLogger(__name__)


@PublicAPI
class VectorEnv:
    """An environment that supports batch evaluation using clones of sub-envs."""

    def __init__(
        self, observation_space: gym.Space, action_space: gym.Space, num_envs: int
    ):
        """Initializes a VectorEnv instance.

        Args:
            observation_space: The observation Space of a single
                sub-env.
            action_space: The action Space of a single sub-env.
            num_envs: The number of clones to make of the given sub-env.
        """
        self.observation_space = observation_space
        self.action_space = action_space
        self.num_envs = num_envs

    @staticmethod
    def vectorize_gym_envs(
        make_env: Optional[Callable[[int], EnvType]] = None,
        existing_envs: Optional[List[gym.Env]] = None,
        num_envs: int = 1,
        action_space: Optional[gym.Space] = None,
        observation_space: Optional[gym.Space] = None,
        # Deprecated. These seem to have never been used.
        env_config=None,
        policy_config=None,
    ) -> "_VectorizedGymEnv":
        """Translates any given gym.Env(s) into a VectorizedEnv object.

        Args:
            make_env: Factory that produces a new gym.Env taking the sub-env's
                vector index as only arg. Must be defined if the
                number of `existing_envs` is less than `num_envs`.
            existing_envs: Optional list of already instantiated sub
                environments.
            num_envs: Total number of sub environments in this VectorEnv.
            action_space: The action space. If None, use existing_envs[0]'s
                action space.
            observation_space: The observation space. If None, use
                existing_envs[0]'s action space.

        Returns:
            The resulting _VectorizedGymEnv object (subclass of VectorEnv).
        """
        return _VectorizedGymEnv(
            make_env=make_env,
            existing_envs=existing_envs or [],
            num_envs=num_envs,
            observation_space=observation_space,
            action_space=action_space,
        )

    @PublicAPI
    def vector_reset(self) -> List[EnvObsType]:
        """Resets all sub-environments.

        Returns:
            List of observations from each environment.
        """
        raise NotImplementedError

    @PublicAPI
    def reset_at(self, index: Optional[int] = None) -> EnvObsType:
        """Resets a single environment.

        Args:
            index: An optional sub-env index to reset.

        Returns:
            Observations from the reset sub environment.
        """
        raise NotImplementedError

    @PublicAPI
    def vector_step(
        self, actions: List[EnvActionType]
    ) -> Tuple[List[EnvObsType], List[float], List[bool], List[EnvInfoDict]]:
        """Performs a vectorized step on all sub environments using `actions`.

        Args:
            actions: List of actions (one for each sub-env).

        Returns:
            A tuple consisting of
            1) New observations for each sub-env.
            2) Reward values for each sub-env.
            3) Done values for each sub-env.
            4) Info values for each sub-env.
        """
        raise NotImplementedError

    @PublicAPI
    def get_sub_environments(self) -> List[EnvType]:
        """Returns the underlying sub environments.

        Returns:
            List of all underlying sub environments.
        """
        return []

    # TODO: (sven) Experimental method. Make @PublicAPI at some point.
    def try_render_at(self, index: Optional[int] = None) -> Optional[np.ndarray]:
        """Renders a single environment.

        Args:
            index: An optional sub-env index to render.

        Returns:
            Either a numpy RGB image (shape=(w x h x 3) dtype=uint8) or
            None in case rendering is handled directly by this method.
        """
        pass

    @Deprecated(new="vectorize_gym_envs", error=False)
    def wrap(self, *args, **kwargs) -> "_VectorizedGymEnv":
        return self.vectorize_gym_envs(*args, **kwargs)

    @Deprecated(new="get_sub_environments", error=False)
    def get_unwrapped(self) -> List[EnvType]:
        return self.get_sub_environments()

    @PublicAPI
    def to_base_env(
        self,
        make_env: Optional[Callable[[int], EnvType]] = None,
        num_envs: int = 1,
        remote_envs: bool = False,
        remote_env_batch_wait_ms: int = 0,
    ) -> "BaseEnv":
        """Converts an RLlib MultiAgentEnv into a BaseEnv object.

        The resulting BaseEnv is always vectorized (contains n
        sub-environments) to support batched forward passes, where n may
        also be 1. BaseEnv also supports async execution via the `poll` and
        `send_actions` methods and thus supports external simulators.

        Args:
            make_env: A callable taking an int as input (which indicates
                the number of individual sub-environments within the final
                vectorized BaseEnv) and returning one individual
                sub-environment.
            num_envs: The number of sub-environments to create in the
                resulting (vectorized) BaseEnv. The already existing `env`
                will be one of the `num_envs`.
            remote_envs: Whether each sub-env should be a @ray.remote
                actor. You can set this behavior in your config via the
                `remote_worker_envs=True` option.
            remote_env_batch_wait_ms: The wait time (in ms) to poll remote
                sub-environments for, if applicable. Only used if
                `remote_envs` is True.

        Returns:
            The resulting BaseEnv object.
        """
        del make_env, num_envs, remote_envs, remote_env_batch_wait_ms
        env = VectorEnvWrapper(self)
        return env


class _VectorizedGymEnv(VectorEnv):
    """Internal wrapper to translate any gym.Envs into a VectorEnv object."""

    def __init__(
        self,
        make_env: Optional[Callable[[int], EnvType]] = None,
        existing_envs: Optional[List[gym.Env]] = None,
        num_envs: int = 1,
        *,
        observation_space: Optional[gym.Space] = None,
        action_space: Optional[gym.Space] = None,
        # Deprecated. These seem to have never been used.
        env_config=None,
        policy_config=None,
    ):
        """Initializes a _VectorizedGymEnv object.

        Args:
            make_env: Factory that produces a new gym.Env taking the sub-env's
                vector index as only arg. Must be defined if the
                number of `existing_envs` is less than `num_envs`.
            existing_envs: Optional list of already instantiated sub
                environments.
            num_envs: Total number of sub environments in this VectorEnv.
            action_space: The action space. If None, use existing_envs[0]'s
                action space.
            observation_space: The observation space. If None, use
                existing_envs[0]'s action space.
        """
        self.envs = existing_envs

        # Fill up missing envs (so we have exactly num_envs sub-envs in this
        # VectorEnv.
        while len(self.envs) < num_envs:
            self.envs.append(make_env(len(self.envs)))

        super().__init__(
            observation_space=observation_space or self.envs[0].observation_space,
            action_space=action_space or self.envs[0].action_space,
            num_envs=num_envs,
        )

    @override(VectorEnv)
    def vector_reset(self):
        return [e.reset() for e in self.envs]

    @override(VectorEnv)
    def reset_at(self, index: Optional[int] = None) -> EnvObsType:
        if index is None:
            index = 0
        return self.envs[index].reset()

    @override(VectorEnv)
    def vector_step(self, actions):
        obs_batch, rew_batch, done_batch, info_batch = [], [], [], []
        for i in range(self.num_envs):
            obs, r, done, info = self.envs[i].step(actions[i])
            if not np.isscalar(r) or not np.isreal(r) or not np.isfinite(r):
                raise ValueError(
                    "Reward should be finite scalar, got {} ({}). "
                    "Actions={}.".format(r, type(r), actions[i])
                )
            if not isinstance(info, dict):
                raise ValueError(
                    "Info should be a dict, got {} ({})".format(info, type(info))
                )
            obs_batch.append(obs)
            rew_batch.append(r)
            done_batch.append(done)
            info_batch.append(info)
        return obs_batch, rew_batch, done_batch, info_batch

    @override(VectorEnv)
    def get_sub_environments(self):
        return self.envs

    @override(VectorEnv)
    def try_render_at(self, index: Optional[int] = None):
        if index is None:
            index = 0
        return self.envs[index].render()


class VectorEnvWrapper(BaseEnv):
    """Internal adapter of VectorEnv to BaseEnv.

    We assume the caller will always send the full vector of actions in each
    call to send_actions(), and that they call reset_at() on all completed
    environments before calling send_actions().
    """

    def __init__(self, vector_env: VectorEnv):
        self.vector_env = vector_env
        self.num_envs = vector_env.num_envs
        self.new_obs = None  # lazily initialized
        self.cur_rewards = [None for _ in range(self.num_envs)]
        self.cur_dones = [False for _ in range(self.num_envs)]
        self.cur_infos = [None for _ in range(self.num_envs)]
        self._observation_space = vector_env.observation_space
        self._action_space = vector_env.action_space

    @override(BaseEnv)
    def poll(
        self,
    ) -> Tuple[MultiEnvDict, MultiEnvDict, MultiEnvDict, MultiEnvDict, MultiEnvDict]:
        from ray.rllib.env.base_env import with_dummy_agent_id

        if self.new_obs is None:
            self.new_obs = self.vector_env.vector_reset()
        new_obs = dict(enumerate(self.new_obs))
        rewards = dict(enumerate(self.cur_rewards))
        dones = dict(enumerate(self.cur_dones))
        infos = dict(enumerate(self.cur_infos))
        self.new_obs = []
        self.cur_rewards = []
        self.cur_dones = []
        self.cur_infos = []
        return (
            with_dummy_agent_id(new_obs),
            with_dummy_agent_id(rewards),
            with_dummy_agent_id(dones, "__all__"),
            with_dummy_agent_id(infos),
            {},
        )

    @override(BaseEnv)
    def send_actions(self, action_dict: MultiEnvDict) -> None:
        from ray.rllib.env.base_env import _DUMMY_AGENT_ID

        action_vector = [None] * self.num_envs
        for i in range(self.num_envs):
            action_vector[i] = action_dict[i][_DUMMY_AGENT_ID]
        (
            self.new_obs,
            self.cur_rewards,
            self.cur_dones,
            self.cur_infos,
        ) = self.vector_env.vector_step(action_vector)

    @override(BaseEnv)
    def try_reset(self, env_id: Optional[EnvID] = None) -> MultiEnvDict:
        from ray.rllib.env.base_env import _DUMMY_AGENT_ID

        assert env_id is None or isinstance(env_id, int)
        return {
            env_id
            if env_id is not None
            else 0: {_DUMMY_AGENT_ID: self.vector_env.reset_at(env_id)}
        }

    @override(BaseEnv)
    def get_sub_environments(self, as_dict: bool = False) -> Union[List[EnvType], dict]:
        if not as_dict:
            return self.vector_env.get_sub_environments()
        else:
            return {
                _id: env
                for _id, env in enumerate(self.vector_env.get_sub_environments())
            }

    @override(BaseEnv)
    def try_render(self, env_id: Optional[EnvID] = None) -> None:
        assert env_id is None or isinstance(env_id, int)
        return self.vector_env.try_render_at(env_id)

    @property
    @override(BaseEnv)
    @PublicAPI
    def observation_space(self) -> gym.spaces.Dict:
        return self._observation_space

    @property
    @override(BaseEnv)
    @PublicAPI
    def action_space(self) -> gym.Space:
        return self._action_space
>>>>>>> 19672688
<|MERGE_RESOLUTION|>--- conflicted
+++ resolved
@@ -1,738 +1,357 @@
-<<<<<<< HEAD
-import logging
-import gym
-import numpy as np
-from typing import Callable, List, Optional, Tuple, Union
-
-from ray.rllib.env.base_env import BaseEnv
-from ray.rllib.utils.annotations import Deprecated, override, PublicAPI
-from ray.rllib.utils.typing import (
-    EnvActionType,
-    EnvID,
-    EnvInfoDict,
-    EnvObsType,
-    EnvType,
-    MultiEnvDict,
-)
-
-logger = logging.getLogger(__name__)
-
-
-@PublicAPI
-class VectorEnv:
-    """An environment that supports batch evaluation using clones of sub-envs."""
-
-    def __init__(
-        self, observation_space: gym.Space, action_space: gym.Space, num_envs: int
-    ):
-        """Initializes a VectorEnv instance.
-
-        Args:
-            observation_space: The observation Space of a single
-                sub-env.
-            action_space: The action Space of a single sub-env.
-            num_envs: The number of clones to make of the given sub-env.
-        """
-        self.observation_space = observation_space
-        self.action_space = action_space
-        self.num_envs = num_envs
-
-    @staticmethod
-    def vectorize_gym_envs(
-        make_env: Optional[Callable[[int], EnvType]] = None,
-        existing_envs: Optional[List[gym.Env]] = None,
-        num_envs: int = 1,
-        action_space: Optional[gym.Space] = None,
-        observation_space: Optional[gym.Space] = None,
-        # Deprecated. These seem to have never been used.
-        env_config=None,
-        policy_config=None,
-    ) -> "_VectorizedGymEnv":
-        """Translates any given gym.Env(s) into a VectorizedEnv object.
-
-        Args:
-            make_env: Factory that produces a new gym.Env taking the sub-env's
-                vector index as only arg. Must be defined if the
-                number of `existing_envs` is less than `num_envs`.
-            existing_envs: Optional list of already instantiated sub
-                environments.
-            num_envs: Total number of sub environments in this VectorEnv.
-            action_space: The action space. If None, use existing_envs[0]'s
-                action space.
-            observation_space: The observation space. If None, use
-                existing_envs[0]'s action space.
-
-        Returns:
-            The resulting _VectorizedGymEnv object (subclass of VectorEnv).
-        """
-        return _VectorizedGymEnv(
-            make_env=make_env,
-            existing_envs=existing_envs or [],
-            num_envs=num_envs,
-            observation_space=observation_space,
-            action_space=action_space,
-        )
-
-    @PublicAPI
-    def vector_reset(self) -> List[EnvObsType]:
-        """Resets all sub-environments.
-
-        Returns:
-            List of observations from each environment.
-        """
-        raise NotImplementedError
-
-    @PublicAPI
-    def reset_at(self, index: Optional[int] = None) -> EnvObsType:
-        """Resets a single environment.
-
-        Args:
-            index: An optional sub-env index to reset.
-
-        Returns:
-            Observations from the reset sub environment.
-        """
-        raise NotImplementedError
-
-    @PublicAPI
-    def vector_step(
-        self, actions: List[EnvActionType]
-    ) -> Tuple[List[EnvObsType], List[float], List[bool], List[EnvInfoDict]]:
-        """Performs a vectorized step on all sub environments using `actions`.
-
-        Args:
-            actions: List of actions (one for each sub-env).
-
-        Returns:
-            A tuple consisting of
-            1) New observations for each sub-env.
-            2) Reward values for each sub-env.
-            3) Done values for each sub-env.
-            4) Info values for each sub-env.
-        """
-        raise NotImplementedError
-
-    @PublicAPI
-    def get_sub_environments(self) -> List[EnvType]:
-        """Returns the underlying sub environments.
-
-        Returns:
-            List of all underlying sub environments.
-        """
-        return []
-
-    # TODO: (sven) Experimental method. Make @PublicAPI at some point.
-    def try_render_at(self, index: Optional[int] = None) -> Optional[np.ndarray]:
-        """Renders a single environment.
-
-        Args:
-            index: An optional sub-env index to render.
-
-        Returns:
-            Either a numpy RGB image (shape=(w x h x 3) dtype=uint8) or
-            None in case rendering is handled directly by this method.
-        """
-        pass
-
-    @Deprecated(new="vectorize_gym_envs", error=False)
-    def wrap(self, *args, **kwargs) -> "_VectorizedGymEnv":
-        return self.vectorize_gym_envs(*args, **kwargs)
-
-    @Deprecated(new="get_sub_environments", error=False)
-    def get_unwrapped(self) -> List[EnvType]:
-        return self.get_sub_environments()
-
-    @PublicAPI
-    def to_base_env(
-        self,
-        make_env: Callable[[int], EnvType] = None,
-        num_envs: int = 1,
-        remote_envs: bool = False,
-        remote_env_batch_wait_ms: int = 0,
-    ) -> "BaseEnv":
-        """Converts an RLlib MultiAgentEnv into a BaseEnv object.
-
-        The resulting BaseEnv is always vectorized (contains n
-        sub-environments) to support batched forward passes, where n may
-        also be 1. BaseEnv also supports async execution via the `poll` and
-        `send_actions` methods and thus supports external simulators.
-
-        Args:
-            make_env: A callable taking an int as input (which indicates
-                the number of individual sub-environments within the final
-                vectorized BaseEnv) and returning one individual
-                sub-environment.
-            num_envs: The number of sub-environments to create in the
-                resulting (vectorized) BaseEnv. The already existing `env`
-                will be one of the `num_envs`.
-            remote_envs: Whether each sub-env should be a @ray.remote
-                actor. You can set this behavior in your config via the
-                `remote_worker_envs=True` option.
-            remote_env_batch_wait_ms: The wait time (in ms) to poll remote
-                sub-environments for, if applicable. Only used if
-                `remote_envs` is True.
-
-        Returns:
-            The resulting BaseEnv object.
-        """
-        del make_env, num_envs, remote_envs, remote_env_batch_wait_ms
-        env = VectorEnvWrapper(self)
-        return env
-
-
-class _VectorizedGymEnv(VectorEnv):
-    """Internal wrapper to translate any gym.Envs into a VectorEnv object."""
-
-    def __init__(
-        self,
-        make_env: Optional[Callable[[int], EnvType]] = None,
-        existing_envs: Optional[List[gym.Env]] = None,
-        num_envs: int = 1,
-        *,
-        observation_space: Optional[gym.Space] = None,
-        action_space: Optional[gym.Space] = None,
-        # Deprecated. These seem to have never been used.
-        env_config=None,
-        policy_config=None,
-    ):
-        """Initializes a _VectorizedGymEnv object.
-
-        Args:
-            make_env: Factory that produces a new gym.Env taking the sub-env's
-                vector index as only arg. Must be defined if the
-                number of `existing_envs` is less than `num_envs`.
-            existing_envs: Optional list of already instantiated sub
-                environments.
-            num_envs: Total number of sub environments in this VectorEnv.
-            action_space: The action space. If None, use existing_envs[0]'s
-                action space.
-            observation_space: The observation space. If None, use
-                existing_envs[0]'s action space.
-        """
-        self.envs = existing_envs
-
-        # Fill up missing envs (so we have exactly num_envs sub-envs in this
-        # VectorEnv.
-        while len(self.envs) < num_envs:
-            self.envs.append(make_env(len(self.envs)))
-
-        super().__init__(
-            observation_space=observation_space or self.envs[0].observation_space,
-            action_space=action_space or self.envs[0].action_space,
-            num_envs=num_envs,
-        )
-
-    @override(VectorEnv)
-    def vector_reset(self):
-        return [e.reset() for e in self.envs]
-
-    @override(VectorEnv)
-    def reset_at(self, index: Optional[int] = None) -> EnvObsType:
-        if index is None:
-            index = 0
-        return self.envs[index].reset()
-
-    @override(VectorEnv)
-    def vector_step(self, actions):
-        obs_batch, rew_batch, done_batch, info_batch = [], [], [], []
-        for i in range(self.num_envs):
-            obs, r, done, info = self.envs[i].step(actions[i])
-            if not np.isscalar(r) or not np.isreal(r) or not np.isfinite(r):
-                raise ValueError(
-                    "Reward should be finite scalar, got {} ({}). "
-                    "Actions={}.".format(r, type(r), actions[i])
-                )
-            if not isinstance(info, dict):
-                raise ValueError(
-                    "Info should be a dict, got {} ({})".format(info, type(info))
-                )
-            obs_batch.append(obs)
-            rew_batch.append(r)
-            done_batch.append(done)
-            info_batch.append(info)
-        return obs_batch, rew_batch, done_batch, info_batch
-
-    @override(VectorEnv)
-    def get_sub_environments(self):
-        return self.envs
-
-    @override(VectorEnv)
-    def try_render_at(self, index: Optional[int] = None):
-        if index is None:
-            index = 0
-        return self.envs[index].render()
-
-
-class VectorEnvWrapper(BaseEnv):
-    """Internal adapter of VectorEnv to BaseEnv.
-
-    We assume the caller will always send the full vector of actions in each
-    call to send_actions(), and that they call reset_at() on all completed
-    environments before calling send_actions().
-    """
-
-    def __init__(self, vector_env: VectorEnv):
-        self.vector_env = vector_env
-        self.num_envs = vector_env.num_envs
-        self.new_obs = None  # lazily initialized
-        self.cur_rewards = [None for _ in range(self.num_envs)]
-        self.cur_dones = [False for _ in range(self.num_envs)]
-        self.cur_infos = [None for _ in range(self.num_envs)]
-        self._observation_space = vector_env.observation_space
-        self._action_space = vector_env.action_space
-
-    @override(BaseEnv)
-    def poll(
-        self,
-    ) -> Tuple[MultiEnvDict, MultiEnvDict, MultiEnvDict, MultiEnvDict, MultiEnvDict]:
-        from ray.rllib.env.base_env import with_dummy_agent_id
-
-        if self.new_obs is None:
-            self.new_obs = self.vector_env.vector_reset()
-        new_obs = dict(enumerate(self.new_obs))
-        rewards = dict(enumerate(self.cur_rewards))
-        dones = dict(enumerate(self.cur_dones))
-        infos = dict(enumerate(self.cur_infos))
-        self.new_obs = []
-        self.cur_rewards = []
-        self.cur_dones = []
-        self.cur_infos = []
-        return (
-            with_dummy_agent_id(new_obs),
-            with_dummy_agent_id(rewards),
-            with_dummy_agent_id(dones, "__all__"),
-            with_dummy_agent_id(infos),
-            {},
-        )
-
-    @override(BaseEnv)
-    def send_actions(self, action_dict: MultiEnvDict) -> None:
-        from ray.rllib.env.base_env import _DUMMY_AGENT_ID
-
-        action_vector = [None] * self.num_envs
-        for i in range(self.num_envs):
-            action_vector[i] = action_dict[i][_DUMMY_AGENT_ID]
-        (
-            self.new_obs,
-            self.cur_rewards,
-            self.cur_dones,
-            self.cur_infos,
-        ) = self.vector_env.vector_step(action_vector)
-
-    @override(BaseEnv)
-    def try_reset(self, env_id: Optional[EnvID] = None) -> MultiEnvDict:
-        from ray.rllib.env.base_env import _DUMMY_AGENT_ID
-
-        assert env_id is None or isinstance(env_id, int)
-        return {
-            env_id
-            if env_id is not None
-            else 0: {_DUMMY_AGENT_ID: self.vector_env.reset_at(env_id)}
-        }
-
-    @override(BaseEnv)
-    def get_sub_environments(self, as_dict: bool = False) -> Union[List[EnvType], dict]:
-        if not as_dict:
-            return self.vector_env.get_sub_environments()
-        else:
-            return {
-                _id: env
-                for _id, env in enumerate(self.vector_env.get_sub_environments())
-            }
-
-    @override(BaseEnv)
-    def try_render(self, env_id: Optional[EnvID] = None) -> None:
-        assert env_id is None or isinstance(env_id, int)
-        return self.vector_env.try_render_at(env_id)
-
-    @property
-    @override(BaseEnv)
-    @PublicAPI
-    def observation_space(self) -> gym.spaces.Dict:
-        return self._observation_space
-
-    @property
-    @override(BaseEnv)
-    @PublicAPI
-    def action_space(self) -> gym.Space:
-        return self._action_space
-
-    @staticmethod
-    def _space_contains(space: gym.Space, x: MultiEnvDict) -> bool:
-        """Check if the given space contains the observations of x.
-
-        Args:
-            space: The space to if x's observations are contained in.
-            x: The observations to check.
-
-        Note: With vector envs, we can process the raw observations
-            and ignore the agent ids and env ids, since vector envs'
-            sub environements are guaranteed to be the same
-
-        Returns:
-            True if the observations of x are contained in space.
-        """
-        for _, multi_agent_dict in x.items():
-            for _, element in multi_agent_dict.items():
-                if not space.contains(element):
-                    return False
-        return True
-=======
-import logging
-import gym
-import numpy as np
-from typing import Callable, List, Optional, Tuple, Union
-
-from ray.rllib.env.base_env import BaseEnv
-from ray.rllib.utils.annotations import Deprecated, override, PublicAPI
-from ray.rllib.utils.typing import (
-    EnvActionType,
-    EnvID,
-    EnvInfoDict,
-    EnvObsType,
-    EnvType,
-    MultiEnvDict,
-)
-
-logger = logging.getLogger(__name__)
-
-
-@PublicAPI
-class VectorEnv:
-    """An environment that supports batch evaluation using clones of sub-envs."""
-
-    def __init__(
-        self, observation_space: gym.Space, action_space: gym.Space, num_envs: int
-    ):
-        """Initializes a VectorEnv instance.
-
-        Args:
-            observation_space: The observation Space of a single
-                sub-env.
-            action_space: The action Space of a single sub-env.
-            num_envs: The number of clones to make of the given sub-env.
-        """
-        self.observation_space = observation_space
-        self.action_space = action_space
-        self.num_envs = num_envs
-
-    @staticmethod
-    def vectorize_gym_envs(
-        make_env: Optional[Callable[[int], EnvType]] = None,
-        existing_envs: Optional[List[gym.Env]] = None,
-        num_envs: int = 1,
-        action_space: Optional[gym.Space] = None,
-        observation_space: Optional[gym.Space] = None,
-        # Deprecated. These seem to have never been used.
-        env_config=None,
-        policy_config=None,
-    ) -> "_VectorizedGymEnv":
-        """Translates any given gym.Env(s) into a VectorizedEnv object.
-
-        Args:
-            make_env: Factory that produces a new gym.Env taking the sub-env's
-                vector index as only arg. Must be defined if the
-                number of `existing_envs` is less than `num_envs`.
-            existing_envs: Optional list of already instantiated sub
-                environments.
-            num_envs: Total number of sub environments in this VectorEnv.
-            action_space: The action space. If None, use existing_envs[0]'s
-                action space.
-            observation_space: The observation space. If None, use
-                existing_envs[0]'s action space.
-
-        Returns:
-            The resulting _VectorizedGymEnv object (subclass of VectorEnv).
-        """
-        return _VectorizedGymEnv(
-            make_env=make_env,
-            existing_envs=existing_envs or [],
-            num_envs=num_envs,
-            observation_space=observation_space,
-            action_space=action_space,
-        )
-
-    @PublicAPI
-    def vector_reset(self) -> List[EnvObsType]:
-        """Resets all sub-environments.
-
-        Returns:
-            List of observations from each environment.
-        """
-        raise NotImplementedError
-
-    @PublicAPI
-    def reset_at(self, index: Optional[int] = None) -> EnvObsType:
-        """Resets a single environment.
-
-        Args:
-            index: An optional sub-env index to reset.
-
-        Returns:
-            Observations from the reset sub environment.
-        """
-        raise NotImplementedError
-
-    @PublicAPI
-    def vector_step(
-        self, actions: List[EnvActionType]
-    ) -> Tuple[List[EnvObsType], List[float], List[bool], List[EnvInfoDict]]:
-        """Performs a vectorized step on all sub environments using `actions`.
-
-        Args:
-            actions: List of actions (one for each sub-env).
-
-        Returns:
-            A tuple consisting of
-            1) New observations for each sub-env.
-            2) Reward values for each sub-env.
-            3) Done values for each sub-env.
-            4) Info values for each sub-env.
-        """
-        raise NotImplementedError
-
-    @PublicAPI
-    def get_sub_environments(self) -> List[EnvType]:
-        """Returns the underlying sub environments.
-
-        Returns:
-            List of all underlying sub environments.
-        """
-        return []
-
-    # TODO: (sven) Experimental method. Make @PublicAPI at some point.
-    def try_render_at(self, index: Optional[int] = None) -> Optional[np.ndarray]:
-        """Renders a single environment.
-
-        Args:
-            index: An optional sub-env index to render.
-
-        Returns:
-            Either a numpy RGB image (shape=(w x h x 3) dtype=uint8) or
-            None in case rendering is handled directly by this method.
-        """
-        pass
-
-    @Deprecated(new="vectorize_gym_envs", error=False)
-    def wrap(self, *args, **kwargs) -> "_VectorizedGymEnv":
-        return self.vectorize_gym_envs(*args, **kwargs)
-
-    @Deprecated(new="get_sub_environments", error=False)
-    def get_unwrapped(self) -> List[EnvType]:
-        return self.get_sub_environments()
-
-    @PublicAPI
-    def to_base_env(
-        self,
-        make_env: Optional[Callable[[int], EnvType]] = None,
-        num_envs: int = 1,
-        remote_envs: bool = False,
-        remote_env_batch_wait_ms: int = 0,
-    ) -> "BaseEnv":
-        """Converts an RLlib MultiAgentEnv into a BaseEnv object.
-
-        The resulting BaseEnv is always vectorized (contains n
-        sub-environments) to support batched forward passes, where n may
-        also be 1. BaseEnv also supports async execution via the `poll` and
-        `send_actions` methods and thus supports external simulators.
-
-        Args:
-            make_env: A callable taking an int as input (which indicates
-                the number of individual sub-environments within the final
-                vectorized BaseEnv) and returning one individual
-                sub-environment.
-            num_envs: The number of sub-environments to create in the
-                resulting (vectorized) BaseEnv. The already existing `env`
-                will be one of the `num_envs`.
-            remote_envs: Whether each sub-env should be a @ray.remote
-                actor. You can set this behavior in your config via the
-                `remote_worker_envs=True` option.
-            remote_env_batch_wait_ms: The wait time (in ms) to poll remote
-                sub-environments for, if applicable. Only used if
-                `remote_envs` is True.
-
-        Returns:
-            The resulting BaseEnv object.
-        """
-        del make_env, num_envs, remote_envs, remote_env_batch_wait_ms
-        env = VectorEnvWrapper(self)
-        return env
-
-
-class _VectorizedGymEnv(VectorEnv):
-    """Internal wrapper to translate any gym.Envs into a VectorEnv object."""
-
-    def __init__(
-        self,
-        make_env: Optional[Callable[[int], EnvType]] = None,
-        existing_envs: Optional[List[gym.Env]] = None,
-        num_envs: int = 1,
-        *,
-        observation_space: Optional[gym.Space] = None,
-        action_space: Optional[gym.Space] = None,
-        # Deprecated. These seem to have never been used.
-        env_config=None,
-        policy_config=None,
-    ):
-        """Initializes a _VectorizedGymEnv object.
-
-        Args:
-            make_env: Factory that produces a new gym.Env taking the sub-env's
-                vector index as only arg. Must be defined if the
-                number of `existing_envs` is less than `num_envs`.
-            existing_envs: Optional list of already instantiated sub
-                environments.
-            num_envs: Total number of sub environments in this VectorEnv.
-            action_space: The action space. If None, use existing_envs[0]'s
-                action space.
-            observation_space: The observation space. If None, use
-                existing_envs[0]'s action space.
-        """
-        self.envs = existing_envs
-
-        # Fill up missing envs (so we have exactly num_envs sub-envs in this
-        # VectorEnv.
-        while len(self.envs) < num_envs:
-            self.envs.append(make_env(len(self.envs)))
-
-        super().__init__(
-            observation_space=observation_space or self.envs[0].observation_space,
-            action_space=action_space or self.envs[0].action_space,
-            num_envs=num_envs,
-        )
-
-    @override(VectorEnv)
-    def vector_reset(self):
-        return [e.reset() for e in self.envs]
-
-    @override(VectorEnv)
-    def reset_at(self, index: Optional[int] = None) -> EnvObsType:
-        if index is None:
-            index = 0
-        return self.envs[index].reset()
-
-    @override(VectorEnv)
-    def vector_step(self, actions):
-        obs_batch, rew_batch, done_batch, info_batch = [], [], [], []
-        for i in range(self.num_envs):
-            obs, r, done, info = self.envs[i].step(actions[i])
-            if not np.isscalar(r) or not np.isreal(r) or not np.isfinite(r):
-                raise ValueError(
-                    "Reward should be finite scalar, got {} ({}). "
-                    "Actions={}.".format(r, type(r), actions[i])
-                )
-            if not isinstance(info, dict):
-                raise ValueError(
-                    "Info should be a dict, got {} ({})".format(info, type(info))
-                )
-            obs_batch.append(obs)
-            rew_batch.append(r)
-            done_batch.append(done)
-            info_batch.append(info)
-        return obs_batch, rew_batch, done_batch, info_batch
-
-    @override(VectorEnv)
-    def get_sub_environments(self):
-        return self.envs
-
-    @override(VectorEnv)
-    def try_render_at(self, index: Optional[int] = None):
-        if index is None:
-            index = 0
-        return self.envs[index].render()
-
-
-class VectorEnvWrapper(BaseEnv):
-    """Internal adapter of VectorEnv to BaseEnv.
-
-    We assume the caller will always send the full vector of actions in each
-    call to send_actions(), and that they call reset_at() on all completed
-    environments before calling send_actions().
-    """
-
-    def __init__(self, vector_env: VectorEnv):
-        self.vector_env = vector_env
-        self.num_envs = vector_env.num_envs
-        self.new_obs = None  # lazily initialized
-        self.cur_rewards = [None for _ in range(self.num_envs)]
-        self.cur_dones = [False for _ in range(self.num_envs)]
-        self.cur_infos = [None for _ in range(self.num_envs)]
-        self._observation_space = vector_env.observation_space
-        self._action_space = vector_env.action_space
-
-    @override(BaseEnv)
-    def poll(
-        self,
-    ) -> Tuple[MultiEnvDict, MultiEnvDict, MultiEnvDict, MultiEnvDict, MultiEnvDict]:
-        from ray.rllib.env.base_env import with_dummy_agent_id
-
-        if self.new_obs is None:
-            self.new_obs = self.vector_env.vector_reset()
-        new_obs = dict(enumerate(self.new_obs))
-        rewards = dict(enumerate(self.cur_rewards))
-        dones = dict(enumerate(self.cur_dones))
-        infos = dict(enumerate(self.cur_infos))
-        self.new_obs = []
-        self.cur_rewards = []
-        self.cur_dones = []
-        self.cur_infos = []
-        return (
-            with_dummy_agent_id(new_obs),
-            with_dummy_agent_id(rewards),
-            with_dummy_agent_id(dones, "__all__"),
-            with_dummy_agent_id(infos),
-            {},
-        )
-
-    @override(BaseEnv)
-    def send_actions(self, action_dict: MultiEnvDict) -> None:
-        from ray.rllib.env.base_env import _DUMMY_AGENT_ID
-
-        action_vector = [None] * self.num_envs
-        for i in range(self.num_envs):
-            action_vector[i] = action_dict[i][_DUMMY_AGENT_ID]
-        (
-            self.new_obs,
-            self.cur_rewards,
-            self.cur_dones,
-            self.cur_infos,
-        ) = self.vector_env.vector_step(action_vector)
-
-    @override(BaseEnv)
-    def try_reset(self, env_id: Optional[EnvID] = None) -> MultiEnvDict:
-        from ray.rllib.env.base_env import _DUMMY_AGENT_ID
-
-        assert env_id is None or isinstance(env_id, int)
-        return {
-            env_id
-            if env_id is not None
-            else 0: {_DUMMY_AGENT_ID: self.vector_env.reset_at(env_id)}
-        }
-
-    @override(BaseEnv)
-    def get_sub_environments(self, as_dict: bool = False) -> Union[List[EnvType], dict]:
-        if not as_dict:
-            return self.vector_env.get_sub_environments()
-        else:
-            return {
-                _id: env
-                for _id, env in enumerate(self.vector_env.get_sub_environments())
-            }
-
-    @override(BaseEnv)
-    def try_render(self, env_id: Optional[EnvID] = None) -> None:
-        assert env_id is None or isinstance(env_id, int)
-        return self.vector_env.try_render_at(env_id)
-
-    @property
-    @override(BaseEnv)
-    @PublicAPI
-    def observation_space(self) -> gym.spaces.Dict:
-        return self._observation_space
-
-    @property
-    @override(BaseEnv)
-    @PublicAPI
-    def action_space(self) -> gym.Space:
-        return self._action_space
->>>>>>> 19672688
+import logging
+import gym
+import numpy as np
+from typing import Callable, List, Optional, Tuple, Union
+
+from ray.rllib.env.base_env import BaseEnv
+from ray.rllib.utils.annotations import Deprecated, override, PublicAPI
+from ray.rllib.utils.typing import (
+    EnvActionType,
+    EnvID,
+    EnvInfoDict,
+    EnvObsType,
+    EnvType,
+    MultiEnvDict,
+)
+
+logger = logging.getLogger(__name__)
+
+
+@PublicAPI
+class VectorEnv:
+    """An environment that supports batch evaluation using clones of sub-envs."""
+
+    def __init__(
+        self, observation_space: gym.Space, action_space: gym.Space, num_envs: int
+    ):
+        """Initializes a VectorEnv instance.
+
+        Args:
+            observation_space: The observation Space of a single
+                sub-env.
+            action_space: The action Space of a single sub-env.
+            num_envs: The number of clones to make of the given sub-env.
+        """
+        self.observation_space = observation_space
+        self.action_space = action_space
+        self.num_envs = num_envs
+
+    @staticmethod
+    def vectorize_gym_envs(
+        make_env: Optional[Callable[[int], EnvType]] = None,
+        existing_envs: Optional[List[gym.Env]] = None,
+        num_envs: int = 1,
+        action_space: Optional[gym.Space] = None,
+        observation_space: Optional[gym.Space] = None,
+        # Deprecated. These seem to have never been used.
+        env_config=None,
+        policy_config=None,
+    ) -> "_VectorizedGymEnv":
+        """Translates any given gym.Env(s) into a VectorizedEnv object.
+
+        Args:
+            make_env: Factory that produces a new gym.Env taking the sub-env's
+                vector index as only arg. Must be defined if the
+                number of `existing_envs` is less than `num_envs`.
+            existing_envs: Optional list of already instantiated sub
+                environments.
+            num_envs: Total number of sub environments in this VectorEnv.
+            action_space: The action space. If None, use existing_envs[0]'s
+                action space.
+            observation_space: The observation space. If None, use
+                existing_envs[0]'s action space.
+
+        Returns:
+            The resulting _VectorizedGymEnv object (subclass of VectorEnv).
+        """
+        return _VectorizedGymEnv(
+            make_env=make_env,
+            existing_envs=existing_envs or [],
+            num_envs=num_envs,
+            observation_space=observation_space,
+            action_space=action_space,
+        )
+
+    @PublicAPI
+    def vector_reset(self) -> List[EnvObsType]:
+        """Resets all sub-environments.
+
+        Returns:
+            List of observations from each environment.
+        """
+        raise NotImplementedError
+
+    @PublicAPI
+    def reset_at(self, index: Optional[int] = None) -> EnvObsType:
+        """Resets a single environment.
+
+        Args:
+            index: An optional sub-env index to reset.
+
+        Returns:
+            Observations from the reset sub environment.
+        """
+        raise NotImplementedError
+
+    @PublicAPI
+    def vector_step(
+        self, actions: List[EnvActionType]
+    ) -> Tuple[List[EnvObsType], List[float], List[bool], List[EnvInfoDict]]:
+        """Performs a vectorized step on all sub environments using `actions`.
+
+        Args:
+            actions: List of actions (one for each sub-env).
+
+        Returns:
+            A tuple consisting of
+            1) New observations for each sub-env.
+            2) Reward values for each sub-env.
+            3) Done values for each sub-env.
+            4) Info values for each sub-env.
+        """
+        raise NotImplementedError
+
+    @PublicAPI
+    def get_sub_environments(self) -> List[EnvType]:
+        """Returns the underlying sub environments.
+
+        Returns:
+            List of all underlying sub environments.
+        """
+        return []
+
+    # TODO: (sven) Experimental method. Make @PublicAPI at some point.
+    def try_render_at(self, index: Optional[int] = None) -> Optional[np.ndarray]:
+        """Renders a single environment.
+
+        Args:
+            index: An optional sub-env index to render.
+
+        Returns:
+            Either a numpy RGB image (shape=(w x h x 3) dtype=uint8) or
+            None in case rendering is handled directly by this method.
+        """
+        pass
+
+    @Deprecated(new="vectorize_gym_envs", error=False)
+    def wrap(self, *args, **kwargs) -> "_VectorizedGymEnv":
+        return self.vectorize_gym_envs(*args, **kwargs)
+
+    @Deprecated(new="get_sub_environments", error=False)
+    def get_unwrapped(self) -> List[EnvType]:
+        return self.get_sub_environments()
+
+    @PublicAPI
+    def to_base_env(
+        self,
+        make_env: Optional[Callable[[int], EnvType]] = None,
+        num_envs: int = 1,
+        remote_envs: bool = False,
+        remote_env_batch_wait_ms: int = 0,
+    ) -> "BaseEnv":
+        """Converts an RLlib MultiAgentEnv into a BaseEnv object.
+
+        The resulting BaseEnv is always vectorized (contains n
+        sub-environments) to support batched forward passes, where n may
+        also be 1. BaseEnv also supports async execution via the `poll` and
+        `send_actions` methods and thus supports external simulators.
+
+        Args:
+            make_env: A callable taking an int as input (which indicates
+                the number of individual sub-environments within the final
+                vectorized BaseEnv) and returning one individual
+                sub-environment.
+            num_envs: The number of sub-environments to create in the
+                resulting (vectorized) BaseEnv. The already existing `env`
+                will be one of the `num_envs`.
+            remote_envs: Whether each sub-env should be a @ray.remote
+                actor. You can set this behavior in your config via the
+                `remote_worker_envs=True` option.
+            remote_env_batch_wait_ms: The wait time (in ms) to poll remote
+                sub-environments for, if applicable. Only used if
+                `remote_envs` is True.
+
+        Returns:
+            The resulting BaseEnv object.
+        """
+        del make_env, num_envs, remote_envs, remote_env_batch_wait_ms
+        env = VectorEnvWrapper(self)
+        return env
+
+
+class _VectorizedGymEnv(VectorEnv):
+    """Internal wrapper to translate any gym.Envs into a VectorEnv object."""
+
+    def __init__(
+        self,
+        make_env: Optional[Callable[[int], EnvType]] = None,
+        existing_envs: Optional[List[gym.Env]] = None,
+        num_envs: int = 1,
+        *,
+        observation_space: Optional[gym.Space] = None,
+        action_space: Optional[gym.Space] = None,
+        # Deprecated. These seem to have never been used.
+        env_config=None,
+        policy_config=None,
+    ):
+        """Initializes a _VectorizedGymEnv object.
+
+        Args:
+            make_env: Factory that produces a new gym.Env taking the sub-env's
+                vector index as only arg. Must be defined if the
+                number of `existing_envs` is less than `num_envs`.
+            existing_envs: Optional list of already instantiated sub
+                environments.
+            num_envs: Total number of sub environments in this VectorEnv.
+            action_space: The action space. If None, use existing_envs[0]'s
+                action space.
+            observation_space: The observation space. If None, use
+                existing_envs[0]'s action space.
+        """
+        self.envs = existing_envs
+
+        # Fill up missing envs (so we have exactly num_envs sub-envs in this
+        # VectorEnv.
+        while len(self.envs) < num_envs:
+            self.envs.append(make_env(len(self.envs)))
+
+        super().__init__(
+            observation_space=observation_space or self.envs[0].observation_space,
+            action_space=action_space or self.envs[0].action_space,
+            num_envs=num_envs,
+        )
+
+    @override(VectorEnv)
+    def vector_reset(self):
+        return [e.reset() for e in self.envs]
+
+    @override(VectorEnv)
+    def reset_at(self, index: Optional[int] = None) -> EnvObsType:
+        if index is None:
+            index = 0
+        return self.envs[index].reset()
+
+    @override(VectorEnv)
+    def vector_step(self, actions):
+        obs_batch, rew_batch, done_batch, info_batch = [], [], [], []
+        for i in range(self.num_envs):
+            obs, r, done, info = self.envs[i].step(actions[i])
+            if not np.isscalar(r) or not np.isreal(r) or not np.isfinite(r):
+                raise ValueError(
+                    "Reward should be finite scalar, got {} ({}). "
+                    "Actions={}.".format(r, type(r), actions[i])
+                )
+            if not isinstance(info, dict):
+                raise ValueError(
+                    "Info should be a dict, got {} ({})".format(info, type(info))
+                )
+            obs_batch.append(obs)
+            rew_batch.append(r)
+            done_batch.append(done)
+            info_batch.append(info)
+        return obs_batch, rew_batch, done_batch, info_batch
+
+    @override(VectorEnv)
+    def get_sub_environments(self):
+        return self.envs
+
+    @override(VectorEnv)
+    def try_render_at(self, index: Optional[int] = None):
+        if index is None:
+            index = 0
+        return self.envs[index].render()
+
+
+class VectorEnvWrapper(BaseEnv):
+    """Internal adapter of VectorEnv to BaseEnv.
+
+    We assume the caller will always send the full vector of actions in each
+    call to send_actions(), and that they call reset_at() on all completed
+    environments before calling send_actions().
+    """
+
+    def __init__(self, vector_env: VectorEnv):
+        self.vector_env = vector_env
+        self.num_envs = vector_env.num_envs
+        self.new_obs = None  # lazily initialized
+        self.cur_rewards = [None for _ in range(self.num_envs)]
+        self.cur_dones = [False for _ in range(self.num_envs)]
+        self.cur_infos = [None for _ in range(self.num_envs)]
+        self._observation_space = vector_env.observation_space
+        self._action_space = vector_env.action_space
+
+    @override(BaseEnv)
+    def poll(
+        self,
+    ) -> Tuple[MultiEnvDict, MultiEnvDict, MultiEnvDict, MultiEnvDict, MultiEnvDict]:
+        from ray.rllib.env.base_env import with_dummy_agent_id
+
+        if self.new_obs is None:
+            self.new_obs = self.vector_env.vector_reset()
+        new_obs = dict(enumerate(self.new_obs))
+        rewards = dict(enumerate(self.cur_rewards))
+        dones = dict(enumerate(self.cur_dones))
+        infos = dict(enumerate(self.cur_infos))
+        self.new_obs = []
+        self.cur_rewards = []
+        self.cur_dones = []
+        self.cur_infos = []
+        return (
+            with_dummy_agent_id(new_obs),
+            with_dummy_agent_id(rewards),
+            with_dummy_agent_id(dones, "__all__"),
+            with_dummy_agent_id(infos),
+            {},
+        )
+
+    @override(BaseEnv)
+    def send_actions(self, action_dict: MultiEnvDict) -> None:
+        from ray.rllib.env.base_env import _DUMMY_AGENT_ID
+
+        action_vector = [None] * self.num_envs
+        for i in range(self.num_envs):
+            action_vector[i] = action_dict[i][_DUMMY_AGENT_ID]
+        (
+            self.new_obs,
+            self.cur_rewards,
+            self.cur_dones,
+            self.cur_infos,
+        ) = self.vector_env.vector_step(action_vector)
+
+    @override(BaseEnv)
+    def try_reset(self, env_id: Optional[EnvID] = None) -> MultiEnvDict:
+        from ray.rllib.env.base_env import _DUMMY_AGENT_ID
+
+        assert env_id is None or isinstance(env_id, int)
+        return {
+            env_id
+            if env_id is not None
+            else 0: {_DUMMY_AGENT_ID: self.vector_env.reset_at(env_id)}
+        }
+
+    @override(BaseEnv)
+    def get_sub_environments(self, as_dict: bool = False) -> Union[List[EnvType], dict]:
+        if not as_dict:
+            return self.vector_env.get_sub_environments()
+        else:
+            return {
+                _id: env
+                for _id, env in enumerate(self.vector_env.get_sub_environments())
+            }
+
+    @override(BaseEnv)
+    def try_render(self, env_id: Optional[EnvID] = None) -> None:
+        assert env_id is None or isinstance(env_id, int)
+        return self.vector_env.try_render_at(env_id)
+
+    @property
+    @override(BaseEnv)
+    @PublicAPI
+    def observation_space(self) -> gym.spaces.Dict:
+        return self._observation_space
+
+    @property
+    @override(BaseEnv)
+    @PublicAPI
+    def action_space(self) -> gym.Space:
+        return self._action_space