<<<<<<< HEAD
from ray.rllib.env.wrappers.atari_wrappers import is_atari, \
    get_wrapper_by_cls, MonitorEnv, NoopResetEnv, ClipRewardEnv, \
    FireResetEnv, EpisodicLifeEnv, MaxAndSkipEnv, WarpFrame, FrameStack, \
    ScaledFloatFrame, wrap_deepmind
from ray.rllib.utils.deprecation import deprecation_warning

deprecation_warning(
    old="ray.rllib.env.atari_wrappers....",
    new="ray.rllib.env.wrappers.atari_wrappers....",
    error=False,
)

is_atari = is_atari
get_wrapper_by_cls = get_wrapper_by_cls
MonitorEnv = MonitorEnv
NoopResetEnv = NoopResetEnv
ClipRewardEnv = ClipRewardEnv
FireResetEnv = FireResetEnv
EpisodicLifeEnv = EpisodicLifeEnv
MaxAndSkipEnv = MaxAndSkipEnv
WarpFrame = WarpFrame
FrameStack = FrameStack
ScaledFloatFrame = ScaledFloatFrame
wrap_deepmind = wrap_deepmind
=======
import numpy as np
from collections import deque
import gym
from gym import spaces
import cv2
cv2.ocl.setUseOpenCL(False)


def is_atari(env):
    if (hasattr(env.observation_space, "shape")
            and env.observation_space.shape is not None
            and len(env.observation_space.shape) <= 2):
        return False
    return hasattr(env, "unwrapped") and hasattr(env.unwrapped, "ale")


def get_wrapper_by_cls(env, cls):
    """Returns the gym env wrapper of the given class, or None."""
    currentenv = env
    while True:
        if isinstance(currentenv, cls):
            return currentenv
        elif isinstance(currentenv, gym.Wrapper):
            currentenv = currentenv.env
        else:
            return None


class MonitorEnv(gym.Wrapper):
    def __init__(self, env=None):
        """Record episodes stats prior to EpisodicLifeEnv, etc."""
        gym.Wrapper.__init__(self, env)
        self._current_reward = None
        self._num_steps = None
        self._total_steps = None
        self._episode_rewards = []
        self._episode_lengths = []
        self._num_episodes = 0
        self._num_returned = 0

    def reset(self, **kwargs):
        obs = self.env.reset(**kwargs)

        if self._total_steps is None:
            self._total_steps = sum(self._episode_lengths)

        if self._current_reward is not None:
            self._episode_rewards.append(self._current_reward)
            self._episode_lengths.append(self._num_steps)
            self._num_episodes += 1

        self._current_reward = 0
        self._num_steps = 0

        return obs

    def step(self, action):
        obs, rew, done, info = self.env.step(action)
        self._current_reward += rew
        self._num_steps += 1
        self._total_steps += 1
        return (obs, rew, done, info)

    def get_episode_rewards(self):
        return self._episode_rewards

    def get_episode_lengths(self):
        return self._episode_lengths

    def get_total_steps(self):
        return self._total_steps

    def next_episode_results(self):
        for i in range(self._num_returned, len(self._episode_rewards)):
            yield (self._episode_rewards[i], self._episode_lengths[i])
        self._num_returned = len(self._episode_rewards)


class NoopResetEnv(gym.Wrapper):
    def __init__(self, env, noop_max=30):
        """Sample initial states by taking random number of no-ops on reset.
        No-op is assumed to be action 0.
        """
        gym.Wrapper.__init__(self, env)
        self.noop_max = noop_max
        self.override_num_noops = None
        self.noop_action = 0
        assert env.unwrapped.get_action_meanings()[0] == "NOOP"

    def reset(self, **kwargs):
        """ Do no-op action for a number of steps in [1, noop_max]."""
        self.env.reset(**kwargs)
        if self.override_num_noops is not None:
            noops = self.override_num_noops
        else:
            noops = self.unwrapped.np_random.randint(1, self.noop_max + 1)
        assert noops > 0
        obs = None
        for _ in range(noops):
            obs, _, done, _ = self.env.step(self.noop_action)
            if done:
                obs = self.env.reset(**kwargs)
        return obs

    def step(self, ac):
        return self.env.step(ac)


class ClipRewardEnv(gym.RewardWrapper):
    def __init__(self, env):
        gym.RewardWrapper.__init__(self, env)

    def reward(self, reward):
        """Bin reward to {+1, 0, -1} by its sign."""
        return np.sign(reward)


class FireResetEnv(gym.Wrapper):
    def __init__(self, env):
        """Take action on reset.

        For environments that are fixed until firing."""
        gym.Wrapper.__init__(self, env)
        assert env.unwrapped.get_action_meanings()[1] == "FIRE"
        assert len(env.unwrapped.get_action_meanings()) >= 3

    def reset(self, **kwargs):
        self.env.reset(**kwargs)
        obs, _, done, _ = self.env.step(1)
        if done:
            self.env.reset(**kwargs)
        obs, _, done, _ = self.env.step(2)
        if done:
            self.env.reset(**kwargs)
        return obs

    def step(self, ac):
        return self.env.step(ac)


class EpisodicLifeEnv(gym.Wrapper):
    def __init__(self, env):
        """Make end-of-life == end-of-episode, but only reset on true game over.
        Done by DeepMind for the DQN and co. since it helps value estimation.
        """
        gym.Wrapper.__init__(self, env)
        self.lives = 0
        self.was_real_done = True

    def step(self, action):
        obs, reward, done, info = self.env.step(action)
        self.was_real_done = done
        # check current lives, make loss of life terminal,
        # then update lives to handle bonus lives
        lives = self.env.unwrapped.ale.lives()
        if lives < self.lives and lives > 0:
            # for Qbert sometimes we stay in lives == 0 condtion for a few fr
            # so its important to keep lives > 0, so that we only reset once
            # the environment advertises done.
            done = True
        self.lives = lives
        return obs, reward, done, info

    def reset(self, **kwargs):
        """Reset only when lives are exhausted.
        This way all states are still reachable even though lives are episodic,
        and the learner need not know about any of this behind-the-scenes.
        """
        if self.was_real_done:
            obs = self.env.reset(**kwargs)
        else:
            # no-op step to advance from terminal/lost life state
            obs, _, _, _ = self.env.step(0)
        self.lives = self.env.unwrapped.ale.lives()
        return obs


class MaxAndSkipEnv(gym.Wrapper):
    def __init__(self, env, skip=4):
        """Return only every `skip`-th frame"""
        gym.Wrapper.__init__(self, env)
        # most recent raw observations (for max pooling across time steps)
        self._obs_buffer = np.zeros(
            (2, ) + env.observation_space.shape, dtype=np.uint8)
        self._skip = skip

    def step(self, action):
        """Repeat action, sum reward, and max over last observations."""
        total_reward = 0.0
        done = None
        for i in range(self._skip):
            obs, reward, done, info = self.env.step(action)
            if i == self._skip - 2:
                self._obs_buffer[0] = obs
            if i == self._skip - 1:
                self._obs_buffer[1] = obs
            total_reward += reward
            if done:
                break
        # Note that the observation on the done=True frame
        # doesn't matter
        max_frame = self._obs_buffer.max(axis=0)

        return max_frame, total_reward, done, info

    def reset(self, **kwargs):
        return self.env.reset(**kwargs)


class WarpFrame(gym.ObservationWrapper):
    def __init__(self, env, dim):
        """Warp frames to the specified size (dim x dim)."""
        gym.ObservationWrapper.__init__(self, env)
        self.width = dim
        self.height = dim
        self.observation_space = spaces.Box(
            low=0,
            high=255,
            shape=(self.height, self.width, 1),
            dtype=np.uint8)

    def observation(self, frame):
        frame = cv2.cvtColor(frame, cv2.COLOR_RGB2GRAY)
        frame = cv2.resize(
            frame, (self.width, self.height), interpolation=cv2.INTER_AREA)
        return frame[:, :, None]


# TODO: (sven) Deprecated class. Remove once traj. view is the norm.
class FrameStack(gym.Wrapper):
    def __init__(self, env, k):
        """Stack k last frames."""
        gym.Wrapper.__init__(self, env)
        self.k = k
        self.frames = deque([], maxlen=k)
        shp = env.observation_space.shape
        self.observation_space = spaces.Box(
            low=0,
            high=255,
            shape=(shp[0], shp[1], shp[2] * k),
            dtype=env.observation_space.dtype)

    def reset(self):
        ob = self.env.reset()
        for _ in range(self.k):
            self.frames.append(ob)
        return self._get_ob()

    def step(self, action):
        ob, reward, done, info = self.env.step(action)
        self.frames.append(ob)
        return self._get_ob(), reward, done, info

    def _get_ob(self):
        assert len(self.frames) == self.k
        return np.concatenate(self.frames, axis=2)


class FrameStackTrajectoryView(gym.ObservationWrapper):
    def __init__(self, env):
        """No stacking. Trajectory View API takes care of this."""
        gym.Wrapper.__init__(self, env)
        shp = env.observation_space.shape
        assert shp[2] == 1
        self.observation_space = spaces.Box(
            low=0,
            high=255,
            shape=(shp[0], shp[1]),
            dtype=env.observation_space.dtype)

    def observation(self, observation):
        return np.squeeze(observation, axis=-1)


class ScaledFloatFrame(gym.ObservationWrapper):
    def __init__(self, env):
        gym.ObservationWrapper.__init__(self, env)
        self.observation_space = gym.spaces.Box(
            low=0, high=1, shape=env.observation_space.shape, dtype=np.float32)

    def observation(self, observation):
        # careful! This undoes the memory optimization, use
        # with smaller replay buffers only.
        return np.array(observation).astype(np.float32) / 255.0


def wrap_deepmind(
        env,
        dim=84,
        # TODO: (sven) Remove once traj. view is norm.
        framestack=True,
        framestack_via_traj_view_api=False):
    """Configure environment for DeepMind-style Atari.

    Note that we assume reward clipping is done outside the wrapper.

    Args:
        dim (int): Dimension to resize observations to (dim x dim).
        framestack (bool): Whether to framestack observations.
    """
    env = MonitorEnv(env)
    env = NoopResetEnv(env, noop_max=30)
    if env.spec is not None and "NoFrameskip" in env.spec.id:
        env = MaxAndSkipEnv(env, skip=4)
    env = EpisodicLifeEnv(env)
    if "FIRE" in env.unwrapped.get_action_meanings():
        env = FireResetEnv(env)
    env = WarpFrame(env, dim)
    # env = ScaledFloatFrame(env)  # TODO: use for dqn?
    # env = ClipRewardEnv(env)  # reward clipping is handled by policy eval
    # New way of frame stacking via the trajectory view API (model config key:
    # `num_framestacks=[int]`.
    if framestack_via_traj_view_api:
        env = FrameStackTrajectoryView(env)
    # Old way (w/o traj. view API) via model config key: `framestack=True`.
    # TODO: (sven) Remove once traj. view is norm.
    elif framestack is True:
        env = FrameStack(env, 4)
    return env
>>>>>>> 516eb770
<|MERGE_RESOLUTION|>--- conflicted
+++ resolved
@@ -1,8 +1,7 @@
-<<<<<<< HEAD
 from ray.rllib.env.wrappers.atari_wrappers import is_atari, \
     get_wrapper_by_cls, MonitorEnv, NoopResetEnv, ClipRewardEnv, \
     FireResetEnv, EpisodicLifeEnv, MaxAndSkipEnv, WarpFrame, FrameStack, \
-    ScaledFloatFrame, wrap_deepmind
+    FrameStackTrajectoryView, ScaledFloatFrame, wrap_deepmind
 from ray.rllib.utils.deprecation import deprecation_warning
 
 deprecation_warning(
@@ -21,326 +20,6 @@
 MaxAndSkipEnv = MaxAndSkipEnv
 WarpFrame = WarpFrame
 FrameStack = FrameStack
+FrameStackTrajectoryView = FrameStackTrajectoryView
 ScaledFloatFrame = ScaledFloatFrame
-wrap_deepmind = wrap_deepmind
-=======
-import numpy as np
-from collections import deque
-import gym
-from gym import spaces
-import cv2
-cv2.ocl.setUseOpenCL(False)
-
-
-def is_atari(env):
-    if (hasattr(env.observation_space, "shape")
-            and env.observation_space.shape is not None
-            and len(env.observation_space.shape) <= 2):
-        return False
-    return hasattr(env, "unwrapped") and hasattr(env.unwrapped, "ale")
-
-
-def get_wrapper_by_cls(env, cls):
-    """Returns the gym env wrapper of the given class, or None."""
-    currentenv = env
-    while True:
-        if isinstance(currentenv, cls):
-            return currentenv
-        elif isinstance(currentenv, gym.Wrapper):
-            currentenv = currentenv.env
-        else:
-            return None
-
-
-class MonitorEnv(gym.Wrapper):
-    def __init__(self, env=None):
-        """Record episodes stats prior to EpisodicLifeEnv, etc."""
-        gym.Wrapper.__init__(self, env)
-        self._current_reward = None
-        self._num_steps = None
-        self._total_steps = None
-        self._episode_rewards = []
-        self._episode_lengths = []
-        self._num_episodes = 0
-        self._num_returned = 0
-
-    def reset(self, **kwargs):
-        obs = self.env.reset(**kwargs)
-
-        if self._total_steps is None:
-            self._total_steps = sum(self._episode_lengths)
-
-        if self._current_reward is not None:
-            self._episode_rewards.append(self._current_reward)
-            self._episode_lengths.append(self._num_steps)
-            self._num_episodes += 1
-
-        self._current_reward = 0
-        self._num_steps = 0
-
-        return obs
-
-    def step(self, action):
-        obs, rew, done, info = self.env.step(action)
-        self._current_reward += rew
-        self._num_steps += 1
-        self._total_steps += 1
-        return (obs, rew, done, info)
-
-    def get_episode_rewards(self):
-        return self._episode_rewards
-
-    def get_episode_lengths(self):
-        return self._episode_lengths
-
-    def get_total_steps(self):
-        return self._total_steps
-
-    def next_episode_results(self):
-        for i in range(self._num_returned, len(self._episode_rewards)):
-            yield (self._episode_rewards[i], self._episode_lengths[i])
-        self._num_returned = len(self._episode_rewards)
-
-
-class NoopResetEnv(gym.Wrapper):
-    def __init__(self, env, noop_max=30):
-        """Sample initial states by taking random number of no-ops on reset.
-        No-op is assumed to be action 0.
-        """
-        gym.Wrapper.__init__(self, env)
-        self.noop_max = noop_max
-        self.override_num_noops = None
-        self.noop_action = 0
-        assert env.unwrapped.get_action_meanings()[0] == "NOOP"
-
-    def reset(self, **kwargs):
-        """ Do no-op action for a number of steps in [1, noop_max]."""
-        self.env.reset(**kwargs)
-        if self.override_num_noops is not None:
-            noops = self.override_num_noops
-        else:
-            noops = self.unwrapped.np_random.randint(1, self.noop_max + 1)
-        assert noops > 0
-        obs = None
-        for _ in range(noops):
-            obs, _, done, _ = self.env.step(self.noop_action)
-            if done:
-                obs = self.env.reset(**kwargs)
-        return obs
-
-    def step(self, ac):
-        return self.env.step(ac)
-
-
-class ClipRewardEnv(gym.RewardWrapper):
-    def __init__(self, env):
-        gym.RewardWrapper.__init__(self, env)
-
-    def reward(self, reward):
-        """Bin reward to {+1, 0, -1} by its sign."""
-        return np.sign(reward)
-
-
-class FireResetEnv(gym.Wrapper):
-    def __init__(self, env):
-        """Take action on reset.
-
-        For environments that are fixed until firing."""
-        gym.Wrapper.__init__(self, env)
-        assert env.unwrapped.get_action_meanings()[1] == "FIRE"
-        assert len(env.unwrapped.get_action_meanings()) >= 3
-
-    def reset(self, **kwargs):
-        self.env.reset(**kwargs)
-        obs, _, done, _ = self.env.step(1)
-        if done:
-            self.env.reset(**kwargs)
-        obs, _, done, _ = self.env.step(2)
-        if done:
-            self.env.reset(**kwargs)
-        return obs
-
-    def step(self, ac):
-        return self.env.step(ac)
-
-
-class EpisodicLifeEnv(gym.Wrapper):
-    def __init__(self, env):
-        """Make end-of-life == end-of-episode, but only reset on true game over.
-        Done by DeepMind for the DQN and co. since it helps value estimation.
-        """
-        gym.Wrapper.__init__(self, env)
-        self.lives = 0
-        self.was_real_done = True
-
-    def step(self, action):
-        obs, reward, done, info = self.env.step(action)
-        self.was_real_done = done
-        # check current lives, make loss of life terminal,
-        # then update lives to handle bonus lives
-        lives = self.env.unwrapped.ale.lives()
-        if lives < self.lives and lives > 0:
-            # for Qbert sometimes we stay in lives == 0 condtion for a few fr
-            # so its important to keep lives > 0, so that we only reset once
-            # the environment advertises done.
-            done = True
-        self.lives = lives
-        return obs, reward, done, info
-
-    def reset(self, **kwargs):
-        """Reset only when lives are exhausted.
-        This way all states are still reachable even though lives are episodic,
-        and the learner need not know about any of this behind-the-scenes.
-        """
-        if self.was_real_done:
-            obs = self.env.reset(**kwargs)
-        else:
-            # no-op step to advance from terminal/lost life state
-            obs, _, _, _ = self.env.step(0)
-        self.lives = self.env.unwrapped.ale.lives()
-        return obs
-
-
-class MaxAndSkipEnv(gym.Wrapper):
-    def __init__(self, env, skip=4):
-        """Return only every `skip`-th frame"""
-        gym.Wrapper.__init__(self, env)
-        # most recent raw observations (for max pooling across time steps)
-        self._obs_buffer = np.zeros(
-            (2, ) + env.observation_space.shape, dtype=np.uint8)
-        self._skip = skip
-
-    def step(self, action):
-        """Repeat action, sum reward, and max over last observations."""
-        total_reward = 0.0
-        done = None
-        for i in range(self._skip):
-            obs, reward, done, info = self.env.step(action)
-            if i == self._skip - 2:
-                self._obs_buffer[0] = obs
-            if i == self._skip - 1:
-                self._obs_buffer[1] = obs
-            total_reward += reward
-            if done:
-                break
-        # Note that the observation on the done=True frame
-        # doesn't matter
-        max_frame = self._obs_buffer.max(axis=0)
-
-        return max_frame, total_reward, done, info
-
-    def reset(self, **kwargs):
-        return self.env.reset(**kwargs)
-
-
-class WarpFrame(gym.ObservationWrapper):
-    def __init__(self, env, dim):
-        """Warp frames to the specified size (dim x dim)."""
-        gym.ObservationWrapper.__init__(self, env)
-        self.width = dim
-        self.height = dim
-        self.observation_space = spaces.Box(
-            low=0,
-            high=255,
-            shape=(self.height, self.width, 1),
-            dtype=np.uint8)
-
-    def observation(self, frame):
-        frame = cv2.cvtColor(frame, cv2.COLOR_RGB2GRAY)
-        frame = cv2.resize(
-            frame, (self.width, self.height), interpolation=cv2.INTER_AREA)
-        return frame[:, :, None]
-
-
-# TODO: (sven) Deprecated class. Remove once traj. view is the norm.
-class FrameStack(gym.Wrapper):
-    def __init__(self, env, k):
-        """Stack k last frames."""
-        gym.Wrapper.__init__(self, env)
-        self.k = k
-        self.frames = deque([], maxlen=k)
-        shp = env.observation_space.shape
-        self.observation_space = spaces.Box(
-            low=0,
-            high=255,
-            shape=(shp[0], shp[1], shp[2] * k),
-            dtype=env.observation_space.dtype)
-
-    def reset(self):
-        ob = self.env.reset()
-        for _ in range(self.k):
-            self.frames.append(ob)
-        return self._get_ob()
-
-    def step(self, action):
-        ob, reward, done, info = self.env.step(action)
-        self.frames.append(ob)
-        return self._get_ob(), reward, done, info
-
-    def _get_ob(self):
-        assert len(self.frames) == self.k
-        return np.concatenate(self.frames, axis=2)
-
-
-class FrameStackTrajectoryView(gym.ObservationWrapper):
-    def __init__(self, env):
-        """No stacking. Trajectory View API takes care of this."""
-        gym.Wrapper.__init__(self, env)
-        shp = env.observation_space.shape
-        assert shp[2] == 1
-        self.observation_space = spaces.Box(
-            low=0,
-            high=255,
-            shape=(shp[0], shp[1]),
-            dtype=env.observation_space.dtype)
-
-    def observation(self, observation):
-        return np.squeeze(observation, axis=-1)
-
-
-class ScaledFloatFrame(gym.ObservationWrapper):
-    def __init__(self, env):
-        gym.ObservationWrapper.__init__(self, env)
-        self.observation_space = gym.spaces.Box(
-            low=0, high=1, shape=env.observation_space.shape, dtype=np.float32)
-
-    def observation(self, observation):
-        # careful! This undoes the memory optimization, use
-        # with smaller replay buffers only.
-        return np.array(observation).astype(np.float32) / 255.0
-
-
-def wrap_deepmind(
-        env,
-        dim=84,
-        # TODO: (sven) Remove once traj. view is norm.
-        framestack=True,
-        framestack_via_traj_view_api=False):
-    """Configure environment for DeepMind-style Atari.
-
-    Note that we assume reward clipping is done outside the wrapper.
-
-    Args:
-        dim (int): Dimension to resize observations to (dim x dim).
-        framestack (bool): Whether to framestack observations.
-    """
-    env = MonitorEnv(env)
-    env = NoopResetEnv(env, noop_max=30)
-    if env.spec is not None and "NoFrameskip" in env.spec.id:
-        env = MaxAndSkipEnv(env, skip=4)
-    env = EpisodicLifeEnv(env)
-    if "FIRE" in env.unwrapped.get_action_meanings():
-        env = FireResetEnv(env)
-    env = WarpFrame(env, dim)
-    # env = ScaledFloatFrame(env)  # TODO: use for dqn?
-    # env = ClipRewardEnv(env)  # reward clipping is handled by policy eval
-    # New way of frame stacking via the trajectory view API (model config key:
-    # `num_framestacks=[int]`.
-    if framestack_via_traj_view_api:
-        env = FrameStackTrajectoryView(env)
-    # Old way (w/o traj. view API) via model config key: `framestack=True`.
-    # TODO: (sven) Remove once traj. view is norm.
-    elif framestack is True:
-        env = FrameStack(env, 4)
-    return env
->>>>>>> 516eb770
+wrap_deepmind = wrap_deepmind