<<<<<<< HEAD
from six.moves import queue
import gymnasium as gym
=======
import queue
import gym
>>>>>>> e5152664
import threading
import uuid
from typing import Callable, Tuple, Optional, TYPE_CHECKING

from ray.rllib.env.base_env import BaseEnv
from ray.rllib.utils.annotations import override, PublicAPI
from ray.rllib.utils.typing import (
    EnvActionType,
    EnvInfoDict,
    EnvObsType,
    EnvType,
    MultiEnvDict,
)

if TYPE_CHECKING:
    from ray.rllib.models.preprocessors import Preprocessor


@PublicAPI
class ExternalEnv(threading.Thread):
    """An environment that interfaces with external agents.

    Unlike simulator envs, control is inverted: The environment queries the
    policy to obtain actions and in return logs observations and rewards for
    training. This is in contrast to gym.Env, where the algorithm drives the
    simulation through env.step() calls.

    You can use ExternalEnv as the backend for policy serving (by serving HTTP
    requests in the run loop), for ingesting offline logs data (by reading
    offline transitions in the run loop), or other custom use cases not easily
    expressed through gym.Env.

    ExternalEnv supports both on-policy actions (through self.get_action()),
    and off-policy actions (through self.log_action()).

    This env is thread-safe, but individual episodes must be executed serially.

    Examples:
        >>> from ray.tune import register_env
        >>> from ray.rllib.algorithms.dqn import DQN # doctest: +SKIP
        >>> YourExternalEnv = ... # doctest: +SKIP
        >>> register_env("my_env", # doctest: +SKIP
        ...     lambda config: YourExternalEnv(config))
        >>> trainer = DQN(env="my_env") # doctest: +SKIP
        >>> while True: # doctest: +SKIP
        >>>     print(trainer.train()) # doctest: +SKIP
    """

    @PublicAPI
    def __init__(
        self,
        action_space: gym.Space,
        observation_space: gym.Space,
        max_concurrent: int = 100,
    ):
        """Initializes an ExternalEnv instance.

        Args:
            action_space: Action space of the env.
            observation_space: Observation space of the env.
            max_concurrent: Max number of active episodes to allow at
                once. Exceeding this limit raises an error.
        """

        threading.Thread.__init__(self)

        self.daemon = True
        self.action_space = action_space
        self.observation_space = observation_space
        self._episodes = {}
        self._finished = set()
        self._results_avail_condition = threading.Condition()
        self._max_concurrent_episodes = max_concurrent

    @PublicAPI
    def run(self):
        """Override this to implement the run loop.

        Your loop should continuously:
            1. Call self.start_episode(episode_id)
            2. Call self.[get|log]_action(episode_id, obs, [action]?)
            3. Call self.log_returns(episode_id, reward)
            4. Call self.end_episode(episode_id, obs)
            5. Wait if nothing to do.

        Multiple episodes may be started at the same time.
        """
        raise NotImplementedError

    @PublicAPI
    def start_episode(
        self, episode_id: Optional[str] = None, training_enabled: bool = True
    ) -> str:
        """Record the start of an episode.

        Args:
            episode_id: Unique string id for the episode or
                None for it to be auto-assigned and returned.
            training_enabled: Whether to use experiences for this
                episode to improve the policy.

        Returns:
            Unique string id for the episode.
        """

        if episode_id is None:
            episode_id = uuid.uuid4().hex

        if episode_id in self._finished:
            raise ValueError("Episode {} has already completed.".format(episode_id))

        if episode_id in self._episodes:
            raise ValueError("Episode {} is already started".format(episode_id))

        self._episodes[episode_id] = _ExternalEnvEpisode(
            episode_id, self._results_avail_condition, training_enabled
        )

        return episode_id

    @PublicAPI
    def get_action(self, episode_id: str, observation: EnvObsType) -> EnvActionType:
        """Record an observation and get the on-policy action.

        Args:
            episode_id: Episode id returned from start_episode().
            observation: Current environment observation.

        Returns:
            Action from the env action space.
        """

        episode = self._get(episode_id)
        return episode.wait_for_action(observation)

    @PublicAPI
    def log_action(
        self, episode_id: str, observation: EnvObsType, action: EnvActionType
    ) -> None:
        """Record an observation and (off-policy) action taken.

        Args:
            episode_id: Episode id returned from start_episode().
            observation: Current environment observation.
            action: Action for the observation.
        """

        episode = self._get(episode_id)
        episode.log_action(observation, action)

    @PublicAPI
    def log_returns(
        self, episode_id: str, reward: float, info: Optional[EnvInfoDict] = None
    ) -> None:
        """Records returns (rewards and infos) from the environment.

        The reward will be attributed to the previous action taken by the
        episode. Rewards accumulate until the next action. If no reward is
        logged before the next action, a reward of 0.0 is assumed.

        Args:
            episode_id: Episode id returned from start_episode().
            reward: Reward from the environment.
            info: Optional info dict.
        """

        episode = self._get(episode_id)
        episode.cur_reward += reward

        if info:
            episode.cur_info = info or {}

    @PublicAPI
    def end_episode(self, episode_id: str, observation: EnvObsType) -> None:
        """Records the end of an episode.

        Args:
            episode_id: Episode id returned from start_episode().
            observation: Current environment observation.
        """

        episode = self._get(episode_id)
        self._finished.add(episode.episode_id)
        episode.done(observation)

    def _get(self, episode_id: str) -> "_ExternalEnvEpisode":
        """Get a started episode by its ID or raise an error."""

        if episode_id in self._finished:
            raise ValueError("Episode {} has already completed.".format(episode_id))

        if episode_id not in self._episodes:
            raise ValueError("Episode {} not found.".format(episode_id))

        return self._episodes[episode_id]

    def to_base_env(
        self,
        make_env: Optional[Callable[[int], EnvType]] = None,
        num_envs: int = 1,
        remote_envs: bool = False,
        remote_env_batch_wait_ms: int = 0,
        restart_failed_sub_environments: bool = False,
    ) -> "BaseEnv":
        """Converts an RLlib MultiAgentEnv into a BaseEnv object.

        The resulting BaseEnv is always vectorized (contains n
        sub-environments) to support batched forward passes, where n may
        also be 1. BaseEnv also supports async execution via the `poll` and
        `send_actions` methods and thus supports external simulators.

        Args:
            make_env: A callable taking an int as input (which indicates
                the number of individual sub-environments within the final
                vectorized BaseEnv) and returning one individual
                sub-environment.
            num_envs: The number of sub-environments to create in the
                resulting (vectorized) BaseEnv. The already existing `env`
                will be one of the `num_envs`.
            remote_envs: Whether each sub-env should be a @ray.remote
                actor. You can set this behavior in your config via the
                `remote_worker_envs=True` option.
            remote_env_batch_wait_ms: The wait time (in ms) to poll remote
                sub-environments for, if applicable. Only used if
                `remote_envs` is True.

        Returns:
            The resulting BaseEnv object.
        """
        if num_envs != 1:
            raise ValueError(
                "External(MultiAgent)Env does not currently support "
                "num_envs > 1. One way of solving this would be to "
                "treat your Env as a MultiAgentEnv hosting only one "
                "type of agent but with several copies."
            )
        env = ExternalEnvWrapper(self)

        return env


class _ExternalEnvEpisode:
    """Tracked state for each active episode."""

    def __init__(
        self,
        episode_id: str,
        results_avail_condition: threading.Condition,
        training_enabled: bool,
        multiagent: bool = False,
    ):
        self.episode_id = episode_id
        self.results_avail_condition = results_avail_condition
        self.training_enabled = training_enabled
        self.multiagent = multiagent
        self.data_queue = queue.Queue()
        self.action_queue = queue.Queue()
        if multiagent:
            self.new_observation_dict = None
            self.new_action_dict = None
            self.cur_reward_dict = {}
            self.cur_terminated_dict = {"__all__": False}
            self.cur_truncated_dict = {"__all__": False}
            self.cur_info_dict = {}
        else:
            self.new_observation = None
            self.new_action = None
            self.cur_reward = 0.0
            self.cur_terminated = False
            self.cur_truncated = False
            self.cur_info = {}

    def get_data(self):
        if self.data_queue.empty():
            return None
        return self.data_queue.get_nowait()

    def log_action(self, observation, action):
        if self.multiagent:
            self.new_observation_dict = observation
            self.new_action_dict = action
        else:
            self.new_observation = observation
            self.new_action = action
        self._send()
        self.action_queue.get(True, timeout=60.0)

    def wait_for_action(self, observation):
        if self.multiagent:
            self.new_observation_dict = observation
        else:
            self.new_observation = observation
        self._send()
        return self.action_queue.get(True, timeout=300.0)

    def done(self, observation):
        if self.multiagent:
            self.new_observation_dict = observation
            self.cur_terminated_dict = {"__all__": True}
            # TODO(sven): External env API does not currently support truncated,
            #  but we should deprecate external Env anyways in favor of a client-only
            #  approach.
            self.cur_truncated_dict = {"__all__": False}
        else:
            self.new_observation = observation
            self.cur_terminated = True
            self.cur_truncated = False
        self._send()

    def _send(self):
        if self.multiagent:
            if not self.training_enabled:
                for agent_id in self.cur_info_dict:
                    self.cur_info_dict[agent_id]["training_enabled"] = False
            item = {
                "obs": self.new_observation_dict,
                "reward": self.cur_reward_dict,
                "terminated": self.cur_terminated_dict,
                "truncated": self.cur_truncated_dict,
                "info": self.cur_info_dict,
            }
            if self.new_action_dict is not None:
                item["off_policy_action"] = self.new_action_dict
            self.new_observation_dict = None
            self.new_action_dict = None
            self.cur_reward_dict = {}
        else:
            item = {
                "obs": self.new_observation,
                "reward": self.cur_reward,
                "terminated": self.cur_terminated,
                "truncated": self.cur_truncated,
                "info": self.cur_info,
            }
            if self.new_action is not None:
                item["off_policy_action"] = self.new_action
            self.new_observation = None
            self.new_action = None
            self.cur_reward = 0.0
            if not self.training_enabled:
                item["info"]["training_enabled"] = False

        with self.results_avail_condition:
            self.data_queue.put_nowait(item)
            self.results_avail_condition.notify()


@PublicAPI
class ExternalEnvWrapper(BaseEnv):
    """Internal adapter of ExternalEnv to BaseEnv."""

    def __init__(
        self, external_env: "ExternalEnv", preprocessor: "Preprocessor" = None
    ):
        from ray.rllib.env.external_multi_agent_env import ExternalMultiAgentEnv

        self.external_env = external_env
        self.prep = preprocessor
        self.multiagent = issubclass(type(external_env), ExternalMultiAgentEnv)
        self._action_space = external_env.action_space
        if preprocessor:
            self._observation_space = preprocessor.observation_space
        else:
            self._observation_space = external_env.observation_space
        external_env.start()

    @override(BaseEnv)
    def poll(
        self,
    ) -> Tuple[MultiEnvDict, MultiEnvDict, MultiEnvDict, MultiEnvDict, MultiEnvDict]:
        with self.external_env._results_avail_condition:
            results = self._poll()
            while len(results[0]) == 0:
                self.external_env._results_avail_condition.wait()
                results = self._poll()
                if not self.external_env.is_alive():
                    raise Exception("Serving thread has stopped.")
        limit = self.external_env._max_concurrent_episodes
        assert len(results[0]) < limit, (
            "Too many concurrent episodes, were some leaked? This "
            "ExternalEnv was created with max_concurrent={}".format(limit)
        )
        return results

    @override(BaseEnv)
    def send_actions(self, action_dict: MultiEnvDict) -> None:
        from ray.rllib.env.base_env import _DUMMY_AGENT_ID

        if self.multiagent:
            for env_id, actions in action_dict.items():
                self.external_env._episodes[env_id].action_queue.put(actions)
        else:
            for env_id, action in action_dict.items():
                self.external_env._episodes[env_id].action_queue.put(
                    action[_DUMMY_AGENT_ID]
                )

    def _poll(
        self,
    ) -> Tuple[
        MultiEnvDict,
        MultiEnvDict,
        MultiEnvDict,
        MultiEnvDict,
        MultiEnvDict,
        MultiEnvDict,
    ]:
        from ray.rllib.env.base_env import with_dummy_agent_id

        all_obs, all_rewards, all_terminateds, all_truncateds, all_infos = (
            {},
            {},
            {},
            {},
            {},
        )
        off_policy_actions = {}
        for eid, episode in self.external_env._episodes.copy().items():
            data = episode.get_data()
            cur_terminated = (
                episode.cur_terminated_dict["__all__"]
                if self.multiagent
                else episode.cur_terminated
            )
            cur_truncated = (
                episode.cur_truncated_dict["__all__"]
                if self.multiagent
                else episode.cur_truncated
            )
            if cur_terminated or cur_truncated:
                del self.external_env._episodes[eid]
            if data:
                if self.prep:
                    all_obs[eid] = self.prep.transform(data["obs"])
                else:
                    all_obs[eid] = data["obs"]
                all_rewards[eid] = data["reward"]
                all_terminateds[eid] = data["terminated"]
                all_truncateds[eid] = data["truncated"]
                all_infos[eid] = data["info"]
                if "off_policy_action" in data:
                    off_policy_actions[eid] = data["off_policy_action"]
        if self.multiagent:
            # Ensure a consistent set of keys
            # rely on all_obs having all possible keys for now.
            for eid, eid_dict in all_obs.items():
                for agent_id in eid_dict.keys():

                    def fix(d, zero_val):
                        if agent_id not in d[eid]:
                            d[eid][agent_id] = zero_val

                    fix(all_rewards, 0.0)
                    fix(all_terminateds, False)
                    fix(all_truncateds, False)
                    fix(all_infos, {})
            return (
                all_obs,
                all_rewards,
                all_terminateds,
                all_truncateds,
                all_infos,
                off_policy_actions,
            )
        else:
            return (
                with_dummy_agent_id(all_obs),
                with_dummy_agent_id(all_rewards),
                with_dummy_agent_id(all_terminateds, "__all__"),
                with_dummy_agent_id(all_truncateds, "__all__"),
                with_dummy_agent_id(all_infos),
                with_dummy_agent_id(off_policy_actions),
            )

    @property
    @override(BaseEnv)
    @PublicAPI
    def observation_space(self) -> gym.spaces.Dict:
        return self._observation_space

    @property
    @override(BaseEnv)
    @PublicAPI
    def action_space(self) -> gym.Space:
        return self._action_space<|MERGE_RESOLUTION|>--- conflicted
+++ resolved
@@ -1,10 +1,5 @@
-<<<<<<< HEAD
-from six.moves import queue
 import gymnasium as gym
-=======
 import queue
-import gym
->>>>>>> e5152664
 import threading
 import uuid
 from typing import Callable, Tuple, Optional, TYPE_CHECKING
