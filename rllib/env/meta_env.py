import gym
from typing import List


<<<<<<< HEAD
class MetaEnv(Env):
    """Wrapper around OpenAI gym environments and meta-learning environments.
=======
class MetaEnv(gym.Env):
    """
    Extension of gym.Env to define a distribution of tasks to meta-learn over.
>>>>>>> a4a961a6
    
    Your env must implement this interface in order to be used with MAML.
    """

    def sample_tasks(self, n_tasks):
        """Samples task of the meta-environment

        Args:
            n_tasks (int) : number of different meta-tasks needed

        Returns:
            tasks (list) : an (n_tasks) length list of tasks
        """
        raise NotImplementedError

    def set_task(self, task):
        """Sets the specified task to the current environment

        Args:
            task: task of the meta-learning environment
        """
        raise NotImplementedError

    def get_task(self):
<<<<<<< HEAD
        """Gets the task that the agent is performing in the current environment
=======
        """
        Gets the task that the agent is performing in the current environment
>>>>>>> a4a961a6

        Returns:
            task: task of the meta-learning environment
        """
        raise NotImplementedError<|MERGE_RESOLUTION|>--- conflicted
+++ resolved
@@ -2,15 +2,9 @@
 from typing import List
 
 
-<<<<<<< HEAD
-class MetaEnv(Env):
-    """Wrapper around OpenAI gym environments and meta-learning environments.
-=======
 class MetaEnv(gym.Env):
     """
-    Extension of gym.Env to define a distribution of tasks to meta-learn over.
->>>>>>> a4a961a6
-    
+    Extension of gym.Env to define a distribution of tasks to meta-learn over. 
     Your env must implement this interface in order to be used with MAML.
     """
 
@@ -34,12 +28,7 @@
         raise NotImplementedError
 
     def get_task(self):
-<<<<<<< HEAD
         """Gets the task that the agent is performing in the current environment
-=======
-        """
-        Gets the task that the agent is performing in the current environment
->>>>>>> a4a961a6
 
         Returns:
             task: task of the meta-learning environment
