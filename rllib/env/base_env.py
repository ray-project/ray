--- conflicted
+++ resolved
@@ -713,20 +713,12 @@
 
 
 def convert_to_base_env(
-<<<<<<< HEAD
         env: EnvType,
         make_env: Callable[[int], EnvType] = None,
         num_envs: int = 1,
         remote_envs: bool = False,
         remote_env_batch_wait_ms: int = 0,
         worker: Optional["RolloutWorker"] = None,
-=======
-    env: EnvType,
-    make_env: Callable[[int], EnvType] = None,
-    num_envs: int = 1,
-    remote_envs: bool = False,
-    remote_env_batch_wait_ms: int = 0,
->>>>>>> 3f03ef8b
 ) -> "BaseEnv":
     """Converts an RLlib-supported env into a BaseEnv object.
 
@@ -773,15 +765,10 @@
     from ray.rllib.env.vector_env import VectorEnv, VectorEnvWrapper
 
     if remote_envs and num_envs == 1:
-<<<<<<< HEAD
-        raise ValueError("Remote envs only make sense to use if num_envs > 1 "
-                         "(i.e. environment vectorization is enabled).")
-=======
         raise ValueError(
             "Remote envs only make sense to use if num_envs > 1 "
-            "(i.e. vectorization is enabled)."
+            "(i.e. environment vectorization is enabled)."
         )
->>>>>>> 3f03ef8b
 
     # Given `env` is already a BaseEnv -> Return as is.
     if isinstance(env, (BaseEnv, MultiAgentEnv, VectorEnv, ExternalEnv)):
