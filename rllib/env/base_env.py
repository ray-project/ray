<<<<<<< HEAD
from typing import Callable, Tuple, Optional, List, Dict, Any, TYPE_CHECKING, Union

import gym
import ray
from ray.rllib.utils.annotations import Deprecated, override, PublicAPI
from ray.rllib.utils.typing import AgentID, EnvID, EnvType, MultiAgentDict, MultiEnvDict

if TYPE_CHECKING:
    from ray.rllib.models.preprocessors import Preprocessor
    from ray.rllib.env.external_env import ExternalEnv
    from ray.rllib.env.multi_agent_env import MultiAgentEnv
    from ray.rllib.env.vector_env import VectorEnv

ASYNC_RESET_RETURN = "async_reset_return"


@PublicAPI
class BaseEnv:
    """The lowest-level env interface used by RLlib for sampling.

    BaseEnv models multiple agents executing asynchronously in multiple
    vectorized sub-environments. A call to `poll()` returns observations from
    ready agents keyed by their sub-environment ID and agent IDs, and
    actions for those agents can be sent back via `send_actions()`.

    All other RLlib supported env types can be converted to BaseEnv.
    RLlib handles these conversions internally in RolloutWorker, for example:

    gym.Env => rllib.VectorEnv => rllib.BaseEnv
    rllib.MultiAgentEnv (is-a gym.Env) => rllib.VectorEnv => rllib.BaseEnv
    rllib.ExternalEnv => rllib.BaseEnv

    Examples:
        >>> env = MyBaseEnv()
        >>> obs, rewards, dones, infos, off_policy_actions = env.poll()
        >>> print(obs)
        {
            "env_0": {
                "car_0": [2.4, 1.6],
                "car_1": [3.4, -3.2],
            },
            "env_1": {
                "car_0": [8.0, 4.1],
            },
            "env_2": {
                "car_0": [2.3, 3.3],
                "car_1": [1.4, -0.2],
                "car_3": [1.2, 0.1],
            },
        }
        >>> env.send_actions({
        ...   "env_0": {
        ...     "car_0": 0,
        ...     "car_1": 1,
        ...   }, ...
        ... })
        >>> obs, rewards, dones, infos, off_policy_actions = env.poll()
        >>> print(obs)
        {
            "env_0": {
                "car_0": [4.1, 1.7],
                "car_1": [3.2, -4.2],
            }, ...
        }
        >>> print(dones)
        {
            "env_0": {
                "__all__": False,
                "car_0": False,
                "car_1": True,
            }, ...
        }
    """

    def to_base_env(
        self,
        make_env: Callable[[int], EnvType] = None,
        num_envs: int = 1,
        remote_envs: bool = False,
        remote_env_batch_wait_ms: int = 0,
    ) -> "BaseEnv":
        """Converts an RLlib-supported env into a BaseEnv object.

        Supported types for the `env` arg are gym.Env, BaseEnv,
        VectorEnv, MultiAgentEnv, ExternalEnv, or ExternalMultiAgentEnv.

        The resulting BaseEnv is always vectorized (contains n
        sub-environments) to support batched forward passes, where n may also
        be 1. BaseEnv also supports async execution via the `poll` and
        `send_actions` methods and thus supports external simulators.

        TODO: Support gym3 environments, which are already vectorized.

        Args:
            env: An already existing environment of any supported env type
                to convert/wrap into a BaseEnv. Supported types are gym.Env,
                BaseEnv, VectorEnv, MultiAgentEnv, ExternalEnv, and
                ExternalMultiAgentEnv.
            make_env: A callable taking an int as input (which indicates the
                number of individual sub-environments within the final
                vectorized BaseEnv) and returning one individual
                sub-environment.
            num_envs: The number of sub-environments to create in the
                resulting (vectorized) BaseEnv. The already existing `env`
                will be one of the `num_envs`.
            remote_envs: Whether each sub-env should be a @ray.remote actor.
                You can set this behavior in your config via the
                `remote_worker_envs=True` option.
            remote_env_batch_wait_ms: The wait time (in ms) to poll remote
                sub-environments for, if applicable. Only used if
                `remote_envs` is True.
            policy_config: Optional policy config dict.

        Returns:
            The resulting BaseEnv object.
        """
        del make_env, num_envs, remote_envs, remote_env_batch_wait_ms
        return self

    @PublicAPI
    def poll(
        self,
    ) -> Tuple[MultiEnvDict, MultiEnvDict, MultiEnvDict, MultiEnvDict, MultiEnvDict]:
        """Returns observations from ready agents.

        All return values are two-level dicts mapping from EnvID to dicts
        mapping from AgentIDs to (observation/reward/etc..) values.
        The number of agents and sub-environments may vary over time.

        Returns:
            Tuple consisting of
            1) New observations for each ready agent.
            2) Reward values for each ready agent. If the episode is
            just started, the value will be None.
            3) Done values for each ready agent. The special key "__all__"
            is used to indicate env termination.
            4) Info values for each ready agent.
            5) Agents may take off-policy actions. When that
            happens, there will be an entry in this dict that contains the
            taken action. There is no need to send_actions() for agents that
            have already chosen off-policy actions.
        """
        raise NotImplementedError

    @PublicAPI
    def send_actions(self, action_dict: MultiEnvDict) -> None:
        """Called to send actions back to running agents in this env.

        Actions should be sent for each ready agent that returned observations
        in the previous poll() call.

        Args:
            action_dict: Actions values keyed by env_id and agent_id.
        """
        raise NotImplementedError

    @PublicAPI
    def try_reset(
        self, env_id: Optional[EnvID] = None
    ) -> Optional[Union[MultiAgentDict, MultiEnvDict]]:
        """Attempt to reset the sub-env with the given id or all sub-envs.

        If the environment does not support synchronous reset, None can be
        returned here.

        Args:
            env_id: The sub-environment's ID if applicable. If None, reset
                the entire Env (i.e. all sub-environments).

        Note: A MultiAgentDict is returned when using the deprecated wrapper
        classes such as `ray.rllib.env.base_env._MultiAgentEnvToBaseEnv`,
        however for consistency with the poll() method, a `MultiEnvDict` is
        returned from the new wrapper classes, such as
        `ray.rllib.env.multi_agent_env.MultiAgentEnvWrapper`.

        Returns:
            The reset (multi-agent) observation dict. None if reset is not
            supported.
        """
        return None

    @PublicAPI
    def get_sub_environments(self, as_dict: bool = False) -> Union[List[EnvType], dict]:
        """Return a reference to the underlying sub environments, if any.

        Args:
            as_dict: If True, return a dict mapping from env_id to env.

        Returns:
            List or dictionary of the underlying sub environments or [] / {}.
        """
        if as_dict:
            return {}
        return []

    @PublicAPI
    def try_render(self, env_id: Optional[EnvID] = None) -> None:
        """Tries to render the sub-environment with the given id or all.

        Args:
            env_id: The sub-environment's ID, if applicable.
                If None, renders the entire Env (i.e. all sub-environments).
        """

        # By default, do nothing.
        pass

    @PublicAPI
    def stop(self) -> None:
        """Releases all resources used."""

        # Try calling `close` on all sub-environments.
        for env in self.get_sub_environments():
            if hasattr(env, "close"):
                env.close()

    @Deprecated(new="get_sub_environments", error=False)
    def get_unwrapped(self) -> List[EnvType]:
        return self.get_sub_environments()

    @PublicAPI
    @property
    def observation_space(self) -> gym.spaces.Dict:
        """Returns the observation space for each environment.

        Note: samples from the observation space need to be preprocessed into a
            `MultiEnvDict` before being used by a policy.

        Returns:
            The observation space for each environment.
        """
        raise NotImplementedError

    @PublicAPI
    @property
    def action_space(self) -> gym.Space:
        """Returns the action space for each environment.

        Note: samples from the action space need to be preprocessed into a
            `MultiEnvDict` before being passed to `send_actions`.

        Returns:
            The observation space for each environment.
        """
        raise NotImplementedError

    def observation_space_contains(self, x: MultiEnvDict) -> bool:
        self._space_contains(self.observation_space, x)

    def action_space_contains(self, x: MultiEnvDict) -> bool:
        return self._space_contains(self.action_space, x)

    @staticmethod
    def _space_contains(space: gym.Space, x: MultiEnvDict) -> bool:
        """Check if the given space contains the observations of x.

        Args:
            space: The space to if x's observations are contained in.
            x: The observations to check.

        Returns:
            True if the observations of x are contained in space.
        """
        # this removes the agent_id key and inner dicts
        # in MultiEnvDicts
        flattened_obs = {env_id: list(obs.values()) for env_id, obs in x.items()}
        ret = True
        for env_id in flattened_obs:
            for obs in flattened_obs[env_id]:
                ret = ret and space[env_id].contains(obs)
        return ret


# Fixed agent identifier when there is only the single agent in the env
_DUMMY_AGENT_ID = "agent0"


@Deprecated(new="with_dummy_agent_id", error=False)
def _with_dummy_agent_id(
    env_id_to_values: Dict[EnvID, Any], dummy_id: "AgentID" = _DUMMY_AGENT_ID
) -> MultiEnvDict:
    return {k: {dummy_id: v} for (k, v) in env_id_to_values.items()}


def with_dummy_agent_id(
    env_id_to_values: Dict[EnvID, Any], dummy_id: "AgentID" = _DUMMY_AGENT_ID
) -> MultiEnvDict:
    return {k: {dummy_id: v} for (k, v) in env_id_to_values.items()}


@Deprecated(
    old="ray.rllib.env.base_env._ExternalEnvToBaseEnv",
    new="ray.rllib.env.external.ExternalEnvWrapper",
    error=False,
)
class _ExternalEnvToBaseEnv(BaseEnv):
    """Internal adapter of ExternalEnv to BaseEnv."""

    def __init__(
        self, external_env: "ExternalEnv", preprocessor: "Preprocessor" = None
    ):
        from ray.rllib.env.external_multi_agent_env import ExternalMultiAgentEnv

        self.external_env = external_env
        self.prep = preprocessor
        self.multiagent = issubclass(type(external_env), ExternalMultiAgentEnv)
        self.action_space = external_env.action_space
        if preprocessor:
            self.observation_space = preprocessor.observation_space
        else:
            self.observation_space = external_env.observation_space
        external_env.start()

    @override(BaseEnv)
    def poll(
        self,
    ) -> Tuple[MultiEnvDict, MultiEnvDict, MultiEnvDict, MultiEnvDict, MultiEnvDict]:
        with self.external_env._results_avail_condition:
            results = self._poll()
            while len(results[0]) == 0:
                self.external_env._results_avail_condition.wait()
                results = self._poll()
                if not self.external_env.is_alive():
                    raise Exception("Serving thread has stopped.")
        limit = self.external_env._max_concurrent_episodes
        assert len(results[0]) < limit, (
            "Too many concurrent episodes, were some leaked? This "
            "ExternalEnv was created with max_concurrent={}".format(limit)
        )
        return results

    @override(BaseEnv)
    def send_actions(self, action_dict: MultiEnvDict) -> None:
        if self.multiagent:
            for env_id, actions in action_dict.items():
                self.external_env._episodes[env_id].action_queue.put(actions)
        else:
            for env_id, action in action_dict.items():
                self.external_env._episodes[env_id].action_queue.put(
                    action[_DUMMY_AGENT_ID]
                )

    def _poll(
        self,
    ) -> Tuple[MultiEnvDict, MultiEnvDict, MultiEnvDict, MultiEnvDict, MultiEnvDict]:
        all_obs, all_rewards, all_dones, all_infos = {}, {}, {}, {}
        off_policy_actions = {}
        for eid, episode in self.external_env._episodes.copy().items():
            data = episode.get_data()
            cur_done = (
                episode.cur_done_dict["__all__"]
                if self.multiagent
                else episode.cur_done
            )
            if cur_done:
                del self.external_env._episodes[eid]
            if data:
                if self.prep:
                    all_obs[eid] = self.prep.transform(data["obs"])
                else:
                    all_obs[eid] = data["obs"]
                all_rewards[eid] = data["reward"]
                all_dones[eid] = data["done"]
                all_infos[eid] = data["info"]
                if "off_policy_action" in data:
                    off_policy_actions[eid] = data["off_policy_action"]
        if self.multiagent:
            # Ensure a consistent set of keys
            # rely on all_obs having all possible keys for now.
            for eid, eid_dict in all_obs.items():
                for agent_id in eid_dict.keys():

                    def fix(d, zero_val):
                        if agent_id not in d[eid]:
                            d[eid][agent_id] = zero_val

                    fix(all_rewards, 0.0)
                    fix(all_dones, False)
                    fix(all_infos, {})
            return (all_obs, all_rewards, all_dones, all_infos, off_policy_actions)
        else:
            return (
                _with_dummy_agent_id(all_obs),
                _with_dummy_agent_id(all_rewards),
                _with_dummy_agent_id(all_dones, "__all__"),
                _with_dummy_agent_id(all_infos),
                _with_dummy_agent_id(off_policy_actions),
            )


@Deprecated(
    old="ray.rllib.env.base_env._VectorEnvToBaseEnv",
    new="ray.rllib.env.vector_env.VectorEnvWrapper",
    error=False,
)
class _VectorEnvToBaseEnv(BaseEnv):
    """Internal adapter of VectorEnv to BaseEnv.

    We assume the caller will always send the full vector of actions in each
    call to send_actions(), and that they call reset_at() on all completed
    environments before calling send_actions().
    """

    def __init__(self, vector_env: "VectorEnv"):
        self.vector_env = vector_env
        self.action_space = vector_env.action_space
        self.observation_space = vector_env.observation_space
        self.num_envs = vector_env.num_envs
        self.new_obs = None  # lazily initialized
        self.cur_rewards = [None for _ in range(self.num_envs)]
        self.cur_dones = [False for _ in range(self.num_envs)]
        self.cur_infos = [None for _ in range(self.num_envs)]

    @override(BaseEnv)
    def poll(
        self,
    ) -> Tuple[MultiEnvDict, MultiEnvDict, MultiEnvDict, MultiEnvDict, MultiEnvDict]:
        if self.new_obs is None:
            self.new_obs = self.vector_env.vector_reset()
        new_obs = dict(enumerate(self.new_obs))
        rewards = dict(enumerate(self.cur_rewards))
        dones = dict(enumerate(self.cur_dones))
        infos = dict(enumerate(self.cur_infos))
        self.new_obs = []
        self.cur_rewards = []
        self.cur_dones = []
        self.cur_infos = []
        return (
            _with_dummy_agent_id(new_obs),
            _with_dummy_agent_id(rewards),
            _with_dummy_agent_id(dones, "__all__"),
            _with_dummy_agent_id(infos),
            {},
        )

    @override(BaseEnv)
    def send_actions(self, action_dict: MultiEnvDict) -> None:
        action_vector = [None] * self.num_envs
        for i in range(self.num_envs):
            action_vector[i] = action_dict[i][_DUMMY_AGENT_ID]
        (
            self.new_obs,
            self.cur_rewards,
            self.cur_dones,
            self.cur_infos,
        ) = self.vector_env.vector_step(action_vector)

    @override(BaseEnv)
    def try_reset(self, env_id: Optional[EnvID] = None) -> MultiAgentDict:
        assert env_id is None or isinstance(env_id, int)
        return {_DUMMY_AGENT_ID: self.vector_env.reset_at(env_id)}

    @override(BaseEnv)
    def get_sub_environments(self) -> List[EnvType]:
        return self.vector_env.get_sub_environments()

    @override(BaseEnv)
    def try_render(self, env_id: Optional[EnvID] = None) -> None:
        assert env_id is None or isinstance(env_id, int)
        return self.vector_env.try_render_at(env_id)


@Deprecated(
    old="ray.rllib.env.base_env._MultiAgentEnvToBaseEnv",
    new="ray.rllib.env.multi_agent_env.MultiAgentEnvWrapper",
    error=False,
)
class _MultiAgentEnvToBaseEnv(BaseEnv):
    """Internal adapter of MultiAgentEnv to BaseEnv.

    This also supports vectorization if num_envs > 1.
    """

    def __init__(
        self,
        make_env: Callable[[int], EnvType],
        existing_envs: "MultiAgentEnv",
        num_envs: int,
    ):
        """Wraps MultiAgentEnv(s) into the BaseEnv API.

        Args:
            make_env (Callable[[int], EnvType]): Factory that produces a new
                MultiAgentEnv intance. Must be defined, if the number of
                existing envs is less than num_envs.
            existing_envs (List[MultiAgentEnv]): List of already existing
                multi-agent envs.
            num_envs (int): Desired num multiagent envs to have at the end in
                total. This will include the given (already created)
                `existing_envs`.
        """
        from ray.rllib.env.multi_agent_env import MultiAgentEnv

        self.make_env = make_env
        self.envs = existing_envs
        self.num_envs = num_envs
        self.dones = set()
        while len(self.envs) < self.num_envs:
            self.envs.append(self.make_env(len(self.envs)))
        for env in self.envs:
            assert isinstance(env, MultiAgentEnv)
        self.env_states = [_MultiAgentEnvState(env) for env in self.envs]

    @override(BaseEnv)
    def poll(
        self,
    ) -> Tuple[MultiEnvDict, MultiEnvDict, MultiEnvDict, MultiEnvDict, MultiEnvDict]:
        obs, rewards, dones, infos = {}, {}, {}, {}
        for i, env_state in enumerate(self.env_states):
            obs[i], rewards[i], dones[i], infos[i] = env_state.poll()
        return obs, rewards, dones, infos, {}

    @override(BaseEnv)
    def send_actions(self, action_dict: MultiEnvDict) -> None:
        for env_id, agent_dict in action_dict.items():
            if env_id in self.dones:
                raise ValueError("Env {} is already done".format(env_id))
            env = self.envs[env_id]
            obs, rewards, dones, infos = env.step(agent_dict)
            assert isinstance(obs, dict), "Not a multi-agent obs"
            assert isinstance(rewards, dict), "Not a multi-agent reward"
            assert isinstance(dones, dict), "Not a multi-agent return"
            assert isinstance(infos, dict), "Not a multi-agent info"
            # Allow `__common__` entry in `infos` for data unrelated with any
            # agent, but rather with the environment itself.
            if set(infos).difference(set(obs) | {"__common__"}):
                raise ValueError(
                    "Key set for infos must be a subset of obs: "
                    "{} vs {}".format(infos.keys(), obs.keys())
                )
            if "__all__" not in dones:
                raise ValueError(
                    "In multi-agent environments, '__all__': True|False must "
                    "be included in the 'done' dict: got {}.".format(dones)
                )
            if dones["__all__"]:
                self.dones.add(env_id)
            self.env_states[env_id].observe(obs, rewards, dones, infos)

    @override(BaseEnv)
    def try_reset(self, env_id: Optional[EnvID] = None) -> Optional[MultiAgentDict]:
        obs = self.env_states[env_id].reset()
        assert isinstance(obs, dict), "Not a multi-agent obs"
        if obs is not None and env_id in self.dones:
            self.dones.remove(env_id)
        return obs

    @override(BaseEnv)
    def get_sub_environments(self) -> List[EnvType]:
        return [state.env for state in self.env_states]

    @override(BaseEnv)
    def try_render(self, env_id: Optional[EnvID] = None) -> None:
        if env_id is None:
            env_id = 0
        assert isinstance(env_id, int)
        return self.envs[env_id].render()


@Deprecated(
    old="ray.rllib.env.base_env._MultiAgentEnvState",
    new="ray.rllib.env.multi_agent_env._MultiAgentEnvState",
    error=False,
)
class _MultiAgentEnvState:
    def __init__(self, env: "MultiAgentEnv"):
        from ray.rllib.env.multi_agent_env import MultiAgentEnv

        assert isinstance(env, MultiAgentEnv)
        self.env = env
        self.initialized = False

    def poll(
        self,
    ) -> Tuple[MultiAgentDict, MultiAgentDict, MultiAgentDict, MultiAgentDict]:
        if not self.initialized:
            self.reset()
            self.initialized = True

        observations = self.last_obs
        rewards = {}
        dones = {"__all__": self.last_dones["__all__"]}
        infos = {"__common__": self.last_infos.get("__common__")}

        # If episode is done, release everything we have.
        if dones["__all__"]:
            rewards = self.last_rewards
            self.last_rewards = {}
            dones = self.last_dones
            self.last_dones = {}
            self.last_obs = {}
            infos = self.last_infos
            self.last_infos = {}
        # Only release those agents' rewards/dones/infos, whose
        # observations we have.
        else:
            for ag in observations.keys():
                if ag in self.last_rewards:
                    rewards[ag] = self.last_rewards[ag]
                    del self.last_rewards[ag]
                if ag in self.last_dones:
                    dones[ag] = self.last_dones[ag]
                    del self.last_dones[ag]
                if ag in self.last_infos:
                    infos[ag] = self.last_infos[ag]
                    del self.last_infos[ag]

        self.last_dones["__all__"] = False
        return observations, rewards, dones, infos

    def observe(
        self,
        obs: MultiAgentDict,
        rewards: MultiAgentDict,
        dones: MultiAgentDict,
        infos: MultiAgentDict,
    ):
        self.last_obs = obs
        for ag, r in rewards.items():
            if ag in self.last_rewards:
                self.last_rewards[ag] += r
            else:
                self.last_rewards[ag] = r
        for ag, d in dones.items():
            if ag in self.last_dones:
                self.last_dones[ag] = self.last_dones[ag] or d
            else:
                self.last_dones[ag] = d
        self.last_infos = infos

    def reset(self) -> MultiAgentDict:
        self.last_obs = self.env.reset()
        self.last_rewards = {}
        self.last_dones = {"__all__": False}
        self.last_infos = {"__common__": {}}
        return self.last_obs


def convert_to_base_env(
    env: EnvType,
    make_env: Callable[[int], EnvType] = None,
    num_envs: int = 1,
    remote_envs: bool = False,
    remote_env_batch_wait_ms: int = 0,
) -> "BaseEnv":
    """Converts an RLlib-supported env into a BaseEnv object.

    Supported types for the `env` arg are gym.Env, BaseEnv,
    VectorEnv, MultiAgentEnv, ExternalEnv, or ExternalMultiAgentEnv.

    The resulting BaseEnv is always vectorized (contains n
    sub-environments) to support batched forward passes, where n may also
    be 1. BaseEnv also supports async execution via the `poll` and
    `send_actions` methods and thus supports external simulators.

    TODO: Support gym3 environments, which are already vectorized.

    Args:
        env: An already existing environment of any supported env type
            to convert/wrap into a BaseEnv. Supported types are gym.Env,
            BaseEnv, VectorEnv, MultiAgentEnv, ExternalEnv, and
            ExternalMultiAgentEnv.
        make_env: A callable taking an int as input (which indicates the
            number of individual sub-environments within the final
            vectorized BaseEnv) and returning one individual
            sub-environment.
        num_envs: The number of sub-environments to create in the
            resulting (vectorized) BaseEnv. The already existing `env`
            will be one of the `num_envs`.
        remote_envs: Whether each sub-env should be a @ray.remote actor.
            You can set this behavior in your config via the
            `remote_worker_envs=True` option.
        remote_env_batch_wait_ms: The wait time (in ms) to poll remote
            sub-environments for, if applicable. Only used if
            `remote_envs` is True.

    Returns:
        The resulting BaseEnv object.
    """

    from ray.rllib.env.remote_vector_env import RemoteBaseEnv
    from ray.rllib.env.external_env import ExternalEnv
    from ray.rllib.env.multi_agent_env import MultiAgentEnv
    from ray.rllib.env.vector_env import VectorEnv, VectorEnvWrapper

    if remote_envs and num_envs == 1:
        raise ValueError(
            "Remote envs only make sense to use if num_envs > 1 "
            "(i.e. vectorization is enabled)."
        )

    # Given `env` is already a BaseEnv -> Return as is.
    if isinstance(env, (BaseEnv, MultiAgentEnv, VectorEnv, ExternalEnv)):
        return env.to_base_env()
    # `env` is not a BaseEnv yet -> Need to convert/vectorize.
    else:
        # Sub-environments are ray.remote actors:
        if remote_envs:
            # Determine, whether the already existing sub-env (could
            # be a ray.actor) is multi-agent or not.
            multiagent = (
                ray.get(env._is_multi_agent.remote())
                if hasattr(env, "_is_multi_agent")
                else False
            )
            env = RemoteBaseEnv(
                make_env,
                num_envs,
                multiagent=multiagent,
                remote_env_batch_wait_ms=remote_env_batch_wait_ms,
                existing_envs=[env],
            )
        # Sub-environments are not ray.remote actors.
        else:
            # Convert gym.Env to VectorEnv ...
            env = VectorEnv.vectorize_gym_envs(
                make_env=make_env,
                existing_envs=[env],
                num_envs=num_envs,
                action_space=env.action_space,
                observation_space=env.observation_space,
            )
            # ... then the resulting VectorEnv to a BaseEnv.
            env = VectorEnvWrapper(env)

    # Make sure conversion went well.
    assert isinstance(env, BaseEnv), env

    return env
=======
import logging
from typing import Callable, Tuple, Optional, List, Dict, Any, TYPE_CHECKING, Union, Set

import gym
import ray
from ray.rllib.utils.annotations import Deprecated, override, PublicAPI
from ray.rllib.utils.typing import AgentID, EnvID, EnvType, MultiAgentDict, MultiEnvDict

if TYPE_CHECKING:
    from ray.rllib.models.preprocessors import Preprocessor
    from ray.rllib.env.external_env import ExternalEnv
    from ray.rllib.env.multi_agent_env import MultiAgentEnv
    from ray.rllib.env.vector_env import VectorEnv

ASYNC_RESET_RETURN = "async_reset_return"

logger = logging.getLogger(__name__)


@PublicAPI
class BaseEnv:
    """The lowest-level env interface used by RLlib for sampling.

    BaseEnv models multiple agents executing asynchronously in multiple
    vectorized sub-environments. A call to `poll()` returns observations from
    ready agents keyed by their sub-environment ID and agent IDs, and
    actions for those agents can be sent back via `send_actions()`.

    All other RLlib supported env types can be converted to BaseEnv.
    RLlib handles these conversions internally in RolloutWorker, for example:

    gym.Env => rllib.VectorEnv => rllib.BaseEnv
    rllib.MultiAgentEnv (is-a gym.Env) => rllib.VectorEnv => rllib.BaseEnv
    rllib.ExternalEnv => rllib.BaseEnv

    Examples:
        >>> env = MyBaseEnv()
        >>> obs, rewards, dones, infos, off_policy_actions = env.poll()
        >>> print(obs)
        {
            "env_0": {
                "car_0": [2.4, 1.6],
                "car_1": [3.4, -3.2],
            },
            "env_1": {
                "car_0": [8.0, 4.1],
            },
            "env_2": {
                "car_0": [2.3, 3.3],
                "car_1": [1.4, -0.2],
                "car_3": [1.2, 0.1],
            },
        }
        >>> env.send_actions({
        ...   "env_0": {
        ...     "car_0": 0,
        ...     "car_1": 1,
        ...   }, ...
        ... })
        >>> obs, rewards, dones, infos, off_policy_actions = env.poll()
        >>> print(obs)
        {
            "env_0": {
                "car_0": [4.1, 1.7],
                "car_1": [3.2, -4.2],
            }, ...
        }
        >>> print(dones)
        {
            "env_0": {
                "__all__": False,
                "car_0": False,
                "car_1": True,
            }, ...
        }
    """

    def to_base_env(
        self,
        make_env: Optional[Callable[[int], EnvType]] = None,
        num_envs: int = 1,
        remote_envs: bool = False,
        remote_env_batch_wait_ms: int = 0,
    ) -> "BaseEnv":
        """Converts an RLlib-supported env into a BaseEnv object.

        Supported types for the `env` arg are gym.Env, BaseEnv,
        VectorEnv, MultiAgentEnv, ExternalEnv, or ExternalMultiAgentEnv.

        The resulting BaseEnv is always vectorized (contains n
        sub-environments) to support batched forward passes, where n may also
        be 1. BaseEnv also supports async execution via the `poll` and
        `send_actions` methods and thus supports external simulators.

        TODO: Support gym3 environments, which are already vectorized.

        Args:
            env: An already existing environment of any supported env type
                to convert/wrap into a BaseEnv. Supported types are gym.Env,
                BaseEnv, VectorEnv, MultiAgentEnv, ExternalEnv, and
                ExternalMultiAgentEnv.
            make_env: A callable taking an int as input (which indicates the
                number of individual sub-environments within the final
                vectorized BaseEnv) and returning one individual
                sub-environment.
            num_envs: The number of sub-environments to create in the
                resulting (vectorized) BaseEnv. The already existing `env`
                will be one of the `num_envs`.
            remote_envs: Whether each sub-env should be a @ray.remote actor.
                You can set this behavior in your config via the
                `remote_worker_envs=True` option.
            remote_env_batch_wait_ms: The wait time (in ms) to poll remote
                sub-environments for, if applicable. Only used if
                `remote_envs` is True.
            policy_config: Optional policy config dict.

        Returns:
            The resulting BaseEnv object.
        """
        del make_env, num_envs, remote_envs, remote_env_batch_wait_ms
        return self

    @PublicAPI
    def poll(
        self,
    ) -> Tuple[MultiEnvDict, MultiEnvDict, MultiEnvDict, MultiEnvDict, MultiEnvDict]:
        """Returns observations from ready agents.

        All return values are two-level dicts mapping from EnvID to dicts
        mapping from AgentIDs to (observation/reward/etc..) values.
        The number of agents and sub-environments may vary over time.

        Returns:
            Tuple consisting of
            1) New observations for each ready agent.
            2) Reward values for each ready agent. If the episode is
            just started, the value will be None.
            3) Done values for each ready agent. The special key "__all__"
            is used to indicate env termination.
            4) Info values for each ready agent.
            5) Agents may take off-policy actions. When that
            happens, there will be an entry in this dict that contains the
            taken action. There is no need to send_actions() for agents that
            have already chosen off-policy actions.
        """
        raise NotImplementedError

    @PublicAPI
    def send_actions(self, action_dict: MultiEnvDict) -> None:
        """Called to send actions back to running agents in this env.

        Actions should be sent for each ready agent that returned observations
        in the previous poll() call.

        Args:
            action_dict: Actions values keyed by env_id and agent_id.
        """
        raise NotImplementedError

    @PublicAPI
    def try_reset(
        self, env_id: Optional[EnvID] = None
    ) -> Optional[Union[MultiAgentDict, MultiEnvDict]]:
        """Attempt to reset the sub-env with the given id or all sub-envs.

        If the environment does not support synchronous reset, None can be
        returned here.

        Args:
            env_id: The sub-environment's ID if applicable. If None, reset
                the entire Env (i.e. all sub-environments).

        Note: A MultiAgentDict is returned when using the deprecated wrapper
        classes such as `ray.rllib.env.base_env._MultiAgentEnvToBaseEnv`,
        however for consistency with the poll() method, a `MultiEnvDict` is
        returned from the new wrapper classes, such as
        `ray.rllib.env.multi_agent_env.MultiAgentEnvWrapper`.

        Returns:
            The reset (multi-agent) observation dict. None if reset is not
            supported.
        """
        return None

    @PublicAPI
    def get_sub_environments(self, as_dict: bool = False) -> Union[List[EnvType], dict]:
        """Return a reference to the underlying sub environments, if any.

        Args:
            as_dict: If True, return a dict mapping from env_id to env.

        Returns:
            List or dictionary of the underlying sub environments or [] / {}.
        """
        if as_dict:
            return {}
        return []

    @PublicAPI
    def get_agent_ids(self) -> Set[AgentID]:
        """Return the agent ids for the sub_environment.

        Returns:
            All agent ids for each the environment.
        """
        return {_DUMMY_AGENT_ID}

    @PublicAPI
    def try_render(self, env_id: Optional[EnvID] = None) -> None:
        """Tries to render the sub-environment with the given id or all.

        Args:
            env_id: The sub-environment's ID, if applicable.
                If None, renders the entire Env (i.e. all sub-environments).
        """

        # By default, do nothing.
        pass

    @PublicAPI
    def stop(self) -> None:
        """Releases all resources used."""

        # Try calling `close` on all sub-environments.
        for env in self.get_sub_environments():
            if hasattr(env, "close"):
                env.close()

    @Deprecated(new="get_sub_environments", error=False)
    def get_unwrapped(self) -> List[EnvType]:
        return self.get_sub_environments()

    @PublicAPI
    @property
    def observation_space(self) -> gym.Space:
        """Returns the observation space for each agent.

        Note: samples from the observation space need to be preprocessed into a
            `MultiEnvDict` before being used by a policy.

        Returns:
            The observation space for each environment.
        """
        raise NotImplementedError

    @PublicAPI
    @property
    def action_space(self) -> gym.Space:
        """Returns the action space for each agent.

        Note: samples from the action space need to be preprocessed into a
            `MultiEnvDict` before being passed to `send_actions`.

        Returns:
            The observation space for each environment.
        """
        raise NotImplementedError

    @PublicAPI
    def action_space_sample(self, agent_id: list = None) -> MultiEnvDict:
        """Returns a random action for each environment, and potentially each
            agent in that environment.

        Args:
            agent_id: List of agent ids to sample actions for. If None or empty
                list, sample actions for all agents in the environment.

        Returns:
            A random action for each environment.
        """
        logger.warning("action_space_sample() has not been implemented")
        del agent_id
        return {}

    @PublicAPI
    def observation_space_sample(self, agent_id: list = None) -> MultiEnvDict:
        """Returns a random observation for each environment, and potentially
            each agent in that environment.

        Args:
            agent_id: List of agent ids to sample actions for. If None or empty
                list, sample actions for all agents in the environment.

        Returns:
            A random action for each environment.
        """
        logger.warning("observation_space_sample() has not been implemented")
        del agent_id
        return {}

    @PublicAPI
    def last(
        self,
    ) -> Tuple[MultiEnvDict, MultiEnvDict, MultiEnvDict, MultiEnvDict, MultiEnvDict]:
        """Returns the last observations, rewards, and done flags that were
            returned by the environment.

        Returns:
            The last observations, rewards, and done flags for each environment
        """
        logger.warning("last has not been implemented for this environment.")
        return {}, {}, {}, {}, {}

    @PublicAPI
    def observation_space_contains(self, x: MultiEnvDict) -> bool:
        """Checks if the given observation is valid for each environment.

        Args:
            x: Observations to check.

        Returns:
            True if the observations are contained within their respective
                spaces. False otherwise.
        """
        self._space_contains(self.observation_space, x)

    @PublicAPI
    def action_space_contains(self, x: MultiEnvDict) -> bool:
        """Checks if the given actions is valid for each environment.

        Args:
            x: Actions to check.

        Returns:
            True if the actions are contained within their respective
                spaces. False otherwise.
        """
        return self._space_contains(self.action_space, x)

    def _space_contains(self, space: gym.Space, x: MultiEnvDict) -> bool:
        """Check if the given space contains the observations of x.

        Args:
            space: The space to if x's observations are contained in.
            x: The observations to check.

        Returns:
            True if the observations of x are contained in space.
        """
        agents = set(self.get_agent_ids())
        for multi_agent_dict in x.values():
            for agent_id, obs in multi_agent_dict:
                if (agent_id not in agents) or (not space[agent_id].contains(obs)):
                    return False

        return True


# Fixed agent identifier when there is only the single agent in the env
_DUMMY_AGENT_ID = "agent0"


@Deprecated(new="with_dummy_agent_id", error=False)
def _with_dummy_agent_id(
    env_id_to_values: Dict[EnvID, Any], dummy_id: "AgentID" = _DUMMY_AGENT_ID
) -> MultiEnvDict:
    return {k: {dummy_id: v} for (k, v) in env_id_to_values.items()}


def with_dummy_agent_id(
    env_id_to_values: Dict[EnvID, Any], dummy_id: "AgentID" = _DUMMY_AGENT_ID
) -> MultiEnvDict:
    return {k: {dummy_id: v} for (k, v) in env_id_to_values.items()}


@Deprecated(
    old="ray.rllib.env.base_env._ExternalEnvToBaseEnv",
    new="ray.rllib.env.external.ExternalEnvWrapper",
    error=False,
)
class _ExternalEnvToBaseEnv(BaseEnv):
    """Internal adapter of ExternalEnv to BaseEnv."""

    def __init__(
        self, external_env: "ExternalEnv", preprocessor: "Preprocessor" = None
    ):
        from ray.rllib.env.external_multi_agent_env import ExternalMultiAgentEnv

        self.external_env = external_env
        self.prep = preprocessor
        self.multiagent = issubclass(type(external_env), ExternalMultiAgentEnv)
        self.action_space = external_env.action_space
        if preprocessor:
            self.observation_space = preprocessor.observation_space
        else:
            self.observation_space = external_env.observation_space
        external_env.start()

    @override(BaseEnv)
    def poll(
        self,
    ) -> Tuple[MultiEnvDict, MultiEnvDict, MultiEnvDict, MultiEnvDict, MultiEnvDict]:
        with self.external_env._results_avail_condition:
            results = self._poll()
            while len(results[0]) == 0:
                self.external_env._results_avail_condition.wait()
                results = self._poll()
                if not self.external_env.is_alive():
                    raise Exception("Serving thread has stopped.")
        limit = self.external_env._max_concurrent_episodes
        assert len(results[0]) < limit, (
            "Too many concurrent episodes, were some leaked? This "
            "ExternalEnv was created with max_concurrent={}".format(limit)
        )
        return results

    @override(BaseEnv)
    def send_actions(self, action_dict: MultiEnvDict) -> None:
        if self.multiagent:
            for env_id, actions in action_dict.items():
                self.external_env._episodes[env_id].action_queue.put(actions)
        else:
            for env_id, action in action_dict.items():
                self.external_env._episodes[env_id].action_queue.put(
                    action[_DUMMY_AGENT_ID]
                )

    def _poll(
        self,
    ) -> Tuple[MultiEnvDict, MultiEnvDict, MultiEnvDict, MultiEnvDict, MultiEnvDict]:
        all_obs, all_rewards, all_dones, all_infos = {}, {}, {}, {}
        off_policy_actions = {}
        for eid, episode in self.external_env._episodes.copy().items():
            data = episode.get_data()
            cur_done = (
                episode.cur_done_dict["__all__"]
                if self.multiagent
                else episode.cur_done
            )
            if cur_done:
                del self.external_env._episodes[eid]
            if data:
                if self.prep:
                    all_obs[eid] = self.prep.transform(data["obs"])
                else:
                    all_obs[eid] = data["obs"]
                all_rewards[eid] = data["reward"]
                all_dones[eid] = data["done"]
                all_infos[eid] = data["info"]
                if "off_policy_action" in data:
                    off_policy_actions[eid] = data["off_policy_action"]
        if self.multiagent:
            # Ensure a consistent set of keys
            # rely on all_obs having all possible keys for now.
            for eid, eid_dict in all_obs.items():
                for agent_id in eid_dict.keys():

                    def fix(d, zero_val):
                        if agent_id not in d[eid]:
                            d[eid][agent_id] = zero_val

                    fix(all_rewards, 0.0)
                    fix(all_dones, False)
                    fix(all_infos, {})
            return (all_obs, all_rewards, all_dones, all_infos, off_policy_actions)
        else:
            return (
                _with_dummy_agent_id(all_obs),
                _with_dummy_agent_id(all_rewards),
                _with_dummy_agent_id(all_dones, "__all__"),
                _with_dummy_agent_id(all_infos),
                _with_dummy_agent_id(off_policy_actions),
            )


@Deprecated(
    old="ray.rllib.env.base_env._VectorEnvToBaseEnv",
    new="ray.rllib.env.vector_env.VectorEnvWrapper",
    error=False,
)
class _VectorEnvToBaseEnv(BaseEnv):
    """Internal adapter of VectorEnv to BaseEnv.

    We assume the caller will always send the full vector of actions in each
    call to send_actions(), and that they call reset_at() on all completed
    environments before calling send_actions().
    """

    def __init__(self, vector_env: "VectorEnv"):
        self.vector_env = vector_env
        self.action_space = vector_env.action_space
        self.observation_space = vector_env.observation_space
        self.num_envs = vector_env.num_envs
        self.new_obs = None  # lazily initialized
        self.cur_rewards = [None for _ in range(self.num_envs)]
        self.cur_dones = [False for _ in range(self.num_envs)]
        self.cur_infos = [None for _ in range(self.num_envs)]

    @override(BaseEnv)
    def poll(
        self,
    ) -> Tuple[MultiEnvDict, MultiEnvDict, MultiEnvDict, MultiEnvDict, MultiEnvDict]:
        if self.new_obs is None:
            self.new_obs = self.vector_env.vector_reset()
        new_obs = dict(enumerate(self.new_obs))
        rewards = dict(enumerate(self.cur_rewards))
        dones = dict(enumerate(self.cur_dones))
        infos = dict(enumerate(self.cur_infos))
        self.new_obs = []
        self.cur_rewards = []
        self.cur_dones = []
        self.cur_infos = []
        return (
            _with_dummy_agent_id(new_obs),
            _with_dummy_agent_id(rewards),
            _with_dummy_agent_id(dones, "__all__"),
            _with_dummy_agent_id(infos),
            {},
        )

    @override(BaseEnv)
    def send_actions(self, action_dict: MultiEnvDict) -> None:
        action_vector = [None] * self.num_envs
        for i in range(self.num_envs):
            action_vector[i] = action_dict[i][_DUMMY_AGENT_ID]
        (
            self.new_obs,
            self.cur_rewards,
            self.cur_dones,
            self.cur_infos,
        ) = self.vector_env.vector_step(action_vector)

    @override(BaseEnv)
    def try_reset(self, env_id: Optional[EnvID] = None) -> MultiAgentDict:
        assert env_id is None or isinstance(env_id, int)
        return {_DUMMY_AGENT_ID: self.vector_env.reset_at(env_id)}

    @override(BaseEnv)
    def get_sub_environments(self) -> List[EnvType]:
        return self.vector_env.get_sub_environments()

    @override(BaseEnv)
    def try_render(self, env_id: Optional[EnvID] = None) -> None:
        assert env_id is None or isinstance(env_id, int)
        return self.vector_env.try_render_at(env_id)


@Deprecated(
    old="ray.rllib.env.base_env._MultiAgentEnvToBaseEnv",
    new="ray.rllib.env.multi_agent_env.MultiAgentEnvWrapper",
    error=False,
)
class _MultiAgentEnvToBaseEnv(BaseEnv):
    """Internal adapter of MultiAgentEnv to BaseEnv.

    This also supports vectorization if num_envs > 1.
    """

    def __init__(
        self,
        make_env: Callable[[int], EnvType],
        existing_envs: "MultiAgentEnv",
        num_envs: int,
    ):
        """Wraps MultiAgentEnv(s) into the BaseEnv API.

        Args:
            make_env (Callable[[int], EnvType]): Factory that produces a new
                MultiAgentEnv intance. Must be defined, if the number of
                existing envs is less than num_envs.
            existing_envs (List[MultiAgentEnv]): List of already existing
                multi-agent envs.
            num_envs (int): Desired num multiagent envs to have at the end in
                total. This will include the given (already created)
                `existing_envs`.
        """
        from ray.rllib.env.multi_agent_env import MultiAgentEnv

        self.make_env = make_env
        self.envs = existing_envs
        self.num_envs = num_envs
        self.dones = set()
        while len(self.envs) < self.num_envs:
            self.envs.append(self.make_env(len(self.envs)))
        for env in self.envs:
            assert isinstance(env, MultiAgentEnv)
        self.env_states = [_MultiAgentEnvState(env) for env in self.envs]

    @override(BaseEnv)
    def poll(
        self,
    ) -> Tuple[MultiEnvDict, MultiEnvDict, MultiEnvDict, MultiEnvDict, MultiEnvDict]:
        obs, rewards, dones, infos = {}, {}, {}, {}
        for i, env_state in enumerate(self.env_states):
            obs[i], rewards[i], dones[i], infos[i] = env_state.poll()
        return obs, rewards, dones, infos, {}

    @override(BaseEnv)
    def send_actions(self, action_dict: MultiEnvDict) -> None:
        for env_id, agent_dict in action_dict.items():
            if env_id in self.dones:
                raise ValueError("Env {} is already done".format(env_id))
            env = self.envs[env_id]
            obs, rewards, dones, infos = env.step(agent_dict)
            assert isinstance(obs, dict), "Not a multi-agent obs"
            assert isinstance(rewards, dict), "Not a multi-agent reward"
            assert isinstance(dones, dict), "Not a multi-agent return"
            assert isinstance(infos, dict), "Not a multi-agent info"
            # Allow `__common__` entry in `infos` for data unrelated with any
            # agent, but rather with the environment itself.
            if set(infos).difference(set(obs) | {"__common__"}):
                raise ValueError(
                    "Key set for infos must be a subset of obs: "
                    "{} vs {}".format(infos.keys(), obs.keys())
                )
            if "__all__" not in dones:
                raise ValueError(
                    "In multi-agent environments, '__all__': True|False must "
                    "be included in the 'done' dict: got {}.".format(dones)
                )
            if dones["__all__"]:
                self.dones.add(env_id)
            self.env_states[env_id].observe(obs, rewards, dones, infos)

    @override(BaseEnv)
    def try_reset(self, env_id: Optional[EnvID] = None) -> Optional[MultiAgentDict]:
        obs = self.env_states[env_id].reset()
        assert isinstance(obs, dict), "Not a multi-agent obs"
        if obs is not None and env_id in self.dones:
            self.dones.remove(env_id)
        return obs

    @override(BaseEnv)
    def get_sub_environments(self) -> List[EnvType]:
        return [state.env for state in self.env_states]

    @override(BaseEnv)
    def try_render(self, env_id: Optional[EnvID] = None) -> None:
        if env_id is None:
            env_id = 0
        assert isinstance(env_id, int)
        return self.envs[env_id].render()


@Deprecated(
    old="ray.rllib.env.base_env._MultiAgentEnvState",
    new="ray.rllib.env.multi_agent_env._MultiAgentEnvState",
    error=False,
)
class _MultiAgentEnvState:
    def __init__(self, env: "MultiAgentEnv"):
        from ray.rllib.env.multi_agent_env import MultiAgentEnv

        assert isinstance(env, MultiAgentEnv)
        self.env = env
        self.initialized = False

    def poll(
        self,
    ) -> Tuple[MultiAgentDict, MultiAgentDict, MultiAgentDict, MultiAgentDict]:
        if not self.initialized:
            self.reset()
            self.initialized = True

        observations = self.last_obs
        rewards = {}
        dones = {"__all__": self.last_dones["__all__"]}
        infos = {"__common__": self.last_infos.get("__common__")}

        # If episode is done, release everything we have.
        if dones["__all__"]:
            rewards = self.last_rewards
            self.last_rewards = {}
            dones = self.last_dones
            self.last_dones = {}
            self.last_obs = {}
            infos = self.last_infos
            self.last_infos = {}
        # Only release those agents' rewards/dones/infos, whose
        # observations we have.
        else:
            for ag in observations.keys():
                if ag in self.last_rewards:
                    rewards[ag] = self.last_rewards[ag]
                    del self.last_rewards[ag]
                if ag in self.last_dones:
                    dones[ag] = self.last_dones[ag]
                    del self.last_dones[ag]
                if ag in self.last_infos:
                    infos[ag] = self.last_infos[ag]
                    del self.last_infos[ag]

        self.last_dones["__all__"] = False
        return observations, rewards, dones, infos

    def observe(
        self,
        obs: MultiAgentDict,
        rewards: MultiAgentDict,
        dones: MultiAgentDict,
        infos: MultiAgentDict,
    ):
        self.last_obs = obs
        for ag, r in rewards.items():
            if ag in self.last_rewards:
                self.last_rewards[ag] += r
            else:
                self.last_rewards[ag] = r
        for ag, d in dones.items():
            if ag in self.last_dones:
                self.last_dones[ag] = self.last_dones[ag] or d
            else:
                self.last_dones[ag] = d
        self.last_infos = infos

    def reset(self) -> MultiAgentDict:
        self.last_obs = self.env.reset()
        self.last_rewards = {}
        self.last_dones = {"__all__": False}
        self.last_infos = {"__common__": {}}
        return self.last_obs


def convert_to_base_env(
    env: EnvType,
    make_env: Callable[[int], EnvType] = None,
    num_envs: int = 1,
    remote_envs: bool = False,
    remote_env_batch_wait_ms: int = 0,
) -> "BaseEnv":
    """Converts an RLlib-supported env into a BaseEnv object.

    Supported types for the `env` arg are gym.Env, BaseEnv,
    VectorEnv, MultiAgentEnv, ExternalEnv, or ExternalMultiAgentEnv.

    The resulting BaseEnv is always vectorized (contains n
    sub-environments) to support batched forward passes, where n may also
    be 1. BaseEnv also supports async execution via the `poll` and
    `send_actions` methods and thus supports external simulators.

    TODO: Support gym3 environments, which are already vectorized.

    Args:
        env: An already existing environment of any supported env type
            to convert/wrap into a BaseEnv. Supported types are gym.Env,
            BaseEnv, VectorEnv, MultiAgentEnv, ExternalEnv, and
            ExternalMultiAgentEnv.
        make_env: A callable taking an int as input (which indicates the
            number of individual sub-environments within the final
            vectorized BaseEnv) and returning one individual
            sub-environment.
        num_envs: The number of sub-environments to create in the
            resulting (vectorized) BaseEnv. The already existing `env`
            will be one of the `num_envs`.
        remote_envs: Whether each sub-env should be a @ray.remote actor.
            You can set this behavior in your config via the
            `remote_worker_envs=True` option.
        remote_env_batch_wait_ms: The wait time (in ms) to poll remote
            sub-environments for, if applicable. Only used if
            `remote_envs` is True.

    Returns:
        The resulting BaseEnv object.
    """

    from ray.rllib.env.remote_base_env import RemoteBaseEnv
    from ray.rllib.env.external_env import ExternalEnv
    from ray.rllib.env.multi_agent_env import MultiAgentEnv
    from ray.rllib.env.vector_env import VectorEnv, VectorEnvWrapper

    if remote_envs and num_envs == 1:
        raise ValueError(
            "Remote envs only make sense to use if num_envs > 1 "
            "(i.e. vectorization is enabled)."
        )

    # Given `env` is already a BaseEnv -> Return as is.
    if isinstance(env, (BaseEnv, MultiAgentEnv, VectorEnv, ExternalEnv)):
        return env.to_base_env(
            make_env=make_env,
            num_envs=num_envs,
            remote_envs=remote_envs,
            remote_env_batch_wait_ms=remote_env_batch_wait_ms,
        )
    # `env` is not a BaseEnv yet -> Need to convert/vectorize.
    else:
        # Sub-environments are ray.remote actors:
        if remote_envs:
            # Determine, whether the already existing sub-env (could
            # be a ray.actor) is multi-agent or not.
            multiagent = (
                ray.get(env._is_multi_agent.remote())
                if hasattr(env, "_is_multi_agent")
                else False
            )
            env = RemoteBaseEnv(
                make_env,
                num_envs,
                multiagent=multiagent,
                remote_env_batch_wait_ms=remote_env_batch_wait_ms,
                existing_envs=[env],
            )
        # Sub-environments are not ray.remote actors.
        else:
            # Convert gym.Env to VectorEnv ...
            env = VectorEnv.vectorize_gym_envs(
                make_env=make_env,
                existing_envs=[env],
                num_envs=num_envs,
                action_space=env.action_space,
                observation_space=env.observation_space,
            )
            # ... then the resulting VectorEnv to a BaseEnv.
            env = VectorEnvWrapper(env)

    # Make sure conversion went well.
    assert isinstance(env, BaseEnv), env

    return env
>>>>>>> 19672688
<|MERGE_RESOLUTION|>--- conflicted
+++ resolved
@@ -1,1541 +1,809 @@
-<<<<<<< HEAD
-from typing import Callable, Tuple, Optional, List, Dict, Any, TYPE_CHECKING, Union
-
-import gym
-import ray
-from ray.rllib.utils.annotations import Deprecated, override, PublicAPI
-from ray.rllib.utils.typing import AgentID, EnvID, EnvType, MultiAgentDict, MultiEnvDict
-
-if TYPE_CHECKING:
-    from ray.rllib.models.preprocessors import Preprocessor
-    from ray.rllib.env.external_env import ExternalEnv
-    from ray.rllib.env.multi_agent_env import MultiAgentEnv
-    from ray.rllib.env.vector_env import VectorEnv
-
-ASYNC_RESET_RETURN = "async_reset_return"
-
-
-@PublicAPI
-class BaseEnv:
-    """The lowest-level env interface used by RLlib for sampling.
-
-    BaseEnv models multiple agents executing asynchronously in multiple
-    vectorized sub-environments. A call to `poll()` returns observations from
-    ready agents keyed by their sub-environment ID and agent IDs, and
-    actions for those agents can be sent back via `send_actions()`.
-
-    All other RLlib supported env types can be converted to BaseEnv.
-    RLlib handles these conversions internally in RolloutWorker, for example:
-
-    gym.Env => rllib.VectorEnv => rllib.BaseEnv
-    rllib.MultiAgentEnv (is-a gym.Env) => rllib.VectorEnv => rllib.BaseEnv
-    rllib.ExternalEnv => rllib.BaseEnv
-
-    Examples:
-        >>> env = MyBaseEnv()
-        >>> obs, rewards, dones, infos, off_policy_actions = env.poll()
-        >>> print(obs)
-        {
-            "env_0": {
-                "car_0": [2.4, 1.6],
-                "car_1": [3.4, -3.2],
-            },
-            "env_1": {
-                "car_0": [8.0, 4.1],
-            },
-            "env_2": {
-                "car_0": [2.3, 3.3],
-                "car_1": [1.4, -0.2],
-                "car_3": [1.2, 0.1],
-            },
-        }
-        >>> env.send_actions({
-        ...   "env_0": {
-        ...     "car_0": 0,
-        ...     "car_1": 1,
-        ...   }, ...
-        ... })
-        >>> obs, rewards, dones, infos, off_policy_actions = env.poll()
-        >>> print(obs)
-        {
-            "env_0": {
-                "car_0": [4.1, 1.7],
-                "car_1": [3.2, -4.2],
-            }, ...
-        }
-        >>> print(dones)
-        {
-            "env_0": {
-                "__all__": False,
-                "car_0": False,
-                "car_1": True,
-            }, ...
-        }
-    """
-
-    def to_base_env(
-        self,
-        make_env: Callable[[int], EnvType] = None,
-        num_envs: int = 1,
-        remote_envs: bool = False,
-        remote_env_batch_wait_ms: int = 0,
-    ) -> "BaseEnv":
-        """Converts an RLlib-supported env into a BaseEnv object.
-
-        Supported types for the `env` arg are gym.Env, BaseEnv,
-        VectorEnv, MultiAgentEnv, ExternalEnv, or ExternalMultiAgentEnv.
-
-        The resulting BaseEnv is always vectorized (contains n
-        sub-environments) to support batched forward passes, where n may also
-        be 1. BaseEnv also supports async execution via the `poll` and
-        `send_actions` methods and thus supports external simulators.
-
-        TODO: Support gym3 environments, which are already vectorized.
-
-        Args:
-            env: An already existing environment of any supported env type
-                to convert/wrap into a BaseEnv. Supported types are gym.Env,
-                BaseEnv, VectorEnv, MultiAgentEnv, ExternalEnv, and
-                ExternalMultiAgentEnv.
-            make_env: A callable taking an int as input (which indicates the
-                number of individual sub-environments within the final
-                vectorized BaseEnv) and returning one individual
-                sub-environment.
-            num_envs: The number of sub-environments to create in the
-                resulting (vectorized) BaseEnv. The already existing `env`
-                will be one of the `num_envs`.
-            remote_envs: Whether each sub-env should be a @ray.remote actor.
-                You can set this behavior in your config via the
-                `remote_worker_envs=True` option.
-            remote_env_batch_wait_ms: The wait time (in ms) to poll remote
-                sub-environments for, if applicable. Only used if
-                `remote_envs` is True.
-            policy_config: Optional policy config dict.
-
-        Returns:
-            The resulting BaseEnv object.
-        """
-        del make_env, num_envs, remote_envs, remote_env_batch_wait_ms
-        return self
-
-    @PublicAPI
-    def poll(
-        self,
-    ) -> Tuple[MultiEnvDict, MultiEnvDict, MultiEnvDict, MultiEnvDict, MultiEnvDict]:
-        """Returns observations from ready agents.
-
-        All return values are two-level dicts mapping from EnvID to dicts
-        mapping from AgentIDs to (observation/reward/etc..) values.
-        The number of agents and sub-environments may vary over time.
-
-        Returns:
-            Tuple consisting of
-            1) New observations for each ready agent.
-            2) Reward values for each ready agent. If the episode is
-            just started, the value will be None.
-            3) Done values for each ready agent. The special key "__all__"
-            is used to indicate env termination.
-            4) Info values for each ready agent.
-            5) Agents may take off-policy actions. When that
-            happens, there will be an entry in this dict that contains the
-            taken action. There is no need to send_actions() for agents that
-            have already chosen off-policy actions.
-        """
-        raise NotImplementedError
-
-    @PublicAPI
-    def send_actions(self, action_dict: MultiEnvDict) -> None:
-        """Called to send actions back to running agents in this env.
-
-        Actions should be sent for each ready agent that returned observations
-        in the previous poll() call.
-
-        Args:
-            action_dict: Actions values keyed by env_id and agent_id.
-        """
-        raise NotImplementedError
-
-    @PublicAPI
-    def try_reset(
-        self, env_id: Optional[EnvID] = None
-    ) -> Optional[Union[MultiAgentDict, MultiEnvDict]]:
-        """Attempt to reset the sub-env with the given id or all sub-envs.
-
-        If the environment does not support synchronous reset, None can be
-        returned here.
-
-        Args:
-            env_id: The sub-environment's ID if applicable. If None, reset
-                the entire Env (i.e. all sub-environments).
-
-        Note: A MultiAgentDict is returned when using the deprecated wrapper
-        classes such as `ray.rllib.env.base_env._MultiAgentEnvToBaseEnv`,
-        however for consistency with the poll() method, a `MultiEnvDict` is
-        returned from the new wrapper classes, such as
-        `ray.rllib.env.multi_agent_env.MultiAgentEnvWrapper`.
-
-        Returns:
-            The reset (multi-agent) observation dict. None if reset is not
-            supported.
-        """
-        return None
-
-    @PublicAPI
-    def get_sub_environments(self, as_dict: bool = False) -> Union[List[EnvType], dict]:
-        """Return a reference to the underlying sub environments, if any.
-
-        Args:
-            as_dict: If True, return a dict mapping from env_id to env.
-
-        Returns:
-            List or dictionary of the underlying sub environments or [] / {}.
-        """
-        if as_dict:
-            return {}
-        return []
-
-    @PublicAPI
-    def try_render(self, env_id: Optional[EnvID] = None) -> None:
-        """Tries to render the sub-environment with the given id or all.
-
-        Args:
-            env_id: The sub-environment's ID, if applicable.
-                If None, renders the entire Env (i.e. all sub-environments).
-        """
-
-        # By default, do nothing.
-        pass
-
-    @PublicAPI
-    def stop(self) -> None:
-        """Releases all resources used."""
-
-        # Try calling `close` on all sub-environments.
-        for env in self.get_sub_environments():
-            if hasattr(env, "close"):
-                env.close()
-
-    @Deprecated(new="get_sub_environments", error=False)
-    def get_unwrapped(self) -> List[EnvType]:
-        return self.get_sub_environments()
-
-    @PublicAPI
-    @property
-    def observation_space(self) -> gym.spaces.Dict:
-        """Returns the observation space for each environment.
-
-        Note: samples from the observation space need to be preprocessed into a
-            `MultiEnvDict` before being used by a policy.
-
-        Returns:
-            The observation space for each environment.
-        """
-        raise NotImplementedError
-
-    @PublicAPI
-    @property
-    def action_space(self) -> gym.Space:
-        """Returns the action space for each environment.
-
-        Note: samples from the action space need to be preprocessed into a
-            `MultiEnvDict` before being passed to `send_actions`.
-
-        Returns:
-            The observation space for each environment.
-        """
-        raise NotImplementedError
-
-    def observation_space_contains(self, x: MultiEnvDict) -> bool:
-        self._space_contains(self.observation_space, x)
-
-    def action_space_contains(self, x: MultiEnvDict) -> bool:
-        return self._space_contains(self.action_space, x)
-
-    @staticmethod
-    def _space_contains(space: gym.Space, x: MultiEnvDict) -> bool:
-        """Check if the given space contains the observations of x.
-
-        Args:
-            space: The space to if x's observations are contained in.
-            x: The observations to check.
-
-        Returns:
-            True if the observations of x are contained in space.
-        """
-        # this removes the agent_id key and inner dicts
-        # in MultiEnvDicts
-        flattened_obs = {env_id: list(obs.values()) for env_id, obs in x.items()}
-        ret = True
-        for env_id in flattened_obs:
-            for obs in flattened_obs[env_id]:
-                ret = ret and space[env_id].contains(obs)
-        return ret
-
-
-# Fixed agent identifier when there is only the single agent in the env
-_DUMMY_AGENT_ID = "agent0"
-
-
-@Deprecated(new="with_dummy_agent_id", error=False)
-def _with_dummy_agent_id(
-    env_id_to_values: Dict[EnvID, Any], dummy_id: "AgentID" = _DUMMY_AGENT_ID
-) -> MultiEnvDict:
-    return {k: {dummy_id: v} for (k, v) in env_id_to_values.items()}
-
-
-def with_dummy_agent_id(
-    env_id_to_values: Dict[EnvID, Any], dummy_id: "AgentID" = _DUMMY_AGENT_ID
-) -> MultiEnvDict:
-    return {k: {dummy_id: v} for (k, v) in env_id_to_values.items()}
-
-
-@Deprecated(
-    old="ray.rllib.env.base_env._ExternalEnvToBaseEnv",
-    new="ray.rllib.env.external.ExternalEnvWrapper",
-    error=False,
-)
-class _ExternalEnvToBaseEnv(BaseEnv):
-    """Internal adapter of ExternalEnv to BaseEnv."""
-
-    def __init__(
-        self, external_env: "ExternalEnv", preprocessor: "Preprocessor" = None
-    ):
-        from ray.rllib.env.external_multi_agent_env import ExternalMultiAgentEnv
-
-        self.external_env = external_env
-        self.prep = preprocessor
-        self.multiagent = issubclass(type(external_env), ExternalMultiAgentEnv)
-        self.action_space = external_env.action_space
-        if preprocessor:
-            self.observation_space = preprocessor.observation_space
-        else:
-            self.observation_space = external_env.observation_space
-        external_env.start()
-
-    @override(BaseEnv)
-    def poll(
-        self,
-    ) -> Tuple[MultiEnvDict, MultiEnvDict, MultiEnvDict, MultiEnvDict, MultiEnvDict]:
-        with self.external_env._results_avail_condition:
-            results = self._poll()
-            while len(results[0]) == 0:
-                self.external_env._results_avail_condition.wait()
-                results = self._poll()
-                if not self.external_env.is_alive():
-                    raise Exception("Serving thread has stopped.")
-        limit = self.external_env._max_concurrent_episodes
-        assert len(results[0]) < limit, (
-            "Too many concurrent episodes, were some leaked? This "
-            "ExternalEnv was created with max_concurrent={}".format(limit)
-        )
-        return results
-
-    @override(BaseEnv)
-    def send_actions(self, action_dict: MultiEnvDict) -> None:
-        if self.multiagent:
-            for env_id, actions in action_dict.items():
-                self.external_env._episodes[env_id].action_queue.put(actions)
-        else:
-            for env_id, action in action_dict.items():
-                self.external_env._episodes[env_id].action_queue.put(
-                    action[_DUMMY_AGENT_ID]
-                )
-
-    def _poll(
-        self,
-    ) -> Tuple[MultiEnvDict, MultiEnvDict, MultiEnvDict, MultiEnvDict, MultiEnvDict]:
-        all_obs, all_rewards, all_dones, all_infos = {}, {}, {}, {}
-        off_policy_actions = {}
-        for eid, episode in self.external_env._episodes.copy().items():
-            data = episode.get_data()
-            cur_done = (
-                episode.cur_done_dict["__all__"]
-                if self.multiagent
-                else episode.cur_done
-            )
-            if cur_done:
-                del self.external_env._episodes[eid]
-            if data:
-                if self.prep:
-                    all_obs[eid] = self.prep.transform(data["obs"])
-                else:
-                    all_obs[eid] = data["obs"]
-                all_rewards[eid] = data["reward"]
-                all_dones[eid] = data["done"]
-                all_infos[eid] = data["info"]
-                if "off_policy_action" in data:
-                    off_policy_actions[eid] = data["off_policy_action"]
-        if self.multiagent:
-            # Ensure a consistent set of keys
-            # rely on all_obs having all possible keys for now.
-            for eid, eid_dict in all_obs.items():
-                for agent_id in eid_dict.keys():
-
-                    def fix(d, zero_val):
-                        if agent_id not in d[eid]:
-                            d[eid][agent_id] = zero_val
-
-                    fix(all_rewards, 0.0)
-                    fix(all_dones, False)
-                    fix(all_infos, {})
-            return (all_obs, all_rewards, all_dones, all_infos, off_policy_actions)
-        else:
-            return (
-                _with_dummy_agent_id(all_obs),
-                _with_dummy_agent_id(all_rewards),
-                _with_dummy_agent_id(all_dones, "__all__"),
-                _with_dummy_agent_id(all_infos),
-                _with_dummy_agent_id(off_policy_actions),
-            )
-
-
-@Deprecated(
-    old="ray.rllib.env.base_env._VectorEnvToBaseEnv",
-    new="ray.rllib.env.vector_env.VectorEnvWrapper",
-    error=False,
-)
-class _VectorEnvToBaseEnv(BaseEnv):
-    """Internal adapter of VectorEnv to BaseEnv.
-
-    We assume the caller will always send the full vector of actions in each
-    call to send_actions(), and that they call reset_at() on all completed
-    environments before calling send_actions().
-    """
-
-    def __init__(self, vector_env: "VectorEnv"):
-        self.vector_env = vector_env
-        self.action_space = vector_env.action_space
-        self.observation_space = vector_env.observation_space
-        self.num_envs = vector_env.num_envs
-        self.new_obs = None  # lazily initialized
-        self.cur_rewards = [None for _ in range(self.num_envs)]
-        self.cur_dones = [False for _ in range(self.num_envs)]
-        self.cur_infos = [None for _ in range(self.num_envs)]
-
-    @override(BaseEnv)
-    def poll(
-        self,
-    ) -> Tuple[MultiEnvDict, MultiEnvDict, MultiEnvDict, MultiEnvDict, MultiEnvDict]:
-        if self.new_obs is None:
-            self.new_obs = self.vector_env.vector_reset()
-        new_obs = dict(enumerate(self.new_obs))
-        rewards = dict(enumerate(self.cur_rewards))
-        dones = dict(enumerate(self.cur_dones))
-        infos = dict(enumerate(self.cur_infos))
-        self.new_obs = []
-        self.cur_rewards = []
-        self.cur_dones = []
-        self.cur_infos = []
-        return (
-            _with_dummy_agent_id(new_obs),
-            _with_dummy_agent_id(rewards),
-            _with_dummy_agent_id(dones, "__all__"),
-            _with_dummy_agent_id(infos),
-            {},
-        )
-
-    @override(BaseEnv)
-    def send_actions(self, action_dict: MultiEnvDict) -> None:
-        action_vector = [None] * self.num_envs
-        for i in range(self.num_envs):
-            action_vector[i] = action_dict[i][_DUMMY_AGENT_ID]
-        (
-            self.new_obs,
-            self.cur_rewards,
-            self.cur_dones,
-            self.cur_infos,
-        ) = self.vector_env.vector_step(action_vector)
-
-    @override(BaseEnv)
-    def try_reset(self, env_id: Optional[EnvID] = None) -> MultiAgentDict:
-        assert env_id is None or isinstance(env_id, int)
-        return {_DUMMY_AGENT_ID: self.vector_env.reset_at(env_id)}
-
-    @override(BaseEnv)
-    def get_sub_environments(self) -> List[EnvType]:
-        return self.vector_env.get_sub_environments()
-
-    @override(BaseEnv)
-    def try_render(self, env_id: Optional[EnvID] = None) -> None:
-        assert env_id is None or isinstance(env_id, int)
-        return self.vector_env.try_render_at(env_id)
-
-
-@Deprecated(
-    old="ray.rllib.env.base_env._MultiAgentEnvToBaseEnv",
-    new="ray.rllib.env.multi_agent_env.MultiAgentEnvWrapper",
-    error=False,
-)
-class _MultiAgentEnvToBaseEnv(BaseEnv):
-    """Internal adapter of MultiAgentEnv to BaseEnv.
-
-    This also supports vectorization if num_envs > 1.
-    """
-
-    def __init__(
-        self,
-        make_env: Callable[[int], EnvType],
-        existing_envs: "MultiAgentEnv",
-        num_envs: int,
-    ):
-        """Wraps MultiAgentEnv(s) into the BaseEnv API.
-
-        Args:
-            make_env (Callable[[int], EnvType]): Factory that produces a new
-                MultiAgentEnv intance. Must be defined, if the number of
-                existing envs is less than num_envs.
-            existing_envs (List[MultiAgentEnv]): List of already existing
-                multi-agent envs.
-            num_envs (int): Desired num multiagent envs to have at the end in
-                total. This will include the given (already created)
-                `existing_envs`.
-        """
-        from ray.rllib.env.multi_agent_env import MultiAgentEnv
-
-        self.make_env = make_env
-        self.envs = existing_envs
-        self.num_envs = num_envs
-        self.dones = set()
-        while len(self.envs) < self.num_envs:
-            self.envs.append(self.make_env(len(self.envs)))
-        for env in self.envs:
-            assert isinstance(env, MultiAgentEnv)
-        self.env_states = [_MultiAgentEnvState(env) for env in self.envs]
-
-    @override(BaseEnv)
-    def poll(
-        self,
-    ) -> Tuple[MultiEnvDict, MultiEnvDict, MultiEnvDict, MultiEnvDict, MultiEnvDict]:
-        obs, rewards, dones, infos = {}, {}, {}, {}
-        for i, env_state in enumerate(self.env_states):
-            obs[i], rewards[i], dones[i], infos[i] = env_state.poll()
-        return obs, rewards, dones, infos, {}
-
-    @override(BaseEnv)
-    def send_actions(self, action_dict: MultiEnvDict) -> None:
-        for env_id, agent_dict in action_dict.items():
-            if env_id in self.dones:
-                raise ValueError("Env {} is already done".format(env_id))
-            env = self.envs[env_id]
-            obs, rewards, dones, infos = env.step(agent_dict)
-            assert isinstance(obs, dict), "Not a multi-agent obs"
-            assert isinstance(rewards, dict), "Not a multi-agent reward"
-            assert isinstance(dones, dict), "Not a multi-agent return"
-            assert isinstance(infos, dict), "Not a multi-agent info"
-            # Allow `__common__` entry in `infos` for data unrelated with any
-            # agent, but rather with the environment itself.
-            if set(infos).difference(set(obs) | {"__common__"}):
-                raise ValueError(
-                    "Key set for infos must be a subset of obs: "
-                    "{} vs {}".format(infos.keys(), obs.keys())
-                )
-            if "__all__" not in dones:
-                raise ValueError(
-                    "In multi-agent environments, '__all__': True|False must "
-                    "be included in the 'done' dict: got {}.".format(dones)
-                )
-            if dones["__all__"]:
-                self.dones.add(env_id)
-            self.env_states[env_id].observe(obs, rewards, dones, infos)
-
-    @override(BaseEnv)
-    def try_reset(self, env_id: Optional[EnvID] = None) -> Optional[MultiAgentDict]:
-        obs = self.env_states[env_id].reset()
-        assert isinstance(obs, dict), "Not a multi-agent obs"
-        if obs is not None and env_id in self.dones:
-            self.dones.remove(env_id)
-        return obs
-
-    @override(BaseEnv)
-    def get_sub_environments(self) -> List[EnvType]:
-        return [state.env for state in self.env_states]
-
-    @override(BaseEnv)
-    def try_render(self, env_id: Optional[EnvID] = None) -> None:
-        if env_id is None:
-            env_id = 0
-        assert isinstance(env_id, int)
-        return self.envs[env_id].render()
-
-
-@Deprecated(
-    old="ray.rllib.env.base_env._MultiAgentEnvState",
-    new="ray.rllib.env.multi_agent_env._MultiAgentEnvState",
-    error=False,
-)
-class _MultiAgentEnvState:
-    def __init__(self, env: "MultiAgentEnv"):
-        from ray.rllib.env.multi_agent_env import MultiAgentEnv
-
-        assert isinstance(env, MultiAgentEnv)
-        self.env = env
-        self.initialized = False
-
-    def poll(
-        self,
-    ) -> Tuple[MultiAgentDict, MultiAgentDict, MultiAgentDict, MultiAgentDict]:
-        if not self.initialized:
-            self.reset()
-            self.initialized = True
-
-        observations = self.last_obs
-        rewards = {}
-        dones = {"__all__": self.last_dones["__all__"]}
-        infos = {"__common__": self.last_infos.get("__common__")}
-
-        # If episode is done, release everything we have.
-        if dones["__all__"]:
-            rewards = self.last_rewards
-            self.last_rewards = {}
-            dones = self.last_dones
-            self.last_dones = {}
-            self.last_obs = {}
-            infos = self.last_infos
-            self.last_infos = {}
-        # Only release those agents' rewards/dones/infos, whose
-        # observations we have.
-        else:
-            for ag in observations.keys():
-                if ag in self.last_rewards:
-                    rewards[ag] = self.last_rewards[ag]
-                    del self.last_rewards[ag]
-                if ag in self.last_dones:
-                    dones[ag] = self.last_dones[ag]
-                    del self.last_dones[ag]
-                if ag in self.last_infos:
-                    infos[ag] = self.last_infos[ag]
-                    del self.last_infos[ag]
-
-        self.last_dones["__all__"] = False
-        return observations, rewards, dones, infos
-
-    def observe(
-        self,
-        obs: MultiAgentDict,
-        rewards: MultiAgentDict,
-        dones: MultiAgentDict,
-        infos: MultiAgentDict,
-    ):
-        self.last_obs = obs
-        for ag, r in rewards.items():
-            if ag in self.last_rewards:
-                self.last_rewards[ag] += r
-            else:
-                self.last_rewards[ag] = r
-        for ag, d in dones.items():
-            if ag in self.last_dones:
-                self.last_dones[ag] = self.last_dones[ag] or d
-            else:
-                self.last_dones[ag] = d
-        self.last_infos = infos
-
-    def reset(self) -> MultiAgentDict:
-        self.last_obs = self.env.reset()
-        self.last_rewards = {}
-        self.last_dones = {"__all__": False}
-        self.last_infos = {"__common__": {}}
-        return self.last_obs
-
-
-def convert_to_base_env(
-    env: EnvType,
-    make_env: Callable[[int], EnvType] = None,
-    num_envs: int = 1,
-    remote_envs: bool = False,
-    remote_env_batch_wait_ms: int = 0,
-) -> "BaseEnv":
-    """Converts an RLlib-supported env into a BaseEnv object.
-
-    Supported types for the `env` arg are gym.Env, BaseEnv,
-    VectorEnv, MultiAgentEnv, ExternalEnv, or ExternalMultiAgentEnv.
-
-    The resulting BaseEnv is always vectorized (contains n
-    sub-environments) to support batched forward passes, where n may also
-    be 1. BaseEnv also supports async execution via the `poll` and
-    `send_actions` methods and thus supports external simulators.
-
-    TODO: Support gym3 environments, which are already vectorized.
-
-    Args:
-        env: An already existing environment of any supported env type
-            to convert/wrap into a BaseEnv. Supported types are gym.Env,
-            BaseEnv, VectorEnv, MultiAgentEnv, ExternalEnv, and
-            ExternalMultiAgentEnv.
-        make_env: A callable taking an int as input (which indicates the
-            number of individual sub-environments within the final
-            vectorized BaseEnv) and returning one individual
-            sub-environment.
-        num_envs: The number of sub-environments to create in the
-            resulting (vectorized) BaseEnv. The already existing `env`
-            will be one of the `num_envs`.
-        remote_envs: Whether each sub-env should be a @ray.remote actor.
-            You can set this behavior in your config via the
-            `remote_worker_envs=True` option.
-        remote_env_batch_wait_ms: The wait time (in ms) to poll remote
-            sub-environments for, if applicable. Only used if
-            `remote_envs` is True.
-
-    Returns:
-        The resulting BaseEnv object.
-    """
-
-    from ray.rllib.env.remote_vector_env import RemoteBaseEnv
-    from ray.rllib.env.external_env import ExternalEnv
-    from ray.rllib.env.multi_agent_env import MultiAgentEnv
-    from ray.rllib.env.vector_env import VectorEnv, VectorEnvWrapper
-
-    if remote_envs and num_envs == 1:
-        raise ValueError(
-            "Remote envs only make sense to use if num_envs > 1 "
-            "(i.e. vectorization is enabled)."
-        )
-
-    # Given `env` is already a BaseEnv -> Return as is.
-    if isinstance(env, (BaseEnv, MultiAgentEnv, VectorEnv, ExternalEnv)):
-        return env.to_base_env()
-    # `env` is not a BaseEnv yet -> Need to convert/vectorize.
-    else:
-        # Sub-environments are ray.remote actors:
-        if remote_envs:
-            # Determine, whether the already existing sub-env (could
-            # be a ray.actor) is multi-agent or not.
-            multiagent = (
-                ray.get(env._is_multi_agent.remote())
-                if hasattr(env, "_is_multi_agent")
-                else False
-            )
-            env = RemoteBaseEnv(
-                make_env,
-                num_envs,
-                multiagent=multiagent,
-                remote_env_batch_wait_ms=remote_env_batch_wait_ms,
-                existing_envs=[env],
-            )
-        # Sub-environments are not ray.remote actors.
-        else:
-            # Convert gym.Env to VectorEnv ...
-            env = VectorEnv.vectorize_gym_envs(
-                make_env=make_env,
-                existing_envs=[env],
-                num_envs=num_envs,
-                action_space=env.action_space,
-                observation_space=env.observation_space,
-            )
-            # ... then the resulting VectorEnv to a BaseEnv.
-            env = VectorEnvWrapper(env)
-
-    # Make sure conversion went well.
-    assert isinstance(env, BaseEnv), env
-
-    return env
-=======
-import logging
-from typing import Callable, Tuple, Optional, List, Dict, Any, TYPE_CHECKING, Union, Set
-
-import gym
-import ray
-from ray.rllib.utils.annotations import Deprecated, override, PublicAPI
-from ray.rllib.utils.typing import AgentID, EnvID, EnvType, MultiAgentDict, MultiEnvDict
-
-if TYPE_CHECKING:
-    from ray.rllib.models.preprocessors import Preprocessor
-    from ray.rllib.env.external_env import ExternalEnv
-    from ray.rllib.env.multi_agent_env import MultiAgentEnv
-    from ray.rllib.env.vector_env import VectorEnv
-
-ASYNC_RESET_RETURN = "async_reset_return"
-
-logger = logging.getLogger(__name__)
-
-
-@PublicAPI
-class BaseEnv:
-    """The lowest-level env interface used by RLlib for sampling.
-
-    BaseEnv models multiple agents executing asynchronously in multiple
-    vectorized sub-environments. A call to `poll()` returns observations from
-    ready agents keyed by their sub-environment ID and agent IDs, and
-    actions for those agents can be sent back via `send_actions()`.
-
-    All other RLlib supported env types can be converted to BaseEnv.
-    RLlib handles these conversions internally in RolloutWorker, for example:
-
-    gym.Env => rllib.VectorEnv => rllib.BaseEnv
-    rllib.MultiAgentEnv (is-a gym.Env) => rllib.VectorEnv => rllib.BaseEnv
-    rllib.ExternalEnv => rllib.BaseEnv
-
-    Examples:
-        >>> env = MyBaseEnv()
-        >>> obs, rewards, dones, infos, off_policy_actions = env.poll()
-        >>> print(obs)
-        {
-            "env_0": {
-                "car_0": [2.4, 1.6],
-                "car_1": [3.4, -3.2],
-            },
-            "env_1": {
-                "car_0": [8.0, 4.1],
-            },
-            "env_2": {
-                "car_0": [2.3, 3.3],
-                "car_1": [1.4, -0.2],
-                "car_3": [1.2, 0.1],
-            },
-        }
-        >>> env.send_actions({
-        ...   "env_0": {
-        ...     "car_0": 0,
-        ...     "car_1": 1,
-        ...   }, ...
-        ... })
-        >>> obs, rewards, dones, infos, off_policy_actions = env.poll()
-        >>> print(obs)
-        {
-            "env_0": {
-                "car_0": [4.1, 1.7],
-                "car_1": [3.2, -4.2],
-            }, ...
-        }
-        >>> print(dones)
-        {
-            "env_0": {
-                "__all__": False,
-                "car_0": False,
-                "car_1": True,
-            }, ...
-        }
-    """
-
-    def to_base_env(
-        self,
-        make_env: Optional[Callable[[int], EnvType]] = None,
-        num_envs: int = 1,
-        remote_envs: bool = False,
-        remote_env_batch_wait_ms: int = 0,
-    ) -> "BaseEnv":
-        """Converts an RLlib-supported env into a BaseEnv object.
-
-        Supported types for the `env` arg are gym.Env, BaseEnv,
-        VectorEnv, MultiAgentEnv, ExternalEnv, or ExternalMultiAgentEnv.
-
-        The resulting BaseEnv is always vectorized (contains n
-        sub-environments) to support batched forward passes, where n may also
-        be 1. BaseEnv also supports async execution via the `poll` and
-        `send_actions` methods and thus supports external simulators.
-
-        TODO: Support gym3 environments, which are already vectorized.
-
-        Args:
-            env: An already existing environment of any supported env type
-                to convert/wrap into a BaseEnv. Supported types are gym.Env,
-                BaseEnv, VectorEnv, MultiAgentEnv, ExternalEnv, and
-                ExternalMultiAgentEnv.
-            make_env: A callable taking an int as input (which indicates the
-                number of individual sub-environments within the final
-                vectorized BaseEnv) and returning one individual
-                sub-environment.
-            num_envs: The number of sub-environments to create in the
-                resulting (vectorized) BaseEnv. The already existing `env`
-                will be one of the `num_envs`.
-            remote_envs: Whether each sub-env should be a @ray.remote actor.
-                You can set this behavior in your config via the
-                `remote_worker_envs=True` option.
-            remote_env_batch_wait_ms: The wait time (in ms) to poll remote
-                sub-environments for, if applicable. Only used if
-                `remote_envs` is True.
-            policy_config: Optional policy config dict.
-
-        Returns:
-            The resulting BaseEnv object.
-        """
-        del make_env, num_envs, remote_envs, remote_env_batch_wait_ms
-        return self
-
-    @PublicAPI
-    def poll(
-        self,
-    ) -> Tuple[MultiEnvDict, MultiEnvDict, MultiEnvDict, MultiEnvDict, MultiEnvDict]:
-        """Returns observations from ready agents.
-
-        All return values are two-level dicts mapping from EnvID to dicts
-        mapping from AgentIDs to (observation/reward/etc..) values.
-        The number of agents and sub-environments may vary over time.
-
-        Returns:
-            Tuple consisting of
-            1) New observations for each ready agent.
-            2) Reward values for each ready agent. If the episode is
-            just started, the value will be None.
-            3) Done values for each ready agent. The special key "__all__"
-            is used to indicate env termination.
-            4) Info values for each ready agent.
-            5) Agents may take off-policy actions. When that
-            happens, there will be an entry in this dict that contains the
-            taken action. There is no need to send_actions() for agents that
-            have already chosen off-policy actions.
-        """
-        raise NotImplementedError
-
-    @PublicAPI
-    def send_actions(self, action_dict: MultiEnvDict) -> None:
-        """Called to send actions back to running agents in this env.
-
-        Actions should be sent for each ready agent that returned observations
-        in the previous poll() call.
-
-        Args:
-            action_dict: Actions values keyed by env_id and agent_id.
-        """
-        raise NotImplementedError
-
-    @PublicAPI
-    def try_reset(
-        self, env_id: Optional[EnvID] = None
-    ) -> Optional[Union[MultiAgentDict, MultiEnvDict]]:
-        """Attempt to reset the sub-env with the given id or all sub-envs.
-
-        If the environment does not support synchronous reset, None can be
-        returned here.
-
-        Args:
-            env_id: The sub-environment's ID if applicable. If None, reset
-                the entire Env (i.e. all sub-environments).
-
-        Note: A MultiAgentDict is returned when using the deprecated wrapper
-        classes such as `ray.rllib.env.base_env._MultiAgentEnvToBaseEnv`,
-        however for consistency with the poll() method, a `MultiEnvDict` is
-        returned from the new wrapper classes, such as
-        `ray.rllib.env.multi_agent_env.MultiAgentEnvWrapper`.
-
-        Returns:
-            The reset (multi-agent) observation dict. None if reset is not
-            supported.
-        """
-        return None
-
-    @PublicAPI
-    def get_sub_environments(self, as_dict: bool = False) -> Union[List[EnvType], dict]:
-        """Return a reference to the underlying sub environments, if any.
-
-        Args:
-            as_dict: If True, return a dict mapping from env_id to env.
-
-        Returns:
-            List or dictionary of the underlying sub environments or [] / {}.
-        """
-        if as_dict:
-            return {}
-        return []
-
-    @PublicAPI
-    def get_agent_ids(self) -> Set[AgentID]:
-        """Return the agent ids for the sub_environment.
-
-        Returns:
-            All agent ids for each the environment.
-        """
-        return {_DUMMY_AGENT_ID}
-
-    @PublicAPI
-    def try_render(self, env_id: Optional[EnvID] = None) -> None:
-        """Tries to render the sub-environment with the given id or all.
-
-        Args:
-            env_id: The sub-environment's ID, if applicable.
-                If None, renders the entire Env (i.e. all sub-environments).
-        """
-
-        # By default, do nothing.
-        pass
-
-    @PublicAPI
-    def stop(self) -> None:
-        """Releases all resources used."""
-
-        # Try calling `close` on all sub-environments.
-        for env in self.get_sub_environments():
-            if hasattr(env, "close"):
-                env.close()
-
-    @Deprecated(new="get_sub_environments", error=False)
-    def get_unwrapped(self) -> List[EnvType]:
-        return self.get_sub_environments()
-
-    @PublicAPI
-    @property
-    def observation_space(self) -> gym.Space:
-        """Returns the observation space for each agent.
-
-        Note: samples from the observation space need to be preprocessed into a
-            `MultiEnvDict` before being used by a policy.
-
-        Returns:
-            The observation space for each environment.
-        """
-        raise NotImplementedError
-
-    @PublicAPI
-    @property
-    def action_space(self) -> gym.Space:
-        """Returns the action space for each agent.
-
-        Note: samples from the action space need to be preprocessed into a
-            `MultiEnvDict` before being passed to `send_actions`.
-
-        Returns:
-            The observation space for each environment.
-        """
-        raise NotImplementedError
-
-    @PublicAPI
-    def action_space_sample(self, agent_id: list = None) -> MultiEnvDict:
-        """Returns a random action for each environment, and potentially each
-            agent in that environment.
-
-        Args:
-            agent_id: List of agent ids to sample actions for. If None or empty
-                list, sample actions for all agents in the environment.
-
-        Returns:
-            A random action for each environment.
-        """
-        logger.warning("action_space_sample() has not been implemented")
-        del agent_id
-        return {}
-
-    @PublicAPI
-    def observation_space_sample(self, agent_id: list = None) -> MultiEnvDict:
-        """Returns a random observation for each environment, and potentially
-            each agent in that environment.
-
-        Args:
-            agent_id: List of agent ids to sample actions for. If None or empty
-                list, sample actions for all agents in the environment.
-
-        Returns:
-            A random action for each environment.
-        """
-        logger.warning("observation_space_sample() has not been implemented")
-        del agent_id
-        return {}
-
-    @PublicAPI
-    def last(
-        self,
-    ) -> Tuple[MultiEnvDict, MultiEnvDict, MultiEnvDict, MultiEnvDict, MultiEnvDict]:
-        """Returns the last observations, rewards, and done flags that were
-            returned by the environment.
-
-        Returns:
-            The last observations, rewards, and done flags for each environment
-        """
-        logger.warning("last has not been implemented for this environment.")
-        return {}, {}, {}, {}, {}
-
-    @PublicAPI
-    def observation_space_contains(self, x: MultiEnvDict) -> bool:
-        """Checks if the given observation is valid for each environment.
-
-        Args:
-            x: Observations to check.
-
-        Returns:
-            True if the observations are contained within their respective
-                spaces. False otherwise.
-        """
-        self._space_contains(self.observation_space, x)
-
-    @PublicAPI
-    def action_space_contains(self, x: MultiEnvDict) -> bool:
-        """Checks if the given actions is valid for each environment.
-
-        Args:
-            x: Actions to check.
-
-        Returns:
-            True if the actions are contained within their respective
-                spaces. False otherwise.
-        """
-        return self._space_contains(self.action_space, x)
-
-    def _space_contains(self, space: gym.Space, x: MultiEnvDict) -> bool:
-        """Check if the given space contains the observations of x.
-
-        Args:
-            space: The space to if x's observations are contained in.
-            x: The observations to check.
-
-        Returns:
-            True if the observations of x are contained in space.
-        """
-        agents = set(self.get_agent_ids())
-        for multi_agent_dict in x.values():
-            for agent_id, obs in multi_agent_dict:
-                if (agent_id not in agents) or (not space[agent_id].contains(obs)):
-                    return False
-
-        return True
-
-
-# Fixed agent identifier when there is only the single agent in the env
-_DUMMY_AGENT_ID = "agent0"
-
-
-@Deprecated(new="with_dummy_agent_id", error=False)
-def _with_dummy_agent_id(
-    env_id_to_values: Dict[EnvID, Any], dummy_id: "AgentID" = _DUMMY_AGENT_ID
-) -> MultiEnvDict:
-    return {k: {dummy_id: v} for (k, v) in env_id_to_values.items()}
-
-
-def with_dummy_agent_id(
-    env_id_to_values: Dict[EnvID, Any], dummy_id: "AgentID" = _DUMMY_AGENT_ID
-) -> MultiEnvDict:
-    return {k: {dummy_id: v} for (k, v) in env_id_to_values.items()}
-
-
-@Deprecated(
-    old="ray.rllib.env.base_env._ExternalEnvToBaseEnv",
-    new="ray.rllib.env.external.ExternalEnvWrapper",
-    error=False,
-)
-class _ExternalEnvToBaseEnv(BaseEnv):
-    """Internal adapter of ExternalEnv to BaseEnv."""
-
-    def __init__(
-        self, external_env: "ExternalEnv", preprocessor: "Preprocessor" = None
-    ):
-        from ray.rllib.env.external_multi_agent_env import ExternalMultiAgentEnv
-
-        self.external_env = external_env
-        self.prep = preprocessor
-        self.multiagent = issubclass(type(external_env), ExternalMultiAgentEnv)
-        self.action_space = external_env.action_space
-        if preprocessor:
-            self.observation_space = preprocessor.observation_space
-        else:
-            self.observation_space = external_env.observation_space
-        external_env.start()
-
-    @override(BaseEnv)
-    def poll(
-        self,
-    ) -> Tuple[MultiEnvDict, MultiEnvDict, MultiEnvDict, MultiEnvDict, MultiEnvDict]:
-        with self.external_env._results_avail_condition:
-            results = self._poll()
-            while len(results[0]) == 0:
-                self.external_env._results_avail_condition.wait()
-                results = self._poll()
-                if not self.external_env.is_alive():
-                    raise Exception("Serving thread has stopped.")
-        limit = self.external_env._max_concurrent_episodes
-        assert len(results[0]) < limit, (
-            "Too many concurrent episodes, were some leaked? This "
-            "ExternalEnv was created with max_concurrent={}".format(limit)
-        )
-        return results
-
-    @override(BaseEnv)
-    def send_actions(self, action_dict: MultiEnvDict) -> None:
-        if self.multiagent:
-            for env_id, actions in action_dict.items():
-                self.external_env._episodes[env_id].action_queue.put(actions)
-        else:
-            for env_id, action in action_dict.items():
-                self.external_env._episodes[env_id].action_queue.put(
-                    action[_DUMMY_AGENT_ID]
-                )
-
-    def _poll(
-        self,
-    ) -> Tuple[MultiEnvDict, MultiEnvDict, MultiEnvDict, MultiEnvDict, MultiEnvDict]:
-        all_obs, all_rewards, all_dones, all_infos = {}, {}, {}, {}
-        off_policy_actions = {}
-        for eid, episode in self.external_env._episodes.copy().items():
-            data = episode.get_data()
-            cur_done = (
-                episode.cur_done_dict["__all__"]
-                if self.multiagent
-                else episode.cur_done
-            )
-            if cur_done:
-                del self.external_env._episodes[eid]
-            if data:
-                if self.prep:
-                    all_obs[eid] = self.prep.transform(data["obs"])
-                else:
-                    all_obs[eid] = data["obs"]
-                all_rewards[eid] = data["reward"]
-                all_dones[eid] = data["done"]
-                all_infos[eid] = data["info"]
-                if "off_policy_action" in data:
-                    off_policy_actions[eid] = data["off_policy_action"]
-        if self.multiagent:
-            # Ensure a consistent set of keys
-            # rely on all_obs having all possible keys for now.
-            for eid, eid_dict in all_obs.items():
-                for agent_id in eid_dict.keys():
-
-                    def fix(d, zero_val):
-                        if agent_id not in d[eid]:
-                            d[eid][agent_id] = zero_val
-
-                    fix(all_rewards, 0.0)
-                    fix(all_dones, False)
-                    fix(all_infos, {})
-            return (all_obs, all_rewards, all_dones, all_infos, off_policy_actions)
-        else:
-            return (
-                _with_dummy_agent_id(all_obs),
-                _with_dummy_agent_id(all_rewards),
-                _with_dummy_agent_id(all_dones, "__all__"),
-                _with_dummy_agent_id(all_infos),
-                _with_dummy_agent_id(off_policy_actions),
-            )
-
-
-@Deprecated(
-    old="ray.rllib.env.base_env._VectorEnvToBaseEnv",
-    new="ray.rllib.env.vector_env.VectorEnvWrapper",
-    error=False,
-)
-class _VectorEnvToBaseEnv(BaseEnv):
-    """Internal adapter of VectorEnv to BaseEnv.
-
-    We assume the caller will always send the full vector of actions in each
-    call to send_actions(), and that they call reset_at() on all completed
-    environments before calling send_actions().
-    """
-
-    def __init__(self, vector_env: "VectorEnv"):
-        self.vector_env = vector_env
-        self.action_space = vector_env.action_space
-        self.observation_space = vector_env.observation_space
-        self.num_envs = vector_env.num_envs
-        self.new_obs = None  # lazily initialized
-        self.cur_rewards = [None for _ in range(self.num_envs)]
-        self.cur_dones = [False for _ in range(self.num_envs)]
-        self.cur_infos = [None for _ in range(self.num_envs)]
-
-    @override(BaseEnv)
-    def poll(
-        self,
-    ) -> Tuple[MultiEnvDict, MultiEnvDict, MultiEnvDict, MultiEnvDict, MultiEnvDict]:
-        if self.new_obs is None:
-            self.new_obs = self.vector_env.vector_reset()
-        new_obs = dict(enumerate(self.new_obs))
-        rewards = dict(enumerate(self.cur_rewards))
-        dones = dict(enumerate(self.cur_dones))
-        infos = dict(enumerate(self.cur_infos))
-        self.new_obs = []
-        self.cur_rewards = []
-        self.cur_dones = []
-        self.cur_infos = []
-        return (
-            _with_dummy_agent_id(new_obs),
-            _with_dummy_agent_id(rewards),
-            _with_dummy_agent_id(dones, "__all__"),
-            _with_dummy_agent_id(infos),
-            {},
-        )
-
-    @override(BaseEnv)
-    def send_actions(self, action_dict: MultiEnvDict) -> None:
-        action_vector = [None] * self.num_envs
-        for i in range(self.num_envs):
-            action_vector[i] = action_dict[i][_DUMMY_AGENT_ID]
-        (
-            self.new_obs,
-            self.cur_rewards,
-            self.cur_dones,
-            self.cur_infos,
-        ) = self.vector_env.vector_step(action_vector)
-
-    @override(BaseEnv)
-    def try_reset(self, env_id: Optional[EnvID] = None) -> MultiAgentDict:
-        assert env_id is None or isinstance(env_id, int)
-        return {_DUMMY_AGENT_ID: self.vector_env.reset_at(env_id)}
-
-    @override(BaseEnv)
-    def get_sub_environments(self) -> List[EnvType]:
-        return self.vector_env.get_sub_environments()
-
-    @override(BaseEnv)
-    def try_render(self, env_id: Optional[EnvID] = None) -> None:
-        assert env_id is None or isinstance(env_id, int)
-        return self.vector_env.try_render_at(env_id)
-
-
-@Deprecated(
-    old="ray.rllib.env.base_env._MultiAgentEnvToBaseEnv",
-    new="ray.rllib.env.multi_agent_env.MultiAgentEnvWrapper",
-    error=False,
-)
-class _MultiAgentEnvToBaseEnv(BaseEnv):
-    """Internal adapter of MultiAgentEnv to BaseEnv.
-
-    This also supports vectorization if num_envs > 1.
-    """
-
-    def __init__(
-        self,
-        make_env: Callable[[int], EnvType],
-        existing_envs: "MultiAgentEnv",
-        num_envs: int,
-    ):
-        """Wraps MultiAgentEnv(s) into the BaseEnv API.
-
-        Args:
-            make_env (Callable[[int], EnvType]): Factory that produces a new
-                MultiAgentEnv intance. Must be defined, if the number of
-                existing envs is less than num_envs.
-            existing_envs (List[MultiAgentEnv]): List of already existing
-                multi-agent envs.
-            num_envs (int): Desired num multiagent envs to have at the end in
-                total. This will include the given (already created)
-                `existing_envs`.
-        """
-        from ray.rllib.env.multi_agent_env import MultiAgentEnv
-
-        self.make_env = make_env
-        self.envs = existing_envs
-        self.num_envs = num_envs
-        self.dones = set()
-        while len(self.envs) < self.num_envs:
-            self.envs.append(self.make_env(len(self.envs)))
-        for env in self.envs:
-            assert isinstance(env, MultiAgentEnv)
-        self.env_states = [_MultiAgentEnvState(env) for env in self.envs]
-
-    @override(BaseEnv)
-    def poll(
-        self,
-    ) -> Tuple[MultiEnvDict, MultiEnvDict, MultiEnvDict, MultiEnvDict, MultiEnvDict]:
-        obs, rewards, dones, infos = {}, {}, {}, {}
-        for i, env_state in enumerate(self.env_states):
-            obs[i], rewards[i], dones[i], infos[i] = env_state.poll()
-        return obs, rewards, dones, infos, {}
-
-    @override(BaseEnv)
-    def send_actions(self, action_dict: MultiEnvDict) -> None:
-        for env_id, agent_dict in action_dict.items():
-            if env_id in self.dones:
-                raise ValueError("Env {} is already done".format(env_id))
-            env = self.envs[env_id]
-            obs, rewards, dones, infos = env.step(agent_dict)
-            assert isinstance(obs, dict), "Not a multi-agent obs"
-            assert isinstance(rewards, dict), "Not a multi-agent reward"
-            assert isinstance(dones, dict), "Not a multi-agent return"
-            assert isinstance(infos, dict), "Not a multi-agent info"
-            # Allow `__common__` entry in `infos` for data unrelated with any
-            # agent, but rather with the environment itself.
-            if set(infos).difference(set(obs) | {"__common__"}):
-                raise ValueError(
-                    "Key set for infos must be a subset of obs: "
-                    "{} vs {}".format(infos.keys(), obs.keys())
-                )
-            if "__all__" not in dones:
-                raise ValueError(
-                    "In multi-agent environments, '__all__': True|False must "
-                    "be included in the 'done' dict: got {}.".format(dones)
-                )
-            if dones["__all__"]:
-                self.dones.add(env_id)
-            self.env_states[env_id].observe(obs, rewards, dones, infos)
-
-    @override(BaseEnv)
-    def try_reset(self, env_id: Optional[EnvID] = None) -> Optional[MultiAgentDict]:
-        obs = self.env_states[env_id].reset()
-        assert isinstance(obs, dict), "Not a multi-agent obs"
-        if obs is not None and env_id in self.dones:
-            self.dones.remove(env_id)
-        return obs
-
-    @override(BaseEnv)
-    def get_sub_environments(self) -> List[EnvType]:
-        return [state.env for state in self.env_states]
-
-    @override(BaseEnv)
-    def try_render(self, env_id: Optional[EnvID] = None) -> None:
-        if env_id is None:
-            env_id = 0
-        assert isinstance(env_id, int)
-        return self.envs[env_id].render()
-
-
-@Deprecated(
-    old="ray.rllib.env.base_env._MultiAgentEnvState",
-    new="ray.rllib.env.multi_agent_env._MultiAgentEnvState",
-    error=False,
-)
-class _MultiAgentEnvState:
-    def __init__(self, env: "MultiAgentEnv"):
-        from ray.rllib.env.multi_agent_env import MultiAgentEnv
-
-        assert isinstance(env, MultiAgentEnv)
-        self.env = env
-        self.initialized = False
-
-    def poll(
-        self,
-    ) -> Tuple[MultiAgentDict, MultiAgentDict, MultiAgentDict, MultiAgentDict]:
-        if not self.initialized:
-            self.reset()
-            self.initialized = True
-
-        observations = self.last_obs
-        rewards = {}
-        dones = {"__all__": self.last_dones["__all__"]}
-        infos = {"__common__": self.last_infos.get("__common__")}
-
-        # If episode is done, release everything we have.
-        if dones["__all__"]:
-            rewards = self.last_rewards
-            self.last_rewards = {}
-            dones = self.last_dones
-            self.last_dones = {}
-            self.last_obs = {}
-            infos = self.last_infos
-            self.last_infos = {}
-        # Only release those agents' rewards/dones/infos, whose
-        # observations we have.
-        else:
-            for ag in observations.keys():
-                if ag in self.last_rewards:
-                    rewards[ag] = self.last_rewards[ag]
-                    del self.last_rewards[ag]
-                if ag in self.last_dones:
-                    dones[ag] = self.last_dones[ag]
-                    del self.last_dones[ag]
-                if ag in self.last_infos:
-                    infos[ag] = self.last_infos[ag]
-                    del self.last_infos[ag]
-
-        self.last_dones["__all__"] = False
-        return observations, rewards, dones, infos
-
-    def observe(
-        self,
-        obs: MultiAgentDict,
-        rewards: MultiAgentDict,
-        dones: MultiAgentDict,
-        infos: MultiAgentDict,
-    ):
-        self.last_obs = obs
-        for ag, r in rewards.items():
-            if ag in self.last_rewards:
-                self.last_rewards[ag] += r
-            else:
-                self.last_rewards[ag] = r
-        for ag, d in dones.items():
-            if ag in self.last_dones:
-                self.last_dones[ag] = self.last_dones[ag] or d
-            else:
-                self.last_dones[ag] = d
-        self.last_infos = infos
-
-    def reset(self) -> MultiAgentDict:
-        self.last_obs = self.env.reset()
-        self.last_rewards = {}
-        self.last_dones = {"__all__": False}
-        self.last_infos = {"__common__": {}}
-        return self.last_obs
-
-
-def convert_to_base_env(
-    env: EnvType,
-    make_env: Callable[[int], EnvType] = None,
-    num_envs: int = 1,
-    remote_envs: bool = False,
-    remote_env_batch_wait_ms: int = 0,
-) -> "BaseEnv":
-    """Converts an RLlib-supported env into a BaseEnv object.
-
-    Supported types for the `env` arg are gym.Env, BaseEnv,
-    VectorEnv, MultiAgentEnv, ExternalEnv, or ExternalMultiAgentEnv.
-
-    The resulting BaseEnv is always vectorized (contains n
-    sub-environments) to support batched forward passes, where n may also
-    be 1. BaseEnv also supports async execution via the `poll` and
-    `send_actions` methods and thus supports external simulators.
-
-    TODO: Support gym3 environments, which are already vectorized.
-
-    Args:
-        env: An already existing environment of any supported env type
-            to convert/wrap into a BaseEnv. Supported types are gym.Env,
-            BaseEnv, VectorEnv, MultiAgentEnv, ExternalEnv, and
-            ExternalMultiAgentEnv.
-        make_env: A callable taking an int as input (which indicates the
-            number of individual sub-environments within the final
-            vectorized BaseEnv) and returning one individual
-            sub-environment.
-        num_envs: The number of sub-environments to create in the
-            resulting (vectorized) BaseEnv. The already existing `env`
-            will be one of the `num_envs`.
-        remote_envs: Whether each sub-env should be a @ray.remote actor.
-            You can set this behavior in your config via the
-            `remote_worker_envs=True` option.
-        remote_env_batch_wait_ms: The wait time (in ms) to poll remote
-            sub-environments for, if applicable. Only used if
-            `remote_envs` is True.
-
-    Returns:
-        The resulting BaseEnv object.
-    """
-
-    from ray.rllib.env.remote_base_env import RemoteBaseEnv
-    from ray.rllib.env.external_env import ExternalEnv
-    from ray.rllib.env.multi_agent_env import MultiAgentEnv
-    from ray.rllib.env.vector_env import VectorEnv, VectorEnvWrapper
-
-    if remote_envs and num_envs == 1:
-        raise ValueError(
-            "Remote envs only make sense to use if num_envs > 1 "
-            "(i.e. vectorization is enabled)."
-        )
-
-    # Given `env` is already a BaseEnv -> Return as is.
-    if isinstance(env, (BaseEnv, MultiAgentEnv, VectorEnv, ExternalEnv)):
-        return env.to_base_env(
-            make_env=make_env,
-            num_envs=num_envs,
-            remote_envs=remote_envs,
-            remote_env_batch_wait_ms=remote_env_batch_wait_ms,
-        )
-    # `env` is not a BaseEnv yet -> Need to convert/vectorize.
-    else:
-        # Sub-environments are ray.remote actors:
-        if remote_envs:
-            # Determine, whether the already existing sub-env (could
-            # be a ray.actor) is multi-agent or not.
-            multiagent = (
-                ray.get(env._is_multi_agent.remote())
-                if hasattr(env, "_is_multi_agent")
-                else False
-            )
-            env = RemoteBaseEnv(
-                make_env,
-                num_envs,
-                multiagent=multiagent,
-                remote_env_batch_wait_ms=remote_env_batch_wait_ms,
-                existing_envs=[env],
-            )
-        # Sub-environments are not ray.remote actors.
-        else:
-            # Convert gym.Env to VectorEnv ...
-            env = VectorEnv.vectorize_gym_envs(
-                make_env=make_env,
-                existing_envs=[env],
-                num_envs=num_envs,
-                action_space=env.action_space,
-                observation_space=env.observation_space,
-            )
-            # ... then the resulting VectorEnv to a BaseEnv.
-            env = VectorEnvWrapper(env)
-
-    # Make sure conversion went well.
-    assert isinstance(env, BaseEnv), env
-
-    return env
->>>>>>> 19672688
+import logging
+from typing import Callable, Tuple, Optional, List, Dict, Any, TYPE_CHECKING, Union, Set
+
+import gym
+import ray
+from ray.rllib.utils.annotations import Deprecated, override, PublicAPI
+from ray.rllib.utils.typing import AgentID, EnvID, EnvType, MultiAgentDict, MultiEnvDict
+
+if TYPE_CHECKING:
+    from ray.rllib.models.preprocessors import Preprocessor
+    from ray.rllib.env.external_env import ExternalEnv
+    from ray.rllib.env.multi_agent_env import MultiAgentEnv
+    from ray.rllib.env.vector_env import VectorEnv
+
+ASYNC_RESET_RETURN = "async_reset_return"
+
+logger = logging.getLogger(__name__)
+
+
+@PublicAPI
+class BaseEnv:
+    """The lowest-level env interface used by RLlib for sampling.
+
+    BaseEnv models multiple agents executing asynchronously in multiple
+    vectorized sub-environments. A call to `poll()` returns observations from
+    ready agents keyed by their sub-environment ID and agent IDs, and
+    actions for those agents can be sent back via `send_actions()`.
+
+    All other RLlib supported env types can be converted to BaseEnv.
+    RLlib handles these conversions internally in RolloutWorker, for example:
+
+    gym.Env => rllib.VectorEnv => rllib.BaseEnv
+    rllib.MultiAgentEnv (is-a gym.Env) => rllib.VectorEnv => rllib.BaseEnv
+    rllib.ExternalEnv => rllib.BaseEnv
+
+    Examples:
+        >>> env = MyBaseEnv()
+        >>> obs, rewards, dones, infos, off_policy_actions = env.poll()
+        >>> print(obs)
+        {
+            "env_0": {
+                "car_0": [2.4, 1.6],
+                "car_1": [3.4, -3.2],
+            },
+            "env_1": {
+                "car_0": [8.0, 4.1],
+            },
+            "env_2": {
+                "car_0": [2.3, 3.3],
+                "car_1": [1.4, -0.2],
+                "car_3": [1.2, 0.1],
+            },
+        }
+        >>> env.send_actions({
+        ...   "env_0": {
+        ...     "car_0": 0,
+        ...     "car_1": 1,
+        ...   }, ...
+        ... })
+        >>> obs, rewards, dones, infos, off_policy_actions = env.poll()
+        >>> print(obs)
+        {
+            "env_0": {
+                "car_0": [4.1, 1.7],
+                "car_1": [3.2, -4.2],
+            }, ...
+        }
+        >>> print(dones)
+        {
+            "env_0": {
+                "__all__": False,
+                "car_0": False,
+                "car_1": True,
+            }, ...
+        }
+    """
+
+    def to_base_env(
+        self,
+        make_env: Optional[Callable[[int], EnvType]] = None,
+        num_envs: int = 1,
+        remote_envs: bool = False,
+        remote_env_batch_wait_ms: int = 0,
+    ) -> "BaseEnv":
+        """Converts an RLlib-supported env into a BaseEnv object.
+
+        Supported types for the `env` arg are gym.Env, BaseEnv,
+        VectorEnv, MultiAgentEnv, ExternalEnv, or ExternalMultiAgentEnv.
+
+        The resulting BaseEnv is always vectorized (contains n
+        sub-environments) to support batched forward passes, where n may also
+        be 1. BaseEnv also supports async execution via the `poll` and
+        `send_actions` methods and thus supports external simulators.
+
+        TODO: Support gym3 environments, which are already vectorized.
+
+        Args:
+            env: An already existing environment of any supported env type
+                to convert/wrap into a BaseEnv. Supported types are gym.Env,
+                BaseEnv, VectorEnv, MultiAgentEnv, ExternalEnv, and
+                ExternalMultiAgentEnv.
+            make_env: A callable taking an int as input (which indicates the
+                number of individual sub-environments within the final
+                vectorized BaseEnv) and returning one individual
+                sub-environment.
+            num_envs: The number of sub-environments to create in the
+                resulting (vectorized) BaseEnv. The already existing `env`
+                will be one of the `num_envs`.
+            remote_envs: Whether each sub-env should be a @ray.remote actor.
+                You can set this behavior in your config via the
+                `remote_worker_envs=True` option.
+            remote_env_batch_wait_ms: The wait time (in ms) to poll remote
+                sub-environments for, if applicable. Only used if
+                `remote_envs` is True.
+            policy_config: Optional policy config dict.
+
+        Returns:
+            The resulting BaseEnv object.
+        """
+        del make_env, num_envs, remote_envs, remote_env_batch_wait_ms
+        return self
+
+    @PublicAPI
+    def poll(
+        self,
+    ) -> Tuple[MultiEnvDict, MultiEnvDict, MultiEnvDict, MultiEnvDict, MultiEnvDict]:
+        """Returns observations from ready agents.
+
+        All return values are two-level dicts mapping from EnvID to dicts
+        mapping from AgentIDs to (observation/reward/etc..) values.
+        The number of agents and sub-environments may vary over time.
+
+        Returns:
+            Tuple consisting of
+            1) New observations for each ready agent.
+            2) Reward values for each ready agent. If the episode is
+            just started, the value will be None.
+            3) Done values for each ready agent. The special key "__all__"
+            is used to indicate env termination.
+            4) Info values for each ready agent.
+            5) Agents may take off-policy actions. When that
+            happens, there will be an entry in this dict that contains the
+            taken action. There is no need to send_actions() for agents that
+            have already chosen off-policy actions.
+        """
+        raise NotImplementedError
+
+    @PublicAPI
+    def send_actions(self, action_dict: MultiEnvDict) -> None:
+        """Called to send actions back to running agents in this env.
+
+        Actions should be sent for each ready agent that returned observations
+        in the previous poll() call.
+
+        Args:
+            action_dict: Actions values keyed by env_id and agent_id.
+        """
+        raise NotImplementedError
+
+    @PublicAPI
+    def try_reset(
+        self, env_id: Optional[EnvID] = None
+    ) -> Optional[Union[MultiAgentDict, MultiEnvDict]]:
+        """Attempt to reset the sub-env with the given id or all sub-envs.
+
+        If the environment does not support synchronous reset, None can be
+        returned here.
+
+        Args:
+            env_id: The sub-environment's ID if applicable. If None, reset
+                the entire Env (i.e. all sub-environments).
+
+        Note: A MultiAgentDict is returned when using the deprecated wrapper
+        classes such as `ray.rllib.env.base_env._MultiAgentEnvToBaseEnv`,
+        however for consistency with the poll() method, a `MultiEnvDict` is
+        returned from the new wrapper classes, such as
+        `ray.rllib.env.multi_agent_env.MultiAgentEnvWrapper`.
+
+        Returns:
+            The reset (multi-agent) observation dict. None if reset is not
+            supported.
+        """
+        return None
+
+    @PublicAPI
+    def get_sub_environments(self, as_dict: bool = False) -> Union[List[EnvType], dict]:
+        """Return a reference to the underlying sub environments, if any.
+
+        Args:
+            as_dict: If True, return a dict mapping from env_id to env.
+
+        Returns:
+            List or dictionary of the underlying sub environments or [] / {}.
+        """
+        if as_dict:
+            return {}
+        return []
+
+    @PublicAPI
+    def get_agent_ids(self) -> Set[AgentID]:
+        """Return the agent ids for the sub_environment.
+
+        Returns:
+            All agent ids for each the environment.
+        """
+        return {_DUMMY_AGENT_ID}
+
+    @PublicAPI
+    def try_render(self, env_id: Optional[EnvID] = None) -> None:
+        """Tries to render the sub-environment with the given id or all.
+
+        Args:
+            env_id: The sub-environment's ID, if applicable.
+                If None, renders the entire Env (i.e. all sub-environments).
+        """
+
+        # By default, do nothing.
+        pass
+
+    @PublicAPI
+    def stop(self) -> None:
+        """Releases all resources used."""
+
+        # Try calling `close` on all sub-environments.
+        for env in self.get_sub_environments():
+            if hasattr(env, "close"):
+                env.close()
+
+    @Deprecated(new="get_sub_environments", error=False)
+    def get_unwrapped(self) -> List[EnvType]:
+        return self.get_sub_environments()
+
+    @PublicAPI
+    @property
+    def observation_space(self) -> gym.Space:
+        """Returns the observation space for each agent.
+
+        Note: samples from the observation space need to be preprocessed into a
+            `MultiEnvDict` before being used by a policy.
+
+        Returns:
+            The observation space for each environment.
+        """
+        raise NotImplementedError
+
+    @PublicAPI
+    @property
+    def action_space(self) -> gym.Space:
+        """Returns the action space for each agent.
+
+        Note: samples from the action space need to be preprocessed into a
+            `MultiEnvDict` before being passed to `send_actions`.
+
+        Returns:
+            The observation space for each environment.
+        """
+        raise NotImplementedError
+
+    @PublicAPI
+    def action_space_sample(self, agent_id: list = None) -> MultiEnvDict:
+        """Returns a random action for each environment, and potentially each
+            agent in that environment.
+
+        Args:
+            agent_id: List of agent ids to sample actions for. If None or empty
+                list, sample actions for all agents in the environment.
+
+        Returns:
+            A random action for each environment.
+        """
+        logger.warning("action_space_sample() has not been implemented")
+        del agent_id
+        return {}
+
+    @PublicAPI
+    def observation_space_sample(self, agent_id: list = None) -> MultiEnvDict:
+        """Returns a random observation for each environment, and potentially
+            each agent in that environment.
+
+        Args:
+            agent_id: List of agent ids to sample actions for. If None or empty
+                list, sample actions for all agents in the environment.
+
+        Returns:
+            A random action for each environment.
+        """
+        logger.warning("observation_space_sample() has not been implemented")
+        del agent_id
+        return {}
+
+    @PublicAPI
+    def last(
+        self,
+    ) -> Tuple[MultiEnvDict, MultiEnvDict, MultiEnvDict, MultiEnvDict, MultiEnvDict]:
+        """Returns the last observations, rewards, and done flags that were
+            returned by the environment.
+
+        Returns:
+            The last observations, rewards, and done flags for each environment
+        """
+        logger.warning("last has not been implemented for this environment.")
+        return {}, {}, {}, {}, {}
+
+    @PublicAPI
+    def observation_space_contains(self, x: MultiEnvDict) -> bool:
+        """Checks if the given observation is valid for each environment.
+
+        Args:
+            x: Observations to check.
+
+        Returns:
+            True if the observations are contained within their respective
+                spaces. False otherwise.
+        """
+        self._space_contains(self.observation_space, x)
+
+    @PublicAPI
+    def action_space_contains(self, x: MultiEnvDict) -> bool:
+        """Checks if the given actions is valid for each environment.
+
+        Args:
+            x: Actions to check.
+
+        Returns:
+            True if the actions are contained within their respective
+                spaces. False otherwise.
+        """
+        return self._space_contains(self.action_space, x)
+
+    def _space_contains(self, space: gym.Space, x: MultiEnvDict) -> bool:
+        """Check if the given space contains the observations of x.
+
+        Args:
+            space: The space to if x's observations are contained in.
+            x: The observations to check.
+
+        Returns:
+            True if the observations of x are contained in space.
+        """
+        agents = set(self.get_agent_ids())
+        for multi_agent_dict in x.values():
+            for agent_id, obs in multi_agent_dict:
+                if (agent_id not in agents) or (not space[agent_id].contains(obs)):
+                    return False
+
+        return True
+
+
+# Fixed agent identifier when there is only the single agent in the env
+_DUMMY_AGENT_ID = "agent0"
+
+
+@Deprecated(new="with_dummy_agent_id", error=False)
+def _with_dummy_agent_id(
+    env_id_to_values: Dict[EnvID, Any], dummy_id: "AgentID" = _DUMMY_AGENT_ID
+) -> MultiEnvDict:
+    return {k: {dummy_id: v} for (k, v) in env_id_to_values.items()}
+
+
+def with_dummy_agent_id(
+    env_id_to_values: Dict[EnvID, Any], dummy_id: "AgentID" = _DUMMY_AGENT_ID
+) -> MultiEnvDict:
+    return {k: {dummy_id: v} for (k, v) in env_id_to_values.items()}
+
+
+@Deprecated(
+    old="ray.rllib.env.base_env._ExternalEnvToBaseEnv",
+    new="ray.rllib.env.external.ExternalEnvWrapper",
+    error=False,
+)
+class _ExternalEnvToBaseEnv(BaseEnv):
+    """Internal adapter of ExternalEnv to BaseEnv."""
+
+    def __init__(
+        self, external_env: "ExternalEnv", preprocessor: "Preprocessor" = None
+    ):
+        from ray.rllib.env.external_multi_agent_env import ExternalMultiAgentEnv
+
+        self.external_env = external_env
+        self.prep = preprocessor
+        self.multiagent = issubclass(type(external_env), ExternalMultiAgentEnv)
+        self.action_space = external_env.action_space
+        if preprocessor:
+            self.observation_space = preprocessor.observation_space
+        else:
+            self.observation_space = external_env.observation_space
+        external_env.start()
+
+    @override(BaseEnv)
+    def poll(
+        self,
+    ) -> Tuple[MultiEnvDict, MultiEnvDict, MultiEnvDict, MultiEnvDict, MultiEnvDict]:
+        with self.external_env._results_avail_condition:
+            results = self._poll()
+            while len(results[0]) == 0:
+                self.external_env._results_avail_condition.wait()
+                results = self._poll()
+                if not self.external_env.is_alive():
+                    raise Exception("Serving thread has stopped.")
+        limit = self.external_env._max_concurrent_episodes
+        assert len(results[0]) < limit, (
+            "Too many concurrent episodes, were some leaked? This "
+            "ExternalEnv was created with max_concurrent={}".format(limit)
+        )
+        return results
+
+    @override(BaseEnv)
+    def send_actions(self, action_dict: MultiEnvDict) -> None:
+        if self.multiagent:
+            for env_id, actions in action_dict.items():
+                self.external_env._episodes[env_id].action_queue.put(actions)
+        else:
+            for env_id, action in action_dict.items():
+                self.external_env._episodes[env_id].action_queue.put(
+                    action[_DUMMY_AGENT_ID]
+                )
+
+    def _poll(
+        self,
+    ) -> Tuple[MultiEnvDict, MultiEnvDict, MultiEnvDict, MultiEnvDict, MultiEnvDict]:
+        all_obs, all_rewards, all_dones, all_infos = {}, {}, {}, {}
+        off_policy_actions = {}
+        for eid, episode in self.external_env._episodes.copy().items():
+            data = episode.get_data()
+            cur_done = (
+                episode.cur_done_dict["__all__"]
+                if self.multiagent
+                else episode.cur_done
+            )
+            if cur_done:
+                del self.external_env._episodes[eid]
+            if data:
+                if self.prep:
+                    all_obs[eid] = self.prep.transform(data["obs"])
+                else:
+                    all_obs[eid] = data["obs"]
+                all_rewards[eid] = data["reward"]
+                all_dones[eid] = data["done"]
+                all_infos[eid] = data["info"]
+                if "off_policy_action" in data:
+                    off_policy_actions[eid] = data["off_policy_action"]
+        if self.multiagent:
+            # Ensure a consistent set of keys
+            # rely on all_obs having all possible keys for now.
+            for eid, eid_dict in all_obs.items():
+                for agent_id in eid_dict.keys():
+
+                    def fix(d, zero_val):
+                        if agent_id not in d[eid]:
+                            d[eid][agent_id] = zero_val
+
+                    fix(all_rewards, 0.0)
+                    fix(all_dones, False)
+                    fix(all_infos, {})
+            return (all_obs, all_rewards, all_dones, all_infos, off_policy_actions)
+        else:
+            return (
+                _with_dummy_agent_id(all_obs),
+                _with_dummy_agent_id(all_rewards),
+                _with_dummy_agent_id(all_dones, "__all__"),
+                _with_dummy_agent_id(all_infos),
+                _with_dummy_agent_id(off_policy_actions),
+            )
+
+
+@Deprecated(
+    old="ray.rllib.env.base_env._VectorEnvToBaseEnv",
+    new="ray.rllib.env.vector_env.VectorEnvWrapper",
+    error=False,
+)
+class _VectorEnvToBaseEnv(BaseEnv):
+    """Internal adapter of VectorEnv to BaseEnv.
+
+    We assume the caller will always send the full vector of actions in each
+    call to send_actions(), and that they call reset_at() on all completed
+    environments before calling send_actions().
+    """
+
+    def __init__(self, vector_env: "VectorEnv"):
+        self.vector_env = vector_env
+        self.action_space = vector_env.action_space
+        self.observation_space = vector_env.observation_space
+        self.num_envs = vector_env.num_envs
+        self.new_obs = None  # lazily initialized
+        self.cur_rewards = [None for _ in range(self.num_envs)]
+        self.cur_dones = [False for _ in range(self.num_envs)]
+        self.cur_infos = [None for _ in range(self.num_envs)]
+
+    @override(BaseEnv)
+    def poll(
+        self,
+    ) -> Tuple[MultiEnvDict, MultiEnvDict, MultiEnvDict, MultiEnvDict, MultiEnvDict]:
+        if self.new_obs is None:
+            self.new_obs = self.vector_env.vector_reset()
+        new_obs = dict(enumerate(self.new_obs))
+        rewards = dict(enumerate(self.cur_rewards))
+        dones = dict(enumerate(self.cur_dones))
+        infos = dict(enumerate(self.cur_infos))
+        self.new_obs = []
+        self.cur_rewards = []
+        self.cur_dones = []
+        self.cur_infos = []
+        return (
+            _with_dummy_agent_id(new_obs),
+            _with_dummy_agent_id(rewards),
+            _with_dummy_agent_id(dones, "__all__"),
+            _with_dummy_agent_id(infos),
+            {},
+        )
+
+    @override(BaseEnv)
+    def send_actions(self, action_dict: MultiEnvDict) -> None:
+        action_vector = [None] * self.num_envs
+        for i in range(self.num_envs):
+            action_vector[i] = action_dict[i][_DUMMY_AGENT_ID]
+        (
+            self.new_obs,
+            self.cur_rewards,
+            self.cur_dones,
+            self.cur_infos,
+        ) = self.vector_env.vector_step(action_vector)
+
+    @override(BaseEnv)
+    def try_reset(self, env_id: Optional[EnvID] = None) -> MultiAgentDict:
+        assert env_id is None or isinstance(env_id, int)
+        return {_DUMMY_AGENT_ID: self.vector_env.reset_at(env_id)}
+
+    @override(BaseEnv)
+    def get_sub_environments(self) -> List[EnvType]:
+        return self.vector_env.get_sub_environments()
+
+    @override(BaseEnv)
+    def try_render(self, env_id: Optional[EnvID] = None) -> None:
+        assert env_id is None or isinstance(env_id, int)
+        return self.vector_env.try_render_at(env_id)
+
+
+@Deprecated(
+    old="ray.rllib.env.base_env._MultiAgentEnvToBaseEnv",
+    new="ray.rllib.env.multi_agent_env.MultiAgentEnvWrapper",
+    error=False,
+)
+class _MultiAgentEnvToBaseEnv(BaseEnv):
+    """Internal adapter of MultiAgentEnv to BaseEnv.
+
+    This also supports vectorization if num_envs > 1.
+    """
+
+    def __init__(
+        self,
+        make_env: Callable[[int], EnvType],
+        existing_envs: "MultiAgentEnv",
+        num_envs: int,
+    ):
+        """Wraps MultiAgentEnv(s) into the BaseEnv API.
+
+        Args:
+            make_env (Callable[[int], EnvType]): Factory that produces a new
+                MultiAgentEnv intance. Must be defined, if the number of
+                existing envs is less than num_envs.
+            existing_envs (List[MultiAgentEnv]): List of already existing
+                multi-agent envs.
+            num_envs (int): Desired num multiagent envs to have at the end in
+                total. This will include the given (already created)
+                `existing_envs`.
+        """
+        from ray.rllib.env.multi_agent_env import MultiAgentEnv
+
+        self.make_env = make_env
+        self.envs = existing_envs
+        self.num_envs = num_envs
+        self.dones = set()
+        while len(self.envs) < self.num_envs:
+            self.envs.append(self.make_env(len(self.envs)))
+        for env in self.envs:
+            assert isinstance(env, MultiAgentEnv)
+        self.env_states = [_MultiAgentEnvState(env) for env in self.envs]
+
+    @override(BaseEnv)
+    def poll(
+        self,
+    ) -> Tuple[MultiEnvDict, MultiEnvDict, MultiEnvDict, MultiEnvDict, MultiEnvDict]:
+        obs, rewards, dones, infos = {}, {}, {}, {}
+        for i, env_state in enumerate(self.env_states):
+            obs[i], rewards[i], dones[i], infos[i] = env_state.poll()
+        return obs, rewards, dones, infos, {}
+
+    @override(BaseEnv)
+    def send_actions(self, action_dict: MultiEnvDict) -> None:
+        for env_id, agent_dict in action_dict.items():
+            if env_id in self.dones:
+                raise ValueError("Env {} is already done".format(env_id))
+            env = self.envs[env_id]
+            obs, rewards, dones, infos = env.step(agent_dict)
+            assert isinstance(obs, dict), "Not a multi-agent obs"
+            assert isinstance(rewards, dict), "Not a multi-agent reward"
+            assert isinstance(dones, dict), "Not a multi-agent return"
+            assert isinstance(infos, dict), "Not a multi-agent info"
+            # Allow `__common__` entry in `infos` for data unrelated with any
+            # agent, but rather with the environment itself.
+            if set(infos).difference(set(obs) | {"__common__"}):
+                raise ValueError(
+                    "Key set for infos must be a subset of obs: "
+                    "{} vs {}".format(infos.keys(), obs.keys())
+                )
+            if "__all__" not in dones:
+                raise ValueError(
+                    "In multi-agent environments, '__all__': True|False must "
+                    "be included in the 'done' dict: got {}.".format(dones)
+                )
+            if dones["__all__"]:
+                self.dones.add(env_id)
+            self.env_states[env_id].observe(obs, rewards, dones, infos)
+
+    @override(BaseEnv)
+    def try_reset(self, env_id: Optional[EnvID] = None) -> Optional[MultiAgentDict]:
+        obs = self.env_states[env_id].reset()
+        assert isinstance(obs, dict), "Not a multi-agent obs"
+        if obs is not None and env_id in self.dones:
+            self.dones.remove(env_id)
+        return obs
+
+    @override(BaseEnv)
+    def get_sub_environments(self) -> List[EnvType]:
+        return [state.env for state in self.env_states]
+
+    @override(BaseEnv)
+    def try_render(self, env_id: Optional[EnvID] = None) -> None:
+        if env_id is None:
+            env_id = 0
+        assert isinstance(env_id, int)
+        return self.envs[env_id].render()
+
+
+@Deprecated(
+    old="ray.rllib.env.base_env._MultiAgentEnvState",
+    new="ray.rllib.env.multi_agent_env._MultiAgentEnvState",
+    error=False,
+)
+class _MultiAgentEnvState:
+    def __init__(self, env: "MultiAgentEnv"):
+        from ray.rllib.env.multi_agent_env import MultiAgentEnv
+
+        assert isinstance(env, MultiAgentEnv)
+        self.env = env
+        self.initialized = False
+
+    def poll(
+        self,
+    ) -> Tuple[MultiAgentDict, MultiAgentDict, MultiAgentDict, MultiAgentDict]:
+        if not self.initialized:
+            self.reset()
+            self.initialized = True
+
+        observations = self.last_obs
+        rewards = {}
+        dones = {"__all__": self.last_dones["__all__"]}
+        infos = {"__common__": self.last_infos.get("__common__")}
+
+        # If episode is done, release everything we have.
+        if dones["__all__"]:
+            rewards = self.last_rewards
+            self.last_rewards = {}
+            dones = self.last_dones
+            self.last_dones = {}
+            self.last_obs = {}
+            infos = self.last_infos
+            self.last_infos = {}
+        # Only release those agents' rewards/dones/infos, whose
+        # observations we have.
+        else:
+            for ag in observations.keys():
+                if ag in self.last_rewards:
+                    rewards[ag] = self.last_rewards[ag]
+                    del self.last_rewards[ag]
+                if ag in self.last_dones:
+                    dones[ag] = self.last_dones[ag]
+                    del self.last_dones[ag]
+                if ag in self.last_infos:
+                    infos[ag] = self.last_infos[ag]
+                    del self.last_infos[ag]
+
+        self.last_dones["__all__"] = False
+        return observations, rewards, dones, infos
+
+    def observe(
+        self,
+        obs: MultiAgentDict,
+        rewards: MultiAgentDict,
+        dones: MultiAgentDict,
+        infos: MultiAgentDict,
+    ):
+        self.last_obs = obs
+        for ag, r in rewards.items():
+            if ag in self.last_rewards:
+                self.last_rewards[ag] += r
+            else:
+                self.last_rewards[ag] = r
+        for ag, d in dones.items():
+            if ag in self.last_dones:
+                self.last_dones[ag] = self.last_dones[ag] or d
+            else:
+                self.last_dones[ag] = d
+        self.last_infos = infos
+
+    def reset(self) -> MultiAgentDict:
+        self.last_obs = self.env.reset()
+        self.last_rewards = {}
+        self.last_dones = {"__all__": False}
+        self.last_infos = {"__common__": {}}
+        return self.last_obs
+
+
+def convert_to_base_env(
+    env: EnvType,
+    make_env: Callable[[int], EnvType] = None,
+    num_envs: int = 1,
+    remote_envs: bool = False,
+    remote_env_batch_wait_ms: int = 0,
+) -> "BaseEnv":
+    """Converts an RLlib-supported env into a BaseEnv object.
+
+    Supported types for the `env` arg are gym.Env, BaseEnv,
+    VectorEnv, MultiAgentEnv, ExternalEnv, or ExternalMultiAgentEnv.
+
+    The resulting BaseEnv is always vectorized (contains n
+    sub-environments) to support batched forward passes, where n may also
+    be 1. BaseEnv also supports async execution via the `poll` and
+    `send_actions` methods and thus supports external simulators.
+
+    TODO: Support gym3 environments, which are already vectorized.
+
+    Args:
+        env: An already existing environment of any supported env type
+            to convert/wrap into a BaseEnv. Supported types are gym.Env,
+            BaseEnv, VectorEnv, MultiAgentEnv, ExternalEnv, and
+            ExternalMultiAgentEnv.
+        make_env: A callable taking an int as input (which indicates the
+            number of individual sub-environments within the final
+            vectorized BaseEnv) and returning one individual
+            sub-environment.
+        num_envs: The number of sub-environments to create in the
+            resulting (vectorized) BaseEnv. The already existing `env`
+            will be one of the `num_envs`.
+        remote_envs: Whether each sub-env should be a @ray.remote actor.
+            You can set this behavior in your config via the
+            `remote_worker_envs=True` option.
+        remote_env_batch_wait_ms: The wait time (in ms) to poll remote
+            sub-environments for, if applicable. Only used if
+            `remote_envs` is True.
+
+    Returns:
+        The resulting BaseEnv object.
+    """
+
+    from ray.rllib.env.remote_base_env import RemoteBaseEnv
+    from ray.rllib.env.external_env import ExternalEnv
+    from ray.rllib.env.multi_agent_env import MultiAgentEnv
+    from ray.rllib.env.vector_env import VectorEnv, VectorEnvWrapper
+
+    if remote_envs and num_envs == 1:
+        raise ValueError(
+            "Remote envs only make sense to use if num_envs > 1 "
+            "(i.e. vectorization is enabled)."
+        )
+
+    # Given `env` is already a BaseEnv -> Return as is.
+    if isinstance(env, (BaseEnv, MultiAgentEnv, VectorEnv, ExternalEnv)):
+        return env.to_base_env(
+            make_env=make_env,
+            num_envs=num_envs,
+            remote_envs=remote_envs,
+            remote_env_batch_wait_ms=remote_env_batch_wait_ms,
+        )
+    # `env` is not a BaseEnv yet -> Need to convert/vectorize.
+    else:
+        # Sub-environments are ray.remote actors:
+        if remote_envs:
+            # Determine, whether the already existing sub-env (could
+            # be a ray.actor) is multi-agent or not.
+            multiagent = (
+                ray.get(env._is_multi_agent.remote())
+                if hasattr(env, "_is_multi_agent")
+                else False
+            )
+            env = RemoteBaseEnv(
+                make_env,
+                num_envs,
+                multiagent=multiagent,
+                remote_env_batch_wait_ms=remote_env_batch_wait_ms,
+                existing_envs=[env],
+            )
+        # Sub-environments are not ray.remote actors.
+        else:
+            # Convert gym.Env to VectorEnv ...
+            env = VectorEnv.vectorize_gym_envs(
+                make_env=make_env,
+                existing_envs=[env],
+                num_envs=num_envs,
+                action_space=env.action_space,
+                observation_space=env.observation_space,
+            )
+            # ... then the resulting VectorEnv to a BaseEnv.
+            env = VectorEnvWrapper(env)
+
+    # Make sure conversion went well.
+    assert isinstance(env, BaseEnv), env
+
+    return env