--- conflicted
+++ resolved
@@ -194,15 +194,6 @@
         if self.finalized:
             raise RuntimeError(f"Cannot `add` to a finalized {type(self).__name__}.")
         else:
-<<<<<<< HEAD
-            if isinstance(other, InfiniteLookbackBuffer):
-                data = self.data + other.data
-            elif isinstance(other, (int, float, complex)):
-                data = [
-                    item + other if isinstance(item, (int, float, complex)) else item
-                    for item in self.data
-                ]
-=======
             # If `other` is an int, simply add it to all our values (if possible) and
             # use the result as the underlying data for the returned buffer.
             if isinstance(other, (int, float, complex)):
@@ -217,7 +208,6 @@
                 data = self.data + other.data[other.lookback :]
             # `other` is a list, simply concat the two lists and use the result as
             # the underlying data for the returned buffer.
->>>>>>> 473a2685
             else:
                 data = self.data + other
 
