from typing import Any, Dict, List, Optional, Union

import gymnasium as gym
import numpy as np
import tree  # pip install dm_tree

from ray.rllib.utils.numpy import LARGE_INTEGER, one_hot, one_hot_multidiscrete
from ray.rllib.utils.serialization import gym_space_from_dict, gym_space_to_dict
from ray.rllib.utils.spaces.space_utils import (
    batch,
    from_jsonable_if_needed,
    get_dummy_batch_for_space,
    get_base_struct_from_space,
    to_jsonable_if_needed,
)


class InfiniteLookbackBuffer:
    @property
    def space(self):
        return self._space

    @space.setter
    def space(self, value):
        self._space = value
        self.space_struct = get_base_struct_from_space(value)

    def __init__(
        self,
        data: Optional[Union[List, np.ndarray]] = None,
        lookback: int = 0,
        space: Optional[gym.Space] = None,
    ):
        self.data = data if data is not None else []
        self.lookback = min(lookback, len(self.data))
        self.finalized = not isinstance(self.data, list)
        self.space_struct = None
        self.space = space

    def __eq__(
        self,
        other: "InfiniteLookbackBuffer",
    ) -> bool:
        """Compares two `InfiniteLookbackBuffers.

        Args:
            other: Another object. If another `LookbackBuffer` instance all
                their attributes are compared.

        Returns:
            `True`, if `other` is an `InfiniteLookbackBuffer` instance and all
            attributes are identical. Otherwise, returns `False`.
        """
        if isinstance(other, InfiniteLookbackBuffer):
            if (
                self.data == other.data
                and self.lookback == other.lookback
                and self.finalized == other.finalized
                and self.space_struct == other.space_struct
                and self.space == other.space
            ):
                return True
        return False

    def get_state(self) -> Dict[str, Any]:
        """Returns the pickable state of a buffer.

        The data in the buffer is stored into a dictionary. Note that
        buffers can also be generated from pickable states (see
        `InfiniteLookbackBuffer.from_state`)

        Returns:
            A dict containing all the data and metadata from the buffer.
        """
        return {
            "data": to_jsonable_if_needed(self.data, self.space)
            if self.space
            else self.data,
            "lookback": self.lookback,
            "finalized": self.finalized,
            "space": gym_space_to_dict(self.space) if self.space else self.space,
        }

    @staticmethod
    def from_state(state: Dict[str, Any]) -> None:
        """Creates a new `InfiniteLookbackBuffer` from a state dict.

        Args:
            state: The state dict, as returned by `self.get_state`.

        Returns:
            A new `InfiniteLookbackBuffer` instance with the data and metadata
            from the state dict.
        """
        buffer = InfiniteLookbackBuffer()
        buffer.lookback = state["lookback"]
        buffer.finalized = state["finalized"]
        buffer.space = gym_space_from_dict(state["space"]) if state["space"] else None
        buffer.space_struct = (
            get_base_struct_from_space(buffer.space) if buffer.space else None
        )
        buffer.data = (
            from_jsonable_if_needed(state["data"], buffer.space)
            if buffer.space
            else state["data"]
        )

        return buffer

    def append(self, item) -> None:
        """Appends the given item to the end of this buffer."""
        if self.finalized:
            self.data = tree.map_structure(
                lambda d, i: np.concatenate([d, [i]], axis=0), self.data, item
            )
        else:
            self.data.append(item)

    def extend(self, items) -> None:
        """Appends all items in `items` to the end of this buffer."""
        if self.finalized:
            # TODO (sven): When extending with a list of structs, we should
            #  probably rather do: `tree.map_structure(..., self.data,
            #  tree.map_structure(lambda *s: np.array(*s), *items)`)??
            self.data = tree.map_structure(
                lambda d, i: np.concatenate([d, i], axis=0), self.data, np.array(items)
            )
        else:
            for item in items:
                self.append(item)

    def concat(self, other: "InfiniteLookbackBuffer") -> None:
        """Concatenates the data of `other` (w/o its lookback) to `self`.

        Args:
            other: The other InfiniteLookbackBuffer to be concatenated to self.
        """
        self.data.extend(other.get())

    def pop(self, index: int = -1) -> None:
        """Removes the item at `index` from this buffer, but does NOT return it.

        Args:
            index: The index to pop out of this buffer (w/o returning it from this
                method).
        """
        if self.finalized:
            self.data = tree.map_structure(
                lambda s: np.delete(s, index, axis=0), self.data
            )
        else:
            self.data.pop(index)

    def finalize(self) -> None:
        """Finalizes this buffer by converting internal data lists into numpy arrays.

        Thereby, if the individual items in the list are nested structures, the
        resulting buffer content will be a nested struct of np.ndarrays (leafs).
        """
        if not self.finalized:
            self.data = batch(self.data)
            self.finalized = True

    def get(
        self,
        indices: Optional[Union[int, slice, List[int]]] = None,
        *,
        neg_index_as_lookback: bool = False,
        fill: Optional[Any] = None,
        one_hot_discrete: bool = False,
        _ignore_last_ts: bool = False,
        _add_last_ts_value: Optional[Any] = None,
    ) -> Any:
        """Returns data, based on the given args, from this buffer.

        Args:
            indices: A single int is interpreted as an index, from which to return the
                individual data stored at this index.
                A list of ints is interpreted as a list of indices from which to gather
                individual data in a batch of size len(indices).
                A slice object is interpreted as a range of data to be returned.
                Thereby, negative indices by default are interpreted as "before the end"
                unless the `neg_index_as_lookback=True` option is used, in which case
                negative indices are interpreted as "before ts=0", meaning going back
                into the lookback buffer.
            neg_index_as_lookback: If True, negative values in `indices` are
                interpreted as "before ts=0", meaning going back into the lookback
                buffer. For example, a buffer with data [4, 5, 6,  7, 8, 9],
                where [4, 5, 6] is the lookback buffer range (ts=0 item is 7), will
                respond to `get(-1, neg_index_as_lookback=True)` with `6` and to
                `get(slice(-2, 1), neg_index_as_lookback=True)` with `[5, 6,  7]`.
            fill: An optional float value to use for filling up the returned results at
                the boundaries. This filling only happens if the requested index range's
                start/stop boundaries exceed the buffer's boundaries (including the
                lookback buffer on the left side). This comes in very handy, if users
                don't want to worry about reaching such boundaries and want to zero-pad.
                For example, a buffer with data [10, 11,  12, 13, 14] and lookback
                buffer size of 2 (meaning `10` and `11` are part of the lookback buffer)
                will respond to `get(slice(-7, -2), fill=0.0)`
                with `[0.0, 0.0, 10, 11, 12]`.
            one_hot_discrete: If True, will return one-hot vectors (instead of
                int-values) for those sub-components of a (possibly complex) space
                that are Discrete or MultiDiscrete. Note that if `fill=0` and the
                requested `indices` are out of the range of our data, the returned
                one-hot vectors will actually be zero-hot (all slots zero).
            _ignore_last_ts: Whether to ignore the last record in our internal
                `self.data` when getting the provided indices.
            _add_last_ts_value: Whether to add the value of this arg to the end of
                the internal `self.data` buffer (just for the duration of this get
                operation, not permanently).
        """
        if indices is None:
            data = self._get_all_data(
                one_hot_discrete=one_hot_discrete,
                _ignore_last_ts=_ignore_last_ts,
            )
        elif isinstance(indices, slice):
            data = self._get_slice(
                indices,
                fill=fill,
                neg_index_as_lookback=neg_index_as_lookback,
                one_hot_discrete=one_hot_discrete,
                _ignore_last_ts=_ignore_last_ts,
                _add_last_ts_value=_add_last_ts_value,
            )
        elif isinstance(indices, list):
            data = [
                self._get_int_index(
                    idx,
                    fill=fill,
                    neg_index_as_lookback=neg_index_as_lookback,
                    one_hot_discrete=one_hot_discrete,
                    _ignore_last_ts=_ignore_last_ts,
                    _add_last_ts_value=_add_last_ts_value,
                )
                for idx in indices
            ]
            if self.finalized:
                data = batch(data)
        else:
            assert isinstance(indices, int)
            data = self._get_int_index(
                indices,
                fill=fill,
                neg_index_as_lookback=neg_index_as_lookback,
                one_hot_discrete=one_hot_discrete,
                _ignore_last_ts=_ignore_last_ts,
                _add_last_ts_value=_add_last_ts_value,
            )

        return data

    def __add__(
        self, other: Union[List, "InfiniteLookbackBuffer", int, float, complex]
    ) -> "InfiniteLookbackBuffer":
        """Adds another InfiniteLookbackBuffer object or list to the end of this one.

        Args:
            other: Another `InfiniteLookbackBuffer` or a `list` or a number.
                If a `InfiniteLookbackBuffer` its data (w/o its lookback buffer) gets
                concatenated to self's data. If a `list`, we concat it to self's data.
                If a number, we add this number to each element of self (if possible).

        Returns:
            A new `InfiniteLookbackBuffer` instance `self.data` containing
            concatenated data from `self` and `other` (or adding `other` to each element
            in self's data).
        """

        if self.finalized:
            raise RuntimeError(f"Cannot `add` to a finalized {type(self).__name__}.")
        else:
            # If `other` is an int, simply add it to all our values (if possible) and
            # use the result as the underlying data for the returned buffer.
            if isinstance(other, (int, float, complex)):
                data = [
                    (d + other) if isinstance(d, (int, float, complex)) else d
                    for d in self.data
                ]
            # If `other` is a InfiniteLookbackBuffer itself, do NOT include its
            # lookback buffer anymore. We assume that `other`'s lookback buffer i
            # already at the end of `self`.
            elif isinstance(other, InfiniteLookbackBuffer):
                data = self.data + other.data[other.lookback :]
            # `other` is a list, simply concat the two lists and use the result as
            # the underlying data for the returned buffer.
            else:
                data = self.data + other

            return InfiniteLookbackBuffer(
                data=data,
                lookback=self.lookback,
                space=self.space,
            )

    def __getitem__(self, item):
        """Support squared bracket syntax, e.g. buffer[:5]."""
        return self.get(item)

    def __setitem__(self, key, value):
        self.set(new_data=value, at_indices=key)

    def set(
        self,
        new_data,
        *,
        at_indices: Optional[Union[int, slice, List[int]]] = None,
        neg_index_as_lookback: bool = False,
    ) -> None:
        """Overwrites all or some of the data in this buffer with the provided data.

        Args:
            new_data: The new data to overwrite existing records with.
            at_indices: A single int is interpreted as an index, at which to overwrite
                the individual record stored at this index with `new_data`.
                A list of ints is interpreted as a list of indices, which to overwrite
                with `new_data`, which must be a batch of size `len(at_indices)`.
                A slice object is interpreted as a range, which to overwrite with
                `new_data`. Thereby, negative indices by default are interpreted as
                "before the end" unless the `neg_index_as_lookback=True` option is
                used, in which case negative indices are interpreted as
                "before ts=0", meaning going back into the lookback buffer.
            neg_index_as_lookback: If True, negative values in `at_indices` are
                interpreted as "before ts=0", meaning going back into the lookback
                buffer. For example, a buffer with data [4, 5, 6,  7, 8, 9],
                where [4, 5, 6] is the lookback buffer range (ts=0 item is 7), will
                handle a call `set(99, at_indices=-1, neg_index_as_lookback=True)`
                with `6` being replaced by 99 and to `set([98, 99, 100],
                at_indices=slice(-2, 1), neg_index_as_lookback=True)` with
                `[5, 6,  7]` being replaced by `[98, 99,  100]`.
        """
        # `at_indices` is None -> Override all our data (excluding the lookback buffer).
        if at_indices is None:
            self._set_all_data(new_data)

        elif isinstance(at_indices, slice):
            self._set_slice(
                new_data,
                slice_=at_indices,
                neg_index_as_lookback=neg_index_as_lookback,
            )
        elif isinstance(at_indices, list):
            for i, idx in enumerate(at_indices):
                self._set_int_index(
                    new_data[i],
                    idx=idx,
                    neg_index_as_lookback=neg_index_as_lookback,
                )
        else:
            assert isinstance(at_indices, int)
            self._set_int_index(
                new_data,
                idx=at_indices,
                neg_index_as_lookback=neg_index_as_lookback,
            )

    def __len__(self):
        """Return the length of our data, excluding the lookback buffer."""
        len_ = self.len_incl_lookback()
        # Only count the data after the lookback.
        return max(len_ - self.lookback, 0)

    def len_incl_lookback(self):
        if self.finalized:
            return len(tree.flatten(self.data)[0])
        else:
            return len(self.data)

    def __repr__(self):
        return (
            f"{type(self).__name__}({self.data[:self.lookback]} <- "
            f"lookback({self.lookback}) | {self.data[self.lookback:]})"
        )

    def _get_all_data(self, one_hot_discrete=False, _ignore_last_ts=False):
        data = self[: (None if not _ignore_last_ts else -1)]
        if one_hot_discrete:
            data = self._one_hot(data, space_struct=self.space_struct)
        return data

    def _set_all_data(self, new_data):
        self._set_slice(new_data, slice(0, None))

    def _get_slice(
        self,
        slice_,
        fill=None,
        neg_index_as_lookback=False,
        one_hot_discrete=False,
        _ignore_last_ts=False,
        _add_last_ts_value=None,
    ):
        data_to_use = self.data
        if _ignore_last_ts:
            if self.finalized:
                data_to_use = tree.map_structure(lambda s: s[:-1], self.data)
            else:
                data_to_use = self.data[:-1]
        if _add_last_ts_value is not None:
            if self.finalized:
                data_to_use = tree.map_structure(
                    lambda s, t: np.append(s, t),
                    data_to_use.copy(),
                    _add_last_ts_value,
                )
            else:
                data_to_use = np.append(data_to_use.copy(), _add_last_ts_value)

        slice_, slice_len, fill_left_count, fill_right_count = self._interpret_slice(
            slice_,
            neg_index_as_lookback,
            len_self_plus_lookback=(
                self.len_incl_lookback()
                + int(_add_last_ts_value is not None)
                - int(_ignore_last_ts)
            ),
        )

        # Perform the actual slice.
        data_slice = None
        if slice_len > 0:
            if self.finalized:
                data_slice = tree.map_structure(lambda s: s[slice_], data_to_use)
            else:
                data_slice = data_to_use[slice_]

            if one_hot_discrete:
                data_slice = self._one_hot(data_slice, space_struct=self.space_struct)

        # Data is shorter than the range requested -> Fill the rest with `fill` data.
        if fill is not None and (fill_right_count > 0 or fill_left_count > 0):
            if self.finalized:
                if fill_left_count:
                    if self.space is None:
                        fill_batch = np.array([fill] * fill_left_count)
                    else:
                        fill_batch = get_dummy_batch_for_space(
                            self.space,
                            fill_value=fill,
                            batch_size=fill_left_count,
                            one_hot_discrete=one_hot_discrete,
                        )
                    if data_slice is not None:
                        data_slice = tree.map_structure(
                            lambda s0, s: np.concatenate([s0, s]),
                            fill_batch,
                            data_slice,
                        )
                    else:
                        data_slice = fill_batch
                if fill_right_count:
                    if self.space is None:
                        fill_batch = np.array([fill] * fill_right_count)
                    else:
                        fill_batch = get_dummy_batch_for_space(
                            self.space,
                            fill_value=fill,
                            batch_size=fill_right_count,
                            one_hot_discrete=one_hot_discrete,
                        )
                    if data_slice is not None:
                        data_slice = tree.map_structure(
                            lambda s0, s: np.concatenate([s, s0]),
                            fill_batch,
                            data_slice,
                        )
                    else:
                        data_slice = fill_batch

            else:
                if self.space is None:
                    fill_batch = [fill]
                else:
                    fill_batch = [
                        get_dummy_batch_for_space(
                            self.space,
                            fill_value=fill,
                            batch_size=0,
                            one_hot_discrete=one_hot_discrete,
                        )
                    ]
                data_slice = (
                    fill_batch * fill_left_count
                    + (data_slice if data_slice is not None else [])
                    + fill_batch * fill_right_count
                )

        if data_slice is None:
            if self.finalized:
                return tree.map_structure(lambda s: s[slice_], data_to_use)
            else:
                return data_to_use[slice_]
        return data_slice

    def _set_slice(
        self,
        new_data,
        slice_,
        neg_index_as_lookback=False,
    ):
        slice_, _, _, _ = self._interpret_slice(slice_, neg_index_as_lookback)

        # Check, whether the setting to new_data changes the length of self
        # (it shouldn't). If it does, raise an error.
        try:
            if self.finalized:

                def __set(s, n):
                    if self.space:
                        assert self.space.contains(n[0])
                    assert len(s[slice_]) == len(n)
                    s[slice_] = n

                tree.map_structure(__set, self.data, new_data)
            else:
                assert len(self.data[slice_]) == len(new_data)
                self.data[slice_] = new_data
        except AssertionError:
            raise IndexError(
                f"Cannot `set()` value via at_indices={slice_} (option "
                f"neg_index_as_lookback={neg_index_as_lookback})! Slice of data "
                "does NOT have the same size as `new_data`."
            )

    def _get_int_index(
        self,
        idx: int,
        fill=None,
        neg_index_as_lookback=False,
        one_hot_discrete=False,
        _ignore_last_ts=False,
        _add_last_ts_value=None,
    ):
        data_to_use = self.data
        if _ignore_last_ts:
            if self.finalized:
                data_to_use = tree.map_structure(lambda s: s[:-1], self.data)
            else:
                data_to_use = self.data[:-1]
        if _add_last_ts_value is not None:
            if self.finalized:
                data_to_use = tree.map_structure(
                    lambda s, last: np.append(s, last), data_to_use, _add_last_ts_value
<<<<<<< HEAD
                )  # np.append(data_to_use.copy(), _add_last_ts_value)
=======
                )
>>>>>>> 9f8c33ad
            else:
                data_to_use = data_to_use.copy()
                data_to_use.append(_add_last_ts_value)

        # If index >= 0 -> Ignore lookback buffer.
        # Otherwise, include lookback buffer.
        if idx >= 0 or neg_index_as_lookback:
            idx = self.lookback + idx
        # Negative indices mean: Go to left into lookback buffer starting from idx=0.
        # But if we pass the lookback buffer, the index should be invalid and we will
        # have to fill, if required. Invalidate the index by setting it to one larger
        # than max.
        if neg_index_as_lookback and idx < 0:
            idx = len(self) + self.lookback - (_ignore_last_ts is True)

        try:
            if self.finalized:
                data = tree.map_structure(lambda s: s[idx], data_to_use)
            else:
                data = data_to_use[idx]
        # Out of range index -> If `fill`, use a fill dummy (B=0), if not, error out.
        except IndexError as e:
            if fill is not None:
                if self.space is None:
                    return fill
                return get_dummy_batch_for_space(
                    self.space,
                    fill_value=fill,
                    batch_size=0,
                    one_hot_discrete=one_hot_discrete,
                )
            else:
                raise e

        # Convert discrete/multi-discrete components to one-hot vectors, if required.
        if one_hot_discrete:
            data = self._one_hot(data, self.space_struct)
        return data

    def _set_int_index(self, new_data, idx, neg_index_as_lookback):
        actual_idx = idx
        # If index >= 0 -> Ignore lookback buffer.
        # Otherwise, include lookback buffer.
        if actual_idx >= 0 or neg_index_as_lookback:
            actual_idx = self.lookback + actual_idx
        # Negative indices mean: Go to left into lookback buffer starting from idx=0.
        # But if we pass the lookback buffer, the index should be invalid and we will
        # have to fill, if required. Invalidate the index by setting it to one larger
        # than max.
        if neg_index_as_lookback and actual_idx < 0:
            actual_idx = len(self) + self.lookback

        try:
            if self.finalized:

                def __set(s, n):
                    if self.space:
                        assert self.space.contains(n), n
                    s[actual_idx] = n

                tree.map_structure(__set, self.data, new_data)
            else:
                self.data[actual_idx] = new_data
        except IndexError:
            raise IndexError(
                f"Cannot `set()` value at index {idx} (option "
                f"neg_index_as_lookback={neg_index_as_lookback})! Out of range "
                f"of buffer data."
            )

    def _interpret_slice(
        self,
        slice_,
        neg_index_as_lookback,
        len_self_plus_lookback=None,
    ):
        if len_self_plus_lookback is None:
            len_self_plus_lookback = len(self) + self.lookback

        # Re-interpret slice bounds as absolute positions (>=0) within our
        # internal data.
        start = slice_.start
        stop = slice_.stop

        # Start is None -> Exclude lookback buffer.
        if start is None:
            start = self.lookback
        # Start is negative.
        elif start < 0:
            # `neg_index_as_lookback=True` -> User wants to index into the lookback
            # range.
            if neg_index_as_lookback:
                start = self.lookback + start
            # Interpret index as counting "from end".
            else:
                start = len_self_plus_lookback + start
        # Start is 0 or positive -> timestep right after lookback is interpreted as 0.
        else:
            start = self.lookback + start

        # Stop is None -> Set stop to very last index + 1 of our internal data.
        if stop is None:
            stop = len_self_plus_lookback
        # Stop is negative.
        elif stop < 0:
            # `neg_index_as_lookback=True` -> User wants to index into the lookback
            # range. Set to 0 (beginning of lookback buffer) if result is a negative
            # index.
            if neg_index_as_lookback:
                stop = self.lookback + stop
            # Interpret index as counting "from end". Set to 0 (beginning of actual
            # episode) if result is a negative index.
            else:
                stop = len_self_plus_lookback + stop
        # Stop is positive -> Add lookback range to it.
        else:
            stop = self.lookback + stop

        fill_left_count = fill_right_count = 0
        # Both start and stop are on left side.
        if start < 0 and stop < 0:
            fill_left_count = abs(start - stop)
            fill_right_count = 0
            start = stop = 0
        # Both start and stop are on right side.
        elif start >= len_self_plus_lookback and stop >= len_self_plus_lookback:
            fill_right_count = abs(start - stop)
            fill_left_count = 0
            start = stop = len_self_plus_lookback
        # Set to 0 (beginning of actual episode) if result is a negative index.
        elif start < 0:
            fill_left_count = -start
            start = 0
        elif stop >= len_self_plus_lookback:
            fill_right_count = stop - len_self_plus_lookback
            stop = len_self_plus_lookback
        # Only `stop` might be < 0, when slice has negative step and start is > 0.
        elif stop < 0:
            if start >= len_self_plus_lookback:
                fill_left_count = start - len_self_plus_lookback + 1
                start = len_self_plus_lookback - 1
            fill_right_count = -stop - 1
            stop = -LARGE_INTEGER

        assert start >= 0 and (stop >= 0 or stop == -LARGE_INTEGER), (start, stop)

        step = slice_.step if slice_.step is not None else 1
        slice_ = slice(start, stop, step)
        slice_len = max(0, (stop - start + (step - (1 if step > 0 else -1))) // step)
        return slice_, slice_len, fill_left_count, fill_right_count

    def _one_hot(self, data, space_struct):
        if space_struct is None:
            raise ValueError(
                f"Cannot `one_hot` data in `{type(self).__name__}` if a "
                "gym.Space was NOT provided during construction!"
            )

        def _convert(dat_, space):
            if isinstance(space, gym.spaces.Discrete):
                return one_hot(dat_, depth=space.n)
            elif isinstance(space, gym.spaces.MultiDiscrete):
                return one_hot_multidiscrete(dat_, depths=space.nvec)
            return dat_

        if isinstance(data, list):
            data = [
                tree.map_structure(_convert, dslice, space_struct) for dslice in data
            ]
        else:
            data = tree.map_structure(_convert, data, space_struct)
        return data<|MERGE_RESOLUTION|>--- conflicted
+++ resolved
@@ -541,11 +541,7 @@
             if self.finalized:
                 data_to_use = tree.map_structure(
                     lambda s, last: np.append(s, last), data_to_use, _add_last_ts_value
-<<<<<<< HEAD
-                )  # np.append(data_to_use.copy(), _add_last_ts_value)
-=======
                 )
->>>>>>> 9f8c33ad
             else:
                 data_to_use = data_to_use.copy()
                 data_to_use.append(_add_last_ts_value)
