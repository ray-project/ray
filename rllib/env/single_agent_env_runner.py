import gymnasium as gym
import logging
import tree

from collections import defaultdict
from functools import partial
from typing import Any, Container, DefaultDict, Dict, List, Optional

from ray.rllib.algorithms.algorithm_config import AlgorithmConfig
from ray.rllib.algorithms.callbacks import DefaultCallbacks
from ray.rllib.core import DEFAULT_AGENT_ID, DEFAULT_MODULE_ID
from ray.rllib.core.columns import Columns
from ray.rllib.core.rl_module import INFERENCE_ONLY
from ray.rllib.core.rl_module.rl_module import RLModule, SingleAgentRLModuleSpec
from ray.rllib.env.env_context import EnvContext
from ray.rllib.env.env_runner import EnvRunner
from ray.rllib.env.single_agent_episode import SingleAgentEpisode
from ray.rllib.env.utils import _gym_env_creator
<<<<<<< HEAD
from ray.rllib.evaluation.metrics import RolloutMetrics
from ray.rllib.policy.sample_batch import DEFAULT_POLICY_ID
from ray.rllib.utils import force_list
=======
>>>>>>> 6ab48be8
from ray.rllib.utils.annotations import override
from ray.rllib.utils.deprecation import Deprecated
from ray.rllib.utils.framework import try_import_tf
<<<<<<< HEAD
from ray.rllib.utils.metrics import NUM_ENV_STEPS_SAMPLED, WEIGHTS_SEQ_NO
=======
from ray.rllib.utils.metrics import (
    NUM_AGENT_STEPS_SAMPLED,
    NUM_AGENT_STEPS_SAMPLED_LIFETIME,
    NUM_ENV_STEPS_SAMPLED,
    NUM_ENV_STEPS_SAMPLED_LIFETIME,
    NUM_EPISODES,
    NUM_MODULE_STEPS_SAMPLED,
    NUM_MODULE_STEPS_SAMPLED_LIFETIME,
)
from ray.rllib.utils.metrics.metrics_logger import MetricsLogger
>>>>>>> 6ab48be8
from ray.rllib.utils.spaces.space_utils import unbatch
from ray.rllib.utils.torch_utils import convert_to_torch_tensor
from ray.rllib.utils.typing import EpisodeID, ModelWeights, ResultDict, TensorType
from ray.tune.registry import ENV_CREATOR, _global_registry
from ray.util.annotations import PublicAPI

_, tf, _ = try_import_tf()
logger = logging.getLogger("ray.rllib")


@PublicAPI(stability="alpha")
class SingleAgentEnvRunner(EnvRunner):
    """The generic environment runner for the single agent case."""

    @override(EnvRunner)
    def __init__(self, config: AlgorithmConfig, **kwargs):
        """Initializes a SingleAgentEnvRunner instance.

        Args:
            config: An `AlgorithmConfig` object containing all settings needed to
                build this `EnvRunner` class.
        """
        super().__init__(config=config)

        self.worker_index = kwargs.get("worker_index")

        # Create a MetricsLogger object for logging custom stats.
        self.metrics = MetricsLogger()
        # Initialize lifetime counts.
        self.metrics.log_value(NUM_ENV_STEPS_SAMPLED_LIFETIME, 0, reduce="sum")

        # Create our callbacks object.
        self._callbacks: DefaultCallbacks = self.config.callbacks_class()

        # Create the vectorized gymnasium env.
        self.env: Optional[gym.Wrapper] = None
        self.num_envs: int = 0
        self.make_env()

        # Create the env-to-module connector pipeline.
        self._env_to_module = self.config.build_env_to_module_connector(self.env)
        # Cached env-to-module results taken at the end of a `_sample_timesteps()`
        # call to make sure the final observation (before an episode cut) gets properly
        # processed (and maybe postprocessed and re-stored into the episode).
        # For example, if we had a connector that normalizes observations and directly
        # re-inserts these new obs back into the episode, the last observation in each
        # sample call would NOT be processed, which could be very harmful in cases,
        # in which value function bootstrapping of those (truncation) observations is
        # required in the learning step.
        self._cached_to_module = None

        # Create our own instance of the (single-agent) `RLModule` (which
        # the needs to be weight-synched) each iteration.
        try:
            module_spec: SingleAgentRLModuleSpec = self.config.rl_module_spec
            module_spec.observation_space = self._env_to_module.observation_space
            # TODO (simon): The `gym.Wrapper` for `gym.vector.VectorEnv` should
            #  actually hold the spaces for a single env, but for boxes the
            #  shape is (1, 1) which brings a problem with the action dists.
            #  shape=(1,) is expected.
            module_spec.action_space = self.env.envs[0].action_space
            module_spec.model_config_dict = self.config.model_config
            # Only load a light version of the module, if available. This is useful
            # if the the module has target or critic networks not needed in sampling
            # or inference.
            # TODO (simon): Once we use `get_marl_module_spec` here, we can remove
            # this line here as the function takes care of this flag.
            module_spec.model_config_dict[INFERENCE_ONLY] = True
            self.module: RLModule = module_spec.build()
        except NotImplementedError:
            self.module = None

        # Create the two connector pipelines: env-to-module and module-to-env.
        self._module_to_env = self.config.build_module_to_env_connector(self.env)

        # This should be the default.
        self._needs_initial_reset: bool = True
        self._episodes: List[Optional[SingleAgentEpisode]] = [
            None for _ in range(self.num_envs)
        ]
        self._shared_data = None

        self._done_episodes_for_metrics: List[SingleAgentEpisode] = []
        self._ongoing_episodes_for_metrics: DefaultDict[
            EpisodeID, List[SingleAgentEpisode]
        ] = defaultdict(list)
        self._weights_seq_no: int = 0

    @override(EnvRunner)
    def sample(
        self,
        *,
        num_timesteps: int = None,
        num_episodes: int = None,
        explore: bool = None,
        random_actions: bool = False,
        force_reset: bool = False,
    ) -> List[SingleAgentEpisode]:
        """Runs and returns a sample (n timesteps or m episodes) on the env(s).

        Args:
            num_timesteps: The number of timesteps to sample during this call.
                Note that only one of `num_timetseps` or `num_episodes` may be provided.
            num_episodes: The number of episodes to sample during this call.
                Note that only one of `num_timetseps` or `num_episodes` may be provided.
            explore: If True, will use the RLModule's `forward_exploration()`
                method to compute actions. If False, will use the RLModule's
                `forward_inference()` method. If None (default), will use the `explore`
                boolean setting from `self.config` passed into this EnvRunner's
                constructor. You can change this setting in your config via
                `config.env_runners(explore=True|False)`.
            random_actions: If True, actions will be sampled randomly (from the action
                space of the environment). If False (default), actions or action
                distribution parameters are computed by the RLModule.
            force_reset: Whether to force-reset all (vector) environments before
                sampling. Useful if you would like to collect a clean slate of new
                episodes via this call. Note that when sampling n episodes
                (`num_episodes != None`), this is fixed to True.

        Returns:
            A list of `SingleAgentEpisode` instances, carrying the sampled data.
        """
        assert not (num_timesteps is not None and num_episodes is not None)

        # If no execution details are provided, use the config to try to infer the
        # desired timesteps/episodes to sample and exploration behavior.
        if explore is None:
            explore = self.config.explore
        if (
            num_timesteps is None
            and num_episodes is None
            and self.config.batch_mode == "truncate_episodes"
        ):
            num_timesteps = (
                self.config.get_rollout_fragment_length(worker_index=self.worker_index)
                * self.num_envs
            )

        # Sample n timesteps.
        if num_timesteps is not None:
            samples = self._sample_timesteps(
                num_timesteps=num_timesteps,
                explore=explore,
                random_actions=random_actions,
                force_reset=force_reset,
            )
        # Sample m episodes.
        elif num_episodes is not None:
            samples = self._sample_episodes(
                num_episodes=num_episodes,
                explore=explore,
                random_actions=random_actions,
            )
        # For complete episodes mode, sample as long as the number of timesteps
        # done is smaller than the `train_batch_size`.
        else:
            total = 0
            samples = []
            while total < self.config.train_batch_size:
                episodes = self._sample_episodes(
                    num_episodes=self.num_envs,
                    explore=explore,
                    random_actions=random_actions,
                )
                total += sum(len(e) for e in episodes)
                samples.extend(episodes)

        # Make the `on_sample_end` callback.
        self._callbacks.on_sample_end(
            env_runner=self,
            metrics_logger=self.metrics,
            samples=samples,
        )

        return samples

    def _sample_timesteps(
        self,
        num_timesteps: int,
        explore: bool,
        random_actions: bool = False,
        force_reset: bool = False,
    ) -> List[SingleAgentEpisode]:
        """Helper method to sample n timesteps."""

        done_episodes_to_return: List[SingleAgentEpisode] = []

        # Have to reset the env (on all vector sub_envs).
        if force_reset or self._needs_initial_reset:
            # Create n new episodes and make the `on_episode_created` callbacks.
            self._episodes = []
            for env_index in range(self.num_envs):
                self._episodes.append(self._new_episode())
                self._make_on_episode_callback("on_episode_created", env_index)
            self._shared_data = {}

            # Erase all cached ongoing episodes (these will never be completed and
            # would thus never be returned/cleaned by `get_metrics` and cause a memory
            # leak).
            self._ongoing_episodes_for_metrics.clear()

            # Reset the environment.
            # TODO (simon): Check, if we need here the seed from the config.
            obs, infos = self.env.reset()
            obs = unbatch(obs)
            self._cached_to_module = None

            # Call `on_episode_start()` callbacks.
            for env_index in range(self.num_envs):
                self._make_on_episode_callback("on_episode_start", env_index)

            # We just reset the env. Don't have to force this again in the next
            # call to `self._sample_timesteps()`.
            self._needs_initial_reset = False

            # Set initial obs and infos in the episodes.
            for env_index in range(self.num_envs):
                self._episodes[env_index].add_env_reset(
                    observation=obs[env_index],
                    infos=infos[env_index],
                )

        # Loop through timesteps.
        ts = 0

        while ts < num_timesteps:
            # Act randomly.
            if random_actions:
                to_env = {
                    Columns.ACTIONS: self.env.action_space.sample(),
                }
            # Compute an action using the RLModule.
            else:
                # Env-to-module connector.
                to_module = self._cached_to_module or self._env_to_module(
                    rl_module=self.module,
                    episodes=self._episodes,
                    explore=explore,
                    shared_data=self._shared_data,
                )
                self._cached_to_module = None

                # RLModule forward pass: Explore or not.
                if explore:
                    env_steps_lifetime = self.metrics.peek(
                        NUM_ENV_STEPS_SAMPLED_LIFETIME
                    )
                    to_env = self.module.forward_exploration(
<<<<<<< HEAD
                        to_module, t=self.global_num_env_steps_sampled
=======
                        to_module, t=env_steps_lifetime
>>>>>>> 6ab48be8
                    )
                else:
                    to_env = self.module.forward_inference(to_module)

                # Module-to-env connector.
                to_env = self._module_to_env(
                    rl_module=self.module,
                    data=to_env,
                    episodes=self._episodes,
                    explore=explore,
                    shared_data=self._shared_data,
                )

            # Extract the (vectorized) actions (to be sent to the env) from the
            # module/connector output. Note that these actions are fully ready (e.g.
            # already unsquashed/clipped) to be sent to the environment) and might not
            # be identical to the actions produced by the RLModule/distribution, which
            # are the ones stored permanently in the episode objects.
            actions = to_env.pop(Columns.ACTIONS)
            actions_for_env = to_env.pop(Columns.ACTIONS_FOR_ENV, actions)
            # Step the environment.
            obs, rewards, terminateds, truncateds, infos = self.env.step(
                actions_for_env
            )
            obs, actions = unbatch(obs), unbatch(actions)

<<<<<<< HEAD
            ts += self.num_envs
            self.global_num_env_steps_sampled += self.num_envs
=======
            ts += self._increase_sampled_metrics(self.num_envs)
>>>>>>> 6ab48be8

            for env_index in range(self.num_envs):
                # TODO (simon): This might be unfortunate if a user needs to set a
                #  certain env parameter during different episodes (for example for
                #  benchmarking).
                extra_model_output = {k: v[env_index] for k, v in to_env.items()}

                # In inference, we have only the action logits.
                if terminateds[env_index] or truncateds[env_index]:
                    # Finish the episode with the actual terminal observation stored in
                    # the info dict.
                    self._episodes[env_index].add_env_step(
                        # Gym vector env provides the `"final_observation"`.
                        # Pop these out of the infos dict so this information doesn't
                        # appear in the next episode as well (at index=0).
                        infos[env_index].pop("final_observation"),
                        actions[env_index],
                        rewards[env_index],
                        infos=infos[env_index].pop("final_info"),
                        terminated=terminateds[env_index],
                        truncated=truncateds[env_index],
                        extra_model_outputs=extra_model_output,
                    )
                    # We have to perform an extra env-to-module pass here, just in case
                    # the user's connector pipeline performs (permanent) transforms
                    # on each observation (including this final one here). Without such
                    # a call and in case the structure of the observations change
                    # sufficiently, the following `finalize()` call on the episode will
                    # fail.
                    if self.module is not None:
                        self._env_to_module(
                            episodes=[self._episodes[env_index]],
                            explore=explore,
                            rl_module=self.module,
                            shared_data=self._shared_data,
                        )
                    # Make the `on_episode_step` and `on_episode_end` callbacks (before
                    # finalizing the episode object).
                    self._make_on_episode_callback("on_episode_step", env_index)
                    self._make_on_episode_callback("on_episode_end", env_index)

                    # Then finalize (numpy'ize) the episode.
                    done_episodes_to_return.append(self._episodes[env_index].finalize())

                    # Create a new episode object with already the reset data in it.
                    self._episodes[env_index] = SingleAgentEpisode(
                        observations=[obs[env_index]],
                        infos=[infos[env_index]],
                        observation_space=self.env.single_observation_space,
                        action_space=self.env.single_action_space,
                    )

                    # Make the `on_episode_start` callback.
                    self._make_on_episode_callback("on_episode_start", env_index)

                else:
                    self._episodes[env_index].add_env_step(
                        obs[env_index],
                        actions[env_index],
                        rewards[env_index],
                        infos=infos[env_index],
                        extra_model_outputs=extra_model_output,
                    )

                    # Make the `on_episode_step` callback.
                    self._make_on_episode_callback("on_episode_step", env_index)

        # Already perform env-to-module connector call for next call to
        # `_sample_timesteps()`. See comment in c'tor for `self._cached_to_module`.
        if self.module is not None:
            self._cached_to_module = self._env_to_module(
                rl_module=self.module,
                episodes=self._episodes,
                explore=explore,
                shared_data=self._shared_data,
            )

        # Return done episodes ...
        # TODO (simon): Check, how much memory this attribute uses.
        self._done_episodes_for_metrics.extend(done_episodes_to_return)
        # ... and all ongoing episode chunks.

        # Also, make sure we start new episode chunks (continuing the ongoing episodes
        # from the to-be-returned chunks).
        ongoing_episodes_continuations = [
            eps.cut(len_lookback_buffer=self.config.episode_lookback_horizon)
            for eps in self._episodes
        ]

        ongoing_episodes_to_return = []
        for eps in self._episodes:
            # Just started Episodes do not have to be returned. There is no data
            # in them anyway.
            if eps.t == 0:
                continue
            eps.validate()
            self._ongoing_episodes_for_metrics[eps.id_].append(eps)
            # Return finalized (numpy'ized) Episodes.
            ongoing_episodes_to_return.append(eps.finalize())

        # Continue collecting into the cut Episode chunks.
        self._episodes = ongoing_episodes_continuations

        # Return collected episode data.
        return done_episodes_to_return + ongoing_episodes_to_return

    def _sample_episodes(
        self,
        num_episodes: int,
        explore: bool,
        random_actions: bool = False,
    ) -> List[SingleAgentEpisode]:
        """Helper method to run n episodes.

        See docstring of `self.sample()` for more details.
        """
        # If user calls sample(num_timesteps=..) after this, we must reset again
        # at the beginning.
        self._needs_initial_reset = True

        done_episodes_to_return: List[SingleAgentEpisode] = []

        # Reset the environment.
        # TODO (simon): Check, if we need here the seed from the config.
        obs, infos = self.env.reset()
        episodes = []
        for env_index in range(self.num_envs):
            episodes.append(self._new_episode())
            self._make_on_episode_callback("on_episode_created", env_index, episodes)
        _shared_data = {}

        for env_index in range(self.num_envs):
            episodes[env_index].add_env_reset(
                observation=obs[env_index],
                infos=infos[env_index],
            )
            self._make_on_episode_callback("on_episode_start", env_index, episodes)

        # Loop over episodes.
        eps = 0
        ts = 0
        while eps < num_episodes:
            # Act randomly.
            if random_actions:
                to_env = {
                    Columns.ACTIONS: self.env.action_space.sample(),
                }
            # Compute an action using the RLModule.
            else:
                # Env-to-module connector.
                to_module = self._env_to_module(
                    rl_module=self.module,
                    episodes=episodes,
                    explore=explore,
                    shared_data=_shared_data,
                )

                # RLModule forward pass: Explore or not.
                if explore:
                    env_steps_lifetime = self.metrics.peek(
                        NUM_ENV_STEPS_SAMPLED_LIFETIME
                    )
                    to_env = self.module.forward_exploration(
<<<<<<< HEAD
                        to_module, t=self.global_num_env_steps_sampled
=======
                        to_module, t=env_steps_lifetime
>>>>>>> 6ab48be8
                    )
                else:
                    to_env = self.module.forward_inference(to_module)

                # Module-to-env connector.
                to_env = self._module_to_env(
                    rl_module=self.module,
                    data=to_env,
                    episodes=episodes,
                    explore=explore,
                    shared_data=_shared_data,
                )

            # Extract the (vectorized) actions (to be sent to the env) from the
            # module/connector output. Note that these actions are fully ready (e.g.
            # already unsquashed/clipped) to be sent to the environment) and might not
            # be identical to the actions produced by the RLModule/distribution, which
            # are the ones stored permanently in the episode objects.
            actions = to_env.pop(Columns.ACTIONS)
            actions_for_env = to_env.pop(Columns.ACTIONS_FOR_ENV, actions)
            # Step the environment.
            obs, rewards, terminateds, truncateds, infos = self.env.step(
                actions_for_env
            )
            obs, actions = unbatch(obs), unbatch(actions)
            ts += self._increase_sampled_metrics(self.num_envs)

            for env_index in range(self.num_envs):
                extra_model_output = {k: v[env_index] for k, v in to_env.items()}

                if terminateds[env_index] or truncateds[env_index]:
                    eps += 1

                    episodes[env_index].add_env_step(
                        infos[env_index].pop("final_observation"),
                        actions[env_index],
                        rewards[env_index],
                        infos=infos[env_index].pop("final_info"),
                        terminated=terminateds[env_index],
                        truncated=truncateds[env_index],
                        extra_model_outputs=extra_model_output,
                    )
                    # Make `on_episode_step` and `on_episode_end` callbacks before
                    # finalizing the episode.
                    self._make_on_episode_callback(
                        "on_episode_step", env_index, episodes
                    )
                    self._make_on_episode_callback(
                        "on_episode_end", env_index, episodes
                    )

                    # Finalize (numpy'ize) the episode.
                    done_episodes_to_return.append(episodes[env_index].finalize())

                    # Also early-out if we reach the number of episodes within this
                    # for-loop.
                    if eps == num_episodes:
                        break

                    # Create a new episode object.
                    episodes[env_index] = SingleAgentEpisode(
                        observations=[obs[env_index]],
                        infos=[infos[env_index]],
                        observation_space=self.env.single_observation_space,
                        action_space=self.env.single_action_space,
                    )
                    # Make `on_episode_start` callback.
                    self._make_on_episode_callback(
                        "on_episode_start", env_index, episodes
                    )
                else:
                    episodes[env_index].add_env_step(
                        obs[env_index],
                        actions[env_index],
                        rewards[env_index],
                        infos=infos[env_index],
                        extra_model_outputs=extra_model_output,
                    )
                    # Make `on_episode_step` callback.
                    self._make_on_episode_callback(
                        "on_episode_step", env_index, episodes
                    )
<<<<<<< HEAD
            ts += self.num_envs
            self.global_num_env_steps_sampled += self.num_envs
=======
>>>>>>> 6ab48be8

        self._done_episodes_for_metrics.extend(done_episodes_to_return)

        # Initialized episodes have to be removed as they lack `extra_model_outputs`.
        samples = [episode for episode in done_episodes_to_return if episode.t > 0]

        return samples

    def get_metrics(self) -> ResultDict:
        # Compute per-episode metrics (only on already completed episodes).
        for eps in self._done_episodes_for_metrics:
            assert eps.is_done
            episode_length = len(eps)
<<<<<<< HEAD
            episode_reward = eps.get_return()
=======
            episode_return = eps.get_return()
>>>>>>> 6ab48be8
            episode_duration_s = eps.get_duration_s()
            # Don't forget about the already returned chunks of this episode.
            if eps.id_ in self._ongoing_episodes_for_metrics:
                for eps2 in self._ongoing_episodes_for_metrics[eps.id_]:
                    episode_length += len(eps2)
<<<<<<< HEAD
                    episode_reward += eps2.get_return()
                    episode_duration_s += eps2.get_duration_s()
                del self._ongoing_episodes_for_metrics[eps.id_]

            metrics.append(
                RolloutMetrics(
                    episode_length=episode_length,
                    episode_reward=episode_reward,
                    episode_duration_s=episode_duration_s,
                    agent_rewards={(None, DEFAULT_POLICY_ID): episode_reward},
                    agent_steps={None: episode_length},
                    # "custom_metrics",
                    # "perf_stats",
                    # "hist_data",
                    # "media",
                    # "episode_faulty",
                    # "connector_metrics",
                )
=======
                    episode_return += eps2.get_return()
                    episode_duration_s += eps2.get_duration_s()
                del self._ongoing_episodes_for_metrics[eps.id_]

            self._log_episode_metrics(
                episode_length, episode_return, episode_duration_s
>>>>>>> 6ab48be8
            )

        # Log num episodes counter for this iteration.
        self.metrics.log_value(
            NUM_EPISODES,
            len(self._done_episodes_for_metrics),
            reduce="sum",
            # Reset internal data on `reduce()` call below (not a lifetime count).
            clear_on_reduce=True,
        )

        # Now that we have logged everything, clear cache of done episodes.
        self._done_episodes_for_metrics.clear()

        # Return reduced metrics.
        return self.metrics.reduce()

    def get_state(
        self,
<<<<<<< HEAD
        components: Optional[Container[str]] = None,
    ) -> Dict[str, Any]:
        components = force_list(components)
        state = {
            WEIGHTS_SEQ_NO: self._weights_seq_no,
            NUM_ENV_STEPS_SAMPLED: self.global_num_env_steps_sampled,
        }
        if components is None or "rl_module" in components:
            state["rl_module"] = self.module.get_state()
        if components is None or "env_to_module_connector" in components:
            state["env_to_module_connector"] = self._env_to_module.get_state()
        if components is None or "module_to_env_connector" in components:
            state["module_to_env_connector"] = self._module_to_env.get_state()

        return state

    def set_state(self, state: Dict[str, Any]) -> None:
        # Update the RLModule state.
        if "rl_module" in state:
            # A missing value for WEIGHTS_SEQ_NO or a value of 0 means: Force the
            # update.
            weights_seq_no = state.get(WEIGHTS_SEQ_NO, 0)

            # Only update the weigths, if this is the first synchronization or
            # if the weights of this `EnvRunner` lacks behind the actual ones.
            if weights_seq_no == 0 or self._weights_seq_no < weights_seq_no:
                weights = state["rl_module"]
                if isinstance(weights, dict) and DEFAULT_POLICY_ID in weights:
                    weights = weights[DEFAULT_POLICY_ID]
                weights = self._convert_to_tensor(weights)
                self.module.set_state(weights)
            # Update our weights_seq_no, if the new one is > 0.
            if weights_seq_no > 0:
                self._weights_seq_no = weights_seq_no

        # Update the Connectors.
        if "env_to_module_connector" in state:
            self._env_to_module.set_state(state["env_to_module_connector"])
        if "module_to_env_connector" in state:
            self._module_to_env.set_state(state["module_to_env_connector"])

        # Update our counters.
        if NUM_ENV_STEPS_SAMPLED in state:
            self.global_num_env_steps_sampled = state[NUM_ENV_STEPS_SAMPLED]
=======
        weights: ModelWeights,
        global_vars: Optional[Dict] = None,
        weights_seq_no: int = 0,
    ) -> None:
        """Writes the weights of our (single-agent) RLModule.

        Args:
            weigths: A dictionary mapping `ModuleID`s to the new weigths to
                be used in the `MultiAgentRLModule` stored in this instance.
            global_vars: An optional global vars dictionary to set this
                worker to. If None, do not update the global_vars.
            weights_seq_no: If needed, a sequence number for the weights version
                can be passed into this method. If not None, will store this seq no
                (in self.weights_seq_no) and in future calls - if the seq no did not
                change wrt. the last call - will ignore the call to save on performance.

        """

        # Only update the weigths, if this is the first synchronization or
        # if the weights of this `EnvRunner` lacks behind the actual ones.
        if weights_seq_no == 0 or self._weights_seq_no < weights_seq_no:
            if isinstance(weights, dict) and DEFAULT_MODULE_ID in weights:
                weights = weights[DEFAULT_MODULE_ID]
            weights = self._convert_to_tensor(weights)
            self.module.set_state(weights)

    def get_weights(self, modules=None, inference_only: bool = False):
        """Returns the weights of our (single-agent) RLModule."""

        return self.module.get_state(inference_only=inference_only)
>>>>>>> 6ab48be8

    @override(EnvRunner)
    def assert_healthy(self):
        """Checks that self.__init__() has been completed properly.

        Ensures that the instances has a `MultiAgentRLModule` and an
        environment defined.

        Raises:
            AssertionError: If the EnvRunner Actor has NOT been properly initialized.
        """
        # Make sure, we have built our gym.vector.Env and RLModule properly.
        assert self.env and self.module

    def make_env(self) -> None:
        """Creates a vectorized gymnasium env and stores it in `self.env`.

        Note that users can change the EnvRunner's config (e.g. change
        `self.config.env_config`) and then call this method to create new environments
        with the updated configuration.
        """
        # If an env already exists, try closing it first (to allow it to properly
        # cleanup).
        if self.env is not None:
            try:
                self.env.close()
            except Exception as e:
                logger.warning(
                    "Tried closing the existing env, but failed with error: "
                    f"{e.args[0]}"
                )

        env_ctx = self.config.env_config
        if not isinstance(env_ctx, EnvContext):
            env_ctx = EnvContext(
                env_ctx,
                worker_index=self.worker_index,
                num_workers=self.config.num_env_runners,
                remote=self.config.remote_worker_envs,
            )

        # Register env for the local context.
        # Note, `gym.register` has to be called on each worker.
        if isinstance(self.config.env, str) and _global_registry.contains(
            ENV_CREATOR, self.config.env
        ):
            entry_point = partial(
                _global_registry.get(ENV_CREATOR, self.config.env),
                env_ctx,
            )

        else:
            entry_point = partial(
                _gym_env_creator,
                env_descriptor=self.config.env,
                env_context=env_ctx,
            )
        gym.register("rllib-single-agent-env-v0", entry_point=entry_point)

        # Wrap into `VectorListInfo`` wrapper to get infos as lists.
        self.env: gym.Wrapper = gym.wrappers.VectorListInfo(
            gym.vector.make(
                "rllib-single-agent-env-v0",
                num_envs=self.config.num_envs_per_env_runner,
                asynchronous=self.config.remote_worker_envs,
            )
        )
        self.num_envs: int = self.env.num_envs
        assert self.num_envs == self.config.num_envs_per_env_runner

        # Set the flag to reset all envs upon the next `sample()` call.
        self._needs_initial_reset = True

        # Call the `on_environment_created` callback.
        self._callbacks.on_environment_created(
            env_runner=self,
            metrics_logger=self.metrics,
            env=self.env,
            env_context=env_ctx,
        )

    @override(EnvRunner)
    def stop(self):
        # Close our env object via gymnasium's API.
        self.env.close()

    def _new_episode(self):
        return SingleAgentEpisode(
            observation_space=self.env.single_observation_space,
            action_space=self.env.single_action_space,
        )

    def _make_on_episode_callback(self, which: str, idx: int, episodes=None):
        episodes = episodes if episodes is not None else self._episodes
        getattr(self._callbacks, which)(
            episode=episodes[idx],
            env_runner=self,
            metrics_logger=self.metrics,
            env=self.env,
            rl_module=self.module,
            env_index=idx,
        )

    def _convert_to_tensor(self, struct) -> TensorType:
        """Converts structs to a framework-specific tensor."""

        if self.config.framework_str == "torch":
            return convert_to_torch_tensor(struct)
        else:
            return tree.map_structure(tf.convert_to_tensor, struct)

<<<<<<< HEAD
    @Deprecated(new="get_state(components='rl_module')", error=False)
    def get_weights(self, modules=None):
        return self.get_state(components="rl_module")["rl_module"]

    @Deprecated(new="SingleAgentEnvRunner.set_state()", error=False)
    def set_weights(
        self,
        weights: ModelWeights,
        global_vars: Optional[Dict] = None,
        weights_seq_no: int = 0,
    ) -> None:
        assert global_vars is None
        return self.set_state(
            {
                "rl_module": weights,
                WEIGHTS_SEQ_NO: weights_seq_no,
            }
=======
    def _increase_sampled_metrics(self, num_steps):
        # Per sample cycle stats.
        self.metrics.log_dict(
            {
                NUM_ENV_STEPS_SAMPLED: num_steps,
                NUM_AGENT_STEPS_SAMPLED: {DEFAULT_AGENT_ID: num_steps},
                NUM_MODULE_STEPS_SAMPLED: {DEFAULT_MODULE_ID: num_steps},
            },
            reduce="sum",
            clear_on_reduce=True,
        )
        # Lifetime stats.
        self.metrics.log_dict(
            {
                NUM_ENV_STEPS_SAMPLED_LIFETIME: num_steps,
                NUM_AGENT_STEPS_SAMPLED_LIFETIME: {DEFAULT_AGENT_ID: num_steps},
                NUM_MODULE_STEPS_SAMPLED_LIFETIME: {
                    DEFAULT_MODULE_ID: num_steps,
                },
            },
            reduce="sum",
        )
        return num_steps

    def _log_episode_metrics(self, length, ret, sec):
        # Log general episode metrics.
        self.metrics.log_dict(
            {
                "episode_len_mean": length,
                "episode_return_mean": ret,
                "episode_duration_sec_mean": sec,
                # Per-agent returns.
                "agent_episode_returns_mean": {DEFAULT_AGENT_ID: ret},
                # Per-RLModule returns.
                "module_episode_returns_mean": {DEFAULT_MODULE_ID: ret},
            },
            # To mimick the old API stack behavior, we'll use `window` here for
            # these particular stats (instead of the default EMA).
            window=self.config.metrics_num_episodes_for_smoothing,
        )
        # For some metrics, log min/max as well.
        self.metrics.log_dict(
            {
                "episode_len_min": length,
                "episode_return_min": ret,
            },
            reduce="min",
        )
        self.metrics.log_dict(
            {
                "episode_len_max": length,
                "episode_return_max": ret,
            },
            reduce="max",
>>>>>>> 6ab48be8
        )<|MERGE_RESOLUTION|>--- conflicted
+++ resolved
@@ -16,18 +16,9 @@
 from ray.rllib.env.env_runner import EnvRunner
 from ray.rllib.env.single_agent_episode import SingleAgentEpisode
 from ray.rllib.env.utils import _gym_env_creator
-<<<<<<< HEAD
-from ray.rllib.evaluation.metrics import RolloutMetrics
-from ray.rllib.policy.sample_batch import DEFAULT_POLICY_ID
-from ray.rllib.utils import force_list
-=======
->>>>>>> 6ab48be8
 from ray.rllib.utils.annotations import override
 from ray.rllib.utils.deprecation import Deprecated
 from ray.rllib.utils.framework import try_import_tf
-<<<<<<< HEAD
-from ray.rllib.utils.metrics import NUM_ENV_STEPS_SAMPLED, WEIGHTS_SEQ_NO
-=======
 from ray.rllib.utils.metrics import (
     NUM_AGENT_STEPS_SAMPLED,
     NUM_AGENT_STEPS_SAMPLED_LIFETIME,
@@ -38,7 +29,6 @@
     NUM_MODULE_STEPS_SAMPLED_LIFETIME,
 )
 from ray.rllib.utils.metrics.metrics_logger import MetricsLogger
->>>>>>> 6ab48be8
 from ray.rllib.utils.spaces.space_utils import unbatch
 from ray.rllib.utils.torch_utils import convert_to_torch_tensor
 from ray.rllib.utils.typing import EpisodeID, ModelWeights, ResultDict, TensorType
@@ -284,14 +274,10 @@
                 # RLModule forward pass: Explore or not.
                 if explore:
                     env_steps_lifetime = self.metrics.peek(
-                        NUM_ENV_STEPS_SAMPLED_LIFETIME
+                        NUM_ENV_STEPS_SAMPLED_LIFETIME, default=0
                     )
                     to_env = self.module.forward_exploration(
-<<<<<<< HEAD
-                        to_module, t=self.global_num_env_steps_sampled
-=======
                         to_module, t=env_steps_lifetime
->>>>>>> 6ab48be8
                     )
                 else:
                     to_env = self.module.forward_inference(to_module)
@@ -318,12 +304,7 @@
             )
             obs, actions = unbatch(obs), unbatch(actions)
 
-<<<<<<< HEAD
-            ts += self.num_envs
-            self.global_num_env_steps_sampled += self.num_envs
-=======
             ts += self._increase_sampled_metrics(self.num_envs)
->>>>>>> 6ab48be8
 
             for env_index in range(self.num_envs):
                 # TODO (simon): This might be unfortunate if a user needs to set a
@@ -484,14 +465,10 @@
                 # RLModule forward pass: Explore or not.
                 if explore:
                     env_steps_lifetime = self.metrics.peek(
-                        NUM_ENV_STEPS_SAMPLED_LIFETIME
+                        NUM_ENV_STEPS_SAMPLED_LIFETIME, default=0
                     )
                     to_env = self.module.forward_exploration(
-<<<<<<< HEAD
-                        to_module, t=self.global_num_env_steps_sampled
-=======
                         to_module, t=env_steps_lifetime
->>>>>>> 6ab48be8
                     )
                 else:
                     to_env = self.module.forward_inference(to_module)
@@ -574,11 +551,6 @@
                     self._make_on_episode_callback(
                         "on_episode_step", env_index, episodes
                     )
-<<<<<<< HEAD
-            ts += self.num_envs
-            self.global_num_env_steps_sampled += self.num_envs
-=======
->>>>>>> 6ab48be8
 
         self._done_episodes_for_metrics.extend(done_episodes_to_return)
 
@@ -592,43 +564,18 @@
         for eps in self._done_episodes_for_metrics:
             assert eps.is_done
             episode_length = len(eps)
-<<<<<<< HEAD
-            episode_reward = eps.get_return()
-=======
             episode_return = eps.get_return()
->>>>>>> 6ab48be8
             episode_duration_s = eps.get_duration_s()
             # Don't forget about the already returned chunks of this episode.
             if eps.id_ in self._ongoing_episodes_for_metrics:
                 for eps2 in self._ongoing_episodes_for_metrics[eps.id_]:
                     episode_length += len(eps2)
-<<<<<<< HEAD
-                    episode_reward += eps2.get_return()
-                    episode_duration_s += eps2.get_duration_s()
-                del self._ongoing_episodes_for_metrics[eps.id_]
-
-            metrics.append(
-                RolloutMetrics(
-                    episode_length=episode_length,
-                    episode_reward=episode_reward,
-                    episode_duration_s=episode_duration_s,
-                    agent_rewards={(None, DEFAULT_POLICY_ID): episode_reward},
-                    agent_steps={None: episode_length},
-                    # "custom_metrics",
-                    # "perf_stats",
-                    # "hist_data",
-                    # "media",
-                    # "episode_faulty",
-                    # "connector_metrics",
-                )
-=======
                     episode_return += eps2.get_return()
                     episode_duration_s += eps2.get_duration_s()
                 del self._ongoing_episodes_for_metrics[eps.id_]
 
             self._log_episode_metrics(
                 episode_length, episode_return, episode_duration_s
->>>>>>> 6ab48be8
             )
 
         # Log num episodes counter for this iteration.
@@ -648,13 +595,14 @@
 
     def get_state(
         self,
-<<<<<<< HEAD
         components: Optional[Container[str]] = None,
     ) -> Dict[str, Any]:
         components = force_list(components)
         state = {
             WEIGHTS_SEQ_NO: self._weights_seq_no,
-            NUM_ENV_STEPS_SAMPLED: self.global_num_env_steps_sampled,
+            NUM_ENV_STEPS_SAMPLED_LIFETIME: (
+                self.metrics.peek(ENV_STEPS_SAMPLED_LIFETIME, default=0)
+            ),
         }
         if components is None or "rl_module" in components:
             state["rl_module"] = self.module.get_state()
@@ -672,6 +620,13 @@
             # update.
             weights_seq_no = state.get(WEIGHTS_SEQ_NO, 0)
 
+        # Only update the weigths, if this is the first synchronization or
+        # if the weights of this `EnvRunner` lacks behind the actual ones.
+        if weights_seq_no == 0 or self._weights_seq_no < weights_seq_no:
+            if isinstance(weights, dict) and DEFAULT_MODULE_ID in weights:
+                weights = weights[DEFAULT_MODULE_ID]
+            weights = self._convert_to_tensor(weights)
+            self.module.set_state(weights)
             # Only update the weigths, if this is the first synchronization or
             # if the weights of this `EnvRunner` lacks behind the actual ones.
             if weights_seq_no == 0 or self._weights_seq_no < weights_seq_no:
@@ -684,47 +639,21 @@
             if weights_seq_no > 0:
                 self._weights_seq_no = weights_seq_no
 
+    def get_weights(self, modules=None, inference_only: bool = False):
+        """Returns the weights of our (single-agent) RLModule."""
         # Update the Connectors.
         if "env_to_module_connector" in state:
             self._env_to_module.set_state(state["env_to_module_connector"])
         if "module_to_env_connector" in state:
             self._module_to_env.set_state(state["module_to_env_connector"])
 
+        return self.module.get_state(inference_only=inference_only)
         # Update our counters.
-        if NUM_ENV_STEPS_SAMPLED in state:
-            self.global_num_env_steps_sampled = state[NUM_ENV_STEPS_SAMPLED]
-=======
-        weights: ModelWeights,
-        global_vars: Optional[Dict] = None,
-        weights_seq_no: int = 0,
-    ) -> None:
-        """Writes the weights of our (single-agent) RLModule.
-
-        Args:
-            weigths: A dictionary mapping `ModuleID`s to the new weigths to
-                be used in the `MultiAgentRLModule` stored in this instance.
-            global_vars: An optional global vars dictionary to set this
-                worker to. If None, do not update the global_vars.
-            weights_seq_no: If needed, a sequence number for the weights version
-                can be passed into this method. If not None, will store this seq no
-                (in self.weights_seq_no) and in future calls - if the seq no did not
-                change wrt. the last call - will ignore the call to save on performance.
-
-        """
-
-        # Only update the weigths, if this is the first synchronization or
-        # if the weights of this `EnvRunner` lacks behind the actual ones.
-        if weights_seq_no == 0 or self._weights_seq_no < weights_seq_no:
-            if isinstance(weights, dict) and DEFAULT_MODULE_ID in weights:
-                weights = weights[DEFAULT_MODULE_ID]
-            weights = self._convert_to_tensor(weights)
-            self.module.set_state(weights)
-
-    def get_weights(self, modules=None, inference_only: bool = False):
-        """Returns the weights of our (single-agent) RLModule."""
-
-        return self.module.get_state(inference_only=inference_only)
->>>>>>> 6ab48be8
+        if NUM_ENV_STEPS_SAMPLED_LIFETIME in state:
+            self.metrics.set(
+                key=NUM_ENV_STEPS_SAMPLED_LIFETIME,
+                value=state[NUM_ENV_STEPS_SAMPLED_LIFETIME],
+            )
 
     @override(EnvRunner)
     def assert_healthy(self):
@@ -836,25 +765,6 @@
         else:
             return tree.map_structure(tf.convert_to_tensor, struct)
 
-<<<<<<< HEAD
-    @Deprecated(new="get_state(components='rl_module')", error=False)
-    def get_weights(self, modules=None):
-        return self.get_state(components="rl_module")["rl_module"]
-
-    @Deprecated(new="SingleAgentEnvRunner.set_state()", error=False)
-    def set_weights(
-        self,
-        weights: ModelWeights,
-        global_vars: Optional[Dict] = None,
-        weights_seq_no: int = 0,
-    ) -> None:
-        assert global_vars is None
-        return self.set_state(
-            {
-                "rl_module": weights,
-                WEIGHTS_SEQ_NO: weights_seq_no,
-            }
-=======
     def _increase_sampled_metrics(self, num_steps):
         # Per sample cycle stats.
         self.metrics.log_dict(
@@ -909,5 +819,23 @@
                 "episode_return_max": ret,
             },
             reduce="max",
->>>>>>> 6ab48be8
+        )
+
+    @Deprecated(new="get_state(components='rl_module')", error=False)
+    def get_weights(self, modules=None):
+        return self.get_state(components="rl_module")["rl_module"]
+
+    @Deprecated(new="SingleAgentEnvRunner.set_state()", error=False)
+    def set_weights(
+        self,
+        weights: ModelWeights,
+        global_vars: Optional[Dict] = None,
+        weights_seq_no: int = 0,
+    ) -> None:
+        assert global_vars is None
+        return self.set_state(
+            {
+                "rl_module": weights,
+                WEIGHTS_SEQ_NO: weights_seq_no,
+            }
         )