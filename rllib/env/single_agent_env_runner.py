<<<<<<< HEAD
import logging
import tree

=======
>>>>>>> 5c06ef6e
from collections import defaultdict
import gymnasium as gym
from gymnasium.wrappers.vector import DictInfoToList
from functools import partial
import logging
import math
import time
from typing import Collection, DefaultDict, List, Optional, Union

import gymnasium as gym
import ray
from gymnasium.wrappers.vector import DictInfoToList

from ray.rllib.algorithms.algorithm_config import AlgorithmConfig
from ray.rllib.callbacks.callbacks import RLlibCallback
from ray.rllib.callbacks.utils import make_callback
from ray.rllib.core import (
    COMPONENT_ENV_TO_MODULE_CONNECTOR,
    COMPONENT_MODULE_TO_ENV_CONNECTOR,
    COMPONENT_RL_MODULE,
    DEFAULT_AGENT_ID,
    DEFAULT_MODULE_ID,
)
from ray.rllib.core.columns import Columns
from ray.rllib.core.rl_module.rl_module import RLModule, RLModuleSpec
from ray.rllib.env import INPUT_ENV_SPACES, INPUT_ENV_SINGLE_SPACES
from ray.rllib.env.env_context import EnvContext
from ray.rllib.env.env_runner import EnvRunner, ENV_STEP_FAILURE
from ray.rllib.env.single_agent_episode import SingleAgentEpisode
from ray.rllib.env.utils import _gym_env_creator
from ray.rllib.utils import force_list
from ray.rllib.utils.annotations import override
from ray.rllib.utils.checkpoints import Checkpointable
from ray.rllib.utils.deprecation import Deprecated
from ray.rllib.utils.framework import get_device
from ray.rllib.utils.metrics import (
    ENV_TO_MODULE_CONNECTOR,
    EPISODE_DURATION_SEC_MEAN,
    EPISODE_LEN_MAX,
    EPISODE_LEN_MEAN,
    EPISODE_LEN_MIN,
    EPISODE_RETURN_MAX,
    EPISODE_RETURN_MEAN,
    EPISODE_RETURN_MIN,
    MODULE_TO_ENV_CONNECTOR,
    NUM_AGENT_STEPS_SAMPLED,
    NUM_AGENT_STEPS_SAMPLED_LIFETIME,
    NUM_ENV_STEPS_SAMPLED,
    NUM_ENV_STEPS_SAMPLED_LIFETIME,
    NUM_EPISODES,
    NUM_EPISODES_LIFETIME,
    NUM_MODULE_STEPS_SAMPLED,
    NUM_MODULE_STEPS_SAMPLED_LIFETIME,
    RLMODULE_INFERENCE_TIMER,
    SAMPLE_TIMER,
    TIME_BETWEEN_SAMPLING,
    WEIGHTS_SEQ_NO,
)
from ray.rllib.utils.spaces.space_utils import unbatch
from ray.rllib.utils.typing import EpisodeID, ResultDict, StateDict
from ray.tune.registry import ENV_CREATOR, _global_registry
from ray.util.annotations import PublicAPI

logger = logging.getLogger("ray.rllib")


# TODO (sven): As soon as RolloutWorker is no longer supported, make `EnvRunner` itself
#  a Checkpointable. Currently, only some of its subclasses are Checkpointables.
@PublicAPI(stability="alpha")
class SingleAgentEnvRunner(EnvRunner, Checkpointable):
    """The generic environment runner for the single agent case."""

    @override(EnvRunner)
    def __init__(self, *, config: AlgorithmConfig, **kwargs):
        """Initializes a SingleAgentEnvRunner instance.

        Args:
            config: An `AlgorithmConfig` object containing all settings needed to
                build this `EnvRunner` class.
        """
        super().__init__(config=config, **kwargs)

<<<<<<< HEAD
        self.worker_index = kwargs.get("worker_index")

        # Create a MetricsLogger object for logging custom stats.
        self.metrics = MetricsLogger()
=======
        self.tune_trial_id: str = kwargs.get("tune_trial_id")
        self.spaces = kwargs.get("spaces", {})
>>>>>>> 5c06ef6e

        # Create our callbacks object.
        self._callbacks: List[RLlibCallback] = [
            cls() for cls in force_list(self.config.callbacks_class)
        ]

        # Set device.
        self._device = get_device(
            self.config,
            0 if not self.worker_index else self.config.num_gpus_per_env_runner,
        )

        # Create the vectorized gymnasium env.
        self.env: Optional[gym.vector.VectorEnvWrapper] = None
        self.num_envs: int = 0
        if (
            self.worker_index is None
            or self.worker_index > 0
            or self.config.create_env_on_local_worker
            or self.config.num_env_runners == 0
        ):
            self.make_env()

        # Create the env-to-module connector pipeline.
        self._env_to_module = self.config.build_env_to_module_connector(
            env=self.env, spaces=self.spaces, device=self._device
        )
        # Cached env-to-module results taken at the end of a `_sample_timesteps()`
        # call to make sure the final observation (before an episode cut) gets properly
        # processed (and maybe postprocessed and re-stored into the episode).
        # For example, if we had a connector that normalizes observations and directly
        # re-inserts these new obs back into the episode, the last observation in each
        # sample call would NOT be processed, which could be very harmful in cases,
        # in which value function bootstrapping of those (truncation) observations is
        # required in the learning step.
        self._cached_to_module = None

<<<<<<< HEAD
        # Algorithm might set this to the local Learner's module if
        policy_dict, _ = self.config.get_multi_agent_setup(env=self.env)
        self.marl_module_spec = self.config.get_marl_module_spec(
            policy_dict=policy_dict
        )
        # `share_module_between_env_runner_and_learner=True`.
        self.module = None
        # Create our own instance of the (single-agent) `RLModule` (which
        # the needs to be weight-synched) each iteration.
        if not self.config.share_module_between_env_runner_and_learner:
            try:
                module_spec: SingleAgentRLModuleSpec = self.config.rl_module_spec
                module_spec.observation_space = self._env_to_module.observation_space
                module_spec.action_space = self.env.unwrapped.single_action_space
                if module_spec.model_config_dict is None:
                    module_spec.model_config_dict = self.config.model_config
                # Only load a light version of the module, if available. This is useful
                # if the the module has target or critic networks not needed in sampling
                # or inference.
                # TODO (simon): Once we use `get_marl_module_spec` here, we can remove
                #  this line here as the function takes care of this flag.
                module_spec.model_config_dict[INFERENCE_ONLY] = True
                self.module: RLModule = module_spec.build()
            except NotImplementedError:
                pass
=======
        # Create the RLModule.
        self.module: Optional[RLModule] = None
        self.make_module()
>>>>>>> 5c06ef6e

        # Create the module-to-env connector pipeline.
        self._module_to_env = self.config.build_module_to_env_connector(
            env=self.env, spaces=self.spaces
        )

        # This should be the default.
        self._needs_initial_reset: bool = True
        self._episodes: List[Optional[SingleAgentEpisode]] = [
            None for _ in range(self.num_envs)
        ]
        self._shared_data = None

        self._done_episodes_for_metrics: List[SingleAgentEpisode] = []
        self._ongoing_episodes_for_metrics: DefaultDict[
            EpisodeID, List[SingleAgentEpisode]
        ] = defaultdict(list)
        self._weights_seq_no: int = 0

        # Measures the time passed between returning from `sample()`
        # and receiving the next `sample()` request from the user.
        self._time_after_sampling = None

    @override(EnvRunner)
    def sample(
        self,
        *,
        num_timesteps: int = None,
        num_episodes: int = None,
        explore: bool = None,
        random_actions: bool = False,
        force_reset: bool = False,
    ) -> List[SingleAgentEpisode]:
        """Runs and returns a sample (n timesteps or m episodes) on the env(s).

        Args:
            num_timesteps: The number of timesteps to sample during this call.
                Note that only one of `num_timetseps` or `num_episodes` may be provided.
            num_episodes: The number of episodes to sample during this call.
                Note that only one of `num_timetseps` or `num_episodes` may be provided.
            explore: If True, will use the RLModule's `forward_exploration()`
                method to compute actions. If False, will use the RLModule's
                `forward_inference()` method. If None (default), will use the `explore`
                boolean setting from `self.config` passed into this EnvRunner's
                constructor. You can change this setting in your config via
                `config.env_runners(explore=True|False)`.
            random_actions: If True, actions will be sampled randomly (from the action
                space of the environment). If False (default), actions or action
                distribution parameters are computed by the RLModule.
            force_reset: Whether to force-reset all (vector) environments before
                sampling. Useful if you would like to collect a clean slate of new
                episodes via this call. Note that when sampling n episodes
                (`num_episodes != None`), this is fixed to True.

        Returns:
            A list of `SingleAgentEpisode` instances, carrying the sampled data.
        """
        if self.env is None:
            raise ValueError(
                f"{self} doesn't have an env! Can't call `sample()` on it."
            )

        assert not (num_timesteps is not None and num_episodes is not None)

        # Log time between `sample()` requests.
        if self._time_after_sampling is not None:
            self.metrics.log_value(
                key=TIME_BETWEEN_SAMPLING,
                value=time.perf_counter() - self._time_after_sampling,
            )

<<<<<<< HEAD
        # Sample n timesteps.
        if num_timesteps is not None:
            samples = self._sample(
                num_timesteps=num_timesteps,
                explore=explore,
                random_actions=random_actions,
                force_reset=force_reset,
            )
        # Sample m episodes.
        elif num_episodes is not None:
            samples = self._sample(
                num_episodes=num_episodes,
                explore=explore,
                random_actions=random_actions,
            )
        # For complete episodes mode, sample as long as the number of timesteps
        # done is smaller than the `train_batch_size`.
        else:
            total = 0
            samples = []
            while total < self.config.train_batch_size:
                episodes = self._sample(
=======
        # Log current weight seq no.
        self.metrics.log_value(
            key=WEIGHTS_SEQ_NO,
            value=self._weights_seq_no,
            window=1,
        )

        with self.metrics.log_time(SAMPLE_TIMER):
            # If no execution details are provided, use the config to try to infer the
            # desired timesteps/episodes to sample and exploration behavior.
            if explore is None:
                explore = self.config.explore
            if (
                num_timesteps is None
                and num_episodes is None
                and self.config.batch_mode == "truncate_episodes"
            ):
                num_timesteps = (
                    self.config.get_rollout_fragment_length(self.worker_index)
                    * self.num_envs
                )

            # Sample n timesteps.
            if num_timesteps is not None:
                samples = self._sample(
                    num_timesteps=num_timesteps,
                    explore=explore,
                    random_actions=random_actions,
                    force_reset=force_reset,
                )
            # Sample m episodes.
            elif num_episodes is not None:
                samples = self._sample(
                    num_episodes=num_episodes,
                    explore=explore,
                    random_actions=random_actions,
                )
            # For complete episodes mode, sample as long as the number of timesteps
            # done is smaller than the `train_batch_size`.
            else:
                samples = self._sample(
>>>>>>> 5c06ef6e
                    num_episodes=self.num_envs,
                    explore=explore,
                    random_actions=random_actions,
                )

            # Make the `on_sample_end` callback.
            make_callback(
                "on_sample_end",
                callbacks_objects=self._callbacks,
                callbacks_functions=self.config.callbacks_on_sample_end,
                kwargs=dict(
                    env_runner=self,
                    metrics_logger=self.metrics,
                    samples=samples,
                ),
            )

        self._time_after_sampling = time.perf_counter()

        return samples

    def _sample(
        self,
        *,
        num_timesteps: Optional[int] = None,
        num_episodes: Optional[int] = None,
        explore: bool,
        random_actions: bool = False,
        force_reset: bool = False,
    ) -> List[SingleAgentEpisode]:
        """Helper method to sample n timesteps or m episodes."""

        done_episodes_to_return: List[SingleAgentEpisode] = []

        # Have to reset the env (on all vector sub_envs).
        if force_reset or num_episodes is not None or self._needs_initial_reset:
            episodes = self._episodes = [None for _ in range(self.num_envs)]
            shared_data = self._shared_data = {}
            self._reset_envs(episodes, shared_data, explore)
            # We just reset the env. Don't have to force this again in the next
            # call to `self._sample_timesteps()`.
            self._needs_initial_reset = False
        else:
            episodes = self._episodes
            shared_data = self._shared_data

        if num_episodes is not None:
            self._needs_initial_reset = True

        # Loop through `num_timesteps` timesteps or `num_episodes` episodes.
        ts = 0
        eps = 0
        while (
            (ts < num_timesteps) if num_timesteps is not None else (eps < num_episodes)
        ):
            # Act randomly.
            if random_actions:
                to_env = {
                    Columns.ACTIONS: self.env.action_space.sample(),
                }
            # Compute an action using the RLModule.
            else:
                # Env-to-module connector (already cached).
                to_module = self._cached_to_module
                assert to_module is not None
                self._cached_to_module = None

                # RLModule forward pass: Explore or not.
                if explore:
<<<<<<< HEAD
                    env_steps_lifetime = (
                        self.metrics.peek(NUM_ENV_STEPS_SAMPLED_LIFETIME, default=0)
                        + ts
                    )
                    to_env = self.module.forward_exploration(
                        to_module, t=env_steps_lifetime
                    )
=======
                    # Global env steps sampled are (roughly) this EnvRunner's lifetime
                    # count times the number of env runners in the algo.
                    global_env_steps_lifetime = (
                        self.metrics.peek(NUM_ENV_STEPS_SAMPLED_LIFETIME, default=0)
                        + ts
                    ) * (self.config.num_env_runners or 1)
                    with self.metrics.log_time(RLMODULE_INFERENCE_TIMER):
                        to_env = self.module.forward_exploration(
                            to_module, t=global_env_steps_lifetime
                        )
>>>>>>> 5c06ef6e
                else:
                    with self.metrics.log_time(RLMODULE_INFERENCE_TIMER):
                        to_env = self.module.forward_inference(to_module)

                # Module-to-env connector.
                to_env = self._module_to_env(
                    rl_module=self.module,
<<<<<<< HEAD
                    data=to_env,
                    episodes=episodes,
                    explore=explore,
                    shared_data=shared_data,
=======
                    batch=to_env,
                    episodes=episodes,
                    explore=explore,
                    shared_data=shared_data,
                    metrics=self.metrics,
                    metrics_prefix_key=(MODULE_TO_ENV_CONNECTOR,),
>>>>>>> 5c06ef6e
                )

            # Extract the (vectorized) actions (to be sent to the env) from the
            # module/connector output. Note that these actions are fully ready (e.g.
            # already unsquashed/clipped) to be sent to the environment) and might not
            # be identical to the actions produced by the RLModule/distribution, which
            # are the ones stored permanently in the episode objects.
            actions = to_env.pop(Columns.ACTIONS)
            actions_for_env = to_env.pop(Columns.ACTIONS_FOR_ENV, actions)
<<<<<<< HEAD
            # Step the environment.
            observations, rewards, terminateds, truncateds, infos = self.env.step(
                actions_for_env
            )
=======
            # Try stepping the environment.
            results = self._try_env_step(actions_for_env)
            if results == ENV_STEP_FAILURE:
                return self._sample(
                    num_timesteps=num_timesteps,
                    num_episodes=num_episodes,
                    explore=explore,
                    random_actions=random_actions,
                    force_reset=True,
                )
            observations, rewards, terminateds, truncateds, infos = results
>>>>>>> 5c06ef6e
            observations, actions = unbatch(observations), unbatch(actions)

            call_on_episode_start = set()
            for env_index in range(self.num_envs):
                extra_model_output = {k: v[env_index] for k, v in to_env.items()}
                extra_model_output[WEIGHTS_SEQ_NO] = self._weights_seq_no

                # Episode has no data in it yet -> Was just reset and needs to be called
                # with its `add_env_reset()` method.
                if not self._episodes[env_index].is_reset:
                    episodes[env_index].add_env_reset(
                        observation=observations[env_index],
                        infos=infos[env_index],
                    )
                    call_on_episode_start.add(env_index)

                # Call `add_env_step()` method on episode.
                else:
                    # Only increase ts when we actually stepped (not reset'd as a reset
                    # does not count as a timestep).
                    ts += 1
                    episodes[env_index].add_env_step(
                        observation=observations[env_index],
                        action=actions[env_index],
                        reward=rewards[env_index],
                        infos=infos[env_index],
                        terminated=terminateds[env_index],
                        truncated=truncateds[env_index],
                        extra_model_outputs=extra_model_output,
                    )

            # Env-to-module connector pass (cache results as we will do the RLModule
            # forward pass only in the next `while`-iteration.
            if self.module is not None:
                self._cached_to_module = self._env_to_module(
                    episodes=episodes,
                    explore=explore,
                    rl_module=self.module,
                    shared_data=shared_data,
<<<<<<< HEAD
=======
                    metrics=self.metrics,
                    metrics_prefix_key=(ENV_TO_MODULE_CONNECTOR,),
>>>>>>> 5c06ef6e
                )

            for env_index in range(self.num_envs):
                # Call `on_episode_start()` callback (always after reset).
                if env_index in call_on_episode_start:
                    self._make_on_episode_callback(
                        "on_episode_start", env_index, episodes
                    )
                # Make the `on_episode_step` callbacks.
                else:
                    self._make_on_episode_callback(
                        "on_episode_step", env_index, episodes
                    )

                # Episode is done.
                if episodes[env_index].is_done:
                    eps += 1

                    # Make the `on_episode_end` callbacks (before finalizing the episode
                    # object).
                    self._make_on_episode_callback(
                        "on_episode_end", env_index, episodes
                    )

<<<<<<< HEAD
                    # Then finalize (numpy'ize) the episode.
                    done_episodes_to_return.append(episodes[env_index].finalize())
=======
                    # Numpy'ize the episode.
                    if self.config.episodes_to_numpy:
                        # Any possibly compress observations.
                        done_episodes_to_return.append(episodes[env_index].to_numpy())
                    # Leave episode as lists of individual (obs, action, etc..) items.
                    else:
                        done_episodes_to_return.append(episodes[env_index])
>>>>>>> 5c06ef6e

                    # Also early-out if we reach the number of episodes within this
                    # for-loop.
                    if eps == num_episodes:
                        break

                    # Create a new episode object with no data in it and execute
                    # `on_episode_created` callback (before the `env.reset()` call).
<<<<<<< HEAD
                    episodes[env_index] = SingleAgentEpisode(
                        observation_space=self.env.single_observation_space,
                        action_space=self.env.single_action_space,
                    )

        # Return done episodes ...
        # TODO (simon): Check, how much memory this attribute uses.
=======
                    self._new_episode(env_index, episodes)

        # Return done episodes ...
>>>>>>> 5c06ef6e
        self._done_episodes_for_metrics.extend(done_episodes_to_return)
        # ... and all ongoing episode chunks.

        # Also, make sure we start new episode chunks (continuing the ongoing episodes
        # from the to-be-returned chunks).
        ongoing_episodes_to_return = []
        # Only if we are doing individual timesteps: We have to maybe cut an ongoing
        # episode and continue building it on the next call to `sample()`.
        if num_timesteps is not None:
            ongoing_episodes_continuations = [
                eps.cut(len_lookback_buffer=self.config.episode_lookback_horizon)
                for eps in self._episodes
            ]

            for eps in self._episodes:
                # Just started Episodes do not have to be returned. There is no data
                # in them anyway.
                if eps.t == 0:
                    continue
                eps.validate()
                self._ongoing_episodes_for_metrics[eps.id_].append(eps)
<<<<<<< HEAD
                # Return finalized (numpy'ized) Episodes.
                ongoing_episodes_to_return.append(eps.finalize())

            # Continue collecting into the cut Episode chunks.
            self._episodes = ongoing_episodes_continuations
=======

                # Numpy'ize the episode.
                if self.config.episodes_to_numpy:
                    # Any possibly compress observations.
                    ongoing_episodes_to_return.append(eps.to_numpy())
                # Leave episode as lists of individual (obs, action, etc..) items.
                else:
                    ongoing_episodes_to_return.append(eps)
>>>>>>> 5c06ef6e

            # Continue collecting into the cut Episode chunks.
            self._episodes = ongoing_episodes_continuations

<<<<<<< HEAD
        # Return collected episode data.
        return done_episodes_to_return + ongoing_episodes_to_return
=======
        self._increase_sampled_metrics(ts, len(done_episodes_to_return))

        # Return collected episode data.
        return done_episodes_to_return + ongoing_episodes_to_return

    @override(EnvRunner)
    def get_spaces(self):
        if self.env is None:
            return self.spaces
        return {
            INPUT_ENV_SPACES: (self.env.observation_space, self.env.action_space),
            INPUT_ENV_SINGLE_SPACES: (
                self.env.single_observation_space,
                self.env.single_action_space,
            ),
            DEFAULT_MODULE_ID: (
                self._env_to_module.observation_space,
                self.env.single_action_space,
            ),
        }
>>>>>>> 5c06ef6e

    @override(EnvRunner)
    def get_metrics(self) -> ResultDict:
        # Compute per-episode metrics (only on already completed episodes).
        for eps in self._done_episodes_for_metrics:
            assert eps.is_done
            episode_length = len(eps)
            episode_return = eps.get_return()
            episode_duration_s = eps.get_duration_s()
            # Don't forget about the already returned chunks of this episode.
            if eps.id_ in self._ongoing_episodes_for_metrics:
                for eps2 in self._ongoing_episodes_for_metrics[eps.id_]:
                    episode_length += len(eps2)
                    episode_return += eps2.get_return()
                    episode_duration_s += eps2.get_duration_s()
                del self._ongoing_episodes_for_metrics[eps.id_]

            self._log_episode_metrics(
                episode_length, episode_return, episode_duration_s
            )

        # Now that we have logged everything, clear cache of done episodes.
        self._done_episodes_for_metrics.clear()

        # Return reduced metrics.
        return self.metrics.reduce()

    @override(Checkpointable)
    def get_state(
        self,
<<<<<<< HEAD
        weights: ModelWeights,
        global_vars: Optional[Dict] = None,
        weights_seq_no: int = 0,
    ) -> None:
        """Writes the weights of our (single-agent) RLModule.

        Args:
            weigths: A dictionary mapping `ModuleID`s to the new weigths to
                be used in the `MultiAgentRLModule` stored in this instance.
            global_vars: An optional global vars dictionary to set this
                worker to. If None, do not update the global_vars.
            weights_seq_no: If needed, a sequence number for the weights version
                can be passed into this method. If not None, will store this seq no
                (in self.weights_seq_no) and in future calls - if the seq no did not
                change wrt. the last call - will ignore the call to save on performance.

        """
        if self.module is None:
            assert self.config.share_module_between_env_runner_and_learner
            return

        # Only update the weigths, if this is the first synchronization or
        # if the weights of this `EnvRunner` lacks behind the actual ones.
        if weights_seq_no == 0 or self._weights_seq_no < weights_seq_no:
            if isinstance(weights, dict) and DEFAULT_MODULE_ID in weights:
                weights = weights[DEFAULT_MODULE_ID]
            weights = self._convert_to_tensor(weights)
            self.module.set_state(weights)

    def get_weights(self, modules=None, inference_only: bool = False):
        """Returns the weights of our (single-agent) RLModule."""
        if self.module is None:
            assert self.config.share_module_between_env_runner_and_learner
            return {}
=======
        components: Optional[Union[str, Collection[str]]] = None,
        *,
        not_components: Optional[Union[str, Collection[str]]] = None,
        **kwargs,
    ) -> StateDict:
        state = {
            NUM_ENV_STEPS_SAMPLED_LIFETIME: (
                self.metrics.peek(NUM_ENV_STEPS_SAMPLED_LIFETIME, default=0)
            ),
        }

        if self._check_component(COMPONENT_RL_MODULE, components, not_components):
            state[COMPONENT_RL_MODULE] = self.module.get_state(
                components=self._get_subcomponents(COMPONENT_RL_MODULE, components),
                not_components=self._get_subcomponents(
                    COMPONENT_RL_MODULE, not_components
                ),
                **kwargs,
            )
            state[WEIGHTS_SEQ_NO] = self._weights_seq_no
        if self._check_component(
            COMPONENT_ENV_TO_MODULE_CONNECTOR, components, not_components
        ):
            state[COMPONENT_ENV_TO_MODULE_CONNECTOR] = self._env_to_module.get_state()
        if self._check_component(
            COMPONENT_MODULE_TO_ENV_CONNECTOR, components, not_components
        ):
            state[COMPONENT_MODULE_TO_ENV_CONNECTOR] = self._module_to_env.get_state()

        return state

    @override(Checkpointable)
    def set_state(self, state: StateDict) -> None:
        if COMPONENT_ENV_TO_MODULE_CONNECTOR in state:
            self._env_to_module.set_state(state[COMPONENT_ENV_TO_MODULE_CONNECTOR])
        if COMPONENT_MODULE_TO_ENV_CONNECTOR in state:
            self._module_to_env.set_state(state[COMPONENT_MODULE_TO_ENV_CONNECTOR])

        # Update the RLModule state.
        if COMPONENT_RL_MODULE in state:
            # A missing value for WEIGHTS_SEQ_NO or a value of 0 means: Force the
            # update.
            weights_seq_no = state.get(WEIGHTS_SEQ_NO, 0)

            # Only update the weigths, if this is the first synchronization or
            # if the weights of this `EnvRunner` lacks behind the actual ones.
            if weights_seq_no == 0 or self._weights_seq_no < weights_seq_no:
                rl_module_state = state[COMPONENT_RL_MODULE]
                if isinstance(rl_module_state, ray.ObjectRef):
                    rl_module_state = ray.get(rl_module_state)
                if (
                    isinstance(rl_module_state, dict)
                    and DEFAULT_MODULE_ID in rl_module_state
                ):
                    rl_module_state = rl_module_state[DEFAULT_MODULE_ID]
                self.module.set_state(rl_module_state)

            # Update our weights_seq_no, if the new one is > 0.
            if weights_seq_no > 0:
                self._weights_seq_no = weights_seq_no

        # Update our lifetime counters.
        if NUM_ENV_STEPS_SAMPLED_LIFETIME in state:
            self.metrics.set_value(
                key=NUM_ENV_STEPS_SAMPLED_LIFETIME,
                value=state[NUM_ENV_STEPS_SAMPLED_LIFETIME],
                reduce="sum",
                with_throughput=True,
            )

    @override(Checkpointable)
    def get_ctor_args_and_kwargs(self):
        return (
            (),  # *args
            {"config": self.config},  # **kwargs
        )
>>>>>>> 5c06ef6e

    @override(Checkpointable)
    def get_metadata(self):
        metadata = Checkpointable.get_metadata(self)
        metadata.update(
            {
                # TODO (sven): Maybe add serialized (JSON-writable) config here?
            }
        )
        return metadata

    @override(Checkpointable)
    def get_checkpointable_components(self):
        return [
            (COMPONENT_RL_MODULE, self.module),
            (COMPONENT_ENV_TO_MODULE_CONNECTOR, self._env_to_module),
            (COMPONENT_MODULE_TO_ENV_CONNECTOR, self._module_to_env),
        ]

    @override(EnvRunner)
    def assert_healthy(self):
        """Checks that self.__init__() has been completed properly.

        Ensures that the instances has a `MultiRLModule` and an
        environment defined.

        Raises:
            AssertionError: If the EnvRunner Actor has NOT been properly initialized.
        """
        # Make sure, we have built our gym.vector.Env and RLModule properly.
        assert self.env and hasattr(self, "module")

    @override(EnvRunner)
    def make_env(self) -> None:
        """Creates a vectorized gymnasium env and stores it in `self.env`.

        Note that users can change the EnvRunner's config (e.g. change
        `self.config.env_config`) and then call this method to create new environments
        with the updated configuration.
        """
        # If an env already exists, try closing it first (to allow it to properly
        # cleanup).
        if self.env is not None:
            try:
                self.env.close()
            except Exception as e:
                logger.warning(
                    "Tried closing the existing env, but failed with error: "
                    f"{e.args[0]}"
                )

        env_ctx = self.config.env_config
        if not isinstance(env_ctx, EnvContext):
            env_ctx = EnvContext(
                env_ctx,
                worker_index=self.worker_index,
                num_workers=self.num_workers,
                remote=self.config.remote_worker_envs,
            )

        # No env provided -> Error.
        if not self.config.env:
            raise ValueError(
                "`config.env` is not provided! You should provide a valid environment "
                "to your config through `config.environment([env descriptor e.g. "
                "'CartPole-v1'])`."
            )
        # Register env for the local context.
        # Note, `gym.register` has to be called on each worker.
        elif isinstance(self.config.env, str) and _global_registry.contains(
            ENV_CREATOR, self.config.env
        ):
            entry_point = partial(
                _global_registry.get(ENV_CREATOR, self.config.env),
                env_ctx,
            )
        else:
            entry_point = partial(
                _gym_env_creator,
                env_descriptor=self.config.env,
                env_context=env_ctx,
            )
        gym.register("rllib-single-agent-env-v0", entry_point=entry_point)
        vectorize_mode = self.config.gym_env_vectorize_mode

        self.env = DictInfoToList(
            gym.make_vec(
                "rllib-single-agent-env-v0",
                num_envs=self.config.num_envs_per_env_runner,
                vectorization_mode=(
<<<<<<< HEAD
                    "async" if self.config.remote_worker_envs else "sync"
=======
                    vectorize_mode
                    if isinstance(vectorize_mode, gym.envs.registration.VectorizeMode)
                    else gym.envs.registration.VectorizeMode(vectorize_mode.lower())
>>>>>>> 5c06ef6e
                ),
            )
        )

        self.num_envs: int = self.env.num_envs
        assert self.num_envs == self.config.num_envs_per_env_runner

        # Set the flag to reset all envs upon the next `sample()` call.
        self._needs_initial_reset = True

        # Call the `on_environment_created` callback.
<<<<<<< HEAD
        self._callbacks.on_environment_created(
            env_runner=self,
            metrics_logger=self.metrics,
            env=self.env.unwrapped,
            env_context=env_ctx,
=======
        make_callback(
            "on_environment_created",
            callbacks_objects=self._callbacks,
            callbacks_functions=self.config.callbacks_on_environment_created,
            kwargs=dict(
                env_runner=self,
                metrics_logger=self.metrics,
                env=self.env.unwrapped,
                env_context=env_ctx,
            ),
>>>>>>> 5c06ef6e
        )

    @override(EnvRunner)
    def make_module(self):
        env = self.env.unwrapped if self.env is not None else None
        try:
            module_spec: RLModuleSpec = self.config.get_rl_module_spec(
                env=env, spaces=self.get_spaces(), inference_only=True
            )
            # Build the module from its spec.
            self.module = module_spec.build()

            # Move the RLModule to our device.
            # TODO (sven): In order to make this framework-agnostic, we should maybe
            #  make the RLModule.build() method accept a device OR create an additional
            #  `RLModule.to()` override.
            self.module.to(self._device)

        # If `AlgorithmConfig.get_rl_module_spec()` is not implemented, this env runner
        # will not have an RLModule, but might still be usable with random actions.
        except NotImplementedError:
            self.module = None

    @override(EnvRunner)
    def stop(self):
        # Close our env object via gymnasium's API.
        if self.env is not None:
            self.env.close()

    def _reset_envs(self, episodes, shared_data, explore):
        # Create n new episodes and make the `on_episode_created` callbacks.
        for env_index in range(self.num_envs):
            self._new_episode(env_index, episodes)

        # Erase all cached ongoing episodes (these will never be completed and
        # would thus never be returned/cleaned by `get_metrics` and cause a memory
        # leak).
        self._ongoing_episodes_for_metrics.clear()

        # Try resetting the environment.
        observations, infos = self._try_env_reset(
            # Only seed (if seed provided) upon initial reset.
            seed=self._seed if self._needs_initial_reset else None,
            # TODO (sven): Support options?
            options=None,
        )
        observations = unbatch(observations)

        # Set initial obs and infos in the episodes.
        for env_index in range(self.num_envs):
            episodes[env_index].add_env_reset(
                observation=observations[env_index],
                infos=infos[env_index],
            )

<<<<<<< HEAD
    def _reset_envs(self, episodes, shared_data, explore):
        # Create n new episodes and make the `on_episode_created` callbacks.
        # TODO (sven): Add callback `on_episode_created` as soon as
        # `gymnasium-v1.0.0a2` PR is coming.
        for env_index in range(self.num_envs):
            self._new_episode(env_index, episodes)

        # Erase all cached ongoing episodes (these will never be completed and
        # would thus never be returned/cleaned by `get_metrics` and cause a memory
        # leak).
        self._ongoing_episodes_for_metrics.clear()

        # Reset the environment.
        # TODO (simon): Check, if we need here the seed from the config.
        obs, infos = self.env.reset()
        obs = unbatch(obs)

        # Set initial obs and infos in the episodes.
        for env_index in range(self.num_envs):
            episodes[env_index].add_env_reset(
                observation=obs[env_index],
                infos=infos[env_index],
            )

        # Run the env-to-module connector to make sure the reset-obs/infos have
        # properly been processed (if applicable).
=======
        # Run the env-to-module connector to make sure the reset-obs/infos have
        # properly been processed (if applicable).
        self._cached_to_module = None
>>>>>>> 5c06ef6e
        if self.module:
            self._cached_to_module = self._env_to_module(
                rl_module=self.module,
                episodes=episodes,
                explore=explore,
                shared_data=shared_data,
<<<<<<< HEAD
=======
                metrics=self.metrics,
                metrics_prefix_key=(ENV_TO_MODULE_CONNECTOR,),
>>>>>>> 5c06ef6e
            )

        # Call `on_episode_start()` callbacks (always after reset).
        for env_index in range(self.num_envs):
            self._make_on_episode_callback("on_episode_start", env_index, episodes)

    def _new_episode(self, env_index, episodes=None):
        episodes = episodes if episodes is not None else self._episodes
        episodes[env_index] = SingleAgentEpisode(
            observation_space=self.env.single_observation_space,
            action_space=self.env.single_action_space,
        )
        self._make_on_episode_callback("on_episode_created", env_index, episodes)

<<<<<<< HEAD
    def _make_on_episode_callback(self, which: str, idx: int, episodes):
        getattr(self._callbacks, which)(
=======
    def _make_on_episode_callback(
        self, which: str, idx: int, episodes: List[SingleAgentEpisode]
    ):
        kwargs = dict(
>>>>>>> 5c06ef6e
            episode=episodes[idx],
            env_runner=self,
            metrics_logger=self.metrics,
            env=self.env.unwrapped,
            rl_module=self.module,
            env_index=idx,
        )
        if which == "on_episode_end":
            kwargs["prev_episode_chunks"] = self._ongoing_episodes_for_metrics[
                episodes[idx].id_
            ]

        make_callback(
            which,
            callbacks_objects=self._callbacks,
            callbacks_functions=getattr(self.config, f"callbacks_{which}"),
            kwargs=kwargs,
        )

    def _increase_sampled_metrics(self, num_steps, num_episodes_completed):
        # Per sample cycle stats.
        self.metrics.log_value(
            NUM_ENV_STEPS_SAMPLED, num_steps, reduce="sum", clear_on_reduce=True
        )
        self.metrics.log_value(
            (NUM_AGENT_STEPS_SAMPLED, DEFAULT_AGENT_ID),
            num_steps,
            reduce="sum",
            clear_on_reduce=True,
        )
        self.metrics.log_value(
            (NUM_MODULE_STEPS_SAMPLED, DEFAULT_MODULE_ID),
            num_steps,
            reduce="sum",
            clear_on_reduce=True,
        )
        self.metrics.log_value(
            NUM_EPISODES,
            num_episodes_completed,
            reduce="sum",
            clear_on_reduce=True,
        )
        # Lifetime stats.
        self.metrics.log_value(
            NUM_ENV_STEPS_SAMPLED_LIFETIME,
            num_steps,
            reduce="sum",
            with_throughput=True,
        )
        self.metrics.log_value(
            (NUM_AGENT_STEPS_SAMPLED_LIFETIME, DEFAULT_AGENT_ID),
            num_steps,
            reduce="sum",
        )
        self.metrics.log_value(
            (NUM_MODULE_STEPS_SAMPLED_LIFETIME, DEFAULT_MODULE_ID),
            num_steps,
            reduce="sum",
        )
        self.metrics.log_value(
            NUM_EPISODES_LIFETIME,
            num_episodes_completed,
            reduce="sum",
        )
        return num_steps

    def _log_episode_metrics(self, length, ret, sec):
        # Log general episode metrics.
        # Use the configured window, but factor in the parallelism of the EnvRunners.
        # As a result, we only log the last `window / num_env_runners` steps here,
        # b/c everything gets parallel-merged in the Algorithm process.
        win = max(
            1,
            int(
                math.ceil(
                    self.config.metrics_num_episodes_for_smoothing
                    / (self.config.num_env_runners or 1)
                )
            ),
        )
        self.metrics.log_value(EPISODE_LEN_MEAN, length, window=win)
        self.metrics.log_value(EPISODE_RETURN_MEAN, ret, window=win)
        self.metrics.log_value(EPISODE_DURATION_SEC_MEAN, sec, window=win)
        # Per-agent returns.
        self.metrics.log_value(
            ("agent_episode_return_mean", DEFAULT_AGENT_ID), ret, window=win
        )
        # Per-RLModule returns.
        self.metrics.log_value(
            ("module_episode_return_mean", DEFAULT_MODULE_ID), ret, window=win
        )

        # For some metrics, log min/max as well.
        self.metrics.log_value(EPISODE_LEN_MIN, length, reduce="min", window=win)
        self.metrics.log_value(EPISODE_RETURN_MIN, ret, reduce="min", window=win)
        self.metrics.log_value(EPISODE_LEN_MAX, length, reduce="max", window=win)
        self.metrics.log_value(EPISODE_RETURN_MAX, ret, reduce="max", window=win)

    @Deprecated(
        new="SingleAgentEnvRunner.get_state(components='rl_module')",
        error=True,
    )
    def get_weights(self, *args, **kwargs):
        pass

    @Deprecated(new="SingleAgentEnvRunner.set_state()", error=True)
    def set_weights(self, *args, **kwargs):
        pass<|MERGE_RESOLUTION|>--- conflicted
+++ resolved
@@ -1,12 +1,4 @@
-<<<<<<< HEAD
-import logging
-import tree
-
-=======
->>>>>>> 5c06ef6e
 from collections import defaultdict
-import gymnasium as gym
-from gymnasium.wrappers.vector import DictInfoToList
 from functools import partial
 import logging
 import math
@@ -86,15 +78,8 @@
         """
         super().__init__(config=config, **kwargs)
 
-<<<<<<< HEAD
-        self.worker_index = kwargs.get("worker_index")
-
-        # Create a MetricsLogger object for logging custom stats.
-        self.metrics = MetricsLogger()
-=======
         self.tune_trial_id: str = kwargs.get("tune_trial_id")
         self.spaces = kwargs.get("spaces", {})
->>>>>>> 5c06ef6e
 
         # Create our callbacks object.
         self._callbacks: List[RLlibCallback] = [
@@ -132,37 +117,9 @@
         # required in the learning step.
         self._cached_to_module = None
 
-<<<<<<< HEAD
-        # Algorithm might set this to the local Learner's module if
-        policy_dict, _ = self.config.get_multi_agent_setup(env=self.env)
-        self.marl_module_spec = self.config.get_marl_module_spec(
-            policy_dict=policy_dict
-        )
-        # `share_module_between_env_runner_and_learner=True`.
-        self.module = None
-        # Create our own instance of the (single-agent) `RLModule` (which
-        # the needs to be weight-synched) each iteration.
-        if not self.config.share_module_between_env_runner_and_learner:
-            try:
-                module_spec: SingleAgentRLModuleSpec = self.config.rl_module_spec
-                module_spec.observation_space = self._env_to_module.observation_space
-                module_spec.action_space = self.env.unwrapped.single_action_space
-                if module_spec.model_config_dict is None:
-                    module_spec.model_config_dict = self.config.model_config
-                # Only load a light version of the module, if available. This is useful
-                # if the the module has target or critic networks not needed in sampling
-                # or inference.
-                # TODO (simon): Once we use `get_marl_module_spec` here, we can remove
-                #  this line here as the function takes care of this flag.
-                module_spec.model_config_dict[INFERENCE_ONLY] = True
-                self.module: RLModule = module_spec.build()
-            except NotImplementedError:
-                pass
-=======
         # Create the RLModule.
         self.module: Optional[RLModule] = None
         self.make_module()
->>>>>>> 5c06ef6e
 
         # Create the module-to-env connector pipeline.
         self._module_to_env = self.config.build_module_to_env_connector(
@@ -234,30 +191,6 @@
                 value=time.perf_counter() - self._time_after_sampling,
             )
 
-<<<<<<< HEAD
-        # Sample n timesteps.
-        if num_timesteps is not None:
-            samples = self._sample(
-                num_timesteps=num_timesteps,
-                explore=explore,
-                random_actions=random_actions,
-                force_reset=force_reset,
-            )
-        # Sample m episodes.
-        elif num_episodes is not None:
-            samples = self._sample(
-                num_episodes=num_episodes,
-                explore=explore,
-                random_actions=random_actions,
-            )
-        # For complete episodes mode, sample as long as the number of timesteps
-        # done is smaller than the `train_batch_size`.
-        else:
-            total = 0
-            samples = []
-            while total < self.config.train_batch_size:
-                episodes = self._sample(
-=======
         # Log current weight seq no.
         self.metrics.log_value(
             key=WEIGHTS_SEQ_NO,
@@ -299,7 +232,6 @@
             # done is smaller than the `train_batch_size`.
             else:
                 samples = self._sample(
->>>>>>> 5c06ef6e
                     num_episodes=self.num_envs,
                     explore=explore,
                     random_actions=random_actions,
@@ -369,15 +301,6 @@
 
                 # RLModule forward pass: Explore or not.
                 if explore:
-<<<<<<< HEAD
-                    env_steps_lifetime = (
-                        self.metrics.peek(NUM_ENV_STEPS_SAMPLED_LIFETIME, default=0)
-                        + ts
-                    )
-                    to_env = self.module.forward_exploration(
-                        to_module, t=env_steps_lifetime
-                    )
-=======
                     # Global env steps sampled are (roughly) this EnvRunner's lifetime
                     # count times the number of env runners in the algo.
                     global_env_steps_lifetime = (
@@ -388,7 +311,6 @@
                         to_env = self.module.forward_exploration(
                             to_module, t=global_env_steps_lifetime
                         )
->>>>>>> 5c06ef6e
                 else:
                     with self.metrics.log_time(RLMODULE_INFERENCE_TIMER):
                         to_env = self.module.forward_inference(to_module)
@@ -396,19 +318,12 @@
                 # Module-to-env connector.
                 to_env = self._module_to_env(
                     rl_module=self.module,
-<<<<<<< HEAD
-                    data=to_env,
-                    episodes=episodes,
-                    explore=explore,
-                    shared_data=shared_data,
-=======
                     batch=to_env,
                     episodes=episodes,
                     explore=explore,
                     shared_data=shared_data,
                     metrics=self.metrics,
                     metrics_prefix_key=(MODULE_TO_ENV_CONNECTOR,),
->>>>>>> 5c06ef6e
                 )
 
             # Extract the (vectorized) actions (to be sent to the env) from the
@@ -418,12 +333,6 @@
             # are the ones stored permanently in the episode objects.
             actions = to_env.pop(Columns.ACTIONS)
             actions_for_env = to_env.pop(Columns.ACTIONS_FOR_ENV, actions)
-<<<<<<< HEAD
-            # Step the environment.
-            observations, rewards, terminateds, truncateds, infos = self.env.step(
-                actions_for_env
-            )
-=======
             # Try stepping the environment.
             results = self._try_env_step(actions_for_env)
             if results == ENV_STEP_FAILURE:
@@ -435,7 +344,6 @@
                     force_reset=True,
                 )
             observations, rewards, terminateds, truncateds, infos = results
->>>>>>> 5c06ef6e
             observations, actions = unbatch(observations), unbatch(actions)
 
             call_on_episode_start = set()
@@ -475,11 +383,8 @@
                     explore=explore,
                     rl_module=self.module,
                     shared_data=shared_data,
-<<<<<<< HEAD
-=======
                     metrics=self.metrics,
                     metrics_prefix_key=(ENV_TO_MODULE_CONNECTOR,),
->>>>>>> 5c06ef6e
                 )
 
             for env_index in range(self.num_envs):
@@ -504,10 +409,6 @@
                         "on_episode_end", env_index, episodes
                     )
 
-<<<<<<< HEAD
-                    # Then finalize (numpy'ize) the episode.
-                    done_episodes_to_return.append(episodes[env_index].finalize())
-=======
                     # Numpy'ize the episode.
                     if self.config.episodes_to_numpy:
                         # Any possibly compress observations.
@@ -515,7 +416,6 @@
                     # Leave episode as lists of individual (obs, action, etc..) items.
                     else:
                         done_episodes_to_return.append(episodes[env_index])
->>>>>>> 5c06ef6e
 
                     # Also early-out if we reach the number of episodes within this
                     # for-loop.
@@ -524,19 +424,9 @@
 
                     # Create a new episode object with no data in it and execute
                     # `on_episode_created` callback (before the `env.reset()` call).
-<<<<<<< HEAD
-                    episodes[env_index] = SingleAgentEpisode(
-                        observation_space=self.env.single_observation_space,
-                        action_space=self.env.single_action_space,
-                    )
+                    self._new_episode(env_index, episodes)
 
         # Return done episodes ...
-        # TODO (simon): Check, how much memory this attribute uses.
-=======
-                    self._new_episode(env_index, episodes)
-
-        # Return done episodes ...
->>>>>>> 5c06ef6e
         self._done_episodes_for_metrics.extend(done_episodes_to_return)
         # ... and all ongoing episode chunks.
 
@@ -558,13 +448,6 @@
                     continue
                 eps.validate()
                 self._ongoing_episodes_for_metrics[eps.id_].append(eps)
-<<<<<<< HEAD
-                # Return finalized (numpy'ized) Episodes.
-                ongoing_episodes_to_return.append(eps.finalize())
-
-            # Continue collecting into the cut Episode chunks.
-            self._episodes = ongoing_episodes_continuations
-=======
 
                 # Numpy'ize the episode.
                 if self.config.episodes_to_numpy:
@@ -573,15 +456,10 @@
                 # Leave episode as lists of individual (obs, action, etc..) items.
                 else:
                     ongoing_episodes_to_return.append(eps)
->>>>>>> 5c06ef6e
 
             # Continue collecting into the cut Episode chunks.
             self._episodes = ongoing_episodes_continuations
 
-<<<<<<< HEAD
-        # Return collected episode data.
-        return done_episodes_to_return + ongoing_episodes_to_return
-=======
         self._increase_sampled_metrics(ts, len(done_episodes_to_return))
 
         # Return collected episode data.
@@ -602,7 +480,6 @@
                 self.env.single_action_space,
             ),
         }
->>>>>>> 5c06ef6e
 
     @override(EnvRunner)
     def get_metrics(self) -> ResultDict:
@@ -633,42 +510,6 @@
     @override(Checkpointable)
     def get_state(
         self,
-<<<<<<< HEAD
-        weights: ModelWeights,
-        global_vars: Optional[Dict] = None,
-        weights_seq_no: int = 0,
-    ) -> None:
-        """Writes the weights of our (single-agent) RLModule.
-
-        Args:
-            weigths: A dictionary mapping `ModuleID`s to the new weigths to
-                be used in the `MultiAgentRLModule` stored in this instance.
-            global_vars: An optional global vars dictionary to set this
-                worker to. If None, do not update the global_vars.
-            weights_seq_no: If needed, a sequence number for the weights version
-                can be passed into this method. If not None, will store this seq no
-                (in self.weights_seq_no) and in future calls - if the seq no did not
-                change wrt. the last call - will ignore the call to save on performance.
-
-        """
-        if self.module is None:
-            assert self.config.share_module_between_env_runner_and_learner
-            return
-
-        # Only update the weigths, if this is the first synchronization or
-        # if the weights of this `EnvRunner` lacks behind the actual ones.
-        if weights_seq_no == 0 or self._weights_seq_no < weights_seq_no:
-            if isinstance(weights, dict) and DEFAULT_MODULE_ID in weights:
-                weights = weights[DEFAULT_MODULE_ID]
-            weights = self._convert_to_tensor(weights)
-            self.module.set_state(weights)
-
-    def get_weights(self, modules=None, inference_only: bool = False):
-        """Returns the weights of our (single-agent) RLModule."""
-        if self.module is None:
-            assert self.config.share_module_between_env_runner_and_learner
-            return {}
-=======
         components: Optional[Union[str, Collection[str]]] = None,
         *,
         not_components: Optional[Union[str, Collection[str]]] = None,
@@ -745,7 +586,6 @@
             (),  # *args
             {"config": self.config},  # **kwargs
         )
->>>>>>> 5c06ef6e
 
     @override(Checkpointable)
     def get_metadata(self):
@@ -836,13 +676,9 @@
                 "rllib-single-agent-env-v0",
                 num_envs=self.config.num_envs_per_env_runner,
                 vectorization_mode=(
-<<<<<<< HEAD
-                    "async" if self.config.remote_worker_envs else "sync"
-=======
                     vectorize_mode
                     if isinstance(vectorize_mode, gym.envs.registration.VectorizeMode)
                     else gym.envs.registration.VectorizeMode(vectorize_mode.lower())
->>>>>>> 5c06ef6e
                 ),
             )
         )
@@ -854,13 +690,6 @@
         self._needs_initial_reset = True
 
         # Call the `on_environment_created` callback.
-<<<<<<< HEAD
-        self._callbacks.on_environment_created(
-            env_runner=self,
-            metrics_logger=self.metrics,
-            env=self.env.unwrapped,
-            env_context=env_ctx,
-=======
         make_callback(
             "on_environment_created",
             callbacks_objects=self._callbacks,
@@ -871,7 +700,6 @@
                 env=self.env.unwrapped,
                 env_context=env_ctx,
             ),
->>>>>>> 5c06ef6e
         )
 
     @override(EnvRunner)
@@ -927,49 +755,17 @@
                 infos=infos[env_index],
             )
 
-<<<<<<< HEAD
-    def _reset_envs(self, episodes, shared_data, explore):
-        # Create n new episodes and make the `on_episode_created` callbacks.
-        # TODO (sven): Add callback `on_episode_created` as soon as
-        # `gymnasium-v1.0.0a2` PR is coming.
-        for env_index in range(self.num_envs):
-            self._new_episode(env_index, episodes)
-
-        # Erase all cached ongoing episodes (these will never be completed and
-        # would thus never be returned/cleaned by `get_metrics` and cause a memory
-        # leak).
-        self._ongoing_episodes_for_metrics.clear()
-
-        # Reset the environment.
-        # TODO (simon): Check, if we need here the seed from the config.
-        obs, infos = self.env.reset()
-        obs = unbatch(obs)
-
-        # Set initial obs and infos in the episodes.
-        for env_index in range(self.num_envs):
-            episodes[env_index].add_env_reset(
-                observation=obs[env_index],
-                infos=infos[env_index],
-            )
-
-        # Run the env-to-module connector to make sure the reset-obs/infos have
-        # properly been processed (if applicable).
-=======
         # Run the env-to-module connector to make sure the reset-obs/infos have
         # properly been processed (if applicable).
         self._cached_to_module = None
->>>>>>> 5c06ef6e
         if self.module:
             self._cached_to_module = self._env_to_module(
                 rl_module=self.module,
                 episodes=episodes,
                 explore=explore,
                 shared_data=shared_data,
-<<<<<<< HEAD
-=======
                 metrics=self.metrics,
                 metrics_prefix_key=(ENV_TO_MODULE_CONNECTOR,),
->>>>>>> 5c06ef6e
             )
 
         # Call `on_episode_start()` callbacks (always after reset).
@@ -984,15 +780,10 @@
         )
         self._make_on_episode_callback("on_episode_created", env_index, episodes)
 
-<<<<<<< HEAD
-    def _make_on_episode_callback(self, which: str, idx: int, episodes):
-        getattr(self._callbacks, which)(
-=======
     def _make_on_episode_callback(
         self, which: str, idx: int, episodes: List[SingleAgentEpisode]
     ):
         kwargs = dict(
->>>>>>> 5c06ef6e
             episode=episodes[idx],
             env_runner=self,
             metrics_logger=self.metrics,
