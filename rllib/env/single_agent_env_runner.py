import gymnasium as gym
import numpy as np
import tree

from collections import defaultdict
from functools import partial
from typing import Dict, List, Optional

from ray.rllib.algorithms.algorithm_config import AlgorithmConfig
from ray.rllib.algorithms.callbacks import DefaultCallbacks
from ray.rllib.core.rl_module.rl_module import RLModule, SingleAgentRLModuleSpec
from ray.rllib.env.env_runner import EnvRunner
from ray.rllib.env.single_agent_episode import SingleAgentEpisode
from ray.rllib.env.utils import _gym_env_creator
from ray.rllib.evaluation.metrics import RolloutMetrics
from ray.rllib.policy.sample_batch import DEFAULT_POLICY_ID, SampleBatch
from ray.rllib.utils.annotations import ExperimentalAPI, override
from ray.rllib.utils.framework import try_import_tf, try_import_torch
from ray.rllib.utils.torch_utils import convert_to_torch_tensor
from ray.rllib.utils.typing import TensorType
from ray.tune.registry import ENV_CREATOR, _global_registry


_, tf, _ = try_import_tf()
torch, nn = try_import_torch()


@ExperimentalAPI
class SingleAgentEnvRunner(EnvRunner):
    """The generic environment runner for the single agent case."""

    @override(EnvRunner)
    def __init__(self, config: AlgorithmConfig, **kwargs):
        super().__init__(config=config)

        # Get the worker index on which this instance is running.
        self.worker_index: int = kwargs.get("worker_index")

        # Create our callbacks object.
        self._callbacks: DefaultCallbacks = self.config.callbacks_class()

        # Create the vectorized gymnasium env.

        # Register env for the local context.
        # Note, `gym.register` has to be called on each worker.
        if isinstance(self.config.env, str) and _global_registry.contains(
            ENV_CREATOR, self.config.env
        ):
            entry_point = partial(
                _global_registry.get(ENV_CREATOR, self.config.env),
                self.config.env_config,
            )

        else:
            entry_point = partial(
                _gym_env_creator,
                env_context=self.config.env_config,
                env_descriptor=self.config.env,
            )
        gym.register("rllib-single-agent-env-runner-v0", entry_point=entry_point)

        # Wrap into `VectorListInfo`` wrapper to get infos as lists.
        self.env: gym.Wrapper = gym.wrappers.VectorListInfo(
            gym.vector.make(
                "rllib-single-agent-env-runner-v0",
                num_envs=self.config.num_envs_per_worker,
                asynchronous=self.config.remote_worker_envs,
            )
        )
        self.num_envs: int = self.env.num_envs
        assert self.num_envs == self.config.num_envs_per_worker

        # Call the `on_environment_created` callback.
        self._callbacks.on_environment_created(
            env_runner=self,
            env=self.env,
            env_config=self.config.env_config,
        )

        # Create the env-to-module connector pipeline.
        self._env_to_module = self.config.build_env_to_module_connector(self.env)

        # Create our own instance of the (single-agent) `RLModule` (which
        # the needs to be weight-synched) each iteration.
        try:
            module_spec: SingleAgentRLModuleSpec = (
                self.config.get_default_rl_module_spec()
            )
            module_spec.observation_space = self._env_to_module.observation_space
            # TODO (simon): The `gym.Wrapper` for `gym.vector.VectorEnv` should
            #  actually hold the spaces for a single env, but for boxes the
            #  shape is (1, 1) which brings a problem with the action dists.
            #  shape=(1,) is expected.
            module_spec.action_space = self.env.envs[0].action_space
            module_spec.model_config_dict = self.config.model
            self.module: RLModule = module_spec.build()
        except NotImplementedError:
            self.module = None

        # Create the two connector pipelines: env-to-module and module-to-env.
        self._module_to_env = self.config.build_module_to_env_connector(self.env)

        # This should be the default.
        self._needs_initial_reset: bool = True
        self._episodes: List[Optional["SingleAgentEpisode"]] = [
            None for _ in range(self.num_envs)
        ]

        self._done_episodes_for_metrics: List["SingleAgentEpisode"] = []
        self._ongoing_episodes_for_metrics: Dict[List] = defaultdict(list)
        self._ts_since_last_metrics: int = 0
        self._weights_seq_no: int = 0

    @override(EnvRunner)
    def sample(
        self,
        *,
        num_timesteps: int = None,
        num_episodes: int = None,
        explore: bool = True,
        random_actions: bool = False,
        with_render_data: bool = False,
    ) -> List["SingleAgentEpisode"]:
        """Runs and returns a sample (n timesteps or m episodes) on the env(s)."""
        assert not (num_timesteps is not None and num_episodes is not None)

        # If no execution details are provided, use the config to try to infer the
        # desired timesteps/episodes to sample.
        if (
            num_timesteps is None
            and num_episodes is None
            and self.config.batch_mode == "truncate_episodes"
        ):
            num_timesteps = (
                self.config.get_rollout_fragment_length(worker_index=self.worker_index)
                * self.num_envs
            )

        # Sample n timesteps.
        if num_timesteps is not None:
            samples = self._sample_timesteps(
                num_timesteps=num_timesteps,
                explore=explore,
                random_actions=random_actions,
                force_reset=False,
            )
        # Sample m episodes.
        elif num_episodes is not None:
            samples = self._sample_episodes(
                num_episodes=num_episodes,
                explore=explore,
                random_actions=random_actions,
                with_render_data=with_render_data,
            )
        # For complete episodes mode, sample as long as the number of timesteps
        # done is smaller than the `train_batch_size`.
        else:
            total = 0
            samples = []
            while total < self.config.train_batch_size:
                episodes = self._sample_episodes(
                    num_episodes=self.num_envs,
                    explore=explore,
                    random_actions=random_actions,
                    with_render_data=with_render_data,
                )
                total += sum(len(e) for e in episodes)
                samples.extend(episodes)

        # Make the `on_sample_end` callback.
        self._callbacks.on_sample_end(env_runner=self, samples=samples)

        return samples

    def _sample_timesteps(
        self,
        num_timesteps: int,
        explore: bool = True,
        random_actions: bool = False,
        force_reset: bool = False,
    ) -> List[SingleAgentEpisode]:
        """Helper method to sample n timesteps."""

<<<<<<< HEAD
        # TODO (sven): This gives a tricky circular import that goes
        # deep into the library. We have to see, where to dissolve it.
        from ray.rllib.env.single_agent_episode import SingleAgentEpisode

        done_episodes_to_return: List["SingleAgentEpisode"] = []

        # Get initial states for all 'batch_size_B` rows in the forward batch,
        # i.e. for all vector sub_envs.
        if self.module and self.module.is_stateful():
            initial_states = tree.map_structure(
                lambda s: np.repeat(s, self.num_envs, axis=0),
                self.module.get_initial_state(),
            )
        else:
            initial_states = {}
=======
        done_episodes_to_return: List[SingleAgentEpisode] = []
>>>>>>> 7d79eb24

        # Have to reset the env (on all vector sub_envs).
        if force_reset or self._needs_initial_reset:
            # Create n new episodes and make the `on_episode_created` callbacks.
            self._episodes = []
            for env_index in range(self.num_envs):
                self._episodes.append(SingleAgentEpisode())
                self._make_on_episode_callback("on_episode_created", env_index)

            obs, infos = self.env.reset()

            # Call `on_episode_start()` callbacks.
            for env_index in range(self.num_envs):
                self._make_on_episode_callback("on_episode_start", env_index)

            # We just reset the env. Don't have to force this again in the next
            # call to `self._sample_timesteps()`.
            self._needs_initial_reset = False

            self._episodes = [
                SingleAgentEpisode(
                    observation_space=self.env.single_observation_space,
                    action_space=self.env.single_action_space,
                )
                for _ in range(self.num_envs)
            ]

            # Set initial obs and states in the episodes.
            for env_index in range(self.num_envs):
                # TODO (sven): Maybe move this into connector pipeline
                # (even if automated).
<<<<<<< HEAD
                self._episodes[i].add_env_reset(
                    observation=obs[i],
                    infos=infos[i],
                )
        # Do not reset envs, but instead continue in already started episodes.
        else:
            # Pick up stored observations and states from previous timesteps.
            obs = np.stack([eps.observations[-1] for eps in self._episodes])
            # Compile the initial state for each batch row (vector sub_env):
            # If episode just started, use the model's initial state, in the
            # other case use the state stored last in the Episode.
            states = {
                k: np.stack(
                    [
                        initial_states[k][i] if state is None else state[k]
                        for i, state in enumerate(self._states)
                    ]
=======
                self._episodes[env_index].add_env_reset(
                    observation=obs[env_index],
                    infos=infos[env_index],
>>>>>>> 7d79eb24
                )

        # Loop through env in enumerate.(self._episodes):
        ts = 0

        while ts < num_timesteps:
            # Act randomly.
            if random_actions:
                to_env = {
                    SampleBatch.ACTIONS: self.env.action_space.sample(),
                }
            # Compute an action using the RLModule.
            else:
                to_module = self._env_to_module(
                    rl_module=self.module,
                    episodes=self._episodes,
                    explore=explore,
                    # persistent_data=None, #TODO
                )
                # Explore or not.
                if explore:
                    to_env = self.module.forward_exploration(to_module)
                else:
                    to_env = self.module.forward_inference(to_module)

                to_env = self._module_to_env(
                    rl_module=self.module,
                    data=to_env,
                    episodes=self._episodes,
                    explore=explore,
                    # persistent_data=None, #TODO
                )

            actions = to_env.pop(SampleBatch.ACTIONS)

            obs, rewards, terminateds, truncateds, infos = self.env.step(actions)

            ts += self.num_envs

<<<<<<< HEAD
            for i in range(self.num_envs):
                # The last entry in self.observations[i] is already the reset
                # obs of the new episode.
                # TODO (simon): This might be unfortunate if a user needs to set a
                # certain env parameter during different episodes (for example for
                # benchmarking during some evaluation runs).
                extra_model_output = {}
                for k, v in fwd_out.items():
                    if SampleBatch.ACTIONS != k:
                        extra_model_output[k] = v[i]
                # TODO (simon, sven): Some algos do not have logps.
                extra_model_output[SampleBatch.ACTION_LOGP] = action_logp[i]
=======
            for env_index in range(self.num_envs):
                # The last entry in self.observations[i] is already the reset
                # obs of the new episode.
                # TODO (simon): This might be unfortunate if a user needs to set a
                #  certain env parameter during different episodes (for example for
                #  benchmarking).
                extra_model_output = tree.map_structure(lambda s: s[env_index], to_env)
>>>>>>> 7d79eb24

                # In inference we have only the action logits.
                if terminateds[env_index] or truncateds[env_index]:
                    # Finish the episode with the actual terminal observation stored in
                    # the info dict.
                    self._episodes[env_index].add_env_step(
                        # Gym vector env provides the `"final_observation"`.
                        # Pop these out of the infos dict so this information doesn't
                        # appear in the next episode as well (at index=0).
                        infos[env_index].pop("final_observation"),
                        actions[env_index],
                        rewards[env_index],
                        infos=infos[env_index].pop("final_info"),
                        terminated=terminateds[env_index],
                        truncated=truncateds[env_index],
                        extra_model_outputs=extra_model_output,
                    )

<<<<<<< HEAD
                    # Reset h-states to the model's initial ones b/c we are starting a
                    # new episode.
                    if self.module and self.module.is_stateful():
                        for k, v in self.module.get_initial_state().items():
                            states[k][i] = v
=======
                    # Make the `on_episode_step` callback (before finalizing the
                    # episode object).
                    self._make_on_episode_callback("on_episode_step", env_index)
                    done_episodes_to_return.append(self._episodes[env_index].finalize())

                    # Make the `on_episode_env` callback (after having finalized the
                    # episode object).
                    self._make_on_episode_callback("on_episode_end", env_index)
>>>>>>> 7d79eb24

                    # Create a new episode object with already the reset data in it.
                    self._episodes[env_index] = SingleAgentEpisode(
                        observations=[obs[env_index]],
                        infos=[infos[env_index]],
                        observation_space=self.env.single_observation_space,
                        action_space=self.env.single_action_space,
                    )
<<<<<<< HEAD
                else:
                    # Add data to episode.
                    self._episodes[i].add_env_step(
                        obs[i],
                        actions[i],
                        rewards[i],
                        infos=infos[i],
                        extra_model_outputs=extra_model_output,
                    )
                    # Extract state for vector sub_env.
                    self._states[i] = {k: s[i] for k, s in states.items()}
=======

                    # Make the `on_episode_start` callback.
                    self._make_on_episode_callback("on_episode_start", env_index)

                else:
                    self._episodes[env_index].add_env_step(
                        obs[env_index],
                        actions[env_index],
                        rewards[env_index],
                        infos=infos[env_index],
                        extra_model_outputs=extra_model_output,
                    )

                    # Make the `on_episode_step` callback.
                    self._make_on_episode_callback("on_episode_step", env_index)
>>>>>>> 7d79eb24

        # Return done episodes ...
        self._done_episodes_for_metrics.extend(done_episodes_to_return)
        # ... and all ongoing episode chunks.

        # Also, make sure we start new episode chunks (continuing the ongoing episodes
        # from the to-be-returned chunks).
        ongoing_episodes_continuations = [
            eps.cut(len_lookback_buffer=self.config.episode_lookback_horizon)
            for eps in self._episodes
        ]

        ongoing_episodes_to_return = []
        for eps in self._episodes:
            # Just started Episodes do not have to be returned. There is no data
            # in them anyway.
            if eps.t == 0:
                continue
            eps.validate()
            self._ongoing_episodes_for_metrics[eps.id_].append(eps)
            # Return finalized (numpy'ized) Episodes.
            ongoing_episodes_to_return.append(eps.finalize())

        # Continue collecting into the cut Episode chunks.
        self._episodes = ongoing_episodes_continuations

        # Record last metrics collection.
        self._ts_since_last_metrics += ts

        return done_episodes_to_return + ongoing_episodes_to_return

    def _sample_episodes(
        self,
        num_episodes: int,
        explore: bool = True,
        random_actions: bool = False,
        with_render_data: bool = False,
    ) -> List["SingleAgentEpisode"]:
        """Helper method to run n episodes.

        See docstring of `self.sample()` for more details.
        """
        # If user calls sample(num_timesteps=..) after this, we must reset again
        # at the beginning.
        self._needs_initial_reset = True

        done_episodes_to_return: List["SingleAgentEpisode"] = []

        obs, infos = self.env.reset()
        episodes = []
        for env_index in range(self.num_envs):
            episodes.append(
                SingleAgentEpisode(
                    observation_space=self.env.single_observation_space,
                    action_space=self.env.single_action_space,
                )
            )
            self._make_on_episode_callback("on_episode_created", env_index, episodes)

        render_images = [None] * self.num_envs
        if with_render_data:
            render_images = [e.render() for e in self.env.envs]

        for env_index in range(self.num_envs):
            episodes[env_index].add_env_reset(
                observation=obs[env_index],
                infos=infos[env_index],
                render_image=render_images[env_index],
            )
            self._make_on_episode_callback("on_episode_start", env_index, episodes)

        eps = 0
        while eps < num_episodes:
            if random_actions:
                to_env = {
                    SampleBatch.ACTIONS: self.env.action_space.sample(),
                }
            else:
                to_module = self._env_to_module(
                    rl_module=self.module,
                    episodes=episodes,
                    explore=explore,
                )
                # Explore or not.
                if explore:
                    to_env = self.module.forward_exploration(to_module)
                else:
                    to_env = self.module.forward_inference(to_module)

                to_env = self._module_to_env(
                    rl_module=self.module,
                    data=to_env,
                    episodes=episodes,
                    explore=explore,
                )

            actions = to_env.pop(SampleBatch.ACTIONS)
            obs, rewards, terminateds, truncateds, infos = self.env.step(actions)
            if with_render_data:
                render_images = [e.render() for e in self.env.envs]

            for env_index in range(self.num_envs):
                # Extract info and state for vector sub_env.
                # info = {k: v[i] for k, v in infos.items()}
                # The last entry in self.observations[i] is already the reset
                # obs of the new episode.
                extra_model_output = tree.map_structure(lambda s: s[env_index], to_env)

                if terminateds[env_index] or truncateds[env_index]:
                    eps += 1

                    episodes[env_index].add_env_step(
                        infos[env_index].pop("final_observation"),
                        actions[env_index],
                        rewards[env_index],
                        infos=infos[env_index].pop("final_info"),
                        terminated=terminateds[env_index],
                        truncated=truncateds[env_index],
                        extra_model_outputs=extra_model_output,
                    )
                    # Make `on_episode_step` callback before finalizing the episode.
                    self._make_on_episode_callback(
                        "on_episode_step", env_index, episodes
                    )
                    done_episodes_to_return.append(episodes[env_index].finalize())

                    # Make `on_episode_end` callback after finalizing the episode.
                    self._make_on_episode_callback(
                        "on_episode_end", env_index, episodes
                    )

                    # Also early-out if we reach the number of episodes within this
                    # for-loop.
                    if eps == num_episodes:
                        break

                    # Create a new episode object.
                    episodes[env_index] = SingleAgentEpisode(
                        observations=[obs[env_index]],
                        infos=[infos[env_index]],
                        render_images=None
                        if render_images[env_index] is None
                        else [render_images[env_index]],
                        observation_space=self.env.single_observation_space,
                        action_space=self.env.single_action_space,
                    )
                    # Make `on_episode_start` callback.
                    self._make_on_episode_callback(
                        "on_episode_start", env_index, episodes
                    )
                else:
                    episodes[env_index].add_env_step(
                        obs[env_index],
                        actions[env_index],
                        rewards[env_index],
                        infos=infos[env_index],
                        render_image=render_images[env_index],
                        extra_model_outputs=extra_model_output,
                    )
                    # Make `on_episode_step` callback.
                    self._make_on_episode_callback(
                        "on_episode_step", env_index, episodes
                    )

        self._done_episodes_for_metrics.extend(done_episodes_to_return)
        self._ts_since_last_metrics += sum(len(eps) for eps in done_episodes_to_return)

        # Initialized episodes have to be removed as they lack `extra_model_outputs`.
        samples = [episode for episode in done_episodes_to_return if episode.t > 0]

        return samples

    def _make_on_episode_callback(self, which: str, idx: int, episodes=None):
        episodes = episodes if episodes is not None else self._episodes
        getattr(self._callbacks, which)(
            episode=episodes[idx],
            env_runner=self,
            env=self.env,
            rl_module=self.module,
            env_index=idx,
        )

    # TODO (sven): Remove the requirement for EnvRunners/RolloutWorkers to have this
    #  API. Instead Algorithm should compile episode metrics itself via its local
    #  buffer.
    def get_metrics(self) -> List[RolloutMetrics]:
        # Compute per-episode metrics (only on already completed episodes).
        metrics = []
        for eps in self._done_episodes_for_metrics:
            assert eps.is_done
            episode_length = len(eps)
            episode_reward = eps.get_return()
            # Don't forget about the already returned chunks of this episode.
            if eps.id_ in self._ongoing_episodes_for_metrics:
                for eps2 in self._ongoing_episodes_for_metrics[eps.id_]:
                    episode_length += len(eps2)
                    episode_reward += eps2.get_return()
                del self._ongoing_episodes_for_metrics[eps.id_]

            metrics.append(
                RolloutMetrics(
                    episode_length=episode_length,
                    episode_reward=episode_reward,
                )
            )

        self._done_episodes_for_metrics.clear()
        self._ts_since_last_metrics = 0

        return metrics

    # TODO (sven): Remove the requirement for EnvRunners/RolloutWorkers to have this
    #  API. Replace by proper state overriding via `EnvRunner.set_state()`
    def set_weights(self, weights, global_vars=None, weights_seq_no: int = 0):
        """Writes the weights of our (single-agent) RLModule."""

        if isinstance(weights, dict) and DEFAULT_POLICY_ID in weights:
            weights = weights[DEFAULT_POLICY_ID]
        weights = self._convert_to_tensor(weights)
        self.module.set_state(weights)

        # Check, if an update happened since the last call. See
        # `Algorithm._evaluate_async_with_env_runner`.
        # if self._weights_seq_no == 0 or self._weights_seq_no < weights_seq_no:
        #     # In case of a `StateDict` we have to extract the `
        #     # default_policy`.
        #     # TODO (sven): Handle this probably in `RLModule` as the latter
        #     #  does not need a 'StateDict' in its `set_state()` method
        #     #  as the `keras.Model.base_layer` has weights as `List[TensorType]`.
        #     self._weights_seq_no = weights_seq_no
        #     if isinstance(weights, dict) and DEFAULT_POLICY_ID in weights:
        #         weights = weights[DEFAULT_POLICY_ID]
        #     weights = self._convert_to_tensor(weights)
        #     self.module.set_state(weights)
        # # Otherwise ignore.
        # else:
        #     pass

    def get_weights(self, modules=None):
        """Returns the weights of our (single-agent) RLModule."""

        return self.module.get_state()

    @override(EnvRunner)
    def assert_healthy(self):
        # Make sure, we have built our gym.vector.Env and RLModule properly.
        assert self.env and self.module

    @override(EnvRunner)
    def stop(self):
        # Close our env object via gymnasium's API.
        self.env.close()

    def _convert_from_numpy(self, array: np.array) -> TensorType:
        """Converts a numpy array to a framework-specific tensor."""

        if self.config.framework_str == "torch":
            return torch.from_numpy(array)
        else:
            return tf.convert_to_tensor(array)

    def _convert_to_tensor(self, struct) -> TensorType:
        """Converts structs to a framework-specific tensor."""

        if self.config.framework_str == "torch":
            return convert_to_torch_tensor(struct)
        else:
            return tree.map_structure(tf.convert_to_tensor, struct)<|MERGE_RESOLUTION|>--- conflicted
+++ resolved
@@ -181,25 +181,7 @@
     ) -> List[SingleAgentEpisode]:
         """Helper method to sample n timesteps."""
 
-<<<<<<< HEAD
-        # TODO (sven): This gives a tricky circular import that goes
-        # deep into the library. We have to see, where to dissolve it.
-        from ray.rllib.env.single_agent_episode import SingleAgentEpisode
-
-        done_episodes_to_return: List["SingleAgentEpisode"] = []
-
-        # Get initial states for all 'batch_size_B` rows in the forward batch,
-        # i.e. for all vector sub_envs.
-        if self.module and self.module.is_stateful():
-            initial_states = tree.map_structure(
-                lambda s: np.repeat(s, self.num_envs, axis=0),
-                self.module.get_initial_state(),
-            )
-        else:
-            initial_states = {}
-=======
         done_episodes_to_return: List[SingleAgentEpisode] = []
->>>>>>> 7d79eb24
 
         # Have to reset the env (on all vector sub_envs).
         if force_reset or self._needs_initial_reset:
@@ -231,29 +213,9 @@
             for env_index in range(self.num_envs):
                 # TODO (sven): Maybe move this into connector pipeline
                 # (even if automated).
-<<<<<<< HEAD
-                self._episodes[i].add_env_reset(
-                    observation=obs[i],
-                    infos=infos[i],
-                )
-        # Do not reset envs, but instead continue in already started episodes.
-        else:
-            # Pick up stored observations and states from previous timesteps.
-            obs = np.stack([eps.observations[-1] for eps in self._episodes])
-            # Compile the initial state for each batch row (vector sub_env):
-            # If episode just started, use the model's initial state, in the
-            # other case use the state stored last in the Episode.
-            states = {
-                k: np.stack(
-                    [
-                        initial_states[k][i] if state is None else state[k]
-                        for i, state in enumerate(self._states)
-                    ]
-=======
                 self._episodes[env_index].add_env_reset(
                     observation=obs[env_index],
                     infos=infos[env_index],
->>>>>>> 7d79eb24
                 )
 
         # Loop through env in enumerate.(self._episodes):
@@ -293,20 +255,6 @@
 
             ts += self.num_envs
 
-<<<<<<< HEAD
-            for i in range(self.num_envs):
-                # The last entry in self.observations[i] is already the reset
-                # obs of the new episode.
-                # TODO (simon): This might be unfortunate if a user needs to set a
-                # certain env parameter during different episodes (for example for
-                # benchmarking during some evaluation runs).
-                extra_model_output = {}
-                for k, v in fwd_out.items():
-                    if SampleBatch.ACTIONS != k:
-                        extra_model_output[k] = v[i]
-                # TODO (simon, sven): Some algos do not have logps.
-                extra_model_output[SampleBatch.ACTION_LOGP] = action_logp[i]
-=======
             for env_index in range(self.num_envs):
                 # The last entry in self.observations[i] is already the reset
                 # obs of the new episode.
@@ -314,7 +262,6 @@
                 #  certain env parameter during different episodes (for example for
                 #  benchmarking).
                 extra_model_output = tree.map_structure(lambda s: s[env_index], to_env)
->>>>>>> 7d79eb24
 
                 # In inference we have only the action logits.
                 if terminateds[env_index] or truncateds[env_index]:
@@ -333,13 +280,6 @@
                         extra_model_outputs=extra_model_output,
                     )
 
-<<<<<<< HEAD
-                    # Reset h-states to the model's initial ones b/c we are starting a
-                    # new episode.
-                    if self.module and self.module.is_stateful():
-                        for k, v in self.module.get_initial_state().items():
-                            states[k][i] = v
-=======
                     # Make the `on_episode_step` callback (before finalizing the
                     # episode object).
                     self._make_on_episode_callback("on_episode_step", env_index)
@@ -348,7 +288,6 @@
                     # Make the `on_episode_env` callback (after having finalized the
                     # episode object).
                     self._make_on_episode_callback("on_episode_end", env_index)
->>>>>>> 7d79eb24
 
                     # Create a new episode object with already the reset data in it.
                     self._episodes[env_index] = SingleAgentEpisode(
@@ -357,19 +296,6 @@
                         observation_space=self.env.single_observation_space,
                         action_space=self.env.single_action_space,
                     )
-<<<<<<< HEAD
-                else:
-                    # Add data to episode.
-                    self._episodes[i].add_env_step(
-                        obs[i],
-                        actions[i],
-                        rewards[i],
-                        infos=infos[i],
-                        extra_model_outputs=extra_model_output,
-                    )
-                    # Extract state for vector sub_env.
-                    self._states[i] = {k: s[i] for k, s in states.items()}
-=======
 
                     # Make the `on_episode_start` callback.
                     self._make_on_episode_callback("on_episode_start", env_index)
@@ -385,7 +311,6 @@
 
                     # Make the `on_episode_step` callback.
                     self._make_on_episode_callback("on_episode_step", env_index)
->>>>>>> 7d79eb24
 
         # Return done episodes ...
         self._done_episodes_for_metrics.extend(done_episodes_to_return)
