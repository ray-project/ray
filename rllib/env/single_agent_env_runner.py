import gymnasium as gym
import numpy as np
import tree

from collections import defaultdict
from functools import partial
from typing import Dict, List, Optional, Tuple, TYPE_CHECKING

from ray.rllib.core.models.base import STATE_IN, STATE_OUT
from ray.rllib.core.rl_module.rl_module import RLModule, SingleAgentRLModuleSpec
from ray.rllib.env.env_runner import EnvRunner
from ray.rllib.env.utils import _gym_env_creator
from ray.rllib.evaluation.metrics import RolloutMetrics
from ray.rllib.policy.sample_batch import DEFAULT_POLICY_ID, SampleBatch
from ray.rllib.utils.annotations import ExperimentalAPI, override
from ray.rllib.utils.framework import try_import_tf, try_import_torch
from ray.rllib.utils.numpy import convert_to_numpy
from ray.rllib.utils.torch_utils import convert_to_torch_tensor
from ray.rllib.utils.typing import TensorStructType, TensorType
from ray.tune.registry import ENV_CREATOR, _global_registry

if TYPE_CHECKING:
    from ray.rllib.algorithms.algorithm_config import AlgorithmConfig

    # TODO (sven): This gives a tricky circular import that goes
<<<<<<< HEAD
    # deep into the library. We have to see, where to dissolve it.
=======
    #  deep into the library. We have to see, where to dissolve it.
>>>>>>> 84516960
    from ray.rllib.env.single_agent_episode import SingleAgentEpisode

_, tf, _ = try_import_tf()
torch, nn = try_import_torch()


@ExperimentalAPI
class SingleAgentEnvRunner(EnvRunner):
    """The generic environment runner for the single agent case."""

    @override(EnvRunner)
    def __init__(self, config: "AlgorithmConfig", **kwargs):
        super().__init__(config=config)

        # Get the worker index on which this instance is running.
        self.worker_index: int = kwargs.get("worker_index")

        # Create the vectorized gymnasium env.

        # Register env for the local context.
        # Note, `gym.register` has to be called on each worker.
        if isinstance(self.config.env, str) and _global_registry.contains(
            ENV_CREATOR, self.config.env
        ):
            entry_point = partial(
                _global_registry.get(ENV_CREATOR, self.config.env),
                self.config.env_config,
            )

        else:
            entry_point = partial(
                _gym_env_creator,
                env_context=self.config.env_config,
                env_descriptor=self.config.env,
            )
        gym.register("rllib-single-agent-env-runner-v0", entry_point=entry_point)

        # Wrap into `VectorListInfo`` wrapper to get infos as lists.
        self.env: gym.Wrapper = gym.wrappers.VectorListInfo(
            gym.vector.make(
                "rllib-single-agent-env-runner-v0",
                num_envs=self.config.num_envs_per_worker,
                asynchronous=self.config.remote_worker_envs,
            )
        )
        self.num_envs: int = self.env.num_envs
        assert self.num_envs == self.config.num_envs_per_worker

        # Create our own instance of the (single-agent) `RLModule` (which
        # the needs to be weight-synched) each iteration.
        module_spec: SingleAgentRLModuleSpec = self.config.get_default_rl_module_spec()
        module_spec.observation_space = self.env.envs[0].observation_space
        # TODO (simon): The `gym.Wrapper` for `gym.vector.VectorEnv` should
        #  actually hold the spaces for a single env, but for boxes the
        #  shape is (1, 1) which brings a problem with the action dists.
        #  shape=(1,) is expected.
        module_spec.action_space = self.env.envs[0].action_space
        module_spec.model_config_dict = self.config.model
        self.module: RLModule = module_spec.build()

        # This should be the default.
        self._needs_initial_reset: bool = True
        self._episodes: List[Optional["SingleAgentEpisode"]] = [
            None for _ in range(self.num_envs)
        ]

        self._done_episodes_for_metrics: List["SingleAgentEpisode"] = []
        self._ongoing_episodes_for_metrics: Dict[List] = defaultdict(list)
        self._ts_since_last_metrics: int = 0
        self._weights_seq_no: int = 0

    @override(EnvRunner)
    def sample(
        self,
        *,
        num_timesteps: int = None,
        num_episodes: int = None,
        explore: bool = True,
        random_actions: bool = False,
        with_render_data: bool = False,
    ) -> List["SingleAgentEpisode"]:
        """Runs and returns a sample (n timesteps or m episodes) on the env(s)."""

        # If not execution details are provided, use the config.
        if num_timesteps is None and num_episodes is None:
            if self.config.batch_mode == "truncate_episodes":
                num_timesteps = (
                    self.config.get_rollout_fragment_length(
                        worker_index=self.worker_index
                    )
                    * self.num_envs
                )
            else:
                num_episodes = self.num_envs

        # Sample n timesteps.
        if num_timesteps is not None:
            return self._sample_timesteps(
                num_timesteps=num_timesteps,
                explore=explore,
                random_actions=random_actions,
                force_reset=False,
            )
        # Sample m episodes.
        else:
            return self._sample_episodes(
                num_episodes=num_episodes,
                explore=explore,
                random_actions=random_actions,
                with_render_data=with_render_data,
            )

    def _sample_timesteps(
        self,
        num_timesteps: int,
        explore: bool = True,
        random_actions: bool = False,
        force_reset: bool = False,
    ) -> List["SingleAgentEpisode"]:
        """Helper method to sample n timesteps."""

        # TODO (sven): This gives a tricky circular import that goes
        # deep into the library. We have to see, where to dissolve it.
        from ray.rllib.env.single_agent_episode import SingleAgentEpisode

        done_episodes_to_return: List["SingleAgentEpisode"] = []

        # Get initial states for all 'batch_size_B` rows in the forward batch,
        # i.e. for all vector sub_envs.
        if hasattr(self.module, "get_initial_state"):
            initial_states = tree.map_structure(
                lambda s: np.repeat(s, self.num_envs, axis=0),
                self.module.get_initial_state(),
            )
        else:
            initial_states = {}

        # Have to reset the env (on all vector sub_envs).
        if force_reset or self._needs_initial_reset:
            obs, infos = self.env.reset()

<<<<<<< HEAD
=======
            # We just reset the env. Don't have to force this again in the next
            # call to `self._sample_timesteps()`.
            self._needs_initial_reset = False

>>>>>>> 84516960
            self._episodes = [SingleAgentEpisode() for _ in range(self.num_envs)]
            states = initial_states

            # Set initial obs and states in the episodes.
            for i in range(self.num_envs):
                # TODO (sven): Maybe move this into connector pipeline
                # (even if automated).
                self._episodes[i].add_initial_observation(
                    initial_observation=obs[i],
                    initial_info=infos[i],
                    # TODO (simon): Check, if this works for the default
                    # stateful encoders.
                    initial_state={k: s[i] for k, s in states.items()},
                )
        # Do not reset envs, but instead continue in already started episodes.
        else:
            # Pick up stored observations and states from previous timesteps.
            obs = np.stack([eps.observations[-1] for eps in self._episodes])
            # Compile the initial state for each batch row (vector sub_env):
            # If episode just started, use the model's initial state, in the
            # other case use the state stored last in the Episode.
            states = {
                k: np.stack(
                    [
                        initial_states[k][i] if eps.states is None else eps.states[k]
                        for i, eps in enumerate(self._episodes)
                    ]
                )
                for k in initial_states.keys()
            }

        # Loop through env in enumerate.(self._episodes):
        ts = 0

        while ts < num_timesteps:
            # Act randomly.
            if random_actions:
                actions = self.env.action_space.sample()
                # TODO (simon): Add action_logp for smapled actions.
            # Compute an action using the RLModule.
            else:
                # Note, RLModule `forward()` methods expect `NestedDict`s.
                batch = {
                    STATE_IN: tree.map_structure(
                        lambda s: self._convert_from_numpy(s),
                        states,
                    ),
                    SampleBatch.OBS: self._convert_from_numpy(obs),
                }
                from ray.rllib.utils.nested_dict import NestedDict

                batch = NestedDict(batch)

                # Explore or not.
                if explore:
                    fwd_out = self.module.forward_exploration(batch)
                else:
                    fwd_out = self.module.forward_inference(batch)

                actions, action_logp = self._sample_actions_if_necessary(
                    fwd_out, explore
                )

                fwd_out = convert_to_numpy(fwd_out)

                if STATE_OUT in fwd_out:
                    states = fwd_out[STATE_OUT]

            obs, rewards, terminateds, truncateds, infos = self.env.step(actions)

            ts += self.num_envs

            for i in range(self.num_envs):
                # Extract state for vector sub_env.
                s = {k: s[i] for k, s in states.items()}
                # The last entry in self.observations[i] is already the reset
                # obs of the new episode.
                # TODO (simon): This might be unfortunate if a user needs to set a
                # certain env parameter during different episodes (for example for
                # benchmarking).
                extra_model_output = {}
                for k, v in fwd_out.items():
                    if SampleBatch.ACTIONS != k:
                        extra_model_output[k] = v[i]
                # TODO (simon, sven): Some algos do not have logps.
                extra_model_output[SampleBatch.ACTION_LOGP] = action_logp[i]

                # In inference we have only the action logits.
                if terminateds[i] or truncateds[i]:
                    # Finish the episode with the actual terminal observation stored in
                    # the info dict.
                    self._episodes[i].add_timestep(
                        # Gym vector env provides the `"final_observation"`.
                        infos[i]["final_observation"],
                        actions[i],
                        rewards[i],
                        info=infos[i]["final_info"],
                        state=s,
                        is_terminated=terminateds[i],
                        is_truncated=truncateds[i],
                        extra_model_output=extra_model_output,
                    )

                    # Reset h-states to nthe model's intiial ones b/c we are starting a
                    # new episode.
                    for k, v in self.module.get_initial_state().items():
                        states[k][i] = convert_to_numpy(v)

                    done_episodes_to_return.append(self._episodes[i])
                    # Create a new episode object.
                    self._episodes[i] = SingleAgentEpisode(
                        observations=[obs[i]], infos=[infos[i]], states=s
                    )
                else:
                    self._episodes[i].add_timestep(
                        obs[i],
                        actions[i],
                        rewards[i],
                        info=infos[i],
                        state=s,
                        extra_model_output=extra_model_output,
                    )

        # Return done episodes ...
        self._done_episodes_for_metrics.extend(done_episodes_to_return)
        # ... and all ongoing episode chunks.
        # Initialized episodes do not have recorded any step and lack
        # `extra_model_outputs`.
        ongoing_episodes = [episode for episode in self._episodes if episode.t > 0]
        # Also, make sure, we return a copy and start new chunks so that callers
        # of this function do not alter the ongoing and returned Episode objects.
        self._episodes = [eps.create_successor() for eps in self._episodes]
        for eps in ongoing_episodes:
            self._ongoing_episodes_for_metrics[eps.id_].append(eps)

        # Record last metrics collection.
        self._ts_since_last_metrics += ts

        return done_episodes_to_return + ongoing_episodes

    def _sample_episodes(
        self,
        num_episodes: int,
        explore: bool = True,
        random_actions: bool = False,
        with_render_data: bool = False,
    ) -> List["SingleAgentEpisode"]:
        """Helper method to run n episodes.

        See docstring of `self.sample()` for more details.
        """

        # TODO (sven): This gives a tricky circular import that goes
        # deep into the library. We have to see, where to dissolve it.
        from ray.rllib.env.single_agent_episode import SingleAgentEpisode

        done_episodes_to_return: List["SingleAgentEpisode"] = []

        obs, infos = self.env.reset()
        episodes = [SingleAgentEpisode() for _ in range(self.num_envs)]

        # Multiply states n times according to our vector env batch size (num_envs).
        states = tree.map_structure(
            lambda s: np.repeat(s, self.num_envs, axis=0),
            self.module.get_initial_state(),
        )

        render_images = [None] * self.num_envs
        if with_render_data:
            render_images = [e.render() for e in self.env.envs]

        for i in range(self.num_envs):
            # TODO (sven): Maybe move this into connector pipeline
            # (even if automated).
            episodes[i].add_initial_observation(
                initial_observation=obs[i],
                initial_info=infos[i],
                initial_state={k: s[i] for k, s in states.items()},
                initial_render_image=render_images[i],
            )

        eps = 0
        while eps < num_episodes:
            if random_actions:
                actions = self.env.action_space.sample()
            else:
                batch = {
                    STATE_IN: tree.map_structure(
                        lambda s: self._convert_from_numpy(s), states
                    ),
                    SampleBatch.OBS: self._convert_from_numpy(obs),
                }

                # Explore or not.
                if explore:
                    fwd_out = self.module.forward_exploration(batch)
                else:
                    fwd_out = self.module.forward_inference(batch)

                actions, action_logp = self._sample_actions_if_necessary(
                    fwd_out, explore
                )

                fwd_out = convert_to_numpy(fwd_out)

                if STATE_OUT in fwd_out:
                    states = convert_to_numpy(fwd_out[STATE_OUT])
                    # states = tree.map_structure(
                    #     lambda s: s.numpy(), fwd_out[STATE_OUT]
                    # )

            obs, rewards, terminateds, truncateds, infos = self.env.step(actions)
            if with_render_data:
                render_images = [e.render() for e in self.env.envs]

            for i in range(self.num_envs):
                # Extract info and state for vector sub_env.
                # info = {k: v[i] for k, v in infos.items()}
                s = {k: s[i] for k, s in states.items()}
                # The last entry in self.observations[i] is already the reset
                # obs of the new episode.
                extra_model_output = {}
                for k, v in fwd_out.items():
                    if SampleBatch.ACTIONS not in k:
                        extra_model_output[k] = v[i]
                # TODO (simon, sven): Some algos do not have logps.
                extra_model_output[SampleBatch.ACTION_LOGP] = action_logp[i]

                if terminateds[i] or truncateds[i]:
                    eps += 1

                    episodes[i].add_timestep(
                        infos[i]["final_observation"],
                        actions[i],
                        rewards[i],
                        info=infos[i]["final_info"],
                        state=s,
                        is_terminated=terminateds[i],
                        is_truncated=truncateds[i],
                        extra_model_output=extra_model_output,
                    )

                    done_episodes_to_return.append(episodes[i])

                    # Also early-out if we reach the number of episodes within this
                    # for-loop.
                    if eps == num_episodes:
                        break

                    # Reset h-states to the model's initial ones b/c we are starting
                    # a new episode.
                    for k, v in self.module.get_initial_state().items():
                        states[k][i] = (convert_to_numpy(v),)

                    # Create a new episode object.
                    episodes[i] = SingleAgentEpisode(
                        observations=[obs[i]],
                        infos=[infos[i]],
                        states=s,
                        render_images=None
                        if render_images[i] is None
                        else [render_images[i]],
                    )
                else:
                    episodes[i].add_timestep(
                        obs[i],
                        actions[i],
                        rewards[i],
                        info=infos[i],
                        state=s,
                        render_image=render_images[i],
                        extra_model_output=extra_model_output,
                    )

        self._done_episodes_for_metrics.extend(done_episodes_to_return)
        self._ts_since_last_metrics += sum(len(eps) for eps in done_episodes_to_return)

        # If user calls sample(num_timesteps=..) after this, we must reset again
        # at the beginning.
        self._needs_initial_reset = True

        # Initialized episodes have to be removed as they lack `extra_model_outputs`.
        return [episode for episode in done_episodes_to_return if episode.t > 0]

    # TODO (sven): Remove the requirement for EnvRunners/RolloutWorkers to have this
    #  API. Instead Algorithm should compile episode metrics itself via its local
    #  buffer.
    def get_metrics(self) -> List[RolloutMetrics]:
        # Compute per-episode metrics (only on already completed episodes).
        metrics = []
        for eps in self._done_episodes_for_metrics:
            assert eps.is_done
            episode_length = len(eps)
            episode_reward = eps.get_return()
            # Don't forget about the already returned chunks of this episode.
            if eps.id_ in self._ongoing_episodes_for_metrics:
                for eps2 in self._ongoing_episodes_for_metrics[eps.id_]:
                    episode_length += len(eps2)
                    episode_reward += eps2.get_return()
                del self._ongoing_episodes_for_metrics[eps.id_]

            metrics.append(
                RolloutMetrics(
                    episode_length=episode_length,
                    episode_reward=episode_reward,
                )
            )

        self._done_episodes_for_metrics.clear()
        self._ts_since_last_metrics = 0

        return metrics

    # TODO (sven): Remove the requirement for EnvRunners/RolloutWorkers to have this
    #  API. Replace by proper state overriding via `EnvRunner.set_state()`
    def set_weights(self, weights, global_vars=None, weights_seq_no: int = 0):
        """Writes the weights of our (single-agent) RLModule."""

        if isinstance(weights, dict) and DEFAULT_POLICY_ID in weights:
            weights = weights[DEFAULT_POLICY_ID]
        weights = self._convert_to_tensor(weights)
        self.module.set_state(weights)

        # Check, if an update happened since the last call. See
        # `Algorithm._evaluate_async_with_env_runner`.
        # if self._weights_seq_no == 0 or self._weights_seq_no < weights_seq_no:
        #     # In case of a `StateDict` we have to extract the `
        #     # default_policy`.
        #     # TODO (sven): Handle this probably in `RLModule` as the latter
        #     #  does not need a 'StateDict' in its `set_state()` method
        #     #  as the `keras.Model.base_layer` has weights as `List[TensorType]`.
        #     self._weights_seq_no = weights_seq_no
        #     if isinstance(weights, dict) and DEFAULT_POLICY_ID in weights:
        #         weights = weights[DEFAULT_POLICY_ID]
        #     weights = self._convert_to_tensor(weights)
        #     self.module.set_state(weights)
        # # Otherwise ignore.
        # else:
        #     pass

    def get_weights(self, modules=None):
        """Returns the weights of our (single-agent) RLModule."""

        return self.module.get_state()

    @override(EnvRunner)
    def assert_healthy(self):
        # Make sure, we have built our gym.vector.Env and RLModule properly.
        assert self.env and self.module

    @override(EnvRunner)
    def stop(self):
        # Close our env object via gymnasium's API.
        self.env.close()

    # TODO (sven): Replace by default "to-env" connector.
    def _sample_actions_if_necessary(
        self, fwd_out: TensorStructType, explore: bool = True
    ) -> Tuple[np.array, np.array]:
        """Samples actions from action distribution if necessary."""

        # TODO (sven): Move this into connector pipeline (if no
        # "actions" key in returned dict, sample automatically as
        # the last piece of the connector pipeline; basically do
        # the same thing that the Policy is currently doing, but
        # using connectors)
        # If actions are provided just load them.
        if SampleBatch.ACTIONS in fwd_out.keys():
            actions = convert_to_numpy(fwd_out[SampleBatch.ACTIONS])
            # TODO (simon, sven): Some algos do not return logps.
            action_logp = convert_to_numpy(fwd_out[SampleBatch.ACTION_LOGP])
        # If no actions are provided we need to sample them.
        else:
            # Explore or not.
            if explore:
                action_dist_cls = self.module.get_exploration_action_dist_cls()
            else:
                action_dist_cls = self.module.get_inference_action_dist_cls()
            # Generate action distribution and sample actions.
            action_dist = action_dist_cls.from_logits(
                fwd_out[SampleBatch.ACTION_DIST_INPUTS]
            )
            actions = action_dist.sample()
            # We need numpy actions for gym environments.
            action_logp = convert_to_numpy(action_dist.logp(actions))
            actions = convert_to_numpy(actions)
            # Squeeze for the last dimension if necessary.
            # TODO (sven, simon): This is not optimal here. But there seems
            # to be some differences between MultiDiscrete action spaces
            # and Box action spaces for `gym.VectorEnv`.
            # For the former we have to squeeze away the last action
            # dimension delivered from the action_dist and for the latter
            # we should not. This might be connected to the way how the
            # `action_space` is defined for the `RLModule` in the
            # `__init__()` of this class here.
            # if actions.ndim > len(self.env.action_space.shape):
            #    actions = actions.squeeze(axis=-1)

        return actions, action_logp

    def _convert_from_numpy(self, array: np.array) -> TensorType:
        """Converts a numpy array to a framework-specific tensor."""

        if self.config.framework_str == "torch":
            return torch.from_numpy(array)
        else:
            return tf.convert_to_tensor(array)

    def _convert_to_tensor(self, struct) -> TensorType:
        """Converts structs to a framework-specific tensor."""

        if self.config.framework_str == "torch":
            return convert_to_torch_tensor(struct)
        else:
            # `tf.convert_to_tensor` cannot deal with tensors as inputs.
            # if not tf.is_tensor(struct):
            #     return tree.map_structure(tf.convert_to_tensor, struct)
            # else:
            #     return struct
            return tree.map_structure(tf.convert_to_tensor, struct)<|MERGE_RESOLUTION|>--- conflicted
+++ resolved
@@ -23,11 +23,7 @@
     from ray.rllib.algorithms.algorithm_config import AlgorithmConfig
 
     # TODO (sven): This gives a tricky circular import that goes
-<<<<<<< HEAD
-    # deep into the library. We have to see, where to dissolve it.
-=======
     #  deep into the library. We have to see, where to dissolve it.
->>>>>>> 84516960
     from ray.rllib.env.single_agent_episode import SingleAgentEpisode
 
 _, tf, _ = try_import_tf()
@@ -169,13 +165,10 @@
         if force_reset or self._needs_initial_reset:
             obs, infos = self.env.reset()
 
-<<<<<<< HEAD
-=======
             # We just reset the env. Don't have to force this again in the next
             # call to `self._sample_timesteps()`.
             self._needs_initial_reset = False
 
->>>>>>> 84516960
             self._episodes = [SingleAgentEpisode() for _ in range(self.num_envs)]
             states = initial_states
 
