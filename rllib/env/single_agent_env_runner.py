--- conflicted
+++ resolved
@@ -6,12 +6,8 @@
 from functools import partial
 from typing import Dict, List, Optional, Tuple
 
-<<<<<<< HEAD
-=======
 from ray.rllib.algorithms.algorithm_config import AlgorithmConfig
 from ray.rllib.algorithms.callbacks import DefaultCallbacks
-from ray.rllib.core.models.base import STATE_IN, STATE_OUT
->>>>>>> 7fbb645a
 from ray.rllib.core.rl_module.rl_module import RLModule, SingleAgentRLModuleSpec
 from ray.rllib.env.env_runner import EnvRunner
 from ray.rllib.env.single_agent_episode import SingleAgentEpisode
@@ -74,16 +70,15 @@
         self.num_envs: int = self.env.num_envs
         assert self.num_envs == self.config.num_envs_per_worker
 
-<<<<<<< HEAD
-        # Create the env-to-module connector pipeline.
-        self._env_to_module = self.config.build_env_to_module_connector(self.env)
-=======
+        # Call the `on_environment_created` callback.
         self._callbacks.on_environment_created(
             env_runner=self,
             env=self.env,
             env_config=self.config.env_config,
         )
->>>>>>> 7fbb645a
+
+        # Create the env-to-module connector pipeline.
+        self._env_to_module = self.config.build_env_to_module_connector(self.env)
 
         # Create our own instance of the (single-agent) `RLModule` (which
         # the needs to be weight-synched) each iteration.
@@ -186,11 +181,7 @@
     ) -> List[SingleAgentEpisode]:
         """Helper method to sample n timesteps."""
 
-<<<<<<< HEAD
-        done_episodes_to_return: List["SingleAgentEpisode"] = []
-=======
         done_episodes_to_return: List[SingleAgentEpisode] = []
->>>>>>> 7fbb645a
 
         # Have to reset the env (on all vector sub_envs).
         if force_reset or self._needs_initial_reset:
@@ -210,7 +201,6 @@
             # call to `self._sample_timesteps()`.
             self._needs_initial_reset = False
 
-<<<<<<< HEAD
             self._episodes = [
                 SingleAgentEpisode(
                     observation_space=self.env.single_observation_space,
@@ -219,40 +209,14 @@
                 for _ in range(self.num_envs)
             ]
 
-            # Set initial obs in the episodes.
-            for i in range(self.num_envs):
-=======
-            states = initial_states
-
             # Set initial obs and states in the episodes.
             for env_index in range(self.num_envs):
->>>>>>> 7fbb645a
                 # TODO (sven): Maybe move this into connector pipeline
                 # (even if automated).
                 self._episodes[env_index].add_env_reset(
                     observation=obs[env_index],
                     infos=infos[env_index],
                 )
-<<<<<<< HEAD
-=======
-                self._states[env_index] = {k: s[env_index] for k, s in states.items()}
-        # Do not reset envs, but instead continue in already started episodes.
-        else:
-            # Pick up stored observations and states from previous timesteps.
-            obs = np.stack([eps.observations[-1] for eps in self._episodes])
-            # Compile the initial state for each batch row (vector sub_env):
-            # If episode just started, use the model's initial state, in the
-            # other case use the state stored last in the Episode.
-            states = {
-                k: np.stack(
-                    [
-                        initial_states[k][env_index] if state is None else state[k]
-                        for env_index, state in enumerate(self._states)
-                    ]
-                )
-                for k in initial_states.keys()
-            }
->>>>>>> 7fbb645a
 
         # Loop through env in enumerate.(self._episodes):
         ts = 0
@@ -288,30 +252,13 @@
 
             ts += self.num_envs
 
-<<<<<<< HEAD
-            for i in range(self.num_envs):
-=======
             for env_index in range(self.num_envs):
-                # TODO (sven): Will be replaced soon by RLlib's default
-                #  ConnectorV2 in near future PR.
-                # Extract state for vector sub_env.
-                s_env_index = {k: s[env_index] for k, s in states.items()}
->>>>>>> 7fbb645a
                 # The last entry in self.observations[i] is already the reset
                 # obs of the new episode.
                 # TODO (simon): This might be unfortunate if a user needs to set a
-                # certain env parameter during different episodes (for example for
-                # benchmarking).
-<<<<<<< HEAD
-                extra_model_output = tree.map_structure(lambda s: s[i], to_env)
-=======
-                extra_model_output = {}
-                for k, v in fwd_out.items():
-                    if SampleBatch.ACTIONS != k:
-                        extra_model_output[k] = v[env_index]
-                # TODO (simon, sven): Some algos do not have logps.
-                extra_model_output[SampleBatch.ACTION_LOGP] = action_logp[env_index]
->>>>>>> 7fbb645a
+                #  certain env parameter during different episodes (for example for
+                #  benchmarking).
+                extra_model_output = tree.map_structure(lambda s: s[env_index], to_env)
 
                 # In inference we have only the action logits.
                 if terminateds[env_index] or truncateds[env_index]:
@@ -319,62 +266,32 @@
                     # the info dict.
                     self._episodes[env_index].add_env_step(
                         # Gym vector env provides the `"final_observation"`.
-<<<<<<< HEAD
                         # Pop these out of the infos dict so this information doesn't
                         # appear in the next episode as well (at index=0).
-                        infos[i].pop("final_observation"),
-                        actions[i],
-                        rewards[i],
-                        infos=infos[i].pop("final_info"),
-                        terminated=terminateds[i],
-                        truncated=truncateds[i],
-                        extra_model_outputs=extra_model_output,
-                    )
-=======
-                        infos[env_index]["final_observation"],
+                        infos[env_index].pop("final_observation"),
                         actions[env_index],
                         rewards[env_index],
-                        infos=infos[env_index]["final_info"],
+                        infos=infos[env_index].pop("final_info"),
                         terminated=terminateds[env_index],
                         truncated=truncateds[env_index],
                         extra_model_outputs=extra_model_output,
                     )
-                    self._states[env_index] = s_env_index
-
-                    # Make the `on_episode_step` callback (before finalizing the
-                    # episode object).
-                    self._make_on_episode_callback("on_episode_step", env_index)
-
-                    # Reset h-states to the model's intiial ones b/c we are starting a
-                    # new episode.
-                    if hasattr(self.module, "get_initial_state"):
-                        for k, v in self.module.get_initial_state().items():
-                            states[k][env_index] = convert_to_numpy(v)
-
-                    done_episodes_to_return.append(self._episodes[env_index].finalize())
 
                     # Make the `on_episode_env` callback (after having finalized the
                     # episode object).
                     self._make_on_episode_callback("on_episode_end", env_index)
->>>>>>> 7fbb645a
 
                     # Create a new episode object with already the reset data in it.
-<<<<<<< HEAD
-                    self._episodes[i] = SingleAgentEpisode(
-                        observations=[obs[i]],
-                        infos=[infos[i]],
+                    self._episodes[env_index] = SingleAgentEpisode(
+                        observations=[obs[env_index]],
+                        infos=[infos[env_index]],
                         observation_space=self.env.single_observation_space,
                         action_space=self.env.single_action_space,
                     )
-=======
-                    self._episodes[env_index] = SingleAgentEpisode(
-                        observations=[obs[env_index]], infos=[infos[env_index]]
-                    )
+
                     # Make the `on_episode_start` callback.
                     self._make_on_episode_callback("on_episode_start", env_index)
 
-                    self._states[env_index] = s_env_index
->>>>>>> 7fbb645a
                 else:
                     self._episodes[env_index].add_env_step(
                         obs[env_index],
@@ -383,12 +300,9 @@
                         infos=infos[env_index],
                         extra_model_outputs=extra_model_output,
                     )
-<<<<<<< HEAD
-=======
+
                     # Make the `on_episode_step` callback.
                     self._make_on_episode_callback("on_episode_step", env_index)
-                    self._states[env_index] = s_env_index
->>>>>>> 7fbb645a
 
         # Return done episodes ...
         self._done_episodes_for_metrics.extend(done_episodes_to_return)
@@ -404,7 +318,7 @@
         ongoing_episodes_to_return = []
         for eps in self._episodes:
             # Just started Episodes do not have to be returned. There is no data
-            # in them anyways.
+            # in them anyway.
             if eps.t == 0:
                 continue
             eps.validate()
@@ -418,16 +332,7 @@
         # Record last metrics collection.
         self._ts_since_last_metrics += ts
 
-<<<<<<< HEAD
         return done_episodes_to_return + ongoing_episodes_to_return
-=======
-        self._episodes = new_episodes
-
-        # Make the `on_sample_end` callback.
-        samples = done_episodes_to_return + ongoing_episodes_to_return
-
-        return samples
->>>>>>> 7fbb645a
 
     def _sample_episodes(
         self,
@@ -440,41 +345,22 @@
 
         See docstring of `self.sample()` for more details.
         """
-<<<<<<< HEAD
         # If user calls sample(num_timesteps=..) after this, we must reset again
         # at the beginning.
         self._needs_initial_reset = True
 
-=======
->>>>>>> 7fbb645a
-        # If user calls sample(num_timesteps=..) after this, we must reset again
-        # at the beginning.
-        self._needs_initial_reset = True
-
         done_episodes_to_return: List["SingleAgentEpisode"] = []
 
         obs, infos = self.env.reset()
-<<<<<<< HEAD
-        episodes = [
-            SingleAgentEpisode(
-                observation_space=self.env.single_observation_space,
-                action_space=self.env.single_action_space,
-=======
         episodes = []
         for env_index in range(self.num_envs):
-            episodes.append(SingleAgentEpisode())
+            episodes.append(
+                SingleAgentEpisode(
+                    observation_space=self.env.single_observation_space,
+                    action_space=self.env.single_action_space,
+                )
+            )
             self._make_on_episode_callback("on_episode_created", env_index, episodes)
-
-        # Get initial states for all 'batch_size_B` rows in the forward batch,
-        # i.e. for all vector sub_envs.
-        if hasattr(self.module, "get_initial_state"):
-            states = tree.map_structure(
-                lambda s: np.repeat(s, self.num_envs, axis=0),
-                self.module.get_initial_state(),
->>>>>>> 7fbb645a
-            )
-            for _ in range(self.num_envs)
-        ]
 
         render_images = [None] * self.num_envs
         if with_render_data:
@@ -504,7 +390,6 @@
                 else:
                     to_env = self.module.forward_inference(to_module)
 
-<<<<<<< HEAD
                 to_env = self._module_to_env(
                     rl_module=self.module,
                     data=to_env,
@@ -512,20 +397,6 @@
                     explore=explore,
                 )
                 actions = to_env.pop(SampleBatch.ACTIONS)
-=======
-                # TODO (sven): This will move entirely into connector logic in upcoming
-                #  PR.
-                actions, action_logp = self._sample_actions_if_necessary(
-                    fwd_out, explore
-                )
-
-                fwd_out = convert_to_numpy(fwd_out)
-
-                # TODO (sven): This will move entirely into connector logic in upcoming
-                #  PR.
-                if STATE_OUT in fwd_out:
-                    states = convert_to_numpy(fwd_out[STATE_OUT])
->>>>>>> 7fbb645a
 
             obs, rewards, terminateds, truncateds, infos = self.env.step(actions)
             if with_render_data:
@@ -536,38 +407,18 @@
                 # info = {k: v[i] for k, v in infos.items()}
                 # The last entry in self.observations[i] is already the reset
                 # obs of the new episode.
-<<<<<<< HEAD
-                extra_model_output = tree.map_structure(lambda s: s[i], to_env)
-=======
-                extra_model_output = {}
-                for k, v in fwd_out.items():
-                    if SampleBatch.ACTIONS not in k:
-                        extra_model_output[k] = v[env_index]
-                # TODO (sven): This will move entirely into connector logic in upcoming
-                #  PR.
-                extra_model_output[SampleBatch.ACTION_LOGP] = action_logp[env_index]
->>>>>>> 7fbb645a
+                extra_model_output = tree.map_structure(lambda s: s[env_index], to_env)
 
                 if terminateds[env_index] or truncateds[env_index]:
                     eps += 1
 
-<<<<<<< HEAD
-                    episodes[i].add_env_step(
-                        infos[i].pop("final_observation"),
-                        actions[i],
-                        rewards[i],
-                        infos=infos[i].pop("final_info"),
-                        terminated=terminateds[i],
-                        truncated=truncateds[i],
-=======
                     episodes[env_index].add_env_step(
-                        infos[env_index]["final_observation"],
+                        infos[env_index].pop("final_observation"),
                         actions[env_index],
                         rewards[env_index],
-                        infos=infos[env_index]["final_info"],
+                        infos=infos[env_index].pop("final_info"),
                         terminated=terminateds[env_index],
                         truncated=truncateds[env_index],
->>>>>>> 7fbb645a
                         extra_model_outputs=extra_model_output,
                     )
                     # Make `on_episode_step` callback before finalizing the episode.
@@ -586,33 +437,19 @@
                     if eps == num_episodes:
                         break
 
-<<<<<<< HEAD
-=======
-                    # TODO (sven): This will move entirely into connector logic in
-                    #  upcoming PR.
-                    if hasattr(self.module, "get_initial_state"):
-                        for k, v in self.module.get_initial_state().items():
-                            states[k][env_index] = (convert_to_numpy(v),)
-
->>>>>>> 7fbb645a
                     # Create a new episode object.
                     episodes[env_index] = SingleAgentEpisode(
                         observations=[obs[env_index]],
                         infos=[infos[env_index]],
                         render_images=None
-<<<<<<< HEAD
-                        if render_images[i] is None
-                        else [render_images[i]],
+                        if render_images[env_index] is None
+                        else [render_images[env_index]],
                         observation_space=self.env.single_observation_space,
                         action_space=self.env.single_action_space,
-=======
-                        if render_images[env_index] is None
-                        else [render_images[env_index]],
                     )
                     # Make `on_episode_start` callback.
                     self._make_on_episode_callback(
                         "on_episode_start", env_index, episodes
->>>>>>> 7fbb645a
                     )
                 else:
                     episodes[env_index].add_env_step(
@@ -717,43 +554,6 @@
         # Close our env object via gymnasium's API.
         self.env.close()
 
-<<<<<<< HEAD
-=======
-    # TODO (sven): Replace by default "to-env" connector.
-    def _sample_actions_if_necessary(
-        self, fwd_out: TensorStructType, explore: bool = True
-    ) -> Tuple[np.array, np.array]:
-        """Samples actions from action distribution if necessary."""
-
-        # TODO (sven): Move this into connector pipeline (if no
-        #  "actions" key in returned dict, sample automatically as
-        #  the last piece of the connector pipeline; basically do
-        #  the same thing that the Policy is currently doing, but
-        #  using connectors)
-        # If actions are provided just load them.
-        if SampleBatch.ACTIONS in fwd_out.keys():
-            actions = convert_to_numpy(fwd_out[SampleBatch.ACTIONS])
-            # TODO (simon, sven): Some algos do not return logps.
-            action_logp = convert_to_numpy(fwd_out[SampleBatch.ACTION_LOGP])
-        # If no actions are provided we need to sample them.
-        else:
-            # Explore or not.
-            if explore:
-                action_dist_cls = self.module.get_exploration_action_dist_cls()
-            else:
-                action_dist_cls = self.module.get_inference_action_dist_cls()
-            # Generate action distribution and sample actions.
-            action_dist = action_dist_cls.from_logits(
-                fwd_out[SampleBatch.ACTION_DIST_INPUTS]
-            )
-            actions = action_dist.sample()
-            # We need numpy actions for gym environments.
-            action_logp = convert_to_numpy(action_dist.logp(actions))
-            actions = convert_to_numpy(actions)
-
-        return actions, action_logp
-
->>>>>>> 7fbb645a
     def _convert_from_numpy(self, array: np.array) -> TensorType:
         """Converts a numpy array to a framework-specific tensor."""
 
