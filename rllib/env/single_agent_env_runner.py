import gymnasium as gym
import logging
import tree

from collections import defaultdict
from functools import partial
from typing import DefaultDict, Dict, List, Optional

from ray.rllib.algorithms.algorithm_config import AlgorithmConfig
from ray.rllib.algorithms.callbacks import DefaultCallbacks
from ray.rllib.core import DEFAULT_AGENT_ID, DEFAULT_MODULE_ID
from ray.rllib.core.columns import Columns
from ray.rllib.core.rl_module import INFERENCE_ONLY
from ray.rllib.core.rl_module.rl_module import RLModule, SingleAgentRLModuleSpec
from ray.rllib.env.env_context import EnvContext
from ray.rllib.env.env_runner import EnvRunner
from ray.rllib.env.single_agent_episode import SingleAgentEpisode
from ray.rllib.env.utils import _gym_env_creator
from ray.rllib.utils.annotations import override
from ray.rllib.utils.framework import try_import_tf
from ray.rllib.utils.metrics import (
    EPISODE_DURATION_SEC_MEAN,
    EPISODE_LEN_MAX,
    EPISODE_LEN_MEAN,
    EPISODE_LEN_MIN,
    EPISODE_RETURN_MAX,
    EPISODE_RETURN_MEAN,
    EPISODE_RETURN_MIN,
    NUM_AGENT_STEPS_SAMPLED,
    NUM_AGENT_STEPS_SAMPLED_LIFETIME,
    NUM_ENV_STEPS_SAMPLED,
    NUM_ENV_STEPS_SAMPLED_LIFETIME,
    NUM_EPISODES,
    NUM_MODULE_STEPS_SAMPLED,
    NUM_MODULE_STEPS_SAMPLED_LIFETIME,
)
from ray.rllib.utils.metrics.metrics_logger import MetricsLogger
from ray.rllib.utils.spaces.space_utils import unbatch
from ray.rllib.utils.torch_utils import convert_to_torch_tensor
from ray.rllib.utils.typing import EpisodeID, ModelWeights, ResultDict, TensorType
from ray.tune.registry import ENV_CREATOR, _global_registry
from ray.util.annotations import PublicAPI

_, tf, _ = try_import_tf()
logger = logging.getLogger("ray.rllib")


@PublicAPI(stability="alpha")
class SingleAgentEnvRunner(EnvRunner):
    """The generic environment runner for the single agent case."""

    @override(EnvRunner)
    def __init__(self, config: AlgorithmConfig, **kwargs):
        """Initializes a SingleAgentEnvRunner instance.

        Args:
            config: An `AlgorithmConfig` object containing all settings needed to
                build this `EnvRunner` class.
        """
        super().__init__(config=config)

        self.worker_index = kwargs.get("worker_index")

        # Create a MetricsLogger object for logging custom stats.
        self.metrics = MetricsLogger()
        # Initialize lifetime counts.
        self.metrics.log_value(NUM_ENV_STEPS_SAMPLED_LIFETIME, 0, reduce="sum")

        # Create our callbacks object.
        self._callbacks: DefaultCallbacks = self.config.callbacks_class()

        # Create the vectorized gymnasium env.
        self.env: Optional[gym.vector.VectorWrapper] = None
        self.num_envs: int = 0
        self.make_env()

        # Create the env-to-module connector pipeline.
        self._env_to_module = self.config.build_env_to_module_connector(self.env)

        # Create our own instance of the (single-agent) `RLModule` (which
        # the needs to be weight-synched) each iteration.
        try:
            module_spec: SingleAgentRLModuleSpec = self.config.rl_module_spec
            module_spec.observation_space = self._env_to_module.observation_space
            module_spec.action_space = self.env.single_action_space
            module_spec.model_config_dict = self.config.model_config
            # Only load a light version of the module, if available. This is useful
            # if the the module has target or critic networks not needed in sampling
            # or inference.
            # TODO (simon): Once we use `get_marl_module_spec` here, we can remove
            # this line here as the function takes care of this flag.
            module_spec.model_config_dict[INFERENCE_ONLY] = True
            self.module: RLModule = module_spec.build()
        except NotImplementedError:
            self.module = None

        # Create the two connector pipelines: env-to-module and module-to-env.
        self._module_to_env = self.config.build_module_to_env_connector(self.env)

        # This should be the default.
        self._needs_initial_reset: bool = True
        self._episodes: List[Optional[SingleAgentEpisode]] = [
            None for _ in range(self.num_envs)
        ]
        self._shared_data = None

        self._done_episodes_for_metrics: List[SingleAgentEpisode] = []
        self._ongoing_episodes_for_metrics: DefaultDict[
            EpisodeID, List[SingleAgentEpisode]
        ] = defaultdict(list)
        self._weights_seq_no: int = 0

    @override(EnvRunner)
    def sample(
        self,
        *,
        num_timesteps: int = None,
        num_episodes: int = None,
        explore: bool = None,
        random_actions: bool = False,
        force_reset: bool = False,
    ) -> List[SingleAgentEpisode]:
        """Runs and returns a sample (n timesteps or m episodes) on the env(s).

        Args:
            num_timesteps: The number of timesteps to sample during this call.
                Note that only one of `num_timetseps` or `num_episodes` may be provided.
            num_episodes: The number of episodes to sample during this call.
                Note that only one of `num_timetseps` or `num_episodes` may be provided.
            explore: If True, will use the RLModule's `forward_exploration()`
                method to compute actions. If False, will use the RLModule's
                `forward_inference()` method. If None (default), will use the `explore`
                boolean setting from `self.config` passed into this EnvRunner's
                constructor. You can change this setting in your config via
                `config.env_runners(explore=True|False)`.
            random_actions: If True, actions will be sampled randomly (from the action
                space of the environment). If False (default), actions or action
                distribution parameters are computed by the RLModule.
            force_reset: Whether to force-reset all (vector) environments before
                sampling. Useful if you would like to collect a clean slate of new
                episodes via this call. Note that when sampling n episodes
                (`num_episodes != None`), this is fixed to True.

        Returns:
            A list of `SingleAgentEpisode` instances, carrying the sampled data.
        """
        assert not (num_timesteps is not None and num_episodes is not None)

        # If no execution details are provided, use the config to try to infer the
        # desired timesteps/episodes to sample and exploration behavior.
        if explore is None:
            explore = self.config.explore
        if (
            num_timesteps is None
            and num_episodes is None
            and self.config.batch_mode == "truncate_episodes"
        ):
            num_timesteps = (
                self.config.get_rollout_fragment_length(worker_index=self.worker_index)
                * self.num_envs
            )

        # Sample n timesteps.
        if num_timesteps is not None:
            samples = self._sample_timesteps(
                num_timesteps=num_timesteps,
                explore=explore,
                random_actions=random_actions,
                force_reset=force_reset,
            )
        # Sample m episodes.
        elif num_episodes is not None:
            samples = self._sample_episodes(
                num_episodes=num_episodes,
                explore=explore,
                random_actions=random_actions,
            )
        # For complete episodes mode, sample as long as the number of timesteps
        # done is smaller than the `train_batch_size`.
        else:
            total = 0
            samples = []
            while total < self.config.train_batch_size:
                episodes = self._sample_episodes(
                    num_episodes=self.num_envs,
                    explore=explore,
                    random_actions=random_actions,
                )
                total += sum(len(e) for e in episodes)
                samples.extend(episodes)

        # Make the `on_sample_end` callback.
        self._callbacks.on_sample_end(
            env_runner=self,
            metrics_logger=self.metrics,
            samples=samples,
        )

        return samples

    def _sample_timesteps(
        self,
        num_timesteps: int,
        explore: bool,
        random_actions: bool = False,
        force_reset: bool = False,
    ) -> List[SingleAgentEpisode]:
        """Helper method to sample n timesteps."""

        done_episodes_to_return: List[SingleAgentEpisode] = []

        # Have to reset the env (on all vector sub_envs).
        if force_reset or self._needs_initial_reset:
            # Create n new episodes and make the `on_episode_created` callbacks.
            self._episodes = [None for _ in range(self.num_envs)]
            for env_index in range(self.num_envs):
                self._new_episode(env_index)
            self._shared_data = {}

            # Erase all cached ongoing episodes (these will never be completed and
            # would thus never be returned/cleaned by `get_metrics` and cause a memory
            # leak).
            self._ongoing_episodes_for_metrics.clear()

            # Reset the environment.
            # TODO (simon): Check, if we need here the seed from the config.
            obs, infos = self.env.reset()
            obs = unbatch(obs)

            # Call `on_episode_start()` callbacks.
            for env_index in range(self.num_envs):
                self._make_on_episode_callback("on_episode_start", env_index)

            # We just reset the env. Don't have to force this again in the next
            # call to `self._sample_timesteps()`.
            self._needs_initial_reset = False

            # Set initial obs and infos in the episodes.
            for env_index in range(self.num_envs):
                self._episodes[env_index].add_env_reset(
                    observation=obs[env_index],
                    infos=infos[env_index],
                )
            self._was_terminated = [False for _ in range(self.num_envs)]
            self._was_truncated = [False for _ in range(self.num_envs)]

        # Loop through timesteps.
        ts = 0

        while ts < num_timesteps:
            # Act randomly.
            if random_actions:
                to_env = {
                    Columns.ACTIONS: self.env.action_space.sample(),
                }
            # Compute an action using the RLModule.
            else:
                # Env-to-module connector.
                to_module = self._env_to_module(
                    rl_module=self.module,
                    episodes=self._episodes,
                    explore=explore,
                    shared_data=self._shared_data,
                )

                # RLModule forward pass: Explore or not.
                if explore:
                    env_steps_lifetime = (
                        self.metrics.peek(NUM_ENV_STEPS_SAMPLED_LIFETIME) + ts
                    )
                    to_env = self.module.forward_exploration(
                        to_module, t=env_steps_lifetime
                    )
                else:
                    to_env = self.module.forward_inference(to_module)

                # Module-to-env connector.
                to_env = self._module_to_env(
                    rl_module=self.module,
                    data=to_env,
                    episodes=self._episodes,
                    explore=explore,
                    shared_data=self._shared_data,
                )

            # Extract the (vectorized) actions (to be sent to the env) from the
            # module/connector output. Note that these actions are fully ready (e.g.
            # already unsquashed/clipped) to be sent to the environment) and might not
            # be identical to the actions produced by the RLModule/distribution, which
            # are the ones stored permanently in the episode objects.
            actions = to_env.pop(Columns.ACTIONS)
            actions_for_env = to_env.pop(Columns.ACTIONS_FOR_ENV, actions)
            # Step the environment.
            obs, rewards, terminateds, truncateds, infos = self.env.step(
                actions_for_env
            )
            obs, actions = unbatch(obs), unbatch(actions)

            ts += self.num_envs

            for env_index in range(self.num_envs):
<<<<<<< HEAD
                # Episode was done in previous timestep -> We now have the reset obs
                # and infos.
                if self._was_terminated[env_index] or self._was_truncated[env_index]:
                    # Make the `on_episode_end` callback (before finalizing the episode
                    # object).
=======
                # TODO (simon): This might be unfortunate if a user needs to set a
                #  certain env parameter during different episodes (for example for
                #  benchmarking).
                extra_model_output = {k: v[env_index] for k, v in to_env.items()}

                # In inference, we have only the action logits.
                if terminateds[env_index] or truncateds[env_index]:
                    # Finish the episode with the actual terminal observation stored in
                    # the info dict.
                    self._episodes[env_index].add_env_step(
                        # Gym vector env provides the `"final_observation"`.
                        # Pop these out of the infos dict so this information doesn't
                        # appear in the next episode as well (at index=0).
                        infos[env_index].pop("final_observation"),
                        actions[env_index],
                        rewards[env_index],
                        infos=infos[env_index].pop("final_info"),
                        terminated=terminateds[env_index],
                        truncated=truncateds[env_index],
                        extra_model_outputs=extra_model_output,
                    )
                    # Make the `on_episode_step` and `on_episode_end` callbacks (before
                    # finalizing the episode object).
                    self._make_on_episode_callback("on_episode_step", env_index)

                    # We have to perform an extra env-to-module pass here, just in case
                    # the user's connector pipeline performs (permanent) transforms
                    # on each observation (including this final one here). Without such
                    # a call and in case the structure of the observations change
                    # sufficiently, the following `finalize()` call on the episode will
                    # fail.
                    if self.module is not None:
                        self._env_to_module(
                            episodes=[self._episodes[env_index]],
                            explore=explore,
                            rl_module=self.module,
                            shared_data=self._shared_data,
                        )

>>>>>>> d6f97cc7
                    self._make_on_episode_callback("on_episode_end", env_index)

                    # Then finalize (numpy'ize) the episode.
                    done_episodes_to_return.append(self._episodes[env_index].finalize())

                    # Create a new episode object with already the reset data in it.
                    self._new_episode(env_index)

                    self._episodes[env_index].add_env_reset(
                        obs[env_index],
                        infos[env_index],
                    )
                    # Make the `on_episode_start` callback.
                    self._make_on_episode_callback("on_episode_start", env_index)

                else:
                    # TODO (simon): This might be unfortunate if a user needs to set a
                    #  certain env parameter during different episodes (for example for
                    #  benchmarking).
                    extra_model_output = {k: v[env_index] for k, v in to_env.items()}

                    self._episodes[env_index].add_env_step(
                        obs[env_index],
                        actions[env_index],
                        rewards[env_index],
                        infos=infos[env_index],
                        terminated=bool(terminateds[env_index]),
                        truncated=bool(truncateds[env_index]),
                        extra_model_outputs=extra_model_output,
                    )

                    # Make the `on_episode_step` callback.
                    self._make_on_episode_callback("on_episode_step", env_index)

            self._was_terminated = terminateds
            self._was_truncated = truncateds

        # Also, make sure we start new episode chunks (continuing the ongoing episodes
        # from the to-be-returned chunks).
        ongoing_episodes_continuations = []
        ongoing_episodes_to_return = []
        for eps in self._episodes:
            eps.validate()
            # - Just done episodes are not returned yet, they need to be finalized in
            # the next step (after subsequent sub-env's reset obs/info are available).
            # - Just started Episodes do not have to be returned. There is no data
            # in them anyway.
            if eps.is_done or eps.t == 0:
                ongoing_episodes_continuations.append(eps)
            else:
                ongoing_episodes_continuations.append(
                    eps.cut(len_lookback_buffer=self.config.episode_lookback_horizon)
                )
                self._ongoing_episodes_for_metrics[eps.id_].append(eps)
                # Return finalized (numpy'ized) Episodes.
                ongoing_episodes_to_return.append(eps.finalize())

        # Return done episodes ...
        self._done_episodes_for_metrics.extend(done_episodes_to_return)
        # ... and all ongoing episode chunks.

        # Continue collecting into the cut Episode chunks.
        self._episodes = ongoing_episodes_continuations

        self._increase_sampled_metrics(ts)

        # Return collected episode data.
        return done_episodes_to_return + ongoing_episodes_to_return

    def _sample_episodes(
        self,
        num_episodes: int,
        explore: bool,
        random_actions: bool = False,
    ) -> List[SingleAgentEpisode]:
        """Helper method to run n episodes.

        See docstring of `self.sample()` for more details.
        """
        # If user calls sample(num_timesteps=..) after this, we must reset again
        # at the beginning.
        self._needs_initial_reset = True

        done_episodes_to_return: List[SingleAgentEpisode] = []

        # Reset the environment.
        # TODO (simon): Check, if we need here the seed from the config.
        obs, infos = self.env.reset()
        episodes = [None for _ in range(self.num_envs)]
        for env_index in range(self.num_envs):
            self._new_episode(env_index, episodes)
        _shared_data = {}

        _was_terminated = [False for _ in range(self.num_envs)]
        _was_truncated = [False for _ in range(self.num_envs)]

        for env_index in range(self.num_envs):
            episodes[env_index].add_env_reset(
                observation=obs[env_index],
                infos=infos[env_index],
            )
            self._make_on_episode_callback("on_episode_start", env_index, episodes)

        # Loop over episodes.
        eps = 0
        ts = 0
        while eps < num_episodes:
            # Act randomly.
            if random_actions:
                to_env = {
                    Columns.ACTIONS: self.env.action_space.sample(),
                }
            # Compute an action using the RLModule.
            else:
                # Env-to-module connector.
                to_module = self._env_to_module(
                    rl_module=self.module,
                    episodes=episodes,
                    explore=explore,
                    shared_data=_shared_data,
                )

                # RLModule forward pass: Explore or not.
                if explore:
                    env_steps_lifetime = (
                        self.metrics.peek(NUM_ENV_STEPS_SAMPLED_LIFETIME) + ts
                    )
                    to_env = self.module.forward_exploration(
                        to_module, t=env_steps_lifetime
                    )
                else:
                    to_env = self.module.forward_inference(to_module)

                # Module-to-env connector.
                to_env = self._module_to_env(
                    rl_module=self.module,
                    data=to_env,
                    episodes=episodes,
                    explore=explore,
                    shared_data=_shared_data,
                )

            # Extract the (vectorized) actions (to be sent to the env) from the
            # module/connector output. Note that these actions are fully ready (e.g.
            # already unsquashed/clipped) to be sent to the environment) and might not
            # be identical to the actions produced by the RLModule/distribution, which
            # are the ones stored permanently in the episode objects.
            actions = to_env.pop(Columns.ACTIONS)
            actions_for_env = to_env.pop(Columns.ACTIONS_FOR_ENV, actions)
            # Step the environment.
            obs, rewards, terminateds, truncateds, infos = self.env.step(
                actions_for_env
            )
            obs, actions = unbatch(obs), unbatch(actions)
            ts += self.num_envs

            for env_index in range(self.num_envs):
                # Episode was done in previous timestep -> We now have the reset obs
                # and infos.
                if _was_terminated[env_index] or _was_truncated[env_index]:
                    episodes[env_index].add_env_reset(
                        obs[env_index],
                        infos[env_index],
                    )
                    # Make the `on_episode_start` callback.
                    self._make_on_episode_callback(
                        "on_episode_start", env_index, episodes
                    )

                else:
                    extra_model_output = {k: v[env_index] for k, v in to_env.items()}

                    episodes[env_index].add_env_step(
                        obs[env_index],
                        actions[env_index],
                        rewards[env_index],
                        infos=infos[env_index],
                        terminated=terminateds[env_index],
                        truncated=truncateds[env_index],
                        extra_model_outputs=extra_model_output,
                    )
                    # Make `on_episode_step` and `on_episode_end` callbacks before
                    # finalizing the episode.
                    self._make_on_episode_callback(
                        "on_episode_step", env_index, episodes
                    )
<<<<<<< HEAD
=======

                    # We have to perform an extra env-to-module pass here, just in case
                    # the user's connector pipeline performs (permanent) transforms
                    # on each observation (including this final one here). Without such
                    # a call and in case the structure of the observations change
                    # sufficiently, the following `finalize()` call on the episode will
                    # fail.
                    if self.module is not None:
                        self._env_to_module(
                            episodes=[episodes[env_index]],
                            explore=explore,
                            rl_module=self.module,
                            shared_data=_shared_data,
                        )

                    # Make the `on_episode_end` callback (before finalizing the episode,
                    # but after(!) the last env-to-module connector call has been made.
                    # -> All obs (even the terminal one) should have been processed now
                    # (by the connector, if applicable).
                    self._make_on_episode_callback(
                        "on_episode_end", env_index, episodes
                    )
>>>>>>> d6f97cc7

                    if terminateds[env_index] or truncateds[env_index]:
                        eps += 1

                        # Make the `on_episode_step` and `on_episode_end` callbacks
                        # (before finalizing the episode object).
                        self._make_on_episode_callback(
                            "on_episode_end", env_index, episodes
                        )

                        # Finalize (numpy'ize) the episode.
                        done_episodes_to_return.append(episodes[env_index].finalize())

                        # Also early-out if we reach the number of episodes within this
                        # for-loop.
                        if eps == num_episodes:
                            break

                        # Create a new episode object with already the reset data in it.
                        self._new_episode(env_index, episodes)

            _was_terminated = terminateds
            _was_truncated = truncateds

        self._done_episodes_for_metrics.extend(done_episodes_to_return)

        # Initialized episodes have to be removed as they lack `extra_model_outputs`.
        samples = [episode for episode in done_episodes_to_return if episode.t > 0]

        self._increase_sampled_metrics(ts)

        return samples

    def get_metrics(self) -> ResultDict:
        # Compute per-episode metrics (only on already completed episodes).
        for eps in self._done_episodes_for_metrics:
            assert eps.is_done
            episode_length = len(eps)
            episode_return = eps.get_return()
            episode_duration_s = eps.get_duration_s()
            # Don't forget about the already returned chunks of this episode.
            if eps.id_ in self._ongoing_episodes_for_metrics:
                for eps2 in self._ongoing_episodes_for_metrics[eps.id_]:
                    episode_length += len(eps2)
                    episode_return += eps2.get_return()
                    episode_duration_s += eps2.get_duration_s()
                del self._ongoing_episodes_for_metrics[eps.id_]

            self._log_episode_metrics(
                episode_length, episode_return, episode_duration_s
            )

        # Log num episodes counter for this iteration.
        self.metrics.log_value(
            NUM_EPISODES,
            len(self._done_episodes_for_metrics),
            reduce="sum",
            # Reset internal data on `reduce()` call below (not a lifetime count).
            clear_on_reduce=True,
        )

        # Now that we have logged everything, clear cache of done episodes.
        self._done_episodes_for_metrics.clear()

        # Return reduced metrics.
        return self.metrics.reduce()

    # TODO (sven): Remove the requirement for EnvRunners/RolloutWorkers to have this
    #  API. Replace by proper state overriding via `EnvRunner.set_state()`
    def set_weights(
        self,
        weights: ModelWeights,
        global_vars: Optional[Dict] = None,
        weights_seq_no: int = 0,
    ) -> None:
        """Writes the weights of our (single-agent) RLModule.

        Args:
            weigths: A dictionary mapping `ModuleID`s to the new weigths to
                be used in the `MultiAgentRLModule` stored in this instance.
            global_vars: An optional global vars dictionary to set this
                worker to. If None, do not update the global_vars.
            weights_seq_no: If needed, a sequence number for the weights version
                can be passed into this method. If not None, will store this seq no
                (in self.weights_seq_no) and in future calls - if the seq no did not
                change wrt. the last call - will ignore the call to save on performance.

        """

        # Only update the weigths, if this is the first synchronization or
        # if the weights of this `EnvRunner` lacks behind the actual ones.
        if weights_seq_no == 0 or self._weights_seq_no < weights_seq_no:
            if isinstance(weights, dict) and DEFAULT_MODULE_ID in weights:
                weights = weights[DEFAULT_MODULE_ID]
            weights = self._convert_to_tensor(weights)
            self.module.set_state(weights)

    def get_weights(self, modules=None, inference_only: bool = False):
        """Returns the weights of our (single-agent) RLModule."""

        return self.module.get_state(inference_only=inference_only)

    @override(EnvRunner)
    def assert_healthy(self):
        """Checks that self.__init__() has been completed properly.

        Ensures that the instances has a `MultiAgentRLModule` and an
        environment defined.

        Raises:
            AssertionError: If the EnvRunner Actor has NOT been properly initialized.
        """
        # Make sure, we have built our gym.vector.Env and RLModule properly.
        assert self.env and self.module

    def make_env(self) -> None:
        """Creates a vectorized gymnasium env and stores it in `self.env`.

        Note that users can change the EnvRunner's config (e.g. change
        `self.config.env_config`) and then call this method to create new environments
        with the updated configuration.
        """
        # If an env already exists, try closing it first (to allow it to properly
        # cleanup).
        if self.env is not None:
            try:
                self.env.close()
            except Exception as e:
                logger.warning(
                    "Tried closing the existing env, but failed with error: "
                    f"{e.args[0]}"
                )

        env_ctx = self.config.env_config
        if not isinstance(env_ctx, EnvContext):
            env_ctx = EnvContext(
                env_ctx,
                worker_index=self.worker_index,
                num_workers=self.config.num_env_runners,
                remote=self.config.remote_worker_envs,
            )

        # Register env for the local context.
        # Note, `gym.register` has to be called on each worker.
        if isinstance(self.config.env, str) and _global_registry.contains(
            ENV_CREATOR, self.config.env
        ):
            entry_point = partial(
                _global_registry.get(ENV_CREATOR, self.config.env),
                env_ctx,
            )

        else:
            entry_point = partial(
                _gym_env_creator,
                env_descriptor=self.config.env,
                env_context=env_ctx,
            )
        gym.register("rllib-single-agent-env-v0", entry_point=entry_point)

        # Wrap into `DictInfoToList` wrapper to get infos as lists.
        self.env: gym.Wrapper = gym.wrappers.vector.DictInfoToList(
            gym.make_vec(
                "rllib-single-agent-env-v0",
                num_envs=self.config.num_envs_per_env_runner,
                vectorization_mode=(
                    "async" if self.config.remote_worker_envs else "sync"
                ),
            )
        )
        self.num_envs: int = self.env.num_envs
        assert self.num_envs == self.config.num_envs_per_env_runner

        # Set the flag to reset all envs upon the next `sample()` call.
        self._needs_initial_reset = True

        # Call the `on_environment_created` callback.
        self._callbacks.on_environment_created(
            env_runner=self,
            metrics_logger=self.metrics,
            env=self.env,
            env_context=env_ctx,
        )

    @override(EnvRunner)
    def stop(self):
        # Close our env object via gymnasium's API.
        self.env.close()

    def _new_episode(self, env_index, episodes=None):
        episodes = episodes if episodes is not None else self._episodes
        episodes[env_index] = SingleAgentEpisode(
            observation_space=self.env.single_observation_space,
            action_space=self.env.single_action_space,
        )
        self._make_on_episode_callback("on_episode_created", env_index, episodes)

    def _make_on_episode_callback(self, which: str, idx: int, episodes=None):
        episodes = episodes if episodes is not None else self._episodes
        getattr(self._callbacks, which)(
            episode=episodes[idx],
            env_runner=self,
            metrics_logger=self.metrics,
            env=self.env,
            rl_module=self.module,
            env_index=idx,
        )

    def _convert_to_tensor(self, struct) -> TensorType:
        """Converts structs to a framework-specific tensor."""

        if self.config.framework_str == "torch":
            return convert_to_torch_tensor(struct)
        else:
            return tree.map_structure(tf.convert_to_tensor, struct)

    def _increase_sampled_metrics(self, num_steps):
        # Per sample cycle stats.
        self.metrics.log_value(
            NUM_ENV_STEPS_SAMPLED, num_steps, reduce="sum", clear_on_reduce=True
        )
        self.metrics.log_value(
            (NUM_AGENT_STEPS_SAMPLED, DEFAULT_AGENT_ID),
            num_steps,
            reduce="sum",
            clear_on_reduce=True,
        )
        self.metrics.log_value(
            (NUM_MODULE_STEPS_SAMPLED, DEFAULT_MODULE_ID),
            num_steps,
            reduce="sum",
            clear_on_reduce=True,
        )
        # Lifetime stats.
        self.metrics.log_value(NUM_ENV_STEPS_SAMPLED_LIFETIME, num_steps, reduce="sum")
        self.metrics.log_value(
            (NUM_AGENT_STEPS_SAMPLED_LIFETIME, DEFAULT_AGENT_ID),
            num_steps,
            reduce="sum",
        )
        self.metrics.log_value(
            (NUM_MODULE_STEPS_SAMPLED_LIFETIME, DEFAULT_MODULE_ID),
            num_steps,
            reduce="sum",
        )
        return num_steps

    def _log_episode_metrics(self, length, ret, sec):
        # Log general episode metrics.
        # To mimic the old API stack behavior, we'll use `window` here for
        # these particular stats (instead of the default EMA).
        win = self.config.metrics_num_episodes_for_smoothing
        self.metrics.log_value(EPISODE_LEN_MEAN, length, window=win)
        self.metrics.log_value(EPISODE_RETURN_MEAN, ret, window=win)
        self.metrics.log_value(EPISODE_DURATION_SEC_MEAN, sec, window=win)
        # Per-agent returns.
        self.metrics.log_value(
            ("agent_episode_returns_mean", DEFAULT_AGENT_ID), ret, window=win
        )
        # Per-RLModule returns.
        self.metrics.log_value(
            ("module_episode_returns_mean", DEFAULT_MODULE_ID), ret, window=win
        )

        # For some metrics, log min/max as well.
        self.metrics.log_value(EPISODE_LEN_MIN, length, reduce="min", window=win)
        self.metrics.log_value(EPISODE_RETURN_MIN, ret, reduce="min", window=win)
        self.metrics.log_value(EPISODE_LEN_MAX, length, reduce="max", window=win)
        self.metrics.log_value(EPISODE_RETURN_MAX, ret, reduce="max", window=win)<|MERGE_RESOLUTION|>--- conflicted
+++ resolved
@@ -299,66 +299,26 @@
             ts += self.num_envs
 
             for env_index in range(self.num_envs):
-<<<<<<< HEAD
                 # Episode was done in previous timestep -> We now have the reset obs
                 # and infos.
                 if self._was_terminated[env_index] or self._was_truncated[env_index]:
                     # Make the `on_episode_end` callback (before finalizing the episode
                     # object).
-=======
-                # TODO (simon): This might be unfortunate if a user needs to set a
-                #  certain env parameter during different episodes (for example for
-                #  benchmarking).
-                extra_model_output = {k: v[env_index] for k, v in to_env.items()}
-
-                # In inference, we have only the action logits.
-                if terminateds[env_index] or truncateds[env_index]:
-                    # Finish the episode with the actual terminal observation stored in
-                    # the info dict.
-                    self._episodes[env_index].add_env_step(
-                        # Gym vector env provides the `"final_observation"`.
-                        # Pop these out of the infos dict so this information doesn't
-                        # appear in the next episode as well (at index=0).
-                        infos[env_index].pop("final_observation"),
-                        actions[env_index],
-                        rewards[env_index],
-                        infos=infos[env_index].pop("final_info"),
-                        terminated=terminateds[env_index],
-                        truncated=truncateds[env_index],
-                        extra_model_outputs=extra_model_output,
-                    )
-                    # Make the `on_episode_step` and `on_episode_end` callbacks (before
-                    # finalizing the episode object).
-                    self._make_on_episode_callback("on_episode_step", env_index)
-
-                    # We have to perform an extra env-to-module pass here, just in case
-                    # the user's connector pipeline performs (permanent) transforms
-                    # on each observation (including this final one here). Without such
-                    # a call and in case the structure of the observations change
-                    # sufficiently, the following `finalize()` call on the episode will
-                    # fail.
-                    if self.module is not None:
-                        self._env_to_module(
-                            episodes=[self._episodes[env_index]],
-                            explore=explore,
-                            rl_module=self.module,
-                            shared_data=self._shared_data,
-                        )
-
->>>>>>> d6f97cc7
                     self._make_on_episode_callback("on_episode_end", env_index)
 
                     # Then finalize (numpy'ize) the episode.
                     done_episodes_to_return.append(self._episodes[env_index].finalize())
 
-                    # Create a new episode object with already the reset data in it.
+                    # Create a new episode object and perform the
+                    # `on_episode_created()` callback.
                     self._new_episode(env_index)
-
+                    # Add the reset data to the new episode.
                     self._episodes[env_index].add_env_reset(
                         obs[env_index],
                         infos[env_index],
                     )
-                    # Make the `on_episode_start` callback.
+                    # Make the `on_episode_start` callback (after having the reset
+                    # data in it).
                     self._make_on_episode_callback("on_episode_start", env_index)
 
                 else:
@@ -532,31 +492,6 @@
                     self._make_on_episode_callback(
                         "on_episode_step", env_index, episodes
                     )
-<<<<<<< HEAD
-=======
-
-                    # We have to perform an extra env-to-module pass here, just in case
-                    # the user's connector pipeline performs (permanent) transforms
-                    # on each observation (including this final one here). Without such
-                    # a call and in case the structure of the observations change
-                    # sufficiently, the following `finalize()` call on the episode will
-                    # fail.
-                    if self.module is not None:
-                        self._env_to_module(
-                            episodes=[episodes[env_index]],
-                            explore=explore,
-                            rl_module=self.module,
-                            shared_data=_shared_data,
-                        )
-
-                    # Make the `on_episode_end` callback (before finalizing the episode,
-                    # but after(!) the last env-to-module connector call has been made.
-                    # -> All obs (even the terminal one) should have been processed now
-                    # (by the connector, if applicable).
-                    self._make_on_episode_callback(
-                        "on_episode_end", env_index, episodes
-                    )
->>>>>>> d6f97cc7
 
                     if terminateds[env_index] or truncateds[env_index]:
                         eps += 1
