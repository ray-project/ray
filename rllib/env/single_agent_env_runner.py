import gymnasium as gym
import logging
import tree

from collections import defaultdict
from functools import partial
import numpy as np
from typing import DefaultDict, Dict, List, Optional

from ray.rllib.algorithms.algorithm_config import AlgorithmConfig
from ray.rllib.algorithms.callbacks import DefaultCallbacks
from ray.rllib.core import DEFAULT_AGENT_ID, DEFAULT_MODULE_ID
from ray.rllib.core.columns import Columns
from ray.rllib.core.rl_module import INFERENCE_ONLY
from ray.rllib.core.rl_module.rl_module import RLModule, SingleAgentRLModuleSpec
from ray.rllib.env.env_context import EnvContext
from ray.rllib.env.env_runner import EnvRunner
from ray.rllib.env.single_agent_episode import SingleAgentEpisode
from ray.rllib.env.utils import _gym_env_creator
from ray.rllib.utils.annotations import override
from ray.rllib.utils.framework import try_import_tf
from ray.rllib.utils.metrics import (
    NUM_AGENT_STEPS_SAMPLED,
    NUM_AGENT_STEPS_SAMPLED_LIFETIME,
    NUM_ENV_STEPS_SAMPLED,
    NUM_ENV_STEPS_SAMPLED_LIFETIME,
    NUM_EPISODES,
    NUM_MODULE_STEPS_SAMPLED,
    NUM_MODULE_STEPS_SAMPLED_LIFETIME,
)
from ray.rllib.utils.metrics.metrics_logger import MetricsLogger
from ray.rllib.utils.spaces.space_utils import unbatch
from ray.rllib.utils.torch_utils import convert_to_torch_tensor
from ray.rllib.utils.typing import EpisodeID, ModelWeights, ResultDict, TensorType
from ray.tune.registry import ENV_CREATOR, _global_registry
from ray.util.annotations import PublicAPI

_, tf, _ = try_import_tf()
logger = logging.getLogger("ray.rllib")


@PublicAPI(stability="alpha")
class SingleAgentEnvRunner(EnvRunner):
    """The generic environment runner for the single agent case."""

    @override(EnvRunner)
    def __init__(self, config: AlgorithmConfig, **kwargs):
        """Initializes a SingleAgentEnvRunner instance.

        Args:
            config: An `AlgorithmConfig` object containing all settings needed to
                build this `EnvRunner` class.
        """
        super().__init__(config=config)

        # Create our callbacks object.
        self._callbacks: DefaultCallbacks = self.config.callbacks_class()

        self.worker_index = kwargs.get("worker_index")

        # Create the vectorized gymnasium env.
        self.env: Optional[gym.Wrapper] = None
        self.num_envs: int = 0
        self.make_env()

        # Create the env-to-module connector pipeline.
        self._env_to_module = self.config.build_env_to_module_connector(self.env)
        # Cached env-to-module results taken at the end of a `_sample_timesteps()`
        # call to make sure the final observation (before an episode cut) gets properly
        # processed (and maybe postprocessed and re-stored into the episode).
        # For example, if we had a connector that normalizes observations and directly
        # re-inserts these new obs back into the episode, the last observation in each
        # sample call would NOT be processed, which could be very harmful in cases,
        # in which value function bootstrapping of those (truncation) observations is
        # required in the learning step.
        self._cached_to_module = None

        # Create our own instance of the (single-agent) `RLModule` (which
        # the needs to be weight-synched) each iteration.
        try:
            module_spec: SingleAgentRLModuleSpec = self.config.rl_module_spec
            module_spec.observation_space = self._env_to_module.observation_space
            # TODO (simon): The `gym.Wrapper` for `gym.vector.VectorEnv` should
            #  actually hold the spaces for a single env, but for boxes the
            #  shape is (1, 1) which brings a problem with the action dists.
            #  shape=(1,) is expected.
            module_spec.action_space = self.env.envs[0].action_space
            module_spec.model_config_dict = self.config.model_config
            # Only load a light version of the module, if available. This is useful
            # if the the module has target or critic networks not needed in sampling
            # or inference.
            # TODO (simon): Once we use `get_marl_module_spec` here, we can remove
            # this line here as the function takes care of this flag.
            module_spec.model_config_dict[INFERENCE_ONLY] = True
            self.module: RLModule = module_spec.build()
        except NotImplementedError:
            self.module = None

        # Create the two connector pipelines: env-to-module and module-to-env.
        self._module_to_env = self.config.build_module_to_env_connector(self.env)

        # Create a MetricsLogger object for logging custom stats.
        self.metrics = MetricsLogger()
        # Initialize lifetime counts.
        self.metrics.log_value(NUM_ENV_STEPS_SAMPLED_LIFETIME, 0, reduce="sum")

        # This should be the default.
        self._needs_initial_reset: bool = True
        self._episodes: List[Optional[SingleAgentEpisode]] = [
            None for _ in range(self.num_envs)
        ]
        self._shared_data = None

        self._done_episodes_for_metrics: List[SingleAgentEpisode] = []
        self._ongoing_episodes_for_metrics: DefaultDict[
            EpisodeID, List[SingleAgentEpisode]
        ] = defaultdict(list)
        self._weights_seq_no: int = 0

    @override(EnvRunner)
    def sample(
        self,
        *,
        num_timesteps: int = None,
        num_episodes: int = None,
        explore: bool = None,
        random_actions: bool = False,
        force_reset: bool = False,
    ) -> List[SingleAgentEpisode]:
        """Runs and returns a sample (n timesteps or m episodes) on the env(s).

        Args:
            num_timesteps: The number of timesteps to sample during this call.
                Note that only one of `num_timetseps` or `num_episodes` may be provided.
            num_episodes: The number of episodes to sample during this call.
                Note that only one of `num_timetseps` or `num_episodes` may be provided.
            explore: If True, will use the RLModule's `forward_exploration()`
                method to compute actions. If False, will use the RLModule's
                `forward_inference()` method. If None (default), will use the `explore`
                boolean setting from `self.config` passed into this EnvRunner's
                constructor. You can change this setting in your config via
                `config.env_runners(explore=True|False)`.
            random_actions: If True, actions will be sampled randomly (from the action
                space of the environment). If False (default), actions or action
                distribution parameters are computed by the RLModule.
            force_reset: Whether to force-reset all (vector) environments before
                sampling. Useful if you would like to collect a clean slate of new
                episodes via this call. Note that when sampling n episodes
                (`num_episodes != None`), this is fixed to True.

        Returns:
            A list of `SingleAgentEpisode` instances, carrying the sampled data.
        """
        assert not (num_timesteps is not None and num_episodes is not None)

        # If no execution details are provided, use the config to try to infer the
        # desired timesteps/episodes to sample and exploration behavior.
        if explore is None:
            explore = self.config.explore
        if (
            num_timesteps is None
            and num_episodes is None
            and self.config.batch_mode == "truncate_episodes"
        ):
            num_timesteps = (
                self.config.get_rollout_fragment_length(worker_index=self.worker_index)
                * self.num_envs
            )

        # Sample n timesteps.
        if num_timesteps is not None:
            samples = self._sample_timesteps(
                num_timesteps=num_timesteps,
                explore=explore,
                random_actions=random_actions,
                force_reset=force_reset,
            )
        # Sample m episodes.
        elif num_episodes is not None:
            samples = self._sample_episodes(
                num_episodes=num_episodes,
                explore=explore,
                random_actions=random_actions,
            )
        # For complete episodes mode, sample as long as the number of timesteps
        # done is smaller than the `train_batch_size`.
        else:
            total = 0
            samples = []
            while total < self.config.train_batch_size:
                episodes = self._sample_episodes(
                    num_episodes=self.num_envs,
                    explore=explore,
                    random_actions=random_actions,
                )
                total += sum(len(e) for e in episodes)
                samples.extend(episodes)

        # Make the `on_sample_end` callback.
        self._callbacks.on_sample_end(
            env_runner=self,
            metrics_logger=self.metrics,
            samples=samples,
        )

        return samples

    def _sample_timesteps(
        self,
        num_timesteps: int,
        explore: bool,
        random_actions: bool = False,
        force_reset: bool = False,
    ) -> List[SingleAgentEpisode]:
        """Helper method to sample n timesteps."""

        done_episodes_to_return: List[SingleAgentEpisode] = []

        # Have to reset the env (on all vector sub_envs).
        if force_reset or self._needs_initial_reset:
            # Create n new episodes and make the `on_episode_created` callbacks.
            self._episodes = []
            for env_index in range(self.num_envs):
                self._episodes.append(self._new_episode())
                self._make_on_episode_callback("on_episode_created", env_index)
            self._shared_data = {}

            # Erase all cached ongoing episodes (these will never be completed and
            # would thus never be returned/cleaned by `get_metrics` and cause a memory
            # leak).
            self._ongoing_episodes_for_metrics.clear()

            # Reset the environment.
            # TODO (simon): Check, if we need here the seed from the config.
            obs, infos = self.env.reset()
            obs = unbatch(obs)
            self._cached_to_module = None

            # Call `on_episode_start()` callbacks.
            for env_index in range(self.num_envs):
                self._make_on_episode_callback("on_episode_start", env_index)

            # We just reset the env. Don't have to force this again in the next
            # call to `self._sample_timesteps()`.
            self._needs_initial_reset = False

            # Set initial obs and infos in the episodes.
            for env_index in range(self.num_envs):
                self._episodes[env_index].add_env_reset(
                    observation=obs[env_index],
                    infos=infos[env_index],
                )

        # Loop through timesteps.
        ts = 0

        while ts < num_timesteps:
            # Act randomly.
            if random_actions:
                to_env = {
                    Columns.ACTIONS: self.env.action_space.sample(),
                }
            # Compute an action using the RLModule.
            else:
                # Env-to-module connector.
                to_module = self._cached_to_module or self._env_to_module(
                    rl_module=self.module,
                    episodes=self._episodes,
                    explore=explore,
                    shared_data=self._shared_data,
                )
                self._cached_to_module = None

                # RLModule forward pass: Explore or not.
                if explore:
                    env_steps_lifetime = self.metrics.peek(
                        NUM_ENV_STEPS_SAMPLED_LIFETIME
                    ) + self.metrics.peek(NUM_ENV_STEPS_SAMPLED, default=0)
                    to_env = self.module.forward_exploration(
                        to_module, t=env_steps_lifetime
                    )
                else:
                    to_env = self.module.forward_inference(to_module)

                # Module-to-env connector.
                to_env = self._module_to_env(
                    rl_module=self.module,
                    data=to_env,
                    episodes=self._episodes,
                    explore=explore,
                    shared_data=self._shared_data,
                )

            # Extract the (vectorized) actions (to be sent to the env) from the
            # module/connector output. Note that these actions are fully ready (e.g.
            # already unsquashed/clipped) to be sent to the environment) and might not
            # be identical to the actions produced by the RLModule/distribution, which
            # are the ones stored permanently in the episode objects.
            actions = to_env.pop(Columns.ACTIONS)
            actions_for_env = to_env.pop(Columns.ACTIONS_FOR_ENV, actions)
            # Step the environment.
            obs, rewards, terminateds, truncateds, infos = self.env.step(
                actions_for_env
            )
            obs, actions = unbatch(obs), unbatch(actions)

            ts += self._increase_sampled_metrics(self.num_envs)

            for env_index in range(self.num_envs):
                # TODO (simon): This might be unfortunate if a user needs to set a
                #  certain env parameter during different episodes (for example for
                #  benchmarking).
                extra_model_output = {k: v[env_index] for k, v in to_env.items()}

                # In inference, we have only the action logits.
                if terminateds[env_index] or truncateds[env_index]:
                    # Finish the episode with the actual terminal observation stored in
                    # the info dict.
                    self._episodes[env_index].add_env_step(
                        # Gym vector env provides the `"final_observation"`.
                        # Pop these out of the infos dict so this information doesn't
                        # appear in the next episode as well (at index=0).
                        infos[env_index].pop("final_observation"),
                        actions[env_index],
                        rewards[env_index],
                        infos=infos[env_index].pop("final_info"),
                        terminated=terminateds[env_index],
                        truncated=truncateds[env_index],
                        extra_model_outputs=extra_model_output,
                    )
                    # We have to perform an extra env-to-module pass here, just in case
                    # the user's connector pipeline performs (permanent) transforms
                    # on each observation (including this final one here). Without such
                    # a call and in case the structure of the observations change
                    # sufficiently, the following `finalize()` call on the episode will
                    # fail.
                    if self.module is not None:
                        self._env_to_module(
                            episodes=[self._episodes[env_index]],
                            explore=explore,
                            rl_module=self.module,
                            shared_data=self._shared_data,
                        )
                    # Make the `on_episode_step` and `on_episode_end` callbacks (before
                    # finalizing the episode object).
                    self._make_on_episode_callback("on_episode_step", env_index)
                    self._make_on_episode_callback("on_episode_end", env_index)

                    # Then finalize (numpy'ize) the episode.
                    done_episodes_to_return.append(self._episodes[env_index].finalize())

                    # Create a new episode object with already the reset data in it.
                    self._episodes[env_index] = SingleAgentEpisode(
                        observations=[obs[env_index]],
                        infos=[infos[env_index]],
                        observation_space=self.env.single_observation_space,
                        action_space=self.env.single_action_space,
                    )

                    # Make the `on_episode_start` callback.
                    self._make_on_episode_callback("on_episode_start", env_index)

                else:
                    self._episodes[env_index].add_env_step(
                        obs[env_index],
                        actions[env_index],
                        rewards[env_index],
                        infos=infos[env_index],
                        extra_model_outputs=extra_model_output,
                    )

                    # Make the `on_episode_step` callback.
                    self._make_on_episode_callback("on_episode_step", env_index)

        # Already perform env-to-module connector call for next call to
        # `_sample_timesteps()`. See comment in c'tor for `self._cached_to_module`.
        if self.module is not None:
            self._cached_to_module = self._env_to_module(
                rl_module=self.module,
                episodes=self._episodes,
                explore=explore,
                shared_data=self._shared_data,
            )

        # Return done episodes ...
        # TODO (simon): Check, how much memory this attribute uses.
        self._done_episodes_for_metrics.extend(done_episodes_to_return)
        # ... and all ongoing episode chunks.

        # Also, make sure we start new episode chunks (continuing the ongoing episodes
        # from the to-be-returned chunks).
        ongoing_episodes_continuations = [
            eps.cut(len_lookback_buffer=self.config.episode_lookback_horizon)
            for eps in self._episodes
        ]

        ongoing_episodes_to_return = []
        for eps in self._episodes:
            # Just started Episodes do not have to be returned. There is no data
            # in them anyway.
            if eps.t == 0:
                continue
            eps.validate()
            self._ongoing_episodes_for_metrics[eps.id_].append(eps)
            # Return finalized (numpy'ized) Episodes.
            ongoing_episodes_to_return.append(eps.finalize())

        # Continue collecting into the cut Episode chunks.
        self._episodes = ongoing_episodes_continuations

        # Return collected episode data.
        return done_episodes_to_return + ongoing_episodes_to_return

    def _sample_episodes(
        self,
        num_episodes: int,
        explore: bool,
        random_actions: bool = False,
    ) -> List[SingleAgentEpisode]:
        """Helper method to run n episodes.

        See docstring of `self.sample()` for more details.
        """
        # If user calls sample(num_timesteps=..) after this, we must reset again
        # at the beginning.
        self._needs_initial_reset = True

        done_episodes_to_return: List[SingleAgentEpisode] = []

        # Reset the environment.
        # TODO (simon): Check, if we need here the seed from the config.
        obs, infos = self.env.reset()
        episodes = []
        for env_index in range(self.num_envs):
            episodes.append(self._new_episode())
            self._make_on_episode_callback("on_episode_created", env_index, episodes)
        _shared_data = {}

        for env_index in range(self.num_envs):
            episodes[env_index].add_env_reset(
                observation=obs[env_index],
                infos=infos[env_index],
            )
            self._make_on_episode_callback("on_episode_start", env_index, episodes)

        # Loop over episodes.
        eps = 0
        ts = 0
        while eps < num_episodes:
            # Act randomly.
            if random_actions:
                to_env = {
                    Columns.ACTIONS: self.env.action_space.sample(),
                }
            # Compute an action using the RLModule.
            else:
                # Env-to-module connector.
                to_module = self._env_to_module(
                    rl_module=self.module,
                    episodes=episodes,
                    explore=explore,
                    shared_data=_shared_data,
                )

                # RLModule forward pass: Explore or not.
                if explore:
                    env_steps_lifetime = self.metrics.peek(
                        NUM_ENV_STEPS_SAMPLED_LIFETIME
                    ) + self.metrics.peek(NUM_ENV_STEPS_SAMPLED, default=0)
                    to_env = self.module.forward_exploration(
                        to_module, t=env_steps_lifetime
                    )
                else:
                    to_env = self.module.forward_inference(to_module)

                # Module-to-env connector.
                to_env = self._module_to_env(
                    rl_module=self.module,
                    data=to_env,
                    episodes=episodes,
                    explore=explore,
                    shared_data=_shared_data,
                )

            # Extract the (vectorized) actions (to be sent to the env) from the
            # module/connector output. Note that these actions are fully ready (e.g.
            # already unsquashed/clipped) to be sent to the environment) and might not
            # be identical to the actions produced by the RLModule/distribution, which
            # are the ones stored permanently in the episode objects.
            actions = to_env.pop(Columns.ACTIONS)
            actions_for_env = to_env.pop(Columns.ACTIONS_FOR_ENV, actions)
            # Step the environment.
            obs, rewards, terminateds, truncateds, infos = self.env.step(
                actions_for_env
            )
            obs, actions = unbatch(obs), unbatch(actions)
            ts += self._increase_sampled_metrics(self.num_envs)

            for env_index in range(self.num_envs):
                extra_model_output = {k: v[env_index] for k, v in to_env.items()}

                if terminateds[env_index] or truncateds[env_index]:
                    eps += 1

                    episodes[env_index].add_env_step(
                        infos[env_index].pop("final_observation"),
                        actions[env_index],
                        rewards[env_index],
                        infos=infos[env_index].pop("final_info"),
                        terminated=terminateds[env_index],
                        truncated=truncateds[env_index],
                        extra_model_outputs=extra_model_output,
                    )
                    # Make `on_episode_step` and `on_episode_end` callbacks before
                    # finalizing the episode.
                    self._make_on_episode_callback(
                        "on_episode_step", env_index, episodes
                    )
                    self._make_on_episode_callback(
                        "on_episode_end", env_index, episodes
                    )

                    # Finalize (numpy'ize) the episode.
                    done_episodes_to_return.append(episodes[env_index].finalize())

                    # Also early-out if we reach the number of episodes within this
                    # for-loop.
                    if eps == num_episodes:
                        break

                    # Create a new episode object.
                    episodes[env_index] = SingleAgentEpisode(
                        observations=[obs[env_index]],
                        infos=[infos[env_index]],
                        observation_space=self.env.single_observation_space,
                        action_space=self.env.single_action_space,
                    )
                    # Make `on_episode_start` callback.
                    self._make_on_episode_callback(
                        "on_episode_start", env_index, episodes
                    )
                else:
                    episodes[env_index].add_env_step(
                        obs[env_index],
                        actions[env_index],
                        rewards[env_index],
                        infos=infos[env_index],
                        extra_model_outputs=extra_model_output,
                    )
                    # Make `on_episode_step` callback.
                    self._make_on_episode_callback(
                        "on_episode_step", env_index, episodes
                    )

        self._done_episodes_for_metrics.extend(done_episodes_to_return)

        # Initialized episodes have to be removed as they lack `extra_model_outputs`.
        samples = [episode for episode in done_episodes_to_return if episode.t > 0]

        return samples

    def get_metrics(self) -> ResultDict:
        # Compute per-episode metrics (only on already completed episodes).
        for eps in self._done_episodes_for_metrics:
            assert eps.is_done
            episode_length = len(eps)
            episode_return = eps.get_return()
            episode_duration_s = eps.get_duration_s()
            # Don't forget about the already returned chunks of this episode.
            if eps.id_ in self._ongoing_episodes_for_metrics:
                for eps2 in self._ongoing_episodes_for_metrics[eps.id_]:
                    episode_length += len(eps2)
                    episode_return += eps2.get_return()
                    episode_duration_s += eps2.get_duration_s()
                del self._ongoing_episodes_for_metrics[eps.id_]

            self._log_episode_metrics(
                episode_length, episode_return, episode_duration_s
            )

        # If no episodes at all, log NaN stats.
        if len(self._done_episodes_for_metrics) == 0:
            self._log_episode_metrics(np.nan, np.nan, np.nan)

        # Log num episodes counter for this iteration.
        self.metrics.log_value(
            NUM_EPISODES,
            len(self._done_episodes_for_metrics),
            reduce="sum",
            # Reset internal data on `reduce()` call below (not a lifetime count).
            clear_on_reduce=True,
        )

        # Now that we have logged everything, clear cache of done episodes.
        self._done_episodes_for_metrics.clear()

        # Return reduced metrics.
        return self.metrics.reduce()

    # TODO (sven): Remove the requirement for EnvRunners/RolloutWorkers to have this
    #  API. Replace by proper state overriding via `EnvRunner.set_state()`
    def set_weights(
        self,
        weights: ModelWeights,
        global_vars: Optional[Dict] = None,
        weights_seq_no: int = 0,
    ) -> None:
        """Writes the weights of our (single-agent) RLModule.

        Args:
            weigths: A dictionary mapping `ModuleID`s to the new weigths to
                be used in the `MultiAgentRLModule` stored in this instance.
            global_vars: An optional global vars dictionary to set this
                worker to. If None, do not update the global_vars.
            weights_seq_no: If needed, a sequence number for the weights version
                can be passed into this method. If not None, will store this seq no
                (in self.weights_seq_no) and in future calls - if the seq no did not
                change wrt. the last call - will ignore the call to save on performance.

        """

        # Only update the weigths, if this is the first synchronization or
        # if the weights of this `EnvRunner` lacks behind the actual ones.
        if weights_seq_no == 0 or self._weights_seq_no < weights_seq_no:
            if isinstance(weights, dict) and DEFAULT_MODULE_ID in weights:
                weights = weights[DEFAULT_MODULE_ID]
            weights = self._convert_to_tensor(weights)
            self.module.set_state(weights)

    def get_weights(self, modules=None, inference_only: bool = False):
        """Returns the weights of our (single-agent) RLModule."""

        return self.module.get_state(inference_only=inference_only)

    @override(EnvRunner)
    def assert_healthy(self):
        """Checks that self.__init__() has been completed properly.

        Ensures that the instances has a `MultiAgentRLModule` and an
        environment defined.

        Raises:
            AssertionError: If the EnvRunner Actor has NOT been properly initialized.
        """
        # Make sure, we have built our gym.vector.Env and RLModule properly.
        assert self.env and self.module

    def make_env(self) -> None:
        """Creates a vectorized gymnasium env and stores it in `self.env`.

        Note that users can change the EnvRunner's config (e.g. change
        `self.config.env_config`) and then call this method to create new environments
        with the updated configuration.
        """
        # If an env already exists, try closing it first (to allow it to properly
        # cleanup).
        if self.env is not None:
            try:
                self.env.close()
            except Exception as e:
                logger.warning(
                    "Tried closing the existing env, but failed with error: "
                    f"{e.args[0]}"
                )

        env_ctx = self.config.env_config
        if not isinstance(env_ctx, EnvContext):
            env_ctx = EnvContext(
                env_ctx,
                worker_index=self.worker_index,
                num_workers=self.config.num_env_runners,
                remote=self.config.remote_worker_envs,
            )

        # Register env for the local context.
        # Note, `gym.register` has to be called on each worker.
        if isinstance(self.config.env, str) and _global_registry.contains(
            ENV_CREATOR, self.config.env
        ):
            entry_point = partial(
                _global_registry.get(ENV_CREATOR, self.config.env),
                env_ctx,
            )

        else:
            entry_point = partial(
                _gym_env_creator,
                env_descriptor=self.config.env,
                env_context=env_ctx,
            )
        gym.register("rllib-single-agent-env-v0", entry_point=entry_point)

        # Wrap into `VectorListInfo`` wrapper to get infos as lists.
        self.env: gym.Wrapper = gym.wrappers.VectorListInfo(
            gym.vector.make(
                "rllib-single-agent-env-v0",
                num_envs=self.config.num_envs_per_env_runner,
                asynchronous=self.config.remote_worker_envs,
            )
        )
        self.num_envs: int = self.env.num_envs
        assert self.num_envs == self.config.num_envs_per_env_runner

        # Set the flag to reset all envs upon the next `sample()` call.
        self._needs_initial_reset = True

        # Call the `on_environment_created` callback.
        self._callbacks.on_environment_created(
            env_runner=self,
            env=self.env,
            env_context=env_ctx,
        )

    @override(EnvRunner)
    def stop(self):
        # Close our env object via gymnasium's API.
        self.env.close()

    def _new_episode(self):
        return SingleAgentEpisode(
            observation_space=self.env.single_observation_space,
            action_space=self.env.single_action_space,
        )

    def _make_on_episode_callback(self, which: str, idx: int, episodes=None):
        episodes = episodes if episodes is not None else self._episodes
        getattr(self._callbacks, which)(
            episode=episodes[idx],
            env_runner=self,
            metrics_logger=self.metrics,
            env=self.env,
            rl_module=self.module,
            env_index=idx,
        )

    def _convert_to_tensor(self, struct) -> TensorType:
        """Converts structs to a framework-specific tensor."""

        if self.config.framework_str == "torch":
            return convert_to_torch_tensor(struct)
        else:
            return tree.map_structure(tf.convert_to_tensor, struct)

<<<<<<< HEAD
    def _increase_sampled_metrics(self, num_steps):
        # Per sample cycle stats.
        self.metrics.log_dict(
            {
                NUM_ENV_STEPS_SAMPLED: num_steps,
                NUM_AGENT_STEPS_SAMPLED: {DEFAULT_AGENT_ID: num_steps},
                NUM_MODULE_STEPS_SAMPLED: {DEFAULT_MODULE_ID: num_steps},
            },
            reduce="sum",
            clear_on_reduce=True,
        )
        # Lifetime stats.
        self.metrics.log_dict(
            {
                NUM_ENV_STEPS_SAMPLED_LIFETIME: num_steps,
                NUM_AGENT_STEPS_SAMPLED_LIFETIME: {DEFAULT_AGENT_ID: num_steps},
                NUM_MODULE_STEPS_SAMPLED_LIFETIME: {
                    DEFAULT_MODULE_ID: num_steps,
                },
            },
            reduce="sum",
        )
        return num_steps
=======
    def _log_episode_metrics(self, length, ret, sec):
        # Log general episode metrics.
        self.metrics.log_dict(
            {
                "episode_len_mean": length,
                "episode_return_mean": ret,
                "episode_duration_sec_mean": sec,
                # Per-agent returns.
                "agent_episode_returns_mean": {DEFAULT_AGENT_ID: ret},
                # Per-RLModule returns.
                "module_episode_returns_mean": {DEFAULT_MODULE_ID: ret},
            },
            # To mimick the old API stack behavior, we'll use `window` here for
            # these particular stats (instead of the default EMA).
            window=self.config.metrics_num_episodes_for_smoothing,
        )
        # For some metrics, log min/max as well.
        self.metrics.log_dict(
            {
                "episode_len_min": length,
                "episode_return_min": ret,
            },
            reduce="min",
        )
        self.metrics.log_dict(
            {
                "episode_len_max": length,
                "episode_return_max": ret,
            },
            reduce="max",
        )
>>>>>>> 2ca00e05
<|MERGE_RESOLUTION|>--- conflicted
+++ resolved
@@ -741,7 +741,6 @@
         else:
             return tree.map_structure(tf.convert_to_tensor, struct)
 
-<<<<<<< HEAD
     def _increase_sampled_metrics(self, num_steps):
         # Per sample cycle stats.
         self.metrics.log_dict(
@@ -765,7 +764,7 @@
             reduce="sum",
         )
         return num_steps
-=======
+
     def _log_episode_metrics(self, length, ret, sec):
         # Log general episode metrics.
         self.metrics.log_dict(
@@ -796,5 +795,4 @@
                 "episode_return_max": ret,
             },
             reduce="max",
-        )
->>>>>>> 2ca00e05
+        )