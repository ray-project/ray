import gymnasium as gym
import logging
import tree

from collections import defaultdict
from functools import partial
from typing import DefaultDict, Dict, List, Optional

from ray.rllib.algorithms.algorithm_config import AlgorithmConfig
from ray.rllib.algorithms.callbacks import DefaultCallbacks
from ray.rllib.core import DEFAULT_AGENT_ID, DEFAULT_MODULE_ID
from ray.rllib.core.columns import Columns
from ray.rllib.core.rl_module import INFERENCE_ONLY
from ray.rllib.core.rl_module.rl_module import RLModule, SingleAgentRLModuleSpec
from ray.rllib.env.env_context import EnvContext
from ray.rllib.env.env_runner import EnvRunner
from ray.rllib.env.single_agent_episode import SingleAgentEpisode
from ray.rllib.env.utils import _gym_env_creator
from ray.rllib.utils.annotations import override
from ray.rllib.utils.framework import try_import_tf
from ray.rllib.utils.metrics import (
    NUM_AGENT_STEPS_SAMPLED,
    NUM_AGENT_STEPS_SAMPLED_LIFETIME,
    NUM_ENV_STEPS_SAMPLED,
    NUM_ENV_STEPS_SAMPLED_LIFETIME,
    NUM_EPISODES,
    NUM_MODULE_STEPS_SAMPLED,
    NUM_MODULE_STEPS_SAMPLED_LIFETIME,
)
from ray.rllib.utils.metrics.metrics_logger import MetricsLogger
from ray.rllib.utils.spaces.space_utils import unbatch
from ray.rllib.utils.torch_utils import convert_to_torch_tensor
from ray.rllib.utils.typing import EpisodeID, ModelWeights, ResultDict, TensorType
from ray.tune.registry import ENV_CREATOR, _global_registry
from ray.util.annotations import PublicAPI

_, tf, _ = try_import_tf()
logger = logging.getLogger("ray.rllib")


@PublicAPI(stability="alpha")
class SingleAgentEnvRunner(EnvRunner):
    """The generic environment runner for the single agent case."""

    @override(EnvRunner)
    def __init__(self, config: AlgorithmConfig, **kwargs):
        """Initializes a SingleAgentEnvRunner instance.

        Args:
            config: An `AlgorithmConfig` object containing all settings needed to
                build this `EnvRunner` class.
        """
        super().__init__(config=config)

        self.worker_index = kwargs.get("worker_index")

        # Create a MetricsLogger object for logging custom stats.
        self.metrics = MetricsLogger()
        # Initialize lifetime counts.
        self.metrics.log_value(NUM_ENV_STEPS_SAMPLED_LIFETIME, 0, reduce="sum")

        # Create our callbacks object.
        self._callbacks: DefaultCallbacks = self.config.callbacks_class()

        # Create the vectorized gymnasium env.
        self.env: Optional[gym.vector.VectorWrapper] = None
        self.num_envs: int = 0
        self.make_env()

        # Create the env-to-module connector pipeline.
        self._env_to_module = self.config.build_env_to_module_connector(self.env)

        # Create our own instance of the (single-agent) `RLModule` (which
        # the needs to be weight-synched) each iteration.
        try:
            module_spec: SingleAgentRLModuleSpec = self.config.rl_module_spec
            module_spec.observation_space = self._env_to_module.observation_space
            module_spec.action_space = self.env.single_action_space
            module_spec.model_config_dict = self.config.model_config
            # Only load a light version of the module, if available. This is useful
            # if the the module has target or critic networks not needed in sampling
            # or inference.
            # TODO (simon): Once we use `get_marl_module_spec` here, we can remove
            # this line here as the function takes care of this flag.
            module_spec.model_config_dict[INFERENCE_ONLY] = True
            self.module: RLModule = module_spec.build()
        except NotImplementedError:
            self.module = None

        # Create the two connector pipelines: env-to-module and module-to-env.
        self._module_to_env = self.config.build_module_to_env_connector(self.env)

        # This should be the default.
        self._needs_initial_reset: bool = True
        self._episodes: List[Optional[SingleAgentEpisode]] = [
            None for _ in range(self.num_envs)
        ]
        self._shared_data = None

        self._done_episodes_for_metrics: List[SingleAgentEpisode] = []
        self._ongoing_episodes_for_metrics: DefaultDict[
            EpisodeID, List[SingleAgentEpisode]
        ] = defaultdict(list)
        self._weights_seq_no: int = 0

    @override(EnvRunner)
    def sample(
        self,
        *,
        num_timesteps: int = None,
        num_episodes: int = None,
        explore: bool = None,
        random_actions: bool = False,
        force_reset: bool = False,
    ) -> List[SingleAgentEpisode]:
        """Runs and returns a sample (n timesteps or m episodes) on the env(s).

        Args:
            num_timesteps: The number of timesteps to sample during this call.
                Note that only one of `num_timetseps` or `num_episodes` may be provided.
            num_episodes: The number of episodes to sample during this call.
                Note that only one of `num_timetseps` or `num_episodes` may be provided.
            explore: If True, will use the RLModule's `forward_exploration()`
                method to compute actions. If False, will use the RLModule's
                `forward_inference()` method. If None (default), will use the `explore`
                boolean setting from `self.config` passed into this EnvRunner's
                constructor. You can change this setting in your config via
                `config.env_runners(explore=True|False)`.
            random_actions: If True, actions will be sampled randomly (from the action
                space of the environment). If False (default), actions or action
                distribution parameters are computed by the RLModule.
            force_reset: Whether to force-reset all (vector) environments before
                sampling. Useful if you would like to collect a clean slate of new
                episodes via this call. Note that when sampling n episodes
                (`num_episodes != None`), this is fixed to True.

        Returns:
            A list of `SingleAgentEpisode` instances, carrying the sampled data.
        """
        assert not (num_timesteps is not None and num_episodes is not None)

        # If no execution details are provided, use the config to try to infer the
        # desired timesteps/episodes to sample and exploration behavior.
        if explore is None:
            explore = self.config.explore
        if (
            num_timesteps is None
            and num_episodes is None
            and self.config.batch_mode == "truncate_episodes"
        ):
            num_timesteps = (
                self.config.get_rollout_fragment_length(worker_index=self.worker_index)
                * self.num_envs
            )

        # Sample n timesteps.
        if num_timesteps is not None:
            samples = self._sample_timesteps(
                num_timesteps=num_timesteps,
                explore=explore,
                random_actions=random_actions,
                force_reset=force_reset,
            )
        # Sample m episodes.
        elif num_episodes is not None:
            samples = self._sample_episodes(
                num_episodes=num_episodes,
                explore=explore,
                random_actions=random_actions,
            )
        # For complete episodes mode, sample as long as the number of timesteps
        # done is smaller than the `train_batch_size`.
        else:
            total = 0
            samples = []
            while total < self.config.train_batch_size:
                episodes = self._sample_episodes(
                    num_episodes=self.num_envs,
                    explore=explore,
                    random_actions=random_actions,
                )
                total += sum(len(e) for e in episodes)
                samples.extend(episodes)

        # Make the `on_sample_end` callback.
        self._callbacks.on_sample_end(
            env_runner=self,
            metrics_logger=self.metrics,
            samples=samples,
        )

        return samples

    def _sample_timesteps(
        self,
        num_timesteps: int,
        explore: bool,
        random_actions: bool = False,
        force_reset: bool = False,
    ) -> List[SingleAgentEpisode]:
        """Helper method to sample n timesteps."""

        done_episodes_to_return: List[SingleAgentEpisode] = []

        # Have to reset the env (on all vector sub_envs).
        if force_reset or self._needs_initial_reset:
            # Create n new episodes and make the `on_episode_created` callbacks.
            self._episodes = [None for _ in range(self.num_envs)]
            for env_index in range(self.num_envs):
                self._new_episode(env_index)
            self._shared_data = {}

            # Erase all cached ongoing episodes (these will never be completed and
            # would thus never be returned/cleaned by `get_metrics` and cause a memory
            # leak).
            self._ongoing_episodes_for_metrics.clear()

            # Reset the environment.
            # TODO (simon): Check, if we need here the seed from the config.
            obs, infos = self.env.reset()
            obs = unbatch(obs)

            # Call `on_episode_start()` callbacks.
            for env_index in range(self.num_envs):
                self._make_on_episode_callback("on_episode_start", env_index)

            # We just reset the env. Don't have to force this again in the next
            # call to `self._sample_timesteps()`.
            self._needs_initial_reset = False

            # Set initial obs and infos in the episodes.
            for env_index in range(self.num_envs):
                self._episodes[env_index].add_env_reset(
                    observation=obs[env_index],
                    infos=infos[env_index],
                )
            self._was_terminated = [False for _ in range(self.num_envs)]
            self._was_truncated = [False for _ in range(self.num_envs)]

        # Loop through timesteps.
        ts = 0

        while ts < num_timesteps:
            # Act randomly.
            if random_actions:
                to_env = {
                    Columns.ACTIONS: self.env.action_space.sample(),
                }
            # Compute an action using the RLModule.
            else:
                # Env-to-module connector.
                to_module = self._env_to_module(
                    rl_module=self.module,
                    episodes=self._episodes,
                    explore=explore,
                    shared_data=self._shared_data,
                )

                # RLModule forward pass: Explore or not.
                if explore:
                    env_steps_lifetime = (
                        self.metrics.peek(NUM_ENV_STEPS_SAMPLED_LIFETIME) + ts
                    )
                    to_env = self.module.forward_exploration(
                        to_module, t=env_steps_lifetime
                    )
                else:
                    to_env = self.module.forward_inference(to_module)

                # Module-to-env connector.
                to_env = self._module_to_env(
                    rl_module=self.module,
                    data=to_env,
                    episodes=self._episodes,
                    explore=explore,
                    shared_data=self._shared_data,
                )

            # Extract the (vectorized) actions (to be sent to the env) from the
            # module/connector output. Note that these actions are fully ready (e.g.
            # already unsquashed/clipped) to be sent to the environment) and might not
            # be identical to the actions produced by the RLModule/distribution, which
            # are the ones stored permanently in the episode objects.
            actions = to_env.pop(Columns.ACTIONS)
            actions_for_env = to_env.pop(Columns.ACTIONS_FOR_ENV, actions)
            # Step the environment.
            obs, rewards, terminateds, truncateds, infos = self.env.step(
                actions_for_env
            )
            obs, actions = unbatch(obs), unbatch(actions)

            ts += self.num_envs

            for env_index in range(self.num_envs):
                # Episode was done in previous timestep -> We now have the reset obs
                # and infos.
                if self._was_terminated[env_index] or self._was_truncated[env_index]:
<<<<<<< HEAD
                    # Make the `on_episode_end` callback (before finalizing the
                    # episode object).
=======
                    # Make the `on_episode_step` and `on_episode_end` callbacks (before
                    # finalizing the episode object).
>>>>>>> bdda97c5
                    self._make_on_episode_callback("on_episode_end", env_index)

                    # Then finalize (numpy'ize) the episode.
                    done_episodes_to_return.append(self._episodes[env_index].finalize())

                    # Create a new episode object with already the reset data in it.
                    self._new_episode(env_index)

                    self._episodes[env_index].add_env_reset(
                        obs[env_index],
                        infos[env_index],
                    )
                    # Make the `on_episode_start` callback.
                    self._make_on_episode_callback("on_episode_start", env_index)

                else:
                    # TODO (simon): This might be unfortunate if a user needs to set a
                    #  certain env parameter during different episodes (for example for
                    #  benchmarking).
                    extra_model_output = {k: v[env_index] for k, v in to_env.items()}

                    self._episodes[env_index].add_env_step(
                        obs[env_index],
                        actions[env_index],
                        rewards[env_index],
                        infos=infos[env_index],
                        terminated=bool(terminateds[env_index]),
                        truncated=bool(truncateds[env_index]),
                        extra_model_outputs=extra_model_output,
                    )

                    # Make the `on_episode_step` callback.
                    self._make_on_episode_callback("on_episode_step", env_index)

            self._was_terminated = terminateds
            self._was_truncated = truncateds

        # Also, make sure we start new episode chunks (continuing the ongoing episodes
        # from the to-be-returned chunks).
        ongoing_episodes_continuations = []
        ongoing_episodes_to_return = []
        for eps in self._episodes:
            eps.validate()
            # - Just done episodes are not returned yet, they need to be finalized in
            # the next step (after subsequent sub-env's reset obs/info are available).
            # - Just started Episodes do not have to be returned. There is no data
            # in them anyway.
            if eps.is_done or eps.t == 0:
                ongoing_episodes_continuations.append(eps)
            else:
                ongoing_episodes_continuations.append(
                    eps.cut(len_lookback_buffer=self.config.episode_lookback_horizon)
                )
                self._ongoing_episodes_for_metrics[eps.id_].append(eps)
                # Return finalized (numpy'ized) Episodes.
                ongoing_episodes_to_return.append(eps.finalize())

        # Return done episodes ...
        self._done_episodes_for_metrics.extend(done_episodes_to_return)
        # ... and all ongoing episode chunks.

        # Continue collecting into the cut Episode chunks.
        self._episodes = ongoing_episodes_continuations

        self._increase_sampled_metrics(ts)

        # Return collected episode data.
        return done_episodes_to_return + ongoing_episodes_to_return

    def _sample_episodes(
        self,
        num_episodes: int,
        explore: bool,
        random_actions: bool = False,
    ) -> List[SingleAgentEpisode]:
        """Helper method to run n episodes.

        See docstring of `self.sample()` for more details.
        """
        # If user calls sample(num_timesteps=..) after this, we must reset again
        # at the beginning.
        self._needs_initial_reset = True

        done_episodes_to_return: List[SingleAgentEpisode] = []

        # Reset the environment.
        # TODO (simon): Check, if we need here the seed from the config.
        obs, infos = self.env.reset()
        episodes = [None for _ in range(self.num_envs)]
        for env_index in range(self.num_envs):
            self._new_episode(env_index, episodes)
        _shared_data = {}

        _was_terminated = [False for _ in range(self.num_envs)]
        _was_truncated = [False for _ in range(self.num_envs)]

        for env_index in range(self.num_envs):
            episodes[env_index].add_env_reset(
                observation=obs[env_index],
                infos=infos[env_index],
            )
            self._make_on_episode_callback("on_episode_start", env_index, episodes)

        # Loop over episodes.
        eps = 0
        ts = 0
        while eps < num_episodes:
            # Act randomly.
            if random_actions:
                to_env = {
                    Columns.ACTIONS: self.env.action_space.sample(),
                }
            # Compute an action using the RLModule.
            else:
                # Env-to-module connector.
                to_module = self._env_to_module(
                    rl_module=self.module,
                    episodes=episodes,
                    explore=explore,
                    shared_data=_shared_data,
                )

                # RLModule forward pass: Explore or not.
                if explore:
                    env_steps_lifetime = (
                        self.metrics.peek(NUM_ENV_STEPS_SAMPLED_LIFETIME) + ts
                    )
                    to_env = self.module.forward_exploration(
                        to_module, t=env_steps_lifetime
                    )
                else:
                    to_env = self.module.forward_inference(to_module)

                # Module-to-env connector.
                to_env = self._module_to_env(
                    rl_module=self.module,
                    data=to_env,
                    episodes=episodes,
                    explore=explore,
                    shared_data=_shared_data,
                )

            # Extract the (vectorized) actions (to be sent to the env) from the
            # module/connector output. Note that these actions are fully ready (e.g.
            # already unsquashed/clipped) to be sent to the environment) and might not
            # be identical to the actions produced by the RLModule/distribution, which
            # are the ones stored permanently in the episode objects.
            actions = to_env.pop(Columns.ACTIONS)
            actions_for_env = to_env.pop(Columns.ACTIONS_FOR_ENV, actions)
            # Step the environment.
            obs, rewards, terminateds, truncateds, infos = self.env.step(
                actions_for_env
            )
            obs, actions = unbatch(obs), unbatch(actions)
            ts += self.num_envs

            for env_index in range(self.num_envs):
                # Episode was done in previous timestep -> We now have the reset obs
                # and infos.
                if _was_terminated[env_index] or _was_truncated[env_index]:
                    episodes[env_index].add_env_reset(
                        obs[env_index],
                        infos[env_index],
                    )
                    # Make the `on_episode_start` callback.
                    self._make_on_episode_callback(
                        "on_episode_start", env_index, episodes
                    )

                else:
                    extra_model_output = {k: v[env_index] for k, v in to_env.items()}

                    episodes[env_index].add_env_step(
                        obs[env_index],
                        actions[env_index],
                        rewards[env_index],
                        infos=infos[env_index],
                        terminated=terminateds[env_index],
                        truncated=truncateds[env_index],
                        extra_model_outputs=extra_model_output,
                    )
                    # Make `on_episode_step` and `on_episode_end` callbacks before
                    # finalizing the episode.
                    self._make_on_episode_callback(
                        "on_episode_step", env_index, episodes
                    )

                    if terminateds[env_index] or truncateds[env_index]:
                        eps += 1

                        # Make the `on_episode_step` and `on_episode_end` callbacks
                        # (before finalizing the episode object).
                        self._make_on_episode_callback(
                            "on_episode_end", env_index, episodes
                        )

                        # Finalize (numpy'ize) the episode.
                        done_episodes_to_return.append(episodes[env_index].finalize())

                        # Also early-out if we reach the number of episodes within this
                        # for-loop.
                        if eps == num_episodes:
                            break

                        # Create a new episode object with already the reset data in it.
                        self._new_episode(env_index, episodes)

            _was_terminated = terminateds
            _was_truncated = truncateds

        self._done_episodes_for_metrics.extend(done_episodes_to_return)

        # Initialized episodes have to be removed as they lack `extra_model_outputs`.
        samples = [episode for episode in done_episodes_to_return if episode.t > 0]

        self._increase_sampled_metrics(ts)

        return samples

    def get_metrics(self) -> ResultDict:
        # Compute per-episode metrics (only on already completed episodes).
        for eps in self._done_episodes_for_metrics:
            assert eps.is_done
            episode_length = len(eps)
            episode_return = eps.get_return()
            episode_duration_s = eps.get_duration_s()
            # Don't forget about the already returned chunks of this episode.
            if eps.id_ in self._ongoing_episodes_for_metrics:
                for eps2 in self._ongoing_episodes_for_metrics[eps.id_]:
                    episode_length += len(eps2)
                    episode_return += eps2.get_return()
                    episode_duration_s += eps2.get_duration_s()
                del self._ongoing_episodes_for_metrics[eps.id_]

            self._log_episode_metrics(
                episode_length, episode_return, episode_duration_s
            )

        # Log num episodes counter for this iteration.
        self.metrics.log_value(
            NUM_EPISODES,
            len(self._done_episodes_for_metrics),
            reduce="sum",
            # Reset internal data on `reduce()` call below (not a lifetime count).
            clear_on_reduce=True,
        )

        # Now that we have logged everything, clear cache of done episodes.
        self._done_episodes_for_metrics.clear()

        # Return reduced metrics.
        return self.metrics.reduce()

    # TODO (sven): Remove the requirement for EnvRunners/RolloutWorkers to have this
    #  API. Replace by proper state overriding via `EnvRunner.set_state()`
    def set_weights(
        self,
        weights: ModelWeights,
        global_vars: Optional[Dict] = None,
        weights_seq_no: int = 0,
    ) -> None:
        """Writes the weights of our (single-agent) RLModule.

        Args:
            weigths: A dictionary mapping `ModuleID`s to the new weigths to
                be used in the `MultiAgentRLModule` stored in this instance.
            global_vars: An optional global vars dictionary to set this
                worker to. If None, do not update the global_vars.
            weights_seq_no: If needed, a sequence number for the weights version
                can be passed into this method. If not None, will store this seq no
                (in self.weights_seq_no) and in future calls - if the seq no did not
                change wrt. the last call - will ignore the call to save on performance.

        """

        # Only update the weigths, if this is the first synchronization or
        # if the weights of this `EnvRunner` lacks behind the actual ones.
        if weights_seq_no == 0 or self._weights_seq_no < weights_seq_no:
            if isinstance(weights, dict) and DEFAULT_MODULE_ID in weights:
                weights = weights[DEFAULT_MODULE_ID]
            weights = self._convert_to_tensor(weights)
            self.module.set_state(weights)

    def get_weights(self, modules=None, inference_only: bool = False):
        """Returns the weights of our (single-agent) RLModule."""

        return self.module.get_state(inference_only=inference_only)

    @override(EnvRunner)
    def assert_healthy(self):
        """Checks that self.__init__() has been completed properly.

        Ensures that the instances has a `MultiAgentRLModule` and an
        environment defined.

        Raises:
            AssertionError: If the EnvRunner Actor has NOT been properly initialized.
        """
        # Make sure, we have built our gym.vector.Env and RLModule properly.
        assert self.env and self.module

    def make_env(self) -> None:
        """Creates a vectorized gymnasium env and stores it in `self.env`.

        Note that users can change the EnvRunner's config (e.g. change
        `self.config.env_config`) and then call this method to create new environments
        with the updated configuration.
        """
        # If an env already exists, try closing it first (to allow it to properly
        # cleanup).
        if self.env is not None:
            try:
                self.env.close()
            except Exception as e:
                logger.warning(
                    "Tried closing the existing env, but failed with error: "
                    f"{e.args[0]}"
                )

        env_ctx = self.config.env_config
        if not isinstance(env_ctx, EnvContext):
            env_ctx = EnvContext(
                env_ctx,
                worker_index=self.worker_index,
                num_workers=self.config.num_env_runners,
                remote=self.config.remote_worker_envs,
            )

        # Register env for the local context.
        # Note, `gym.register` has to be called on each worker.
        if isinstance(self.config.env, str) and _global_registry.contains(
            ENV_CREATOR, self.config.env
        ):
            entry_point = partial(
                _global_registry.get(ENV_CREATOR, self.config.env),
                env_ctx,
            )

        else:
            entry_point = partial(
                _gym_env_creator,
                env_descriptor=self.config.env,
                env_context=env_ctx,
            )
        gym.register("rllib-single-agent-env-v0", entry_point=entry_point)

        # Wrap into `DictInfoToList` wrapper to get infos as lists.
        self.env: gym.Wrapper = gym.wrappers.vector.DictInfoToList(
            gym.make_vec(
                "rllib-single-agent-env-v0",
                num_envs=self.config.num_envs_per_env_runner,
                vectorization_mode=(
                    "async" if self.config.remote_worker_envs else "sync"
                ),
            )
        )
        self.num_envs: int = self.env.num_envs
        assert self.num_envs == self.config.num_envs_per_env_runner

        # Set the flag to reset all envs upon the next `sample()` call.
        self._needs_initial_reset = True

        # Call the `on_environment_created` callback.
        self._callbacks.on_environment_created(
            env_runner=self,
            metrics_logger=self.metrics,
            env=self.env,
            env_context=env_ctx,
        )

    @override(EnvRunner)
    def stop(self):
        # Close our env object via gymnasium's API.
        self.env.close()

    def _new_episode(self, env_index, episodes=None):
        episodes = episodes if episodes is not None else self._episodes
        episodes[env_index] = SingleAgentEpisode(
            observation_space=self.env.single_observation_space,
            action_space=self.env.single_action_space,
        )
        self._make_on_episode_callback("on_episode_created", env_index, episodes)

    def _make_on_episode_callback(self, which: str, idx: int, episodes=None):
        episodes = episodes if episodes is not None else self._episodes
        getattr(self._callbacks, which)(
            episode=episodes[idx],
            env_runner=self,
            metrics_logger=self.metrics,
            env=self.env,
            rl_module=self.module,
            env_index=idx,
        )

    def _convert_to_tensor(self, struct) -> TensorType:
        """Converts structs to a framework-specific tensor."""

        if self.config.framework_str == "torch":
            return convert_to_torch_tensor(struct)
        else:
            return tree.map_structure(tf.convert_to_tensor, struct)

    def _increase_sampled_metrics(self, num_steps):
        # Per sample cycle stats.
        self.metrics.log_value(
            NUM_ENV_STEPS_SAMPLED, num_steps, reduce="sum", clear_on_reduce=True
        )
        self.metrics.log_value(
            (NUM_AGENT_STEPS_SAMPLED, DEFAULT_AGENT_ID),
            num_steps,
            reduce="sum",
            clear_on_reduce=True,
        )
        self.metrics.log_value(
            (NUM_MODULE_STEPS_SAMPLED, DEFAULT_MODULE_ID),
            num_steps,
            reduce="sum",
            clear_on_reduce=True,
        )
        # Lifetime stats.
        self.metrics.log_value(NUM_ENV_STEPS_SAMPLED_LIFETIME, num_steps, reduce="sum")
        self.metrics.log_value(
            (NUM_AGENT_STEPS_SAMPLED_LIFETIME, DEFAULT_AGENT_ID),
            num_steps,
            reduce="sum",
        )
        self.metrics.log_value(
            (NUM_MODULE_STEPS_SAMPLED_LIFETIME, DEFAULT_MODULE_ID),
            num_steps,
            reduce="sum",
        )
        return num_steps

    def _log_episode_metrics(self, length, ret, sec):
        # Log general episode metrics.
        # To mimick the old API stack behavior, we'll use `window` here for
        # these particular stats (instead of the default EMA).
        win = self.config.metrics_num_episodes_for_smoothing
        self.metrics.log_value("episode_len_mean", length, window=win)
        self.metrics.log_value("episode_return_mean", ret, window=win)
        self.metrics.log_value("episode_duration_sec_mean", sec, window=win)
        # Per-agent returns.
        self.metrics.log_value(
            ("agent_episode_returns_mean", DEFAULT_AGENT_ID), ret, window=win
        )
        # Per-RLModule returns.
        self.metrics.log_value(
            ("module_episode_returns_mean", DEFAULT_MODULE_ID), ret, window=win
        )

        # For some metrics, log min/max as well.
        self.metrics.log_value("episode_len_min", length, reduce="min")
        self.metrics.log_value("episode_return_min", ret, reduce="min")
        self.metrics.log_value("episode_len_max", length, reduce="max")
        self.metrics.log_value("episode_return_max", ret, reduce="max")<|MERGE_RESOLUTION|>--- conflicted
+++ resolved
@@ -295,13 +295,8 @@
                 # Episode was done in previous timestep -> We now have the reset obs
                 # and infos.
                 if self._was_terminated[env_index] or self._was_truncated[env_index]:
-<<<<<<< HEAD
-                    # Make the `on_episode_end` callback (before finalizing the
-                    # episode object).
-=======
-                    # Make the `on_episode_step` and `on_episode_end` callbacks (before
-                    # finalizing the episode object).
->>>>>>> bdda97c5
+                    # Make the `on_episode_end` callback (before finalizing the episode
+                    # object).
                     self._make_on_episode_callback("on_episode_end", env_index)
 
                     # Then finalize (numpy'ize) the episode.
