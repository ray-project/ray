--- conflicted
+++ resolved
@@ -1,14 +1,10 @@
 from collections import defaultdict
 from functools import partial
-<<<<<<< HEAD
+import logging
 from typing import Any, Container, DefaultDict, Dict, List, Optional
-=======
-import logging
-from typing import Any, DefaultDict, Dict, List, Optional
 
 import gymnasium as gym
 import tree  # pip install dm_tree
->>>>>>> bffaebbc
 
 from ray.rllib.algorithms.algorithm_config import AlgorithmConfig
 from ray.rllib.algorithms.callbacks import DefaultCallbacks
