--- conflicted
+++ resolved
@@ -20,13 +20,9 @@
 from ray.rllib.utils.framework import try_import_tf
 from ray.rllib.utils.metrics import (
     NUM_AGENT_STEPS_SAMPLED,
-<<<<<<< HEAD
-    NUM_ENV_STEPS_SAMPLED,
-=======
     NUM_AGENT_STEPS_SAMPLED_LIFETIME,
     NUM_ENV_STEPS_SAMPLED,
     NUM_ENV_STEPS_SAMPLED_LIFETIME,
->>>>>>> 76fe68b0
     NUM_EPISODES,
 )
 from ray.rllib.utils.metrics.metrics_logger import MetricsLogger
@@ -604,11 +600,7 @@
             # Log general episode metrics.
             self.metrics.log_dict(
                 {
-<<<<<<< HEAD
-                    "episode_length_mean": episode_length,
-=======
                     "episode_len_mean": episode_length,
->>>>>>> 76fe68b0
                     "episode_return_mean": episode_return,
                     "episode_duration_sec_mean": episode_duration_s,
                     # Per-agent returns.
@@ -616,34 +608,17 @@
                     # Per-RLModule returns.
                     "module_episode_returns_mean": {DEFAULT_MODULE_ID: episode_return},
                 },
-<<<<<<< HEAD
-=======
                 # To mimick the old API stack behavior, we'll use `window` here for
                 # these particular stats (instead of the default EMA).
                 window=self.config.metrics_num_episodes_for_smoothing,
->>>>>>> 76fe68b0
             )
             # For some metrics, log min/max as well.
             self.metrics.log_dict(
                 {
-<<<<<<< HEAD
-                    "episode_length_min": episode_length,
-                    "episode_return_min": episode_return,
-                },
-                reduce="min",
-            )
-            self.metrics.log_dict(
-                {
-                    "episode_length_max": episode_length,
-                    "episode_return_max": episode_return,
-                },
-                reduce="max",
-=======
                     "episode_len_min": episode_length,
                     "episode_return_min": episode_return,
                 },
                 reduce="min",
->>>>>>> 76fe68b0
             )
             self.metrics.log_dict(
                 {
@@ -662,27 +637,6 @@
             reset_on_reduce=True,
         )
 
-<<<<<<< HEAD
-        # Agent- and env timesteps done this iter.
-        # Episodes this iter.
-        num_env_steps_this_iter = (
-            self.global_num_env_steps_sampled - self._last_global_num_env_steps_sampled
-        )
-        self._last_global_num_env_steps_sampled = self.global_num_env_steps_sampled
-        self.metrics.log_dict(
-            {
-                NUM_AGENT_STEPS_SAMPLED: {DEFAULT_AGENT_ID: num_env_steps_this_iter},
-                NUM_ENV_STEPS_SAMPLED: num_env_steps_this_iter,
-                NUM_EPISODES: len(self._done_episodes_for_metrics),
-            },
-            # Sum up over the n episodes that were completed ...
-            reduce="sum",
-            # ... but not over lifetime (only over individual sampling cycles).
-            reset_on_reduce=True,
-        )
-
-=======
->>>>>>> 76fe68b0
         # Now that we have logged everything, clear cache of done episodes.
         self._done_episodes_for_metrics.clear()
 
