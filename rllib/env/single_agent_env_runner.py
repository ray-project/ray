--- conflicted
+++ resolved
@@ -101,11 +101,8 @@
         # required in the learning step.
         self._cached_to_module = None
 
-<<<<<<< HEAD
+        # Create the RLModule.
         self.module: Optional[RLModule] = None
-=======
-        # Create the RLModule.
->>>>>>> 7b476ea4
         self.make_module()
 
         # Create the module-to-env connector pipeline.
@@ -645,24 +642,13 @@
             env_context=env_ctx,
         )
 
+    @override(EnvRunner)
     def make_module(self):
-        # Create our own instance of the (single-agent) `RLModule` (which
-        # the needs to be weight-synched) each iteration.
         try:
-            module_spec: SingleAgentRLModuleSpec = self.config.rl_module_spec
-            module_spec.observation_space = self._env_to_module.observation_space
-            # TODO (simon): The `gym.Wrapper` for `gym.vector.VectorEnv` should
-            #  actually hold the spaces for a single env, but for boxes the
-            #  shape is (1, 1) which brings a problem with the action dists.
-            #  shape=(1,) is expected.
-            module_spec.action_space = self.env.envs[0].action_space
-            module_spec.model_config_dict = self.config.model_config
-            # Only load a light version of the module, if available. This is useful
-            # if the the module has target or critic networks not needed in sampling
-            # or inference.
-            # TODO (simon): Once we use `get_marl_module_spec` here, we can remove
-            # this line here as the function takes care of this flag.
-            module_spec.model_config_dict[INFERENCE_ONLY] = True
+            module_spec: RLModuleSpec = self.config.get_rl_module_spec(
+                env=self.env.unwrapped, spaces=self.get_spaces(), inference_only=True
+            )
+            # Build the module from its spec.
             self.module = module_spec.build()
 
             # We should have GPUs on this EnvRunner -> Check whether we need to move the
@@ -684,22 +670,10 @@
                         #  Basically, offer pipelining/model-parallelism in RLModule.
                         self.module = self.module.to(f"cuda:{gpu_ids[0]}")
 
-        # This error could be thrown, when only random actions are used.
-        except NotImplementedError:
-            pass
-
-    @override(EnvRunner)
-    def make_module(self):
-        try:
-            module_spec: RLModuleSpec = self.config.get_rl_module_spec(
-                env=self.env.unwrapped, spaces=self.get_spaces(), inference_only=True
-            )
-            # Build the module from its spec.
-            self.module = module_spec.build()
         # If `AlgorithmConfig.get_rl_module_spec()` is not implemented, this env runner
         # will not have an RLModule, but might still be usable with random actions.
         except NotImplementedError:
-            self.module = None
+            pass
 
     @override(EnvRunner)
     def stop(self):
