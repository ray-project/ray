--- conflicted
+++ resolved
@@ -165,13 +165,9 @@
         timesteps will be sampled.
 
         Args:
-<<<<<<< HEAD
             num_timesteps: The minimum number of timesteps to sample during this call.
-=======
-            num_timesteps: The number of timesteps to sample during this call.
                 The episodes returned will contain the total timesteps greater than or
                 equal to num_timesteps and less than num_timesteps + num_envs_per_env_runner.
->>>>>>> f79eebdc
                 Note that only one of `num_timesteps` or `num_episodes` may be provided.
             num_episodes: The minimum number of episodes to sample during this call.
                 Note that only one of `num_timesteps` or `num_episodes` may be provided.
@@ -401,12 +397,8 @@
             # forward pass only in the next `while`-iteration.
             if self.module is not None:
                 self._cached_to_module = self._env_to_module(
-<<<<<<< HEAD
                     episodes=self._ongoing_episodes,
-=======
                     batch={},
-                    episodes=episodes,
->>>>>>> f79eebdc
                     explore=explore,
                     rl_module=self.module,
                     shared_data=self._shared_data,
