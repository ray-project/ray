--- conflicted
+++ resolved
@@ -85,11 +85,7 @@
             # or inference.
             # TODO (simon): Once we use `get_marl_module_spec` here, we can remove
             # this line here as the function takes care of this flag.
-<<<<<<< HEAD
-            module_spec.model_config_dict["is_learner_module"] = False
-=======
             module_spec.model_config_dict[INFERENCE_ONLY] = True
->>>>>>> 371f3514
             self.module: RLModule = module_spec.build()
         except NotImplementedError:
             self.module = None
