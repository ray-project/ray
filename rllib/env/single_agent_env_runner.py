import gymnasium as gym
import logging
import tree

from collections import defaultdict
from functools import partial
from typing import DefaultDict, Dict, List, Optional

from ray.rllib.algorithms.algorithm_config import AlgorithmConfig
from ray.rllib.algorithms.callbacks import DefaultCallbacks
from ray.rllib.core import DEFAULT_AGENT_ID, DEFAULT_MODULE_ID
from ray.rllib.core.columns import Columns
from ray.rllib.core.rl_module import INFERENCE_ONLY
from ray.rllib.core.rl_module.rl_module import RLModule, SingleAgentRLModuleSpec
from ray.rllib.env.env_context import EnvContext
from ray.rllib.env.env_runner import EnvRunner
from ray.rllib.env.single_agent_episode import SingleAgentEpisode
from ray.rllib.env.utils import _gym_env_creator
from ray.rllib.utils.annotations import override
from ray.rllib.utils.framework import try_import_tf
from ray.rllib.utils.metrics import (
    EPISODE_DURATION_SEC_MEAN,
    EPISODE_LEN_MAX,
    EPISODE_LEN_MEAN,
    EPISODE_LEN_MIN,
    EPISODE_RETURN_MAX,
    EPISODE_RETURN_MEAN,
    EPISODE_RETURN_MIN,
    NUM_AGENT_STEPS_SAMPLED,
    NUM_AGENT_STEPS_SAMPLED_LIFETIME,
    NUM_ENV_STEPS_SAMPLED,
    NUM_ENV_STEPS_SAMPLED_LIFETIME,
    NUM_EPISODES,
    NUM_MODULE_STEPS_SAMPLED,
    NUM_MODULE_STEPS_SAMPLED_LIFETIME,
)
from ray.rllib.utils.metrics.metrics_logger import MetricsLogger
from ray.rllib.utils.spaces.space_utils import unbatch
from ray.rllib.utils.torch_utils import convert_to_torch_tensor
from ray.rllib.utils.typing import EpisodeID, ModelWeights, ResultDict, TensorType
from ray.tune.registry import ENV_CREATOR, _global_registry
from ray.util.annotations import PublicAPI

_, tf, _ = try_import_tf()
logger = logging.getLogger("ray.rllib")


@PublicAPI(stability="alpha")
class SingleAgentEnvRunner(EnvRunner):
    """The generic environment runner for the single agent case."""

    @override(EnvRunner)
    def __init__(self, config: AlgorithmConfig, **kwargs):
        """Initializes a SingleAgentEnvRunner instance.

        Args:
            config: An `AlgorithmConfig` object containing all settings needed to
                build this `EnvRunner` class.
        """
        super().__init__(config=config)

        self.worker_index = kwargs.get("worker_index")

        # Create a MetricsLogger object for logging custom stats.
        self.metrics = MetricsLogger()
        # Initialize lifetime counts.
        self.metrics.log_value(NUM_ENV_STEPS_SAMPLED_LIFETIME, 0, reduce="sum")

        # Create our callbacks object.
        self._callbacks: DefaultCallbacks = self.config.callbacks_class()

        # Create the vectorized gymnasium env.
        self.env: Optional[gym.vector.VectorWrapper] = None
        self.num_envs: int = 0
        self.make_env()

        # Create the env-to-module connector pipeline.
        self._env_to_module = self.config.build_env_to_module_connector(self.env)

        # Create our own instance of the (single-agent) `RLModule` (which
        # the needs to be weight-synched) each iteration.
        try:
            module_spec: SingleAgentRLModuleSpec = self.config.rl_module_spec
            module_spec.observation_space = self._env_to_module.observation_space
<<<<<<< HEAD
            module_spec.action_space = self.env.single_action_space
            module_spec.model_config_dict = self.config.model_config
=======
            module_spec.action_space = self.env.envs[0].action_space
            if module_spec.model_config_dict is None:
                module_spec.model_config_dict = self.config.model_config
>>>>>>> 8b89a7b9
            # Only load a light version of the module, if available. This is useful
            # if the the module has target or critic networks not needed in sampling
            # or inference.
            # TODO (simon): Once we use `get_marl_module_spec` here, we can remove
            # this line here as the function takes care of this flag.
            module_spec.model_config_dict[INFERENCE_ONLY] = True
            self.module: RLModule = module_spec.build()
        except NotImplementedError:
            self.module = None

        # Create the two connector pipelines: env-to-module and module-to-env.
        self._module_to_env = self.config.build_module_to_env_connector(self.env)

        # This should be the default.
        self._needs_initial_reset: bool = True
        self._episodes: List[Optional[SingleAgentEpisode]] = [
            None for _ in range(self.num_envs)
        ]
        self._shared_data = None

        self._done_episodes_for_metrics: List[SingleAgentEpisode] = []
        self._ongoing_episodes_for_metrics: DefaultDict[
            EpisodeID, List[SingleAgentEpisode]
        ] = defaultdict(list)
        self._weights_seq_no: int = 0

    @override(EnvRunner)
    def sample(
        self,
        *,
        num_timesteps: int = None,
        num_episodes: int = None,
        explore: bool = None,
        random_actions: bool = False,
        force_reset: bool = False,
    ) -> List[SingleAgentEpisode]:
        """Runs and returns a sample (n timesteps or m episodes) on the env(s).

        Args:
            num_timesteps: The number of timesteps to sample during this call.
                Note that only one of `num_timetseps` or `num_episodes` may be provided.
            num_episodes: The number of episodes to sample during this call.
                Note that only one of `num_timetseps` or `num_episodes` may be provided.
            explore: If True, will use the RLModule's `forward_exploration()`
                method to compute actions. If False, will use the RLModule's
                `forward_inference()` method. If None (default), will use the `explore`
                boolean setting from `self.config` passed into this EnvRunner's
                constructor. You can change this setting in your config via
                `config.env_runners(explore=True|False)`.
            random_actions: If True, actions will be sampled randomly (from the action
                space of the environment). If False (default), actions or action
                distribution parameters are computed by the RLModule.
            force_reset: Whether to force-reset all (vector) environments before
                sampling. Useful if you would like to collect a clean slate of new
                episodes via this call. Note that when sampling n episodes
                (`num_episodes != None`), this is fixed to True.

        Returns:
            A list of `SingleAgentEpisode` instances, carrying the sampled data.
        """
        assert not (num_timesteps is not None and num_episodes is not None)

        # If no execution details are provided, use the config to try to infer the
        # desired timesteps/episodes to sample and exploration behavior.
        if explore is None:
            explore = self.config.explore
        if (
            num_timesteps is None
            and num_episodes is None
            and self.config.batch_mode == "truncate_episodes"
        ):
            num_timesteps = (
                self.config.get_rollout_fragment_length(worker_index=self.worker_index)
                * self.num_envs
            )

        # Sample n timesteps.
        if num_timesteps is not None:
            samples = self._sample_timesteps(
                num_timesteps=num_timesteps,
                explore=explore,
                random_actions=random_actions,
                force_reset=force_reset,
            )
        # Sample m episodes.
        elif num_episodes is not None:
            samples = self._sample_episodes(
                num_episodes=num_episodes,
                explore=explore,
                random_actions=random_actions,
            )
        # For complete episodes mode, sample as long as the number of timesteps
        # done is smaller than the `train_batch_size`.
        else:
            total = 0
            samples = []
            while total < self.config.train_batch_size:
                episodes = self._sample_episodes(
                    num_episodes=self.num_envs,
                    explore=explore,
                    random_actions=random_actions,
                )
                total += sum(len(e) for e in episodes)
                samples.extend(episodes)

        # Make the `on_sample_end` callback.
        self._callbacks.on_sample_end(
            env_runner=self,
            metrics_logger=self.metrics,
            samples=samples,
        )

        return samples

    def _sample_timesteps(
        self,
        num_timesteps: int,
        explore: bool,
        random_actions: bool = False,
        force_reset: bool = False,
    ) -> List[SingleAgentEpisode]:
        """Helper method to sample n timesteps."""

        done_episodes_to_return: List[SingleAgentEpisode] = []

        # Have to reset the env (on all vector sub_envs).
        if force_reset or self._needs_initial_reset:
<<<<<<< HEAD
            # Create n new episodes and make the `on_episode_created` callbacks.
            self._episodes = [None for _ in range(self.num_envs)]
            for env_index in range(self.num_envs):
                self._new_episode(env_index)
=======
            # Create n new episodes.
            # TODO (sven): Add callback `on_episode_created` as soon as
            # `gymnasium-v1.0.0a2` PR is coming.
            self._episodes = []
            for env_index in range(self.num_envs):
                self._episodes.append(self._new_episode())
>>>>>>> 8b89a7b9
            self._shared_data = {}

            # Erase all cached ongoing episodes (these will never be completed and
            # would thus never be returned/cleaned by `get_metrics` and cause a memory
            # leak).
            self._ongoing_episodes_for_metrics.clear()

            # Reset the environment.
            # TODO (simon): Check, if we need here the seed from the config.
            observations, infos = self.env.reset()
            observations = unbatch(observations)

            # Call `on_episode_start()` callbacks.
            for env_index in range(self.num_envs):
                self._make_on_episode_callback("on_episode_start", env_index)

            # We just reset the env. Don't have to force this again in the next
            # call to `self._sample_timesteps()`.
            self._needs_initial_reset = False

            # Set initial observations and infos in the episodes.
            for env_index in range(self.num_envs):
                self._episodes[env_index].add_env_reset(
                    observation=observations[env_index],
                    infos=infos[env_index],
                )
            self._was_terminated = [False for _ in range(self.num_envs)]
            self._was_truncated = [False for _ in range(self.num_envs)]

        # Loop through timesteps.
        ts = 0

        while ts < num_timesteps:
            # Act randomly.
            if random_actions:
                to_env = {
                    Columns.ACTIONS: self.env.action_space.sample(),
                }
            # Compute an action using the RLModule.
            else:
                # Env-to-module connector.
                to_module = self._env_to_module(
                    rl_module=self.module,
                    episodes=self._episodes,
                    explore=explore,
                    shared_data=self._shared_data,
                )

                # RLModule forward pass: Explore or not.
                if explore:
                    env_steps_lifetime = (
                        self.metrics.peek(NUM_ENV_STEPS_SAMPLED_LIFETIME) + ts
                    )
                    to_env = self.module.forward_exploration(
                        to_module, t=env_steps_lifetime
                    )
                else:
                    to_env = self.module.forward_inference(to_module)

                # Module-to-env connector.
                to_env = self._module_to_env(
                    rl_module=self.module,
                    data=to_env,
                    episodes=self._episodes,
                    explore=explore,
                    shared_data=self._shared_data,
                )

            # Extract the (vectorized) actions (to be sent to the env) from the
            # module/connector output. Note that these actions are fully ready (e.g.
            # already unsquashed/clipped) to be sent to the environment) and might not
            # be identical to the actions produced by the RLModule/distribution, which
            # are the ones stored permanently in the episode objects.
            actions = to_env.pop(Columns.ACTIONS)
            actions_for_env = to_env.pop(Columns.ACTIONS_FOR_ENV, actions)
            # Step the environment.
            observations, rewards, terminateds, truncateds, infos = self.env.step(
                actions_for_env
            )
            observations, actions = unbatch(observations), unbatch(actions)

            ts += self.num_envs

            for env_index in range(self.num_envs):
                # Episode was done in previous timestep -> We now have the reset
                # observations and infos.
                if self._was_terminated[env_index] or self._was_truncated[env_index]:
                    # Make the `on_episode_end` callback (before finalizing the episode
                    # object).
                    self._make_on_episode_callback("on_episode_end", env_index)

                    # Then finalize (numpy'ize) the episode.
                    done_episodes_to_return.append(self._episodes[env_index].finalize())

                    # Create a new episode object and perform the
                    # `on_episode_created()` callback.
                    self._new_episode(env_index)
                    # Add the reset data to the new episode.
                    self._episodes[env_index].add_env_reset(
                        observations[env_index],
                        infos[env_index],
                    )
                    # Make the `on_episode_start` callback (after having the reset
                    # data in it).
                    self._make_on_episode_callback("on_episode_start", env_index)

                else:
                    # TODO (simon): This might be unfortunate if a user needs to set a
                    #  certain env parameter during different episodes (for example for
                    #  benchmarking).
                    extra_model_output = {k: v[env_index] for k, v in to_env.items()}

                    self._episodes[env_index].add_env_step(
                        observations[env_index],
                        actions[env_index],
                        rewards[env_index],
                        infos=infos[env_index],
                        terminated=bool(terminateds[env_index]),
                        truncated=bool(truncateds[env_index]),
                        extra_model_outputs=extra_model_output,
                    )

                    # Make the `on_episode_step` callback.
                    self._make_on_episode_callback("on_episode_step", env_index)

            self._was_terminated = terminateds
            self._was_truncated = truncateds

        # Also, make sure we start new episode chunks (continuing the ongoing episodes
        # from the to-be-returned chunks).
        ongoing_episodes_continuations = []
        ongoing_episodes_to_return = []
        for eps in self._episodes:
            eps.validate()
            # - Just done episodes are not returned yet, they need to be finalized in
            # the next step (after subsequent sub-env's reset observations/info are
            # available AND after the env-to-module connector has been run on the
            # terminal observations).
            # - Just started Episodes do not have to be returned. There is no data
            # in them anyway.
            if eps.is_done or eps.t == 0:
                ongoing_episodes_continuations.append(eps)
            else:
                ongoing_episodes_continuations.append(
                    eps.cut(len_lookback_buffer=self.config.episode_lookback_horizon)
                )
                self._ongoing_episodes_for_metrics[eps.id_].append(eps)
                # Return finalized (numpy'ized) Episodes.
                ongoing_episodes_to_return.append(eps.finalize())

        # Return done episodes ...
        self._done_episodes_for_metrics.extend(done_episodes_to_return)
        # ... and all ongoing episode chunks.

        # Continue collecting into the cut Episode chunks.
        self._episodes = ongoing_episodes_continuations

        self._increase_sampled_metrics(ts)

        # Return collected episode data.
        return done_episodes_to_return + ongoing_episodes_to_return

    def _sample_episodes(
        self,
        num_episodes: int,
        explore: bool,
        random_actions: bool = False,
    ) -> List[SingleAgentEpisode]:
        """Helper method to run n episodes.

        See docstring of `self.sample()` for more details.
        """
        # If user calls sample(num_timesteps=..) after this, we must reset again
        # at the beginning.
        self._needs_initial_reset = True

        done_episodes_to_return: List[SingleAgentEpisode] = []

<<<<<<< HEAD
        # Reset the environment.
        # TODO (simon): Check, if we need here the seed from the config.
        observations, infos = self.env.reset()
        episodes = [None for _ in range(self.num_envs)]
        for env_index in range(self.num_envs):
            self._new_episode(env_index, episodes)
        _shared_data = {}

        _was_terminated = [False for _ in range(self.num_envs)]
        _was_truncated = [False for _ in range(self.num_envs)]

=======
        episodes = []
        for env_index in range(self.num_envs):
            episodes.append(self._new_episode())
            # TODO (sven): Add callback `on_episode_created` as soon as
            # `gymnasium-v1.0.0a2` PR is coming.
        _shared_data = {}

        # Reset the environment.
        # TODO (simon): Check, if we need here the seed from the config.
        obs, infos = self.env.reset()
>>>>>>> 8b89a7b9
        for env_index in range(self.num_envs):
            episodes[env_index].add_env_reset(
                observation=observations[env_index],
                infos=infos[env_index],
            )
            self._make_on_episode_callback("on_episode_start", env_index, episodes)

        # Loop over episodes.
        eps = 0
        ts = 0
        while eps < num_episodes:
            # Act randomly.
            if random_actions:
                to_env = {
                    Columns.ACTIONS: self.env.action_space.sample(),
                }
            # Compute an action using the RLModule.
            else:
                # Env-to-module connector.
                to_module = self._env_to_module(
                    rl_module=self.module,
                    episodes=episodes,
                    explore=explore,
                    shared_data=_shared_data,
                )

                # RLModule forward pass: Explore or not.
                if explore:
                    env_steps_lifetime = (
                        self.metrics.peek(NUM_ENV_STEPS_SAMPLED_LIFETIME) + ts
                    )
                    to_env = self.module.forward_exploration(
                        to_module, t=env_steps_lifetime
                    )
                else:
                    to_env = self.module.forward_inference(to_module)

                # Module-to-env connector.
                to_env = self._module_to_env(
                    rl_module=self.module,
                    data=to_env,
                    episodes=episodes,
                    explore=explore,
                    shared_data=_shared_data,
                )

            # Extract the (vectorized) actions (to be sent to the env) from the
            # module/connector output. Note that these actions are fully ready (e.g.
            # already unsquashed/clipped) to be sent to the environment) and might not
            # be identical to the actions produced by the RLModule/distribution, which
            # are the ones stored permanently in the episode objects.
            actions = to_env.pop(Columns.ACTIONS)
            actions_for_env = to_env.pop(Columns.ACTIONS_FOR_ENV, actions)
            # Step the environment.
            observations, rewards, terminateds, truncateds, infos = self.env.step(
                actions_for_env
            )
            observations, actions = unbatch(observations), unbatch(actions)
            ts += self.num_envs

            for env_index in range(self.num_envs):
                # Episode was done in previous timestep -> We now have the reset
                # observations and infos.
                if _was_terminated[env_index] or _was_truncated[env_index]:
                    episodes[env_index].add_env_reset(
                        observations[env_index],
                        infos[env_index],
                    )
                    # Make the `on_episode_start` callback.
                    self._make_on_episode_callback(
                        "on_episode_start", env_index, episodes
                    )

                else:
                    extra_model_output = {k: v[env_index] for k, v in to_env.items()}

                    episodes[env_index].add_env_step(
                        observations[env_index],
                        actions[env_index],
                        rewards[env_index],
                        infos=infos[env_index],
                        terminated=terminateds[env_index],
                        truncated=truncateds[env_index],
                        extra_model_outputs=extra_model_output,
                    )
                    # Make `on_episode_step` and `on_episode_end` callbacks before
                    # finalizing the episode.
                    self._make_on_episode_callback(
                        "on_episode_step", env_index, episodes
                    )

                    if terminateds[env_index] or truncateds[env_index]:
                        eps += 1

                        # Make the `on_episode_step` and `on_episode_end` callbacks
                        # (before finalizing the episode object).
                        self._make_on_episode_callback(
                            "on_episode_end", env_index, episodes
                        )

                        # Finalize (numpy'ize) the episode.
                        done_episodes_to_return.append(episodes[env_index].finalize())

                        # Also early-out if we reach the number of episodes within this
                        # for-loop.
                        if eps == num_episodes:
                            break

                        # Create a new episode object with already the reset data in it.
                        self._new_episode(env_index, episodes)

            _was_terminated = terminateds
            _was_truncated = truncateds

        self._done_episodes_for_metrics.extend(done_episodes_to_return)

        # Initialized episodes have to be removed as they lack `extra_model_outputs`.
        samples = [episode for episode in done_episodes_to_return if episode.t > 0]

        self._increase_sampled_metrics(ts)

        return samples

    def get_metrics(self) -> ResultDict:
        # Compute per-episode metrics (only on already completed episodes).
        for eps in self._done_episodes_for_metrics:
            assert eps.is_done
            episode_length = len(eps)
            episode_return = eps.get_return()
            episode_duration_s = eps.get_duration_s()
            # Don't forget about the already returned chunks of this episode.
            if eps.id_ in self._ongoing_episodes_for_metrics:
                for eps2 in self._ongoing_episodes_for_metrics[eps.id_]:
                    episode_length += len(eps2)
                    episode_return += eps2.get_return()
                    episode_duration_s += eps2.get_duration_s()
                del self._ongoing_episodes_for_metrics[eps.id_]

            self._log_episode_metrics(
                episode_length, episode_return, episode_duration_s
            )

        # Log num episodes counter for this iteration.
        self.metrics.log_value(
            NUM_EPISODES,
            len(self._done_episodes_for_metrics),
            reduce="sum",
            # Reset internal data on `reduce()` call below (not a lifetime count).
            clear_on_reduce=True,
        )

        # Now that we have logged everything, clear cache of done episodes.
        self._done_episodes_for_metrics.clear()

        # Return reduced metrics.
        return self.metrics.reduce()

    # TODO (sven): Remove the requirement for EnvRunners/RolloutWorkers to have this
    #  API. Replace by proper state overriding via `EnvRunner.set_state()`
    def set_weights(
        self,
        weights: ModelWeights,
        global_vars: Optional[Dict] = None,
        weights_seq_no: int = 0,
    ) -> None:
        """Writes the weights of our (single-agent) RLModule.

        Args:
            weigths: A dictionary mapping `ModuleID`s to the new weigths to
                be used in the `MultiAgentRLModule` stored in this instance.
            global_vars: An optional global vars dictionary to set this
                worker to. If None, do not update the global_vars.
            weights_seq_no: If needed, a sequence number for the weights version
                can be passed into this method. If not None, will store this seq no
                (in self.weights_seq_no) and in future calls - if the seq no did not
                change wrt. the last call - will ignore the call to save on performance.

        """

        # Only update the weigths, if this is the first synchronization or
        # if the weights of this `EnvRunner` lacks behind the actual ones.
        if weights_seq_no == 0 or self._weights_seq_no < weights_seq_no:
            if isinstance(weights, dict) and DEFAULT_MODULE_ID in weights:
                weights = weights[DEFAULT_MODULE_ID]
            weights = self._convert_to_tensor(weights)
            self.module.set_state(weights)

    def get_weights(self, modules=None, inference_only: bool = False):
        """Returns the weights of our (single-agent) RLModule."""

        return self.module.get_state(inference_only=inference_only)

    @override(EnvRunner)
    def assert_healthy(self):
        """Checks that self.__init__() has been completed properly.

        Ensures that the instances has a `MultiAgentRLModule` and an
        environment defined.

        Raises:
            AssertionError: If the EnvRunner Actor has NOT been properly initialized.
        """
        # Make sure, we have built our gym.vector.Env and RLModule properly.
        assert self.env and self.module

    def make_env(self) -> None:
        """Creates a vectorized gymnasium env and stores it in `self.env`.

        Note that users can change the EnvRunner's config (e.g. change
        `self.config.env_config`) and then call this method to create new environments
        with the updated configuration.
        """
        # If an env already exists, try closing it first (to allow it to properly
        # cleanup).
        if self.env is not None:
            try:
                self.env.close()
            except Exception as e:
                logger.warning(
                    "Tried closing the existing env, but failed with error: "
                    f"{e.args[0]}"
                )

        env_ctx = self.config.env_config
        if not isinstance(env_ctx, EnvContext):
            env_ctx = EnvContext(
                env_ctx,
                worker_index=self.worker_index,
                num_workers=self.config.num_env_runners,
                remote=self.config.remote_worker_envs,
            )

        # Register env for the local context.
        # Note, `gym.register` has to be called on each worker.
        if isinstance(self.config.env, str) and _global_registry.contains(
            ENV_CREATOR, self.config.env
        ):
            entry_point = partial(
                _global_registry.get(ENV_CREATOR, self.config.env),
                env_ctx,
            )

        else:
            entry_point = partial(
                _gym_env_creator,
                env_descriptor=self.config.env,
                env_context=env_ctx,
            )
        gym.register("rllib-single-agent-env-v0", entry_point=entry_point)

        # Wrap into `DictInfoToList` wrapper to get infos as lists.
        self.env: gym.Wrapper = gym.wrappers.vector.DictInfoToList(
            gym.make_vec(
                "rllib-single-agent-env-v0",
                num_envs=self.config.num_envs_per_env_runner,
                vectorization_mode=(
                    "async" if self.config.remote_worker_envs else "sync"
                ),
            )
        )
        self.num_envs: int = self.env.num_envs
        assert self.num_envs == self.config.num_envs_per_env_runner

        # Set the flag to reset all envs upon the next `sample()` call.
        self._needs_initial_reset = True

        # Call the `on_environment_created` callback.
        self._callbacks.on_environment_created(
            env_runner=self,
            metrics_logger=self.metrics,
            env=self.env,
            env_context=env_ctx,
        )

    @override(EnvRunner)
    def stop(self):
        # Close our env object via gymnasium's API.
        self.env.close()

    def _new_episode(self, env_index, episodes=None):
        episodes = episodes if episodes is not None else self._episodes
        episodes[env_index] = SingleAgentEpisode(
            observation_space=self.env.single_observation_space,
            action_space=self.env.single_action_space,
        )
        self._make_on_episode_callback("on_episode_created", env_index, episodes)

    def _make_on_episode_callback(self, which: str, idx: int, episodes=None):
        episodes = episodes if episodes is not None else self._episodes
        getattr(self._callbacks, which)(
            episode=episodes[idx],
            env_runner=self,
            metrics_logger=self.metrics,
            env=self.env,
            rl_module=self.module,
            env_index=idx,
        )

    def _convert_to_tensor(self, struct) -> TensorType:
        """Converts structs to a framework-specific tensor."""

        if self.config.framework_str == "torch":
            return convert_to_torch_tensor(struct)
        else:
            return tree.map_structure(tf.convert_to_tensor, struct)

    def _increase_sampled_metrics(self, num_steps):
        # Per sample cycle stats.
        self.metrics.log_value(
            NUM_ENV_STEPS_SAMPLED, num_steps, reduce="sum", clear_on_reduce=True
        )
        self.metrics.log_value(
            (NUM_AGENT_STEPS_SAMPLED, DEFAULT_AGENT_ID),
            num_steps,
            reduce="sum",
            clear_on_reduce=True,
        )
        self.metrics.log_value(
            (NUM_MODULE_STEPS_SAMPLED, DEFAULT_MODULE_ID),
            num_steps,
            reduce="sum",
            clear_on_reduce=True,
        )
        # Lifetime stats.
        self.metrics.log_value(NUM_ENV_STEPS_SAMPLED_LIFETIME, num_steps, reduce="sum")
        self.metrics.log_value(
            (NUM_AGENT_STEPS_SAMPLED_LIFETIME, DEFAULT_AGENT_ID),
            num_steps,
            reduce="sum",
        )
        self.metrics.log_value(
            (NUM_MODULE_STEPS_SAMPLED_LIFETIME, DEFAULT_MODULE_ID),
            num_steps,
            reduce="sum",
        )
        return num_steps

    def _log_episode_metrics(self, length, ret, sec):
        # Log general episode metrics.
        # To mimic the old API stack behavior, we'll use `window` here for
        # these particular stats (instead of the default EMA).
        win = self.config.metrics_num_episodes_for_smoothing
        self.metrics.log_value(EPISODE_LEN_MEAN, length, window=win)
        self.metrics.log_value(EPISODE_RETURN_MEAN, ret, window=win)
        self.metrics.log_value(EPISODE_DURATION_SEC_MEAN, sec, window=win)
        # Per-agent returns.
        self.metrics.log_value(
            ("agent_episode_returns_mean", DEFAULT_AGENT_ID), ret, window=win
        )
        # Per-RLModule returns.
        self.metrics.log_value(
            ("module_episode_returns_mean", DEFAULT_MODULE_ID), ret, window=win
        )

        # For some metrics, log min/max as well.
        self.metrics.log_value(EPISODE_LEN_MIN, length, reduce="min", window=win)
        self.metrics.log_value(EPISODE_RETURN_MIN, ret, reduce="min", window=win)
        self.metrics.log_value(EPISODE_LEN_MAX, length, reduce="max", window=win)
        self.metrics.log_value(EPISODE_RETURN_MAX, ret, reduce="max", window=win)<|MERGE_RESOLUTION|>--- conflicted
+++ resolved
@@ -82,14 +82,9 @@
         try:
             module_spec: SingleAgentRLModuleSpec = self.config.rl_module_spec
             module_spec.observation_space = self._env_to_module.observation_space
-<<<<<<< HEAD
             module_spec.action_space = self.env.single_action_space
-            module_spec.model_config_dict = self.config.model_config
-=======
-            module_spec.action_space = self.env.envs[0].action_space
             if module_spec.model_config_dict is None:
                 module_spec.model_config_dict = self.config.model_config
->>>>>>> 8b89a7b9
             # Only load a light version of the module, if available. This is useful
             # if the the module has target or critic networks not needed in sampling
             # or inference.
@@ -217,19 +212,12 @@
 
         # Have to reset the env (on all vector sub_envs).
         if force_reset or self._needs_initial_reset:
-<<<<<<< HEAD
             # Create n new episodes and make the `on_episode_created` callbacks.
+            # TODO (sven): Add callback `on_episode_created` as soon as
+            # `gymnasium-v1.0.0a2` PR is coming.
             self._episodes = [None for _ in range(self.num_envs)]
             for env_index in range(self.num_envs):
                 self._new_episode(env_index)
-=======
-            # Create n new episodes.
-            # TODO (sven): Add callback `on_episode_created` as soon as
-            # `gymnasium-v1.0.0a2` PR is coming.
-            self._episodes = []
-            for env_index in range(self.num_envs):
-                self._episodes.append(self._new_episode())
->>>>>>> 8b89a7b9
             self._shared_data = {}
 
             # Erase all cached ongoing episodes (these will never be completed and
@@ -408,30 +396,22 @@
 
         done_episodes_to_return: List[SingleAgentEpisode] = []
 
-<<<<<<< HEAD
         # Reset the environment.
         # TODO (simon): Check, if we need here the seed from the config.
         observations, infos = self.env.reset()
+
+        episodes = []
         episodes = [None for _ in range(self.num_envs)]
         for env_index in range(self.num_envs):
             self._new_episode(env_index, episodes)
-        _shared_data = {}
-
-        _was_terminated = [False for _ in range(self.num_envs)]
-        _was_truncated = [False for _ in range(self.num_envs)]
-
-=======
-        episodes = []
-        for env_index in range(self.num_envs):
-            episodes.append(self._new_episode())
             # TODO (sven): Add callback `on_episode_created` as soon as
             # `gymnasium-v1.0.0a2` PR is coming.
+
+        #_was_terminated = [False for _ in range(self.num_envs)]
+        #_was_truncated = [False for _ in range(self.num_envs)]
+
         _shared_data = {}
 
-        # Reset the environment.
-        # TODO (simon): Check, if we need here the seed from the config.
-        obs, infos = self.env.reset()
->>>>>>> 8b89a7b9
         for env_index in range(self.num_envs):
             episodes[env_index].add_env_reset(
                 observation=observations[env_index],
