<<<<<<< HEAD
import logging
import tree

=======
import time
>>>>>>> fc348904
from collections import defaultdict
import gymnasium as gym
from gymnasium.wrappers.vector import DictInfoToList
from functools import partial
import logging
from typing import Collection, DefaultDict, List, Optional, Union

import gymnasium as gym

from ray.rllib.algorithms.algorithm_config import AlgorithmConfig
from ray.rllib.algorithms.callbacks import DefaultCallbacks
from ray.rllib.core import (
    COMPONENT_ENV_TO_MODULE_CONNECTOR,
    COMPONENT_MODULE_TO_ENV_CONNECTOR,
    COMPONENT_RL_MODULE,
    DEFAULT_AGENT_ID,
    DEFAULT_MODULE_ID,
)
from ray.rllib.core.columns import Columns
from ray.rllib.core.rl_module.rl_module import RLModuleSpec
from ray.rllib.env import INPUT_ENV_SPACES
from ray.rllib.env.env_context import EnvContext
from ray.rllib.env.env_runner import EnvRunner, ENV_STEP_FAILURE
from ray.rllib.env.single_agent_episode import SingleAgentEpisode
from ray.rllib.env.utils import _gym_env_creator
from ray.rllib.utils.annotations import override
from ray.rllib.utils.checkpoints import Checkpointable
from ray.rllib.utils.deprecation import Deprecated
from ray.rllib.utils.framework import try_import_tf
from ray.rllib.utils.metrics import (
    EPISODE_DURATION_SEC_MEAN,
    EPISODE_LEN_MAX,
    EPISODE_LEN_MEAN,
    EPISODE_LEN_MIN,
    EPISODE_RETURN_MAX,
    EPISODE_RETURN_MEAN,
    EPISODE_RETURN_MIN,
    NUM_AGENT_STEPS_SAMPLED,
    NUM_AGENT_STEPS_SAMPLED_LIFETIME,
    NUM_ENV_STEPS_SAMPLED,
    NUM_ENV_STEPS_SAMPLED_LIFETIME,
    NUM_EPISODES,
    NUM_MODULE_STEPS_SAMPLED,
    NUM_MODULE_STEPS_SAMPLED_LIFETIME,
    SAMPLE_TIMER,
    TIME_BETWEEN_SAMPLING,
    WEIGHTS_SEQ_NO,
)
from ray.rllib.utils.metrics.metrics_logger import MetricsLogger
from ray.rllib.utils.spaces.space_utils import unbatch
from ray.rllib.utils.typing import EpisodeID, ResultDict, StateDict
from ray.tune.registry import ENV_CREATOR, _global_registry
from ray.util.annotations import PublicAPI

_, tf, _ = try_import_tf()
logger = logging.getLogger("ray.rllib")


# TODO (sven): As soon as RolloutWorker is no longer supported, make `EnvRunner` itself
#  a Checkpointable. Currently, only some of its subclasses are Checkpointables.
@PublicAPI(stability="alpha")
class SingleAgentEnvRunner(EnvRunner, Checkpointable):
    """The generic environment runner for the single agent case."""

    @override(EnvRunner)
    def __init__(self, config: AlgorithmConfig, **kwargs):
        """Initializes a SingleAgentEnvRunner instance.

        Args:
            config: An `AlgorithmConfig` object containing all settings needed to
                build this `EnvRunner` class.
        """
        super().__init__(config=config)

        self.worker_index: int = kwargs.get("worker_index")
        self.tune_trial_id: str = kwargs.get("tune_trial_id")

        # Create a MetricsLogger object for logging custom stats.
        self.metrics = MetricsLogger()

        # Create our callbacks object.
        self._callbacks: DefaultCallbacks = self.config.callbacks_class()

        # Create the vectorized gymnasium env.
        self.env: Optional[gym.vector.VectorEnvWrapper] = None
        self.num_envs: int = 0
        self.make_env()

        # Create the env-to-module connector pipeline.
        self._env_to_module = self.config.build_env_to_module_connector(self.env)
        # Cached env-to-module results taken at the end of a `_sample_timesteps()`
        # call to make sure the final observation (before an episode cut) gets properly
        # processed (and maybe postprocessed and re-stored into the episode).
        # For example, if we had a connector that normalizes observations and directly
        # re-inserts these new obs back into the episode, the last observation in each
        # sample call would NOT be processed, which could be very harmful in cases,
        # in which value function bootstrapping of those (truncation) observations is
        # required in the learning step.
        self._cached_to_module = None

        # Create the RLModule.
        try:
<<<<<<< HEAD
            module_spec: SingleAgentRLModuleSpec = self.config.rl_module_spec
            module_spec.observation_space = self._env_to_module.observation_space
            module_spec.action_space = self.env.unwrapped.single_action_space
            if module_spec.model_config_dict is None:
                module_spec.model_config_dict = self.config.model_config
            # Only load a light version of the module, if available. This is useful
            # if the the module has target or critic networks not needed in sampling
            # or inference.
            # TODO (simon): Once we use `get_marl_module_spec` here, we can remove
            # this line here as the function takes care of this flag.
            module_spec.model_config_dict[INFERENCE_ONLY] = True
            self.module: RLModule = module_spec.build()
=======
            module_spec: RLModuleSpec = self.config.get_rl_module_spec(
                env=self.env, spaces=self.get_spaces(), inference_only=True
            )
            # Build the module from its spec.
            self.module = module_spec.build()
        # If `AlgorithmConfig.get_rl_module_spec()` is not implemented, this env runner
        # will not have an RLModule, but might still be usable with random actions.
>>>>>>> fc348904
        except NotImplementedError:
            self.module = None

        # Create the two connector pipelines: env-to-module and module-to-env.
        self._module_to_env = self.config.build_module_to_env_connector(self.env)

        # This should be the default.
        self._needs_initial_reset: bool = True
        self._episodes: List[Optional[SingleAgentEpisode]] = [
            None for _ in range(self.num_envs)
        ]
        self._shared_data = None

        self._done_episodes_for_metrics: List[SingleAgentEpisode] = []
        self._ongoing_episodes_for_metrics: DefaultDict[
            EpisodeID, List[SingleAgentEpisode]
        ] = defaultdict(list)
        self._weights_seq_no: int = 0

        self._time_after_sampling = None

    @override(EnvRunner)
    def sample(
        self,
        *,
        num_timesteps: int = None,
        num_episodes: int = None,
        explore: bool = None,
        random_actions: bool = False,
        force_reset: bool = False,
    ) -> List[SingleAgentEpisode]:
        """Runs and returns a sample (n timesteps or m episodes) on the env(s).

        Args:
            num_timesteps: The number of timesteps to sample during this call.
                Note that only one of `num_timetseps` or `num_episodes` may be provided.
            num_episodes: The number of episodes to sample during this call.
                Note that only one of `num_timetseps` or `num_episodes` may be provided.
            explore: If True, will use the RLModule's `forward_exploration()`
                method to compute actions. If False, will use the RLModule's
                `forward_inference()` method. If None (default), will use the `explore`
                boolean setting from `self.config` passed into this EnvRunner's
                constructor. You can change this setting in your config via
                `config.env_runners(explore=True|False)`.
            random_actions: If True, actions will be sampled randomly (from the action
                space of the environment). If False (default), actions or action
                distribution parameters are computed by the RLModule.
            force_reset: Whether to force-reset all (vector) environments before
                sampling. Useful if you would like to collect a clean slate of new
                episodes via this call. Note that when sampling n episodes
                (`num_episodes != None`), this is fixed to True.

        Returns:
            A list of `SingleAgentEpisode` instances, carrying the sampled data.
        """
        assert not (num_timesteps is not None and num_episodes is not None)

        if self._time_after_sampling is not None:
            self.metrics.log_value(
                key=TIME_BETWEEN_SAMPLING,
                value=time.perf_counter() - self._time_after_sampling,
            )

<<<<<<< HEAD
        # Sample n timesteps.
        if num_timesteps is not None:
            samples = self._sample(
                num_timesteps=num_timesteps,
                explore=explore,
                random_actions=random_actions,
                force_reset=force_reset,
            )
        # Sample m episodes.
        elif num_episodes is not None:
            samples = self._sample(
                num_episodes=num_episodes,
                explore=explore,
                random_actions=random_actions,
            )
        # For complete episodes mode, sample as long as the number of timesteps
        # done is smaller than the `train_batch_size`.
        else:
            total = 0
            samples = []
            while total < self.config.train_batch_size:
                episodes = self._sample(
                    num_episodes=self.num_envs,
=======
        with self.metrics.log_time(SAMPLE_TIMER):
            # If no execution details are provided, use the config to try to infer the
            # desired timesteps/episodes to sample and exploration behavior.
            if explore is None:
                explore = self.config.explore
            if (
                num_timesteps is None
                and num_episodes is None
                and self.config.batch_mode == "truncate_episodes"
            ):
                num_timesteps = (
                    self.config.get_rollout_fragment_length(self.worker_index)
                    * self.num_envs
                )

            # Sample n timesteps.
            if num_timesteps is not None:
                samples = self._sample_timesteps(
                    num_timesteps=num_timesteps,
                    explore=explore,
                    random_actions=random_actions,
                    force_reset=force_reset,
                )
            # Sample m episodes.
            elif num_episodes is not None:
                samples = self._sample_episodes(
                    num_episodes=num_episodes,
                    explore=explore,
                    random_actions=random_actions,
                )
            # For complete episodes mode, sample a single episode and
            # leave coordination of sampling to `synchronous_parallel_sample`.
            # TODO (simon, sven): The coordination will eventually move
            #  to `EnvRunnerGroup` in the future. So from the algorithm one
            #  would do `EnvRunnerGroup.sample()`.
            else:
                samples = self._sample_episodes(
                    num_episodes=1,
>>>>>>> fc348904
                    explore=explore,
                    random_actions=random_actions,
                )

            # Make the `on_sample_end` callback.
            self._callbacks.on_sample_end(
                env_runner=self,
                metrics_logger=self.metrics,
                samples=samples,
            )

        self._time_after_sampling = time.perf_counter()

        return samples

    def _sample(
        self,
        *,
        num_timesteps: Optional[int] = None,
        num_episodes: Optional[int] = None,
        explore: bool,
        random_actions: bool = False,
        force_reset: bool = False,
    ) -> List[SingleAgentEpisode]:
        """Helper method to sample n timesteps."""

        done_episodes_to_return: List[SingleAgentEpisode] = []

        # Have to reset the env (on all vector sub_envs).
<<<<<<< HEAD
        if force_reset or num_episodes is not None or self._needs_initial_reset:
            episodes = self._episodes = [None for _ in range(self.num_envs)]
            shared_data = self._shared_data = {}
            self._reset_envs(episodes, shared_data, explore)
=======
        if force_reset or self._needs_initial_reset:
            # Create n new episodes.
            # TODO (sven): Add callback `on_episode_created` as soon as
            # `gymnasium-v1.0.0a2` PR is coming.
            self._episodes = []
            for env_index in range(self.num_envs):
                self._episodes.append(self._new_episode())
            self._shared_data = {}

            # Erase all cached ongoing episodes (these will never be completed and
            # would thus never be returned/cleaned by `get_metrics` and cause a memory
            # leak).
            self._ongoing_episodes_for_metrics.clear()

            # Try resetting the environment.
            # TODO (simon): Check, if we need here the seed from the config.
            obs, infos = self._try_env_reset()
            obs = unbatch(obs)
            self._cached_to_module = None

            # Call `on_episode_start()` callbacks.
            for env_index in range(self.num_envs):
                self._make_on_episode_callback("on_episode_start", env_index)

>>>>>>> fc348904
            # We just reset the env. Don't have to force this again in the next
            # call to `self._sample_timesteps()`.
            self._needs_initial_reset = False
        else:
            episodes = self._episodes
            shared_data = self._shared_data

        if num_episodes is not None:
            self._needs_initial_reset = True

        # Loop through `num_timesteps` timesteps or `num_episodes` episodes.
        ts = 0
        eps = 0
        while (
            (ts < num_timesteps) if num_timesteps is not None else (eps < num_episodes)
        ):
            # Act randomly.
            if random_actions:
                to_env = {
                    Columns.ACTIONS: self.env.action_space.sample(),
                }
            # Compute an action using the RLModule.
            else:
                # Env-to-module connector (already cached).
                to_module = self._cached_to_module
                assert to_module is not None
                self._cached_to_module = None

                # RLModule forward pass: Explore or not.
                if explore:
                    env_steps_lifetime = (
                        self.metrics.peek(NUM_ENV_STEPS_SAMPLED_LIFETIME, default=0)
                        + ts
                    )
                    to_env = self.module.forward_exploration(
                        to_module, t=env_steps_lifetime
                    )
                else:
                    to_env = self.module.forward_inference(to_module)

                # Module-to-env connector.
                to_env = self._module_to_env(
                    rl_module=self.module,
<<<<<<< HEAD
                    data=to_env,
                    episodes=episodes,
=======
                    batch=to_env,
                    episodes=self._episodes,
>>>>>>> fc348904
                    explore=explore,
                    shared_data=shared_data,
                )

            # Extract the (vectorized) actions (to be sent to the env) from the
            # module/connector output. Note that these actions are fully ready (e.g.
            # already unsquashed/clipped) to be sent to the environment) and might not
            # be identical to the actions produced by the RLModule/distribution, which
            # are the ones stored permanently in the episode objects.
            actions = to_env.pop(Columns.ACTIONS)
            actions_for_env = to_env.pop(Columns.ACTIONS_FOR_ENV, actions)
<<<<<<< HEAD
            # Step the environment.
            observations, rewards, terminateds, truncateds, infos = self.env.step(
                actions_for_env
            )
            observations, actions = unbatch(observations), unbatch(actions)
=======
            # Try stepping the environment.
            results = self._try_env_step(actions_for_env)
            if results == ENV_STEP_FAILURE:
                return self._sample_timesteps(
                    num_timesteps=num_timesteps,
                    explore=explore,
                    random_actions=random_actions,
                    force_reset=True,
                )
            obs, rewards, terminateds, truncateds, infos = results
            obs, actions = unbatch(obs), unbatch(actions)

            ts += self.num_envs
>>>>>>> fc348904

            call_on_episode_start = set()
            for env_index in range(self.num_envs):
                extra_model_output = {k: v[env_index] for k, v in to_env.items()}
                extra_model_output[WEIGHTS_SEQ_NO] = self._weights_seq_no

                # Episode has no data in it yet -> Was just reset and needs to be called
                # with its `add_env_reset()` method.
                if not self._episodes[env_index].is_reset:
                    episodes[env_index].add_env_reset(
                        observation=observations[env_index],
                        infos=infos[env_index],
                    )
                    call_on_episode_start.add(env_index)

                # Call `add_env_step()` method on episode.
                else:
                    # Only increase ts when we actually stepped (not reset'd as a reset
                    # does not count as a timestep).
                    ts += 1
                    episodes[env_index].add_env_step(
                        observation=observations[env_index],
                        action=actions[env_index],
                        reward=rewards[env_index],
                        infos=infos[env_index],
                        terminated=terminateds[env_index],
                        truncated=truncateds[env_index],
                        extra_model_outputs=extra_model_output,
                    )

<<<<<<< HEAD
            # Env-to-module connector pass (cache results as we will do the RLModule
            # forward pass only in the next `while`-iteration.
            if self.module is not None:
                self._cached_to_module = self._env_to_module(
                    episodes=episodes,
                    explore=explore,
                    rl_module=self.module,
                    shared_data=shared_data,
                )

            for env_index in range(self.num_envs):
                # Call `on_episode_start()` callback (always after reset).
                if env_index in call_on_episode_start:
                    self._make_on_episode_callback(
                        "on_episode_start", env_index, episodes
=======
                    # Make the `on_episode_step` callback.
                    self._make_on_episode_callback("on_episode_step", env_index)

        # Already perform env-to-module connector call for next call to
        # `_sample_timesteps()`. See comment in c'tor for `self._cached_to_module`.
        if self.module is not None:
            self._cached_to_module = self._env_to_module(
                rl_module=self.module,
                episodes=self._episodes,
                explore=explore,
                shared_data=self._shared_data,
            )

        # Return done episodes ...
        # TODO (simon): Check, how much memory this attribute uses.
        self._done_episodes_for_metrics.extend(done_episodes_to_return)
        # ... and all ongoing episode chunks.

        # Also, make sure we start new episode chunks (continuing the ongoing episodes
        # from the to-be-returned chunks).
        ongoing_episodes_continuations = [
            eps.cut(len_lookback_buffer=self.config.episode_lookback_horizon)
            for eps in self._episodes
        ]

        ongoing_episodes_to_return = []
        for eps in self._episodes:
            # Just started Episodes do not have to be returned. There is no data
            # in them anyway.
            if eps.t == 0:
                continue
            eps.validate()
            self._ongoing_episodes_for_metrics[eps.id_].append(eps)
            # Return finalized (numpy'ized) Episodes.
            ongoing_episodes_to_return.append(eps.finalize())

        # Continue collecting into the cut Episode chunks.
        self._episodes = ongoing_episodes_continuations

        self._increase_sampled_metrics(ts)

        # Return collected episode data.
        return done_episodes_to_return + ongoing_episodes_to_return

    def _sample_episodes(
        self,
        num_episodes: int,
        explore: bool,
        random_actions: bool = False,
    ) -> List[SingleAgentEpisode]:
        """Helper method to run n episodes.

        See docstring of `self.sample()` for more details.
        """
        # If user calls sample(num_timesteps=..) after this, we must reset again
        # at the beginning.
        self._needs_initial_reset = True

        done_episodes_to_return: List[SingleAgentEpisode] = []

        episodes = []
        for env_index in range(self.num_envs):
            episodes.append(self._new_episode())
            # TODO (sven): Add callback `on_episode_created` as soon as
            # `gymnasium-v1.0.0a2` PR is coming.
        _shared_data = {}

        # Try resetting the environment.
        # TODO (simon): Check, if we need here the seed from the config.
        obs, infos = self._try_env_reset()
        for env_index in range(self.num_envs):
            episodes[env_index].add_env_reset(
                observation=unbatch(obs)[env_index],
                infos=infos[env_index],
            )
            self._make_on_episode_callback("on_episode_start", env_index, episodes)

        # Loop over episodes.
        eps = 0
        ts = 0
        while eps < num_episodes:
            # Act randomly.
            if random_actions:
                to_env = {
                    Columns.ACTIONS: self.env.action_space.sample(),
                }
            # Compute an action using the RLModule.
            else:
                # Env-to-module connector.
                to_module = self._env_to_module(
                    rl_module=self.module,
                    episodes=episodes,
                    explore=explore,
                    shared_data=_shared_data,
                )

                # RLModule forward pass: Explore or not.
                if explore:
                    env_steps_lifetime = (
                        self.metrics.peek(NUM_ENV_STEPS_SAMPLED_LIFETIME, default=0)
                        + ts
                    )
                    to_env = self.module.forward_exploration(
                        to_module, t=env_steps_lifetime
                    )
                else:
                    to_env = self.module.forward_inference(to_module)

                # Module-to-env connector.
                to_env = self._module_to_env(
                    rl_module=self.module,
                    batch=to_env,
                    episodes=episodes,
                    explore=explore,
                    shared_data=_shared_data,
                )

            # Extract the (vectorized) actions (to be sent to the env) from the
            # module/connector output. Note that these actions are fully ready (e.g.
            # already unsquashed/clipped) to be sent to the environment) and might not
            # be identical to the actions produced by the RLModule/distribution, which
            # are the ones stored permanently in the episode objects.
            actions = to_env.pop(Columns.ACTIONS)
            actions_for_env = to_env.pop(Columns.ACTIONS_FOR_ENV, actions)
            # Try stepping the environment.
            results = self._try_env_step(actions_for_env)
            if results == ENV_STEP_FAILURE:
                return self._sample_episodes(
                    num_episodes=num_episodes,
                    explore=explore,
                    random_actions=random_actions,
                )
            obs, rewards, terminateds, truncateds, infos = results
            obs, actions = unbatch(obs), unbatch(actions)
            ts += self.num_envs

            for env_index in range(self.num_envs):
                extra_model_output = {k: v[env_index] for k, v in to_env.items()}
                extra_model_output[WEIGHTS_SEQ_NO] = self._weights_seq_no

                if terminateds[env_index] or truncateds[env_index]:
                    eps += 1

                    episodes[env_index].add_env_step(
                        infos[env_index].pop("final_observation"),
                        actions[env_index],
                        rewards[env_index],
                        infos=infos[env_index].pop("final_info"),
                        terminated=terminateds[env_index],
                        truncated=truncateds[env_index],
                        extra_model_outputs=extra_model_output,
>>>>>>> fc348904
                    )
                # Make the `on_episode_step` callbacks.
                else:
                    self._make_on_episode_callback(
                        "on_episode_step", env_index, episodes
                    )

                # Episode is done.
                if episodes[env_index].is_done:
                    eps += 1

                    # Make the `on_episode_end` callbacks (before finalizing the episode
                    # object).
                    self._make_on_episode_callback(
                        "on_episode_end", env_index, episodes
                    )

                    # Then finalize (numpy'ize) the episode.
                    done_episodes_to_return.append(episodes[env_index].finalize())

                    # Also early-out if we reach the number of episodes within this
                    # for-loop.
                    if eps == num_episodes:
                        break

                    # Create a new episode object with no data in it and execute
                    # `on_episode_created` callback (before the `env.reset()` call).
                    episodes[env_index] = SingleAgentEpisode(
                        observation_space=self.env.single_observation_space,
                        action_space=self.env.single_action_space,
                    )

        # Return done episodes ...
        # TODO (simon): Check, how much memory this attribute uses.
        self._done_episodes_for_metrics.extend(done_episodes_to_return)
        # ... and all ongoing episode chunks.

        # Also, make sure we start new episode chunks (continuing the ongoing episodes
        # from the to-be-returned chunks).
        ongoing_episodes_to_return = []
        # Only if we are doing individual timesteps: We have to maybe cut an ongoing
        # episode and continue building it on the next call to `sample()`.
        if num_timesteps is not None:
            ongoing_episodes_continuations = [
                eps.cut(len_lookback_buffer=self.config.episode_lookback_horizon)
                for eps in self._episodes
            ]

            for eps in self._episodes:
                # Just started Episodes do not have to be returned. There is no data
                # in them anyway.
                if eps.t == 0:
                    continue
                eps.validate()
                self._ongoing_episodes_for_metrics[eps.id_].append(eps)
                # Return finalized (numpy'ized) Episodes.
                ongoing_episodes_to_return.append(eps.finalize())

            # Continue collecting into the cut Episode chunks.
            self._episodes = ongoing_episodes_continuations

        self._increase_sampled_metrics(ts)

        # Return collected episode data.
        return done_episodes_to_return + ongoing_episodes_to_return

    @override(EnvRunner)
    def get_spaces(self):
        return {
            INPUT_ENV_SPACES: (self.env.observation_space, self.env.action_space),
            DEFAULT_MODULE_ID: (
                self._env_to_module.observation_space,
                self.env.single_action_space,
            ),
        }

    def get_metrics(self) -> ResultDict:
        # Compute per-episode metrics (only on already completed episodes).
        for eps in self._done_episodes_for_metrics:
            assert eps.is_done
            episode_length = len(eps)
            episode_return = eps.get_return()
            episode_duration_s = eps.get_duration_s()
            # Don't forget about the already returned chunks of this episode.
            if eps.id_ in self._ongoing_episodes_for_metrics:
                for eps2 in self._ongoing_episodes_for_metrics[eps.id_]:
                    episode_length += len(eps2)
                    episode_return += eps2.get_return()
                    episode_duration_s += eps2.get_duration_s()
                del self._ongoing_episodes_for_metrics[eps.id_]

            self._log_episode_metrics(
                episode_length, episode_return, episode_duration_s
            )

        # Log num episodes counter for this iteration.
        self.metrics.log_value(
            NUM_EPISODES,
            len(self._done_episodes_for_metrics),
            reduce="sum",
            # Reset internal data on `reduce()` call below (not a lifetime count).
            clear_on_reduce=True,
        )

        # Now that we have logged everything, clear cache of done episodes.
        self._done_episodes_for_metrics.clear()

        # Return reduced metrics.
        return self.metrics.reduce()

    @override(Checkpointable)
    def get_state(
        self,
        components: Optional[Union[str, Collection[str]]] = None,
        *,
        not_components: Optional[Union[str, Collection[str]]] = None,
        **kwargs,
    ) -> StateDict:
        state = {
            WEIGHTS_SEQ_NO: self._weights_seq_no,
            NUM_ENV_STEPS_SAMPLED_LIFETIME: (
                self.metrics.peek(NUM_ENV_STEPS_SAMPLED_LIFETIME, default=0)
            ),
        }

        if self._check_component(COMPONENT_RL_MODULE, components, not_components):
            state[COMPONENT_RL_MODULE] = self.module.get_state(
                components=self._get_subcomponents(COMPONENT_RL_MODULE, components),
                not_components=self._get_subcomponents(
                    COMPONENT_RL_MODULE, not_components
                ),
                **kwargs,
            )
        if self._check_component(
            COMPONENT_ENV_TO_MODULE_CONNECTOR, components, not_components
        ):
            state[COMPONENT_ENV_TO_MODULE_CONNECTOR] = self._env_to_module.get_state()
        if self._check_component(
            COMPONENT_MODULE_TO_ENV_CONNECTOR, components, not_components
        ):
            state[COMPONENT_MODULE_TO_ENV_CONNECTOR] = self._module_to_env.get_state()

        return state

    @override(Checkpointable)
    def set_state(self, state: StateDict) -> None:
        if COMPONENT_ENV_TO_MODULE_CONNECTOR in state:
            self._env_to_module.set_state(state[COMPONENT_ENV_TO_MODULE_CONNECTOR])
        if COMPONENT_MODULE_TO_ENV_CONNECTOR in state:
            self._module_to_env.set_state(state[COMPONENT_MODULE_TO_ENV_CONNECTOR])

        # Update the RLModule state.
        if COMPONENT_RL_MODULE in state:
            # A missing value for WEIGHTS_SEQ_NO or a value of 0 means: Force the
            # update.
            weights_seq_no = state.get(WEIGHTS_SEQ_NO, 0)

            # Only update the weigths, if this is the first synchronization or
            # if the weights of this `EnvRunner` lacks behind the actual ones.
            if weights_seq_no == 0 or self._weights_seq_no < weights_seq_no:
                rl_module_state = state[COMPONENT_RL_MODULE]
                if (
                    isinstance(rl_module_state, dict)
                    and DEFAULT_MODULE_ID in rl_module_state
                ):
                    rl_module_state = rl_module_state[DEFAULT_MODULE_ID]
                self.module.set_state(rl_module_state)
            # Update our weights_seq_no, if the new one is > 0.
            if weights_seq_no > 0:
                self._weights_seq_no = weights_seq_no

        # Update our lifetime counters.
        if NUM_ENV_STEPS_SAMPLED_LIFETIME in state:
            self.metrics.set_value(
                key=NUM_ENV_STEPS_SAMPLED_LIFETIME,
                value=state[NUM_ENV_STEPS_SAMPLED_LIFETIME],
                reduce="sum",
            )

    @override(Checkpointable)
    def get_ctor_args_and_kwargs(self):
        return (
            (),  # *args
            {"config": self.config},  # **kwargs
        )

    @override(Checkpointable)
    def get_metadata(self):
        metadata = Checkpointable.get_metadata(self)
        metadata.update(
            {
                # TODO (sven): Maybe add serialized (JSON-writable) config here?
            }
        )
        return metadata

    @override(Checkpointable)
    def get_checkpointable_components(self):
        return [
            (COMPONENT_RL_MODULE, self.module),
            (COMPONENT_ENV_TO_MODULE_CONNECTOR, self._env_to_module),
            (COMPONENT_MODULE_TO_ENV_CONNECTOR, self._module_to_env),
        ]

    @override(EnvRunner)
    def assert_healthy(self):
        """Checks that self.__init__() has been completed properly.

        Ensures that the instances has a `MultiRLModule` and an
        environment defined.

        Raises:
            AssertionError: If the EnvRunner Actor has NOT been properly initialized.
        """
        # Make sure, we have built our gym.vector.Env and RLModule properly.
        assert self.env and self.module

    def make_env(self) -> None:
        """Creates a vectorized gymnasium env and stores it in `self.env`.

        Note that users can change the EnvRunner's config (e.g. change
        `self.config.env_config`) and then call this method to create new environments
        with the updated configuration.
        """
        # If an env already exists, try closing it first (to allow it to properly
        # cleanup).
        if self.env is not None:
            try:
                self.env.close()
            except Exception as e:
                logger.warning(
                    "Tried closing the existing env, but failed with error: "
                    f"{e.args[0]}"
                )

        env_ctx = self.config.env_config
        if not isinstance(env_ctx, EnvContext):
            env_ctx = EnvContext(
                env_ctx,
                worker_index=self.worker_index,
                num_workers=self.config.num_env_runners,
                remote=self.config.remote_worker_envs,
            )

        # No env provided -> Error.
        if not self.config.env:
            raise ValueError(
                "`config.env` is not provided! You should provide a valid environment "
                "to your config through `config.environment([env descriptor e.g. "
                "'CartPole-v1'])`."
            )
        # Register env for the local context.
        # Note, `gym.register` has to be called on each worker.
        elif isinstance(self.config.env, str) and _global_registry.contains(
            ENV_CREATOR, self.config.env
        ):
            entry_point = partial(
                _global_registry.get(ENV_CREATOR, self.config.env),
                env_ctx,
            )
        else:
            entry_point = partial(
                _gym_env_creator,
                env_descriptor=self.config.env,
                env_context=env_ctx,
            )
        gym.register("rllib-single-agent-env-v0", entry_point=entry_point)

        self.env = DictInfoToList(
            gym.make_vec(
                "rllib-single-agent-env-v0",
                num_envs=self.config.num_envs_per_env_runner,
                vectorization_mode=(
                    "async" if self.config.remote_worker_envs else "sync"
                ),
            )
        )

        self.num_envs: int = self.env.num_envs
        assert self.num_envs == self.config.num_envs_per_env_runner

        # Set the flag to reset all envs upon the next `sample()` call.
        self._needs_initial_reset = True

        # Call the `on_environment_created` callback.
        self._callbacks.on_environment_created(
            env_runner=self,
            metrics_logger=self.metrics,
            env=self.env.unwrapped,
            env_context=env_ctx,
        )

    @override(EnvRunner)
    def stop(self):
        # Close our env object via gymnasium's API.
        self.env.close()

    def _reset_envs(self, episodes, shared_data, explore):
        # Create n new episodes and make the `on_episode_created` callbacks.
        # TODO (sven): Add callback `on_episode_created` as soon as
        # `gymnasium-v1.0.0a2` PR is coming.
        for env_index in range(self.num_envs):
            self._new_episode(env_index, episodes)

        # Erase all cached ongoing episodes (these will never be completed and
        # would thus never be returned/cleaned by `get_metrics` and cause a memory
        # leak).
        self._ongoing_episodes_for_metrics.clear()

        # Reset the environment.
        # TODO (simon): Check, if we need here the seed from the config.
        obs, infos = self.env.reset()
        obs = unbatch(obs)

        # Set initial obs and infos in the episodes.
        for env_index in range(self.num_envs):
            episodes[env_index].add_env_reset(
                observation=obs[env_index],
                infos=infos[env_index],
            )

        # Run the env-to-module connector to make sure the reset-obs/infos have
        # properly been processed (if applicable).
        if self.module:
            self._cached_to_module = self._env_to_module(
                rl_module=self.module,
                episodes=episodes,
                explore=explore,
                shared_data=shared_data,
            )

        # Call `on_episode_start()` callbacks (always after reset).
        for env_index in range(self.num_envs):
            self._make_on_episode_callback("on_episode_start", env_index, episodes)

    def _new_episode(self, env_index, episodes=None):
        episodes = episodes if episodes is not None else self._episodes
        episodes[env_index] = SingleAgentEpisode(
            observation_space=self.env.single_observation_space,
            action_space=self.env.single_action_space,
        )
        self._make_on_episode_callback("on_episode_created", env_index, episodes)

    def _make_on_episode_callback(self, which: str, idx: int, episodes):
        getattr(self._callbacks, which)(
            episode=episodes[idx],
            env_runner=self,
            metrics_logger=self.metrics,
            env=self.env.unwrapped,
            rl_module=self.module,
            env_index=idx,
        )

    def _increase_sampled_metrics(self, num_steps):
        # Per sample cycle stats.
        self.metrics.log_value(
            NUM_ENV_STEPS_SAMPLED, num_steps, reduce="sum", clear_on_reduce=True
        )
        self.metrics.log_value(
            (NUM_AGENT_STEPS_SAMPLED, DEFAULT_AGENT_ID),
            num_steps,
            reduce="sum",
            clear_on_reduce=True,
        )
        self.metrics.log_value(
            (NUM_MODULE_STEPS_SAMPLED, DEFAULT_MODULE_ID),
            num_steps,
            reduce="sum",
            clear_on_reduce=True,
        )
        # Lifetime stats.
        self.metrics.log_value(NUM_ENV_STEPS_SAMPLED_LIFETIME, num_steps, reduce="sum")
        self.metrics.log_value(
            (NUM_AGENT_STEPS_SAMPLED_LIFETIME, DEFAULT_AGENT_ID),
            num_steps,
            reduce="sum",
        )
        self.metrics.log_value(
            (NUM_MODULE_STEPS_SAMPLED_LIFETIME, DEFAULT_MODULE_ID),
            num_steps,
            reduce="sum",
        )
        return num_steps

    def _log_episode_metrics(self, length, ret, sec):
        # Log general episode metrics.
        # To mimic the old API stack behavior, we'll use `window` here for
        # these particular stats (instead of the default EMA).
        win = self.config.metrics_num_episodes_for_smoothing
        self.metrics.log_value(EPISODE_LEN_MEAN, length, window=win)
        self.metrics.log_value(EPISODE_RETURN_MEAN, ret, window=win)
        self.metrics.log_value(EPISODE_DURATION_SEC_MEAN, sec, window=win)
        # Per-agent returns.
        self.metrics.log_value(
            ("agent_episode_returns_mean", DEFAULT_AGENT_ID), ret, window=win
        )
        # Per-RLModule returns.
        self.metrics.log_value(
            ("module_episode_returns_mean", DEFAULT_MODULE_ID), ret, window=win
        )

        # For some metrics, log min/max as well.
        self.metrics.log_value(EPISODE_LEN_MIN, length, reduce="min", window=win)
        self.metrics.log_value(EPISODE_RETURN_MIN, ret, reduce="min", window=win)
        self.metrics.log_value(EPISODE_LEN_MAX, length, reduce="max", window=win)
        self.metrics.log_value(EPISODE_RETURN_MAX, ret, reduce="max", window=win)

    @Deprecated(
        new="SingleAgentEnvRunner.get_state(components='rl_module')",
        error=True,
    )
    def get_weights(self, *args, **kwargs):
        pass

    @Deprecated(new="SingleAgentEnvRunner.set_state()", error=True)
    def set_weights(self, *args, **kwargs):
        pass<|MERGE_RESOLUTION|>--- conflicted
+++ resolved
@@ -1,18 +1,12 @@
-<<<<<<< HEAD
+from collections import defaultdict
+from functools import partial
 import logging
+import time
 import tree
-
-=======
-import time
->>>>>>> fc348904
-from collections import defaultdict
+from typing import Collection, DefaultDict, List, Optional, Union
+
 import gymnasium as gym
 from gymnasium.wrappers.vector import DictInfoToList
-from functools import partial
-import logging
-from typing import Collection, DefaultDict, List, Optional, Union
-
-import gymnasium as gym
 
 from ray.rllib.algorithms.algorithm_config import AlgorithmConfig
 from ray.rllib.algorithms.callbacks import DefaultCallbacks
@@ -107,28 +101,13 @@
 
         # Create the RLModule.
         try:
-<<<<<<< HEAD
-            module_spec: SingleAgentRLModuleSpec = self.config.rl_module_spec
-            module_spec.observation_space = self._env_to_module.observation_space
-            module_spec.action_space = self.env.unwrapped.single_action_space
-            if module_spec.model_config_dict is None:
-                module_spec.model_config_dict = self.config.model_config
-            # Only load a light version of the module, if available. This is useful
-            # if the the module has target or critic networks not needed in sampling
-            # or inference.
-            # TODO (simon): Once we use `get_marl_module_spec` here, we can remove
-            # this line here as the function takes care of this flag.
-            module_spec.model_config_dict[INFERENCE_ONLY] = True
-            self.module: RLModule = module_spec.build()
-=======
             module_spec: RLModuleSpec = self.config.get_rl_module_spec(
-                env=self.env, spaces=self.get_spaces(), inference_only=True
+                env=self.env.unwrapped, spaces=self.get_spaces(), inference_only=True
             )
             # Build the module from its spec.
             self.module = module_spec.build()
         # If `AlgorithmConfig.get_rl_module_spec()` is not implemented, this env runner
         # will not have an RLModule, but might still be usable with random actions.
->>>>>>> fc348904
         except NotImplementedError:
             self.module = None
 
@@ -192,31 +171,6 @@
                 value=time.perf_counter() - self._time_after_sampling,
             )
 
-<<<<<<< HEAD
-        # Sample n timesteps.
-        if num_timesteps is not None:
-            samples = self._sample(
-                num_timesteps=num_timesteps,
-                explore=explore,
-                random_actions=random_actions,
-                force_reset=force_reset,
-            )
-        # Sample m episodes.
-        elif num_episodes is not None:
-            samples = self._sample(
-                num_episodes=num_episodes,
-                explore=explore,
-                random_actions=random_actions,
-            )
-        # For complete episodes mode, sample as long as the number of timesteps
-        # done is smaller than the `train_batch_size`.
-        else:
-            total = 0
-            samples = []
-            while total < self.config.train_batch_size:
-                episodes = self._sample(
-                    num_episodes=self.num_envs,
-=======
         with self.metrics.log_time(SAMPLE_TIMER):
             # If no execution details are provided, use the config to try to infer the
             # desired timesteps/episodes to sample and exploration behavior.
@@ -234,7 +188,7 @@
 
             # Sample n timesteps.
             if num_timesteps is not None:
-                samples = self._sample_timesteps(
+                samples = self._sample(
                     num_timesteps=num_timesteps,
                     explore=explore,
                     random_actions=random_actions,
@@ -242,20 +196,16 @@
                 )
             # Sample m episodes.
             elif num_episodes is not None:
-                samples = self._sample_episodes(
+                samples = self._sample(
                     num_episodes=num_episodes,
                     explore=explore,
                     random_actions=random_actions,
                 )
-            # For complete episodes mode, sample a single episode and
-            # leave coordination of sampling to `synchronous_parallel_sample`.
-            # TODO (simon, sven): The coordination will eventually move
-            #  to `EnvRunnerGroup` in the future. So from the algorithm one
-            #  would do `EnvRunnerGroup.sample()`.
+            # For complete episodes mode, sample as long as the number of timesteps
+            # done is smaller than the `train_batch_size`.
             else:
-                samples = self._sample_episodes(
-                    num_episodes=1,
->>>>>>> fc348904
+                samples = self._sample(
+                    num_episodes=self.num_envs,
                     explore=explore,
                     random_actions=random_actions,
                 )
@@ -285,37 +235,10 @@
         done_episodes_to_return: List[SingleAgentEpisode] = []
 
         # Have to reset the env (on all vector sub_envs).
-<<<<<<< HEAD
         if force_reset or num_episodes is not None or self._needs_initial_reset:
             episodes = self._episodes = [None for _ in range(self.num_envs)]
             shared_data = self._shared_data = {}
             self._reset_envs(episodes, shared_data, explore)
-=======
-        if force_reset or self._needs_initial_reset:
-            # Create n new episodes.
-            # TODO (sven): Add callback `on_episode_created` as soon as
-            # `gymnasium-v1.0.0a2` PR is coming.
-            self._episodes = []
-            for env_index in range(self.num_envs):
-                self._episodes.append(self._new_episode())
-            self._shared_data = {}
-
-            # Erase all cached ongoing episodes (these will never be completed and
-            # would thus never be returned/cleaned by `get_metrics` and cause a memory
-            # leak).
-            self._ongoing_episodes_for_metrics.clear()
-
-            # Try resetting the environment.
-            # TODO (simon): Check, if we need here the seed from the config.
-            obs, infos = self._try_env_reset()
-            obs = unbatch(obs)
-            self._cached_to_module = None
-
-            # Call `on_episode_start()` callbacks.
-            for env_index in range(self.num_envs):
-                self._make_on_episode_callback("on_episode_start", env_index)
-
->>>>>>> fc348904
             # We just reset the env. Don't have to force this again in the next
             # call to `self._sample_timesteps()`.
             self._needs_initial_reset = False
@@ -359,13 +282,8 @@
                 # Module-to-env connector.
                 to_env = self._module_to_env(
                     rl_module=self.module,
-<<<<<<< HEAD
-                    data=to_env,
+                    batch=to_env,
                     episodes=episodes,
-=======
-                    batch=to_env,
-                    episodes=self._episodes,
->>>>>>> fc348904
                     explore=explore,
                     shared_data=shared_data,
                 )
@@ -377,27 +295,18 @@
             # are the ones stored permanently in the episode objects.
             actions = to_env.pop(Columns.ACTIONS)
             actions_for_env = to_env.pop(Columns.ACTIONS_FOR_ENV, actions)
-<<<<<<< HEAD
-            # Step the environment.
-            observations, rewards, terminateds, truncateds, infos = self.env.step(
-                actions_for_env
-            )
-            observations, actions = unbatch(observations), unbatch(actions)
-=======
             # Try stepping the environment.
             results = self._try_env_step(actions_for_env)
             if results == ENV_STEP_FAILURE:
-                return self._sample_timesteps(
+                return self._sample(
                     num_timesteps=num_timesteps,
+                    num_episodes=num_episodes,
                     explore=explore,
                     random_actions=random_actions,
                     force_reset=True,
                 )
-            obs, rewards, terminateds, truncateds, infos = results
-            obs, actions = unbatch(obs), unbatch(actions)
-
-            ts += self.num_envs
->>>>>>> fc348904
+            observations, rewards, terminateds, truncateds, infos = results
+            observations, actions = unbatch(observations), unbatch(actions)
 
             call_on_episode_start = set()
             for env_index in range(self.num_envs):
@@ -428,7 +337,6 @@
                         extra_model_outputs=extra_model_output,
                     )
 
-<<<<<<< HEAD
             # Env-to-module connector pass (cache results as we will do the RLModule
             # forward pass only in the next `while`-iteration.
             if self.module is not None:
@@ -444,159 +352,6 @@
                 if env_index in call_on_episode_start:
                     self._make_on_episode_callback(
                         "on_episode_start", env_index, episodes
-=======
-                    # Make the `on_episode_step` callback.
-                    self._make_on_episode_callback("on_episode_step", env_index)
-
-        # Already perform env-to-module connector call for next call to
-        # `_sample_timesteps()`. See comment in c'tor for `self._cached_to_module`.
-        if self.module is not None:
-            self._cached_to_module = self._env_to_module(
-                rl_module=self.module,
-                episodes=self._episodes,
-                explore=explore,
-                shared_data=self._shared_data,
-            )
-
-        # Return done episodes ...
-        # TODO (simon): Check, how much memory this attribute uses.
-        self._done_episodes_for_metrics.extend(done_episodes_to_return)
-        # ... and all ongoing episode chunks.
-
-        # Also, make sure we start new episode chunks (continuing the ongoing episodes
-        # from the to-be-returned chunks).
-        ongoing_episodes_continuations = [
-            eps.cut(len_lookback_buffer=self.config.episode_lookback_horizon)
-            for eps in self._episodes
-        ]
-
-        ongoing_episodes_to_return = []
-        for eps in self._episodes:
-            # Just started Episodes do not have to be returned. There is no data
-            # in them anyway.
-            if eps.t == 0:
-                continue
-            eps.validate()
-            self._ongoing_episodes_for_metrics[eps.id_].append(eps)
-            # Return finalized (numpy'ized) Episodes.
-            ongoing_episodes_to_return.append(eps.finalize())
-
-        # Continue collecting into the cut Episode chunks.
-        self._episodes = ongoing_episodes_continuations
-
-        self._increase_sampled_metrics(ts)
-
-        # Return collected episode data.
-        return done_episodes_to_return + ongoing_episodes_to_return
-
-    def _sample_episodes(
-        self,
-        num_episodes: int,
-        explore: bool,
-        random_actions: bool = False,
-    ) -> List[SingleAgentEpisode]:
-        """Helper method to run n episodes.
-
-        See docstring of `self.sample()` for more details.
-        """
-        # If user calls sample(num_timesteps=..) after this, we must reset again
-        # at the beginning.
-        self._needs_initial_reset = True
-
-        done_episodes_to_return: List[SingleAgentEpisode] = []
-
-        episodes = []
-        for env_index in range(self.num_envs):
-            episodes.append(self._new_episode())
-            # TODO (sven): Add callback `on_episode_created` as soon as
-            # `gymnasium-v1.0.0a2` PR is coming.
-        _shared_data = {}
-
-        # Try resetting the environment.
-        # TODO (simon): Check, if we need here the seed from the config.
-        obs, infos = self._try_env_reset()
-        for env_index in range(self.num_envs):
-            episodes[env_index].add_env_reset(
-                observation=unbatch(obs)[env_index],
-                infos=infos[env_index],
-            )
-            self._make_on_episode_callback("on_episode_start", env_index, episodes)
-
-        # Loop over episodes.
-        eps = 0
-        ts = 0
-        while eps < num_episodes:
-            # Act randomly.
-            if random_actions:
-                to_env = {
-                    Columns.ACTIONS: self.env.action_space.sample(),
-                }
-            # Compute an action using the RLModule.
-            else:
-                # Env-to-module connector.
-                to_module = self._env_to_module(
-                    rl_module=self.module,
-                    episodes=episodes,
-                    explore=explore,
-                    shared_data=_shared_data,
-                )
-
-                # RLModule forward pass: Explore or not.
-                if explore:
-                    env_steps_lifetime = (
-                        self.metrics.peek(NUM_ENV_STEPS_SAMPLED_LIFETIME, default=0)
-                        + ts
-                    )
-                    to_env = self.module.forward_exploration(
-                        to_module, t=env_steps_lifetime
-                    )
-                else:
-                    to_env = self.module.forward_inference(to_module)
-
-                # Module-to-env connector.
-                to_env = self._module_to_env(
-                    rl_module=self.module,
-                    batch=to_env,
-                    episodes=episodes,
-                    explore=explore,
-                    shared_data=_shared_data,
-                )
-
-            # Extract the (vectorized) actions (to be sent to the env) from the
-            # module/connector output. Note that these actions are fully ready (e.g.
-            # already unsquashed/clipped) to be sent to the environment) and might not
-            # be identical to the actions produced by the RLModule/distribution, which
-            # are the ones stored permanently in the episode objects.
-            actions = to_env.pop(Columns.ACTIONS)
-            actions_for_env = to_env.pop(Columns.ACTIONS_FOR_ENV, actions)
-            # Try stepping the environment.
-            results = self._try_env_step(actions_for_env)
-            if results == ENV_STEP_FAILURE:
-                return self._sample_episodes(
-                    num_episodes=num_episodes,
-                    explore=explore,
-                    random_actions=random_actions,
-                )
-            obs, rewards, terminateds, truncateds, infos = results
-            obs, actions = unbatch(obs), unbatch(actions)
-            ts += self.num_envs
-
-            for env_index in range(self.num_envs):
-                extra_model_output = {k: v[env_index] for k, v in to_env.items()}
-                extra_model_output[WEIGHTS_SEQ_NO] = self._weights_seq_no
-
-                if terminateds[env_index] or truncateds[env_index]:
-                    eps += 1
-
-                    episodes[env_index].add_env_step(
-                        infos[env_index].pop("final_observation"),
-                        actions[env_index],
-                        rewards[env_index],
-                        infos=infos[env_index].pop("final_info"),
-                        terminated=terminateds[env_index],
-                        truncated=truncateds[env_index],
-                        extra_model_outputs=extra_model_output,
->>>>>>> fc348904
                     )
                 # Make the `on_episode_step` callbacks.
                 else:
@@ -663,15 +418,8 @@
         # Return collected episode data.
         return done_episodes_to_return + ongoing_episodes_to_return
 
-    @override(EnvRunner)
-    def get_spaces(self):
-        return {
-            INPUT_ENV_SPACES: (self.env.observation_space, self.env.action_space),
-            DEFAULT_MODULE_ID: (
-                self._env_to_module.observation_space,
-                self.env.single_action_space,
-            ),
-        }
+
+    def get_spaces
 
     def get_metrics(self) -> ResultDict:
         # Compute per-episode metrics (only on already completed episodes).
@@ -906,20 +654,21 @@
         # leak).
         self._ongoing_episodes_for_metrics.clear()
 
-        # Reset the environment.
+        # Try resetting the environment.
         # TODO (simon): Check, if we need here the seed from the config.
-        obs, infos = self.env.reset()
-        obs = unbatch(obs)
+        observations, infos = self._try_env_reset()
+        observations = unbatch(observations)
 
         # Set initial obs and infos in the episodes.
         for env_index in range(self.num_envs):
             episodes[env_index].add_env_reset(
-                observation=obs[env_index],
+                observation=observations[env_index],
                 infos=infos[env_index],
             )
 
         # Run the env-to-module connector to make sure the reset-obs/infos have
         # properly been processed (if applicable).
+        self._cached_to_module = None
         if self.module:
             self._cached_to_module = self._env_to_module(
                 rl_module=self.module,
