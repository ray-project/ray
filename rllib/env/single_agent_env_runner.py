--- conflicted
+++ resolved
@@ -340,127 +340,12 @@
                         extra_model_outputs=extra_model_output,
                     )
 
-<<<<<<< HEAD
-                    # Make the `on_episode_step` callback.
-                    self._make_on_episode_callback("on_episode_step", env_index)
-
-        # Already perform env-to-module connector call for next call to
-        # `_sample_timesteps()`. See comment in c'tor for `self._cached_to_module`.
-        if self.module is not None:
-            self._cached_to_module = self._env_to_module(
-                rl_module=self.module,
-                episodes=self._episodes,
-                explore=explore,
-                shared_data=self._shared_data,
-            )
-
-        # Return done episodes ...
-        # TODO (simon): Check, how much memory this attribute uses.
-        self._done_episodes_for_metrics.extend(done_episodes_to_return)
-        # ... and all ongoing episode chunks.
-
-        # Also, make sure we start new episode chunks (continuing the ongoing episodes
-        # from the to-be-returned chunks).
-        ongoing_episodes_continuations = [
-            eps.cut(len_lookback_buffer=self.config.episode_lookback_horizon)
-            for eps in self._episodes
-        ]
-
-        ongoing_episodes_to_return = []
-        for eps in self._episodes:
-            # Just started Episodes do not have to be returned. There is no data
-            # in them anyway.
-            if eps.t == 0:
-                continue
-            eps.validate()
-            self._ongoing_episodes_for_metrics[eps.id_].append(eps)
-            # Return finalized (numpy'ized) Episodes.
-            ongoing_episodes_to_return.append(eps.finalize())
-
-        # Continue collecting into the cut Episode chunks.
-        self._episodes = ongoing_episodes_continuations
-
-        self._increase_sampled_metrics(ts, len(done_episodes_to_return))
-
-        # Return collected episode data.
-        return done_episodes_to_return + ongoing_episodes_to_return
-
-    def _sample_episodes(
-        self,
-        num_episodes: int,
-        explore: bool,
-        random_actions: bool = False,
-    ) -> List[SingleAgentEpisode]:
-        """Helper method to run n episodes.
-
-        See docstring of `self.sample()` for more details.
-        """
-        # If user calls sample(num_timesteps=..) after this, we must reset again
-        # at the beginning.
-        self._needs_initial_reset = True
-
-        done_episodes_to_return: List[SingleAgentEpisode] = []
-
-        episodes = []
-        for env_index in range(self.num_envs):
-            episodes.append(self._new_episode())
-            # TODO (sven): Add callback `on_episode_created` as soon as
-            # `gymnasium-v1.0.0a2` PR is coming.
-        _shared_data = {}
-
-        # Try resetting the environment.
-        # TODO (simon): Check, if we need here the seed from the config.
-        obs, infos = self._try_env_reset()
-        for env_index in range(self.num_envs):
-            episodes[env_index].add_env_reset(
-                observation=unbatch(obs)[env_index],
-                infos=infos[env_index],
-            )
-            self._make_on_episode_callback("on_episode_start", env_index, episodes)
-
-        # Loop over episodes.
-        eps = 0
-        ts = 0
-        while eps < num_episodes:
-            # Act randomly.
-            if random_actions:
-                to_env = {
-                    Columns.ACTIONS: self.env.action_space.sample(),
-                }
-            # Compute an action using the RLModule.
-            else:
-                # Env-to-module connector.
-                to_module = self._env_to_module(
-                    rl_module=self.module,
-                    episodes=episodes,
-                    explore=explore,
-                    shared_data=_shared_data,
-                )
-
-                # RLModule forward pass: Explore or not.
-                if explore:
-                    # Global env steps sampled are (roughly) this EnvRunner's lifetime
-                    # count times the number of env runners in the algo.
-                    global_env_steps_lifetime = (
-                        self.metrics.peek(NUM_ENV_STEPS_SAMPLED_LIFETIME, default=0)
-                        + ts
-                    ) * (self.config.num_env_runners or 1)
-                    to_env = self.module.forward_exploration(
-                        to_module, t=global_env_steps_lifetime
-                    )
-                else:
-                    to_env = self.module.forward_inference(to_module)
-
-                # Module-to-env connector.
-                to_env = self._module_to_env(
-=======
             # Env-to-module connector pass (cache results as we will do the RLModule
             # forward pass only in the next `while`-iteration.
             if self.module is not None:
                 self._cached_to_module = self._env_to_module(
                     episodes=episodes,
                     explore=explore,
->>>>>>> 1484f883
                     rl_module=self.module,
                     shared_data=shared_data,
                 )
@@ -531,7 +416,7 @@
             # Continue collecting into the cut Episode chunks.
             self._episodes = ongoing_episodes_continuations
 
-        self._increase_sampled_metrics(ts, len(samples))
+        self._increase_sampled_metrics(ts, len(done_episodes_to_return))
 
         # Return collected episode data.
         return done_episodes_to_return + ongoing_episodes_to_return
