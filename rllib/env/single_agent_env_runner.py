--- conflicted
+++ resolved
@@ -335,69 +335,12 @@
                 extra_model_output = {k: v[env_index] for k, v in to_env.items()}
                 extra_model_output[WEIGHTS_SEQ_NO] = self._weights_seq_no
 
-<<<<<<< HEAD
-                # In inference, we have only the action logits.
-                if terminateds[env_index] or truncateds[env_index]:
-                    # Finish the episode with the actual terminal observation stored in
-                    # the info dict.
-                    self._episodes[env_index].add_env_step(
-                        # Gym vector env provides the `"final_observation"`.
-                        # Pop these out of the infos dict so this information doesn't
-                        # appear in the next episode as well (at index=0).
-                        infos[env_index].pop("final_observation"),
-                        actions[env_index],
-                        rewards[env_index],
-                        infos=infos[env_index].pop("final_info"),
-                        terminated=terminateds[env_index],
-                        truncated=truncateds[env_index],
-                        extra_model_outputs=extra_model_output,
-                    )
-                    # Make the `on_episode_step` and `on_episode_end` callbacks (before
-                    # finalizing the episode object).
-                    self._make_on_episode_callback("on_episode_step", env_index)
-
-                    # We have to perform an extra env-to-module pass here, just in case
-                    # the user's connector pipeline performs (permanent) transforms
-                    # on each observation (including this final one here). Without such
-                    # a call and in case the structure of the observations change
-                    # sufficiently, the following `finalize()` call on the episode will
-                    # fail.
-                    if self.module is not None:
-                        self._env_to_module(
-                            episodes=[self._episodes[env_index]],
-                            explore=explore,
-                            rl_module=self.module,
-                            shared_data=self._shared_data,
-                        )
-
-                    self._make_on_episode_callback("on_episode_end", env_index)
-
-                    # Numpy'ize the episode.
-                    if self.config.episodes_to_numpy_from_env_runner:
-                        # Any possibly compress observations.
-                        done_episodes_to_return.append(
-                            self._episodes[env_index].to_numpy(
-                                compress_observations=self.config.compress_observations
-                            )
-                        )
-                    # Leave episode as lists of individual (obs, action, etc..) items.
-                    else:
-                        done_episodes_to_return.append(self._episodes[env_index])
-
-                    # Create a new episode object with already the reset data in it.
-                    self._episodes[env_index] = SingleAgentEpisode(
-                        observations=[obs[env_index]],
-                        infos=[infos[env_index]],
-                        observation_space=self.env.single_observation_space,
-                        action_space=self.env.single_action_space,
-=======
                 # Episode has no data in it yet -> Was just reset and needs to be called
                 # with its `add_env_reset()` method.
                 if not self._episodes[env_index].is_reset:
                     episodes[env_index].add_env_reset(
                         observation=observations[env_index],
                         infos=infos[env_index],
->>>>>>> 7c2a200e
                     )
                     call_on_episode_start.add(env_index)
 
@@ -416,110 +359,10 @@
                         extra_model_outputs=extra_model_output,
                     )
 
-<<<<<<< HEAD
-                    # Make the `on_episode_step` callback.
-                    self._make_on_episode_callback("on_episode_step", env_index)
-
-        # Already perform env-to-module connector call for next call to
-        # `_sample_timesteps()`. See comment in c'tor for `self._cached_to_module`.
-        if self.module is not None:
-            self._cached_to_module = self._env_to_module(
-                rl_module=self.module,
-                episodes=self._episodes,
-                explore=explore,
-                shared_data=self._shared_data,
-            )
-
-        # Return done episodes ...
-        # TODO (simon): Check, how much memory this attribute uses.
-        self._done_episodes_for_metrics.extend(done_episodes_to_return)
-        # ... and all ongoing episode chunks.
-
-        # Also, make sure we start new episode chunks (continuing the ongoing episodes
-        # from the to-be-returned chunks).
-        ongoing_episodes_continuations = [
-            eps.cut(len_lookback_buffer=self.config.episode_lookback_horizon)
-            for eps in self._episodes
-        ]
-
-        ongoing_episodes_to_return = []
-        for eps in self._episodes:
-            # Just started Episodes do not have to be returned. There is no data
-            # in them anyway.
-            if eps.t == 0:
-                continue
-            eps.validate()
-            self._ongoing_episodes_for_metrics[eps.id_].append(eps)
-            # Numpy'ize the episode.
-            if self.config.episodes_to_numpy_from_env_runner:
-                # Any possibly compress observations.
-                ongoing_episodes_to_return.append(eps.to_numpy(
-                    compress_observations=self.config.compress_observations
-                ))
-            # Leave episode as lists of individual (obs, action, etc..) items.
-            else:
-                ongoing_episodes_to_return.append(eps)
-
-        # Continue collecting into the cut Episode chunks.
-        self._episodes = ongoing_episodes_continuations
-
-        self._increase_sampled_metrics(ts)
-
-        # Return collected episode data.
-        return done_episodes_to_return + ongoing_episodes_to_return
-
-    def _sample_episodes(
-        self,
-        num_episodes: int,
-        explore: bool,
-        random_actions: bool = False,
-    ) -> List[SingleAgentEpisode]:
-        """Helper method to run n episodes.
-
-        See docstring of `self.sample()` for more details.
-        """
-        # If user calls sample(num_timesteps=..) after this, we must reset again
-        # at the beginning.
-        self._needs_initial_reset = True
-
-        done_episodes_to_return: List[SingleAgentEpisode] = []
-
-        # Reset the environment.
-        # TODO (simon): Check, if we need here the seed from the config.
-        obs, infos = self.env.reset()
-        episodes = []
-        for env_index in range(self.num_envs):
-            episodes.append(self._new_episode())
-            self._make_on_episode_callback("on_episode_created", env_index, episodes)
-        _shared_data = {}
-
-        for env_index in range(self.num_envs):
-            episodes[env_index].add_env_reset(
-                observation=obs[env_index],
-                infos=infos[env_index],
-            )
-            self._make_on_episode_callback("on_episode_start", env_index, episodes)
-
-        # Loop over episodes.
-        eps = 0
-        ts = 0
-        while eps < num_episodes:
-            # Act randomly.
-            if random_actions:
-                to_env = {
-                    Columns.ACTIONS: self.env.action_space.sample(),
-                }
-            # Compute an action using the RLModule.
-            else:
-                # Env-to-module connector.
-                to_module = self._env_to_module(
-                    rl_module=self.module,
-=======
             # Env-to-module connector pass (cache results as we will do the RLModule
             # forward pass only in the next `while`-iteration.
             if self.module is not None:
                 self._cached_to_module = self._env_to_module(
->>>>>>> 7c2a200e
                     episodes=episodes,
                     explore=explore,
                     rl_module=self.module,
@@ -549,20 +392,17 @@
                         "on_episode_end", env_index, episodes
                     )
 
-<<<<<<< HEAD
                     # Numpy'ize the episode.
                     if self.config.episodes_to_numpy_from_env_runner:
                         # Any possibly compress observations.
-                        done_episodes_to_return.append(episodes[env_index].to_numpy(
-                            compress_observations=self.config.compress_observations
-                        ))
+                        done_episodes_to_return.append(
+                            episodes[env_index].to_numpy(
+                                compress_observations=self.config.compress_observations
+                            )
+                        )
                     # Leave episode as lists of individual (obs, action, etc..) items.
                     else:
                         done_episodes_to_return.append(episodes[env_index])
-=======
-                    # Then finalize (numpy'ize) the episode.
-                    done_episodes_to_return.append(episodes[env_index].finalize())
->>>>>>> 7c2a200e
 
                     # Also early-out if we reach the number of episodes within this
                     # for-loop.
@@ -603,8 +443,16 @@
                     continue
                 eps.validate()
                 self._ongoing_episodes_for_metrics[eps.id_].append(eps)
-                # Return finalized (numpy'ized) Episodes.
-                ongoing_episodes_to_return.append(eps.finalize())
+
+                # Numpy'ize the episode.
+                if self.config.episodes_to_numpy_from_env_runner:
+                    # Any possibly compress observations.
+                    ongoing_episodes_to_return.append(eps.to_numpy(
+                        compress_observations=self.config.compress_observations
+                    ))
+                # Leave episode as lists of individual (obs, action, etc..) items.
+                else:
+                    ongoing_episodes_to_return.append(eps)
 
             # Continue collecting into the cut Episode chunks.
             self._episodes = ongoing_episodes_continuations
