import gymnasium as gym
import logging

from collections import defaultdict
from functools import partial
from typing import DefaultDict, Dict, List, Optional

from ray.rllib.algorithms.algorithm_config import AlgorithmConfig
from ray.rllib.algorithms.callbacks import DefaultCallbacks
from ray.rllib.core.columns import Columns
from ray.rllib.core.rl_module.marl_module import ModuleID, MultiAgentRLModuleSpec
from ray.rllib.env.env_context import EnvContext
from ray.rllib.env.env_runner import EnvRunner
from ray.rllib.env.multi_agent_env import MultiAgentEnv
from ray.rllib.env.multi_agent_episode import MultiAgentEpisode
from ray.rllib.env.utils import _gym_env_creator
from ray.rllib.utils.annotations import override
<<<<<<< HEAD
from ray.rllib.utils.pre_checks.env import check_multiagent_environments
from ray.rllib.utils.typing import EpisodeID, ModelWeights
=======
from ray.rllib.utils.metrics import (
    NUM_AGENT_STEPS_SAMPLED,
    NUM_ENV_STEPS_SAMPLED,
    NUM_ENV_STEPS_SAMPLED_LIFETIME,
    NUM_EPISODES,
)
from ray.rllib.utils.metrics.metrics_logger import MetricsLogger
from ray.rllib.utils.pre_checks.env import check_multiagent_environments
from ray.rllib.utils.typing import EpisodeID, ModelWeights, ResultDict
>>>>>>> 8fe3ac4d
from ray.util.annotations import PublicAPI
from ray.tune.registry import ENV_CREATOR, _global_registry

logger = logging.getLogger("ray.rllib")


@PublicAPI(stability="alpha")
class MultiAgentEnvRunner(EnvRunner):
    """The genetic environment runner for the multi-agent case."""

    @override(EnvRunner)
    def __init__(self, config: AlgorithmConfig, **kwargs):
        """Initializes a MultiAgentEnvRunner instance.

        Args:
            config: An `AlgorithmConfig` object containing all settings needed to
                build this `EnvRunner` class.
        """
        super().__init__(config=config)

        # Raise an Error, if the provided config is not a multi-agent one.
        if not self.config.is_multi_agent():
            raise ValueError(
                f"Cannot use this EnvRunner class ({type(self).__name__}), if your "
                "setup is not multi-agent! Try adding multi-agent information to your "
                "AlgorithmConfig via calling the `config.multi_agent(policies=..., "
                "policy_mapping_fn=...)`."
            )

        # Get the worker index on which this instance is running.
        self.worker_index: int = kwargs.get("worker_index")

        # Create our callbacks object.
        self._callbacks: DefaultCallbacks = self.config.callbacks_class()

        # Create the vectorized gymnasium env.
        self.env: Optional[gym.Wrapper] = None
        self.num_envs: int = 0
        self.make_env()

        # Create the env-to-module connector pipeline.
        self._env_to_module = self.config.build_env_to_module_connector(self.env)
        # Cached env-to-module results taken at the end of a `_sample_timesteps()`
        # call to make sure the final observation (before an episode cut) gets properly
        # processed (and maybe postprocessed and re-stored into the episode).
        # For example, if we had a connector that normalizes observations and directly
        # re-inserts these new obs back into the episode, the last observation in each
        # sample call would NOT be processed, which could be very harmful in cases,
        # in which value function bootstrapping of those (truncation) observations is
        # required in the learning step.
        self._cached_to_module = None

        # Construct the RLModule.
        self.module = self._make_module()

        # Create the two connector pipelines: env-to-module and module-to-env.
        self._module_to_env = self.config.build_module_to_env_connector(self.env)

        # Set up all metrics-related structures and counters.
        self.metrics: Optional[MetricsLogger] = None
        self._setup_metrics()

        self._needs_initial_reset: bool = True
        self._episode: Optional[MultiAgentEpisode] = None
        self._shared_data = None

        self._weights_seq_no: int = 0

    @override(EnvRunner)
    def sample(
        self,
        *,
        num_timesteps: int = None,
        num_episodes: int = None,
        explore: bool = None,
        random_actions: bool = False,
        force_reset: bool = False,
        with_render_data: bool = False,
    ) -> List[MultiAgentEpisode]:
        """Runs and returns a sample (n timesteps or m episodes) on the env(s).

        Args:
            num_timesteps: The number of timesteps to sample during this call.
                Note that only one of `num_timetseps` or `num_episodes` may be provided.
            num_episodes: The number of episodes to sample during this call.
                Note that only one of `num_timetseps` or `num_episodes` may be provided.
            explore: If True, will use the RLModule's `forward_exploration()`
                method to compute actions. If False, will use the RLModule's
                `forward_inference()` method. If None (default), will use the `explore`
                boolean setting from `self.config` passed into this EnvRunner's
                constructor. You can change this setting in your config via
                `config.env_runners(explore=True|False)`.
            random_actions: If True, actions will be sampled randomly (from the action
                space of the environment). If False (default), actions or action
                distribution parameters are computed by the RLModule.
            force_reset: Whether to force-reset all (vector) environments before
                sampling. Useful if you would like to collect a clean slate of new
                episodes via this call. Note that when sampling n episodes
                (`num_episodes != None`), this is fixed to True.
            with_render_data: If True, will call `render()` on the environment and
                collect returned images.

        Returns:
            A list of `MultiAgentEpisode` instances, carrying the sampled data.
        """
        assert not (num_timesteps is not None and num_episodes is not None)

        # If no execution details are provided, use the config to try to infer the
        # desired timesteps/episodes to sample and exploration behavior.
        if explore is None:
            explore = self.config.explore
        if num_timesteps is None and num_episodes is None:
            if self.config.batch_mode == "truncate_episodes":
                num_timesteps = self.config.get_rollout_fragment_length(
                    worker_index=self.worker_index,
                )
            else:
                num_episodes = 1

        # Sample n timesteps.
        if num_timesteps is not None:
            samples = self._sample_timesteps(
                num_timesteps=num_timesteps,
                explore=explore,
                random_actions=random_actions,
                force_reset=force_reset,
            )
        # Sample m episodes.
        else:
            samples = self._sample_episodes(
                num_episodes=num_episodes,
                explore=explore,
                random_actions=random_actions,
                with_render_data=with_render_data,
            )

        # Make the `on_sample_end` callback.
        self._callbacks.on_sample_end(
            env_runner=self,
            metrics_logger=self.metrics,
            samples=samples,
        )

        return samples

    def _sample_timesteps(
        self,
        num_timesteps: int,
        explore: bool,
        random_actions: bool = False,
        force_reset: bool = False,
    ) -> List[MultiAgentEpisode]:
        """Helper method to sample n timesteps.

        Args:
            num_timesteps: int. Number of timesteps to sample during rollout.
            explore: boolean. If in exploration or inference mode. Exploration
                mode might for some algorithms provide extza model outputs that
                are redundant in inference mode.
            random_actions: boolean. If actions should be sampled from the action
                space. In default mode (i.e. `False`) we sample actions frokm the
                policy.
            with_render_data: If render data from the environment should be collected.
                This is only available when sampling episodes, i.e. `num_episodes` is
                not `None`.

        Returns:
            `Lists of `MultiAgentEpisode` instances, carrying the collected sample data.
        """
        done_episodes_to_return: List[MultiAgentEpisode] = []

        # Have to reset the env.
        if force_reset or self._needs_initial_reset:
            # Create n new episodes and make the `on_episode_created` callbacks.
            self._episode = self._new_episode()
            self._make_on_episode_callback("on_episode_created")

            # Erase all cached ongoing episodes (these will never be completed and
            # would thus never be returned/cleaned by `get_metrics` and cause a memory
            # leak).
            self._ongoing_episodes_for_metrics.clear()

            # Reset the environment.
            # TODO (simon): Check, if we need here the seed from the config.
            obs, infos = self.env.reset()
            self._cached_to_module = None

            # Call `on_episode_start()` callbacks.
            self._make_on_episode_callback("on_episode_start")

            # We just reset the env. Don't have to force this again in the next
            # call to `self._sample_timesteps()`.
            self._needs_initial_reset = False

            # Set the initial observations in the episodes.
            self._episode.add_env_reset(observations=obs, infos=infos)

            self._shared_data = {
                "agent_to_module_mapping_fn": self.config.policy_mapping_fn,
            }

        # Loop through timesteps.
        ts = 0

        while ts < num_timesteps:
            # Act randomly.
            if random_actions:
                # Note, to get sampled actions from all agents' action
                # spaces we need to call `MultiAgentEnv.action_space_sample()`.
                if self.env.unwrapped._action_space_in_preferred_format:
                    actions = self.env.action_space.sample()
                # Otherwise, `action_space_sample()` needs to be implemented.
                else:
                    actions = self.env.action_space_sample()
                # Remove all actions for agents that had no observation.
                to_env = {
                    Columns.ACTIONS: [
                        {
                            agent_id: agent_action
                            for agent_id, agent_action in actions.items()
                            if agent_id in self._episode.get_agents_to_act()
                        }
                    ]
                }
            # Compute an action using the RLModule.
            else:
                # Env-to-module connector.
                to_module = self._cached_to_module or self._env_to_module(
                    rl_module=self.module,
                    episodes=[self._episode],
                    explore=explore,
                    shared_data=self._shared_data,
                )
                self._cached_to_module = None

                # MARLModule forward pass: Explore or not.
                if explore:
                    env_steps_lifetime = self.metrics.peek(
                        NUM_ENV_STEPS_SAMPLED_LIFETIME
                    ) + self.metrics.peek(NUM_ENV_STEPS_SAMPLED, default=0)
                    to_env = self.module.forward_exploration(
                        to_module, t=env_steps_lifetime
                    )
                else:
                    to_env = self.module.forward_inference(to_module)

                # Module-to-env connector.
                to_env = self._module_to_env(
                    rl_module=self.module,
                    data=to_env,
                    episodes=[self._episode],
                    explore=explore,
                    shared_data=self._shared_data,
                )

            # Extract the (vectorized) actions (to be sent to the env) from the
            # module/connector output. Note that these actions are fully ready (e.g.
            # already unsquashed/clipped) to be sent to the environment) and might not
            # be identical to the actions produced by the RLModule/distribution, which
            # are the ones stored permanently in the episode objects.
            actions = to_env.pop(Columns.ACTIONS)
            actions_for_env = to_env.pop(Columns.ACTIONS_FOR_ENV, actions)
            # Step the environment.
            # TODO (sven): [0] = actions is vectorized, but env is NOT a vector Env.
            #  Support vectorized multi-agent envs.
            obs, rewards, terminateds, truncateds, infos = self.env.step(
                actions_for_env[0]
            )

            ts += self.num_envs
            self.metrics.log_dict(
                {
                    NUM_ENV_STEPS_SAMPLED: self.num_envs,
                    # TODO (sven): obs is not-vectorized. Support vectorized MA envs.
                    NUM_AGENT_STEPS_SAMPLED: {str(aid): 1 for aid in obs},
                },
                reduce="sum",
                reset_on_reduce=True,
            )

            # TODO (sven): This simple approach to re-map `to_env` from a
            #  dict[col, List[MADict]] to a dict[agentID, MADict] would not work for
            #  a vectorized env.
            extra_model_outputs = defaultdict(dict)
            for col, ma_dict_list in to_env.items():
                # TODO (sven): Support vectorized MA env.
                ma_dict = ma_dict_list[0]
                for agent_id, val in ma_dict.items():
                    extra_model_outputs[agent_id][col] = val
            extra_model_outputs = dict(extra_model_outputs)

            # Record the timestep in the episode instance.
            self._episode.add_env_step(
                obs,
                actions[0],
                rewards,
                infos=infos,
                terminateds=terminateds,
                truncateds=truncateds,
                extra_model_outputs=extra_model_outputs,
            )

            # Episode is done for all agents. Wrap up the old one and create a new
            # one (and reset it) to continue.
            if self._episode.is_done:
                # We have to perform an extra env-to-module pass here, just in case
                # the user's connector pipeline performs (permanent) transforms
                # on each observation (including this final one here). Without such
                # a call and in case the structure of the observations change
                # sufficiently, the following `finalize()` call on the episode will
                # fail.
                self._env_to_module(
                    episodes=[self._episode],
                    explore=explore,
                    rl_module=self.module,
                    shared_data=self._shared_data,
                )

                # Make the `on_episode_step` callback.
                self._make_on_episode_callback("on_episode_step")
                # Finalize (numpy'ize) the episode.
                self._episode.finalize(drop_zero_len_single_agent_episodes=True)
                done_episodes_to_return.append(self._episode)

                # Make the `on_episode_env` callback (after having finalized the
                # episode object).
                self._make_on_episode_callback("on_episode_end")

                # Create a new episode instance.
                self._episode = self._new_episode()
                self._make_on_episode_callback("on_episode_created")

                # Reset the environment.
                obs, infos = self.env.reset()
                # Add initial observations and infos.
                self._episode.add_env_reset(observations=obs, infos=infos)

                # Make the `on_episode_start` callback.
                self._make_on_episode_callback("on_episode_start")

            else:
                # Make the `on_episode_step` callback.
                self._make_on_episode_callback("on_episode_step")

        # Already perform env-to-module connector call for next call to
        # `_sample_timesteps()`. See comment in c'tor for `self._cached_to_module`.
        if self.module is not None:
            self._cached_to_module = self._env_to_module(
                rl_module=self.module,
                episodes=[self._episode],
                explore=explore,
                shared_data=self._shared_data,
            )

        # Store done episodes for metrics.
        self._done_episodes_for_metrics.extend(done_episodes_to_return)

        # Also, make sure we start new episode chunks (continuing the ongoing episodes
        # from the to-be-returned chunks).
        ongoing_episode_continuation = self._episode.cut(
            len_lookback_buffer=self.config.episode_lookback_horizon
        )

        ongoing_episodes_to_return = []
        # Just started Episodes do not have to be returned. There is no data
        # in them anyway.
        if self._episode.env_t > 0:
            self._episode.validate()
            self._ongoing_episodes_for_metrics[self._episode.id_].append(self._episode)
            # Return finalized (numpy'ized) Episodes.
            ongoing_episodes_to_return.append(
                self._episode.finalize(drop_zero_len_single_agent_episodes=True)
            )

        # Continue collecting into the cut Episode chunk.
        self._episode = ongoing_episode_continuation

        # Return collected episode data.
        return done_episodes_to_return + ongoing_episodes_to_return

    def _sample_episodes(
        self,
        num_episodes: int,
        explore: bool,
        random_actions: bool = False,
        with_render_data: bool = False,
    ) -> List[MultiAgentEpisode]:
        """Helper method to run n episodes.

        See docstring of `self.sample()` for more details.
        """
        # If user calls sample(num_timesteps=..) after this, we must reset again
        # at the beginning.
        self._needs_initial_reset = True

        done_episodes_to_return: List[MultiAgentEpisode] = []

        # Reset the environment.
        # TODO (simon): Check, if we need here the seed from the config.
        obs, infos = self.env.reset()

        # Create a new multi-agent episode.
        _episode = self._new_episode()
        self._make_on_episode_callback("on_episode_created", _episode)
        _shared_data = {
            "agent_to_module_mapping_fn": self.config.policy_mapping_fn,
        }

        # Initialize image rendering if needed.
        render_image = None
        if with_render_data:
            render_image = self.env.render()

        # Set initial obs and infos in the episodes.
        _episode.add_env_reset(observations=obs, infos=infos, render_image=render_image)
        self._make_on_episode_callback("on_episode_start", _episode)

        # Loop over episodes.
        eps = 0
        ts = 0
        while eps < num_episodes:
            # Act randomly.
            if random_actions:
                # Note, to get sampled actions from all agents' action
                # spaces we need to call `MultiAgentEnv.action_space_sample()`.
                if self.env.unwrapped._action_space_in_preferred_format:
                    actions = self.env.action_space.sample()
                # Otherwise, `action_space_sample()` needs to be implemented.
                else:
                    actions = self.env.action_space_sample()
                # Remove all actions for agents that had no observation.
                to_env = {
                    Columns.ACTIONS: {
                        agent_id: agent_action
                        for agent_id, agent_action in actions.items()
                        if agent_id in _episode.get_agents_to_act()
                    },
                }
            # Compute an action using the RLModule.
            else:
                # Env-to-module connector.
                to_module = self._env_to_module(
                    rl_module=self.module,
                    episodes=[_episode],
                    explore=explore,
                    shared_data=_shared_data,
                )

                # MARLModule forward pass: Explore or not.
                if explore:
                    env_steps_lifetime = self.metrics.peek(
                        NUM_ENV_STEPS_SAMPLED_LIFETIME
                    ) + self.metrics.peek(NUM_ENV_STEPS_SAMPLED, default=0)
                    to_env = self.module.forward_exploration(
                        to_module, t=env_steps_lifetime
                    )
                else:
                    to_env = self.module.forward_inference(to_module)

                # Module-to-env connector.
                to_env = self._module_to_env(
                    rl_module=self.module,
                    data=to_env,
                    episodes=[_episode],
                    explore=explore,
                    shared_data=_shared_data,
                )

            # Extract the (vectorized) actions (to be sent to the env) from the
            # module/connector output. Note that these actions are fully ready (e.g.
            # already unsquashed/clipped) to be sent to the environment) and might not
            # be identical to the actions produced by the RLModule/distribution, which
            # are the ones stored permanently in the episode objects.
            actions = to_env.pop(Columns.ACTIONS)
            actions_for_env = to_env.pop(Columns.ACTIONS_FOR_ENV, actions)
            # Step the environment.
            # TODO (sven): [0] = actions is vectorized, but env is NOT a vector Env.
            #  Support vectorized multi-agent envs.
            obs, rewards, terminateds, truncateds, infos = self.env.step(
                actions_for_env[0]
            )

            ts += self.num_envs
            self.metrics.log_dict(
                {
                    NUM_ENV_STEPS_SAMPLED: self.num_envs,
                    # TODO (sven): obs is not-vectorized. Support vectorized MA envs.
                    NUM_AGENT_STEPS_SAMPLED: {str(aid): 1 for aid in obs},
                },
                reduce="sum",
                reset_on_reduce=True,
            )

            # Add render data if needed.
            if with_render_data:
                render_image = self.env.render()

            # TODO (sven): This simple approach to re-map `to_env` from a
            #  dict[col, List[MADict]] to a dict[agentID, MADict] would not work for
            #  a vectorized env.
            extra_model_outputs = defaultdict(dict)
            for col, ma_dict_list in to_env.items():
                # TODO (sven): Support vectorized MA env.
                ma_dict = ma_dict_list[0]
                for agent_id, val in ma_dict.items():
                    extra_model_outputs[agent_id][col] = val
            extra_model_outputs = dict(extra_model_outputs)

            # Record the timestep in the episode instance.
            _episode.add_env_step(
                obs,
                actions[0],
                rewards,
                infos=infos,
                terminateds=terminateds,
                truncateds=truncateds,
                extra_model_outputs=extra_model_outputs,
                render_image=render_image,
            )

            # Make `on_episode_step` callback before finalizing the episode.
            self._make_on_episode_callback("on_episode_step", _episode)

            # TODO (sven, simon): We have to check, if we need this elaborate
            # function here or if the `MultiAgentEnv` defines the cases that
            # can happen.
            # Right now we have:
            #   1. Most times only agents that step get `terminated`, `truncated`
            #       i.e. the rest we have to check in the episode.
            #   2. There are edge cases like, some agents terminated, all others
            #       truncated and vice versa.
            # See also `MultiAgentEpisode` for handling the `__all__`.
            if _episode.is_done:
                # Increase episode count.
                eps += 1

                # Finish the episode.
                done_episodes_to_return.append(
                    _episode.finalize(drop_zero_len_single_agent_episodes=True)
                )

                # Make `on_episode_end` callback after finalizing the episode.
                self._make_on_episode_callback("on_episode_end", _episode)

                # Also early-out if we reach the number of episodes within this
                # for-loop.
                if eps == num_episodes:
                    break

                # Create a new episode instance.
                _episode = self._new_episode()
                self._make_on_episode_callback("on_episode_created", _episode)

                # Reset the environment.
                obs, infos = self.env.reset()
                # Add initial observations and infos.
                _episode.add_env_reset(observations=obs, infos=infos)

                # Make `on_episode_start` callback.
                self._make_on_episode_callback("on_episode_start", _episode)

        self._done_episodes_for_metrics.extend(done_episodes_to_return)

        return done_episodes_to_return

    def get_metrics(self) -> ResultDict:
        # Compute per-episode metrics (only on already completed episodes).
        for eps in self._done_episodes_for_metrics:
            assert eps.is_done
            episode_length = len(eps)
            episode_return = eps.get_return()
            episode_duration_s = eps.get_duration_s()

            agent_episode_returns = defaultdict(
                float,
                {
                    str(sa_eps.agent_id): sa_eps.get_return()
                    for sa_eps in eps.agent_episodes.values()
                },
            )
            module_episode_returns = defaultdict(
                float,
                {
                    sa_eps.module_id: sa_eps.get_return()
                    for sa_eps in eps.agent_episodes.values()
                },
            )

            # Don't forget about the already returned chunks of this episode.
            if eps.id_ in self._ongoing_episodes_for_metrics:
                for eps2 in self._ongoing_episodes_for_metrics[eps.id_]:
                    return_eps2 = eps2.get_return()
                    episode_length += len(eps2)
                    episode_return += return_eps2
                    episode_duration_s += eps2.get_duration_s()
                    for sa_eps in eps2.agent_episodes.values():
                        agent_episode_returns[str(sa_eps.agent_id)] += return_eps2
                        module_episode_returns[sa_eps.module_id] += return_eps2
                del self._ongoing_episodes_for_metrics[eps.id_]

            # Log general episode metrics.
            self.metrics.log_dict(
                {
                    "episode_len_mean": episode_length,
                    "episode_return_mean": episode_return,
                    "episode_duration_sec_mean": episode_duration_s,
                    # Per-agent returns.
                    "agent_episode_returns_mean": agent_episode_returns,
                    # Per-RLModule returns.
                    "module_episode_returns_mean": module_episode_returns,
                },
                # To mimick the old API stack behavior, we'll use `window` here for
                # these particular stats (instead of the default EMA).
                window=self.config.metrics_num_episodes_for_smoothing,
            )
            # For some metrics, log min/max as well.
            self.metrics.log_dict(
                {
                    "episode_len_min": episode_length,
                    "episode_return_min": episode_return,
                },
                reduce="min",
            )
            self.metrics.log_dict(
                {
                    "episode_len_max": episode_length,
                    "episode_return_max": episode_return,
                },
                reduce="max",
            )

        # Log num episodes counter for this iteration.
        self.metrics.log_value(
            NUM_EPISODES,
            len(self._done_episodes_for_metrics),
            reduce="sum",
            reset_on_reduce=True,  # Not a lifetime count.
        )

        # Now that we have logged everything, clear cache of done episodes.
        self._done_episodes_for_metrics.clear()

        # Return reduced metrics.
        return self.metrics.reduce()

    # TODO (sven): Remove the requirement for EnvRunners/RolloutWorkers to have this
    #  API. Replace by proper state overriding via `EnvRunner.set_state()`
    def set_weights(
        self,
        weights: Dict[ModuleID, ModelWeights],
        global_vars: Optional[Dict] = None,
        weights_seq_no: int = 0,
    ) -> None:
        """Writes the weights of our multi-agent `RLModule`

        Args:
            weigths: A dictionary mapping `ModuleID`s to the new weigths to
                be used in the `MultiAgentRLModule` stored in this instance.
            global_vars: An optional global vars dictionary to set this
                worker to. If None, do not update the global_vars.
            weights_seq_no: If needed, a sequence number for the weights version
                can be passed into this method. If not None, will store this seq no
                (in self.weights_seq_no) and in future calls - if the seq no did not
                change wrt. the last call - will ignore the call to save on performance.

        .. testcode::
            :skipif: True

            from ray.rllib.env import MultiAgentEnvRunner
            # Create an `MultiAgentEnvRunner`.
            worker = ...
            weights = worker.get_weights()
            # Set `global_vars` (timestep) as well.
            worker.set_weights(weights, {"timestep": 42})
        """
        # Only update the weigths, if this is the first synchronization or
        # if the weights of this `EnvRunner` lacks behind the actual ones.
        if weights_seq_no == 0 or self._weights_seq_no < weights_seq_no:
            self.module.set_state(weights)

    def get_weights(
        self, modules=None, inference_only: bool = False
    ) -> Dict[ModuleID, ModelWeights]:
        """Returns the weights of our multi-agent `RLModule`.

        Args:
            modules: `ModuleID`s for which to return the weights. If `None`
                weigths for all modules are returned. See for details
                `MultiAgentRLModule.get_state()`.
            inference_only: If True, will return only a specified subset of the
                weights (e.g. only the weights needed for inference).

        Returns:
            A dictionary mapping `ModuleID`s to their corresponding weights.
        """

        return self.module.get_state(module_ids=modules, inference_only=inference_only)

    @override(EnvRunner)
    def assert_healthy(self):
        """Checks that self.__init__() has been completed properly.

        Ensures that the instances has a `MultiAgentRLModule` and an
        environment defined.

        Raises:
            AssertionError: If the EnvRunner Actor has NOT been properly initialized.
        """
        # Make sure, we have built our gym.vector.Env and RLModule properly.
        assert self.env and self.module

    def make_env(self):
        """Creates a MultiAgentEnv (is-a gymnasium env).

        Note that users can change the EnvRunner's config (e.g. change
        `self.config.env_config`) and then call this method to create new environments
        with the updated configuration.
        """
        # If an env already exists, try closing it first (to allow it to properly
        # cleanup).
        if self.env is not None:
            try:
                self.env.close()
            except Exception as e:
                logger.warning(
                    "Tried closing the existing env (multi-agent), but failed with "
                    f"error: {e.args[0]}"
                )

        env_ctx = self.config.env_config
        if not isinstance(env_ctx, EnvContext):
            env_ctx = EnvContext(
                env_ctx,
                worker_index=self.worker_index,
                num_workers=self.config.num_rollout_workers,
                remote=self.config.remote_worker_envs,
            )

        # Register env for the local context.
        # Note, `gym.register` has to be called on each worker.
        if isinstance(self.config.env, str) and _global_registry.contains(
            ENV_CREATOR, self.config.env
        ):
            entry_point = partial(
                _global_registry.get(ENV_CREATOR, self.config.env),
                env_ctx,
            )

        else:
            entry_point = partial(
                _gym_env_creator,
                env_descriptor=self.config.env,
                env_context=env_ctx,
            )
        gym.register(
            "rllib-multi-agent-env-v0",
            entry_point=entry_point,
            disable_env_checker=True,
        )

        # Perform actual gym.make call.
        self.env: MultiAgentEnv = gym.make("rllib-multi-agent-env-v0")
<<<<<<< HEAD
        check_multiagent_environments(self.env)
=======
        try:
            check_multiagent_environments(self.env.unwrapped)
        except Exception as e:
            logger.exception(e.args[0])
>>>>>>> 8fe3ac4d
        self.num_envs = 1

        # Create the MultiAgentEnv (is-a gymnasium env).
        assert isinstance(self.env.unwrapped, MultiAgentEnv), (
            "ERROR: When using the `MultiAgentEnvRunner` the environment needs "
            "to inherit from `ray.rllib.env.multi_agent_env.MultiAgentEnv`."
        )

        # Set the flag to reset all envs upon the next `sample()` call.
        self._needs_initial_reset = True

        # Call the `on_environment_created` callback.
        self._callbacks.on_environment_created(
            env_runner=self,
            env=self.env,
            env_context=env_ctx,
        )

    @override(EnvRunner)
    def stop(self):
        # Note, `MultiAgentEnv` inherits `close()`-method from `gym.Env`.
        self.env.close()

    def _make_module(self):
        # Create our own instance of the (single-agent) `RLModule` (which
        # the needs to be weight-synched) each iteration.
        # TODO (sven, simon): We have to rebuild the `AlgorithmConfig` to work on
        #  `RLModule`s and not `Policy`s. Like here `policies`->`modules`.
        try:
            policy_dict, _ = self.config.get_multi_agent_setup(
                spaces={
                    mid: (o, self._env_to_module.action_space[mid])
                    for mid, o in self._env_to_module.observation_space.spaces.items()
                },
            )
            ma_rlm_spec: MultiAgentRLModuleSpec = self.config.get_marl_module_spec(
                policy_dict=policy_dict,
                # Built only a light version of the module in sampling and inference.
                inference_only=True,
            )

            # Build the module from its spec.
            return ma_rlm_spec.build()

        # This error could be thrown, when only random actions are used.
        except NotImplementedError:
            return None

    def _setup_metrics(self):
        self.metrics = MetricsLogger()
        # Initialize lifetime counts.
        self.metrics.log_value(NUM_ENV_STEPS_SAMPLED_LIFETIME, 0, reduce="sum")

        self._done_episodes_for_metrics: List[MultiAgentEpisode] = []
        self._ongoing_episodes_for_metrics: DefaultDict[
            EpisodeID, List[MultiAgentEpisode]
        ] = defaultdict(list)

    def _new_episode(self):
        return MultiAgentEpisode(
            observation_space=self.env.observation_space,
            action_space=self.env.action_space,
            agent_to_module_mapping_fn=self.config.policy_mapping_fn,
        )

    def _make_on_episode_callback(self, which: str, episode=None):
        episode = episode if episode is not None else self._episode
        getattr(self._callbacks, which)(
            episode=episode,
            env_runner=self,
            metrics_logger=self.metrics,
            env=self.env,
            rl_module=self.module,
            env_index=0,
        )<|MERGE_RESOLUTION|>--- conflicted
+++ resolved
@@ -15,10 +15,6 @@
 from ray.rllib.env.multi_agent_episode import MultiAgentEpisode
 from ray.rllib.env.utils import _gym_env_creator
 from ray.rllib.utils.annotations import override
-<<<<<<< HEAD
-from ray.rllib.utils.pre_checks.env import check_multiagent_environments
-from ray.rllib.utils.typing import EpisodeID, ModelWeights
-=======
 from ray.rllib.utils.metrics import (
     NUM_AGENT_STEPS_SAMPLED,
     NUM_ENV_STEPS_SAMPLED,
@@ -28,7 +24,6 @@
 from ray.rllib.utils.metrics.metrics_logger import MetricsLogger
 from ray.rllib.utils.pre_checks.env import check_multiagent_environments
 from ray.rllib.utils.typing import EpisodeID, ModelWeights, ResultDict
->>>>>>> 8fe3ac4d
 from ray.util.annotations import PublicAPI
 from ray.tune.registry import ENV_CREATOR, _global_registry
 
@@ -791,14 +786,10 @@
 
         # Perform actual gym.make call.
         self.env: MultiAgentEnv = gym.make("rllib-multi-agent-env-v0")
-<<<<<<< HEAD
-        check_multiagent_environments(self.env)
-=======
         try:
             check_multiagent_environments(self.env.unwrapped)
         except Exception as e:
             logger.exception(e.args[0])
->>>>>>> 8fe3ac4d
         self.num_envs = 1
 
         # Create the MultiAgentEnv (is-a gymnasium env).
