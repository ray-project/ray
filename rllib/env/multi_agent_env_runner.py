import gymnasium as gym
import logging

from collections import defaultdict
from functools import partial
from typing import DefaultDict, Dict, List, Optional

from ray.rllib.algorithms.algorithm_config import AlgorithmConfig
from ray.rllib.algorithms.callbacks import DefaultCallbacks
from ray.rllib.core.columns import Columns
from ray.rllib.core.rl_module.marl_module import ModuleID, MultiAgentRLModuleSpec
from ray.rllib.env.env_context import EnvContext
from ray.rllib.env.env_runner import EnvRunner
from ray.rllib.env.multi_agent_env import MultiAgentEnv
from ray.rllib.env.multi_agent_episode import MultiAgentEpisode
from ray.rllib.env.utils import _gym_env_creator
from ray.rllib.utils.annotations import override
from ray.rllib.utils.metrics import (
    NUM_AGENT_STEPS_SAMPLED,
<<<<<<< HEAD
    NUM_AGENT_STEPS_SAMPLED_LIFETIME,
    NUM_ENV_STEPS_SAMPLED,
    NUM_ENV_STEPS_SAMPLED_LIFETIME,
    NUM_EPISODES,
    NUM_MODULE_STEPS_SAMPLED,
    NUM_MODULE_STEPS_SAMPLED_LIFETIME,
)
from ray.rllib.utils.metrics.metrics_logger import MetricsLogger
=======
    NUM_ENV_STEPS_SAMPLED,
    NUM_ENV_STEPS_SAMPLED_LIFETIME,
    NUM_EPISODES,
)
from ray.rllib.utils.metrics.metrics_logger import MetricsLogger
from ray.rllib.utils.pre_checks.env import check_multiagent_environments
>>>>>>> 611e7d55
from ray.rllib.utils.typing import EpisodeID, ModelWeights, ResultDict
from ray.util.annotations import PublicAPI
from ray.tune.registry import ENV_CREATOR, _global_registry

logger = logging.getLogger("ray.rllib")


@PublicAPI(stability="alpha")
class MultiAgentEnvRunner(EnvRunner):
    """The genetic environment runner for the multi-agent case."""

    @override(EnvRunner)
    def __init__(self, config: AlgorithmConfig, **kwargs):
        """Initializes a MultiAgentEnvRunner instance.

        Args:
            config: An `AlgorithmConfig` object containing all settings needed to
                build this `EnvRunner` class.
        """
        super().__init__(config=config)

        # Raise an Error, if the provided config is not a multi-agent one.
        if not self.config.is_multi_agent():
            raise ValueError(
                f"Cannot use this EnvRunner class ({type(self).__name__}), if your "
                "setup is not multi-agent! Try adding multi-agent information to your "
                "AlgorithmConfig via calling the `config.multi_agent(policies=..., "
                "policy_mapping_fn=...)`."
            )

        # Get the worker index on which this instance is running.
        self.worker_index: int = kwargs.get("worker_index")

        # Create our callbacks object.
        self._callbacks: DefaultCallbacks = self.config.callbacks_class()

        # Create the vectorized gymnasium env.
        self.env: Optional[gym.Wrapper] = None
        self.num_envs: int = 0
        self.make_env()

        # Create the env-to-module connector pipeline.
        self._env_to_module = self.config.build_env_to_module_connector(self.env)
        # Cached env-to-module results taken at the end of a `_sample_timesteps()`
        # call to make sure the final observation (before an episode cut) gets properly
        # processed (and maybe postprocessed and re-stored into the episode).
        # For example, if we had a connector that normalizes observations and directly
        # re-inserts these new obs back into the episode, the last observation in each
        # sample call would NOT be processed, which could be very harmful in cases,
        # in which value function bootstrapping of those (truncation) observations is
        # required in the learning step.
        self._cached_to_module = None

        # Construct the RLModule.
        self.module = self._make_module()

        # Create the two connector pipelines: env-to-module and module-to-env.
        self._module_to_env = self.config.build_module_to_env_connector(self.env)

        # Set up all metrics-related structures and counters.
        self.metrics: Optional[MetricsLogger] = None
        self._setup_metrics()

        self._needs_initial_reset: bool = True
        self._episode: Optional[MultiAgentEpisode] = None
        self._shared_data = None

        self._weights_seq_no: int = 0

    @override(EnvRunner)
    def sample(
        self,
        *,
        num_timesteps: int = None,
        num_episodes: int = None,
        explore: bool = None,
        random_actions: bool = False,
        force_reset: bool = False,
        with_render_data: bool = False,
    ) -> List[MultiAgentEpisode]:
        """Runs and returns a sample (n timesteps or m episodes) on the env(s).

        Args:
            num_timesteps: The number of timesteps to sample during this call.
                Note that only one of `num_timetseps` or `num_episodes` may be provided.
            num_episodes: The number of episodes to sample during this call.
                Note that only one of `num_timetseps` or `num_episodes` may be provided.
            explore: If True, will use the RLModule's `forward_exploration()`
                method to compute actions. If False, will use the RLModule's
                `forward_inference()` method. If None (default), will use the `explore`
                boolean setting from `self.config` passed into this EnvRunner's
                constructor. You can change this setting in your config via
                `config.exploration(explore=True|False)`.
            random_actions: If True, actions will be sampled randomly (from the action
                space of the environment). If False (default), actions or action
                distribution parameters are computed by the RLModule.
            force_reset: Whether to force-reset all (vector) environments before
                sampling. Useful if you would like to collect a clean slate of new
                episodes via this call. Note that when sampling n episodes
                (`num_episodes != None`), this is fixed to True.
            with_render_data: If True, will call `render()` on the environment and
                collect returned images.

        Returns:
            A list of `MultiAgentEpisode` instances, carrying the sampled data.
        """
        assert not (num_timesteps is not None and num_episodes is not None)

        # If no execution details are provided, use the config to try to infer the
        # desired timesteps/episodes to sample and exploration behavior.
        if explore is None:
            explore = self.config.explore
        if num_timesteps is None and num_episodes is None:
            if self.config.batch_mode == "truncate_episodes":
                num_timesteps = self.config.get_rollout_fragment_length(
                    worker_index=self.worker_index,
                )
            else:
                num_episodes = 1

        # Sample n timesteps.
        if num_timesteps is not None:
            samples = self._sample_timesteps(
                num_timesteps=num_timesteps,
                explore=explore,
                random_actions=random_actions,
                force_reset=force_reset,
            )
        # Sample m episodes.
        else:
            samples = self._sample_episodes(
                num_episodes=num_episodes,
                explore=explore,
                random_actions=random_actions,
                with_render_data=with_render_data,
            )

        # Make the `on_sample_end` callback.
        self._callbacks.on_sample_end(
            env_runner=self,
            metrics_logger=self.metrics,
            samples=samples,
        )

        return samples

    def _sample_timesteps(
        self,
        num_timesteps: int,
        explore: bool,
        random_actions: bool = False,
        force_reset: bool = False,
    ) -> List[MultiAgentEpisode]:
        """Helper method to sample n timesteps.

        Args:
            num_timesteps: int. Number of timesteps to sample during rollout.
            explore: boolean. If in exploration or inference mode. Exploration
                mode might for some algorithms provide extza model outputs that
                are redundant in inference mode.
            random_actions: boolean. If actions should be sampled from the action
                space. In default mode (i.e. `False`) we sample actions frokm the
                policy.
            with_render_data: If render data from the environment should be collected.
                This is only available when sampling episodes, i.e. `num_episodes` is
                not `None`.

        Returns:
            `Lists of `MultiAgentEpisode` instances, carrying the collected sample data.
        """
        done_episodes_to_return: List[MultiAgentEpisode] = []

        # Have to reset the env.
        if force_reset or self._needs_initial_reset:
            # Create n new episodes and make the `on_episode_created` callbacks.
            self._episode = self._new_episode()
            self._make_on_episode_callback("on_episode_created")

            # Erase all cached ongoing episodes (these will never be completed and
            # would thus never be returned/cleaned by `get_metrics` and cause a memory
            # leak).
            self._ongoing_episodes_for_metrics.clear()

            # Reset the environment.
            # TODO (simon): Check, if we need here the seed from the config.
            obs, infos = self.env.reset()
            self._cached_to_module = None

            # Call `on_episode_start()` callbacks.
            self._make_on_episode_callback("on_episode_start")

            # We just reset the env. Don't have to force this again in the next
            # call to `self._sample_timesteps()`.
            self._needs_initial_reset = False

            # Set the initial observations in the episodes.
            self._episode.add_env_reset(observations=obs, infos=infos)

            self._shared_data = {
                "agent_to_module_mapping_fn": self.config.policy_mapping_fn,
            }

        # Loop through timesteps.
        ts = 0

        while ts < num_timesteps:
            # Act randomly.
            if random_actions:
                # Note, to get sampled actions from all agents' action
                # spaces we need to call `MultiAgentEnv.action_space_sample()`.
                if self.env.unwrapped._action_space_in_preferred_format:
                    actions = self.env.action_space.sample()
                # Otherwise, `action_space_sample()` needs to be implemented.
                else:
                    actions = self.env.action_space_sample()
                # Remove all actions for agents that had no observation.
                to_env = {
                    Columns.ACTIONS: [
                        {
                            agent_id: agent_action
                            for agent_id, agent_action in actions.items()
                            if agent_id in self._episode.get_agents_to_act()
                        }
                    ]
                }
            # Compute an action using the RLModule.
            else:
                # Env-to-module connector.
                to_module = self._cached_to_module or self._env_to_module(
                    rl_module=self.module,
                    episodes=[self._episode],
                    explore=explore,
                    shared_data=self._shared_data,
                )
                self._cached_to_module = None

                # MARLModule forward pass: Explore or not.
                if explore:
                    env_steps_lifetime = self.metrics.peek(
                        NUM_ENV_STEPS_SAMPLED_LIFETIME
                    ) + self.metrics.peek(NUM_ENV_STEPS_SAMPLED, default=0)
                    to_env = self.module.forward_exploration(
<<<<<<< HEAD
                        to_module, t=self.metrics.peek(NUM_ENV_STEPS_SAMPLED_LIFETIME)
=======
                        to_module, t=env_steps_lifetime
>>>>>>> 611e7d55
                    )
                else:
                    to_env = self.module.forward_inference(to_module)

                # Module-to-env connector.
                to_env = self._module_to_env(
                    rl_module=self.module,
                    data=to_env,
                    episodes=[self._episode],
                    explore=explore,
                    shared_data=self._shared_data,
                )

            # Extract the (vectorized) actions (to be sent to the env) from the
            # module/connector output. Note that these actions are fully ready (e.g.
            # already unsquashed/clipped) to be sent to the environment) and might not
            # be identical to the actions produced by the RLModule/distribution, which
            # are the ones stored permanently in the episode objects.
            actions = to_env.pop(Columns.ACTIONS)
            actions_for_env = to_env.pop(Columns.ACTIONS_FOR_ENV, actions)
            # Step the environment.
            # TODO (sven): [0] = actions is vectorized, but env is NOT a vector Env.
            #  Support vectorized multi-agent envs.
            obs, rewards, terminateds, truncateds, infos = self.env.step(
                actions_for_env[0]
            )
<<<<<<< HEAD
            ts += self._increase_sampled_metrics(self.num_envs, obs, self._episode)
=======

            ts += self.num_envs
            self.metrics.log_dict(
                {
                    NUM_ENV_STEPS_SAMPLED: self.num_envs,
                    # TODO (sven): obs is not-vectorized. Support vectorized MA envs.
                    NUM_AGENT_STEPS_SAMPLED: {str(aid): 1 for aid in obs},
                },
                reduce="sum",
                reset_on_reduce=True,
            )
>>>>>>> 611e7d55

            # TODO (sven): This simple approach to re-map `to_env` from a
            #  dict[col, List[MADict]] to a dict[agentID, MADict] would not work for
            #  a vectorized env.
            extra_model_outputs = defaultdict(dict)
            for col, ma_dict_list in to_env.items():
                # TODO (sven): Support vectorized MA env.
                ma_dict = ma_dict_list[0]
                for agent_id, val in ma_dict.items():
                    extra_model_outputs[agent_id][col] = val
            extra_model_outputs = dict(extra_model_outputs)

            # Record the timestep in the episode instance.
            self._episode.add_env_step(
                obs,
                actions[0],
                rewards,
                infos=infos,
                terminateds=terminateds,
                truncateds=truncateds,
                extra_model_outputs=extra_model_outputs,
            )

            # Episode is done for all agents. Wrap up the old one and create a new
            # one (and reset it) to continue.
            if self._episode.is_done:
                # We have to perform an extra env-to-module pass here, just in case
                # the user's connector pipeline performs (permanent) transforms
                # on each observation (including this final one here). Without such
                # a call and in case the structure of the observations change
                # sufficiently, the following `finalize()` call on the episode will
                # fail.
                self._env_to_module(
                    episodes=[self._episode],
                    explore=explore,
                    rl_module=self.module,
                    shared_data=self._shared_data,
                )

                # Make the `on_episode_step` callback.
                self._make_on_episode_callback("on_episode_step")
                # Finalize (numpy'ize) the episode.
                self._episode.finalize(drop_zero_len_single_agent_episodes=True)
                done_episodes_to_return.append(self._episode)

                # Make the `on_episode_env` callback (after having finalized the
                # episode object).
                self._make_on_episode_callback("on_episode_end")

                # Create a new episode instance.
                self._episode = self._new_episode()
                self._make_on_episode_callback("on_episode_created")

                # Reset the environment.
                obs, infos = self.env.reset()
                # Add initial observations and infos.
                self._episode.add_env_reset(observations=obs, infos=infos)

                # Make the `on_episode_start` callback.
                self._make_on_episode_callback("on_episode_start")

            else:
                # Make the `on_episode_step` callback.
                self._make_on_episode_callback("on_episode_step")

        # Already perform env-to-module connector call for next call to
        # `_sample_timesteps()`. See comment in c'tor for `self._cached_to_module`.
        if self.module is not None:
            self._cached_to_module = self._env_to_module(
                rl_module=self.module,
                episodes=[self._episode],
                explore=explore,
                shared_data=self._shared_data,
            )

        # Store done episodes for metrics.
        self._done_episodes_for_metrics.extend(done_episodes_to_return)

        # Also, make sure we start new episode chunks (continuing the ongoing episodes
        # from the to-be-returned chunks).
        ongoing_episode_continuation = self._episode.cut(
            len_lookback_buffer=self.config.episode_lookback_horizon
        )

        ongoing_episodes_to_return = []
        # Just started Episodes do not have to be returned. There is no data
        # in them anyway.
        if self._episode.env_t > 0:
            self._episode.validate()
            self._ongoing_episodes_for_metrics[self._episode.id_].append(self._episode)
            # Return finalized (numpy'ized) Episodes.
            ongoing_episodes_to_return.append(
                self._episode.finalize(drop_zero_len_single_agent_episodes=True)
            )

        # Continue collecting into the cut Episode chunk.
        self._episode = ongoing_episode_continuation

        # Return collected episode data.
        return done_episodes_to_return + ongoing_episodes_to_return

    def _sample_episodes(
        self,
        num_episodes: int,
        explore: bool,
        random_actions: bool = False,
        with_render_data: bool = False,
    ) -> List[MultiAgentEpisode]:
        """Helper method to run n episodes.

        See docstring of `self.sample()` for more details.
        """
        # If user calls sample(num_timesteps=..) after this, we must reset again
        # at the beginning.
        self._needs_initial_reset = True

        done_episodes_to_return: List[MultiAgentEpisode] = []

        # Reset the environment.
        # TODO (simon): Check, if we need here the seed from the config.
        obs, infos = self.env.reset()

        # Create a new multi-agent episode.
        _episode = self._new_episode()
        self._make_on_episode_callback("on_episode_created", _episode)
        _shared_data = {
            "agent_to_module_mapping_fn": self.config.policy_mapping_fn,
        }

        # Initialize image rendering if needed.
        render_image = None
        if with_render_data:
            render_image = self.env.render()

        # Set initial obs and infos in the episodes.
        _episode.add_env_reset(observations=obs, infos=infos, render_image=render_image)
        self._make_on_episode_callback("on_episode_start", _episode)

        # Loop over episodes.
        eps = 0
        ts = 0
        while eps < num_episodes:
            # Act randomly.
            if random_actions:
                # Note, to get sampled actions from all agents' action
                # spaces we need to call `MultiAgentEnv.action_space_sample()`.
                if self.env.unwrapped._action_space_in_preferred_format:
                    actions = self.env.action_space.sample()
                # Otherwise, `action_space_sample()` needs to be implemented.
                else:
                    actions = self.env.action_space_sample()
                # Remove all actions for agents that had no observation.
                to_env = {
                    Columns.ACTIONS: {
                        agent_id: agent_action
                        for agent_id, agent_action in actions.items()
                        if agent_id in _episode.get_agents_to_act()
                    },
                }
            # Compute an action using the RLModule.
            else:
                # Env-to-module connector.
                to_module = self._env_to_module(
                    rl_module=self.module,
                    episodes=[_episode],
                    explore=explore,
                    shared_data=_shared_data,
                )

                # MARLModule forward pass: Explore or not.
                if explore:
                    env_steps_lifetime = self.metrics.peek(
                        NUM_ENV_STEPS_SAMPLED_LIFETIME
                    ) + self.metrics.peek(NUM_ENV_STEPS_SAMPLED, default=0)
                    to_env = self.module.forward_exploration(
<<<<<<< HEAD
                        to_module, t=self.metrics.peek(NUM_ENV_STEPS_SAMPLED_LIFETIME)
=======
                        to_module, t=env_steps_lifetime
>>>>>>> 611e7d55
                    )
                else:
                    to_env = self.module.forward_inference(to_module)

                # Module-to-env connector.
                to_env = self._module_to_env(
                    rl_module=self.module,
                    data=to_env,
                    episodes=[_episode],
                    explore=explore,
                    shared_data=_shared_data,
                )

            # Extract the (vectorized) actions (to be sent to the env) from the
            # module/connector output. Note that these actions are fully ready (e.g.
            # already unsquashed/clipped) to be sent to the environment) and might not
            # be identical to the actions produced by the RLModule/distribution, which
            # are the ones stored permanently in the episode objects.
            actions = to_env.pop(Columns.ACTIONS)
            actions_for_env = to_env.pop(Columns.ACTIONS_FOR_ENV, actions)
            # Step the environment.
            # TODO (sven): [0] = actions is vectorized, but env is NOT a vector Env.
            #  Support vectorized multi-agent envs.
            obs, rewards, terminateds, truncateds, infos = self.env.step(
                actions_for_env[0]
            )
            ts += self._increase_sampled_metrics(self.num_envs, obs, _episode)

            ts += self.num_envs
            self.metrics.log_dict(
                {
                    NUM_ENV_STEPS_SAMPLED: self.num_envs,
                    # TODO (sven): obs is not-vectorized. Support vectorized MA envs.
                    NUM_AGENT_STEPS_SAMPLED: {str(aid): 1 for aid in obs},
                },
                reduce="sum",
                reset_on_reduce=True,
            )

            # Add render data if needed.
            if with_render_data:
                render_image = self.env.render()

            # TODO (sven): This simple approach to re-map `to_env` from a
            #  dict[col, List[MADict]] to a dict[agentID, MADict] would not work for
            #  a vectorized env.
            extra_model_outputs = defaultdict(dict)
            for col, ma_dict_list in to_env.items():
                # TODO (sven): Support vectorized MA env.
                ma_dict = ma_dict_list[0]
                for agent_id, val in ma_dict.items():
                    extra_model_outputs[agent_id][col] = val
            extra_model_outputs = dict(extra_model_outputs)

            # Record the timestep in the episode instance.
            _episode.add_env_step(
                obs,
                actions[0],
                rewards,
                infos=infos,
                terminateds=terminateds,
                truncateds=truncateds,
                extra_model_outputs=extra_model_outputs,
                render_image=render_image,
            )

            # Make `on_episode_step` callback before finalizing the episode.
            self._make_on_episode_callback("on_episode_step", _episode)

            # TODO (sven, simon): We have to check, if we need this elaborate
            # function here or if the `MultiAgentEnv` defines the cases that
            # can happen.
            # Right now we have:
            #   1. Most times only agents that step get `terminated`, `truncated`
            #       i.e. the rest we have to check in the episode.
            #   2. There are edge cases like, some agents terminated, all others
            #       truncated and vice versa.
            # See also `MultiAgentEpisode` for handling the `__all__`.
            if _episode.is_done:
                # Increase episode count.
                eps += 1

                # Finish the episode.
                done_episodes_to_return.append(
                    _episode.finalize(drop_zero_len_single_agent_episodes=True)
                )

                # Make `on_episode_end` callback after finalizing the episode.
                self._make_on_episode_callback("on_episode_end", _episode)

                # Also early-out if we reach the number of episodes within this
                # for-loop.
                if eps == num_episodes:
                    break

                # Create a new episode instance.
                _episode = self._new_episode()
                self._make_on_episode_callback("on_episode_created", _episode)

                # Reset the environment.
                obs, infos = self.env.reset()
                # Add initial observations and infos.
                _episode.add_env_reset(observations=obs, infos=infos)

                # Make `on_episode_start` callback.
                self._make_on_episode_callback("on_episode_start", _episode)

        self._done_episodes_for_metrics.extend(done_episodes_to_return)

        return done_episodes_to_return

    def get_metrics(self) -> ResultDict:
        # Compute per-episode metrics (only on already completed episodes).
        for eps in self._done_episodes_for_metrics:
            assert eps.is_done
            episode_length = len(eps)
            episode_return = eps.get_return()
            episode_duration_s = eps.get_duration_s()

            agent_episode_returns = defaultdict(
<<<<<<< HEAD
                float,
                {
                    str(sa_eps.agent_id): sa_eps.get_return()
                    for sa_eps in eps.agent_episodes.values()
                },
            )
            module_episode_returns = defaultdict(
                float,
                {
                    sa_eps.module_id: sa_eps.get_return()
                    for sa_eps in eps.agent_episodes.values()
                },
            )
=======
                float,
                {
                    str(sa_eps.agent_id): sa_eps.get_return()
                    for sa_eps in eps.agent_episodes.values()
                },
            )
            module_episode_returns = defaultdict(
                float,
                {
                    sa_eps.module_id: sa_eps.get_return()
                    for sa_eps in eps.agent_episodes.values()
                },
            )
>>>>>>> 611e7d55

            # Don't forget about the already returned chunks of this episode.
            if eps.id_ in self._ongoing_episodes_for_metrics:
                for eps2 in self._ongoing_episodes_for_metrics[eps.id_]:
                    return_eps2 = eps2.get_return()
                    episode_length += len(eps2)
                    episode_return += return_eps2
                    episode_duration_s += eps2.get_duration_s()
                    for sa_eps in eps2.agent_episodes.values():
                        agent_episode_returns[str(sa_eps.agent_id)] += return_eps2
                        module_episode_returns[sa_eps.module_id] += return_eps2
                del self._ongoing_episodes_for_metrics[eps.id_]

            # Log general episode metrics.
            self.metrics.log_dict(
                {
                    "episode_len_mean": episode_length,
                    "episode_return_mean": episode_return,
                    "episode_duration_sec_mean": episode_duration_s,
                    # Per-agent returns.
                    "agent_episode_returns_mean": agent_episode_returns,
                    # Per-RLModule returns.
                    "module_episode_returns_mean": module_episode_returns,
                },
                # To mimick the old API stack behavior, we'll use `window` here for
                # these particular stats (instead of the default EMA).
                window=self.config.metrics_num_episodes_for_smoothing,
            )
            # For some metrics, log min/max as well.
            self.metrics.log_dict(
                {
                    "episode_len_min": episode_length,
                    "episode_return_min": episode_return,
                },
                reduce="min",
            )
            self.metrics.log_dict(
                {
                    "episode_len_max": episode_length,
                    "episode_return_max": episode_return,
                },
                reduce="max",
            )

        # Log num episodes counter for this iteration.
        self.metrics.log_value(
            NUM_EPISODES,
            len(self._done_episodes_for_metrics),
            reduce="sum",
            reset_on_reduce=True,  # Not a lifetime count.
        )

        # Now that we have logged everything, clear cache of done episodes.
        self._done_episodes_for_metrics.clear()

        # Return reduced metrics.
        return self.metrics.reduce()

    # TODO (sven): Remove the requirement for EnvRunners/RolloutWorkers to have this
    #  API. Replace by proper state overriding via `EnvRunner.set_state()`
    def set_weights(
        self,
        weights: Dict[ModuleID, ModelWeights],
        global_vars: Optional[Dict] = None,
        weights_seq_no: int = 0,
    ) -> None:
        """Writes the weights of our multi-agent `RLModule`

        Args:
            weigths: A dictionary mapping `ModuleID`s to the new weigths to
                be used in the `MultiAgentRLModule` stored in this instance.
            global_vars: An optional global vars dictionary to set this
                worker to. If None, do not update the global_vars.
            weights_seq_no: If needed, a sequence number for the weights version
                can be passed into this method. If not None, will store this seq no
                (in self.weights_seq_no) and in future calls - if the seq no did not
                change wrt. the last call - will ignore the call to save on performance.

        .. testcode::
            :skipif: True

            from ray.rllib.env import MultiAgentEnvRunner
            # Create an `MultiAgentEnvRunner`.
            worker = ...
            weights = worker.get_weights()
            # Set `global_vars` (timestep) as well.
            worker.set_weights(weights, {"timestep": 42})
        """
        # Only update the weigths, if this is the first synchronization or
        # if the weights of this `EnvRunner` lacks behind the actual ones.
        if weights_seq_no == 0 or self._weights_seq_no < weights_seq_no:
            self.module.set_state(weights)

    def get_weights(
        self, modules=None, inference_only: bool = False
    ) -> Dict[ModuleID, ModelWeights]:
        """Returns the weights of our multi-agent `RLModule`.

        Args:
            modules: `ModuleID`s for which to return the weights. If `None`
                weigths for all modules are returned. See for details
                `MultiAgentRLModule.get_state()`.
            inference_only: If True, will return only a specified subset of the
                weights (e.g. only the weights needed for inference).

        Returns:
            A dictionary mapping `ModuleID`s to their corresponding weights.
        """

        return self.module.get_state(module_ids=modules, inference_only=inference_only)

    @override(EnvRunner)
    def assert_healthy(self):
        """Checks that self.__init__() has been completed properly.

        Ensures that the instances has a `MultiAgentRLModule` and an
        environment defined.

        Raises:
            AssertionError: If the EnvRunner Actor has NOT been properly initialized.
        """
        # Make sure, we have built our gym.vector.Env and RLModule properly.
        assert self.env and self.module

    def make_env(self):
        """Creates a MultiAgentEnv (is-a gymnasium env).

        Note that users can change the EnvRunner's config (e.g. change
        `self.config.env_config`) and then call this method to create new environments
        with the updated configuration.
        """
        # If an env already exists, try closing it first (to allow it to properly
        # cleanup).
        if self.env is not None:
            try:
                self.env.close()
            except Exception as e:
                logger.warning(
                    "Tried closing the existing env (multi-agent), but failed with "
                    f"error: {e.args[0]}"
                )

        env_ctx = self.config.env_config
        if not isinstance(env_ctx, EnvContext):
            env_ctx = EnvContext(
                env_ctx,
                worker_index=self.worker_index,
                num_workers=self.config.num_rollout_workers,
                remote=self.config.remote_worker_envs,
            )

        # Register env for the local context.
        # Note, `gym.register` has to be called on each worker.
        if isinstance(self.config.env, str) and _global_registry.contains(
            ENV_CREATOR, self.config.env
        ):
            entry_point = partial(
                _global_registry.get(ENV_CREATOR, self.config.env),
                env_ctx,
            )

        else:
            entry_point = partial(
                _gym_env_creator,
                env_descriptor=self.config.env,
                env_context=env_ctx,
            )
        gym.register(
            "rllib-multi-agent-env-v0",
            entry_point=entry_point,
            disable_env_checker=True,
        )

        # Perform actual gym.make call.
        self.env: MultiAgentEnv = gym.make("rllib-multi-agent-env-v0")
        try:
            check_multiagent_environments(self.env.unwrapped)
        except Exception as e:
            logger.exception(e.args[0])
        self.num_envs = 1

        # Create the MultiAgentEnv (is-a gymnasium env).
        assert isinstance(self.env.unwrapped, MultiAgentEnv), (
            "ERROR: When using the `MultiAgentEnvRunner` the environment needs "
            "to inherit from `ray.rllib.env.multi_agent_env.MultiAgentEnv`."
        )

        # Set the flag to reset all envs upon the next `sample()` call.
        self._needs_initial_reset = True

        # Call the `on_environment_created` callback.
        self._callbacks.on_environment_created(
            env_runner=self,
            env=self.env,
            env_context=env_ctx,
        )

    @override(EnvRunner)
    def stop(self):
        # Note, `MultiAgentEnv` inherits `close()`-method from `gym.Env`.
        self.env.close()

    def _make_module(self):
        # Create our own instance of the (single-agent) `RLModule` (which
        # the needs to be weight-synched) each iteration.
        # TODO (sven, simon): We have to rebuild the `AlgorithmConfig` to work on
        #  `RLModule`s and not `Policy`s. Like here `policies`->`modules`.
        try:
            policy_dict, _ = self.config.get_multi_agent_setup(
                spaces={
                    mid: (o, self._env_to_module.action_space[mid])
                    for mid, o in self._env_to_module.observation_space.spaces.items()
                },
            )
            ma_rlm_spec: MultiAgentRLModuleSpec = self.config.get_marl_module_spec(
                policy_dict=policy_dict,
                # Built only a light version of the module in sampling and inference.
                inference_only=True,
            )

            # Build the module from its spec.
            return ma_rlm_spec.build()

        # This error could be thrown, when only random actions are used.
        except NotImplementedError:
            return None

    def _setup_metrics(self):
        self.metrics = MetricsLogger()
        # Initialize lifetime counts.
        self.metrics.log_value(NUM_ENV_STEPS_SAMPLED_LIFETIME, 0, reduce="sum")

        self._done_episodes_for_metrics: List[MultiAgentEpisode] = []
        self._ongoing_episodes_for_metrics: DefaultDict[
            EpisodeID, List[MultiAgentEpisode]
        ] = defaultdict(list)

    def _new_episode(self):
        return MultiAgentEpisode(
            observation_space=self.env.observation_space,
            action_space=self.env.action_space,
            agent_to_module_mapping_fn=self.config.policy_mapping_fn,
        )

    def _make_on_episode_callback(self, which: str, episode=None):
        episode = episode if episode is not None else self._episode
        getattr(self._callbacks, which)(
            episode=episode,
            env_runner=self,
            metrics_logger=self.metrics,
            env=self.env,
            rl_module=self.module,
            env_index=0,
<<<<<<< HEAD
        )

    def _increase_sampled_metrics(self, num_steps, next_obs, episode):
        self.metrics.log_dict(
            {
                NUM_ENV_STEPS_SAMPLED: num_steps,
                # TODO (sven): obs is not-vectorized. Support vectorized MA envs.
                NUM_AGENT_STEPS_SAMPLED: {str(aid): 1 for aid in next_obs},
                NUM_MODULE_STEPS_SAMPLED: {
                    episode.module_for(aid): 1 for aid in next_obs
                },
            },
            reduce="sum",
            reset_on_reduce=True,
        )
        self.metrics.log_dict(
            {
                NUM_ENV_STEPS_SAMPLED_LIFETIME: num_steps,
                # TODO (sven): obs is not-vectorized. Support vectorized MA envs.
                NUM_AGENT_STEPS_SAMPLED_LIFETIME: {str(aid): 1 for aid in next_obs},
                NUM_MODULE_STEPS_SAMPLED_LIFETIME: {
                    episode.module_for(aid): 1 for aid in next_obs
                },
            },
            reduce="sum",
        )
        return num_steps
=======
        )
>>>>>>> 611e7d55
<|MERGE_RESOLUTION|>--- conflicted
+++ resolved
@@ -17,7 +17,6 @@
 from ray.rllib.utils.annotations import override
 from ray.rllib.utils.metrics import (
     NUM_AGENT_STEPS_SAMPLED,
-<<<<<<< HEAD
     NUM_AGENT_STEPS_SAMPLED_LIFETIME,
     NUM_ENV_STEPS_SAMPLED,
     NUM_ENV_STEPS_SAMPLED_LIFETIME,
@@ -26,14 +25,7 @@
     NUM_MODULE_STEPS_SAMPLED_LIFETIME,
 )
 from ray.rllib.utils.metrics.metrics_logger import MetricsLogger
-=======
-    NUM_ENV_STEPS_SAMPLED,
-    NUM_ENV_STEPS_SAMPLED_LIFETIME,
-    NUM_EPISODES,
-)
-from ray.rllib.utils.metrics.metrics_logger import MetricsLogger
 from ray.rllib.utils.pre_checks.env import check_multiagent_environments
->>>>>>> 611e7d55
 from ray.rllib.utils.typing import EpisodeID, ModelWeights, ResultDict
 from ray.util.annotations import PublicAPI
 from ray.tune.registry import ENV_CREATOR, _global_registry
@@ -276,11 +268,7 @@
                         NUM_ENV_STEPS_SAMPLED_LIFETIME
                     ) + self.metrics.peek(NUM_ENV_STEPS_SAMPLED, default=0)
                     to_env = self.module.forward_exploration(
-<<<<<<< HEAD
-                        to_module, t=self.metrics.peek(NUM_ENV_STEPS_SAMPLED_LIFETIME)
-=======
                         to_module, t=env_steps_lifetime
->>>>>>> 611e7d55
                     )
                 else:
                     to_env = self.module.forward_inference(to_module)
@@ -307,21 +295,7 @@
             obs, rewards, terminateds, truncateds, infos = self.env.step(
                 actions_for_env[0]
             )
-<<<<<<< HEAD
             ts += self._increase_sampled_metrics(self.num_envs, obs, self._episode)
-=======
-
-            ts += self.num_envs
-            self.metrics.log_dict(
-                {
-                    NUM_ENV_STEPS_SAMPLED: self.num_envs,
-                    # TODO (sven): obs is not-vectorized. Support vectorized MA envs.
-                    NUM_AGENT_STEPS_SAMPLED: {str(aid): 1 for aid in obs},
-                },
-                reduce="sum",
-                reset_on_reduce=True,
-            )
->>>>>>> 611e7d55
 
             # TODO (sven): This simple approach to re-map `to_env` from a
             #  dict[col, List[MADict]] to a dict[agentID, MADict] would not work for
@@ -497,11 +471,7 @@
                         NUM_ENV_STEPS_SAMPLED_LIFETIME
                     ) + self.metrics.peek(NUM_ENV_STEPS_SAMPLED, default=0)
                     to_env = self.module.forward_exploration(
-<<<<<<< HEAD
-                        to_module, t=self.metrics.peek(NUM_ENV_STEPS_SAMPLED_LIFETIME)
-=======
                         to_module, t=env_steps_lifetime
->>>>>>> 611e7d55
                     )
                 else:
                     to_env = self.module.forward_inference(to_module)
@@ -622,7 +592,6 @@
             episode_duration_s = eps.get_duration_s()
 
             agent_episode_returns = defaultdict(
-<<<<<<< HEAD
                 float,
                 {
                     str(sa_eps.agent_id): sa_eps.get_return()
@@ -636,21 +605,6 @@
                     for sa_eps in eps.agent_episodes.values()
                 },
             )
-=======
-                float,
-                {
-                    str(sa_eps.agent_id): sa_eps.get_return()
-                    for sa_eps in eps.agent_episodes.values()
-                },
-            )
-            module_episode_returns = defaultdict(
-                float,
-                {
-                    sa_eps.module_id: sa_eps.get_return()
-                    for sa_eps in eps.agent_episodes.values()
-                },
-            )
->>>>>>> 611e7d55
 
             # Don't forget about the already returned chunks of this episode.
             if eps.id_ in self._ongoing_episodes_for_metrics:
@@ -904,7 +858,6 @@
             env=self.env,
             rl_module=self.module,
             env_index=0,
-<<<<<<< HEAD
         )
 
     def _increase_sampled_metrics(self, num_steps, next_obs, episode):
@@ -920,18 +873,4 @@
             reduce="sum",
             reset_on_reduce=True,
         )
-        self.metrics.log_dict(
-            {
-                NUM_ENV_STEPS_SAMPLED_LIFETIME: num_steps,
-                # TODO (sven): obs is not-vectorized. Support vectorized MA envs.
-                NUM_AGENT_STEPS_SAMPLED_LIFETIME: {str(aid): 1 for aid in next_obs},
-                NUM_MODULE_STEPS_SAMPLED_LIFETIME: {
-                    episode.module_for(aid): 1 for aid in next_obs
-                },
-            },
-            reduce="sum",
-        )
-        return num_steps
-=======
-        )
->>>>>>> 611e7d55
+        return num_steps