import gymnasium as gym
import logging

from collections import defaultdict
from functools import partial
from typing import DefaultDict, Dict, List, Optional

from ray.rllib.algorithms.algorithm_config import AlgorithmConfig
from ray.rllib.algorithms.callbacks import DefaultCallbacks
from ray.rllib.core.columns import Columns
from ray.rllib.core.rl_module.marl_module import ModuleID, MultiAgentRLModuleSpec
from ray.rllib.env.env_context import EnvContext
from ray.rllib.env.env_runner import EnvRunner
from ray.rllib.env.multi_agent_env import MultiAgentEnv
from ray.rllib.env.multi_agent_episode import MultiAgentEpisode
from ray.rllib.env.utils import _gym_env_creator
from ray.rllib.evaluation.metrics import RolloutMetrics
from ray.rllib.utils.annotations import override
from ray.rllib.utils.pre_checks.env import check_multiagent_environments
from ray.rllib.utils.typing import EpisodeID, ModelWeights
from ray.util.annotations import PublicAPI
from ray.tune.registry import ENV_CREATOR, _global_registry

logger = logging.getLogger("ray.rllib")


@PublicAPI(stability="alpha")
class MultiAgentEnvRunner(EnvRunner):
    """The genetic environment runner for the multi-agent case."""

    @override(EnvRunner)
    def __init__(self, config: AlgorithmConfig, **kwargs):
        """Initializes a MultiAgentEnvRunner instance.

        Args:
            config: An `AlgorithmConfig` object containing all settings needed to
                build this `EnvRunner` class.
        """
        super().__init__(config=config)

        # Raise an Error, if the provided config is not a multi-agent one.
        if not self.config.is_multi_agent():
            raise ValueError(
                f"Cannot use this EnvRunner class ({type(self).__name__}), if your "
                "setup is not multi-agent! Try adding multi-agent information to your "
                "AlgorithmConfig via calling the `config.multi_agent(policies=..., "
                "policy_mapping_fn=...)`."
            )

        # Get the worker index on which this instance is running.
        self.worker_index: int = kwargs.get("worker_index")

        # Create our callbacks object.
        self._callbacks: DefaultCallbacks = self.config.callbacks_class()

        # Create the vectorized gymnasium env.
        self.env: Optional[gym.Wrapper] = None
        self.num_envs: int = 0
        self.make_env()

        # Global counter for environment steps from all workers. This is
        # needed for schedulers used by `RLModule`s.
        self.global_num_env_steps_sampled = 0

        # Create the env-to-module connector pipeline.
        self._env_to_module = self.config.build_env_to_module_connector(self.env)
        # Cached env-to-module results taken at the end of a `_sample_timesteps()`
        # call to make sure the final observation (before an episode cut) gets properly
        # processed (and maybe postprocessed and re-stored into the episode).
        # For example, if we had a connector that normalizes observations and directly
        # re-inserts these new obs back into the episode, the last observation in each
        # sample call would NOT be processed, which could be very harmful in cases,
        # in which value function bootstrapping of those (truncation) observations is
        # required in the learning step.
        self._cached_to_module = None

        # Construct the RLModule.
        self.module = self._make_module()

        # Create the two connector pipelines: env-to-module and module-to-env.
        self._module_to_env = self.config.build_module_to_env_connector(self.env)

        self._needs_initial_reset: bool = True
        self._episode: Optional[MultiAgentEpisode] = None
        self._shared_data = None

        self._done_episodes_for_metrics: List[MultiAgentEpisode] = []
        self._ongoing_episodes_for_metrics: DefaultDict[
            EpisodeID, List[MultiAgentEpisode]
        ] = defaultdict(list)
        self._weights_seq_no: int = 0

    @override(EnvRunner)
    def sample(
        self,
        *,
        num_timesteps: int = None,
        num_episodes: int = None,
        explore: bool = None,
        random_actions: bool = False,
        force_reset: bool = False,
        with_render_data: bool = False,
    ) -> List[MultiAgentEpisode]:
        """Runs and returns a sample (n timesteps or m episodes) on the env(s).

        Args:
            num_timesteps: The number of timesteps to sample during this call.
                Note that only one of `num_timetseps` or `num_episodes` may be provided.
            num_episodes: The number of episodes to sample during this call.
                Note that only one of `num_timetseps` or `num_episodes` may be provided.
            explore: If True, will use the RLModule's `forward_exploration()`
                method to compute actions. If False, will use the RLModule's
                `forward_inference()` method. If None (default), will use the `explore`
                boolean setting from `self.config` passed into this EnvRunner's
                constructor. You can change this setting in your config via
                `config.env_runners(explore=True|False)`.
            random_actions: If True, actions will be sampled randomly (from the action
                space of the environment). If False (default), actions or action
                distribution parameters are computed by the RLModule.
            force_reset: Whether to force-reset all (vector) environments before
                sampling. Useful if you would like to collect a clean slate of new
                episodes via this call. Note that when sampling n episodes
                (`num_episodes != None`), this is fixed to True.
            with_render_data: If True, will call `render()` on the environment and
                collect returned images.

        Returns:
            A list of `MultiAgentEpisode` instances, carrying the sampled data.
        """
        assert not (num_timesteps is not None and num_episodes is not None)

        # If no execution details are provided, use the config to try to infer the
        # desired timesteps/episodes to sample and exploration behavior.
        if explore is None:
            explore = self.config.explore
        if num_timesteps is None and num_episodes is None:
            if self.config.batch_mode == "truncate_episodes":
                num_timesteps = self.config.get_rollout_fragment_length(
                    worker_index=self.worker_index,
                )
            else:
                num_episodes = 1

        # Sample n timesteps.
        if num_timesteps is not None:
            samples = self._sample_timesteps(
                num_timesteps=num_timesteps,
                explore=explore,
                random_actions=random_actions,
                force_reset=force_reset,
            )
        # Sample m episodes.
        else:
            samples = self._sample_episodes(
                num_episodes=num_episodes,
                explore=explore,
                random_actions=random_actions,
                with_render_data=with_render_data,
            )

        # Make the `on_sample_end` callback.
        self._callbacks.on_sample_end(env_runner=self, samples=samples)

        return samples

    def _sample_timesteps(
        self,
        num_timesteps: int,
        explore: bool,
        random_actions: bool = False,
        force_reset: bool = False,
    ) -> List[MultiAgentEpisode]:
        """Helper method to sample n timesteps.

        Args:
            num_timesteps: int. Number of timesteps to sample during rollout.
            explore: boolean. If in exploration or inference mode. Exploration
                mode might for some algorithms provide extza model outputs that
                are redundant in inference mode.
            random_actions: boolean. If actions should be sampled from the action
                space. In default mode (i.e. `False`) we sample actions frokm the
                policy.
            with_render_data: If render data from the environment should be collected.
                This is only available when sampling episodes, i.e. `num_episodes` is
                not `None`.

        Returns:
            `Lists of `MultiAgentEpisode` instances, carrying the collected sample data.
        """
        done_episodes_to_return: List[MultiAgentEpisode] = []

        # Have to reset the env.
        if force_reset or self._needs_initial_reset:
            # Create n new episodes and make the `on_episode_created` callbacks.
            self._episode = self._new_episode()
            self._make_on_episode_callback("on_episode_created")

            # Erase all cached ongoing episodes (these will never be completed and
            # would thus never be returned/cleaned by `get_metrics` and cause a memory
            # leak).
            self._ongoing_episodes_for_metrics.clear()

            # Reset the environment.
            # TODO (simon): Check, if we need here the seed from the config.
            obs, infos = self.env.reset()
            self._cached_to_module = None

            # Call `on_episode_start()` callbacks.
            self._make_on_episode_callback("on_episode_start")

            # We just reset the env. Don't have to force this again in the next
            # call to `self._sample_timesteps()`.
            self._needs_initial_reset = False

            # Set the initial observations in the episodes.
            self._episode.add_env_reset(observations=obs, infos=infos)

            self._shared_data = {
                "agent_to_module_mapping_fn": self.config.policy_mapping_fn,
            }

        # Loop through timesteps.
        ts = 0

        while ts < num_timesteps:
            # Act randomly.
            if random_actions:
                # Note, to get sampled actions from all agents' action
                # spaces we need to call `MultiAgentEnv.action_space_sample()`.
                if self.env.unwrapped._action_space_in_preferred_format:
                    actions = self.env.action_space.sample()
                # Otherwise, `action_space_sample()` needs to be implemented.
                else:
                    actions = self.env.action_space_sample()
                # Remove all actions for agents that had no observation.
                to_env = {
                    Columns.ACTIONS: [
                        {
                            agent_id: agent_action
                            for agent_id, agent_action in actions.items()
                            if agent_id in self._episode.get_agents_to_act()
                        }
                    ]
                }
            # Compute an action using the RLModule.
            else:
                # Env-to-module connector.
                to_module = self._cached_to_module or self._env_to_module(
                    rl_module=self.module,
                    episodes=[self._episode],
                    explore=explore,
                    shared_data=self._shared_data,
                )
                self._cached_to_module = None

                # MARLModule forward pass: Explore or not.
                if explore:
                    to_env = self.module.forward_exploration(
                        to_module, t=self.global_num_env_steps_sampled + ts
                    )
                else:
                    to_env = self.module.forward_inference(to_module)

                # Module-to-env connector.
                to_env = self._module_to_env(
                    rl_module=self.module,
                    data=to_env,
                    episodes=[self._episode],
                    explore=explore,
                    shared_data=self._shared_data,
                )

            # Extract the (vectorized) actions (to be sent to the env) from the
            # module/connector output. Note that these actions are fully ready (e.g.
            # already unsquashed/clipped) to be sent to the environment) and might not
            # be identical to the actions produced by the RLModule/distribution, which
            # are the ones stored permanently in the episode objects.
            actions = to_env.pop(Columns.ACTIONS)
            actions_for_env = to_env.pop(Columns.ACTIONS_FOR_ENV, actions)
            # Step the environment.
            # TODO (sven): [0] = actions is vectorized, but env is NOT a vector Env.
            #  Support vectorized multi-agent envs.
            obs, rewards, terminateds, truncateds, infos = self.env.step(
                actions_for_env[0]
            )

            # TODO (sven, simon): We have to record these steps somewhere.
            # TODO: Refactor into multiagent-episode sth. like `get_agent_steps()`.
            # TODO: When env is vectorized, need to change this to:
            #  env_steps += len(obs)  # <- vectorized observations
            #  agent_steps += sum([len(obs) for o in obs])
            # We count by environment steps ..
            if self.config.count_steps_by == "env_steps":
                ts += 1
            # .. or by agent steps.
            else:
                ts += len(obs)

            # TODO (sven): This simple approach to re-map `to_env` from a
            #  dict[col, List[MADict]] to a dict[agentID, MADict] would not work for
            #  a vectorized env.
            extra_model_outputs = defaultdict(dict)
            for col, ma_dict_list in to_env.items():
                # TODO (sven): Support vectorized MA env.
                ma_dict = ma_dict_list[0]
                for agent_id, val in ma_dict.items():
                    extra_model_outputs[agent_id][col] = val
            extra_model_outputs = dict(extra_model_outputs)

            # Record the timestep in the episode instance.
            self._episode.add_env_step(
                obs,
                actions[0],
                rewards,
                infos=infos,
                terminateds=terminateds,
                truncateds=truncateds,
                extra_model_outputs=extra_model_outputs,
            )

            # Episode is done for all agents. Wrap up the old one and create a new
            # one (and reset it) to continue.
            if self._all_agents_done(terminateds, truncateds):
                # We have to perform an extra env-to-module pass here, just in case
                # the user's connector pipeline performs (permanent) transforms
                # on each observation (including this final one here). Without such
                # a call and in case the structure of the observations change
                # sufficiently, the following `finalize()` call on the episode will
                # fail.
                self._env_to_module(
                    episodes=[self._episode],
                    explore=explore,
                    rl_module=self.module,
                    shared_data=self._shared_data,
                )

                # Make the `on_episode_step` callback.
                self._make_on_episode_callback("on_episode_step")
                # Finalize (numpy'ize) the episode.
                self._episode.finalize(drop_zero_len_single_agent_episodes=True)
                done_episodes_to_return.append(self._episode)

                # Make the `on_episode_env` callback (after having finalized the
                # episode object).
                self._make_on_episode_callback("on_episode_end")

                # Create a new episode instance.
                self._episode = self._new_episode()
                self._make_on_episode_callback("on_episode_created")

                # Reset the environment.
                obs, infos = self.env.reset()
                # Add initial observations and infos.
                self._episode.add_env_reset(observations=obs, infos=infos)

                # Make the `on_episode_start` callback.
                self._make_on_episode_callback("on_episode_start")

            else:
                # Make the `on_episode_step` callback.
                self._make_on_episode_callback("on_episode_step")

        # Already perform env-to-module connector call for next call to
        # `_sample_timesteps()`. See comment in c'tor for `self._cached_to_module`.
        if self.module is not None:
            self._cached_to_module = self._env_to_module(
                rl_module=self.module,
                episodes=[self._episode],
                explore=explore,
                shared_data=self._shared_data,
            )

        # Store done episodes for metrics.
        self._done_episodes_for_metrics.extend(done_episodes_to_return)

        # Also, make sure we start new episode chunks (continuing the ongoing episodes
        # from the to-be-returned chunks).
        ongoing_episode_continuation = self._episode.cut(
            len_lookback_buffer=self.config.episode_lookback_horizon
        )

        ongoing_episodes_to_return = []
        # Just started Episodes do not have to be returned. There is no data
        # in them anyway.
        if self._episode.env_t > 0:
            self._episode.validate()
            self._ongoing_episodes_for_metrics[self._episode.id_].append(self._episode)
            # Return finalized (numpy'ized) Episodes.
            ongoing_episodes_to_return.append(
                self._episode.finalize(drop_zero_len_single_agent_episodes=True)
            )

        # Continue collecting into the cut Episode chunk.
        self._episode = ongoing_episode_continuation

        # Return collected episode data.
        return done_episodes_to_return + ongoing_episodes_to_return

    def _sample_episodes(
        self,
        num_episodes: int,
        explore: bool,
        random_actions: bool = False,
        with_render_data: bool = False,
    ) -> List[MultiAgentEpisode]:
        """Helper method to run n episodes.

        See docstring of `self.sample()` for more details.
        """
        # If user calls sample(num_timesteps=..) after this, we must reset again
        # at the beginning.
        self._needs_initial_reset = True

        done_episodes_to_return: List[MultiAgentEpisode] = []

        # Reset the environment.
        # TODO (simon): Check, if we need here the seed from the config.
        obs, infos = self.env.reset()

        # Create a new multi-agent episode.
        _episode = self._new_episode()
        self._make_on_episode_callback("on_episode_created", _episode)
        _shared_data = {
            "agent_to_module_mapping_fn": self.config.policy_mapping_fn,
        }

        # Initialize image rendering if needed.
        render_image = None
        if with_render_data:
            render_image = self.env.render()

        # Set initial obs and infos in the episodes.
        _episode.add_env_reset(observations=obs, infos=infos, render_image=render_image)
        self._make_on_episode_callback("on_episode_start", _episode)

        # Loop over episodes.
        eps = 0
        ts = 0
        while eps < num_episodes:
            # Act randomly.
            if random_actions:
                # Note, to get sampled actions from all agents' action
                # spaces we need to call `MultiAgentEnv.action_space_sample()`.
                if self.env.unwrapped._action_space_in_preferred_format:
                    actions = self.env.action_space.sample()
                # Otherwise, `action_space_sample()` needs to be implemented.
                else:
                    actions = self.env.action_space_sample()
                # Remove all actions for agents that had no observation.
                to_env = {
                    Columns.ACTIONS: {
                        agent_id: agent_action
                        for agent_id, agent_action in actions.items()
                        if agent_id in _episode.get_agents_to_act()
                    },
                }
            # Compute an action using the RLModule.
            else:
                # Env-to-module connector.
                to_module = self._env_to_module(
                    rl_module=self.module,
                    episodes=[_episode],
                    explore=explore,
                    shared_data=_shared_data,
                )

                # MARLModule forward pass: Explore or not.
                if explore:
                    to_env = self.module.forward_exploration(
                        to_module, t=self.global_num_env_steps_sampled + ts
                    )
                else:
                    to_env = self.module.forward_inference(to_module)

                # Module-to-env connector.
                to_env = self._module_to_env(
                    rl_module=self.module,
                    data=to_env,
                    episodes=[_episode],
                    explore=explore,
                    shared_data=_shared_data,
                )

            # Extract the (vectorized) actions (to be sent to the env) from the
            # module/connector output. Note that these actions are fully ready (e.g.
            # already unsquashed/clipped) to be sent to the environment) and might not
            # be identical to the actions produced by the RLModule/distribution, which
            # are the ones stored permanently in the episode objects.
            actions = to_env.pop(Columns.ACTIONS)
            actions_for_env = to_env.pop(Columns.ACTIONS_FOR_ENV, actions)
            # Step the environment.
            # TODO (sven): [0] = actions is vectorized, but env is NOT a vector Env.
            #  Support vectorized multi-agent envs.
            obs, rewards, terminateds, truncateds, infos = self.env.step(
                actions_for_env[0]
            )

            # Add render data if needed.
            if with_render_data:
                render_image = self.env.render()

            # TODO (sven): This simple approach to re-map `to_env` from a
            #  dict[col, List[MADict]] to a dict[agentID, MADict] would not work for
            #  a vectorized env.
            extra_model_outputs = defaultdict(dict)
            for col, ma_dict_list in to_env.items():
                # TODO (sven): Support vectorized MA env.
                ma_dict = ma_dict_list[0]
                for agent_id, val in ma_dict.items():
                    extra_model_outputs[agent_id][col] = val
            extra_model_outputs = dict(extra_model_outputs)

            # Record the timestep in the episode instance.
            _episode.add_env_step(
                obs,
                actions[0],
                rewards,
                infos=infos,
                terminateds=terminateds,
                truncateds=truncateds,
                extra_model_outputs=extra_model_outputs,
                render_image=render_image,
            )

            # Make `on_episode_step` callback before finalizing the episode.
            self._make_on_episode_callback("on_episode_step", _episode)

            # TODO (sven, simon): We have to check, if we need this elaborate
            # function here or if the `MultiAgentEnv` defines the cases that
            # can happen.
            # Right now we have:
            #   1. Most times only agents that step get `terminated`, `truncated`
            #       i.e. the rest we have to check in the episode.
            #   2. There are edge cases like, some agents terminated, all others
            #       truncated and vice versa.
            # See also `MultiAgentEpisode` for handling the `__all__`.
            if self._all_agents_done(terminateds, truncateds, episode=_episode):
                # Increase episode count.
                eps += 1

                # Finish the episode.
                done_episodes_to_return.append(
                    _episode.finalize(drop_zero_len_single_agent_episodes=True)
                )

                # Make `on_episode_end` callback after finalizing the episode.
                self._make_on_episode_callback("on_episode_end", _episode)

                # Also early-out if we reach the number of episodes within this
                # for-loop.
                if eps == num_episodes:
                    break

                # Create a new episode instance.
                _episode = self._new_episode()
                self._make_on_episode_callback("on_episode_created", _episode)

                # Reset the environment.
                obs, infos = self.env.reset()
                # Add initial observations and infos.
                _episode.add_env_reset(observations=obs, infos=infos)

                # Make `on_episode_start` callback.
                self._make_on_episode_callback("on_episode_start", _episode)
            ts += 1

        self._done_episodes_for_metrics.extend(done_episodes_to_return)

        return done_episodes_to_return

    # TODO (sven): Remove the requirement for EnvRunners to have this
    #  API. Instead Algorithm should compile episode metrics itself via its local
    #  buffer.
    def get_metrics(self) -> List[RolloutMetrics]:
        # Compute per-episode metrics (only on already completed episodes).
        metrics = []
        for eps in self._done_episodes_for_metrics:
            assert eps.is_done
            episode_length = len(eps)
            episode_reward = eps.get_return()
            module_rewards = defaultdict(
                float,
                {
                    (sa_eps.agent_id, sa_eps.module_id): sa_eps.get_return()
                    for sa_eps in eps.agent_episodes.values()
                },
            )
            # Don't forget about the already returned chunks of this episode.
            if eps.id_ in self._ongoing_episodes_for_metrics:
                for eps2 in self._ongoing_episodes_for_metrics[eps.id_]:
                    episode_length += len(eps2)
                    episode_reward += eps2.get_return()
                    for sa_eps in eps2.agent_episodes.values():
                        module_rewards[
                            (sa_eps.agent_id, sa_eps.module_id)
                        ] += eps2.get_return()
                del self._ongoing_episodes_for_metrics[eps.id_]

            metrics.append(
                RolloutMetrics(
                    episode_length=episode_length,
                    episode_reward=episode_reward,
                    agent_rewards=dict(module_rewards),
                )
            )

        self._done_episodes_for_metrics.clear()

        return metrics

    # TODO (sven): Remove the requirement for EnvRunners/RolloutWorkers to have this
    #  API. Replace by proper state overriding via `EnvRunner.set_state()`
    def set_weights(
        self,
        weights: Dict[ModuleID, ModelWeights],
        global_vars: Optional[Dict] = None,
        weights_seq_no: int = 0,
    ) -> None:
        """Writes the weights of our multi-agent `RLModule`

        Args:
            weigths: A dictionary mapping `ModuleID`s to the new weigths to
                be used in the `MultiAgentRLModule` stored in this instance.
            global_vars: An optional global vars dictionary to set this
                worker to. If None, do not update the global_vars.
            weights_seq_no: If needed, a sequence number for the weights version
                can be passed into this method. If not None, will store this seq no
                (in self.weights_seq_no) and in future calls - if the seq no did not
                change wrt. the last call - will ignore the call to save on performance.

        .. testcode::
            :skipif: True

            from ray.rllib.env import MultiAgentEnvRunner
            # Create an `MultiAgentEnvRunner`.
            worker = ...
            weights = worker.get_weights()
            # Set `global_vars` (timestep) as well.
            worker.set_weights(weights, {"timestep": 42})
        """
        # Only update the weigths, if this is the first synchronization or
        # if the weights of this `EnvRunner` lacks behind the actual ones.
        if weights_seq_no == 0 or self._weights_seq_no < weights_seq_no:
            self.module.set_state(weights)

    def get_weights(
        self, modules=None, inference_only: bool = False
    ) -> Dict[ModuleID, ModelWeights]:
        """Returns the weights of our multi-agent `RLModule`.

        Args:
            modules: `ModuleID`s for which to return the weights. If `None`
                weigths for all modules are returned. See for details
                `MultiAgentRLModule.get_state()`.
            inference_only: If True, will return only a specified subset of the
                weights (e.g. only the weights needed for inference).

        Returns:
            A dictionary mapping `ModuleID`s to their corresponding weights.
        """

        return self.module.get_state(module_ids=modules, inference_only=inference_only)

    @override(EnvRunner)
    def assert_healthy(self):
        """Checks that self.__init__() has been completed properly.

        Ensures that the instances has a `MultiAgentRLModule` and an
        environment defined.

        Raises:
            AssertionError: If the EnvRunner Actor has NOT been properly initialized.
        """
        # Make sure, we have built our gym.vector.Env and RLModule properly.
        assert self.env and self.module

    def make_env(self):
        """Creates a MultiAgentEnv (is-a gymnasium env).

        Note that users can change the EnvRunner's config (e.g. change
        `self.config.env_config`) and then call this method to create new environments
        with the updated configuration.
        """
        # If an env already exists, try closing it first (to allow it to properly
        # cleanup).
        if self.env is not None:
            try:
                self.env.close()
            except Exception as e:
                logger.warning(
                    "Tried closing the existing env (multi-agent), but failed with "
                    f"error: {e.args[0]}"
                )

        env_ctx = self.config.env_config
        if not isinstance(env_ctx, EnvContext):
            env_ctx = EnvContext(
                env_ctx,
                worker_index=self.worker_index,
                num_workers=self.config.num_rollout_workers,
                remote=self.config.remote_worker_envs,
            )

        # Register env for the local context.
        # Note, `gym.register` has to be called on each worker.
        if isinstance(self.config.env, str) and _global_registry.contains(
            ENV_CREATOR, self.config.env
        ):
            entry_point = partial(
                _global_registry.get(ENV_CREATOR, self.config.env),
                env_ctx,
            )

        else:
            entry_point = partial(
                _gym_env_creator,
                env_descriptor=self.config.env,
                env_context=env_ctx,
            )
        gym.register(
            "rllib-multi-agent-env-v0",
            entry_point=entry_point,
            disable_env_checker=True,
        )

        # Perform actual gym.make call.
        self.env: MultiAgentEnv = gym.make("rllib-multi-agent-env-v0")
<<<<<<< HEAD
        check_multiagent_environments(self.env)
=======
        try:
            check_multiagent_environments(self.env.unwrapped)
        except Exception as e:
            logger.exception(e.args[0])
>>>>>>> 24539f88
        self.num_envs = 1

        # Create the MultiAgentEnv (is-a gymnasium env).
        assert isinstance(self.env.unwrapped, MultiAgentEnv), (
            "ERROR: When using the `MultiAgentEnvRunner` the environment needs "
            "to inherit from `ray.rllib.env.multi_agent_env.MultiAgentEnv`."
        )

        # Set the flag to reset all envs upon the next `sample()` call.
        self._needs_initial_reset = True

        # Call the `on_environment_created` callback.
        self._callbacks.on_environment_created(
            env_runner=self,
            env=self.env,
            env_context=env_ctx,
        )

    @override(EnvRunner)
    def stop(self):
        # Note, `MultiAgentEnv` inherits `close()`-method from `gym.Env`.
        self.env.close()

    def _make_module(self):
        # Create our own instance of the (single-agent) `RLModule` (which
        # the needs to be weight-synched) each iteration.
        # TODO (sven, simon): We have to rebuild the `AlgorithmConfig` to work on
        #  `RLModule`s and not `Policy`s. Like here `policies`->`modules`.
        try:
            policy_dict, _ = self.config.get_multi_agent_setup(
                spaces={
                    mid: (o, self._env_to_module.action_space[mid])
                    for mid, o in self._env_to_module.observation_space.spaces.items()
                },
            )
            ma_rlm_spec: MultiAgentRLModuleSpec = self.config.get_marl_module_spec(
                policy_dict=policy_dict,
                # Built only a light version of the module in sampling and inference.
                inference_only=True,
            )

            # Build the module from its spec.
            return ma_rlm_spec.build()

        # This error could be thrown, when only random actions are used.
        except NotImplementedError:
            return None

    def _new_episode(self):
        return MultiAgentEpisode(
            observation_space=self.env.observation_space,
            action_space=self.env.action_space,
            agent_to_module_mapping_fn=self.config.policy_mapping_fn,
        )

    def _make_on_episode_callback(self, which: str, episode=None):
        episode = episode if episode is not None else self._episode
        getattr(self._callbacks, which)(
            episode=episode,
            env_runner=self,
            env=self.env,
            rl_module=self.module,
            env_index=0,
        )

    def _all_agents_done(self, terminateds, truncateds, episode=None):
        """Determines, if all agents are either terminated or truncated

        Note, this is not determined by the `__all__` in an `MultiAgentEnv`
        as this does not cover the case, if some agents are truncated and
        all the others are terminated and vice versa.

        Args:
            terminateds: dict. A dictionary mapping an agent id to a
                corresponding boolean indicating if the agent is terminated.
            truncateds: dict. A dictionary mapping an agent id to a
                corresponding boolean indicating if the agent is truncated.

        Returns:
            A boolean indicating if all agents are done.
        """
        episode = episode or self._episode

        # CASE 1: all agents are terminated or all are truncated.
        if terminateds["__all__"] or truncateds["__all__"]:
            return True
        # TODO (simon): Refactor into `MultiAgentEpisode`.
        # Find all agents that were done at prior timesteps.
        agents_done = [
            agent_id
            for agent_id, agent_eps in episode.agent_episodes.items()
            if agent_eps.is_done
        ]
        # Add the agents that are done at the present timestep.
        agents_done += [agent_id for agent_id in terminateds if terminateds[agent_id]]
        agents_done += [agent_id for agent_id in truncateds if truncateds[agent_id]]
        # CASE 2: some agents are truncated and the others are terminated.
        if all(agent_id in set(agents_done) for agent_id in episode.agent_ids):
            return True
        # CASE 3: there are still some agents alive.
        else:
            return False<|MERGE_RESOLUTION|>--- conflicted
+++ resolved
@@ -725,14 +725,10 @@
 
         # Perform actual gym.make call.
         self.env: MultiAgentEnv = gym.make("rllib-multi-agent-env-v0")
-<<<<<<< HEAD
-        check_multiagent_environments(self.env)
-=======
         try:
             check_multiagent_environments(self.env.unwrapped)
         except Exception as e:
             logger.exception(e.args[0])
->>>>>>> 24539f88
         self.num_envs = 1
 
         # Create the MultiAgentEnv (is-a gymnasium env).
