import gymnasium as gym

from collections import defaultdict
from functools import partial
from typing import DefaultDict, Dict, List, Optional

from ray.rllib.algorithms.algorithm_config import AlgorithmConfig
from ray.rllib.algorithms.callbacks import DefaultCallbacks
from ray.rllib.core.rl_module.marl_module import ModuleID, MultiAgentRLModuleSpec
from ray.rllib.env.env_runner import EnvRunner
from ray.rllib.env.multi_agent_env import MultiAgentEnv
from ray.rllib.env.multi_agent_episode import MultiAgentEpisode
from ray.rllib.env.utils import _gym_env_creator
from ray.rllib.evaluation.metrics import RolloutMetrics
from ray.rllib.policy.sample_batch import SampleBatch
from ray.rllib.utils.annotations import ExperimentalAPI, override
from ray.rllib.utils.typing import ModelWeights
from ray.tune.registry import ENV_CREATOR, _global_registry


@ExperimentalAPI
class MultiAgentEnvRunner(EnvRunner):
    """The genetic environment runner for the multi-agent case."""

    @override(EnvRunner)
    def __init__(self, config: AlgorithmConfig, **kwargs):
        """Initializes a MultiAgentEnvRunner instance.

        Args:
            config: An `AlgorithmConfig` object containing all settings needed to
                build this `EnvRunner` class.
        """
        super().__init__(config=config)

        # Get the worker index on which this instance is running.
        self.worker_index: int = kwargs.get("worker_index")

        # Create our callbacks object.
        self._callbacks: DefaultCallbacks = self.config.callbacks_class()

        # Create the vectorized gymnasium env.

        # Register env for the local context.
        # Note, `gym.register` has to be called on each worker.
        if isinstance(self.config.env, str) and _global_registry.contains(
            ENV_CREATOR, self.config.env
        ):
            entry_point = partial(
                _global_registry.get(ENV_CREATOR, self.config.env),
                self.config.env_config,
            )

        else:
            entry_point = partial(
                _gym_env_creator,
                env_context=self.config.env_config,
                env_descriptor=self.config.env,
            )
        gym.register(
            "rllib-multi-agent-env-runner-v0",
            entry_point=entry_point,
            disable_env_checker=True,
        )

        # Wrap into `VectorListInfo`` wrapper to get infos as lists.
        self.env = gym.make("rllib-multi-agent-env-runner-v0")

        # Create the vectorized gymnasium env.
        assert isinstance(self.env.unwrapped, MultiAgentEnv), (
            "ERROR: When using the `MultiAgentEnvRunner` the environment needs "
            "to inherit from `ray.rllib.env.multi_agent_env.MultiAgentEnv`."
        )

        # Call the `on_environment_created` callback.
        self._callbacks.on_environment_created(
            env_runner=self,
            env=self.env,
            env_config=self.config.env_config,
        )

        # Create the env-to-module connector pipeline.
        self._env_to_module = self.config.build_env_to_module_connector(self.env)
        # Cached env-to-module results taken at the end of a `_sample_timesteps()`
        # call to make sure the final observation (before an episode cut) gets properly
        # processed (and maybe postprocessed and re-stored into the episode).
        # For example, if we had a connector that normalizes observations and directly
        # re-inserts these new obs back into the episode, the last observation in each
        # sample call would NOT be processed, which could be very harmful in cases,
        # in which value function bootstrapping of those (truncation) observations is
        # required in the learning step.
        self._cached_to_module = None

        # Construct the RLModule.
        self.module = self._make_module()

        # Create the two connector pipelines: env-to-module and module-to-env.
        self._module_to_env = self.config.build_module_to_env_connector(self.env)

        self._needs_initial_reset: bool = True
        self._episode: Optional[MultiAgentEpisode] = None
        self._shared_data = None

        self._done_episodes_for_metrics: List[MultiAgentEpisode] = []
        self._ongoing_episodes_for_metrics: DefaultDict[
            List[MultiAgentEpisode]
        ] = defaultdict(list)
        self._weights_seq_no: int = 0

    @override(EnvRunner)
    def sample(
        self,
        *,
        num_timesteps: int = None,
        num_episodes: int = None,
        explore: bool = True,
        random_actions: bool = False,
        with_render_data: bool = False,
    ) -> List[MultiAgentEpisode]:
        """Runs and returns a sample (n timesteps or m episodes) on the env(s).

        Args:
            num_timesteps: int. Number of timesteps to sample during rollout.
                Note, only one of `num_timetseps` or `num_episodes` may be provided.
            num_episodes: int. Number of episodes to sample during rollout.
                Note, only one parameter, `num_timetseps` or `num_episodes`
                    can be provided.
            explore: boolean. If in exploration or inference mode. Exploration
                mode might for some algorithms provide extza model outputs that
                are redundant in inference mode.
            random_actions: boolean. If actions should be sampled from the action
                space. In default mode (i.e. `False`) we sample actions frokm the
                policy.
            with_render_data: If render data from the environment should be collected.
                This is only available when sampling episodes, i.e. `num_episodes` is
                not `None`.
        Returns:
            `Lists of `MultiAgentEpisode` instances, carrying the collected sample data.
        """
        assert not (num_timesteps is not None and num_episodes is not None)

        # If no execution details are provided, use the config.
        if num_timesteps is None and num_episodes is None:
            if self.config.batch_mode == "truncate_episodes":
                num_timesteps = self.config.get_rollout_fragment_length(
                    worker_index=self.worker_index,
                )
            else:
                num_episodes = 1

        # Sample n timesteps.
        if num_timesteps is not None:
            return self._sample_timesteps(
                num_timesteps=num_timesteps,
                explore=explore,
                random_actions=random_actions,
                force_reset=False,
            )
        # Sample m episodes.
        else:
            return self._sample_episodes(
                num_episodes=num_episodes,
                explore=explore,
                random_actions=random_actions,
                with_render_data=with_render_data,
            )

    def _sample_timesteps(
        self,
        num_timesteps: int,
        explore: bool = True,
        random_actions: bool = False,
        force_reset: bool = False,
    ) -> List[MultiAgentEpisode]:
        """Helper method to sample n timesteps.

        Args:
            num_timesteps: int. Number of timesteps to sample during rollout.
            explore: boolean. If in exploration or inference mode. Exploration
                mode might for some algorithms provide extza model outputs that
                are redundant in inference mode.
            random_actions: boolean. If actions should be sampled from the action
                space. In default mode (i.e. `False`) we sample actions frokm the
                policy.
            with_render_data: If render data from the environment should be collected.
                This is only available when sampling episodes, i.e. `num_episodes` is
                not `None`.

        Returns:
            `Lists of `MultiAgentEpisode` instances, carrying the collected sample data.
        """
        done_episodes_to_return: List[MultiAgentEpisode] = []

        # Have to reset the env.
        if force_reset or self._needs_initial_reset:
            # Create n new episodes and make the `on_episode_created` callbacks.
<<<<<<< HEAD
            self._episode = MultiAgentEpisode(
                agent_to_module_mapping_fn=self.config.policy_mapping_fn
            )
=======
            self._episode = self._new_episode()
>>>>>>> f41aba36
            self._make_on_episode_callback("on_episode_created")

            # Reset the environment.
            # TODO (simon): Check, if we need here the seed from the config.
            obs, infos = self.env.reset()
            self._cached_to_module = None

            # Call `on_episode_start()` callbacks.
            self._make_on_episode_callback("on_episode_start")

            # We just reset the env. Don't have to force this again in the next
            # call to `self._sample_timesteps()`.
            self._needs_initial_reset = False

            # Set the initial observations in the episodes.
            self._episode.add_env_reset(observations=obs, infos=infos)

            self._shared_data = {
                "agent_to_module_mapping_fn": self.config.policy_mapping_fn,
            }

        # Loop through timesteps.
        ts = 0

        while ts < num_timesteps:
            # Act randomly.
            if random_actions:
                # Note, to get sampled actions from all agents' action
                # spaces we need to call `MultiAgentEnv.action_space_sample()`.
                if self.env.unwrapped._action_space_in_preferred_format:
                    actions = self.env.action_space.sample()
                # Otherwise, `action_space_sample()` needs to be implemented.
                else:
                    actions = self.env.action_space_sample()
                # Remove all actions for agents that had no observation.
                to_env = {
                    SampleBatch.ACTIONS: {
                        agent_id: agent_action
                        for agent_id, agent_action in actions.items()
                        if agent_id in self._episode.get_agents_to_act()
                    }
                }
            # Compute an action using the RLModule.
            else:
                to_module = self._cached_to_module or self._env_to_module(
                    rl_module=self.module,
                    episodes=[self._episode],
                    explore=explore,
                    shared_data=self._shared_data,
                )
                self._cached_to_module = None
                # Explore or not.
                if explore:
                    to_env = self.module.forward_exploration(to_module)
                else:
                    to_env = self.module.forward_inference(to_module)

                to_env = self._module_to_env(
                    rl_module=self.module,
                    data=to_env,
                    episodes=[self._episode],
                    explore=explore,
                    shared_data=self._shared_data,
                )

            # Extract the (vectorized) actions (to be sent to the env) from the
            # module/connector output. Note that these actions are fully ready (e.g.
            # already clipped) to be sent to the environment) and might not be
            # identical to the actions produced by the RLModule/distribution, which are
            # the ones stored permanently in the episode objects.
            actions = to_env.pop(
                SampleBatch.ACTIONS_FOR_ENV, to_env.get(SampleBatch.ACTIONS)
            )

            # TODO (sven): [0] = actions is vectorized, but env is NOT a vector Env.
            #  Support vectorized multi-agent envs.
            obs, rewards, terminateds, truncateds, infos = self.env.step(actions[0])

            # TODO (sven, simon): We have to record these steps somewhere.
            # TODO: Refactor into multiagent-episode sth. like `get_agent_steps()`.
            # TODO: When env is vectorized, need to change this to:
            #  env_steps += len(obs)  # <- vectorized observations
            #  agent_steps += sum([len(obs) for o in obs])
            # We count by environment steps ..
            if self.config.count_steps_by == "env_steps":
                ts += 1
            # .. or by agent steps.
            else:
                ts += len(obs)

            # TODO (sven): This simple approach to re-map `to_env` from a
            #  dict[col, List[MADict]] to a dict[agentID, MADict] would not work for
            #  a vectorized env.
            extra_model_outputs = defaultdict(dict)
            for col, ma_dict_list in to_env.items():
                # TODO (sven): Support vectorized MA env.
                ma_dict = ma_dict_list[0]
                for agent_id, val in ma_dict.items():
                    extra_model_outputs[agent_id][col] = val
            extra_model_outputs = dict(extra_model_outputs)

            # Record the timestep in the episode instance.
            self._episode.add_env_step(
                obs,
                actions[0],
                rewards,
                infos=infos,
                terminateds=terminateds,
                truncateds=truncateds,
                extra_model_outputs=extra_model_outputs,
            )

            # Episode is done for all agents. Wrap up the old one and create a new
            # one (and reset it) to continue.
            if self._all_agents_done(terminateds, truncateds):
                # We have to perform an extra env-to-module pass here, just in case
                # the user's connector pipeline performs (permanent) transforms
                # on each observation (including this final one here). Without such
                # a call and in case the structure of the observations change
                # sufficiently, the following `finalize()` call on the episode will
                # fail.
                self._env_to_module(
                    episodes=[self._episode],
                    explore=explore,
                    rl_module=self.module,
                    shared_data=self._shared_data,
                )

                # Make the `on_episode_step` callback.
                self._make_on_episode_callback("on_episode_step")
                # Finalize (numpy'ize) the episode.
                self._episode.finalize()
                done_episodes_to_return.append(self._episode)

                # Make the `on_episode_env` callback (after having finalized the
                # episode object).
                self._make_on_episode_callback("on_episode_end")

                # Create a new episode instance.
<<<<<<< HEAD
                self._episode = MultiAgentEpisode(
                    agent_to_module_mapping_fn=self.config.policy_mapping_fn
                )
=======
                self._episode = self._new_episode()
>>>>>>> f41aba36
                # Reset the environment.
                obs, infos = self.env.reset()
                # Add initial observations and infos.
                self._episode.add_env_reset(observations=obs, infos=infos)

                # Make the `on_episode_start` callback.
                self._make_on_episode_callback("on_episode_start")

            else:
                # Make the `on_episode_step` callback.
                self._make_on_episode_callback("on_episode_step")

        # Already perform env-to-module connector call for next call to
        # `_sample_timesteps()`. See comment in c'tor for `self._cached_to_module`.
        if self.module is not None:
            self._cached_to_module = self._env_to_module(
                rl_module=self.module,
                episodes=[self._episode],
                explore=explore,
                shared_data=self._shared_data,
            )

        # Store done episodes for metrics.
        self._done_episodes_for_metrics.extend(done_episodes_to_return)

        # Also, make sure we start new episode chunks (continuing the ongoing episodes
        # from the to-be-returned chunks).
        ongoing_episode_continuation = self._episode.cut(
            len_lookback_buffer=self.config.episode_lookback_horizon
        )

        ongoing_episodes_to_return = []
        # Just started Episodes do not have to be returned. There is no data
        # in them anyway.
        if self._episode.env_t > 0:
            self._episode.validate()
            self._ongoing_episodes_for_metrics[self._episode.id_].append(self._episode)
            # Return finalized (numpy'ized) Episodes.
            ongoing_episodes_to_return.append(self._episode.finalize())

        # Continue collecting into the cut Episode chunk.
        self._episode = ongoing_episode_continuation

        # Return collected episode data.
        return done_episodes_to_return + ongoing_episodes_to_return

    def _sample_episodes(
        self,
        num_episodes: int,
        explore: bool = True,
        random_actions: bool = False,
        with_render_data: bool = False,
    ) -> List[MultiAgentEpisode]:
        """Helper method to run n episodes.

        See docstring of `self.sample()` for more details.
        """
        # If user calls sample(num_timesteps=..) after this, we must reset again
        # at the beginning.
        self._needs_initial_reset = True

        done_episodes_to_return: List[MultiAgentEpisode] = []

        # Reset the environment.
        # TODO (simon): Check, if we need here the seed from the config.
        obs, infos = self.env.reset()

        # Create a new multi-agent episode.
<<<<<<< HEAD
        _episode = MultiAgentEpisode(
            agent_to_module_mapping_fn=self.config.policy_mapping_fn
        )
=======
        _episode = self._new_episode()
>>>>>>> f41aba36
        self._make_on_episode_callback("on_episode_created", _episode)
        shared_data = {
            "agent_to_module_mapping_fn": self.config.policy_mapping_fn,
        }

        # Initialize image rendering if needed.
        render_image = None
        if with_render_data:
            render_image = self.env.render()

        # Set initial obs and infos in the episodes.
        _episode.add_env_reset(observations=obs, infos=infos, render_image=render_image)
        self._make_on_episode_callback("on_episode_start", _episode)

        # Loop over episodes.
        eps = 0
        while eps < num_episodes:
            # Act randomly.
            if random_actions:
                # Note, to get sampled actions from all agents' action
                # spaces we need to call `MultiAgentEnv.action_space_sample()`.
                if self.env.unwrapped._action_space_in_preferred_format:
                    actions = self.env.action_space.sample()
                # Otherwise, `action_space_sample()` needs to be implemented.
                else:
                    actions = self.env.action_space_sample()
                # Remove all actions for agents that had no observation.
                to_env = {
                    SampleBatch.ACTIONS: {
                        agent_id: agent_action
                        for agent_id, agent_action in actions.items()
                        if agent_id in _episode.get_agents_to_act()
                    },
                }
            # Compute an action using the RLModule.
            else:
                to_module = self._env_to_module(
                    rl_module=self.module,
                    episodes=[_episode],
                    explore=explore,
                    shared_data=shared_data,
                )

                # Explore or not.
                if explore:
                    to_env = self.module.forward_exploration(to_module)
                else:
                    to_env = self.module.forward_inference(to_module)

                to_env = self._module_to_env(
                    rl_module=self.module,
                    data=to_env,
                    episodes=[_episode],
                    explore=explore,
                    shared_data=shared_data,
                )

            # Step the environment.
            actions = to_env.pop(SampleBatch.ACTIONS)

            obs, rewards, terminateds, truncateds, infos = self.env.step(actions[0])

            # Add render data if needed.
            if with_render_data:
                render_image = self.env.render()

            # TODO (sven): This simple approach to re-map `to_env` from a
            #  dict[col, List[MADict]] to a dict[agentID, MADict] would not work for
            #  a vectorized env.
            extra_model_outputs = defaultdict(dict)
            for col, ma_dict_list in to_env.items():
                # TODO (sven): Support vectorized MA env.
                ma_dict = ma_dict_list[0]
                for agent_id, val in ma_dict.items():
                    extra_model_outputs[agent_id][col] = val
            extra_model_outputs = dict(extra_model_outputs)

            # Record the timestep in the episode instance.
            _episode.add_env_step(
                obs,
                actions[0],
                rewards,
                infos=infos,
                terminateds=terminateds,
                truncateds=truncateds,
                extra_model_outputs=extra_model_outputs,
                render_image=render_image,
            )

            # Make `on_episode_step` callback before finalizing the episode.
            self._make_on_episode_callback("on_episode_step", _episode)

            # TODO (sven, simon): We have to check, if we need this elaborate
            # function here or if the `MultiAgentEnv` defines the cases that
            # can happen.
            # Right now we have:
            #   1. Most times only agents that step get `terminated`, `truncated`
            #       i.e. the rest we have to check in the episode.
            #   2. There are edge cases like, some agents terminated, all others
            #       truncated and vice versa.
            # See also `MultiAgentEpisode` for handling the `__all__`.
            if self._all_agents_done(terminateds, truncateds, episode=_episode):
                # Increase episode count.
                eps += 1

                # Finish the episode.
                done_episodes_to_return.append(_episode.finalize())

                # Make `on_episode_end` callback after finalizing the episode.
                self._make_on_episode_callback("on_episode_end", _episode)

                # Also early-out if we reach the number of episodes within this
                # for-loop.
                if eps == num_episodes:
                    break

                # Create a new episode instance.
<<<<<<< HEAD
                _episode = MultiAgentEpisode(
                    agent_to_module_mapping_fn=self.config.policy_mapping_fn
                )
=======
                _episode = self._new_episode()
>>>>>>> f41aba36
                self._make_on_episode_callback("on_episode_created", _episode)

                # Reset the environment.
                obs, infos = self.env.reset()
                # Add initial observations and infos.
                _episode.add_env_reset(observations=obs, infos=infos)

                # Make `on_episode_start` callback.
                self._make_on_episode_callback("on_episode_start", _episode)

        self._done_episodes_for_metrics.extend(done_episodes_to_return)

        return done_episodes_to_return

    # TODO (sven): Remove the requirement for EnvRunners to have this
    #  API. Instead Algorithm should compile episode metrics itself via its local
    #  buffer.
    def get_metrics(self) -> List[RolloutMetrics]:
        # Compute per-episode metrics (only on already completed episodes).
        metrics = []
        for eps in self._done_episodes_for_metrics:
            assert eps.is_done
            episode_length = len(eps)
            episode_reward = eps.get_return()
            # Don't forget about the already returned chunks of this episode.
            if eps.id_ in self._ongoing_episodes_for_metrics:
                for eps2 in self._ongoing_episodes_for_metrics[eps.id_]:
                    episode_length += len(eps2)
                    episode_reward += eps2.get_return()
                del self._ongoing_episodes_for_metrics[eps.id_]

            metrics.append(
                RolloutMetrics(
                    episode_length=episode_length,
                    episode_reward=episode_reward,
                )
            )

        self._done_episodes_for_metrics.clear()

        return metrics

    def set_weights(
        self,
        weights: Dict[ModuleID, ModelWeights],
        global_vars: Optional[Dict] = None,
        weights_seq_no: int = 0,
    ) -> None:
        """Writes the weights of our multi-agent `RLModule`

        Args:
            weigths: A dictionary mapping `ModuleID`s to the new weigths to
                be used in the `MultiAgentRLModule` stored in this instance.
            global_vars: An optional global vars dictionary to set this
                worker to. If None, do not update the global_vars.
            weights_seq_no: If needed, a sequence number for the weights version
                can be passed into this method. If not None, will store this seq no
                (in self.weights_seq_no) and in future calls - if the seq no did not
                change wrt. the last call - will ignore the call to save on performance.

        .. testcode::
            :skipif: True

            from ray.rllib.env import MultiAgentEnvRunner
            # Create an `MultiAgentEnvRunner`.
            worker = ...
            weights = worker.get_weights()
            # Set `global_vars` (timestep) as well.
            worker.set_weights(weights, {"timestep": 42})
        """

        self.module.set_state(weights)

    def get_weights(self, modules=None) -> Dict[ModuleID, ModelWeights]:
        """Returns the weights of our multi-agent `RLModule`.

        Args:
            modules: `ModuleID`s for which to return the weights. If `None`
                weigths for all modules are returned. See for details
                `MultiAgentRLModule.get_state()`.

        Returns:
            A dictionary mapping `ModuleID`s to their corresponding weights.
        """

        return self.module.get_state(module_ids=modules)

    @override(EnvRunner)
    def assert_healthy(self):
        """Checks that self.__init__() has been completed properly.

        Ensures that the instances has a `MultiAgentRLModule` and an
        environment defined.

        Raises:
            AssertionError: If the EnvRunner Actor has NOT been properly initialized.
        """
        # Make sure, we have built our gym.vector.Env and RLModule properly.
        assert self.env and self.module

    @override(EnvRunner)
    def stop(self):
        """Closes this `EnvRunner` by running necessary closing operations."""

        # Note, `MultiAgentEnv` inherits `close()`-method from `gym.Env`.
        self.env.close()

    def _make_module(self):
        # Create our own instance of the (single-agent) `RLModule` (which
        # the needs to be weight-synched) each iteration.
        # TODO (sven, simon): We have to rebuild the `AlgorithmConfig` to work on
        # `RLModule`s and not `Policy`s. Like here `policies`->`modules`
        try:
            policy_dict, _ = self.config.get_multi_agent_setup(
                spaces={
                    mid: (o, self._env_to_module.action_space[mid])
                    for mid, o in self._env_to_module.observation_space.spaces.items()
                },
            )
            ma_rlm_spec: MultiAgentRLModuleSpec = self.config.get_marl_module_spec(
                policy_dict=policy_dict
            )

            # Build the module from its spec.
            return ma_rlm_spec.build()

        # This error could be thrown, when only random actions are used.
        except NotImplementedError:
            return None

    def _new_episode(self):
        return MultiAgentEpisode(
            observation_space=self.env.observation_space,
            action_space=self.env.action_space,
            agent_to_module_mapping_fn=self.config.policy_mapping_fn,
        )

    def _make_on_episode_callback(self, which: str, episode=None):
        episode = episode if episode is not None else self._episode
        getattr(self._callbacks, which)(
            episode=episode,
            env_runner=self,
            env=self.env,
            rl_module=self.module,
            env_index=0,
        )

    def _all_agents_done(self, terminateds, truncateds, episode=None):
        """Determines, if all agents are either terminated or truncated

        Note, this is not determined by the `__all__` in an `MultiAgentEnv`
        as this does not cover the case, if some agents are truncated and
        all the others are terminated and vice versa.

        Args:
            terminateds: dict. A dictionary mapping an agent id to a
                corresponding boolean indicating if the agent is terminated.
            truncateds: dict. A dictionary mapping an agent id to a
                corresponding boolean indicating if the agent is truncated.

        Returns:
            A boolean indicating if all agents are done.
        """
        episode = episode or self._episode

        # CASE 1: all agents are terminated or all are truncated.
        if terminateds["__all__"] or truncateds["__all__"]:
            return True
        # TODO (simon): Refactor into `MultiAgentEpisode`.
        # Find all agents that were done at prior timesteps.
        agents_done = [
            agent_id
            for agent_id, agent_eps in episode.agent_episodes.items()
            if agent_eps.is_done
        ]
        # Add the agents that are done at the present timestep.
        agents_done += [agent_id for agent_id in terminateds if terminateds[agent_id]]
        agents_done += [agent_id for agent_id in truncateds if truncateds[agent_id]]
        # CASE 2: some agents are truncated and the others are terminated.
        if all(agent_id in set(agents_done) for agent_id in episode.agent_ids):
            return True
        # CASE 3: there are still some agents alive.
        else:
            return False<|MERGE_RESOLUTION|>--- conflicted
+++ resolved
@@ -193,13 +193,7 @@
         # Have to reset the env.
         if force_reset or self._needs_initial_reset:
             # Create n new episodes and make the `on_episode_created` callbacks.
-<<<<<<< HEAD
-            self._episode = MultiAgentEpisode(
-                agent_to_module_mapping_fn=self.config.policy_mapping_fn
-            )
-=======
             self._episode = self._new_episode()
->>>>>>> f41aba36
             self._make_on_episode_callback("on_episode_created")
 
             # Reset the environment.
@@ -339,13 +333,7 @@
                 self._make_on_episode_callback("on_episode_end")
 
                 # Create a new episode instance.
-<<<<<<< HEAD
-                self._episode = MultiAgentEpisode(
-                    agent_to_module_mapping_fn=self.config.policy_mapping_fn
-                )
-=======
                 self._episode = self._new_episode()
->>>>>>> f41aba36
                 # Reset the environment.
                 obs, infos = self.env.reset()
                 # Add initial observations and infos.
@@ -414,13 +402,7 @@
         obs, infos = self.env.reset()
 
         # Create a new multi-agent episode.
-<<<<<<< HEAD
-        _episode = MultiAgentEpisode(
-            agent_to_module_mapping_fn=self.config.policy_mapping_fn
-        )
-=======
         _episode = self._new_episode()
->>>>>>> f41aba36
         self._make_on_episode_callback("on_episode_created", _episode)
         shared_data = {
             "agent_to_module_mapping_fn": self.config.policy_mapping_fn,
@@ -538,13 +520,7 @@
                     break
 
                 # Create a new episode instance.
-<<<<<<< HEAD
-                _episode = MultiAgentEpisode(
-                    agent_to_module_mapping_fn=self.config.policy_mapping_fn
-                )
-=======
                 _episode = self._new_episode()
->>>>>>> f41aba36
                 self._make_on_episode_callback("on_episode_created", _episode)
 
                 # Reset the environment.
