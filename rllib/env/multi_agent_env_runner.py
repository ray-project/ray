--- conflicted
+++ resolved
@@ -157,17 +157,10 @@
         """Runs and returns a sample (n timesteps or m episodes) on the env(s).
 
         Args:
-<<<<<<< HEAD
             num_timesteps: The minimum number of timesteps to sample during this call.
-                Note that only one of `num_timetseps` or `num_episodes` may be provided.
-            num_episodes: The minimum number of episodes to sample during this call.
-                Note that only one of `num_timetseps` or `num_episodes` may be provided.
-=======
-            num_timesteps: The number of timesteps to sample during this call.
                 Note that only one of `num_timesteps` or `num_episodes` may be provided.
             num_episodes: The number of episodes to sample during this call.
                 Note that only one of `num_timesteps` or `num_episodes` may be provided.
->>>>>>> b03a8b1d
             explore: If True, will use the RLModule's `forward_exploration()`
                 method to compute actions. If False, will use the RLModule's
                 `forward_inference()` method. If None (default), will use the `explore`
@@ -376,22 +369,11 @@
             results = self._try_env_step(actions_for_env)
             # If the env step fails, reset the envs and continue the loop.
             if results == ENV_STEP_FAILURE:
-<<<<<<< HEAD
                 _reset_envs_and_episodes()
-                continue
-
-=======
                 logging.warning(
                     f"RLlib {self.__class__.__name__}: Environment step failed. Will force reset env(s) in this EnvRunner."
                 )
-                return self._sample(
-                    num_timesteps=num_timesteps,
-                    num_episodes=num_episodes,
-                    explore=explore,
-                    random_actions=random_actions,
-                    force_reset=True,
-                )
->>>>>>> b03a8b1d
+                continue
             observations, rewards, terminateds, truncateds, infos = results
 
             call_on_episode_start = set()
