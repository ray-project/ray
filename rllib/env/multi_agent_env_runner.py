import gymnasium as gym
import logging

from collections import defaultdict
from functools import partial
from typing import DefaultDict, Dict, List, Optional

from ray.rllib.algorithms.algorithm_config import AlgorithmConfig
from ray.rllib.algorithms.callbacks import DefaultCallbacks
from ray.rllib.core.columns import Columns
from ray.rllib.core.rl_module.marl_module import ModuleID, MultiAgentRLModuleSpec
from ray.rllib.env.env_context import EnvContext
from ray.rllib.env.env_runner import EnvRunner
from ray.rllib.env.multi_agent_env import MultiAgentEnv
from ray.rllib.env.multi_agent_episode import MultiAgentEpisode
from ray.rllib.env.utils import _gym_env_creator
from ray.rllib.utils.annotations import override
from ray.rllib.utils.metrics import (
    EPISODE_DURATION_SEC_MEAN,
    EPISODE_LEN_MAX,
    EPISODE_LEN_MEAN,
    EPISODE_LEN_MIN,
    EPISODE_RETURN_MAX,
    EPISODE_RETURN_MEAN,
    EPISODE_RETURN_MIN,
    NUM_AGENT_STEPS_SAMPLED,
    NUM_AGENT_STEPS_SAMPLED_LIFETIME,
    NUM_ENV_STEPS_SAMPLED,
    NUM_ENV_STEPS_SAMPLED_LIFETIME,
    NUM_EPISODES,
    NUM_MODULE_STEPS_SAMPLED,
    NUM_MODULE_STEPS_SAMPLED_LIFETIME,
)
from ray.rllib.utils.metrics.metrics_logger import MetricsLogger
from ray.rllib.utils.pre_checks.env import check_multiagent_environments
from ray.rllib.utils.typing import EpisodeID, ModelWeights, ResultDict
from ray.util.annotations import PublicAPI
from ray.tune.registry import ENV_CREATOR, _global_registry

logger = logging.getLogger("ray.rllib")


@PublicAPI(stability="alpha")
class MultiAgentEnvRunner(EnvRunner):
    """The genetic environment runner for the multi-agent case."""

    @override(EnvRunner)
    def __init__(self, config: AlgorithmConfig, **kwargs):
        """Initializes a MultiAgentEnvRunner instance.

        Args:
            config: An `AlgorithmConfig` object containing all settings needed to
                build this `EnvRunner` class.
        """
        super().__init__(config=config)

        # Raise an Error, if the provided config is not a multi-agent one.
        if not self.config.is_multi_agent():
            raise ValueError(
                f"Cannot use this EnvRunner class ({type(self).__name__}), if your "
                "setup is not multi-agent! Try adding multi-agent information to your "
                "AlgorithmConfig via calling the `config.multi_agent(policies=..., "
                "policy_mapping_fn=...)`."
            )

        # Get the worker index on which this instance is running.
        self.worker_index: int = kwargs.get("worker_index")

        # Set up all metrics-related structures and counters.
        self.metrics: Optional[MetricsLogger] = None
        self._setup_metrics()

        # Create our callbacks object.
        self._callbacks: DefaultCallbacks = self.config.callbacks_class()

        # Create the vectorized gymnasium env.
        self.env: Optional[gym.Wrapper] = None
        self.num_envs: int = 0
        self.make_env()

        # Create the env-to-module connector pipeline.
        self._env_to_module = self.config.build_env_to_module_connector(self.env)
        # Cached env-to-module results taken at the end of a `_sample_timesteps()`
        # call to make sure the final observation (before an episode cut) gets properly
        # processed (and maybe postprocessed and re-stored into the episode).
        # For example, if we had a connector that normalizes observations and directly
        # re-inserts these new obs back into the episode, the last observation in each
        # sample call would NOT be processed, which could be very harmful in cases,
        # in which value function bootstrapping of those (truncation) observations is
        # required in the learning step.
        self._cached_to_module = None

        # Construct the RLModule.
        self.module = self._make_module()

        # Create the two connector pipelines: env-to-module and module-to-env.
        self._module_to_env = self.config.build_module_to_env_connector(self.env)

        self._needs_initial_reset: bool = True
        self._episode: Optional[MultiAgentEpisode] = None
        self._shared_data = None

        self._weights_seq_no: int = 0

    @override(EnvRunner)
    def sample(
        self,
        *,
        num_timesteps: int = None,
        num_episodes: int = None,
        explore: bool = None,
        random_actions: bool = False,
        force_reset: bool = False,
    ) -> List[MultiAgentEpisode]:
        """Runs and returns a sample (n timesteps or m episodes) on the env(s).

        Args:
            num_timesteps: The number of timesteps to sample during this call.
                Note that only one of `num_timetseps` or `num_episodes` may be provided.
            num_episodes: The number of episodes to sample during this call.
                Note that only one of `num_timetseps` or `num_episodes` may be provided.
            explore: If True, will use the RLModule's `forward_exploration()`
                method to compute actions. If False, will use the RLModule's
                `forward_inference()` method. If None (default), will use the `explore`
                boolean setting from `self.config` passed into this EnvRunner's
                constructor. You can change this setting in your config via
                `config.env_runners(explore=True|False)`.
            random_actions: If True, actions will be sampled randomly (from the action
                space of the environment). If False (default), actions or action
                distribution parameters are computed by the RLModule.
            force_reset: Whether to force-reset all (vector) environments before
                sampling. Useful if you would like to collect a clean slate of new
                episodes via this call. Note that when sampling n episodes
                (`num_episodes != None`), this is fixed to True.

        Returns:
            A list of `MultiAgentEpisode` instances, carrying the sampled data.
        """
        assert not (num_timesteps is not None and num_episodes is not None)

        # If no execution details are provided, use the config to try to infer the
        # desired timesteps/episodes to sample and the exploration behavior.
        if explore is None:
            explore = self.config.explore
        if num_timesteps is None and num_episodes is None:
            if self.config.batch_mode == "truncate_episodes":
                num_timesteps = self.config.get_rollout_fragment_length(
                    worker_index=self.worker_index,
                )
            else:
                num_episodes = 1

        # Sample n timesteps.
        if num_timesteps is not None:
            samples = self._sample_timesteps(
                num_timesteps=num_timesteps,
                explore=explore,
                random_actions=random_actions,
                force_reset=force_reset,
            )
        # Sample m episodes.
        else:
            samples = self._sample_episodes(
                num_episodes=num_episodes,
                explore=explore,
                random_actions=random_actions,
            )

        # Make the `on_sample_end` callback.
        self._callbacks.on_sample_end(
            env_runner=self,
            metrics_logger=self.metrics,
            samples=samples,
        )

        return samples

    def _sample_timesteps(
        self,
        num_timesteps: int,
        explore: bool,
        random_actions: bool = False,
        force_reset: bool = False,
    ) -> List[MultiAgentEpisode]:
        """Helper method to sample n timesteps.

        Args:
            num_timesteps: int. Number of timesteps to sample during rollout.
            explore: boolean. If in exploration or inference mode. Exploration
                mode might for some algorithms provide extza model outputs that
                are redundant in inference mode.
            random_actions: boolean. If actions should be sampled from the action
                space. In default mode (i.e. `False`) we sample actions frokm the
                policy.

        Returns:
            `Lists of `MultiAgentEpisode` instances, carrying the collected sample data.
        """
        done_episodes_to_return: List[MultiAgentEpisode] = []

        # Have to reset the env.
        if force_reset or self._needs_initial_reset:
            # Create n new episodes and make the `on_episode_created` callbacks.
            self._episode = self._new_episode()
            self._make_on_episode_callback("on_episode_created")

            # Erase all cached ongoing episodes (these will never be completed and
            # would thus never be returned/cleaned by `get_metrics` and cause a memory
            # leak).
            self._ongoing_episodes_for_metrics.clear()

            # Reset the environment.
            # TODO (simon): Check, if we need here the seed from the config.
            obs, infos = self.env.reset()
            self._cached_to_module = None

            # Call `on_episode_start()` callbacks.
            self._make_on_episode_callback("on_episode_start")

            # We just reset the env. Don't have to force this again in the next
            # call to `self._sample_timesteps()`.
            self._needs_initial_reset = False

            # Set the initial observations in the episodes.
            self._episode.add_env_reset(observations=obs, infos=infos)

            self._shared_data = {
                "agent_to_module_mapping_fn": self.config.policy_mapping_fn,
            }

        # Loop through timesteps.
        ts = 0

        while ts < num_timesteps:
            # Act randomly.
            if random_actions:
                # Note, to get sampled actions from all agents' action
                # spaces we need to call `MultiAgentEnv.action_space_sample()`.
                if self.env.unwrapped._action_space_in_preferred_format:
                    actions = self.env.action_space.sample()
                # Otherwise, `action_space_sample()` needs to be implemented.
                else:
                    actions = self.env.action_space_sample()
                # Remove all actions for agents that had no observation.
                to_env = {
                    Columns.ACTIONS: [
                        {
                            agent_id: agent_action
                            for agent_id, agent_action in actions.items()
                            if agent_id in self._episode.get_agents_to_act()
                        }
                    ]
                }
            # Compute an action using the RLModule.
            else:
                # Env-to-module connector.
                to_module = self._cached_to_module or self._env_to_module(
                    rl_module=self.module,
                    episodes=[self._episode],
                    explore=explore,
                    shared_data=self._shared_data,
                )
                self._cached_to_module = None

                # MARLModule forward pass: Explore or not.
                if explore:
                    env_steps_lifetime = self.metrics.peek(
                        NUM_ENV_STEPS_SAMPLED_LIFETIME
                    ) + self.metrics.peek(NUM_ENV_STEPS_SAMPLED, default=0)
                    to_env = self.module.forward_exploration(
                        to_module, t=env_steps_lifetime
                    )
                else:
                    to_env = self.module.forward_inference(to_module)

                # Module-to-env connector.
                to_env = self._module_to_env(
                    rl_module=self.module,
                    data=to_env,
                    episodes=[self._episode],
                    explore=explore,
                    shared_data=self._shared_data,
                )

            # Extract the (vectorized) actions (to be sent to the env) from the
            # module/connector output. Note that these actions are fully ready (e.g.
            # already unsquashed/clipped) to be sent to the environment) and might not
            # be identical to the actions produced by the RLModule/distribution, which
            # are the ones stored permanently in the episode objects.
            actions = to_env.pop(Columns.ACTIONS)
            actions_for_env = to_env.pop(Columns.ACTIONS_FOR_ENV, actions)
            # Step the environment.
            # TODO (sven): [0] = actions is vectorized, but env is NOT a vector Env.
            #  Support vectorized multi-agent envs.
            obs, rewards, terminateds, truncateds, infos = self.env.step(
                actions_for_env[0]
            )
            ts += self._increase_sampled_metrics(self.num_envs, obs, self._episode)

            # TODO (sven): This simple approach to re-map `to_env` from a
            #  dict[col, List[MADict]] to a dict[agentID, MADict] would not work for
            #  a vectorized env.
            extra_model_outputs = defaultdict(dict)
            for col, ma_dict_list in to_env.items():
                # TODO (sven): Support vectorized MA env.
                ma_dict = ma_dict_list[0]
                for agent_id, val in ma_dict.items():
                    extra_model_outputs[agent_id][col] = val
            extra_model_outputs = dict(extra_model_outputs)

            # Record the timestep in the episode instance.
            self._episode.add_env_step(
                obs,
                actions[0],
                rewards,
                infos=infos,
                terminateds=terminateds,
                truncateds=truncateds,
                extra_model_outputs=extra_model_outputs,
            )

            # Make the `on_episode_step` callback (before finalizing the episode
            # object).
            self._make_on_episode_callback("on_episode_step")

            # Episode is done for all agents. Wrap up the old one and create a new
            # one (and reset it) to continue.
            if self._episode.is_done:
                # We have to perform an extra env-to-module pass here, just in case
                # the user's connector pipeline performs (permanent) transforms
                # on each observation (including this final one here). Without such
                # a call and in case the structure of the observations change
                # sufficiently, the following `finalize()` call on the episode will
                # fail.
                if self.module is not None:
                    self._env_to_module(
                        episodes=[self._episode],
                        explore=explore,
                        rl_module=self.module,
                        shared_data=self._shared_data,
                    )

                # Make the `on_episode_end` callback (before finalizing the episode,
                # but after(!) the last env-to-module connector call has been made.
                # -> All obs (even the terminal one) should have been processed now (by
                # the connector, if applicable).
                self._make_on_episode_callback("on_episode_end")

                # Finalize (numpy'ize) the episode.
                self._episode.finalize(drop_zero_len_single_agent_episodes=True)
                done_episodes_to_return.append(self._episode)

                # Create a new episode instance.
                self._episode = self._new_episode()
                self._make_on_episode_callback("on_episode_created")

                # Reset the environment.
                obs, infos = self.env.reset()
                # Add initial observations and infos.
                self._episode.add_env_reset(observations=obs, infos=infos)

                # Make the `on_episode_start` callback.
                self._make_on_episode_callback("on_episode_start")

        # Already perform env-to-module connector call for next call to
        # `_sample_timesteps()`. See comment in c'tor for `self._cached_to_module`.
        if self.module is not None:
            self._cached_to_module = self._env_to_module(
                rl_module=self.module,
                episodes=[self._episode],
                explore=explore,
                shared_data=self._shared_data,
            )

        # Store done episodes for metrics.
        self._done_episodes_for_metrics.extend(done_episodes_to_return)

        # Also, make sure we start new episode chunks (continuing the ongoing episodes
        # from the to-be-returned chunks).
        ongoing_episode_continuation = self._episode.cut(
            len_lookback_buffer=self.config.episode_lookback_horizon
        )

        ongoing_episodes_to_return = []
        # Just started Episodes do not have to be returned. There is no data
        # in them anyway.
        if self._episode.env_t > 0:
            self._episode.validate()
            self._ongoing_episodes_for_metrics[self._episode.id_].append(self._episode)
            # Return finalized (numpy'ized) Episodes.
            ongoing_episodes_to_return.append(
                self._episode.finalize(drop_zero_len_single_agent_episodes=True)
            )

        # Continue collecting into the cut Episode chunk.
        self._episode = ongoing_episode_continuation

        # Return collected episode data.
        return done_episodes_to_return + ongoing_episodes_to_return

    def _sample_episodes(
        self,
        num_episodes: int,
        explore: bool,
        random_actions: bool = False,
    ) -> List[MultiAgentEpisode]:
        """Helper method to run n episodes.

        See docstring of `self.sample()` for more details.
        """
        # If user calls sample(num_timesteps=..) after this, we must reset again
        # at the beginning.
        self._needs_initial_reset = True

        done_episodes_to_return: List[MultiAgentEpisode] = []

        # Reset the environment.
        # TODO (simon): Check, if we need here the seed from the config.
        obs, infos = self.env.reset()

        # Create a new multi-agent episode.
        _episode = self._new_episode()
        self._make_on_episode_callback("on_episode_created", _episode)
        _shared_data = {
            "agent_to_module_mapping_fn": self.config.policy_mapping_fn,
        }

        # Set initial obs and infos in the episodes.
        _episode.add_env_reset(observations=obs, infos=infos)
        self._make_on_episode_callback("on_episode_start", _episode)

        # Loop over episodes.
        eps = 0
        ts = 0
        while eps < num_episodes:
            # Act randomly.
            if random_actions:
                # Note, to get sampled actions from all agents' action
                # spaces we need to call `MultiAgentEnv.action_space_sample()`.
                if self.env.unwrapped._action_space_in_preferred_format:
                    actions = self.env.action_space.sample()
                # Otherwise, `action_space_sample()` needs to be implemented.
                else:
                    actions = self.env.action_space_sample()
                # Remove all actions for agents that had no observation.
                to_env = {
                    Columns.ACTIONS: {
                        agent_id: agent_action
                        for agent_id, agent_action in actions.items()
                        if agent_id in _episode.get_agents_to_act()
                    },
                }
            # Compute an action using the RLModule.
            else:
                # Env-to-module connector.
                to_module = self._env_to_module(
                    rl_module=self.module,
                    episodes=[_episode],
                    explore=explore,
                    shared_data=_shared_data,
                )

                # MARLModule forward pass: Explore or not.
                if explore:
                    env_steps_lifetime = self.metrics.peek(
                        NUM_ENV_STEPS_SAMPLED_LIFETIME
                    ) + self.metrics.peek(NUM_ENV_STEPS_SAMPLED, default=0)
                    to_env = self.module.forward_exploration(
                        to_module, t=env_steps_lifetime
                    )
                else:
                    to_env = self.module.forward_inference(to_module)

                # Module-to-env connector.
                to_env = self._module_to_env(
                    rl_module=self.module,
                    data=to_env,
                    episodes=[_episode],
                    explore=explore,
                    shared_data=_shared_data,
                )

            # Extract the (vectorized) actions (to be sent to the env) from the
            # module/connector output. Note that these actions are fully ready (e.g.
            # already unsquashed/clipped) to be sent to the environment) and might not
            # be identical to the actions produced by the RLModule/distribution, which
            # are the ones stored permanently in the episode objects.
            actions = to_env.pop(Columns.ACTIONS)
            actions_for_env = to_env.pop(Columns.ACTIONS_FOR_ENV, actions)
            # Step the environment.
            # TODO (sven): [0] = actions is vectorized, but env is NOT a vector Env.
            #  Support vectorized multi-agent envs.
            obs, rewards, terminateds, truncateds, infos = self.env.step(
                actions_for_env[0]
            )
            ts += self._increase_sampled_metrics(self.num_envs, obs, _episode)

            # TODO (sven): This simple approach to re-map `to_env` from a
            #  dict[col, List[MADict]] to a dict[agentID, MADict] would not work for
            #  a vectorized env.
            extra_model_outputs = defaultdict(dict)
            for col, ma_dict_list in to_env.items():
                # TODO (sven): Support vectorized MA env.
                ma_dict = ma_dict_list[0]
                for agent_id, val in ma_dict.items():
                    extra_model_outputs[agent_id][col] = val
            extra_model_outputs = dict(extra_model_outputs)

            # Record the timestep in the episode instance.
            _episode.add_env_step(
                obs,
                actions[0],
                rewards,
                infos=infos,
                terminateds=terminateds,
                truncateds=truncateds,
                extra_model_outputs=extra_model_outputs,
            )

            # Make `on_episode_step` callback before finalizing the episode.
            self._make_on_episode_callback("on_episode_step", _episode)

            # TODO (sven, simon): We have to check, if we need this elaborate
            # function here or if the `MultiAgentEnv` defines the cases that
            # can happen.
            # Right now we have:
            #   1. Most times only agents that step get `terminated`, `truncated`
            #       i.e. the rest we have to check in the episode.
            #   2. There are edge cases like, some agents terminated, all others
            #       truncated and vice versa.
            # See also `MultiAgentEpisode` for handling the `__all__`.
            if _episode.is_done:
                # Increase episode count.
                eps += 1

                # We have to perform an extra env-to-module pass here, just in case
                # the user's connector pipeline performs (permanent) transforms
                # on each observation (including this final one here). Without such
                # a call and in case the structure of the observations change
                # sufficiently, the following `finalize()` call on the episode will
                # fail.
                if self.module is not None:
                    self._env_to_module(
                        episodes=[_episode],
                        explore=explore,
                        rl_module=self.module,
                        shared_data=_shared_data,
                    )

                # Make the `on_episode_end` callback (before finalizing the episode,
                # but after(!) the last env-to-module connector call has been made.
                # -> All obs (even the terminal one) should have been processed now (by
                # the connector, if applicable).
                self._make_on_episode_callback("on_episode_end", _episode)

                # Finish the episode.
                done_episodes_to_return.append(
                    _episode.finalize(drop_zero_len_single_agent_episodes=True)
                )

                # Also early-out if we reach the number of episodes within this
                # for-loop.
                if eps == num_episodes:
                    break

                # Create a new episode instance.
                _episode = self._new_episode()
                self._make_on_episode_callback("on_episode_created", _episode)

                # Reset the environment.
                obs, infos = self.env.reset()
                # Add initial observations and infos.
                _episode.add_env_reset(observations=obs, infos=infos)

                # Make `on_episode_start` callback.
                self._make_on_episode_callback("on_episode_start", _episode)

        self._done_episodes_for_metrics.extend(done_episodes_to_return)

        return done_episodes_to_return

    def get_metrics(self) -> ResultDict:
        # Compute per-episode metrics (only on already completed episodes).
        for eps in self._done_episodes_for_metrics:
            assert eps.is_done
            episode_length = len(eps)
            agent_steps = defaultdict(
                int,
                {aid: len(sa_eps) for aid, sa_eps in eps.agent_episodes.items()},
            )
            episode_return = eps.get_return()
            agent_episode_returns = defaultdict(
                float,
                {
                    str(sa_eps.agent_id): sa_eps.get_return()
                    for sa_eps in eps.agent_episodes.values()
                },
            )
            module_episode_returns = defaultdict(
                float,
                {
                    sa_eps.module_id: sa_eps.get_return()
                    for sa_eps in eps.agent_episodes.values()
                },
            )
            episode_duration_s = eps.get_duration_s()

            # Don't forget about the already returned chunks of this episode.
            if eps.id_ in self._ongoing_episodes_for_metrics:
                for eps2 in self._ongoing_episodes_for_metrics[eps.id_]:
                    return_eps2 = eps2.get_return()
                    episode_length += len(eps2)
                    episode_return += return_eps2
                    for sa_eps in eps2.agent_episodes.values():
<<<<<<< HEAD
                        agent_episode_returns[
                            str(sa_eps.agent_id)
                        ] += sa_eps.get_return()
                        module_episode_returns[sa_eps.module_id] += sa_eps.get_return()
                        agent_steps[str(sa_eps.agent_id)] += len(sa_eps)
                    episode_duration_s += eps2.get_duration_s()
=======
                        return_sa = sa_eps.get_return()
                        agent_episode_returns[str(sa_eps.agent_id)] += return_sa
                        module_episode_returns[sa_eps.module_id] += return_sa
>>>>>>> 4adb78b2
                del self._ongoing_episodes_for_metrics[eps.id_]

            self._log_episode_metrics(
                episode_length,
                episode_return,
                episode_duration_s,
                agent_episode_returns,
                module_episode_returns,
                dict(agent_steps),
            )

<<<<<<< HEAD
        # If no episodes at all, log NaN stats.
        if (
            len(self._done_episodes_for_metrics) == 0
            and self.metrics.peek("episode_return_mean", default=np.nan) is np.nan
        ):
            self._log_episode_metrics(np.nan, np.nan, np.nan)

=======
>>>>>>> 4adb78b2
        # Log num episodes counter for this iteration.
        self.metrics.log_value(
            NUM_EPISODES,
            len(self._done_episodes_for_metrics),
            reduce="sum",
            clear_on_reduce=True,  # Not a lifetime count.
        )

        # Now that we have logged everything, clear cache of done episodes.
        self._done_episodes_for_metrics.clear()

        # Return reduced metrics.
        return self.metrics.reduce()

    # TODO (sven): Remove the requirement for EnvRunners/RolloutWorkers to have this
    #  API. Replace by proper state overriding via `EnvRunner.set_state()`
    def set_weights(
        self,
        weights: Dict[ModuleID, ModelWeights],
        global_vars: Optional[Dict] = None,
        weights_seq_no: int = 0,
    ) -> None:
        """Writes the weights of our multi-agent `RLModule`

        Args:
            weigths: A dictionary mapping `ModuleID`s to the new weigths to
                be used in the `MultiAgentRLModule` stored in this instance.
            global_vars: An optional global vars dictionary to set this
                worker to. If None, do not update the global_vars.
            weights_seq_no: If needed, a sequence number for the weights version
                can be passed into this method. If not None, will store this seq no
                (in self.weights_seq_no) and in future calls - if the seq no did not
                change wrt. the last call - will ignore the call to save on performance.

        .. testcode::
            :skipif: True

            from ray.rllib.env import MultiAgentEnvRunner
            # Create an `MultiAgentEnvRunner`.
            worker = ...
            weights = worker.get_weights()
            # Set `global_vars` (timestep) as well.
            worker.set_weights(weights, {"timestep": 42})
        """
        # Only update the weigths, if this is the first synchronization or
        # if the weights of this `EnvRunner` lacks behind the actual ones.
        if weights_seq_no == 0 or self._weights_seq_no < weights_seq_no:
            self.module.set_state(weights)

    def get_weights(
        self, modules=None, inference_only: bool = False
    ) -> Dict[ModuleID, ModelWeights]:
        """Returns the weights of our multi-agent `RLModule`.

        Args:
            modules: `ModuleID`s for which to return the weights. If `None`
                weigths for all modules are returned. See for details
                `MultiAgentRLModule.get_state()`.
            inference_only: If True, will return only a specified subset of the
                weights (e.g. only the weights needed for inference).

        Returns:
            A dictionary mapping `ModuleID`s to their corresponding weights.
        """

        return self.module.get_state(module_ids=modules, inference_only=inference_only)

    @override(EnvRunner)
    def assert_healthy(self):
        """Checks that self.__init__() has been completed properly.

        Ensures that the instances has a `MultiAgentRLModule` and an
        environment defined.

        Raises:
            AssertionError: If the EnvRunner Actor has NOT been properly initialized.
        """
        # Make sure, we have built our gym.vector.Env and RLModule properly.
        assert self.env and self.module

    def make_env(self):
        """Creates a MultiAgentEnv (is-a gymnasium env).

        Note that users can change the EnvRunner's config (e.g. change
        `self.config.env_config`) and then call this method to create new environments
        with the updated configuration.
        """
        # If an env already exists, try closing it first (to allow it to properly
        # cleanup).
        if self.env is not None:
            try:
                self.env.close()
            except Exception as e:
                logger.warning(
                    "Tried closing the existing env (multi-agent), but failed with "
                    f"error: {e.args[0]}"
                )

        env_ctx = self.config.env_config
        if not isinstance(env_ctx, EnvContext):
            env_ctx = EnvContext(
                env_ctx,
                worker_index=self.worker_index,
                num_workers=self.config.num_env_runners,
                remote=self.config.remote_worker_envs,
            )

        # Register env for the local context.
        # Note, `gym.register` has to be called on each worker.
        if isinstance(self.config.env, str) and _global_registry.contains(
            ENV_CREATOR, self.config.env
        ):
            entry_point = partial(
                _global_registry.get(ENV_CREATOR, self.config.env),
                env_ctx,
            )

        else:
            entry_point = partial(
                _gym_env_creator,
                env_descriptor=self.config.env,
                env_context=env_ctx,
            )
        gym.register(
            "rllib-multi-agent-env-v0",
            entry_point=entry_point,
            disable_env_checker=True,
        )

        # Perform actual gym.make call.
        self.env: MultiAgentEnv = gym.make("rllib-multi-agent-env-v0")
        try:
            check_multiagent_environments(self.env.unwrapped)
        except Exception as e:
            logger.exception(e.args[0])
        self.num_envs = 1

        # Create the MultiAgentEnv (is-a gymnasium env).
        assert isinstance(self.env.unwrapped, MultiAgentEnv), (
            "ERROR: When using the `MultiAgentEnvRunner` the environment needs "
            "to inherit from `ray.rllib.env.multi_agent_env.MultiAgentEnv`."
        )

        # Set the flag to reset all envs upon the next `sample()` call.
        self._needs_initial_reset = True

        # Call the `on_environment_created` callback.
        self._callbacks.on_environment_created(
            env_runner=self,
            metrics_logger=self.metrics,
            env=self.env,
            env_context=env_ctx,
        )

    @override(EnvRunner)
    def stop(self):
        # Note, `MultiAgentEnv` inherits `close()`-method from `gym.Env`.
        self.env.close()

    def _make_module(self):
        # Create our own instance of the (single-agent) `RLModule` (which
        # the needs to be weight-synched) each iteration.
        # TODO (sven, simon): We have to rebuild the `AlgorithmConfig` to work on
        #  `RLModule`s and not `Policy`s. Like here `policies`->`modules`.
        try:
            policy_dict, _ = self.config.get_multi_agent_setup(
                spaces={
                    mid: (o, self._env_to_module.action_space[mid])
                    for mid, o in self._env_to_module.observation_space.spaces.items()
                },
            )
            ma_rlm_spec: MultiAgentRLModuleSpec = self.config.get_marl_module_spec(
                policy_dict=policy_dict,
                # Built only a light version of the module in sampling and inference.
                inference_only=True,
            )

            # Build the module from its spec.
            return ma_rlm_spec.build()

        # This error could be thrown, when only random actions are used.
        except NotImplementedError:
            return None

    def _setup_metrics(self):
        self.metrics = MetricsLogger()
        # Initialize lifetime counts.
        self.metrics.log_value(NUM_ENV_STEPS_SAMPLED_LIFETIME, 0, reduce="sum")

        self._done_episodes_for_metrics: List[MultiAgentEpisode] = []
        self._ongoing_episodes_for_metrics: DefaultDict[
            EpisodeID, List[MultiAgentEpisode]
        ] = defaultdict(list)

    def _new_episode(self):
        return MultiAgentEpisode(
            observation_space=self.env.observation_space,
            action_space=self.env.action_space,
            agent_to_module_mapping_fn=self.config.policy_mapping_fn,
        )

    def _make_on_episode_callback(self, which: str, episode=None):
        episode = episode if episode is not None else self._episode
        getattr(self._callbacks, which)(
            episode=episode,
            env_runner=self,
            metrics_logger=self.metrics,
            env=self.env,
            rl_module=self.module,
            env_index=0,
        )

    def _increase_sampled_metrics(self, num_steps, next_obs, episode):
        self.metrics.log_value(
            NUM_ENV_STEPS_SAMPLED, num_steps, reduce="sum", clear_on_reduce=True
        )
        self.metrics.log_value(NUM_ENV_STEPS_SAMPLED_LIFETIME, num_steps, reduce="sum")
        # TODO (sven): obs is not-vectorized. Support vectorized MA envs.
        for aid in next_obs:
            self.metrics.log_value(
                (NUM_AGENT_STEPS_SAMPLED, str(aid)),
                1,
                reduce="sum",
                clear_on_reduce=True,
            )
            self.metrics.log_value(
                (NUM_AGENT_STEPS_SAMPLED_LIFETIME, str(aid)),
                1,
                reduce="sum",
            )
            self.metrics.log_value(
                (NUM_MODULE_STEPS_SAMPLED, episode.module_for(aid)),
                1,
                reduce="sum",
                clear_on_reduce=True,
            )
            self.metrics.log_value(
                (NUM_MODULE_STEPS_SAMPLED_LIFETIME, episode.module_for(aid)),
                1,
                reduce="sum",
            )
        return num_steps

    def _log_episode_metrics(
        self,
        length,
        ret,
        sec,
        agents=None,
        modules=None,
        agent_steps=None,
    ):
        # Log general episode metrics.
        self.metrics.log_dict(
            {
                EPISODE_LEN_MEAN: length,
                EPISODE_RETURN_MEAN: ret,
                EPISODE_DURATION_SEC_MEAN: sec,
                **(
                    {
                        # Per-agent returns.
                        "agent_episode_returns_mean": agents,
                        # Per-RLModule returns.
                        "module_episode_returns_mean": modules,
                        "agent_steps": agent_steps,
                    }
                    if agents is not None
                    else {}
                ),
            },
            # To mimick the old API stack behavior, we'll use `window` here for
            # these particular stats (instead of the default EMA).
            window=self.config.metrics_num_episodes_for_smoothing,
        )
        # For some metrics, log min/max as well.
        self.metrics.log_dict(
            {
                EPISODE_LEN_MIN: length,
                EPISODE_RETURN_MIN: ret,
            },
            reduce="min",
            window=self.config.metrics_num_episodes_for_smoothing,
        )
        self.metrics.log_dict(
            {
                EPISODE_LEN_MAX: length,
                EPISODE_RETURN_MAX: ret,
            },
            reduce="max",
            window=self.config.metrics_num_episodes_for_smoothing,
        )<|MERGE_RESOLUTION|>--- conflicted
+++ resolved
@@ -611,19 +611,14 @@
                     return_eps2 = eps2.get_return()
                     episode_length += len(eps2)
                     episode_return += return_eps2
+                    episode_duration_s += eps2.get_duration_s()
+
                     for sa_eps in eps2.agent_episodes.values():
-<<<<<<< HEAD
-                        agent_episode_returns[
-                            str(sa_eps.agent_id)
-                        ] += sa_eps.get_return()
-                        module_episode_returns[sa_eps.module_id] += sa_eps.get_return()
-                        agent_steps[str(sa_eps.agent_id)] += len(sa_eps)
-                    episode_duration_s += eps2.get_duration_s()
-=======
                         return_sa = sa_eps.get_return()
                         agent_episode_returns[str(sa_eps.agent_id)] += return_sa
                         module_episode_returns[sa_eps.module_id] += return_sa
->>>>>>> 4adb78b2
+                        agent_steps[str(sa_eps.agent_id)] += len(sa_eps)
+
                 del self._ongoing_episodes_for_metrics[eps.id_]
 
             self._log_episode_metrics(
@@ -635,16 +630,6 @@
                 dict(agent_steps),
             )
 
-<<<<<<< HEAD
-        # If no episodes at all, log NaN stats.
-        if (
-            len(self._done_episodes_for_metrics) == 0
-            and self.metrics.peek("episode_return_mean", default=np.nan) is np.nan
-        ):
-            self._log_episode_metrics(np.nan, np.nan, np.nan)
-
-=======
->>>>>>> 4adb78b2
         # Log num episodes counter for this iteration.
         self.metrics.log_value(
             NUM_EPISODES,
