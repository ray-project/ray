--- conflicted
+++ resolved
@@ -558,17 +558,11 @@
         for eps in self._done_episodes_for_metrics:
             assert eps.is_done
             episode_length = len(eps)
-<<<<<<< HEAD
-            episode_reward = eps.get_return()
             agent_steps = defaultdict(
                 int,
                 {aid: len(sa_eps) for aid, sa_eps in eps.agent_episodes.items()},
             )
-            module_rewards = defaultdict(
-=======
             episode_return = eps.get_return()
-            episode_duration_s = eps.get_duration_s()
-
             agent_episode_returns = defaultdict(
                 float,
                 {
@@ -577,41 +571,25 @@
                 },
             )
             module_episode_returns = defaultdict(
->>>>>>> 6ab48be8
                 float,
                 {
                     sa_eps.module_id: sa_eps.get_return()
                     for sa_eps in eps.agent_episodes.values()
                 },
             )
+            episode_duration_s = eps.get_duration_s()
 
             # Don't forget about the already returned chunks of this episode.
             if eps.id_ in self._ongoing_episodes_for_metrics:
                 for eps2 in self._ongoing_episodes_for_metrics[eps.id_]:
                     return_eps2 = eps2.get_return()
                     episode_length += len(eps2)
-<<<<<<< HEAD
-                    episode_reward += eps2.get_return()
-                    for aid, sa_eps in eps2.agent_episodes.items():
-                        agent_steps[aid] += len(sa_eps)
-                        module_rewards[
-                            (sa_eps.agent_id, sa_eps.module_id)
-                        ] += eps2.get_return()
-                del self._ongoing_episodes_for_metrics[eps.id_]
-
-            metrics.append(
-                RolloutMetrics(
-                    episode_length=episode_length,
-                    episode_reward=episode_reward,
-                    agent_rewards=dict(module_rewards),
-                    agent_steps=dict(agent_steps),
-                )
-=======
                     episode_return += return_eps2
+                    for sa_eps in eps2.agent_episodes.values():
+                        agent_episode_returns[str(sa_eps.agent_id)] += sa_eps.get_return()
+                        module_episode_returns[sa_eps.module_id] += sa_eps.get_return()
+                        agent_steps[str(sa_eps.agent_id)] += len(sa_eps)
                     episode_duration_s += eps2.get_duration_s()
-                    for sa_eps in eps2.agent_episodes.values():
-                        agent_episode_returns[str(sa_eps.agent_id)] += return_eps2
-                        module_episode_returns[sa_eps.module_id] += return_eps2
                 del self._ongoing_episodes_for_metrics[eps.id_]
 
             self._log_episode_metrics(
@@ -620,12 +598,12 @@
                 episode_duration_s,
                 agent_episode_returns,
                 module_episode_returns,
->>>>>>> 6ab48be8
+                dict(agent_steps),
             )
 
         # If no episodes at all, log NaN stats.
-        if len(self._done_episodes_for_metrics) == 0:
-            self._log_episode_metrics(np.nan, np.nan, np.nan)
+        #if len(self._done_episodes_for_metrics) == 0:
+        #    self._log_episode_metrics(np.nan, np.nan, np.nan)
 
         # Log num episodes counter for this iteration.
         self.metrics.log_value(
@@ -865,7 +843,7 @@
         )
         return num_steps
 
-    def _log_episode_metrics(self, length, ret, sec, agents=None, modules=None):
+    def _log_episode_metrics(self, length, ret, sec, agents=None, modules=None, agent_steps=None):
         # Log general episode metrics.
         self.metrics.log_dict(
             {
@@ -878,6 +856,7 @@
                         "agent_episode_returns_mean": agents,
                         # Per-RLModule returns.
                         "module_episode_returns_mean": modules,
+                        "agent_steps": agent_steps,
                     }
                     if agents is not None
                     else {}
