--- conflicted
+++ resolved
@@ -758,11 +758,7 @@
             ma_rlm_spec: MultiAgentRLModuleSpec = self.config.get_marl_module_spec(
                 policy_dict=policy_dict,
                 # Built only a light version of the module in sampling and inference.
-<<<<<<< HEAD
-                is_learner_module=False,
-=======
                 inference_only=True,
->>>>>>> 371f3514
             )
 
             # Build the module from its spec.
