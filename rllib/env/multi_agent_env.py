import gymnasium as gym
import logging
from typing import Callable, Dict, List, Tuple, Optional, Union, Set, Type

import numpy as np

from ray.rllib.env.base_env import BaseEnv
from ray.rllib.env.env_context import EnvContext
from ray.rllib.utils.annotations import OldAPIStack, override
from ray.rllib.utils.deprecation import Deprecated
from ray.rllib.utils.typing import (
    AgentID,
    EnvCreator,
    EnvID,
    EnvType,
    MultiAgentDict,
    MultiEnvDict,
)
<<<<<<< HEAD
from ray.util import log_once, PublicAPI
=======
from ray.util import log_once
from ray.util.annotations import DeveloperAPI, PublicAPI
>>>>>>> 61bdea0f

# If the obs space is Dict type, look for the global state under this key.
ENV_STATE = "state"

logger = logging.getLogger(__name__)


@PublicAPI(stability="beta")
class MultiAgentEnv(gym.Env):
    """An environment that hosts multiple independent agents.

    Agents are identified by AgentIDs (string).
    """

    # Optional mappings from AgentID to individual agents' spaces.
    # Set this to an "exhaustive" dictionary, mapping all possible AgentIDs to
    # individual agents' spaces. Alternatively, override
    # `get_observation_space(agent_id=...)` and `get_action_space(agent_id=...)`, which
    # is the API that RLlib uses to get individual spaces and whose default
    # implementation is to simply look up `agent_id` in these dicts.
    observation_spaces: Optional[Dict[AgentID, gym.Space]] = None
    action_spaces: Optional[Dict[AgentID, gym.Space]] = None

    # All agents currently active in the environment. This attribute may change during
    # the lifetime of the env or even during an individual episode.
    agents: List[AgentID] = []
    # All agents that may appear in the environment, ever.
    # This attribute should not be changed during the lifetime of this env.
    possible_agents: List[AgentID] = []

    # @OldAPIStack, use `observation_spaces` and `action_spaces`, instead.
    observation_space: Optional[gym.Space] = None
    action_space: Optional[gym.Space] = None

    def __init__(self):
        super().__init__()

        # @OldAPIStack
        if not hasattr(self, "_agent_ids"):
            self._agent_ids = set()

        # If these important attributes are not set, try to infer them.
        if not self.agents:
            self.agents = list(self._agent_ids)
        if not self.possible_agents:
            self.possible_agents = self.agents.copy()

    def reset(
        self,
        *,
        seed: Optional[int] = None,
        options: Optional[dict] = None,
    ) -> Tuple[MultiAgentDict, MultiAgentDict]:  # type: ignore
        """Resets the env and returns observations from ready agents.

        Args:
            seed: An optional seed to use for the new episode.

        Returns:
            New observations for each ready agent.

        .. testcode::
            :skipif: True

            from ray.rllib.env.multi_agent_env import MultiAgentEnv
            class MyMultiAgentEnv(MultiAgentEnv):
                # Define your env here.
            env = MyMultiAgentEnv()
            obs, infos = env.reset(seed=42, options={})
            print(obs)

        .. testoutput::

            {
                "car_0": [2.4, 1.6],
                "car_1": [3.4, -3.2],
                "traffic_light_1": [0, 3, 5, 1],
            }
        """
        # Call super's `reset()` method to (maybe) set the given `seed`.
        super().reset(seed=seed, options=options)

    def step(
        self, action_dict: MultiAgentDict
    ) -> Tuple[
        MultiAgentDict, MultiAgentDict, MultiAgentDict, MultiAgentDict, MultiAgentDict
    ]:
        """Returns observations from ready agents.

        The returns are dicts mapping from agent_id strings to values. The
        number of agents in the env can vary over time.

        Returns:
            Tuple containing 1) new observations for
            each ready agent, 2) reward values for each ready agent. If
            the episode is just started, the value will be None.
            3) Terminated values for each ready agent. The special key
            "__all__" (required) is used to indicate env termination.
            4) Truncated values for each ready agent.
            5) Info values for each agent id (may be empty dicts).

        .. testcode::
            :skipif: True

            env = ...
            obs, rewards, terminateds, truncateds, infos = env.step(action_dict={
                "car_0": 1, "car_1": 0, "traffic_light_1": 2,
            })
            print(rewards)

            print(terminateds)

            print(infos)

        .. testoutput::

            {
                "car_0": 3,
                "car_1": -1,
                "traffic_light_1": 0,
            }
            {
                "car_0": False,    # car_0 is still running
                "car_1": True,     # car_1 is terminated
                "__all__": False,  # the env is not terminated
            }
            {
                "car_0": {},  # info for car_0
                "car_1": {},  # info for car_1
            }

        """
        raise NotImplementedError

    def render(self) -> None:
        """Tries to render the environment."""

        # By default, do nothing.
        pass

    def get_observation_space(self, agent_id: AgentID) -> gym.Space:
        if self.observation_spaces is not None:
            return self.observation_spaces[agent_id]

        # @OldAPIStack behavior.
        # `self.observation_space` is a `gym.spaces.Dict` AND contains `agent_id`.
        if (
            isinstance(self.observation_space, gym.spaces.Dict)
            and agent_id in self.observation_space.spaces
        ):
            return self.observation_space[agent_id]
        # `self.observation_space` is not a `gym.spaces.Dict` OR doesn't contain
        # `agent_id` -> The defined space is most likely meant to be the space
        # for all agents.
        else:
            return self.observation_space

    def get_action_space(self, agent_id: AgentID) -> gym.Space:
        if self.action_spaces is not None:
            return self.action_spaces[agent_id]

        # @OldAPIStack behavior.
        # `self.action_space` is a `gym.spaces.Dict` AND contains `agent_id`.
        if (
            isinstance(self.action_space, gym.spaces.Dict)
            and agent_id in self.action_space.spaces
        ):
            return self.action_space[agent_id]
        # `self.action_space` is not a `gym.spaces.Dict` OR doesn't contain
        # `agent_id` -> The defined space is most likely meant to be the space
        # for all agents.
        else:
            return self.action_space

    @property
    def num_agents(self) -> int:
        return len(self.agents)

    @property
    def max_num_agents(self) -> int:
        return len(self.possible_agents)

    # fmt: off
    # __grouping_doc_begin__
    def with_agent_groups(
        self,
        groups: Dict[str, List[AgentID]],
        obs_space: gym.Space = None,
        act_space: gym.Space = None,
    ) -> "MultiAgentEnv":
        """Convenience method for grouping together agents in this env.

        An agent group is a list of agent IDs that are mapped to a single
        logical agent. All agents of the group must act at the same time in the
        environment. The grouped agent exposes Tuple action and observation
        spaces that are the concatenated action and obs spaces of the
        individual agents.

        The rewards of all the agents in a group are summed. The individual
        agent rewards are available under the "individual_rewards" key of the
        group info return.

        Agent grouping is required to leverage algorithms such as Q-Mix.

        Args:
            groups: Mapping from group id to a list of the agent ids
                of group members. If an agent id is not present in any group
                value, it will be left ungrouped. The group id becomes a new agent ID
                in the final environment.
            obs_space: Optional observation space for the grouped
                env. Must be a tuple space. If not provided, will infer this to be a
                Tuple of n individual agents spaces (n=num agents in a group).
            act_space: Optional action space for the grouped env.
                Must be a tuple space. If not provided, will infer this to be a Tuple
                of n individual agents spaces (n=num agents in a group).

        .. testcode::
            :skipif: True

            from ray.rllib.env.multi_agent_env import MultiAgentEnv
            class MyMultiAgentEnv(MultiAgentEnv):
                # define your env here
                ...
            env = MyMultiAgentEnv(...)
            grouped_env = env.with_agent_groups(env, {
              "group1": ["agent1", "agent2", "agent3"],
              "group2": ["agent4", "agent5"],
            })

        """

        from ray.rllib.env.wrappers.group_agents_wrapper import \
            GroupAgentsWrapper
        return GroupAgentsWrapper(self, groups, obs_space, act_space)

    # __grouping_doc_end__
    # fmt: on

    @OldAPIStack
    @Deprecated(new="MultiAgentEnv.possible_agents", error=False)
    def get_agent_ids(self) -> Set[AgentID]:
        if not hasattr(self, "_agent_ids"):
            self._agent_ids = set()
        if not isinstance(self._agent_ids, set):
            self._agent_ids = set(self._agent_ids)
        # Make this backward compatible as much as possible.
        return self._agent_ids if self._agent_ids else set(self.agents)

    @OldAPIStack
    def to_base_env(
        self,
        make_env: Optional[Callable[[int], EnvType]] = None,
        num_envs: int = 1,
        remote_envs: bool = False,
        remote_env_batch_wait_ms: int = 0,
        restart_failed_sub_environments: bool = False,
    ) -> "BaseEnv":
        """Converts an RLlib MultiAgentEnv into a BaseEnv object.

        The resulting BaseEnv is always vectorized (contains n
        sub-environments) to support batched forward passes, where n may
        also be 1. BaseEnv also supports async execution via the `poll` and
        `send_actions` methods and thus supports external simulators.

        Args:
            make_env: A callable taking an int as input (which indicates
                the number of individual sub-environments within the final
                vectorized BaseEnv) and returning one individual
                sub-environment.
            num_envs: The number of sub-environments to create in the
                resulting (vectorized) BaseEnv. The already existing `env`
                will be one of the `num_envs`.
            remote_envs: Whether each sub-env should be a @ray.remote
                actor. You can set this behavior in your config via the
                `remote_worker_envs=True` option.
            remote_env_batch_wait_ms: The wait time (in ms) to poll remote
                sub-environments for, if applicable. Only used if
                `remote_envs` is True.
            restart_failed_sub_environments: If True and any sub-environment (within
                a vectorized env) throws any error during env stepping, we will try to
                restart the faulty sub-environment. This is done
                without disturbing the other (still intact) sub-environments.

        Returns:
            The resulting BaseEnv object.
        """
        from ray.rllib.env.remote_base_env import RemoteBaseEnv

        if remote_envs:
            env = RemoteBaseEnv(
                make_env,
                num_envs,
                multiagent=True,
                remote_env_batch_wait_ms=remote_env_batch_wait_ms,
                restart_failed_sub_environments=restart_failed_sub_environments,
            )
        # Sub-environments are not ray.remote actors.
        else:
            env = MultiAgentEnvWrapper(
                make_env=make_env,
                existing_envs=[self],
                num_envs=num_envs,
                restart_failed_sub_environments=restart_failed_sub_environments,
            )

        return env


@DeveloperAPI
def make_multi_agent(
    env_name_or_creator: Union[str, EnvCreator],
) -> Type["MultiAgentEnv"]:
    """Convenience wrapper for any single-agent env to be converted into MA.

    Allows you to convert a simple (single-agent) `gym.Env` class
    into a `MultiAgentEnv` class. This function simply stacks n instances
    of the given ```gym.Env``` class into one unified ``MultiAgentEnv`` class
    and returns this class, thus pretending the agents act together in the
    same environment, whereas - under the hood - they live separately from
    each other in n parallel single-agent envs.

    Agent IDs in the resulting and are int numbers starting from 0
    (first agent).

    Args:
        env_name_or_creator: String specifier or env_maker function taking
            an EnvContext object as only arg and returning a gym.Env.

    Returns:
        New MultiAgentEnv class to be used as env.
        The constructor takes a config dict with `num_agents` key
        (default=1). The rest of the config dict will be passed on to the
        underlying single-agent env's constructor.

    .. testcode::
        :skipif: True

        from ray.rllib.env.multi_agent_env import make_multi_agent
        # By gym string:
        ma_cartpole_cls = make_multi_agent("CartPole-v1")
        # Create a 2 agent multi-agent cartpole.
        ma_cartpole = ma_cartpole_cls({"num_agents": 2})
        obs = ma_cartpole.reset()
        print(obs)

        # By env-maker callable:
        from ray.rllib.examples.envs.classes.stateless_cartpole import StatelessCartPole
        ma_stateless_cartpole_cls = make_multi_agent(
           lambda config: StatelessCartPole(config))
        # Create a 3 agent multi-agent stateless cartpole.
        ma_stateless_cartpole = ma_stateless_cartpole_cls(
           {"num_agents": 3})
        print(obs)

    .. testoutput::

        {0: [...], 1: [...]}
        {0: [...], 1: [...], 2: [...]}
    """

    class MultiEnv(MultiAgentEnv):
        def __init__(self, config: EnvContext = None):
            super().__init__()

            # Note: Explicitly check for None here, because config
            # can have an empty dict but meaningful data fields (worker_index,
            # vector_index) etc.
            # TODO (sven): Clean this up, so we are not mixing up dict fields
            #  with data fields.
            if config is None:
                config = {}
            num = config.pop("num_agents", 1)
            if isinstance(env_name_or_creator, str):
                self.envs = [gym.make(env_name_or_creator) for _ in range(num)]
            else:
                self.envs = [env_name_or_creator(config) for _ in range(num)]
            self.terminateds = set()
            self.truncateds = set()
            self.observation_spaces = {
                i: self.envs[i].observation_space for i in range(num)
            }
            self.action_spaces = {i: self.envs[i].action_space for i in range(num)}
            self.agents = list(range(num))
            self.possible_agents = self.agents.copy()

        @override(MultiAgentEnv)
        def reset(self, *, seed: Optional[int] = None, options: Optional[dict] = None):
            self.terminateds = set()
            self.truncateds = set()
            obs, infos = {}, {}
            for i, env in enumerate(self.envs):
                obs[i], infos[i] = env.reset(seed=seed, options=options)

            return obs, infos

        @override(MultiAgentEnv)
        def step(self, action_dict):
            obs, rew, terminated, truncated, info = {}, {}, {}, {}, {}

            # The environment is expecting an action for at least one agent.
            if len(action_dict) == 0:
                raise ValueError(
                    "The environment is expecting an action for at least one agent."
                )

            for i, action in action_dict.items():
                obs[i], rew[i], terminated[i], truncated[i], info[i] = self.envs[
                    i
                ].step(action)
                if terminated[i]:
                    self.terminateds.add(i)
                if truncated[i]:
                    self.truncateds.add(i)
            # TODO: Flaw in our MultiAgentEnv API wrt. new gymnasium: Need to return
            #  an additional episode_done bool that covers cases where all agents are
            #  either terminated or truncated, but not all are truncated and not all are
            #  terminated. We can then get rid of the aweful `__all__` special keys!
            terminated["__all__"] = len(self.terminateds) + len(self.truncateds) == len(
                self.envs
            )
            truncated["__all__"] = len(self.truncateds) == len(self.envs)
            return obs, rew, terminated, truncated, info

        @override(MultiAgentEnv)
        def render(self):
            # This render method simply renders all n underlying individual single-agent
            # envs and concatenates their images (on top of each other if the returned
            # images have dims where [width] > [height], otherwise next to each other).
            render_images = [e.render() for e in self.envs]
            if render_images[0].shape[1] > render_images[0].shape[0]:
                concat_dim = 0
            else:
                concat_dim = 1
            return np.concatenate(render_images, axis=concat_dim)

    return MultiEnv


@OldAPIStack
class MultiAgentEnvWrapper(BaseEnv):
    """Internal adapter of MultiAgentEnv to BaseEnv.

    This also supports vectorization if num_envs > 1.
    """

    def __init__(
        self,
        make_env: Callable[[int], EnvType],
        existing_envs: List["MultiAgentEnv"],
        num_envs: int,
        restart_failed_sub_environments: bool = False,
    ):
        """Wraps MultiAgentEnv(s) into the BaseEnv API.

        Args:
            make_env: Factory that produces a new MultiAgentEnv instance taking the
                vector index as only call argument.
                Must be defined, if the number of existing envs is less than num_envs.
            existing_envs: List of already existing multi-agent envs.
            num_envs: Desired num multiagent envs to have at the end in
                total. This will include the given (already created)
                `existing_envs`.
            restart_failed_sub_environments: If True and any sub-environment (within
                this vectorized env) throws any error during env stepping, we will try
                to restart the faulty sub-environment. This is done
                without disturbing the other (still intact) sub-environments.
        """
        self.make_env = make_env
        self.envs = existing_envs
        self.num_envs = num_envs
        self.restart_failed_sub_environments = restart_failed_sub_environments

        self.terminateds = set()
        self.truncateds = set()
        while len(self.envs) < self.num_envs:
            self.envs.append(self.make_env(len(self.envs)))
        for env in self.envs:
            assert isinstance(env, MultiAgentEnv)
        self._init_env_state(idx=None)
        self._unwrapped_env = self.envs[0].unwrapped

    @override(BaseEnv)
    def poll(
        self,
    ) -> Tuple[
        MultiEnvDict,
        MultiEnvDict,
        MultiEnvDict,
        MultiEnvDict,
        MultiEnvDict,
        MultiEnvDict,
    ]:
        obs, rewards, terminateds, truncateds, infos = {}, {}, {}, {}, {}
        for i, env_state in enumerate(self.env_states):
            (
                obs[i],
                rewards[i],
                terminateds[i],
                truncateds[i],
                infos[i],
            ) = env_state.poll()
        return obs, rewards, terminateds, truncateds, infos, {}

    @override(BaseEnv)
    def send_actions(self, action_dict: MultiEnvDict) -> None:
        for env_id, agent_dict in action_dict.items():
            if env_id in self.terminateds or env_id in self.truncateds:
                raise ValueError(
                    f"Env {env_id} is already done and cannot accept new actions"
                )
            env = self.envs[env_id]
            try:
                obs, rewards, terminateds, truncateds, infos = env.step(agent_dict)
            except Exception as e:
                if self.restart_failed_sub_environments:
                    logger.exception(e.args[0])
                    self.try_restart(env_id=env_id)
                    obs = e
                    rewards = {}
                    terminateds = {"__all__": True}
                    truncateds = {"__all__": False}
                    infos = {}
                else:
                    raise e

            assert isinstance(
                obs, (dict, Exception)
            ), "Not a multi-agent obs dict or an Exception!"
            assert isinstance(rewards, dict), "Not a multi-agent reward dict!"
            assert isinstance(terminateds, dict), "Not a multi-agent terminateds dict!"
            assert isinstance(truncateds, dict), "Not a multi-agent truncateds dict!"
            assert isinstance(infos, dict), "Not a multi-agent info dict!"
            if isinstance(obs, dict):
                info_diff = set(infos).difference(set(obs))
                if info_diff and info_diff != {"__common__"}:
                    raise ValueError(
                        "Key set for infos must be a subset of obs (plus optionally "
                        "the '__common__' key for infos concerning all/no agents): "
                        "{} vs {}".format(infos.keys(), obs.keys())
                    )
            if "__all__" not in terminateds:
                raise ValueError(
                    "In multi-agent environments, '__all__': True|False must "
                    "be included in the 'terminateds' dict: got {}.".format(terminateds)
                )
            elif "__all__" not in truncateds:
                raise ValueError(
                    "In multi-agent environments, '__all__': True|False must "
                    "be included in the 'truncateds' dict: got {}.".format(truncateds)
                )

            if terminateds["__all__"]:
                self.terminateds.add(env_id)
            if truncateds["__all__"]:
                self.truncateds.add(env_id)
            self.env_states[env_id].observe(
                obs, rewards, terminateds, truncateds, infos
            )

    @override(BaseEnv)
    def try_reset(
        self,
        env_id: Optional[EnvID] = None,
        *,
        seed: Optional[int] = None,
        options: Optional[dict] = None,
    ) -> Optional[Tuple[MultiEnvDict, MultiEnvDict]]:
        ret_obs = {}
        ret_infos = {}
        if isinstance(env_id, int):
            env_id = [env_id]
        if env_id is None:
            env_id = list(range(len(self.envs)))
        for idx in env_id:
            obs, infos = self.env_states[idx].reset(seed=seed, options=options)

            if isinstance(obs, Exception):
                if self.restart_failed_sub_environments:
                    self.env_states[idx].env = self.envs[idx] = self.make_env(idx)
                else:
                    raise obs
            else:
                assert isinstance(obs, dict), "Not a multi-agent obs dict!"
            if obs is not None:
                if idx in self.terminateds:
                    self.terminateds.remove(idx)
                if idx in self.truncateds:
                    self.truncateds.remove(idx)
            ret_obs[idx] = obs
            ret_infos[idx] = infos
        return ret_obs, ret_infos

    @override(BaseEnv)
    def try_restart(self, env_id: Optional[EnvID] = None) -> None:
        if isinstance(env_id, int):
            env_id = [env_id]
        if env_id is None:
            env_id = list(range(len(self.envs)))
        for idx in env_id:
            # Try closing down the old (possibly faulty) sub-env, but ignore errors.
            try:
                self.envs[idx].close()
            except Exception as e:
                if log_once("close_sub_env"):
                    logger.warning(
                        "Trying to close old and replaced sub-environment (at vector "
                        f"index={idx}), but closing resulted in error:\n{e}"
                    )
            # Try recreating the sub-env.
            logger.warning(f"Trying to restart sub-environment at index {idx}.")
            self.env_states[idx].env = self.envs[idx] = self.make_env(idx)
            logger.warning(f"Sub-environment at index {idx} restarted successfully.")

    @override(BaseEnv)
    def get_sub_environments(
        self, as_dict: bool = False
    ) -> Union[Dict[str, EnvType], List[EnvType]]:
        if as_dict:
            return {_id: env_state.env for _id, env_state in enumerate(self.env_states)}
        return [state.env for state in self.env_states]

    @override(BaseEnv)
    def try_render(self, env_id: Optional[EnvID] = None) -> None:
        if env_id is None:
            env_id = 0
        assert isinstance(env_id, int)
        return self.envs[env_id].render()

    @property
    @override(BaseEnv)
    def observation_space(self) -> gym.spaces.Dict:
        return self.envs[0].observation_space

    @property
    @override(BaseEnv)
    def action_space(self) -> gym.Space:
        return self.envs[0].action_space

    @override(BaseEnv)
    def get_agent_ids(self) -> Set[AgentID]:
        return self.envs[0].get_agent_ids()

    def _init_env_state(self, idx: Optional[int] = None) -> None:
        """Resets all or one particular sub-environment's state (by index).

        Args:
            idx: The index to reset at. If None, reset all the sub-environments' states.
        """
        # If index is None, reset all sub-envs' states:
        if idx is None:
            self.env_states = [
                _MultiAgentEnvState(env, self.restart_failed_sub_environments)
                for env in self.envs
            ]
        # Index provided, reset only the sub-env's state at the given index.
        else:
            assert isinstance(idx, int)
            self.env_states[idx] = _MultiAgentEnvState(
                self.envs[idx], self.restart_failed_sub_environments
            )


@OldAPIStack
class _MultiAgentEnvState:
    def __init__(self, env: MultiAgentEnv, return_error_as_obs: bool = False):
        assert isinstance(env, MultiAgentEnv)
        self.env = env
        self.return_error_as_obs = return_error_as_obs

        self.initialized = False
        self.last_obs = {}
        self.last_rewards = {}
        self.last_terminateds = {"__all__": False}
        self.last_truncateds = {"__all__": False}
        self.last_infos = {}

    def poll(
        self,
    ) -> Tuple[
        MultiAgentDict,
        MultiAgentDict,
        MultiAgentDict,
        MultiAgentDict,
        MultiAgentDict,
    ]:
        if not self.initialized:
            # TODO(sven): Should we make it possible to pass in a seed here?
            self.reset()
            self.initialized = True

        observations = self.last_obs
        rewards = {}
        terminateds = {"__all__": self.last_terminateds["__all__"]}
        truncateds = {"__all__": self.last_truncateds["__all__"]}
        infos = self.last_infos

        # If episode is done or we have an error, release everything we have.
        if (
            terminateds["__all__"]
            or truncateds["__all__"]
            or isinstance(observations, Exception)
        ):
            rewards = self.last_rewards
            self.last_rewards = {}
            terminateds = self.last_terminateds
            if isinstance(observations, Exception):
                terminateds["__all__"] = True
                truncateds["__all__"] = False
            self.last_terminateds = {}
            truncateds = self.last_truncateds
            self.last_truncateds = {}
            self.last_obs = {}
            infos = self.last_infos
            self.last_infos = {}
        # Only release those agents' rewards/terminateds/truncateds/infos, whose
        # observations we have.
        else:
            for ag in observations.keys():
                if ag in self.last_rewards:
                    rewards[ag] = self.last_rewards[ag]
                    del self.last_rewards[ag]
                if ag in self.last_terminateds:
                    terminateds[ag] = self.last_terminateds[ag]
                    del self.last_terminateds[ag]
                if ag in self.last_truncateds:
                    truncateds[ag] = self.last_truncateds[ag]
                    del self.last_truncateds[ag]

        self.last_terminateds["__all__"] = False
        self.last_truncateds["__all__"] = False
        return observations, rewards, terminateds, truncateds, infos

    def observe(
        self,
        obs: MultiAgentDict,
        rewards: MultiAgentDict,
        terminateds: MultiAgentDict,
        truncateds: MultiAgentDict,
        infos: MultiAgentDict,
    ):
        self.last_obs = obs
        for ag, r in rewards.items():
            if ag in self.last_rewards:
                self.last_rewards[ag] += r
            else:
                self.last_rewards[ag] = r
        for ag, d in terminateds.items():
            if ag in self.last_terminateds:
                self.last_terminateds[ag] = self.last_terminateds[ag] or d
            else:
                self.last_terminateds[ag] = d
        for ag, t in truncateds.items():
            if ag in self.last_truncateds:
                self.last_truncateds[ag] = self.last_truncateds[ag] or t
            else:
                self.last_truncateds[ag] = t
        self.last_infos = infos

    def reset(
        self,
        *,
        seed: Optional[int] = None,
        options: Optional[dict] = None,
    ) -> Tuple[MultiAgentDict, MultiAgentDict]:
        try:
            obs_and_infos = self.env.reset(seed=seed, options=options)
        except Exception as e:
            if self.return_error_as_obs:
                logger.exception(e.args[0])
                obs_and_infos = e, e
            else:
                raise e

        self.last_obs, self.last_infos = obs_and_infos
        self.last_rewards = {}
        self.last_terminateds = {"__all__": False}
        self.last_truncateds = {"__all__": False}

        return self.last_obs, self.last_infos<|MERGE_RESOLUTION|>--- conflicted
+++ resolved
@@ -16,12 +16,8 @@
     MultiAgentDict,
     MultiEnvDict,
 )
-<<<<<<< HEAD
-from ray.util import log_once, PublicAPI
-=======
 from ray.util import log_once
 from ray.util.annotations import DeveloperAPI, PublicAPI
->>>>>>> 61bdea0f
 
 # If the obs space is Dict type, look for the global state under this key.
 ENV_STATE = "state"
