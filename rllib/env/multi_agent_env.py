<<<<<<< HEAD
import gym
from typing import Callable, Dict, List, Tuple, Type, Optional, Union

from ray.rllib.env.base_env import BaseEnv
from ray.rllib.env.env_context import EnvContext
from ray.rllib.utils.annotations import ExperimentalAPI, override, PublicAPI
from ray.rllib.utils.typing import AgentID, EnvID, EnvType, MultiAgentDict, \
    MultiEnvDict

# If the obs space is Dict type, look for the global state under this key.
ENV_STATE = "state"


@PublicAPI
class MultiAgentEnv(gym.Env):
    """An environment that hosts multiple independent agents.

    Agents are identified by (string) agent ids. Note that these "agents" here
    are not to be confused with RLlib Trainers, which are also sometimes
    referred to as "agents" or "RL agents".
    """

    @PublicAPI
    def reset(self) -> MultiAgentDict:
        """Resets the env and returns observations from ready agents.

        Returns:
            New observations for each ready agent.

        Examples:
            >>> env = MyMultiAgentEnv()
            >>> obs = env.reset()
            >>> print(obs)
            {
                "car_0": [2.4, 1.6],
                "car_1": [3.4, -3.2],
                "traffic_light_1": [0, 3, 5, 1],
            }
        """
        raise NotImplementedError

    @PublicAPI
    def step(
            self, action_dict: MultiAgentDict
    ) -> Tuple[MultiAgentDict, MultiAgentDict, MultiAgentDict, MultiAgentDict]:
        """Returns observations from ready agents.

        The returns are dicts mapping from agent_id strings to values. The
        number of agents in the env can vary over time.

        Returns:
            Tuple containing 1) new observations for
            each ready agent, 2) reward values for each ready agent. If
            the episode is just started, the value will be None.
            3) Done values for each ready agent. The special key
            "__all__" (required) is used to indicate env termination.
            4) Optional info values for each agent id.

        Examples:
            >>> obs, rewards, dones, infos = env.step(
            ...    action_dict={
            ...        "car_0": 1, "car_1": 0, "traffic_light_1": 2,
            ...    })
            >>> print(rewards)
            {
                "car_0": 3,
                "car_1": -1,
                "traffic_light_1": 0,
            }
            >>> print(dones)
            {
                "car_0": False,    # car_0 is still running
                "car_1": True,     # car_1 is done
                "__all__": False,  # the env is not done
            }
            >>> print(infos)
            {
                "car_0": {},  # info for car_0
                "car_1": {},  # info for car_1
            }
        """
        raise NotImplementedError

    @PublicAPI
    def render(self, mode=None) -> None:
        """Tries to render the environment."""

        # By default, do nothing.
        pass

# yapf: disable
# __grouping_doc_begin__
    @ExperimentalAPI
    def with_agent_groups(
            self,
            groups: Dict[str, List[AgentID]],
            obs_space: gym.Space = None,
            act_space: gym.Space = None) -> "MultiAgentEnv":
        """Convenience method for grouping together agents in this env.

        An agent group is a list of agent IDs that are mapped to a single
        logical agent. All agents of the group must act at the same time in the
        environment. The grouped agent exposes Tuple action and observation
        spaces that are the concatenated action and obs spaces of the
        individual agents.

        The rewards of all the agents in a group are summed. The individual
        agent rewards are available under the "individual_rewards" key of the
        group info return.

        Agent grouping is required to leverage algorithms such as Q-Mix.

        This API is experimental.

        Args:
            groups: Mapping from group id to a list of the agent ids
                of group members. If an agent id is not present in any group
                value, it will be left ungrouped.
            obs_space: Optional observation space for the grouped
                env. Must be a tuple space.
            act_space: Optional action space for the grouped env.
                Must be a tuple space.

        Examples:
            >>> env = YourMultiAgentEnv(...)
            >>> grouped_env = env.with_agent_groups(env, {
            ...   "group1": ["agent1", "agent2", "agent3"],
            ...   "group2": ["agent4", "agent5"],
            ... })
        """

        from ray.rllib.env.wrappers.group_agents_wrapper import \
            GroupAgentsWrapper
        return GroupAgentsWrapper(self, groups, obs_space, act_space)

    @PublicAPI
    def to_base_env(self,
                    make_env: Callable[[int], EnvType] = None,
                    num_envs: int = 1,
                    remote_envs: bool = False,
                    remote_env_batch_wait_ms: int = 0,
                    ) -> "BaseEnv":
        """Converts an RLlib MultiAgentEnv into a BaseEnv object.

            The resulting BaseEnv is always vectorized (contains n
            sub-environments) to support batched forward passes, where n may
            also be 1. BaseEnv also supports async execution via the `poll` and
            `send_actions` methods and thus supports external simulators.

            Args:
                make_env: A callable taking an int as input (which indicates
                    the number of individual sub-environments within the final
                    vectorized BaseEnv) and returning one individual
                    sub-environment.
                num_envs: The number of sub-environments to create in the
                    resulting (vectorized) BaseEnv. The already existing `env`
                    will be one of the `num_envs`.
                remote_envs: Whether each sub-env should be a @ray.remote
                    actor. You can set this behavior in your config via the
                    `remote_worker_envs=True` option.
                remote_env_batch_wait_ms: The wait time (in ms) to poll remote
                    sub-environments for, if applicable. Only used if
                    `remote_envs` is True.

            Returns:
                The resulting BaseEnv object.
            """
        from ray.rllib.env.remote_vector_env import RemoteBaseEnv
        if remote_envs:
            env = RemoteBaseEnv(
                make_env,
                num_envs,
                multiagent=True,
                remote_env_batch_wait_ms=remote_env_batch_wait_ms)
        # Sub-environments are not ray.remote actors.
        else:
            env = MultiAgentEnvWrapper(
                make_env=make_env, existing_envs=[self], num_envs=num_envs)

        return env

# __grouping_doc_end__
# yapf: enable


def make_multi_agent(
        env_name_or_creator: Union[str, Callable[[EnvContext], EnvType]],
) -> Type["MultiAgentEnv"]:
    """Convenience wrapper for any single-agent env to be converted into MA.

    Allows you to convert a simple (single-agent) `gym.Env` class
    into a `MultiAgentEnv` class. This function simply stacks n instances
    of the given ```gym.Env``` class into one unified ``MultiAgentEnv`` class
    and returns this class, thus pretending the agents act together in the
    same environment, whereas - under the hood - they live separately from
    each other in n parallel single-agent envs.

    Agent IDs in the resulting and are int numbers starting from 0
    (first agent).

    Args:
        env_name_or_creator: String specifier or env_maker function taking
            an EnvContext object as only arg and returning a gym.Env.

    Returns:
        New MultiAgentEnv class to be used as env.
        The constructor takes a config dict with `num_agents` key
        (default=1). The rest of the config dict will be passed on to the
        underlying single-agent env's constructor.

    Examples:
         >>> # By gym string:
         >>> ma_cartpole_cls = make_multi_agent("CartPole-v0")
         >>> # Create a 2 agent multi-agent cartpole.
         >>> ma_cartpole = ma_cartpole_cls({"num_agents": 2})
         >>> obs = ma_cartpole.reset()
         >>> print(obs)
         ... {0: [...], 1: [...]}

         >>> # By env-maker callable:
         >>> from ray.rllib.examples.env.stateless_cartpole import \
         ...    StatelessCartPole
         >>> ma_stateless_cartpole_cls = make_multi_agent(
         ...    lambda config: StatelessCartPole(config))
         >>> # Create a 3 agent multi-agent stateless cartpole.
         >>> ma_stateless_cartpole = ma_stateless_cartpole_cls(
         ...    {"num_agents": 3})
         >>> print(obs)
         ... {0: [...], 1: [...], 2: [...]}
    """

    class MultiEnv(MultiAgentEnv):
        def __init__(self, config=None):
            config = config or {}
            num = config.pop("num_agents", 1)
            if isinstance(env_name_or_creator, str):
                self.agents = [
                    gym.make(env_name_or_creator) for _ in range(num)
                ]
            else:
                self.agents = [env_name_or_creator(config) for _ in range(num)]
            self.dones = set()
            self.observation_space = self.agents[0].observation_space
            self.action_space = self.agents[0].action_space

        @override(MultiAgentEnv)
        def reset(self):
            self.dones = set()
            return {i: a.reset() for i, a in enumerate(self.agents)}

        @override(MultiAgentEnv)
        def step(self, action_dict):
            obs, rew, done, info = {}, {}, {}, {}
            for i, action in action_dict.items():
                obs[i], rew[i], done[i], info[i] = self.agents[i].step(action)
                if done[i]:
                    self.dones.add(i)
            done["__all__"] = len(self.dones) == len(self.agents)
            return obs, rew, done, info

        @override(MultiAgentEnv)
        def render(self, mode=None):
            return self.agents[0].render(mode)

    return MultiEnv


class MultiAgentEnvWrapper(BaseEnv):
    """Internal adapter of MultiAgentEnv to BaseEnv.

    This also supports vectorization if num_envs > 1.
    """

    def __init__(self, make_env: Callable[[int], EnvType],
                 existing_envs: MultiAgentEnv, num_envs: int):
        """Wraps MultiAgentEnv(s) into the BaseEnv API.

        Args:
            make_env (Callable[[int], EnvType]): Factory that produces a new
                MultiAgentEnv intance. Must be defined, if the number of
                existing envs is less than num_envs.
            existing_envs (List[MultiAgentEnv]): List of already existing
                multi-agent envs.
            num_envs (int): Desired num multiagent envs to have at the end in
                total. This will include the given (already created)
                `existing_envs`.
        """
        self.make_env = make_env
        self.envs = existing_envs
        self.num_envs = num_envs
        self.dones = set()
        while len(self.envs) < self.num_envs:
            self.envs.append(self.make_env(len(self.envs)))
        for env in self.envs:
            assert isinstance(env, MultiAgentEnv)
        self.env_states = [_MultiAgentEnvState(env) for env in self.envs]

    @override(BaseEnv)
    def poll(self) -> Tuple[MultiEnvDict, MultiEnvDict, MultiEnvDict,
                            MultiEnvDict, MultiEnvDict]:
        obs, rewards, dones, infos = {}, {}, {}, {}
        for i, env_state in enumerate(self.env_states):
            obs[i], rewards[i], dones[i], infos[i] = env_state.poll()
        return obs, rewards, dones, infos, {}

    @override(BaseEnv)
    def send_actions(self, action_dict: MultiEnvDict) -> None:
        for env_id, agent_dict in action_dict.items():
            if env_id in self.dones:
                raise ValueError("Env {} is already done".format(env_id))
            env = self.envs[env_id]
            obs, rewards, dones, infos = env.step(agent_dict)
            assert isinstance(obs, dict), "Not a multi-agent obs"
            assert isinstance(rewards, dict), "Not a multi-agent reward"
            assert isinstance(dones, dict), "Not a multi-agent return"
            assert isinstance(infos, dict), "Not a multi-agent info"
            if set(infos).difference(set(obs)):
                raise ValueError("Key set for infos must be a subset of obs: "
                                 "{} vs {}".format(infos.keys(), obs.keys()))
            if "__all__" not in dones:
                raise ValueError(
                    "In multi-agent environments, '__all__': True|False must "
                    "be included in the 'done' dict: got {}.".format(dones))
            if dones["__all__"]:
                self.dones.add(env_id)
            self.env_states[env_id].observe(obs, rewards, dones, infos)

    @override(BaseEnv)
    def try_reset(self,
                  env_id: Optional[EnvID] = None) -> Optional[MultiEnvDict]:
        obs = self.env_states[env_id].reset()
        assert isinstance(obs, dict), "Not a multi-agent obs"
        if obs is not None and env_id in self.dones:
            self.dones.remove(env_id)
        obs = {env_id: obs}
        return obs

    @override(BaseEnv)
    def get_sub_environments(self, as_dict: bool = False) -> List[EnvType]:
        if as_dict:
            return {
                _id: env_state
                for _id, env_state in enumerate(self.env_states)
            }
        return [state.env for state in self.env_states]

    @override(BaseEnv)
    def try_render(self, env_id: Optional[EnvID] = None) -> None:
        if env_id is None:
            env_id = 0
        assert isinstance(env_id, int)
        return self.envs[env_id].render()

    @property
    @override(BaseEnv)
    @PublicAPI
    def observation_space(self) -> gym.spaces.Dict:
        space = {
            _id: env.observation_space
            for _id, env in enumerate(self.envs)
        }
        return gym.spaces.Dict(space)

    @property
    @override(BaseEnv)
    @PublicAPI
    def action_space(self) -> gym.Space:
        space = {_id: env.action_space for _id, env in enumerate(self.envs)}
        return gym.spaces.Dict(space)


class _MultiAgentEnvState:
    def __init__(self, env: MultiAgentEnv):
        assert isinstance(env, MultiAgentEnv)
        self.env = env
        self.initialized = False
        self.last_obs = {}
        self.last_rewards = {}
        self.last_dones = {"__all__": False}
        self.last_infos = {}

    def poll(
            self
    ) -> Tuple[MultiAgentDict, MultiAgentDict, MultiAgentDict, MultiAgentDict]:
        if not self.initialized:
            self.reset()
            self.initialized = True

        observations = self.last_obs
        rewards = {}
        dones = {"__all__": self.last_dones["__all__"]}
        infos = {}

        # If episode is done, release everything we have.
        if dones["__all__"]:
            rewards = self.last_rewards
            self.last_rewards = {}
            dones = self.last_dones
            self.last_dones = {}
            self.last_obs = {}
            infos = self.last_infos
            self.last_infos = {}
        # Only release those agents' rewards/dones/infos, whose
        # observations we have.
        else:
            for ag in observations.keys():
                if ag in self.last_rewards:
                    rewards[ag] = self.last_rewards[ag]
                    del self.last_rewards[ag]
                if ag in self.last_dones:
                    dones[ag] = self.last_dones[ag]
                    del self.last_dones[ag]
                if ag in self.last_infos:
                    infos[ag] = self.last_infos[ag]
                    del self.last_infos[ag]

        self.last_dones["__all__"] = False
        return observations, rewards, dones, infos

    def observe(self, obs: MultiAgentDict, rewards: MultiAgentDict,
                dones: MultiAgentDict, infos: MultiAgentDict):
        self.last_obs = obs
        for ag, r in rewards.items():
            if ag in self.last_rewards:
                self.last_rewards[ag] += r
            else:
                self.last_rewards[ag] = r
        for ag, d in dones.items():
            if ag in self.last_dones:
                self.last_dones[ag] = self.last_dones[ag] or d
            else:
                self.last_dones[ag] = d
        self.last_infos = infos

    def reset(self) -> MultiAgentDict:
        self.last_obs = self.env.reset()
        self.last_rewards = {}
        self.last_dones = {"__all__": False}
        self.last_infos = {}
        return self.last_obs
=======
import gym
import logging
from typing import Callable, Dict, List, Tuple, Type, Optional, Union, Set

from ray.rllib.env.base_env import BaseEnv
from ray.rllib.utils.annotations import (
    ExperimentalAPI,
    override,
    PublicAPI,
    DeveloperAPI,
)
from ray.rllib.utils.typing import (
    AgentID,
    EnvCreator,
    EnvID,
    EnvType,
    MultiAgentDict,
    MultiEnvDict,
)

# If the obs space is Dict type, look for the global state under this key.
ENV_STATE = "state"

logger = logging.getLogger(__name__)


@PublicAPI
class MultiAgentEnv(gym.Env):
    """An environment that hosts multiple independent agents.

    Agents are identified by (string) agent ids. Note that these "agents" here
    are not to be confused with RLlib Trainers, which are also sometimes
    referred to as "agents" or "RL agents".
    """

    def __init__(self):
        if not hasattr(self, "observation_space"):
            self.observation_space = None
        if not hasattr(self, "action_space"):
            self.action_space = None
        if not hasattr(self, "_agent_ids"):
            self._agent_ids = set()

        # do the action and observation spaces map from agent ids to spaces
        # for the individual agents?
        if not hasattr(self, "_spaces_in_preferred_format"):
            self._spaces_in_preferred_format = None

    @PublicAPI
    def reset(self) -> MultiAgentDict:
        """Resets the env and returns observations from ready agents.

        Returns:
            New observations for each ready agent.

        Examples:
            >>> env = MyMultiAgentEnv()
            >>> obs = env.reset()
            >>> print(obs)
            {
                "car_0": [2.4, 1.6],
                "car_1": [3.4, -3.2],
                "traffic_light_1": [0, 3, 5, 1],
            }
        """
        raise NotImplementedError

    @PublicAPI
    def step(
        self, action_dict: MultiAgentDict
    ) -> Tuple[MultiAgentDict, MultiAgentDict, MultiAgentDict, MultiAgentDict]:
        """Returns observations from ready agents.

        The returns are dicts mapping from agent_id strings to values. The
        number of agents in the env can vary over time.

        Returns:
            Tuple containing 1) new observations for
            each ready agent, 2) reward values for each ready agent. If
            the episode is just started, the value will be None.
            3) Done values for each ready agent. The special key
            "__all__" (required) is used to indicate env termination.
            4) Optional info values for each agent id.

        Examples:
            >>> obs, rewards, dones, infos = env.step(
            ...    action_dict={
            ...        "car_0": 1, "car_1": 0, "traffic_light_1": 2,
            ...    })
            >>> print(rewards)
            {
                "car_0": 3,
                "car_1": -1,
                "traffic_light_1": 0,
            }
            >>> print(dones)
            {
                "car_0": False,    # car_0 is still running
                "car_1": True,     # car_1 is done
                "__all__": False,  # the env is not done
            }
            >>> print(infos)
            {
                "car_0": {},  # info for car_0
                "car_1": {},  # info for car_1
            }
        """
        raise NotImplementedError

    @ExperimentalAPI
    def observation_space_contains(self, x: MultiAgentDict) -> bool:
        """Checks if the observation space contains the given key.

        Args:
            x: Observations to check.

        Returns:
            True if the observation space contains the given all observations
                in x.
        """
        if (
            not hasattr(self, "_spaces_in_preferred_format")
            or self._spaces_in_preferred_format is None
        ):
            self._spaces_in_preferred_format = (
                self._check_if_space_maps_agent_id_to_sub_space()
            )
        if self._spaces_in_preferred_format:
            return self.observation_space.contains(x)

        logger.warning("observation_space_contains() has not been implemented")
        return True

    @ExperimentalAPI
    def action_space_contains(self, x: MultiAgentDict) -> bool:
        """Checks if the action space contains the given action.

        Args:
            x: Actions to check.

        Returns:
            True if the action space contains all actions in x.
        """
        if (
            not hasattr(self, "_spaces_in_preferred_format")
            or self._spaces_in_preferred_format is None
        ):
            self._spaces_in_preferred_format = (
                self._check_if_space_maps_agent_id_to_sub_space()
            )
        if self._spaces_in_preferred_format:
            return self.action_space.contains(x)

        logger.warning("action_space_contains() has not been implemented")
        return True

    @ExperimentalAPI
    def action_space_sample(self, agent_ids: list = None) -> MultiAgentDict:
        """Returns a random action for each environment, and potentially each
            agent in that environment.

        Args:
            agent_ids: List of agent ids to sample actions for. If None or
                empty list, sample actions for all agents in the
                environment.

        Returns:
            A random action for each environment.
        """
        if (
            not hasattr(self, "_spaces_in_preferred_format")
            or self._spaces_in_preferred_format is None
        ):
            self._spaces_in_preferred_format = (
                self._check_if_space_maps_agent_id_to_sub_space()
            )
        if self._spaces_in_preferred_format:
            if agent_ids is None:
                agent_ids = self.get_agent_ids()
            samples = self.action_space.sample()
            return {agent_id: samples[agent_id] for agent_id in agent_ids}
        logger.warning("action_space_sample() has not been implemented")
        del agent_ids
        return {}

    @ExperimentalAPI
    def observation_space_sample(self, agent_ids: list = None) -> MultiEnvDict:
        """Returns a random observation from the observation space for each
        agent if agent_ids is None, otherwise returns a random observation for
        the agents in agent_ids.

        Args:
            agent_ids: List of agent ids to sample actions for. If None or
                empty list, sample actions for all agents in the
                environment.

        Returns:
            A random action for each environment.
        """

        if (
            not hasattr(self, "_spaces_in_preferred_format")
            or self._spaces_in_preferred_format is None
        ):
            self._spaces_in_preferred_format = (
                self._check_if_space_maps_agent_id_to_sub_space()
            )
        if self._spaces_in_preferred_format:
            if agent_ids is None:
                agent_ids = self.get_agent_ids()
            samples = self.observation_space.sample()
            samples = {agent_id: samples[agent_id] for agent_id in agent_ids}
            return samples
        logger.warning("observation_space_sample() has not been implemented")
        del agent_ids
        return {}

    @PublicAPI
    def get_agent_ids(self) -> Set[AgentID]:
        """Returns a set of agent ids in the environment.

        Returns:
            Set of agent ids.
        """
        if not isinstance(self._agent_ids, set):
            self._agent_ids = set(self._agent_ids)
        return self._agent_ids

    @PublicAPI
    def render(self, mode=None) -> None:
        """Tries to render the environment."""

        # By default, do nothing.
        pass

    # yapf: disable
    # __grouping_doc_begin__
    @ExperimentalAPI
    def with_agent_groups(
        self,
        groups: Dict[str, List[AgentID]],
        obs_space: gym.Space = None,
            act_space: gym.Space = None) -> "MultiAgentEnv":
        """Convenience method for grouping together agents in this env.

        An agent group is a list of agent IDs that are mapped to a single
        logical agent. All agents of the group must act at the same time in the
        environment. The grouped agent exposes Tuple action and observation
        spaces that are the concatenated action and obs spaces of the
        individual agents.

        The rewards of all the agents in a group are summed. The individual
        agent rewards are available under the "individual_rewards" key of the
        group info return.

        Agent grouping is required to leverage algorithms such as Q-Mix.

        This API is experimental.

        Args:
            groups: Mapping from group id to a list of the agent ids
                of group members. If an agent id is not present in any group
                value, it will be left ungrouped.
            obs_space: Optional observation space for the grouped
                env. Must be a tuple space.
            act_space: Optional action space for the grouped env.
                Must be a tuple space.

        Examples:
            >>> env = YourMultiAgentEnv(...)
            >>> grouped_env = env.with_agent_groups(env, {
            ...   "group1": ["agent1", "agent2", "agent3"],
            ...   "group2": ["agent4", "agent5"],
            ... })
        """

        from ray.rllib.env.wrappers.group_agents_wrapper import \
            GroupAgentsWrapper
        return GroupAgentsWrapper(self, groups, obs_space, act_space)

    # __grouping_doc_end__
    # yapf: enable

    @PublicAPI
    def to_base_env(
        self,
        make_env: Optional[Callable[[int], EnvType]] = None,
        num_envs: int = 1,
        remote_envs: bool = False,
        remote_env_batch_wait_ms: int = 0,
    ) -> "BaseEnv":
        """Converts an RLlib MultiAgentEnv into a BaseEnv object.

        The resulting BaseEnv is always vectorized (contains n
        sub-environments) to support batched forward passes, where n may
        also be 1. BaseEnv also supports async execution via the `poll` and
        `send_actions` methods and thus supports external simulators.

        Args:
            make_env: A callable taking an int as input (which indicates
                the number of individual sub-environments within the final
                vectorized BaseEnv) and returning one individual
                sub-environment.
            num_envs: The number of sub-environments to create in the
                resulting (vectorized) BaseEnv. The already existing `env`
                will be one of the `num_envs`.
            remote_envs: Whether each sub-env should be a @ray.remote
                actor. You can set this behavior in your config via the
                `remote_worker_envs=True` option.
            remote_env_batch_wait_ms: The wait time (in ms) to poll remote
                sub-environments for, if applicable. Only used if
                `remote_envs` is True.

        Returns:
            The resulting BaseEnv object.
        """
        from ray.rllib.env.remote_base_env import RemoteBaseEnv

        if remote_envs:
            env = RemoteBaseEnv(
                make_env,
                num_envs,
                multiagent=True,
                remote_env_batch_wait_ms=remote_env_batch_wait_ms,
            )
        # Sub-environments are not ray.remote actors.
        else:
            env = MultiAgentEnvWrapper(
                make_env=make_env, existing_envs=[self], num_envs=num_envs
            )

        return env

    @DeveloperAPI
    def _check_if_space_maps_agent_id_to_sub_space(self) -> bool:
        # do the action and observation spaces map from agent ids to spaces
        # for the individual agents?
        obs_space_check = (
            hasattr(self, "observation_space")
            and isinstance(self.observation_space, gym.spaces.Dict)
            and set(self.observation_space.keys()) == self.get_agent_ids()
        )
        action_space_check = (
            hasattr(self, "action_space")
            and isinstance(self.action_space, gym.spaces.Dict)
            and set(self.action_space.keys()) == self.get_agent_ids()
        )
        return obs_space_check and action_space_check


def make_multi_agent(
    env_name_or_creator: Union[str, EnvCreator],
) -> Type["MultiAgentEnv"]:
    """Convenience wrapper for any single-agent env to be converted into MA.

    Allows you to convert a simple (single-agent) `gym.Env` class
    into a `MultiAgentEnv` class. This function simply stacks n instances
    of the given ```gym.Env``` class into one unified ``MultiAgentEnv`` class
    and returns this class, thus pretending the agents act together in the
    same environment, whereas - under the hood - they live separately from
    each other in n parallel single-agent envs.

    Agent IDs in the resulting and are int numbers starting from 0
    (first agent).

    Args:
        env_name_or_creator: String specifier or env_maker function taking
            an EnvContext object as only arg and returning a gym.Env.

    Returns:
        New MultiAgentEnv class to be used as env.
        The constructor takes a config dict with `num_agents` key
        (default=1). The rest of the config dict will be passed on to the
        underlying single-agent env's constructor.

    Examples:
         >>> # By gym string:
         >>> ma_cartpole_cls = make_multi_agent("CartPole-v0")
         >>> # Create a 2 agent multi-agent cartpole.
         >>> ma_cartpole = ma_cartpole_cls({"num_agents": 2})
         >>> obs = ma_cartpole.reset()
         >>> print(obs)
         ... {0: [...], 1: [...]}

         >>> # By env-maker callable:
         >>> from ray.rllib.examples.env.stateless_cartpole import \
         ...    StatelessCartPole
         >>> ma_stateless_cartpole_cls = make_multi_agent(
         ...    lambda config: StatelessCartPole(config))
         >>> # Create a 3 agent multi-agent stateless cartpole.
         >>> ma_stateless_cartpole = ma_stateless_cartpole_cls(
         ...    {"num_agents": 3})
         >>> print(obs)
         ... {0: [...], 1: [...], 2: [...]}
    """

    class MultiEnv(MultiAgentEnv):
        def __init__(self, config=None):
            MultiAgentEnv.__init__(self)
            config = config or {}
            num = config.pop("num_agents", 1)
            if isinstance(env_name_or_creator, str):
                self.agents = [gym.make(env_name_or_creator) for _ in range(num)]
            else:
                self.agents = [env_name_or_creator(config) for _ in range(num)]
            self.dones = set()
            self.observation_space = self.agents[0].observation_space
            self.action_space = self.agents[0].action_space
            self._agent_ids = set(range(num))

        @override(MultiAgentEnv)
        def observation_space_sample(self, agent_ids: list = None) -> MultiAgentDict:
            if agent_ids is None:
                agent_ids = list(range(len(self.agents)))
            obs = {agent_id: self.observation_space.sample() for agent_id in agent_ids}

            return obs

        @override(MultiAgentEnv)
        def action_space_sample(self, agent_ids: list = None) -> MultiAgentDict:
            if agent_ids is None:
                agent_ids = list(range(len(self.agents)))
            actions = {agent_id: self.action_space.sample() for agent_id in agent_ids}

            return actions

        @override(MultiAgentEnv)
        def action_space_contains(self, x: MultiAgentDict) -> bool:
            if not isinstance(x, dict):
                return False
            return all(self.action_space.contains(val) for val in x.values())

        @override(MultiAgentEnv)
        def observation_space_contains(self, x: MultiAgentDict) -> bool:
            if not isinstance(x, dict):
                return False
            return all(self.observation_space.contains(val) for val in x.values())

        @override(MultiAgentEnv)
        def reset(self):
            self.dones = set()
            return {i: a.reset() for i, a in enumerate(self.agents)}

        @override(MultiAgentEnv)
        def step(self, action_dict):
            obs, rew, done, info = {}, {}, {}, {}
            for i, action in action_dict.items():
                obs[i], rew[i], done[i], info[i] = self.agents[i].step(action)
                if done[i]:
                    self.dones.add(i)
            done["__all__"] = len(self.dones) == len(self.agents)
            return obs, rew, done, info

        @override(MultiAgentEnv)
        def render(self, mode=None):
            return self.agents[0].render(mode)

    return MultiEnv


class MultiAgentEnvWrapper(BaseEnv):
    """Internal adapter of MultiAgentEnv to BaseEnv.

    This also supports vectorization if num_envs > 1.
    """

    def __init__(
        self,
        make_env: Callable[[int], EnvType],
        existing_envs: MultiAgentEnv,
        num_envs: int,
    ):
        """Wraps MultiAgentEnv(s) into the BaseEnv API.

        Args:
            make_env (Callable[[int], EnvType]): Factory that produces a new
                MultiAgentEnv instance. Must be defined, if the number of
                existing envs is less than num_envs.
            existing_envs (List[MultiAgentEnv]): List of already existing
                multi-agent envs.
            num_envs (int): Desired num multiagent envs to have at the end in
                total. This will include the given (already created)
                `existing_envs`.
        """
        self.make_env = make_env
        self.envs = existing_envs
        self.num_envs = num_envs
        self.dones = set()
        while len(self.envs) < self.num_envs:
            self.envs.append(self.make_env(len(self.envs)))
        for env in self.envs:
            assert isinstance(env, MultiAgentEnv)
        self.env_states = [_MultiAgentEnvState(env) for env in self.envs]
        self._unwrapped_env = self.envs[0].unwrapped
        self._agent_ids = self._unwrapped_env.get_agent_ids()

    @override(BaseEnv)
    def poll(
        self,
    ) -> Tuple[MultiEnvDict, MultiEnvDict, MultiEnvDict, MultiEnvDict, MultiEnvDict]:
        obs, rewards, dones, infos = {}, {}, {}, {}
        for i, env_state in enumerate(self.env_states):
            obs[i], rewards[i], dones[i], infos[i] = env_state.poll()
        return obs, rewards, dones, infos, {}

    @override(BaseEnv)
    def send_actions(self, action_dict: MultiEnvDict) -> None:
        for env_id, agent_dict in action_dict.items():
            if env_id in self.dones:
                raise ValueError("Env {} is already done".format(env_id))
            env = self.envs[env_id]
            obs, rewards, dones, infos = env.step(agent_dict)
            assert isinstance(obs, dict), "Not a multi-agent obs"
            assert isinstance(rewards, dict), "Not a multi-agent reward"
            assert isinstance(dones, dict), "Not a multi-agent return"
            assert isinstance(infos, dict), "Not a multi-agent info"
            if set(infos).difference(set(obs)):
                raise ValueError(
                    "Key set for infos must be a subset of obs: "
                    "{} vs {}".format(infos.keys(), obs.keys())
                )
            if "__all__" not in dones:
                raise ValueError(
                    "In multi-agent environments, '__all__': True|False must "
                    "be included in the 'done' dict: got {}.".format(dones)
                )
            if dones["__all__"]:
                self.dones.add(env_id)
            self.env_states[env_id].observe(obs, rewards, dones, infos)

    @override(BaseEnv)
    def try_reset(self, env_id: Optional[EnvID] = None) -> Optional[MultiEnvDict]:
        ret = {}
        if isinstance(env_id, int):
            env_id = [env_id]
        if env_id is None:
            env_id = list(range(len(self.envs)))
        for idx in env_id:
            obs = self.env_states[idx].reset()
            assert isinstance(obs, dict), "Not a multi-agent obs"
            if obs is not None and idx in self.dones:
                self.dones.remove(idx)
            ret[idx] = obs
        return ret

    @override(BaseEnv)
    def get_sub_environments(self, as_dict: bool = False) -> List[EnvType]:
        if as_dict:
            return {_id: env_state for _id, env_state in enumerate(self.env_states)}
        return [state.env for state in self.env_states]

    @override(BaseEnv)
    def try_render(self, env_id: Optional[EnvID] = None) -> None:
        if env_id is None:
            env_id = 0
        assert isinstance(env_id, int)
        return self.envs[env_id].render()

    @property
    @override(BaseEnv)
    @PublicAPI
    def observation_space(self) -> gym.spaces.Dict:
        self.envs[0].observation_space

    @property
    @override(BaseEnv)
    @PublicAPI
    def action_space(self) -> gym.Space:
        return self.envs[0].action_space

    @override(BaseEnv)
    def observation_space_contains(self, x: MultiEnvDict) -> bool:
        return all(self.envs[0].observation_space_contains(val) for val in x.values())

    @override(BaseEnv)
    def action_space_contains(self, x: MultiEnvDict) -> bool:
        return all(self.envs[0].action_space_contains(val) for val in x.values())

    @override(BaseEnv)
    def observation_space_sample(self, agent_ids: list = None) -> MultiEnvDict:
        return {0: self.envs[0].observation_space_sample(agent_ids)}

    @override(BaseEnv)
    def action_space_sample(self, agent_ids: list = None) -> MultiEnvDict:
        return {0: self.envs[0].action_space_sample(agent_ids)}

    @override(BaseEnv)
    def get_agent_ids(self) -> Set[AgentID]:
        return self._agent_ids


class _MultiAgentEnvState:
    def __init__(self, env: MultiAgentEnv):
        assert isinstance(env, MultiAgentEnv)
        self.env = env
        self.initialized = False
        self.last_obs = {}
        self.last_rewards = {}
        self.last_dones = {"__all__": False}
        self.last_infos = {}

    def poll(
        self,
    ) -> Tuple[MultiAgentDict, MultiAgentDict, MultiAgentDict, MultiAgentDict]:
        if not self.initialized:
            self.reset()
            self.initialized = True

        observations = self.last_obs
        rewards = {}
        dones = {"__all__": self.last_dones["__all__"]}
        infos = {}

        # If episode is done, release everything we have.
        if dones["__all__"]:
            rewards = self.last_rewards
            self.last_rewards = {}
            dones = self.last_dones
            self.last_dones = {}
            self.last_obs = {}
            infos = self.last_infos
            self.last_infos = {}
        # Only release those agents' rewards/dones/infos, whose
        # observations we have.
        else:
            for ag in observations.keys():
                if ag in self.last_rewards:
                    rewards[ag] = self.last_rewards[ag]
                    del self.last_rewards[ag]
                if ag in self.last_dones:
                    dones[ag] = self.last_dones[ag]
                    del self.last_dones[ag]
                if ag in self.last_infos:
                    infos[ag] = self.last_infos[ag]
                    del self.last_infos[ag]

        self.last_dones["__all__"] = False
        return observations, rewards, dones, infos

    def observe(
        self,
        obs: MultiAgentDict,
        rewards: MultiAgentDict,
        dones: MultiAgentDict,
        infos: MultiAgentDict,
    ):
        self.last_obs = obs
        for ag, r in rewards.items():
            if ag in self.last_rewards:
                self.last_rewards[ag] += r
            else:
                self.last_rewards[ag] = r
        for ag, d in dones.items():
            if ag in self.last_dones:
                self.last_dones[ag] = self.last_dones[ag] or d
            else:
                self.last_dones[ag] = d
        self.last_infos = infos

    def reset(self) -> MultiAgentDict:
        self.last_obs = self.env.reset()
        self.last_rewards = {}
        self.last_dones = {"__all__": False}
        self.last_infos = {}
        return self.last_obs
>>>>>>> 19672688
<|MERGE_RESOLUTION|>--- conflicted
+++ resolved
@@ -1,1108 +1,665 @@
-<<<<<<< HEAD
-import gym
-from typing import Callable, Dict, List, Tuple, Type, Optional, Union
-
-from ray.rllib.env.base_env import BaseEnv
-from ray.rllib.env.env_context import EnvContext
-from ray.rllib.utils.annotations import ExperimentalAPI, override, PublicAPI
-from ray.rllib.utils.typing import AgentID, EnvID, EnvType, MultiAgentDict, \
-    MultiEnvDict
-
-# If the obs space is Dict type, look for the global state under this key.
-ENV_STATE = "state"
-
-
-@PublicAPI
-class MultiAgentEnv(gym.Env):
-    """An environment that hosts multiple independent agents.
-
-    Agents are identified by (string) agent ids. Note that these "agents" here
-    are not to be confused with RLlib Trainers, which are also sometimes
-    referred to as "agents" or "RL agents".
-    """
-
-    @PublicAPI
-    def reset(self) -> MultiAgentDict:
-        """Resets the env and returns observations from ready agents.
-
-        Returns:
-            New observations for each ready agent.
-
-        Examples:
-            >>> env = MyMultiAgentEnv()
-            >>> obs = env.reset()
-            >>> print(obs)
-            {
-                "car_0": [2.4, 1.6],
-                "car_1": [3.4, -3.2],
-                "traffic_light_1": [0, 3, 5, 1],
-            }
-        """
-        raise NotImplementedError
-
-    @PublicAPI
-    def step(
-            self, action_dict: MultiAgentDict
-    ) -> Tuple[MultiAgentDict, MultiAgentDict, MultiAgentDict, MultiAgentDict]:
-        """Returns observations from ready agents.
-
-        The returns are dicts mapping from agent_id strings to values. The
-        number of agents in the env can vary over time.
-
-        Returns:
-            Tuple containing 1) new observations for
-            each ready agent, 2) reward values for each ready agent. If
-            the episode is just started, the value will be None.
-            3) Done values for each ready agent. The special key
-            "__all__" (required) is used to indicate env termination.
-            4) Optional info values for each agent id.
-
-        Examples:
-            >>> obs, rewards, dones, infos = env.step(
-            ...    action_dict={
-            ...        "car_0": 1, "car_1": 0, "traffic_light_1": 2,
-            ...    })
-            >>> print(rewards)
-            {
-                "car_0": 3,
-                "car_1": -1,
-                "traffic_light_1": 0,
-            }
-            >>> print(dones)
-            {
-                "car_0": False,    # car_0 is still running
-                "car_1": True,     # car_1 is done
-                "__all__": False,  # the env is not done
-            }
-            >>> print(infos)
-            {
-                "car_0": {},  # info for car_0
-                "car_1": {},  # info for car_1
-            }
-        """
-        raise NotImplementedError
-
-    @PublicAPI
-    def render(self, mode=None) -> None:
-        """Tries to render the environment."""
-
-        # By default, do nothing.
-        pass
-
-# yapf: disable
-# __grouping_doc_begin__
-    @ExperimentalAPI
-    def with_agent_groups(
-            self,
-            groups: Dict[str, List[AgentID]],
-            obs_space: gym.Space = None,
-            act_space: gym.Space = None) -> "MultiAgentEnv":
-        """Convenience method for grouping together agents in this env.
-
-        An agent group is a list of agent IDs that are mapped to a single
-        logical agent. All agents of the group must act at the same time in the
-        environment. The grouped agent exposes Tuple action and observation
-        spaces that are the concatenated action and obs spaces of the
-        individual agents.
-
-        The rewards of all the agents in a group are summed. The individual
-        agent rewards are available under the "individual_rewards" key of the
-        group info return.
-
-        Agent grouping is required to leverage algorithms such as Q-Mix.
-
-        This API is experimental.
-
-        Args:
-            groups: Mapping from group id to a list of the agent ids
-                of group members. If an agent id is not present in any group
-                value, it will be left ungrouped.
-            obs_space: Optional observation space for the grouped
-                env. Must be a tuple space.
-            act_space: Optional action space for the grouped env.
-                Must be a tuple space.
-
-        Examples:
-            >>> env = YourMultiAgentEnv(...)
-            >>> grouped_env = env.with_agent_groups(env, {
-            ...   "group1": ["agent1", "agent2", "agent3"],
-            ...   "group2": ["agent4", "agent5"],
-            ... })
-        """
-
-        from ray.rllib.env.wrappers.group_agents_wrapper import \
-            GroupAgentsWrapper
-        return GroupAgentsWrapper(self, groups, obs_space, act_space)
-
-    @PublicAPI
-    def to_base_env(self,
-                    make_env: Callable[[int], EnvType] = None,
-                    num_envs: int = 1,
-                    remote_envs: bool = False,
-                    remote_env_batch_wait_ms: int = 0,
-                    ) -> "BaseEnv":
-        """Converts an RLlib MultiAgentEnv into a BaseEnv object.
-
-            The resulting BaseEnv is always vectorized (contains n
-            sub-environments) to support batched forward passes, where n may
-            also be 1. BaseEnv also supports async execution via the `poll` and
-            `send_actions` methods and thus supports external simulators.
-
-            Args:
-                make_env: A callable taking an int as input (which indicates
-                    the number of individual sub-environments within the final
-                    vectorized BaseEnv) and returning one individual
-                    sub-environment.
-                num_envs: The number of sub-environments to create in the
-                    resulting (vectorized) BaseEnv. The already existing `env`
-                    will be one of the `num_envs`.
-                remote_envs: Whether each sub-env should be a @ray.remote
-                    actor. You can set this behavior in your config via the
-                    `remote_worker_envs=True` option.
-                remote_env_batch_wait_ms: The wait time (in ms) to poll remote
-                    sub-environments for, if applicable. Only used if
-                    `remote_envs` is True.
-
-            Returns:
-                The resulting BaseEnv object.
-            """
-        from ray.rllib.env.remote_vector_env import RemoteBaseEnv
-        if remote_envs:
-            env = RemoteBaseEnv(
-                make_env,
-                num_envs,
-                multiagent=True,
-                remote_env_batch_wait_ms=remote_env_batch_wait_ms)
-        # Sub-environments are not ray.remote actors.
-        else:
-            env = MultiAgentEnvWrapper(
-                make_env=make_env, existing_envs=[self], num_envs=num_envs)
-
-        return env
-
-# __grouping_doc_end__
-# yapf: enable
-
-
-def make_multi_agent(
-        env_name_or_creator: Union[str, Callable[[EnvContext], EnvType]],
-) -> Type["MultiAgentEnv"]:
-    """Convenience wrapper for any single-agent env to be converted into MA.
-
-    Allows you to convert a simple (single-agent) `gym.Env` class
-    into a `MultiAgentEnv` class. This function simply stacks n instances
-    of the given ```gym.Env``` class into one unified ``MultiAgentEnv`` class
-    and returns this class, thus pretending the agents act together in the
-    same environment, whereas - under the hood - they live separately from
-    each other in n parallel single-agent envs.
-
-    Agent IDs in the resulting and are int numbers starting from 0
-    (first agent).
-
-    Args:
-        env_name_or_creator: String specifier or env_maker function taking
-            an EnvContext object as only arg and returning a gym.Env.
-
-    Returns:
-        New MultiAgentEnv class to be used as env.
-        The constructor takes a config dict with `num_agents` key
-        (default=1). The rest of the config dict will be passed on to the
-        underlying single-agent env's constructor.
-
-    Examples:
-         >>> # By gym string:
-         >>> ma_cartpole_cls = make_multi_agent("CartPole-v0")
-         >>> # Create a 2 agent multi-agent cartpole.
-         >>> ma_cartpole = ma_cartpole_cls({"num_agents": 2})
-         >>> obs = ma_cartpole.reset()
-         >>> print(obs)
-         ... {0: [...], 1: [...]}
-
-         >>> # By env-maker callable:
-         >>> from ray.rllib.examples.env.stateless_cartpole import \
-         ...    StatelessCartPole
-         >>> ma_stateless_cartpole_cls = make_multi_agent(
-         ...    lambda config: StatelessCartPole(config))
-         >>> # Create a 3 agent multi-agent stateless cartpole.
-         >>> ma_stateless_cartpole = ma_stateless_cartpole_cls(
-         ...    {"num_agents": 3})
-         >>> print(obs)
-         ... {0: [...], 1: [...], 2: [...]}
-    """
-
-    class MultiEnv(MultiAgentEnv):
-        def __init__(self, config=None):
-            config = config or {}
-            num = config.pop("num_agents", 1)
-            if isinstance(env_name_or_creator, str):
-                self.agents = [
-                    gym.make(env_name_or_creator) for _ in range(num)
-                ]
-            else:
-                self.agents = [env_name_or_creator(config) for _ in range(num)]
-            self.dones = set()
-            self.observation_space = self.agents[0].observation_space
-            self.action_space = self.agents[0].action_space
-
-        @override(MultiAgentEnv)
-        def reset(self):
-            self.dones = set()
-            return {i: a.reset() for i, a in enumerate(self.agents)}
-
-        @override(MultiAgentEnv)
-        def step(self, action_dict):
-            obs, rew, done, info = {}, {}, {}, {}
-            for i, action in action_dict.items():
-                obs[i], rew[i], done[i], info[i] = self.agents[i].step(action)
-                if done[i]:
-                    self.dones.add(i)
-            done["__all__"] = len(self.dones) == len(self.agents)
-            return obs, rew, done, info
-
-        @override(MultiAgentEnv)
-        def render(self, mode=None):
-            return self.agents[0].render(mode)
-
-    return MultiEnv
-
-
-class MultiAgentEnvWrapper(BaseEnv):
-    """Internal adapter of MultiAgentEnv to BaseEnv.
-
-    This also supports vectorization if num_envs > 1.
-    """
-
-    def __init__(self, make_env: Callable[[int], EnvType],
-                 existing_envs: MultiAgentEnv, num_envs: int):
-        """Wraps MultiAgentEnv(s) into the BaseEnv API.
-
-        Args:
-            make_env (Callable[[int], EnvType]): Factory that produces a new
-                MultiAgentEnv intance. Must be defined, if the number of
-                existing envs is less than num_envs.
-            existing_envs (List[MultiAgentEnv]): List of already existing
-                multi-agent envs.
-            num_envs (int): Desired num multiagent envs to have at the end in
-                total. This will include the given (already created)
-                `existing_envs`.
-        """
-        self.make_env = make_env
-        self.envs = existing_envs
-        self.num_envs = num_envs
-        self.dones = set()
-        while len(self.envs) < self.num_envs:
-            self.envs.append(self.make_env(len(self.envs)))
-        for env in self.envs:
-            assert isinstance(env, MultiAgentEnv)
-        self.env_states = [_MultiAgentEnvState(env) for env in self.envs]
-
-    @override(BaseEnv)
-    def poll(self) -> Tuple[MultiEnvDict, MultiEnvDict, MultiEnvDict,
-                            MultiEnvDict, MultiEnvDict]:
-        obs, rewards, dones, infos = {}, {}, {}, {}
-        for i, env_state in enumerate(self.env_states):
-            obs[i], rewards[i], dones[i], infos[i] = env_state.poll()
-        return obs, rewards, dones, infos, {}
-
-    @override(BaseEnv)
-    def send_actions(self, action_dict: MultiEnvDict) -> None:
-        for env_id, agent_dict in action_dict.items():
-            if env_id in self.dones:
-                raise ValueError("Env {} is already done".format(env_id))
-            env = self.envs[env_id]
-            obs, rewards, dones, infos = env.step(agent_dict)
-            assert isinstance(obs, dict), "Not a multi-agent obs"
-            assert isinstance(rewards, dict), "Not a multi-agent reward"
-            assert isinstance(dones, dict), "Not a multi-agent return"
-            assert isinstance(infos, dict), "Not a multi-agent info"
-            if set(infos).difference(set(obs)):
-                raise ValueError("Key set for infos must be a subset of obs: "
-                                 "{} vs {}".format(infos.keys(), obs.keys()))
-            if "__all__" not in dones:
-                raise ValueError(
-                    "In multi-agent environments, '__all__': True|False must "
-                    "be included in the 'done' dict: got {}.".format(dones))
-            if dones["__all__"]:
-                self.dones.add(env_id)
-            self.env_states[env_id].observe(obs, rewards, dones, infos)
-
-    @override(BaseEnv)
-    def try_reset(self,
-                  env_id: Optional[EnvID] = None) -> Optional[MultiEnvDict]:
-        obs = self.env_states[env_id].reset()
-        assert isinstance(obs, dict), "Not a multi-agent obs"
-        if obs is not None and env_id in self.dones:
-            self.dones.remove(env_id)
-        obs = {env_id: obs}
-        return obs
-
-    @override(BaseEnv)
-    def get_sub_environments(self, as_dict: bool = False) -> List[EnvType]:
-        if as_dict:
-            return {
-                _id: env_state
-                for _id, env_state in enumerate(self.env_states)
-            }
-        return [state.env for state in self.env_states]
-
-    @override(BaseEnv)
-    def try_render(self, env_id: Optional[EnvID] = None) -> None:
-        if env_id is None:
-            env_id = 0
-        assert isinstance(env_id, int)
-        return self.envs[env_id].render()
-
-    @property
-    @override(BaseEnv)
-    @PublicAPI
-    def observation_space(self) -> gym.spaces.Dict:
-        space = {
-            _id: env.observation_space
-            for _id, env in enumerate(self.envs)
-        }
-        return gym.spaces.Dict(space)
-
-    @property
-    @override(BaseEnv)
-    @PublicAPI
-    def action_space(self) -> gym.Space:
-        space = {_id: env.action_space for _id, env in enumerate(self.envs)}
-        return gym.spaces.Dict(space)
-
-
-class _MultiAgentEnvState:
-    def __init__(self, env: MultiAgentEnv):
-        assert isinstance(env, MultiAgentEnv)
-        self.env = env
-        self.initialized = False
-        self.last_obs = {}
-        self.last_rewards = {}
-        self.last_dones = {"__all__": False}
-        self.last_infos = {}
-
-    def poll(
-            self
-    ) -> Tuple[MultiAgentDict, MultiAgentDict, MultiAgentDict, MultiAgentDict]:
-        if not self.initialized:
-            self.reset()
-            self.initialized = True
-
-        observations = self.last_obs
-        rewards = {}
-        dones = {"__all__": self.last_dones["__all__"]}
-        infos = {}
-
-        # If episode is done, release everything we have.
-        if dones["__all__"]:
-            rewards = self.last_rewards
-            self.last_rewards = {}
-            dones = self.last_dones
-            self.last_dones = {}
-            self.last_obs = {}
-            infos = self.last_infos
-            self.last_infos = {}
-        # Only release those agents' rewards/dones/infos, whose
-        # observations we have.
-        else:
-            for ag in observations.keys():
-                if ag in self.last_rewards:
-                    rewards[ag] = self.last_rewards[ag]
-                    del self.last_rewards[ag]
-                if ag in self.last_dones:
-                    dones[ag] = self.last_dones[ag]
-                    del self.last_dones[ag]
-                if ag in self.last_infos:
-                    infos[ag] = self.last_infos[ag]
-                    del self.last_infos[ag]
-
-        self.last_dones["__all__"] = False
-        return observations, rewards, dones, infos
-
-    def observe(self, obs: MultiAgentDict, rewards: MultiAgentDict,
-                dones: MultiAgentDict, infos: MultiAgentDict):
-        self.last_obs = obs
-        for ag, r in rewards.items():
-            if ag in self.last_rewards:
-                self.last_rewards[ag] += r
-            else:
-                self.last_rewards[ag] = r
-        for ag, d in dones.items():
-            if ag in self.last_dones:
-                self.last_dones[ag] = self.last_dones[ag] or d
-            else:
-                self.last_dones[ag] = d
-        self.last_infos = infos
-
-    def reset(self) -> MultiAgentDict:
-        self.last_obs = self.env.reset()
-        self.last_rewards = {}
-        self.last_dones = {"__all__": False}
-        self.last_infos = {}
-        return self.last_obs
-=======
-import gym
-import logging
-from typing import Callable, Dict, List, Tuple, Type, Optional, Union, Set
-
-from ray.rllib.env.base_env import BaseEnv
-from ray.rllib.utils.annotations import (
-    ExperimentalAPI,
-    override,
-    PublicAPI,
-    DeveloperAPI,
-)
-from ray.rllib.utils.typing import (
-    AgentID,
-    EnvCreator,
-    EnvID,
-    EnvType,
-    MultiAgentDict,
-    MultiEnvDict,
-)
-
-# If the obs space is Dict type, look for the global state under this key.
-ENV_STATE = "state"
-
-logger = logging.getLogger(__name__)
-
-
-@PublicAPI
-class MultiAgentEnv(gym.Env):
-    """An environment that hosts multiple independent agents.
-
-    Agents are identified by (string) agent ids. Note that these "agents" here
-    are not to be confused with RLlib Trainers, which are also sometimes
-    referred to as "agents" or "RL agents".
-    """
-
-    def __init__(self):
-        if not hasattr(self, "observation_space"):
-            self.observation_space = None
-        if not hasattr(self, "action_space"):
-            self.action_space = None
-        if not hasattr(self, "_agent_ids"):
-            self._agent_ids = set()
-
-        # do the action and observation spaces map from agent ids to spaces
-        # for the individual agents?
-        if not hasattr(self, "_spaces_in_preferred_format"):
-            self._spaces_in_preferred_format = None
-
-    @PublicAPI
-    def reset(self) -> MultiAgentDict:
-        """Resets the env and returns observations from ready agents.
-
-        Returns:
-            New observations for each ready agent.
-
-        Examples:
-            >>> env = MyMultiAgentEnv()
-            >>> obs = env.reset()
-            >>> print(obs)
-            {
-                "car_0": [2.4, 1.6],
-                "car_1": [3.4, -3.2],
-                "traffic_light_1": [0, 3, 5, 1],
-            }
-        """
-        raise NotImplementedError
-
-    @PublicAPI
-    def step(
-        self, action_dict: MultiAgentDict
-    ) -> Tuple[MultiAgentDict, MultiAgentDict, MultiAgentDict, MultiAgentDict]:
-        """Returns observations from ready agents.
-
-        The returns are dicts mapping from agent_id strings to values. The
-        number of agents in the env can vary over time.
-
-        Returns:
-            Tuple containing 1) new observations for
-            each ready agent, 2) reward values for each ready agent. If
-            the episode is just started, the value will be None.
-            3) Done values for each ready agent. The special key
-            "__all__" (required) is used to indicate env termination.
-            4) Optional info values for each agent id.
-
-        Examples:
-            >>> obs, rewards, dones, infos = env.step(
-            ...    action_dict={
-            ...        "car_0": 1, "car_1": 0, "traffic_light_1": 2,
-            ...    })
-            >>> print(rewards)
-            {
-                "car_0": 3,
-                "car_1": -1,
-                "traffic_light_1": 0,
-            }
-            >>> print(dones)
-            {
-                "car_0": False,    # car_0 is still running
-                "car_1": True,     # car_1 is done
-                "__all__": False,  # the env is not done
-            }
-            >>> print(infos)
-            {
-                "car_0": {},  # info for car_0
-                "car_1": {},  # info for car_1
-            }
-        """
-        raise NotImplementedError
-
-    @ExperimentalAPI
-    def observation_space_contains(self, x: MultiAgentDict) -> bool:
-        """Checks if the observation space contains the given key.
-
-        Args:
-            x: Observations to check.
-
-        Returns:
-            True if the observation space contains the given all observations
-                in x.
-        """
-        if (
-            not hasattr(self, "_spaces_in_preferred_format")
-            or self._spaces_in_preferred_format is None
-        ):
-            self._spaces_in_preferred_format = (
-                self._check_if_space_maps_agent_id_to_sub_space()
-            )
-        if self._spaces_in_preferred_format:
-            return self.observation_space.contains(x)
-
-        logger.warning("observation_space_contains() has not been implemented")
-        return True
-
-    @ExperimentalAPI
-    def action_space_contains(self, x: MultiAgentDict) -> bool:
-        """Checks if the action space contains the given action.
-
-        Args:
-            x: Actions to check.
-
-        Returns:
-            True if the action space contains all actions in x.
-        """
-        if (
-            not hasattr(self, "_spaces_in_preferred_format")
-            or self._spaces_in_preferred_format is None
-        ):
-            self._spaces_in_preferred_format = (
-                self._check_if_space_maps_agent_id_to_sub_space()
-            )
-        if self._spaces_in_preferred_format:
-            return self.action_space.contains(x)
-
-        logger.warning("action_space_contains() has not been implemented")
-        return True
-
-    @ExperimentalAPI
-    def action_space_sample(self, agent_ids: list = None) -> MultiAgentDict:
-        """Returns a random action for each environment, and potentially each
-            agent in that environment.
-
-        Args:
-            agent_ids: List of agent ids to sample actions for. If None or
-                empty list, sample actions for all agents in the
-                environment.
-
-        Returns:
-            A random action for each environment.
-        """
-        if (
-            not hasattr(self, "_spaces_in_preferred_format")
-            or self._spaces_in_preferred_format is None
-        ):
-            self._spaces_in_preferred_format = (
-                self._check_if_space_maps_agent_id_to_sub_space()
-            )
-        if self._spaces_in_preferred_format:
-            if agent_ids is None:
-                agent_ids = self.get_agent_ids()
-            samples = self.action_space.sample()
-            return {agent_id: samples[agent_id] for agent_id in agent_ids}
-        logger.warning("action_space_sample() has not been implemented")
-        del agent_ids
-        return {}
-
-    @ExperimentalAPI
-    def observation_space_sample(self, agent_ids: list = None) -> MultiEnvDict:
-        """Returns a random observation from the observation space for each
-        agent if agent_ids is None, otherwise returns a random observation for
-        the agents in agent_ids.
-
-        Args:
-            agent_ids: List of agent ids to sample actions for. If None or
-                empty list, sample actions for all agents in the
-                environment.
-
-        Returns:
-            A random action for each environment.
-        """
-
-        if (
-            not hasattr(self, "_spaces_in_preferred_format")
-            or self._spaces_in_preferred_format is None
-        ):
-            self._spaces_in_preferred_format = (
-                self._check_if_space_maps_agent_id_to_sub_space()
-            )
-        if self._spaces_in_preferred_format:
-            if agent_ids is None:
-                agent_ids = self.get_agent_ids()
-            samples = self.observation_space.sample()
-            samples = {agent_id: samples[agent_id] for agent_id in agent_ids}
-            return samples
-        logger.warning("observation_space_sample() has not been implemented")
-        del agent_ids
-        return {}
-
-    @PublicAPI
-    def get_agent_ids(self) -> Set[AgentID]:
-        """Returns a set of agent ids in the environment.
-
-        Returns:
-            Set of agent ids.
-        """
-        if not isinstance(self._agent_ids, set):
-            self._agent_ids = set(self._agent_ids)
-        return self._agent_ids
-
-    @PublicAPI
-    def render(self, mode=None) -> None:
-        """Tries to render the environment."""
-
-        # By default, do nothing.
-        pass
-
-    # yapf: disable
-    # __grouping_doc_begin__
-    @ExperimentalAPI
-    def with_agent_groups(
-        self,
-        groups: Dict[str, List[AgentID]],
-        obs_space: gym.Space = None,
-            act_space: gym.Space = None) -> "MultiAgentEnv":
-        """Convenience method for grouping together agents in this env.
-
-        An agent group is a list of agent IDs that are mapped to a single
-        logical agent. All agents of the group must act at the same time in the
-        environment. The grouped agent exposes Tuple action and observation
-        spaces that are the concatenated action and obs spaces of the
-        individual agents.
-
-        The rewards of all the agents in a group are summed. The individual
-        agent rewards are available under the "individual_rewards" key of the
-        group info return.
-
-        Agent grouping is required to leverage algorithms such as Q-Mix.
-
-        This API is experimental.
-
-        Args:
-            groups: Mapping from group id to a list of the agent ids
-                of group members. If an agent id is not present in any group
-                value, it will be left ungrouped.
-            obs_space: Optional observation space for the grouped
-                env. Must be a tuple space.
-            act_space: Optional action space for the grouped env.
-                Must be a tuple space.
-
-        Examples:
-            >>> env = YourMultiAgentEnv(...)
-            >>> grouped_env = env.with_agent_groups(env, {
-            ...   "group1": ["agent1", "agent2", "agent3"],
-            ...   "group2": ["agent4", "agent5"],
-            ... })
-        """
-
-        from ray.rllib.env.wrappers.group_agents_wrapper import \
-            GroupAgentsWrapper
-        return GroupAgentsWrapper(self, groups, obs_space, act_space)
-
-    # __grouping_doc_end__
-    # yapf: enable
-
-    @PublicAPI
-    def to_base_env(
-        self,
-        make_env: Optional[Callable[[int], EnvType]] = None,
-        num_envs: int = 1,
-        remote_envs: bool = False,
-        remote_env_batch_wait_ms: int = 0,
-    ) -> "BaseEnv":
-        """Converts an RLlib MultiAgentEnv into a BaseEnv object.
-
-        The resulting BaseEnv is always vectorized (contains n
-        sub-environments) to support batched forward passes, where n may
-        also be 1. BaseEnv also supports async execution via the `poll` and
-        `send_actions` methods and thus supports external simulators.
-
-        Args:
-            make_env: A callable taking an int as input (which indicates
-                the number of individual sub-environments within the final
-                vectorized BaseEnv) and returning one individual
-                sub-environment.
-            num_envs: The number of sub-environments to create in the
-                resulting (vectorized) BaseEnv. The already existing `env`
-                will be one of the `num_envs`.
-            remote_envs: Whether each sub-env should be a @ray.remote
-                actor. You can set this behavior in your config via the
-                `remote_worker_envs=True` option.
-            remote_env_batch_wait_ms: The wait time (in ms) to poll remote
-                sub-environments for, if applicable. Only used if
-                `remote_envs` is True.
-
-        Returns:
-            The resulting BaseEnv object.
-        """
-        from ray.rllib.env.remote_base_env import RemoteBaseEnv
-
-        if remote_envs:
-            env = RemoteBaseEnv(
-                make_env,
-                num_envs,
-                multiagent=True,
-                remote_env_batch_wait_ms=remote_env_batch_wait_ms,
-            )
-        # Sub-environments are not ray.remote actors.
-        else:
-            env = MultiAgentEnvWrapper(
-                make_env=make_env, existing_envs=[self], num_envs=num_envs
-            )
-
-        return env
-
-    @DeveloperAPI
-    def _check_if_space_maps_agent_id_to_sub_space(self) -> bool:
-        # do the action and observation spaces map from agent ids to spaces
-        # for the individual agents?
-        obs_space_check = (
-            hasattr(self, "observation_space")
-            and isinstance(self.observation_space, gym.spaces.Dict)
-            and set(self.observation_space.keys()) == self.get_agent_ids()
-        )
-        action_space_check = (
-            hasattr(self, "action_space")
-            and isinstance(self.action_space, gym.spaces.Dict)
-            and set(self.action_space.keys()) == self.get_agent_ids()
-        )
-        return obs_space_check and action_space_check
-
-
-def make_multi_agent(
-    env_name_or_creator: Union[str, EnvCreator],
-) -> Type["MultiAgentEnv"]:
-    """Convenience wrapper for any single-agent env to be converted into MA.
-
-    Allows you to convert a simple (single-agent) `gym.Env` class
-    into a `MultiAgentEnv` class. This function simply stacks n instances
-    of the given ```gym.Env``` class into one unified ``MultiAgentEnv`` class
-    and returns this class, thus pretending the agents act together in the
-    same environment, whereas - under the hood - they live separately from
-    each other in n parallel single-agent envs.
-
-    Agent IDs in the resulting and are int numbers starting from 0
-    (first agent).
-
-    Args:
-        env_name_or_creator: String specifier or env_maker function taking
-            an EnvContext object as only arg and returning a gym.Env.
-
-    Returns:
-        New MultiAgentEnv class to be used as env.
-        The constructor takes a config dict with `num_agents` key
-        (default=1). The rest of the config dict will be passed on to the
-        underlying single-agent env's constructor.
-
-    Examples:
-         >>> # By gym string:
-         >>> ma_cartpole_cls = make_multi_agent("CartPole-v0")
-         >>> # Create a 2 agent multi-agent cartpole.
-         >>> ma_cartpole = ma_cartpole_cls({"num_agents": 2})
-         >>> obs = ma_cartpole.reset()
-         >>> print(obs)
-         ... {0: [...], 1: [...]}
-
-         >>> # By env-maker callable:
-         >>> from ray.rllib.examples.env.stateless_cartpole import \
-         ...    StatelessCartPole
-         >>> ma_stateless_cartpole_cls = make_multi_agent(
-         ...    lambda config: StatelessCartPole(config))
-         >>> # Create a 3 agent multi-agent stateless cartpole.
-         >>> ma_stateless_cartpole = ma_stateless_cartpole_cls(
-         ...    {"num_agents": 3})
-         >>> print(obs)
-         ... {0: [...], 1: [...], 2: [...]}
-    """
-
-    class MultiEnv(MultiAgentEnv):
-        def __init__(self, config=None):
-            MultiAgentEnv.__init__(self)
-            config = config or {}
-            num = config.pop("num_agents", 1)
-            if isinstance(env_name_or_creator, str):
-                self.agents = [gym.make(env_name_or_creator) for _ in range(num)]
-            else:
-                self.agents = [env_name_or_creator(config) for _ in range(num)]
-            self.dones = set()
-            self.observation_space = self.agents[0].observation_space
-            self.action_space = self.agents[0].action_space
-            self._agent_ids = set(range(num))
-
-        @override(MultiAgentEnv)
-        def observation_space_sample(self, agent_ids: list = None) -> MultiAgentDict:
-            if agent_ids is None:
-                agent_ids = list(range(len(self.agents)))
-            obs = {agent_id: self.observation_space.sample() for agent_id in agent_ids}
-
-            return obs
-
-        @override(MultiAgentEnv)
-        def action_space_sample(self, agent_ids: list = None) -> MultiAgentDict:
-            if agent_ids is None:
-                agent_ids = list(range(len(self.agents)))
-            actions = {agent_id: self.action_space.sample() for agent_id in agent_ids}
-
-            return actions
-
-        @override(MultiAgentEnv)
-        def action_space_contains(self, x: MultiAgentDict) -> bool:
-            if not isinstance(x, dict):
-                return False
-            return all(self.action_space.contains(val) for val in x.values())
-
-        @override(MultiAgentEnv)
-        def observation_space_contains(self, x: MultiAgentDict) -> bool:
-            if not isinstance(x, dict):
-                return False
-            return all(self.observation_space.contains(val) for val in x.values())
-
-        @override(MultiAgentEnv)
-        def reset(self):
-            self.dones = set()
-            return {i: a.reset() for i, a in enumerate(self.agents)}
-
-        @override(MultiAgentEnv)
-        def step(self, action_dict):
-            obs, rew, done, info = {}, {}, {}, {}
-            for i, action in action_dict.items():
-                obs[i], rew[i], done[i], info[i] = self.agents[i].step(action)
-                if done[i]:
-                    self.dones.add(i)
-            done["__all__"] = len(self.dones) == len(self.agents)
-            return obs, rew, done, info
-
-        @override(MultiAgentEnv)
-        def render(self, mode=None):
-            return self.agents[0].render(mode)
-
-    return MultiEnv
-
-
-class MultiAgentEnvWrapper(BaseEnv):
-    """Internal adapter of MultiAgentEnv to BaseEnv.
-
-    This also supports vectorization if num_envs > 1.
-    """
-
-    def __init__(
-        self,
-        make_env: Callable[[int], EnvType],
-        existing_envs: MultiAgentEnv,
-        num_envs: int,
-    ):
-        """Wraps MultiAgentEnv(s) into the BaseEnv API.
-
-        Args:
-            make_env (Callable[[int], EnvType]): Factory that produces a new
-                MultiAgentEnv instance. Must be defined, if the number of
-                existing envs is less than num_envs.
-            existing_envs (List[MultiAgentEnv]): List of already existing
-                multi-agent envs.
-            num_envs (int): Desired num multiagent envs to have at the end in
-                total. This will include the given (already created)
-                `existing_envs`.
-        """
-        self.make_env = make_env
-        self.envs = existing_envs
-        self.num_envs = num_envs
-        self.dones = set()
-        while len(self.envs) < self.num_envs:
-            self.envs.append(self.make_env(len(self.envs)))
-        for env in self.envs:
-            assert isinstance(env, MultiAgentEnv)
-        self.env_states = [_MultiAgentEnvState(env) for env in self.envs]
-        self._unwrapped_env = self.envs[0].unwrapped
-        self._agent_ids = self._unwrapped_env.get_agent_ids()
-
-    @override(BaseEnv)
-    def poll(
-        self,
-    ) -> Tuple[MultiEnvDict, MultiEnvDict, MultiEnvDict, MultiEnvDict, MultiEnvDict]:
-        obs, rewards, dones, infos = {}, {}, {}, {}
-        for i, env_state in enumerate(self.env_states):
-            obs[i], rewards[i], dones[i], infos[i] = env_state.poll()
-        return obs, rewards, dones, infos, {}
-
-    @override(BaseEnv)
-    def send_actions(self, action_dict: MultiEnvDict) -> None:
-        for env_id, agent_dict in action_dict.items():
-            if env_id in self.dones:
-                raise ValueError("Env {} is already done".format(env_id))
-            env = self.envs[env_id]
-            obs, rewards, dones, infos = env.step(agent_dict)
-            assert isinstance(obs, dict), "Not a multi-agent obs"
-            assert isinstance(rewards, dict), "Not a multi-agent reward"
-            assert isinstance(dones, dict), "Not a multi-agent return"
-            assert isinstance(infos, dict), "Not a multi-agent info"
-            if set(infos).difference(set(obs)):
-                raise ValueError(
-                    "Key set for infos must be a subset of obs: "
-                    "{} vs {}".format(infos.keys(), obs.keys())
-                )
-            if "__all__" not in dones:
-                raise ValueError(
-                    "In multi-agent environments, '__all__': True|False must "
-                    "be included in the 'done' dict: got {}.".format(dones)
-                )
-            if dones["__all__"]:
-                self.dones.add(env_id)
-            self.env_states[env_id].observe(obs, rewards, dones, infos)
-
-    @override(BaseEnv)
-    def try_reset(self, env_id: Optional[EnvID] = None) -> Optional[MultiEnvDict]:
-        ret = {}
-        if isinstance(env_id, int):
-            env_id = [env_id]
-        if env_id is None:
-            env_id = list(range(len(self.envs)))
-        for idx in env_id:
-            obs = self.env_states[idx].reset()
-            assert isinstance(obs, dict), "Not a multi-agent obs"
-            if obs is not None and idx in self.dones:
-                self.dones.remove(idx)
-            ret[idx] = obs
-        return ret
-
-    @override(BaseEnv)
-    def get_sub_environments(self, as_dict: bool = False) -> List[EnvType]:
-        if as_dict:
-            return {_id: env_state for _id, env_state in enumerate(self.env_states)}
-        return [state.env for state in self.env_states]
-
-    @override(BaseEnv)
-    def try_render(self, env_id: Optional[EnvID] = None) -> None:
-        if env_id is None:
-            env_id = 0
-        assert isinstance(env_id, int)
-        return self.envs[env_id].render()
-
-    @property
-    @override(BaseEnv)
-    @PublicAPI
-    def observation_space(self) -> gym.spaces.Dict:
-        self.envs[0].observation_space
-
-    @property
-    @override(BaseEnv)
-    @PublicAPI
-    def action_space(self) -> gym.Space:
-        return self.envs[0].action_space
-
-    @override(BaseEnv)
-    def observation_space_contains(self, x: MultiEnvDict) -> bool:
-        return all(self.envs[0].observation_space_contains(val) for val in x.values())
-
-    @override(BaseEnv)
-    def action_space_contains(self, x: MultiEnvDict) -> bool:
-        return all(self.envs[0].action_space_contains(val) for val in x.values())
-
-    @override(BaseEnv)
-    def observation_space_sample(self, agent_ids: list = None) -> MultiEnvDict:
-        return {0: self.envs[0].observation_space_sample(agent_ids)}
-
-    @override(BaseEnv)
-    def action_space_sample(self, agent_ids: list = None) -> MultiEnvDict:
-        return {0: self.envs[0].action_space_sample(agent_ids)}
-
-    @override(BaseEnv)
-    def get_agent_ids(self) -> Set[AgentID]:
-        return self._agent_ids
-
-
-class _MultiAgentEnvState:
-    def __init__(self, env: MultiAgentEnv):
-        assert isinstance(env, MultiAgentEnv)
-        self.env = env
-        self.initialized = False
-        self.last_obs = {}
-        self.last_rewards = {}
-        self.last_dones = {"__all__": False}
-        self.last_infos = {}
-
-    def poll(
-        self,
-    ) -> Tuple[MultiAgentDict, MultiAgentDict, MultiAgentDict, MultiAgentDict]:
-        if not self.initialized:
-            self.reset()
-            self.initialized = True
-
-        observations = self.last_obs
-        rewards = {}
-        dones = {"__all__": self.last_dones["__all__"]}
-        infos = {}
-
-        # If episode is done, release everything we have.
-        if dones["__all__"]:
-            rewards = self.last_rewards
-            self.last_rewards = {}
-            dones = self.last_dones
-            self.last_dones = {}
-            self.last_obs = {}
-            infos = self.last_infos
-            self.last_infos = {}
-        # Only release those agents' rewards/dones/infos, whose
-        # observations we have.
-        else:
-            for ag in observations.keys():
-                if ag in self.last_rewards:
-                    rewards[ag] = self.last_rewards[ag]
-                    del self.last_rewards[ag]
-                if ag in self.last_dones:
-                    dones[ag] = self.last_dones[ag]
-                    del self.last_dones[ag]
-                if ag in self.last_infos:
-                    infos[ag] = self.last_infos[ag]
-                    del self.last_infos[ag]
-
-        self.last_dones["__all__"] = False
-        return observations, rewards, dones, infos
-
-    def observe(
-        self,
-        obs: MultiAgentDict,
-        rewards: MultiAgentDict,
-        dones: MultiAgentDict,
-        infos: MultiAgentDict,
-    ):
-        self.last_obs = obs
-        for ag, r in rewards.items():
-            if ag in self.last_rewards:
-                self.last_rewards[ag] += r
-            else:
-                self.last_rewards[ag] = r
-        for ag, d in dones.items():
-            if ag in self.last_dones:
-                self.last_dones[ag] = self.last_dones[ag] or d
-            else:
-                self.last_dones[ag] = d
-        self.last_infos = infos
-
-    def reset(self) -> MultiAgentDict:
-        self.last_obs = self.env.reset()
-        self.last_rewards = {}
-        self.last_dones = {"__all__": False}
-        self.last_infos = {}
-        return self.last_obs
->>>>>>> 19672688
+import gym
+import logging
+from typing import Callable, Dict, List, Tuple, Type, Optional, Union, Set
+
+from ray.rllib.env.base_env import BaseEnv
+from ray.rllib.utils.annotations import (
+    ExperimentalAPI,
+    override,
+    PublicAPI,
+    DeveloperAPI,
+)
+from ray.rllib.utils.typing import (
+    AgentID,
+    EnvCreator,
+    EnvID,
+    EnvType,
+    MultiAgentDict,
+    MultiEnvDict,
+)
+
+# If the obs space is Dict type, look for the global state under this key.
+ENV_STATE = "state"
+
+logger = logging.getLogger(__name__)
+
+
+@PublicAPI
+class MultiAgentEnv(gym.Env):
+    """An environment that hosts multiple independent agents.
+
+    Agents are identified by (string) agent ids. Note that these "agents" here
+    are not to be confused with RLlib Trainers, which are also sometimes
+    referred to as "agents" or "RL agents".
+    """
+
+    def __init__(self):
+        if not hasattr(self, "observation_space"):
+            self.observation_space = None
+        if not hasattr(self, "action_space"):
+            self.action_space = None
+        if not hasattr(self, "_agent_ids"):
+            self._agent_ids = set()
+
+        # do the action and observation spaces map from agent ids to spaces
+        # for the individual agents?
+        if not hasattr(self, "_spaces_in_preferred_format"):
+            self._spaces_in_preferred_format = None
+
+    @PublicAPI
+    def reset(self) -> MultiAgentDict:
+        """Resets the env and returns observations from ready agents.
+
+        Returns:
+            New observations for each ready agent.
+
+        Examples:
+            >>> env = MyMultiAgentEnv()
+            >>> obs = env.reset()
+            >>> print(obs)
+            {
+                "car_0": [2.4, 1.6],
+                "car_1": [3.4, -3.2],
+                "traffic_light_1": [0, 3, 5, 1],
+            }
+        """
+        raise NotImplementedError
+
+    @PublicAPI
+    def step(
+        self, action_dict: MultiAgentDict
+    ) -> Tuple[MultiAgentDict, MultiAgentDict, MultiAgentDict, MultiAgentDict]:
+        """Returns observations from ready agents.
+
+        The returns are dicts mapping from agent_id strings to values. The
+        number of agents in the env can vary over time.
+
+        Returns:
+            Tuple containing 1) new observations for
+            each ready agent, 2) reward values for each ready agent. If
+            the episode is just started, the value will be None.
+            3) Done values for each ready agent. The special key
+            "__all__" (required) is used to indicate env termination.
+            4) Optional info values for each agent id.
+
+        Examples:
+            >>> obs, rewards, dones, infos = env.step(
+            ...    action_dict={
+            ...        "car_0": 1, "car_1": 0, "traffic_light_1": 2,
+            ...    })
+            >>> print(rewards)
+            {
+                "car_0": 3,
+                "car_1": -1,
+                "traffic_light_1": 0,
+            }
+            >>> print(dones)
+            {
+                "car_0": False,    # car_0 is still running
+                "car_1": True,     # car_1 is done
+                "__all__": False,  # the env is not done
+            }
+            >>> print(infos)
+            {
+                "car_0": {},  # info for car_0
+                "car_1": {},  # info for car_1
+            }
+        """
+        raise NotImplementedError
+
+    @ExperimentalAPI
+    def observation_space_contains(self, x: MultiAgentDict) -> bool:
+        """Checks if the observation space contains the given key.
+
+        Args:
+            x: Observations to check.
+
+        Returns:
+            True if the observation space contains the given all observations
+                in x.
+        """
+        if (
+            not hasattr(self, "_spaces_in_preferred_format")
+            or self._spaces_in_preferred_format is None
+        ):
+            self._spaces_in_preferred_format = (
+                self._check_if_space_maps_agent_id_to_sub_space()
+            )
+        if self._spaces_in_preferred_format:
+            return self.observation_space.contains(x)
+
+        logger.warning("observation_space_contains() has not been implemented")
+        return True
+
+    @ExperimentalAPI
+    def action_space_contains(self, x: MultiAgentDict) -> bool:
+        """Checks if the action space contains the given action.
+
+        Args:
+            x: Actions to check.
+
+        Returns:
+            True if the action space contains all actions in x.
+        """
+        if (
+            not hasattr(self, "_spaces_in_preferred_format")
+            or self._spaces_in_preferred_format is None
+        ):
+            self._spaces_in_preferred_format = (
+                self._check_if_space_maps_agent_id_to_sub_space()
+            )
+        if self._spaces_in_preferred_format:
+            return self.action_space.contains(x)
+
+        logger.warning("action_space_contains() has not been implemented")
+        return True
+
+    @ExperimentalAPI
+    def action_space_sample(self, agent_ids: list = None) -> MultiAgentDict:
+        """Returns a random action for each environment, and potentially each
+            agent in that environment.
+
+        Args:
+            agent_ids: List of agent ids to sample actions for. If None or
+                empty list, sample actions for all agents in the
+                environment.
+
+        Returns:
+            A random action for each environment.
+        """
+        if (
+            not hasattr(self, "_spaces_in_preferred_format")
+            or self._spaces_in_preferred_format is None
+        ):
+            self._spaces_in_preferred_format = (
+                self._check_if_space_maps_agent_id_to_sub_space()
+            )
+        if self._spaces_in_preferred_format:
+            if agent_ids is None:
+                agent_ids = self.get_agent_ids()
+            samples = self.action_space.sample()
+            return {agent_id: samples[agent_id] for agent_id in agent_ids}
+        logger.warning("action_space_sample() has not been implemented")
+        del agent_ids
+        return {}
+
+    @ExperimentalAPI
+    def observation_space_sample(self, agent_ids: list = None) -> MultiEnvDict:
+        """Returns a random observation from the observation space for each
+        agent if agent_ids is None, otherwise returns a random observation for
+        the agents in agent_ids.
+
+        Args:
+            agent_ids: List of agent ids to sample actions for. If None or
+                empty list, sample actions for all agents in the
+                environment.
+
+        Returns:
+            A random action for each environment.
+        """
+
+        if (
+            not hasattr(self, "_spaces_in_preferred_format")
+            or self._spaces_in_preferred_format is None
+        ):
+            self._spaces_in_preferred_format = (
+                self._check_if_space_maps_agent_id_to_sub_space()
+            )
+        if self._spaces_in_preferred_format:
+            if agent_ids is None:
+                agent_ids = self.get_agent_ids()
+            samples = self.observation_space.sample()
+            samples = {agent_id: samples[agent_id] for agent_id in agent_ids}
+            return samples
+        logger.warning("observation_space_sample() has not been implemented")
+        del agent_ids
+        return {}
+
+    @PublicAPI
+    def get_agent_ids(self) -> Set[AgentID]:
+        """Returns a set of agent ids in the environment.
+
+        Returns:
+            Set of agent ids.
+        """
+        if not isinstance(self._agent_ids, set):
+            self._agent_ids = set(self._agent_ids)
+        return self._agent_ids
+
+    @PublicAPI
+    def render(self, mode=None) -> None:
+        """Tries to render the environment."""
+
+        # By default, do nothing.
+        pass
+
+    # yapf: disable
+    # __grouping_doc_begin__
+    @ExperimentalAPI
+    def with_agent_groups(
+        self,
+        groups: Dict[str, List[AgentID]],
+        obs_space: gym.Space = None,
+            act_space: gym.Space = None) -> "MultiAgentEnv":
+        """Convenience method for grouping together agents in this env.
+
+        An agent group is a list of agent IDs that are mapped to a single
+        logical agent. All agents of the group must act at the same time in the
+        environment. The grouped agent exposes Tuple action and observation
+        spaces that are the concatenated action and obs spaces of the
+        individual agents.
+
+        The rewards of all the agents in a group are summed. The individual
+        agent rewards are available under the "individual_rewards" key of the
+        group info return.
+
+        Agent grouping is required to leverage algorithms such as Q-Mix.
+
+        This API is experimental.
+
+        Args:
+            groups: Mapping from group id to a list of the agent ids
+                of group members. If an agent id is not present in any group
+                value, it will be left ungrouped.
+            obs_space: Optional observation space for the grouped
+                env. Must be a tuple space.
+            act_space: Optional action space for the grouped env.
+                Must be a tuple space.
+
+        Examples:
+            >>> env = YourMultiAgentEnv(...)
+            >>> grouped_env = env.with_agent_groups(env, {
+            ...   "group1": ["agent1", "agent2", "agent3"],
+            ...   "group2": ["agent4", "agent5"],
+            ... })
+        """
+
+        from ray.rllib.env.wrappers.group_agents_wrapper import \
+            GroupAgentsWrapper
+        return GroupAgentsWrapper(self, groups, obs_space, act_space)
+
+    # __grouping_doc_end__
+    # yapf: enable
+
+    @PublicAPI
+    def to_base_env(
+        self,
+        make_env: Optional[Callable[[int], EnvType]] = None,
+        num_envs: int = 1,
+        remote_envs: bool = False,
+        remote_env_batch_wait_ms: int = 0,
+    ) -> "BaseEnv":
+        """Converts an RLlib MultiAgentEnv into a BaseEnv object.
+
+        The resulting BaseEnv is always vectorized (contains n
+        sub-environments) to support batched forward passes, where n may
+        also be 1. BaseEnv also supports async execution via the `poll` and
+        `send_actions` methods and thus supports external simulators.
+
+        Args:
+            make_env: A callable taking an int as input (which indicates
+                the number of individual sub-environments within the final
+                vectorized BaseEnv) and returning one individual
+                sub-environment.
+            num_envs: The number of sub-environments to create in the
+                resulting (vectorized) BaseEnv. The already existing `env`
+                will be one of the `num_envs`.
+            remote_envs: Whether each sub-env should be a @ray.remote
+                actor. You can set this behavior in your config via the
+                `remote_worker_envs=True` option.
+            remote_env_batch_wait_ms: The wait time (in ms) to poll remote
+                sub-environments for, if applicable. Only used if
+                `remote_envs` is True.
+
+        Returns:
+            The resulting BaseEnv object.
+        """
+        from ray.rllib.env.remote_base_env import RemoteBaseEnv
+
+        if remote_envs:
+            env = RemoteBaseEnv(
+                make_env,
+                num_envs,
+                multiagent=True,
+                remote_env_batch_wait_ms=remote_env_batch_wait_ms,
+            )
+        # Sub-environments are not ray.remote actors.
+        else:
+            env = MultiAgentEnvWrapper(
+                make_env=make_env, existing_envs=[self], num_envs=num_envs
+            )
+
+        return env
+
+    @DeveloperAPI
+    def _check_if_space_maps_agent_id_to_sub_space(self) -> bool:
+        # do the action and observation spaces map from agent ids to spaces
+        # for the individual agents?
+        obs_space_check = (
+            hasattr(self, "observation_space")
+            and isinstance(self.observation_space, gym.spaces.Dict)
+            and set(self.observation_space.keys()) == self.get_agent_ids()
+        )
+        action_space_check = (
+            hasattr(self, "action_space")
+            and isinstance(self.action_space, gym.spaces.Dict)
+            and set(self.action_space.keys()) == self.get_agent_ids()
+        )
+        return obs_space_check and action_space_check
+
+
+def make_multi_agent(
+    env_name_or_creator: Union[str, EnvCreator],
+) -> Type["MultiAgentEnv"]:
+    """Convenience wrapper for any single-agent env to be converted into MA.
+
+    Allows you to convert a simple (single-agent) `gym.Env` class
+    into a `MultiAgentEnv` class. This function simply stacks n instances
+    of the given ```gym.Env``` class into one unified ``MultiAgentEnv`` class
+    and returns this class, thus pretending the agents act together in the
+    same environment, whereas - under the hood - they live separately from
+    each other in n parallel single-agent envs.
+
+    Agent IDs in the resulting and are int numbers starting from 0
+    (first agent).
+
+    Args:
+        env_name_or_creator: String specifier or env_maker function taking
+            an EnvContext object as only arg and returning a gym.Env.
+
+    Returns:
+        New MultiAgentEnv class to be used as env.
+        The constructor takes a config dict with `num_agents` key
+        (default=1). The rest of the config dict will be passed on to the
+        underlying single-agent env's constructor.
+
+    Examples:
+         >>> # By gym string:
+         >>> ma_cartpole_cls = make_multi_agent("CartPole-v0")
+         >>> # Create a 2 agent multi-agent cartpole.
+         >>> ma_cartpole = ma_cartpole_cls({"num_agents": 2})
+         >>> obs = ma_cartpole.reset()
+         >>> print(obs)
+         ... {0: [...], 1: [...]}
+
+         >>> # By env-maker callable:
+         >>> from ray.rllib.examples.env.stateless_cartpole import \
+         ...    StatelessCartPole
+         >>> ma_stateless_cartpole_cls = make_multi_agent(
+         ...    lambda config: StatelessCartPole(config))
+         >>> # Create a 3 agent multi-agent stateless cartpole.
+         >>> ma_stateless_cartpole = ma_stateless_cartpole_cls(
+         ...    {"num_agents": 3})
+         >>> print(obs)
+         ... {0: [...], 1: [...], 2: [...]}
+    """
+
+    class MultiEnv(MultiAgentEnv):
+        def __init__(self, config=None):
+            MultiAgentEnv.__init__(self)
+            config = config or {}
+            num = config.pop("num_agents", 1)
+            if isinstance(env_name_or_creator, str):
+                self.agents = [gym.make(env_name_or_creator) for _ in range(num)]
+            else:
+                self.agents = [env_name_or_creator(config) for _ in range(num)]
+            self.dones = set()
+            self.observation_space = self.agents[0].observation_space
+            self.action_space = self.agents[0].action_space
+            self._agent_ids = set(range(num))
+
+        @override(MultiAgentEnv)
+        def observation_space_sample(self, agent_ids: list = None) -> MultiAgentDict:
+            if agent_ids is None:
+                agent_ids = list(range(len(self.agents)))
+            obs = {agent_id: self.observation_space.sample() for agent_id in agent_ids}
+
+            return obs
+
+        @override(MultiAgentEnv)
+        def action_space_sample(self, agent_ids: list = None) -> MultiAgentDict:
+            if agent_ids is None:
+                agent_ids = list(range(len(self.agents)))
+            actions = {agent_id: self.action_space.sample() for agent_id in agent_ids}
+
+            return actions
+
+        @override(MultiAgentEnv)
+        def action_space_contains(self, x: MultiAgentDict) -> bool:
+            if not isinstance(x, dict):
+                return False
+            return all(self.action_space.contains(val) for val in x.values())
+
+        @override(MultiAgentEnv)
+        def observation_space_contains(self, x: MultiAgentDict) -> bool:
+            if not isinstance(x, dict):
+                return False
+            return all(self.observation_space.contains(val) for val in x.values())
+
+        @override(MultiAgentEnv)
+        def reset(self):
+            self.dones = set()
+            return {i: a.reset() for i, a in enumerate(self.agents)}
+
+        @override(MultiAgentEnv)
+        def step(self, action_dict):
+            obs, rew, done, info = {}, {}, {}, {}
+            for i, action in action_dict.items():
+                obs[i], rew[i], done[i], info[i] = self.agents[i].step(action)
+                if done[i]:
+                    self.dones.add(i)
+            done["__all__"] = len(self.dones) == len(self.agents)
+            return obs, rew, done, info
+
+        @override(MultiAgentEnv)
+        def render(self, mode=None):
+            return self.agents[0].render(mode)
+
+    return MultiEnv
+
+
+class MultiAgentEnvWrapper(BaseEnv):
+    """Internal adapter of MultiAgentEnv to BaseEnv.
+
+    This also supports vectorization if num_envs > 1.
+    """
+
+    def __init__(
+        self,
+        make_env: Callable[[int], EnvType],
+        existing_envs: MultiAgentEnv,
+        num_envs: int,
+    ):
+        """Wraps MultiAgentEnv(s) into the BaseEnv API.
+
+        Args:
+            make_env (Callable[[int], EnvType]): Factory that produces a new
+                MultiAgentEnv instance. Must be defined, if the number of
+                existing envs is less than num_envs.
+            existing_envs (List[MultiAgentEnv]): List of already existing
+                multi-agent envs.
+            num_envs (int): Desired num multiagent envs to have at the end in
+                total. This will include the given (already created)
+                `existing_envs`.
+        """
+        self.make_env = make_env
+        self.envs = existing_envs
+        self.num_envs = num_envs
+        self.dones = set()
+        while len(self.envs) < self.num_envs:
+            self.envs.append(self.make_env(len(self.envs)))
+        for env in self.envs:
+            assert isinstance(env, MultiAgentEnv)
+        self.env_states = [_MultiAgentEnvState(env) for env in self.envs]
+        self._unwrapped_env = self.envs[0].unwrapped
+        self._agent_ids = self._unwrapped_env.get_agent_ids()
+
+    @override(BaseEnv)
+    def poll(
+        self,
+    ) -> Tuple[MultiEnvDict, MultiEnvDict, MultiEnvDict, MultiEnvDict, MultiEnvDict]:
+        obs, rewards, dones, infos = {}, {}, {}, {}
+        for i, env_state in enumerate(self.env_states):
+            obs[i], rewards[i], dones[i], infos[i] = env_state.poll()
+        return obs, rewards, dones, infos, {}
+
+    @override(BaseEnv)
+    def send_actions(self, action_dict: MultiEnvDict) -> None:
+        for env_id, agent_dict in action_dict.items():
+            if env_id in self.dones:
+                raise ValueError("Env {} is already done".format(env_id))
+            env = self.envs[env_id]
+            obs, rewards, dones, infos = env.step(agent_dict)
+            assert isinstance(obs, dict), "Not a multi-agent obs"
+            assert isinstance(rewards, dict), "Not a multi-agent reward"
+            assert isinstance(dones, dict), "Not a multi-agent return"
+            assert isinstance(infos, dict), "Not a multi-agent info"
+            if set(infos).difference(set(obs)):
+                raise ValueError(
+                    "Key set for infos must be a subset of obs: "
+                    "{} vs {}".format(infos.keys(), obs.keys())
+                )
+            if "__all__" not in dones:
+                raise ValueError(
+                    "In multi-agent environments, '__all__': True|False must "
+                    "be included in the 'done' dict: got {}.".format(dones)
+                )
+            if dones["__all__"]:
+                self.dones.add(env_id)
+            self.env_states[env_id].observe(obs, rewards, dones, infos)
+
+    @override(BaseEnv)
+    def try_reset(self, env_id: Optional[EnvID] = None) -> Optional[MultiEnvDict]:
+        ret = {}
+        if isinstance(env_id, int):
+            env_id = [env_id]
+        if env_id is None:
+            env_id = list(range(len(self.envs)))
+        for idx in env_id:
+            obs = self.env_states[idx].reset()
+            assert isinstance(obs, dict), "Not a multi-agent obs"
+            if obs is not None and idx in self.dones:
+                self.dones.remove(idx)
+            ret[idx] = obs
+        return ret
+
+    @override(BaseEnv)
+    def get_sub_environments(self, as_dict: bool = False) -> List[EnvType]:
+        if as_dict:
+            return {_id: env_state for _id, env_state in enumerate(self.env_states)}
+        return [state.env for state in self.env_states]
+
+    @override(BaseEnv)
+    def try_render(self, env_id: Optional[EnvID] = None) -> None:
+        if env_id is None:
+            env_id = 0
+        assert isinstance(env_id, int)
+        return self.envs[env_id].render()
+
+    @property
+    @override(BaseEnv)
+    @PublicAPI
+    def observation_space(self) -> gym.spaces.Dict:
+        self.envs[0].observation_space
+
+    @property
+    @override(BaseEnv)
+    @PublicAPI
+    def action_space(self) -> gym.Space:
+        return self.envs[0].action_space
+
+    @override(BaseEnv)
+    def observation_space_contains(self, x: MultiEnvDict) -> bool:
+        return all(self.envs[0].observation_space_contains(val) for val in x.values())
+
+    @override(BaseEnv)
+    def action_space_contains(self, x: MultiEnvDict) -> bool:
+        return all(self.envs[0].action_space_contains(val) for val in x.values())
+
+    @override(BaseEnv)
+    def observation_space_sample(self, agent_ids: list = None) -> MultiEnvDict:
+        return {0: self.envs[0].observation_space_sample(agent_ids)}
+
+    @override(BaseEnv)
+    def action_space_sample(self, agent_ids: list = None) -> MultiEnvDict:
+        return {0: self.envs[0].action_space_sample(agent_ids)}
+
+    @override(BaseEnv)
+    def get_agent_ids(self) -> Set[AgentID]:
+        return self._agent_ids
+
+
+class _MultiAgentEnvState:
+    def __init__(self, env: MultiAgentEnv):
+        assert isinstance(env, MultiAgentEnv)
+        self.env = env
+        self.initialized = False
+        self.last_obs = {}
+        self.last_rewards = {}
+        self.last_dones = {"__all__": False}
+        self.last_infos = {}
+
+    def poll(
+        self,
+    ) -> Tuple[MultiAgentDict, MultiAgentDict, MultiAgentDict, MultiAgentDict]:
+        if not self.initialized:
+            self.reset()
+            self.initialized = True
+
+        observations = self.last_obs
+        rewards = {}
+        dones = {"__all__": self.last_dones["__all__"]}
+        infos = {}
+
+        # If episode is done, release everything we have.
+        if dones["__all__"]:
+            rewards = self.last_rewards
+            self.last_rewards = {}
+            dones = self.last_dones
+            self.last_dones = {}
+            self.last_obs = {}
+            infos = self.last_infos
+            self.last_infos = {}
+        # Only release those agents' rewards/dones/infos, whose
+        # observations we have.
+        else:
+            for ag in observations.keys():
+                if ag in self.last_rewards:
+                    rewards[ag] = self.last_rewards[ag]
+                    del self.last_rewards[ag]
+                if ag in self.last_dones:
+                    dones[ag] = self.last_dones[ag]
+                    del self.last_dones[ag]
+                if ag in self.last_infos:
+                    infos[ag] = self.last_infos[ag]
+                    del self.last_infos[ag]
+
+        self.last_dones["__all__"] = False
+        return observations, rewards, dones, infos
+
+    def observe(
+        self,
+        obs: MultiAgentDict,
+        rewards: MultiAgentDict,
+        dones: MultiAgentDict,
+        infos: MultiAgentDict,
+    ):
+        self.last_obs = obs
+        for ag, r in rewards.items():
+            if ag in self.last_rewards:
+                self.last_rewards[ag] += r
+            else:
+                self.last_rewards[ag] = r
+        for ag, d in dones.items():
+            if ag in self.last_dones:
+                self.last_dones[ag] = self.last_dones[ag] or d
+            else:
+                self.last_dones[ag] = d
+        self.last_infos = infos
+
+    def reset(self) -> MultiAgentDict:
+        self.last_obs = self.env.reset()
+        self.last_rewards = {}
+        self.last_dones = {"__all__": False}
+        self.last_infos = {}
+        return self.last_obs