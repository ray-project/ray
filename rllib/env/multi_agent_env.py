--- conflicted
+++ resolved
@@ -14,13 +14,8 @@
     """An environment that hosts multiple independent agents.
 
     Agents are identified by (string) agent ids. Note that these "agents" here
-<<<<<<< HEAD
-    are not to be confused with RLlib Trainers, which are also sometimes refered
-    to as "agents" or "RL agents".
-=======
     are not to be confused with RLlib Trainers, which are also sometimes
     referred to as "agents" or "RL agents".
->>>>>>> e30b6e11
     """
 
     @PublicAPI
@@ -146,17 +141,10 @@
 
     Allows you to convert a simple (single-agent) `gym.Env` class
     into a `MultiAgentEnv` class. This function simply stacks n instances
-<<<<<<< HEAD
-    of the given ```gym.Env``` class into one unified ``MultiAgentEnv`` class and
-    returns this class, thus pretending the agents act together in the same
-    environment, whereas - under the hood - they live separately from each
-    other in n parallel single-agent envs.
-=======
     of the given ```gym.Env``` class into one unified ``MultiAgentEnv`` class
     and returns this class, thus pretending the agents act together in the
     same environment, whereas - under the hood - they live separately from
     each other in n parallel single-agent envs.
->>>>>>> e30b6e11
 
     Agent IDs in the resulting and are int numbers starting from 0
     (first agent).
