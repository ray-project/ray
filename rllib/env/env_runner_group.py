import functools
import gymnasium as gym
import logging
import importlib.util
import os
from typing import (
    Any,
    Callable,
    Collection,
    Dict,
    List,
    Optional,
    Tuple,
    Type,
    TYPE_CHECKING,
    TypeVar,
    Union,
)

import ray
from ray.actor import ActorHandle
from ray.exceptions import RayActorError
from ray.rllib.core import (
    COMPONENT_ENV_TO_MODULE_CONNECTOR,
    COMPONENT_LEARNER,
    COMPONENT_MODULE_TO_ENV_CONNECTOR,
    COMPONENT_RL_MODULE,
)
from ray.rllib.core.learner import LearnerGroup
from ray.rllib.core.rl_module import validate_module_id
from ray.rllib.core.rl_module.rl_module import RLModuleSpec
from ray.rllib.evaluation.rollout_worker import RolloutWorker
from ray.rllib.env.base_env import BaseEnv
from ray.rllib.env.env_context import EnvContext
from ray.rllib.env.env_runner import EnvRunner
from ray.rllib.offline import get_dataset_and_shards
from ray.rllib.policy.policy import Policy, PolicyState
from ray.rllib.utils.actor_manager import FaultTolerantActorManager
from ray.rllib.utils.annotations import OldAPIStack
from ray.rllib.utils.deprecation import (
    Deprecated,
    deprecation_warning,
    DEPRECATED_VALUE,
)
from ray.rllib.utils.framework import try_import_tf
from ray.rllib.utils.metrics import NUM_ENV_STEPS_SAMPLED_LIFETIME, WEIGHTS_SEQ_NO
from ray.rllib.utils.typing import (
    AgentID,
    EnvCreator,
    EnvType,
    EpisodeID,
    PartialAlgorithmConfigDict,
    PolicyID,
    SampleBatchType,
    TensorType,
)
from ray.util.annotations import DeveloperAPI

if TYPE_CHECKING:
    from ray.rllib.algorithms.algorithm_config import AlgorithmConfig

tf1, tf, tfv = try_import_tf()

logger = logging.getLogger(__name__)

# Generic type var for foreach_* methods.
T = TypeVar("T")


@DeveloperAPI
class EnvRunnerGroup:
    """Set of EnvRunners with n @ray.remote workers and zero or one local worker.

    Where: n >= 0.
    """

    def __init__(
        self,
        *,
        env_creator: Optional[EnvCreator] = None,
        validate_env: Optional[Callable[[EnvType], None]] = None,
        default_policy_class: Optional[Type[Policy]] = None,
        config: Optional["AlgorithmConfig"] = None,
        local_env_runner: bool = True,
        logdir: Optional[str] = None,
        _setup: bool = True,
        tune_trial_id: Optional[str] = None,
        pg_offset: int = 0,
        # Deprecated args.
        num_env_runners: Optional[int] = None,
        num_workers=DEPRECATED_VALUE,
        local_worker=DEPRECATED_VALUE,
    ):
        """Initializes a EnvRunnerGroup instance.

        Args:
            env_creator: Function that returns env given env config.
            validate_env: Optional callable to validate the generated
                environment (only on worker=0). This callable should raise
                an exception if the environment is invalid.
            default_policy_class: An optional default Policy class to use inside
                the (multi-agent) `policies` dict. In case the PolicySpecs in there
                have no class defined, use this `default_policy_class`.
                If None, PolicySpecs will be using the Algorithm's default Policy
                class.
            config: Optional AlgorithmConfig (or config dict).
            local_env_runner: Whether to create a local (non @ray.remote) EnvRunner
                in the returned set as well (default: True). If `num_env_runners`
                is 0, always create a local EnvRunner.
            logdir: Optional logging directory for workers.
            _setup: Whether to actually set up workers. This is only for testing.
            tune_trial_id: The Ray Tune trial ID, if this EnvRunnerGroup is part of
                an Algorithm run as a Tune trial. None, otherwise.
        """
        if num_workers != DEPRECATED_VALUE or local_worker != DEPRECATED_VALUE:
            deprecation_warning(
                old="WorkerSet(num_workers=..., local_worker=...)",
                new="EnvRunnerGroup(num_env_runners=..., local_env_runner=...)",
                error=True,
            )

        from ray.rllib.algorithms.algorithm_config import AlgorithmConfig

        # Make sure `config` is an AlgorithmConfig object.
        if not config:
            config = AlgorithmConfig()
        elif isinstance(config, dict):
            config = AlgorithmConfig.from_dict(config)

        self._env_creator = env_creator
        self._policy_class = default_policy_class
        self._remote_config = config
        self._remote_config_obj_ref = ray.put(self._remote_config)
        self._remote_args = {
            "num_cpus": self._remote_config.num_cpus_per_env_runner,
            "num_gpus": self._remote_config.num_gpus_per_env_runner,
            "resources": self._remote_config.custom_resources_per_env_runner,
            "max_restarts": (
                config.max_num_env_runner_restarts
                if config.restart_failed_env_runners
                else 0
            ),
        }
        self._tune_trial_id = tune_trial_id
        self._pg_offset = pg_offset

        # Set the EnvRunner subclass to be used as "workers". Default: RolloutWorker.
        self.env_runner_cls = config.env_runner_cls
        if self.env_runner_cls is None:
            if config.enable_env_runner_and_connector_v2:
                # If experiences should be recorded, use the `
                # OfflineSingleAgentEnvRunner`.
                if config.output:
                    # No multi-agent support.
                    if config.is_multi_agent:
                        raise ValueError("Multi-agent recording is not supported, yet.")
                    # Otherwise, load the single-agent env runner for
                    # recording.
                    else:
                        from ray.rllib.offline.offline_env_runner import (
                            OfflineSingleAgentEnvRunner,
                        )

                        self.env_runner_cls = OfflineSingleAgentEnvRunner
                else:
                    if config.is_multi_agent:
                        from ray.rllib.env.multi_agent_env_runner import (
                            MultiAgentEnvRunner,
                        )

                        self.env_runner_cls = MultiAgentEnvRunner
                    else:
                        from ray.rllib.env.single_agent_env_runner import (
                            SingleAgentEnvRunner,
                        )

                        self.env_runner_cls = SingleAgentEnvRunner
            else:
                self.env_runner_cls = RolloutWorker

        self._logdir = logdir
        self._ignore_ray_errors_on_env_runners = (
            config.ignore_env_runner_failures or config.restart_failed_env_runners
        )

        # Create remote worker manager.
        # ID=0 is used by the local worker.
        # Starting remote workers from ID=1 to avoid conflicts.
        self._worker_manager = FaultTolerantActorManager(
            max_remote_requests_in_flight_per_actor=(
                config.max_requests_in_flight_per_env_runner
            ),
            init_id=1,
        )

        if _setup:
            try:
                self._setup(
                    validate_env=validate_env,
                    config=config,
                    num_env_runners=(
                        num_env_runners
                        if num_env_runners is not None
                        else config.num_env_runners
                    ),
                    local_env_runner=local_env_runner,
                )
            # EnvRunnerGroup creation possibly fails, if some (remote) workers cannot
            # be initialized properly (due to some errors in the EnvRunners's
            # constructor).
            except RayActorError as e:
                # In case of an actor (remote worker) init failure, the remote worker
                # may still exist and will be accessible, however, e.g. calling
                # its `sample.remote()` would result in strange "property not found"
                # errors.
                if e.actor_init_failed:
                    # Raise the original error here that the EnvRunners raised
                    # during its construction process. This is to enforce transparency
                    # for the user (better to understand the real reason behind the
                    # failure).
                    # - e.args[0]: The RayTaskError (inside the caught RayActorError).
                    # - e.args[0].args[2]: The original Exception (e.g. a ValueError due
                    # to a config mismatch) thrown inside the actor.
                    raise e.args[0].args[2]
                # In any other case, raise the RayActorError as-is.
                else:
                    raise e

    def _setup(
        self,
        *,
        validate_env: Optional[Callable[[EnvType], None]] = None,
        config: Optional["AlgorithmConfig"] = None,
        num_env_runners: int = 0,
        local_env_runner: bool = True,
    ):
        """Sets up an EnvRunnerGroup instance.
        Args:
            validate_env: Optional callable to validate the generated
                environment (only on worker=0).
            config: Optional dict that extends the common config of
                the Algorithm class.
            num_env_runners: Number of remote EnvRunner workers to create.
            local_env_runner: Whether to create a local (non @ray.remote) EnvRunner
                in the returned set as well (default: True). If `num_env_runners`
                is 0, always create a local EnvRunner.
        """
        # Force a local worker if num_env_runners == 0 (no remote workers).
        # Otherwise, this EnvRunnerGroup would be empty.
        self._local_env_runner = None
        if num_env_runners == 0:
            local_env_runner = True
        # Create a local (learner) version of the config for the local worker.
        # The only difference is the tf_session_args, which - for the local worker -
        # will be `config.tf_session_args` updated/overridden with
        # `config.local_tf_session_args`.
        local_tf_session_args = config.tf_session_args.copy()
        local_tf_session_args.update(config.local_tf_session_args)
        self._local_config = config.copy(copy_frozen=False).framework(
            tf_session_args=local_tf_session_args
        )

        if config.input_ == "dataset":
            # Create the set of dataset readers to be shared by all the
            # rollout workers.
            self._ds, self._ds_shards = get_dataset_and_shards(config, num_env_runners)
        else:
            self._ds = None
            self._ds_shards = None

        # Create a number of @ray.remote workers.
        self.add_workers(
            num_env_runners,
            validate=config.validate_env_runners_after_construction,
        )

        # If num_env_runners > 0 and we don't have an env on the local worker,
        # get the observation- and action spaces for each policy from
        # the first remote worker (which does have an env).
        if (
            local_env_runner
            and self._worker_manager.num_actors() > 0
<<<<<<< HEAD
            and not config.enable_env_runner_and_connector_v2
=======
            and not config.create_env_on_local_worker
>>>>>>> ee3c75c5
            and (not config.observation_space or not config.action_space)
        ):
            spaces = self.get_spaces()
        else:
            spaces = None

        # Create a local worker, if needed.
        if local_env_runner:
            self._local_env_runner = self._make_worker(
                env_creator=self._env_creator,
                validate_env=validate_env,
                worker_index=0,
                num_workers=num_env_runners,
                config=self._local_config,
                spaces=spaces,
            )

    def get_spaces(self):
        """Infer observation and action spaces from one (local or remote) EnvRunner.

        Returns:
            A dict mapping from ModuleID to a 2-tuple containing obs- and action-space.
        """
        # Get ID of the first remote worker.
        remote_worker_ids = (
            [self._worker_manager.actor_ids()[0]]
            if self._worker_manager.actor_ids()
            else []
        )

        spaces = self.foreach_env_runner(
            lambda env_runner: env_runner.get_spaces(),
            remote_worker_ids=remote_worker_ids,
            local_env_runner=not remote_worker_ids,
        )[0]

        logger.info(
            "Inferred observation/action spaces from remote "
            f"worker (local worker has no env): {spaces}"
        )

        return spaces

    @property
    def local_env_runner(self) -> EnvRunner:
        """Returns the local EnvRunner."""
        return self._local_env_runner

    def healthy_env_runner_ids(self) -> List[int]:
        """Returns the list of remote worker IDs."""
        return self._worker_manager.healthy_actor_ids()

    def healthy_worker_ids(self) -> List[int]:
        """Returns the list of remote worker IDs."""
        return self.healthy_env_runner_ids()

    def num_remote_env_runners(self) -> int:
        """Returns the number of remote EnvRunners."""
        return self._worker_manager.num_actors()

    def num_remote_workers(self) -> int:
        """Returns the number of remote EnvRunners."""
        return self.num_remote_env_runners()

    def num_healthy_remote_env_runners(self) -> int:
        """Returns the number of healthy remote workers."""
        return self._worker_manager.num_healthy_actors()

    def num_healthy_remote_workers(self) -> int:
        """Returns the number of healthy remote workers."""
        return self.num_healthy_remote_env_runners()

    def num_healthy_env_runners(self) -> int:
        """Returns the number of all healthy workers, including the local worker."""
        return int(bool(self._local_env_runner)) + self.num_healthy_remote_workers()

    def num_healthy_workers(self) -> int:
        """Returns the number of all healthy workers, including the local worker."""
        return self.num_healthy_env_runners()

    def num_in_flight_async_reqs(self) -> int:
        """Returns the number of in-flight async requests."""
        return self._worker_manager.num_outstanding_async_reqs()

    def num_remote_worker_restarts(self) -> int:
        """Total number of times managed remote workers have been restarted."""
        return self._worker_manager.total_num_restarts()

    def sync_env_runner_states(
        self,
        *,
        config: "AlgorithmConfig",
        from_worker: Optional[EnvRunner] = None,
        env_steps_sampled: Optional[int] = None,
        connector_states: Optional[List[Dict[str, Any]]] = None,
        rl_module_state: Optional[Dict[str, Any]] = None,
        env_runner_indices_to_update: Optional[List[int]] = None,
        env_to_module=None,
        module_to_env=None,
    ) -> None:
        """Synchronizes the connectors of this EnvRunnerGroup's EnvRunners.

        The exact procedure works as follows:
        - If `from_worker` is None, set `from_worker=self.local_env_runner`.
        - If `config.use_worker_filter_stats` is True, gather all remote EnvRunners'
        ConnectorV2 states. Otherwise, only use the ConnectorV2 states of `from_worker`.
        - Merge all gathered states into one resulting state.
        - Broadcast the resulting state back to all remote EnvRunners AND the local
        EnvRunner.

        Args:
            config: The AlgorithmConfig object to use to determine, in which
                direction(s) we need to synch and what the timeouts are.
            from_worker: The EnvRunner from which to synch. If None, will use the local
                worker of this EnvRunnerGroup.
            env_steps_sampled: The total number of env steps taken thus far by all
                workers combined. Used to broadcast this number to all remote workers
                if `update_worker_filter_stats` is True in `config`.
            env_runner_indices_to_update: The indices of those EnvRunners to update
                with the merged state. Use None (default) to update all remote
                EnvRunners.
        """
        from_worker = from_worker or self.local_env_runner

        merge = (
<<<<<<< HEAD
            (
                not config.enable_env_runner_and_connector_v2
                and config.use_worker_filter_stats
            )
            or (
                config.enable_env_runner_and_connector_v2
                and (
                    config.merge_env_runner_states is True
                    or (
                        config.merge_env_runner_states == "training_only"
                        and not config.in_evaluation
                    )
=======
            not config.enable_env_runner_and_connector_v2
            and config.use_worker_filter_stats
        ) or (
            config.enable_env_runner_and_connector_v2
            and (
                config.merge_env_runner_states is True
                or (
                    config.merge_env_runner_states == "training_only"
                    and not config.in_evaluation
>>>>>>> ee3c75c5
                )
            )
        )
        broadcast = (
<<<<<<< HEAD
            (
                not config.enable_env_runner_and_connector_v2
                and config.update_worker_filter_stats
            )
            or (
                config.enable_env_runner_and_connector_v2
                and config.broadcast_env_runner_states
            )
=======
            not config.enable_env_runner_and_connector_v2
            and config.update_worker_filter_stats
        ) or (
            config.enable_env_runner_and_connector_v2
            and config.broadcast_env_runner_states
>>>>>>> ee3c75c5
        )

        # Early out if the number of (healthy) remote workers is 0. In this case, the
        # local worker is the only operating worker and thus of course always holds
        # the reference connector state.
        if self.num_healthy_remote_workers() == 0 and self.local_env_runner:
            self.local_env_runner.set_state(
                {
                    **(
                        {NUM_ENV_STEPS_SAMPLED_LIFETIME: env_steps_sampled}
                        if env_steps_sampled is not None
                        else {}
                    ),
                    **(rl_module_state or {}),
                }
            )
            return

        # Also early out, if we don't merge AND don't broadcast.
        if not merge and not broadcast:
            return

        # Use states from all remote EnvRunners.
        if merge:
            if connector_states == []:
                env_runner_states = {}
            else:
                if connector_states is None:
                    connector_states = self.foreach_env_runner(
                        lambda w: w.get_state(
                            components=[
                                COMPONENT_ENV_TO_MODULE_CONNECTOR,
                                COMPONENT_MODULE_TO_ENV_CONNECTOR,
                            ]
                        ),
                        local_env_runner=False,
                        timeout_seconds=(
                            config.sync_filters_on_rollout_workers_timeout_s
                        ),
                    )
                env_to_module_states = [
                    s[COMPONENT_ENV_TO_MODULE_CONNECTOR]
                    for s in connector_states
                    if COMPONENT_ENV_TO_MODULE_CONNECTOR in s
                ]
                module_to_env_states = [
                    s[COMPONENT_MODULE_TO_ENV_CONNECTOR]
                    for s in connector_states
                    if COMPONENT_MODULE_TO_ENV_CONNECTOR in s
                ]

<<<<<<< HEAD
                if self.local_env_runner is not None:
=======
                if (
                    self.local_env_runner is not None
                    and hasattr(self.local_env_runner, "_env_to_module")
                    and hasattr(self.local_env_runner, "_module_to_env")
                ):
>>>>>>> ee3c75c5
                    assert env_to_module is None
                    env_to_module = self.local_env_runner._env_to_module
                    assert module_to_env is None
                    module_to_env = self.local_env_runner._module_to_env

                env_runner_states = {}
                if env_to_module_states:
                    env_runner_states.update(
                        {
                            COMPONENT_ENV_TO_MODULE_CONNECTOR: (
                                env_to_module.merge_states(env_to_module_states)
                            ),
                        }
                    )
                if module_to_env_states:
                    env_runner_states.update(
                        {
                            COMPONENT_MODULE_TO_ENV_CONNECTOR: (
                                module_to_env.merge_states(module_to_env_states)
                            ),
                        }
                    )
        # Ignore states from remote EnvRunners (use the current `from_worker` states
        # only).
        else:
            if from_worker is None:
                env_runner_states = {
                    COMPONENT_ENV_TO_MODULE_CONNECTOR: env_to_module.get_state(),
                    COMPONENT_MODULE_TO_ENV_CONNECTOR: module_to_env.get_state(),
                }
            else:
                env_runner_states = from_worker.get_state(
                    components=[
                        COMPONENT_ENV_TO_MODULE_CONNECTOR,
                        COMPONENT_MODULE_TO_ENV_CONNECTOR,
                    ]
                )

        # Update the global number of environment steps, if necessary.
        # Make sure to divide by the number of env runners (such that each EnvRunner
        # knows (roughly) its own(!) lifetime count and can infer the global lifetime
        # count from it).
        if env_steps_sampled is not None:
            env_runner_states[NUM_ENV_STEPS_SAMPLED_LIFETIME] = env_steps_sampled // (
                config.num_env_runners or 1
            )

        # If we do NOT want remote EnvRunners to get their Connector states updated,
        # only update the local worker here (with all state components, except the model
        # weights) and then remove the connector components.
        if not broadcast:
            if self.local_env_runner is not None:
                self.local_env_runner.set_state(env_runner_states)
            else:
                env_to_module.set_state(
                    env_runner_states.get(COMPONENT_ENV_TO_MODULE_CONNECTOR), {}
                )
                module_to_env.set_state(
                    env_runner_states.get(COMPONENT_MODULE_TO_ENV_CONNECTOR), {}
                )
            env_runner_states.pop(COMPONENT_ENV_TO_MODULE_CONNECTOR, None)
            env_runner_states.pop(COMPONENT_MODULE_TO_ENV_CONNECTOR, None)

        # If there are components in the state left -> Update remote workers with these
        # state components (and maybe the local worker, if it hasn't been updated yet).
        if env_runner_states:
            # Update the local EnvRunner, but NOT with the weights. If used at all for
            # evaluation (through the user calling `self.evaluate`), RLlib would update
            # the weights up front either way.
            if self.local_env_runner is not None and broadcast:
                self.local_env_runner.set_state(env_runner_states)

            # Send the model weights only to remote EnvRunners.
            # In case the local EnvRunner is ever needed for evaluation,
            # RLlib updates its weight right before such an eval step.
            if rl_module_state:
                env_runner_states.update(rl_module_state)

            # Broadcast updated states back to all workers.
            self.foreach_env_runner(
                "set_state",  # Call the `set_state()` remote method.
                kwargs=dict(state=env_runner_states),
                remote_worker_ids=env_runner_indices_to_update,
                local_env_runner=False,
                timeout_seconds=0.0,  # This is a state update -> Fire-and-forget.
            )

    def sync_weights(
        self,
        policies: Optional[List[PolicyID]] = None,
        from_worker_or_learner_group: Optional[Union[EnvRunner, "LearnerGroup"]] = None,
        to_worker_indices: Optional[List[int]] = None,
        global_vars: Optional[Dict[str, TensorType]] = None,
        timeout_seconds: Optional[float] = 0.0,
        inference_only: Optional[bool] = False,
    ) -> None:
        """Syncs model weights from the given weight source to all remote workers.

        Weight source can be either a (local) rollout worker or a learner_group. It
        should just implement a `get_weights` method.

        Args:
            policies: Optional list of PolicyIDs to sync weights for.
                If None (default), sync weights to/from all policies.
            from_worker_or_learner_group: Optional (local) EnvRunner instance or
                LearnerGroup instance to sync from. If None (default),
                sync from this EnvRunnerGroup's local worker.
            to_worker_indices: Optional list of worker indices to sync the
                weights to. If None (default), sync to all remote workers.
            global_vars: An optional global vars dict to set this
                worker to. If None, do not update the global_vars.
            timeout_seconds: Timeout in seconds to wait for the sync weights
                calls to complete. Default is 0.0 (fire-and-forget, do not wait
                for any sync calls to finish). Setting this to 0.0 might significantly
                improve algorithm performance, depending on the algo's `training_step`
                logic.
            inference_only: Sync weights with workers that keep inference-only
                modules. This is needed for algorithms in the new stack that
                use inference-only modules. In this case only a part of the
                parameters are synced to the workers. Default is False.
        """
        if self.local_env_runner is None and from_worker_or_learner_group is None:
            raise TypeError(
                "No `local_env_runner` in EnvRunnerGroup! Must provide "
                "`from_worker_or_learner_group` arg in `sync_weights()`!"
            )

        # Only sync if we have remote workers or `from_worker_or_trainer` is provided.
        rl_module_state = None
        if self.num_remote_workers() or from_worker_or_learner_group is not None:
            weights_src = (
                from_worker_or_learner_group
                if from_worker_or_learner_group is not None
                else self.local_env_runner
            )

            if weights_src is None:
                raise ValueError(
                    "`from_worker_or_trainer` is None. In this case, EnvRunnerGroup "
                    "should have local_env_runner. But local_env_runner is also None."
                )

            modules = (
                [COMPONENT_RL_MODULE + "/" + p for p in policies]
                if policies is not None
                else [COMPONENT_RL_MODULE]
            )
            # LearnerGroup has-a Learner, which has-a RLModule.
            if isinstance(weights_src, LearnerGroup):
                rl_module_state = weights_src.get_state(
                    components=[COMPONENT_LEARNER + "/" + m for m in modules],
                    inference_only=inference_only,
                )[COMPONENT_LEARNER]
            # EnvRunner (new API stack).
            elif self._remote_config.enable_env_runner_and_connector_v2:
                # EnvRunner (remote) has-a RLModule.
                # TODO (sven): Replace this with a new ActorManager API:
                #  try_remote_request_till_success("get_state") -> tuple(int,
                #  remoteresult)
                #  `weights_src` could be the ActorManager, then. Then RLlib would know
                #   that it has to ping the manager to try all healthy actors until the
                #   first returns something.
                if isinstance(weights_src, ray.actor.ActorHandle):
                    rl_module_state = ray.get(
                        weights_src.get_state.remote(
                            components=modules,
                            inference_only=inference_only,
                        )
                    )
                # EnvRunner (local) has-a RLModule.
                else:
                    rl_module_state = weights_src.get_state(
                        components=modules,
                        inference_only=inference_only,
                    )
            # RolloutWorker (old API stack).
            else:
                rl_module_state = weights_src.get_weights(
                    policies=policies,
                    inference_only=inference_only,
                )

            if self._remote_config.enable_env_runner_and_connector_v2:

                # Make sure `rl_module_state` only contains the weights and the
                # weight seq no, nothing else.
                rl_module_state = {
                    k: v
                    for k, v in rl_module_state.items()
                    if k in [COMPONENT_RL_MODULE, WEIGHTS_SEQ_NO]
                }

                # Move weights to the object store to avoid having to make n pickled
                # copies of the weights dict for each worker.
                rl_module_state_ref = ray.put(rl_module_state)

                # Sync to specified remote workers in this EnvRunnerGroup.
                self.foreach_env_runner(
                    func="set_state",
                    kwargs=dict(state=rl_module_state_ref),
                    local_env_runner=False,  # Do not sync back to local worker.
                    remote_worker_ids=to_worker_indices,
                    timeout_seconds=timeout_seconds,
                )

            else:
                rl_module_state_ref = ray.put(rl_module_state)

                def _set_weights(env_runner):
                    env_runner.set_weights(ray.get(rl_module_state_ref), global_vars)

                # Sync to specified remote workers in this EnvRunnerGroup.
                self.foreach_env_runner(
                    func=_set_weights,
                    local_env_runner=False,  # Do not sync back to local worker.
                    remote_worker_ids=to_worker_indices,
                    timeout_seconds=timeout_seconds,
                )

        # If `from_worker_or_learner_group` is provided, also sync to this
        # EnvRunnerGroup's local worker.
        if self.local_env_runner is not None:
            if from_worker_or_learner_group is not None:
                if self._remote_config.enable_env_runner_and_connector_v2:
                    self.local_env_runner.set_state(rl_module_state)
                else:
                    self.local_env_runner.set_weights(rl_module_state)
            # If `global_vars` is provided and local worker exists  -> Update its
            # global_vars.
            if global_vars is not None:
                self.local_env_runner.set_global_vars(global_vars)

    def add_workers(self, num_workers: int, validate: bool = False) -> None:
        """Creates and adds a number of remote workers to this worker set.

        Can be called several times on the same EnvRunnerGroup to add more
        EnvRunners to the set.

        Args:
            num_workers: The number of remote Workers to add to this
                EnvRunnerGroup.
            validate: Whether to validate remote workers after their construction
                process.

        Raises:
            RayError: If any of the constructed remote workers is not up and running
                properly.
        """
        old_num_workers = self._worker_manager.num_actors()
        new_workers = [
            self._make_worker(
                env_creator=self._env_creator,
                validate_env=None,
                worker_index=old_num_workers + i + 1,
                num_workers=old_num_workers + num_workers,
                # self._remote_config can be large
                # and it's best practice to pass it by reference
                # instead of value (https://docs.ray.io/en/latest/ray-core/patterns/pass-large-arg-by-value.html)
                config=self._remote_config_obj_ref,
            )
            for i in range(num_workers)
        ]
        self._worker_manager.add_actors(new_workers)

        # Validate here, whether all remote workers have been constructed properly
        # and are "up and running". Establish initial states.
        if validate:
            for result in self._worker_manager.foreach_actor(
                lambda w: w.assert_healthy()
            ):
                # Simiply raise the error, which will get handled by the try-except
                # clause around the _setup().
                if not result.ok:
                    e = result.get()
                    if self._ignore_ray_errors_on_env_runners:
                        logger.error(f"Validation of EnvRunner failed! Error={str(e)}")
                    else:
                        raise e

    def reset(self, new_remote_workers: List[ActorHandle]) -> None:
        """Hard overrides the remote EnvRunners in this set with the provided ones.

        Args:
            new_remote_workers: A list of new EnvRunners (as `ActorHandles`) to use as
                new remote workers.
        """
        self._worker_manager.clear()
        self._worker_manager.add_actors(new_remote_workers)

    def stop(self) -> None:
        """Calls `stop` on all EnvRunners (including the local one)."""
        try:
            # Make sure we stop all EnvRunners, include the ones that were just
            # restarted / recovered or that are tagged unhealthy (at least, we should
            # try).
            self.foreach_env_runner(
                lambda w: w.stop(), healthy_only=False, local_env_runner=True
            )
        except Exception:
            logger.exception("Failed to stop workers!")
        finally:
            self._worker_manager.clear()

    def foreach_env_runner(
        self,
        func: Union[
            Callable[[EnvRunner], T], List[Callable[[EnvRunner], T]], str, List[str]
        ],
        *,
        kwargs=None,
        local_env_runner: bool = True,
        healthy_only: bool = True,
        remote_worker_ids: List[int] = None,
        timeout_seconds: Optional[float] = None,
        return_obj_refs: bool = False,
        mark_healthy: bool = False,
    ) -> List[T]:
        """Calls the given function with each EnvRunner as its argument.

        Args:
            func: The function to call for each EnvRunners. The only call argument is
                the respective EnvRunner instance.
            local_env_runner: Whether to apply `func` to local EnvRunner, too.
                Default is True.
            healthy_only: Apply `func` on known-to-be healthy EnvRunners only.
            remote_worker_ids: Apply `func` on a selected set of remote EnvRunners.
                Use None (default) for all remote EnvRunners.
            timeout_seconds: Time to wait (in seconds) for results. Set this to 0.0 for
                fire-and-forget. Set this to None (default) to wait infinitely (i.e. for
                synchronous execution).
            return_obj_refs: Whether to return ObjectRef instead of actual results.
                Note, for fault tolerance reasons, these returned ObjectRefs should
                never be resolved with ray.get() outside of this EnvRunnerGroup.
            mark_healthy: Whether to mark all those EnvRunners healthy again that are
                currently marked unhealthy AND that returned results from the remote
                call (within the given `timeout_seconds`).
                Note that EnvRunners are NOT set unhealthy, if they simply time out
                (only if they return a RayActorError).
                Also note that this setting is ignored if `healthy_only=True` (b/c
                `mark_healthy` only affects EnvRunners that are currently tagged as
                unhealthy).

        Returns:
             The list of return values of all calls to `func([worker])`.
        """
        assert (
            not return_obj_refs or not local_env_runner
        ), "Can not return ObjectRef from local worker."

        local_result = []
        if local_env_runner and self.local_env_runner is not None:
            assert kwargs is None
            if isinstance(func, str):
                local_result = [getattr(self.local_env_runner, func)]
            else:
                local_result = [func(self.local_env_runner)]

        if not self._worker_manager.actor_ids():
            return local_result

        remote_results = self._worker_manager.foreach_actor(
            func,
            kwargs=kwargs,
            healthy_only=healthy_only,
            remote_actor_ids=remote_worker_ids,
            timeout_seconds=timeout_seconds,
            return_obj_refs=return_obj_refs,
            mark_healthy=mark_healthy,
        )

        FaultTolerantActorManager.handle_remote_call_result_errors(
            remote_results, ignore_ray_errors=self._ignore_ray_errors_on_env_runners
        )

        # With application errors handled, return good results.
        remote_results = [r.get() for r in remote_results.ignore_errors()]

        return local_result + remote_results

    # TODO (sven): Deprecate this API. Users can lookup the "worker index" from the
    #  EnvRunner object directly through `self.worker_index` (besides many other useful
    #  properties, like `in_evaluation`, `num_env_runners`, etc..).
    def foreach_env_runner_with_id(
        self,
        func: Union[
            Callable[[int, EnvRunner], T],
            List[Callable[[int, EnvRunner], T]],
            str,
            List[str],
        ],
        *,
        local_env_runner: bool = True,
        healthy_only: bool = True,
        remote_worker_ids: List[int] = None,
        timeout_seconds: Optional[float] = None,
        return_obj_refs: bool = False,
        mark_healthy: bool = False,
    ) -> List[T]:
        """Calls the given function with each EnvRunner and its ID as its arguments.

        Args:
            func: The function to call for each EnvRunners. The call arguments are
                the EnvRunner's index (int) and the respective EnvRunner instance
                itself.
            local_env_runner: Whether to apply `func` to the local EnvRunner, too.
                Default is True.
            healthy_only: Apply `func` on known-to-be healthy EnvRunners only.
            remote_worker_ids: Apply `func` on a selected set of remote EnvRunners.
            timeout_seconds: Time to wait for results. Default is None.
            return_obj_refs: Whether to return ObjectRef instead of actual results.
                Note, for fault tolerance reasons, these returned ObjectRefs should
                never be resolved with ray.get() outside of this EnvRunnerGroup.
            mark_healthy: Whether to mark all those EnvRunners healthy again that are
                currently marked unhealthy AND that returned results from the remote
                call (within the given `timeout_seconds`).
                Note that workers are NOT set unhealthy, if they simply time out
                (only if they return a RayActorError).
                Also note that this setting is ignored if `healthy_only=True` (b/c
                `mark_healthy` only affects EnvRunners that are currently tagged as
                unhealthy).

        Returns:
             The list of return values of all calls to `func([worker, id])`.
        """
        local_result = []
        if local_env_runner and self.local_env_runner is not None:
            local_result = [func(0, self.local_env_runner)]

        if not remote_worker_ids:
            remote_worker_ids = self._worker_manager.actor_ids()

        funcs = [functools.partial(func, i) for i in remote_worker_ids]

        remote_results = self._worker_manager.foreach_actor(
            funcs,
            healthy_only=healthy_only,
            remote_actor_ids=remote_worker_ids,
            timeout_seconds=timeout_seconds,
            return_obj_refs=return_obj_refs,
            mark_healthy=mark_healthy,
        )

        FaultTolerantActorManager.handle_remote_call_result_errors(
            remote_results,
            ignore_ray_errors=self._ignore_ray_errors_on_env_runners,
        )

        remote_results = [r.get() for r in remote_results.ignore_errors()]

        return local_result + remote_results

    def foreach_env_runner_async(
        self,
        func: Union[
            Callable[[EnvRunner], T], List[Callable[[EnvRunner], T]], str, List[str]
        ],
        *,
        healthy_only: bool = True,
        remote_worker_ids: List[int] = None,
    ) -> int:
        """Calls the given function asynchronously with each EnvRunner as the argument.

        Does not return results directly. Instead, `fetch_ready_async_reqs()` can be
        used to pull results in an async manner whenever they are available.

        Args:
            func: The function to call for each EnvRunners. The only call argument is
                the respective EnvRunner instance.
            healthy_only: Apply `func` on known-to-be healthy EnvRunners only.
            remote_worker_ids: Apply `func` on a selected set of remote EnvRunners.

        Returns:
             The number of async requests that have actually been made. This is the
             length of `remote_worker_ids` (or self.num_remote_workers()` if
             `remote_worker_ids` is None) minus the number of requests that were NOT
             made b/c a remote EnvRunner already had its
             `max_remote_requests_in_flight_per_actor` counter reached.
        """
        return self._worker_manager.foreach_actor_async(
            func,
            healthy_only=healthy_only,
            remote_actor_ids=remote_worker_ids,
        )

    def fetch_ready_async_reqs(
        self,
        *,
        timeout_seconds: Optional[float] = 0.0,
        return_obj_refs: bool = False,
        mark_healthy: bool = False,
    ) -> List[Tuple[int, T]]:
        """Get esults from outstanding asynchronous requests that are ready.

        Args:
            timeout_seconds: Time to wait for results. Default is 0, meaning
                those requests that are already ready.
            return_obj_refs: Whether to return ObjectRef instead of actual results.
            mark_healthy: Whether to mark all those workers healthy again that are
                currently marked unhealthy AND that returned results from the remote
                call (within the given `timeout_seconds`).
                Note that workers are NOT set unhealthy, if they simply time out
                (only if they return a RayActorError).
                Also note that this setting is ignored if `healthy_only=True` (b/c
                `mark_healthy` only affects workers that are currently tagged as
                unhealthy).

        Returns:
            A list of results successfully returned from outstanding remote calls,
            paired with the indices of the callee workers.
        """
        remote_results = self._worker_manager.fetch_ready_async_reqs(
            timeout_seconds=timeout_seconds,
            return_obj_refs=return_obj_refs,
            mark_healthy=mark_healthy,
        )

        FaultTolerantActorManager.handle_remote_call_result_errors(
            remote_results,
            ignore_ray_errors=self._ignore_ray_errors_on_env_runners,
        )

        return [(r.actor_id, r.get()) for r in remote_results.ignore_errors()]

    def foreach_env(self, func: Callable[[EnvType], List[T]]) -> List[List[T]]:
        """Calls `func` with all workers' sub-environments as args.

        An "underlying sub environment" is a single clone of an env within
        a vectorized environment.
        `func` takes a single underlying sub environment as arg, e.g. a
        gym.Env object.

        Args:
            func: A function - taking an EnvType (normally a gym.Env object)
                as arg and returning a list of lists of return values, one
                value per underlying sub-environment per each worker.

        Returns:
            The list (workers) of lists (sub environments) of results.
        """
        return list(
            self.foreach_env_runner(
                lambda w: w.foreach_env(func),
                local_env_runner=True,
            )
        )

    def foreach_env_with_context(
        self, func: Callable[[BaseEnv, EnvContext], List[T]]
    ) -> List[List[T]]:
        """Calls `func` with all workers' sub-environments and env_ctx as args.

        An "underlying sub environment" is a single clone of an env within
        a vectorized environment.
        `func` takes a single underlying sub environment and the env_context
        as args.

        Args:
            func: A function - taking a BaseEnv object and an EnvContext as
                arg - and returning a list of lists of return values over envs
                of the worker.

        Returns:
            The list (1 item per workers) of lists (1 item per sub-environment)
                of results.
        """
        return list(
            self.foreach_env_runner(
                lambda w: w.foreach_env_with_context(func),
                local_env_runner=True,
            )
        )

    def probe_unhealthy_env_runners(self) -> List[int]:
        """Checks for unhealthy workers and tries restoring their states.

        Returns:
            List of IDs of the workers that were restored.
        """
        return self._worker_manager.probe_unhealthy_actors(
            timeout_seconds=self._remote_config.env_runner_health_probe_timeout_s,
            mark_healthy=True,
        )

    @OldAPIStack
    def foreach_policy(self, func: Callable[[Policy, PolicyID], T]) -> List[T]:
        """Calls `func` with each worker's (policy, PolicyID) tuple.

        Note that in the multi-agent case, each worker may have more than one
        policy.

        Args:
            func: A function - taking a Policy and its ID - that is
                called on all workers' Policies.

        Returns:
            The list of return values of func over all workers' policies. The
                length of this list is:
                (num_workers + 1 (local-worker)) *
                [num policies in the multi-agent config dict].
                The local workers' results are first, followed by all remote
                workers' results
        """
        results = []
        for r in self.foreach_env_runner(
            lambda w: w.foreach_policy(func), local_env_runner=True
        ):
            results.extend(r)
        return results

    @OldAPIStack
    def foreach_policy_to_train(self, func: Callable[[Policy, PolicyID], T]) -> List[T]:
        """Apply `func` to all workers' Policies iff in `policies_to_train`.

        Args:
            func: A function - taking a Policy and its ID - that is
                called on all workers' Policies, for which
                `worker.is_policy_to_train()` returns True.

        Returns:
            List[any]: The list of n return values of all
                `func([trainable policy], [ID])`-calls.
        """
        results = []
        for r in self.foreach_env_runner(
            lambda w: w.foreach_policy_to_train(func), local_env_runner=True
        ):
            results.extend(r)
        return results

    @OldAPIStack
    def is_policy_to_train(
        self, policy_id: PolicyID, batch: Optional[SampleBatchType] = None
    ) -> bool:
        """Whether given PolicyID (optionally inside some batch) is trainable."""
        if self.local_env_runner:
            if self.local_env_runner.is_policy_to_train is None:
                return True
            return self.local_env_runner.is_policy_to_train(policy_id, batch)
        else:
            raise NotImplementedError

    @OldAPIStack
    def add_policy(
        self,
        policy_id: PolicyID,
        policy_cls: Optional[Type[Policy]] = None,
        policy: Optional[Policy] = None,
        *,
        observation_space: Optional[gym.spaces.Space] = None,
        action_space: Optional[gym.spaces.Space] = None,
        config: Optional[Union["AlgorithmConfig", PartialAlgorithmConfigDict]] = None,
        policy_state: Optional[PolicyState] = None,
        policy_mapping_fn: Optional[Callable[[AgentID, EpisodeID], PolicyID]] = None,
        policies_to_train: Optional[
            Union[
                Collection[PolicyID],
                Callable[[PolicyID, Optional[SampleBatchType]], bool],
            ]
        ] = None,
        module_spec: Optional[RLModuleSpec] = None,
        # Deprecated.
        workers: Optional[List[Union[EnvRunner, ActorHandle]]] = DEPRECATED_VALUE,
    ) -> None:
        """Adds a policy to this EnvRunnerGroup's workers or a specific list of workers.

        Args:
            policy_id: ID of the policy to add.
            policy_cls: The Policy class to use for constructing the new Policy.
                Note: Only one of `policy_cls` or `policy` must be provided.
            policy: The Policy instance to add to this EnvRunnerGroup. If not None, the
                given Policy object will be directly inserted into the
                local worker and clones of that Policy will be created on all remote
                workers.
                Note: Only one of `policy_cls` or `policy` must be provided.
            observation_space: The observation space of the policy to add.
                If None, try to infer this space from the environment.
            action_space: The action space of the policy to add.
                If None, try to infer this space from the environment.
            config: The config object or overrides for the policy to add.
            policy_state: Optional state dict to apply to the new
                policy instance, right after its construction.
            policy_mapping_fn: An optional (updated) policy mapping function
                to use from here on. Note that already ongoing episodes will
                not change their mapping but will use the old mapping till
                the end of the episode.
            policies_to_train: An optional list of policy IDs to be trained
                or a callable taking PolicyID and SampleBatchType and
                returning a bool (trainable or not?).
                If None, will keep the existing setup in place. Policies,
                whose IDs are not in the list (or for which the callable
                returns False) will not be updated.
            module_spec: In the new RLModule API we need to pass in the module_spec for
                the new module that is supposed to be added. Knowing the policy spec is
                not sufficient.
            workers: A list of EnvRunner/ActorHandles (remote
                EnvRunners) to add this policy to. If defined, will only
                add the given policy to these workers.

        Raises:
            KeyError: If the given `policy_id` already exists in this EnvRunnerGroup.
        """
        if self.local_env_runner and policy_id in self.local_env_runner.policy_map:
            raise KeyError(
                f"Policy ID '{policy_id}' already exists in policy map! "
                "Make sure you use a Policy ID that has not been taken yet."
                " Policy IDs that are already in your policy map: "
                f"{list(self.local_env_runner.policy_map.keys())}"
            )

        if workers is not DEPRECATED_VALUE:
            deprecation_warning(
                old="EnvRunnerGroup.add_policy(.., workers=..)",
                help=(
                    "The `workers` argument to `EnvRunnerGroup.add_policy()` is "
                    "deprecated! Please do not use it anymore."
                ),
                error=True,
            )

        if (policy_cls is None) == (policy is None):
            raise ValueError(
                "Only one of `policy_cls` or `policy` must be provided to "
                "staticmethod: `EnvRunnerGroup.add_policy()`!"
            )
        validate_module_id(policy_id, error=False)

        # Policy instance not provided: Use the information given here.
        if policy_cls is not None:
            new_policy_instance_kwargs = dict(
                policy_id=policy_id,
                policy_cls=policy_cls,
                observation_space=observation_space,
                action_space=action_space,
                config=config,
                policy_state=policy_state,
                policy_mapping_fn=policy_mapping_fn,
                policies_to_train=list(policies_to_train)
                if policies_to_train
                else None,
                module_spec=module_spec,
            )
        # Policy instance provided: Create clones of this very policy on the different
        # workers (copy all its properties here for the calls to add_policy on the
        # remote workers).
        else:
            new_policy_instance_kwargs = dict(
                policy_id=policy_id,
                policy_cls=type(policy),
                observation_space=policy.observation_space,
                action_space=policy.action_space,
                config=policy.config,
                policy_state=policy.get_state(),
                policy_mapping_fn=policy_mapping_fn,
                policies_to_train=list(policies_to_train)
                if policies_to_train
                else None,
                module_spec=module_spec,
            )

        def _create_new_policy_fn(worker):
            # `foreach_env_runner` function: Adds the policy the the worker (and
            # maybe changes its policy_mapping_fn - if provided here).
            worker.add_policy(**new_policy_instance_kwargs)

        if self.local_env_runner is not None:
            # Add policy directly by (already instantiated) object.
            if policy is not None:
                self.local_env_runner.add_policy(
                    policy_id=policy_id,
                    policy=policy,
                    policy_mapping_fn=policy_mapping_fn,
                    policies_to_train=policies_to_train,
                    module_spec=module_spec,
                )
            # Add policy by constructor kwargs.
            else:
                self.local_env_runner.add_policy(**new_policy_instance_kwargs)

        # Add the policy to all remote workers.
        self.foreach_env_runner(_create_new_policy_fn, local_env_runner=False)

    def _make_worker(
        self,
        *,
        env_creator: EnvCreator,
        validate_env: Optional[Callable[[EnvType], None]],
        worker_index: int,
        num_workers: int,
        recreated_worker: bool = False,
        config: "AlgorithmConfig",
        spaces: Optional[
            Dict[PolicyID, Tuple[gym.spaces.Space, gym.spaces.Space]]
        ] = None,
    ) -> Union[EnvRunner, ActorHandle]:
        kwargs = dict(
            env_creator=env_creator,
            validate_env=validate_env,
            default_policy_class=self._policy_class,
            config=config,
            worker_index=worker_index,
            num_workers=num_workers,
            recreated_worker=recreated_worker,
            log_dir=self._logdir,
            spaces=spaces,
            dataset_shards=self._ds_shards,
            tune_trial_id=self._tune_trial_id,
        )

        if worker_index == 0:
            return self.env_runner_cls(**kwargs)

        pg_bundle_idx = (
            -1
            if ray.util.get_current_placement_group() is None
            else self._pg_offset + worker_index
        )
        return (
            ray.remote(**self._remote_args)(self.env_runner_cls)
            .options(placement_group_bundle_index=pg_bundle_idx)
            .remote(**kwargs)
        )

    @classmethod
    def _valid_module(cls, class_path):
        del cls
        if (
            isinstance(class_path, str)
            and not os.path.isfile(class_path)
            and "." in class_path
        ):
            module_path, class_name = class_path.rsplit(".", 1)
            try:
                spec = importlib.util.find_spec(module_path)
                if spec is not None:
                    return True
            except (ModuleNotFoundError, ValueError):
                print(
                    f"module {module_path} not found while trying to get "
                    f"input {class_path}"
                )
        return False

    @Deprecated(new="EnvRunnerGroup.probe_unhealthy_env_runners", error=False)
    def probe_unhealthy_workers(self, *args, **kwargs):
        return self.probe_unhealthy_env_runners(*args, **kwargs)

    @Deprecated(new="EnvRunnerGroup.foreach_env_runner", error=False)
    def foreach_worker(self, *args, **kwargs):
        return self.foreach_env_runner(*args, **kwargs)

    @Deprecated(new="EnvRunnerGroup.foreach_env_runner_with_id", error=False)
    def foreach_worker_with_id(self, *args, **kwargs):
        return self.foreach_env_runner_with_id(*args, **kwargs)

    @Deprecated(new="EnvRunnerGroup.foreach_env_runner_async", error=False)
    def foreach_worker_async(self, *args, **kwargs):
        return self.foreach_env_runner_async(*args, **kwargs)

    @Deprecated(new="EnvRunnerGroup.local_env_runner", error=True)
    def local_worker(self) -> EnvRunner:
        pass

    @property
    @Deprecated(
        old="_remote_workers",
        new="Use either the `foreach_env_runner()`, `foreach_env_runner_with_id()`, or "
        "`foreach_env_runner_async()` APIs of `EnvRunnerGroup`, which all handle fault "
        "tolerance.",
        error=True,
    )
    def _remote_workers(self):
        pass

    @Deprecated(
        old="remote_workers()",
        new="Use either the `foreach_env_runner()`, `foreach_env_runner_with_id()`, or "
        "`foreach_env_runner_async()` APIs of `EnvRunnerGroup`, which all handle fault "
        "tolerance.",
        error=True,
    )
    def remote_workers(self):
        pass<|MERGE_RESOLUTION|>--- conflicted
+++ resolved
@@ -280,11 +280,7 @@
         if (
             local_env_runner
             and self._worker_manager.num_actors() > 0
-<<<<<<< HEAD
-            and not config.enable_env_runner_and_connector_v2
-=======
             and not config.create_env_on_local_worker
->>>>>>> ee3c75c5
             and (not config.observation_space or not config.action_space)
         ):
             spaces = self.get_spaces()
@@ -410,20 +406,6 @@
         from_worker = from_worker or self.local_env_runner
 
         merge = (
-<<<<<<< HEAD
-            (
-                not config.enable_env_runner_and_connector_v2
-                and config.use_worker_filter_stats
-            )
-            or (
-                config.enable_env_runner_and_connector_v2
-                and (
-                    config.merge_env_runner_states is True
-                    or (
-                        config.merge_env_runner_states == "training_only"
-                        and not config.in_evaluation
-                    )
-=======
             not config.enable_env_runner_and_connector_v2
             and config.use_worker_filter_stats
         ) or (
@@ -433,27 +415,15 @@
                 or (
                     config.merge_env_runner_states == "training_only"
                     and not config.in_evaluation
->>>>>>> ee3c75c5
                 )
             )
         )
         broadcast = (
-<<<<<<< HEAD
-            (
-                not config.enable_env_runner_and_connector_v2
-                and config.update_worker_filter_stats
-            )
-            or (
-                config.enable_env_runner_and_connector_v2
-                and config.broadcast_env_runner_states
-            )
-=======
             not config.enable_env_runner_and_connector_v2
             and config.update_worker_filter_stats
         ) or (
             config.enable_env_runner_and_connector_v2
             and config.broadcast_env_runner_states
->>>>>>> ee3c75c5
         )
 
         # Early out if the number of (healthy) remote workers is 0. In this case, the
@@ -505,15 +475,11 @@
                     if COMPONENT_MODULE_TO_ENV_CONNECTOR in s
                 ]
 
-<<<<<<< HEAD
-                if self.local_env_runner is not None:
-=======
                 if (
                     self.local_env_runner is not None
                     and hasattr(self.local_env_runner, "_env_to_module")
                     and hasattr(self.local_env_runner, "_module_to_env")
                 ):
->>>>>>> ee3c75c5
                     assert env_to_module is None
                     env_to_module = self.local_env_runner._env_to_module
                     assert module_to_env is None
