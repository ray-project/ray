--- conflicted
+++ resolved
@@ -1,9 +1,5 @@
-<<<<<<< HEAD
-import functools
-=======
 import gymnasium as gym
 import logging
->>>>>>> 73d2f46f
 import importlib.util
 import logging
 import os
@@ -48,13 +44,10 @@
 from ray.rllib.policy.policy import Policy, PolicyState
 from ray.rllib.utils.actor_manager import FaultTolerantActorManager
 from ray.rllib.utils.annotations import OldAPIStack
-<<<<<<< HEAD
-=======
 from ray._common.deprecation import (
     deprecation_warning,
     DEPRECATED_VALUE,
 )
->>>>>>> 73d2f46f
 from ray.rllib.utils.framework import try_import_tf
 from ray.rllib.utils.metrics import NUM_ENV_STEPS_SAMPLED_LIFETIME, WEIGHTS_SEQ_NO
 from ray.rllib.utils.typing import (
