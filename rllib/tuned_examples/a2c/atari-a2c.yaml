# Runs on a single g3.16xl node
# See https://github.com/ray-project/rl-experiments for results
atari-a2c:
    env:
        grid_search:
            - ALE/Breakout-v5
            - ALE/BeamRider-v5
            - ALE/Qbert-v5
            - ALE/SpaceInvaders-v5
    run: A2C
    config:
        # Works for both torch and tf.
        framework: tf
<<<<<<< HEAD
        env_config:
            frameskip: 1  # no frameskip
        rollout_fragment_length: 20
=======
        train_batch_size: 500
        rollout_fragment_length: auto
>>>>>>> 2a0d3fd6
        clip_rewards: True
        num_workers: 5
        num_envs_per_worker: 5
        num_gpus: 1
        lr_schedule: [
            [0, 0.0007],
            [20000000, 0.000000000001],
        ]<|MERGE_RESOLUTION|>--- conflicted
+++ resolved
@@ -11,14 +11,10 @@
     config:
         # Works for both torch and tf.
         framework: tf
-<<<<<<< HEAD
         env_config:
             frameskip: 1  # no frameskip
-        rollout_fragment_length: 20
-=======
         train_batch_size: 500
         rollout_fragment_length: auto
->>>>>>> 2a0d3fd6
         clip_rewards: True
         num_workers: 5
         num_envs_per_worker: 5
