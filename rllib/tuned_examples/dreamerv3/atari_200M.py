"""
[1] Mastering Diverse Domains through World Models - 2023
D. Hafner, J. Pasukonis, J. Ba, T. Lillicrap
https://arxiv.org/pdf/2301.04104v1.pdf

[2] Mastering Atari with Discrete World Models - 2021
D. Hafner, T. Lillicrap, M. Norouzi, J. Ba
https://arxiv.org/pdf/2010.02193.pdf
"""

# Run with:
# python [this script name].py --env ALE/[gym ID e.g. Pong-v5]

# To see all available options:
# python [this script name].py --help

from ray.rllib.algorithms.dreamerv3.dreamerv3 import DreamerV3Config
from ray.rllib.utils.test_utils import add_rllib_example_script_args

parser = add_rllib_example_script_args(
    default_iters=1000000,
    default_reward=20.0,
    default_timesteps=1000000,
)
# Use `parser` to add your own custom command line options to this script
# and (if needed) use their values toset up `config` below.
args = parser.parse_args()

config = (
    DreamerV3Config()
    .resources(
        # For each (parallelized) env, we should provide a CPU. Lower this number
        # if you don't have enough CPUs.
        num_cpus_for_main_process=8
<<<<<<< HEAD
        * (num_gpus or 1),
    )
    .learners(
        num_learners=0 if num_gpus == 1 else num_gpus,
        num_gpus_per_learner=1 if num_gpus else 0,
    )
    .env_runners(
        # If we use >1 GPU and increase the batch size accordingly, we should also
        # increase the number of envs per worker.
        num_envs_per_env_runner=8 * (num_gpus or 1),
        remote_worker_envs=True,
=======
        * (args.num_gpus or 1),
>>>>>>> 18acf026
    )
    .environment(
        env=args.env,
        # [2]: "We follow the evaluation protocol of Machado et al. (2018) with 200M
        # environment steps, action repeat of 4, a time limit of 108,000 steps per
        # episode that correspond to 30 minutes of game play, no access to life
        # information, full action space, and sticky actions. Because the world model
        # integrates information over time, DreamerV2 does not use frame stacking.
        # The experiments use a single-task setup where a separate agent is trained
        # for each game. Moreover, each agent uses only a single environment instance.
        env_config={
            # "sticky actions" but not according to Danijar's 100k configs.
            "repeat_action_probability": 0.0,
            # "full action space" but not according to Danijar's 100k configs.
            "full_action_space": False,
            # Already done by MaxAndSkip wrapper: "action repeat" == 4.
            "frameskip": 1,
        },
    )
    .env_runners(
        num_env_runners=(args.num_env_runners or 0),
        # If we use >1 GPU and increase the batch size accordingly, we should also
        # increase the number of envs per worker.
        num_envs_per_env_runner=8 * (args.num_gpus or 1),
        remote_worker_envs=True,
    )
    .learners(
        num_learners=0 if args.num_gpus == 1 else args.num_gpus,
        num_gpus_per_learner=1 if args.num_gpus else 0,
    )
    .reporting(
        metrics_num_episodes_for_smoothing=(args.num_gpus or 1),
        report_images_and_videos=False,
        report_dream_data=False,
        report_individual_batch_item_stats=False,
    )
    # See Appendix A.
    .training(
        model_size="XL",
        training_ratio=64,
        batch_size_B=16 * (args.num_gpus or 1),
    )
)


if __name__ == "__main__":
    from ray.rllib.utils.test_utils import run_rllib_example_script_experiment

    run_rllib_example_script_experiment(config, args, keep_config=True)<|MERGE_RESOLUTION|>--- conflicted
+++ resolved
@@ -32,21 +32,7 @@
         # For each (parallelized) env, we should provide a CPU. Lower this number
         # if you don't have enough CPUs.
         num_cpus_for_main_process=8
-<<<<<<< HEAD
-        * (num_gpus or 1),
-    )
-    .learners(
-        num_learners=0 if num_gpus == 1 else num_gpus,
-        num_gpus_per_learner=1 if num_gpus else 0,
-    )
-    .env_runners(
-        # If we use >1 GPU and increase the batch size accordingly, we should also
-        # increase the number of envs per worker.
-        num_envs_per_env_runner=8 * (num_gpus or 1),
-        remote_worker_envs=True,
-=======
         * (args.num_gpus or 1),
->>>>>>> 18acf026
     )
     .environment(
         env=args.env,
