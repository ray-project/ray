from ray.rllib.algorithms.impala import IMPALAConfig
from ray.rllib.core.rl_module.default_model_config import DefaultModelConfig
from ray.rllib.examples.envs.classes.multi_agent import MultiAgentStatelessCartPole
from ray.rllib.utils.metrics import (
    ENV_RUNNER_RESULTS,
    EPISODE_RETURN_MEAN,
    NUM_ENV_STEPS_SAMPLED_LIFETIME,
)
from ray.rllib.utils.test_utils import add_rllib_example_script_args
from ray.tune.registry import register_env

parser = add_rllib_example_script_args(default_timesteps=5000000)
parser.set_defaults(
    enable_new_api_stack=True,
    num_agents=2,
    num_env_runners=4,
)
# Use `parser` to add your own custom command line options to this script
# and (if needed) use their values to set up `config` below.
args = parser.parse_args()

register_env(
    "multi_stateless_cart",
    lambda cfg: MultiAgentStatelessCartPole(config=cfg),
)


config = (
    IMPALAConfig()
    .environment("multi_stateless_cart", env_config={"num_agents": args.num_agents})
    # TODO (sven): Need to fix the MeanStdFilter(). It seems to cause NaNs when
    #  training.
    # .env_runners(
    #    env_to_module_connector=lambda env: MeanStdFilter(multi_agent=True),
    # )
    .training(
        train_batch_size_per_learner=600,
<<<<<<< HEAD
        lr=0.0003 * ((args.num_learners or 1) ** 0.5),
=======
        lr=0.0005 * ((args.num_learners or 1) ** 0.5),
>>>>>>> 359f40ae
        vf_loss_coeff=0.05,
        grad_clip=20.0,
        entropy_coeff=0.02,
    )
    .rl_module(
        model_config=DefaultModelConfig(
            vf_share_layers=True,
            use_lstm=True,
            max_seq_len=20,
        ),
    )
    .multi_agent(
        policy_mapping_fn=(lambda agent_id, episode, **kwargs: f"p{agent_id}"),
        policies={f"p{i}" for i in range(args.num_agents)},
    )
)

stop = {
    f"{ENV_RUNNER_RESULTS}/{EPISODE_RETURN_MEAN}": 150.0 * args.num_agents,
    NUM_ENV_STEPS_SAMPLED_LIFETIME: args.stop_timesteps,
}


if __name__ == "__main__":
    from ray.rllib.utils.test_utils import run_rllib_example_script_experiment

    run_rllib_example_script_experiment(config, args, stop=stop)<|MERGE_RESOLUTION|>--- conflicted
+++ resolved
@@ -35,11 +35,7 @@
     # )
     .training(
         train_batch_size_per_learner=600,
-<<<<<<< HEAD
-        lr=0.0003 * ((args.num_learners or 1) ** 0.5),
-=======
         lr=0.0005 * ((args.num_learners or 1) ** 0.5),
->>>>>>> 359f40ae
         vf_loss_coeff=0.05,
         grad_clip=20.0,
         entropy_coeff=0.02,
