--- conflicted
+++ resolved
@@ -22,8 +22,4 @@
 
         # === Evaluation ===
         evaluation_interval: 10
-<<<<<<< HEAD
-        evaluation_num_episodes: 5
-=======
-        evaluation_duration: 5
->>>>>>> d462172b
+        evaluation_duration: 5