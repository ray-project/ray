from pathlib import Path

from ray.rllib.algorithms.marwil import MARWILConfig
from ray.rllib.utils.metrics import (
    ENV_RUNNER_RESULTS,
    EPISODE_RETURN_MEAN,
    EVALUATION_RESULTS,
    NUM_ENV_STEPS_SAMPLED_LIFETIME,
)
from ray.rllib.utils.test_utils import (
    add_rllib_example_script_args,
    run_rllib_example_script_experiment,
)

parser = add_rllib_example_script_args()
# Use `parser` to add your own custom command line options to this script
# and (if needed) use their values to set up `config` below.
args = parser.parse_args()

assert (
    args.env == "CartPole-v1" or args.env is None
), "This tuned example works only with `CartPole-v1`."

# Define the data paths.
data_path = "tests/data/cartpole/cartpole-v1_large"
base_path = Path(__file__).parents[2]
data_path = "local://" / base_path / data_path

# Define the MARWIL config.
config = (
    MARWILConfig()
    .environment(env="CartPole-v1")
    .api_stack(
        enable_rl_module_and_learner=True,
        enable_env_runner_and_connector_v2=True,
    )
    .evaluation(
        evaluation_interval=3,
        evaluation_num_env_runners=1,
        evaluation_duration=5,
        evaluation_parallel_to_training=True,
    )
    # Note, the `input_` argument is the major argument for the
    # new offline API. Via the `input_read_method_kwargs` the
    # arguments for the `ray.data.Dataset` read method can be
    # configured. The read method needs at least as many blocks
    # as remote learners.
    .offline_data(
        input_=[data_path.as_posix()],
        # The `kwargs` for the `input_read_method`. We override the
        # the number of blocks to pull at once b/c our dataset is
        # small.
        input_read_method_kwargs={
<<<<<<< HEAD
            "override_num_blocks": max(args.num_gpus * 2, 2),
            "concurrency": 2,
=======
            "override_num_blocks": max((args.num_learners or 1) * 2, 2)
>>>>>>> 21308bc0
        },
        # The `kwargs` for the `map_batches` method in which our
        # `OfflinePreLearner` is run. 2 data workers should be run
        # concurrently.
        map_batches_kwargs={
            "concurrency": 2,
            "num_cpus": None if args.num_gpus_per_data_worker else 1,
            "num_gpus": args.num_gpus_per_data_worker,
        },
        # The `kwargs` for the `iter_batches` method. Due to the small
        # dataset we choose only a single batch to prefetch.
        iter_batches_kwargs={"prefetch_batches": 1},
        # The number of iterations to be run per learner when in multi-learner
        # mode in a single RLlib training iteration. Leave this to `None` to
        # run an entire epoch on the dataset during a single RLlib training
        # iteration. For single-learner mode 1 is the only option.
        dataset_num_iters_per_learner=1 if not args.num_learners else None,
    )
    .training(
        beta=1.0,
        # To increase learning speed with multiple learners,
        # increase the learning rate correspondingly.
        lr=0.0008 * (args.num_learners or 1) ** 0.5,
        train_batch_size_per_learner=1024,
    )
)

stop = {
    f"{EVALUATION_RESULTS}/{ENV_RUNNER_RESULTS}/{EPISODE_RETURN_MEAN}": 250.0,
    NUM_ENV_STEPS_SAMPLED_LIFETIME: 500000,
}

if __name__ == "__main__":
    run_rllib_example_script_experiment(config, args, stop=stop)<|MERGE_RESOLUTION|>--- conflicted
+++ resolved
@@ -51,12 +51,7 @@
         # the number of blocks to pull at once b/c our dataset is
         # small.
         input_read_method_kwargs={
-<<<<<<< HEAD
-            "override_num_blocks": max(args.num_gpus * 2, 2),
-            "concurrency": 2,
-=======
             "override_num_blocks": max((args.num_learners or 1) * 2, 2)
->>>>>>> 21308bc0
         },
         # The `kwargs` for the `map_batches` method in which our
         # `OfflinePreLearner` is run. 2 data workers should be run
