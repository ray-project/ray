--- conflicted
+++ resolved
@@ -1,46 +1,23 @@
-<<<<<<< HEAD
-# To generate training data, first run:
-# $ ./train.py --run=PPO --env=CartPole-v0 \
-#      --stop='{"timesteps_total": 50000}' \
-#      --config='{"output": "/tmp/out", "batch_mode": "complete_episodes"}'
-cartpole-bc:
-    env: CartPole-v0
-    run: BC
-    stop:
-        timesteps_total: 500000
-    config:
-        # Works for both torch and tf.
-        framework: tf
-        # In order to evaluate on an actual environment, use these following
-        # settings:
-        evaluation_num_workers: 1
-        evaluation_interval: 1
-        evaluation_config:
-            input: sampler
-        # The historic (offline) data file from the PPO run (at the top).
-        input: /tmp/out
-=======
-# To generate training data, first run:
-# $ ./train.py --run=PPO --env=CartPole-v0 \
-#      --stop='{"timesteps_total": 50000}' \
-#      --config='{"output": "dataset", "output_config": {"type": "json", "path": "/tmp/out"}, "batch_mode": "complete_episodes"}'
-cartpole-bc:
-    env: CartPole-v0
-    run: BC
-    stop:
-        timesteps_total: 500000
-    config:
-        # Works for both torch and tf.
-        framework: tf
-        # In order to evaluate on an actual environment, use these following
-        # settings:
-        evaluation_num_workers: 1
-        evaluation_interval: 1
-        evaluation_config:
-            input: sampler
-        # The historic (offline) data file from the PPO run (at the top).
-        input: dataset
-        input_config:
-            type: json
-            path: /tmp/out
->>>>>>> 19672688
+# To generate training data, first run:
+# $ ./train.py --run=PPO --env=CartPole-v0 \
+#      --stop='{"timesteps_total": 50000}' \
+#      --config='{"output": "dataset", "output_config": {"type": "json", "path": "/tmp/out"}, "batch_mode": "complete_episodes"}'
+cartpole-bc:
+    env: CartPole-v0
+    run: BC
+    stop:
+        timesteps_total: 500000
+    config:
+        # Works for both torch and tf.
+        framework: tf
+        # In order to evaluate on an actual environment, use these following
+        # settings:
+        evaluation_num_workers: 1
+        evaluation_interval: 1
+        evaluation_config:
+            input: sampler
+        # The historic (offline) data file from the PPO run (at the top).
+        input: dataset
+        input_config:
+            type: json
+            path: /tmp/out