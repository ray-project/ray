--- conflicted
+++ resolved
@@ -15,14 +15,6 @@
 
 config = (
     PPOConfig()
-<<<<<<< HEAD
-    # Enable new API stack.
-    .api_stack(
-        enable_rl_module_and_learner=True,
-        enable_env_runner_and_connector_v2=True,
-    )
-=======
->>>>>>> 62d7f4bd
     .env_runners(
         rollout_fragment_length=1000, num_env_runners=0, batch_mode="truncate_episodes"
     )
