from ray.rllib.algorithms.sac import SACConfig
from ray.rllib.examples.envs.classes.multi_agent import MultiAgentPendulum
from ray.rllib.utils.framework import try_import_torch
from ray.rllib.utils.metrics import (
    ENV_RUNNER_RESULTS,
    EPISODE_RETURN_MEAN,
    NUM_ENV_STEPS_SAMPLED_LIFETIME,
)
from ray.rllib.utils.test_utils import add_rllib_example_script_args
from ray.tune.registry import register_env

torch, nn = try_import_torch()

parser = add_rllib_example_script_args()
parser.set_defaults(num_agents=2)
# Use `parser` to add your own custom command line options to this script
# and (if needed) use their values to set up `config` below.
args = parser.parse_args()

register_env(
    "multi_agent_pendulum",
    lambda _: MultiAgentPendulum({"num_agents": args.num_agents}),
)

config = (
    SACConfig()
    .environment(env="multi_agent_pendulum")
<<<<<<< HEAD
    .env_runners(num_env_runners=0)
=======
    .rl_module(
        model_config_dict={
            "fcnet_hiddens": [256, 256],
            "fcnet_activation": "relu",
            "post_fcnet_hiddens": [],
            "post_fcnet_activation": None,
            "post_fcnet_weights_initializer": "orthogonal_",
            "post_fcnet_weights_initializer_config": {"gain": 0.01},
        }
    )
>>>>>>> 71d9084a
    .training(
        initial_alpha=1.001,
        lr=3e-4,
        target_entropy="auto",
        n_step=1,#[1, 3],
        tau=0.005,
        train_batch_size_per_learner=256,
        target_network_update_freq=1,
        replay_buffer_config={
            "type": "MultiAgentPrioritizedEpisodeReplayBuffer",
            "capacity": 100000,
            "alpha": 1.0,
            "beta": 0.0,
        },
<<<<<<< HEAD
        num_steps_sampled_before_learning_starts=256 * args.num_agents,
=======
        num_steps_sampled_before_learning_starts=256,
>>>>>>> 71d9084a
    )
    .rl_module(
        model_config_dict={
            "fcnet_hiddens": [256, 256],
            "fcnet_activation": "relu",
            # "fcnet_weights_initializer": nn.init.xavier_uniform_,
            # "post_fcnet_hiddens": [],
            # "post_fcnet_activation": None,
            # "post_fcnet_weights_initializer": nn.init.orthogonal_,
            # "post_fcnet_weights_initializer_config": {"gain": 0.01},
        }
    )
    .reporting(
        metrics_num_episodes_for_smoothing=5,
    )
)

if args.num_agents > 0:
    config.multi_agent(
        policy_mapping_fn=lambda aid, *arg, **kw: f"p{aid}",
        policies={f"p{i}" for i in range(args.num_agents)},
    )

stop = {
    NUM_ENV_STEPS_SAMPLED_LIFETIME: 500000,
    # `episode_return_mean` is the sum of all agents/policies' returns.
    f"{ENV_RUNNER_RESULTS}/{EPISODE_RETURN_MEAN}": -400.0 * args.num_agents,
}

if __name__ == "__main__":
    assert (
        args.num_agents > 0
    ), "The `--num-agents` arg must be > 0 for this script to work."
    assert (
        args.enable_new_api_stack
    ), "The `--enable-new-api-stack` arg must be activated for this script to work."

    from ray.rllib.utils.test_utils import run_rllib_example_script_experiment

    run_rllib_example_script_experiment(config, args, stop=stop)<|MERGE_RESOLUTION|>--- conflicted
+++ resolved
@@ -25,25 +25,11 @@
 config = (
     SACConfig()
     .environment(env="multi_agent_pendulum")
-<<<<<<< HEAD
-    .env_runners(num_env_runners=0)
-=======
-    .rl_module(
-        model_config_dict={
-            "fcnet_hiddens": [256, 256],
-            "fcnet_activation": "relu",
-            "post_fcnet_hiddens": [],
-            "post_fcnet_activation": None,
-            "post_fcnet_weights_initializer": "orthogonal_",
-            "post_fcnet_weights_initializer_config": {"gain": 0.01},
-        }
-    )
->>>>>>> 71d9084a
     .training(
         initial_alpha=1.001,
         lr=3e-4,
         target_entropy="auto",
-        n_step=1,#[1, 3],
+        n_step=1,
         tau=0.005,
         train_batch_size_per_learner=256,
         target_network_update_freq=1,
@@ -53,17 +39,13 @@
             "alpha": 1.0,
             "beta": 0.0,
         },
-<<<<<<< HEAD
-        num_steps_sampled_before_learning_starts=256 * args.num_agents,
-=======
         num_steps_sampled_before_learning_starts=256,
->>>>>>> 71d9084a
     )
     .rl_module(
         model_config_dict={
             "fcnet_hiddens": [256, 256],
-            "fcnet_activation": "relu",
-            # "fcnet_weights_initializer": nn.init.xavier_uniform_,
+            "fcnet_activation": "tanh",
+            "fcnet_weights_initializer": nn.init.xavier_uniform_,
             # "post_fcnet_hiddens": [],
             # "post_fcnet_activation": None,
             # "post_fcnet_weights_initializer": nn.init.orthogonal_,
@@ -72,6 +54,7 @@
     )
     .reporting(
         metrics_num_episodes_for_smoothing=5,
+        min_sample_timesteps_per_iteration=1000,
     )
 )
 
