import gymnasium as gym

from ray.rllib.algorithms.appo import APPOConfig
from ray.rllib.connectors.env_to_module.frame_stacking import FrameStackingEnvToModule
from ray.rllib.connectors.learner.frame_stacking import FrameStackingLearner
from ray.rllib.core.rl_module.default_model_config import DefaultModelConfig
from ray.rllib.env.wrappers.atari_wrappers import wrap_atari_for_new_api_stack
from ray.rllib.utils.test_utils import add_rllib_example_script_args
from ray.tune.registry import register_env

parser = add_rllib_example_script_args(
    default_reward=20.0,
    default_timesteps=10000000,
)
parser.set_defaults(
    enable_new_api_stack=True,
    env="ale_py:ALE/Pong-v5",
)
args = parser.parse_args()


def _make_env_to_module_connector(env):
    return FrameStackingEnvToModule(num_frames=4)


def _make_learner_connector(input_observation_space, input_action_space):
    return FrameStackingLearner(num_frames=4)


def _env_creator(cfg):
    return wrap_atari_for_new_api_stack(
        gym.make(args.env, **cfg, **{"render_mode": "rgb_array"}),
        dim=64,
        framestack=None,
    )


register_env("env", _env_creator)


config = (
    APPOConfig()
    .environment(
        "env",
        env_config={
            # Make analogous to old v4 + NoFrameskip.
            "frameskip": 1,
            "full_action_space": False,
            "repeat_action_probability": 0.0,
        },
        clip_rewards=True,
    )
    .env_runners(
        env_to_module_connector=_make_env_to_module_connector,
<<<<<<< HEAD
        num_envs_per_env_runner=5,
=======
        num_envs_per_env_runner=2,
        max_requests_in_flight_per_env_runner=1,
>>>>>>> 0ca5b57f
    )
    .learners(
        num_aggregator_actors_per_learner=2,
    )
    .training(
        learner_connector=_make_learner_connector,
        train_batch_size_per_learner=500,
        target_network_update_freq=4,
        lr=0.0005 * ((args.num_learners or 1) ** 0.5),
        vf_loss_coeff=1.0,
        entropy_coeff=[[0, 0.01], [3000000, 0.0]],  # <- crucial parameter to finetune
        # Only update connector states and model weights every n training_step calls.
        broadcast_interval=5,
        # learner_queue_size=1,
        circular_buffer_num_batches=4,
        circular_buffer_iterations_per_batch=2,
    )
    .rl_module(
        model_config=DefaultModelConfig(
            vf_share_layers=True,
            conv_filters=[(16, 4, 2), (32, 4, 2), (64, 4, 2), (128, 4, 2)],
            conv_activation="relu",
            head_fcnet_hiddens=[256],
        )
    )
)


if __name__ == "__main__":
    from ray.rllib.utils.test_utils import run_rllib_example_script_experiment

    run_rllib_example_script_experiment(config, args)<|MERGE_RESOLUTION|>--- conflicted
+++ resolved
@@ -52,12 +52,7 @@
     )
     .env_runners(
         env_to_module_connector=_make_env_to_module_connector,
-<<<<<<< HEAD
-        num_envs_per_env_runner=5,
-=======
         num_envs_per_env_runner=2,
-        max_requests_in_flight_per_env_runner=1,
->>>>>>> 0ca5b57f
     )
     .learners(
         num_aggregator_actors_per_learner=2,
