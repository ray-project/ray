--- conflicted
+++ resolved
@@ -74,17 +74,6 @@
 )
 
 stop = {
-<<<<<<< HEAD
-    "evaluation/sampler_results/episode_reward_mean": 500.0,
-    "num_env_steps_sampled": 2000000,
-}
-=======
     f"{EVALUATION_RESULTS}/{ENV_RUNNER_RESULTS}/{EPISODE_RETURN_MEAN}": 500.0,
     f"{NUM_ENV_STEPS_SAMPLED_LIFETIME}": 2000000,
-}
-
-if __name__ == "__main__":
-    algo = config.framework("tf2").build()
-    for _ in range(1000):
-        print(algo.train())
->>>>>>> cf7a09da
+}