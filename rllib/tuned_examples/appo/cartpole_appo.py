--- conflicted
+++ resolved
@@ -16,20 +16,9 @@
     APPOConfig()
     .environment("CartPole-v1")
     .training(
-<<<<<<< HEAD
-        train_batch_size_per_learner=500,
-        target_network_update_freq=2 * 4 * 2 * 500,  # 2n = 2*K*N
-        vf_loss_coeff=0.01,
-        entropy_coeff=0.007,
-        circular_buffer_num_batches_N=4,
-        circular_buffer_iterations_per_batch_K=2,
-        grad_clip=30.0,
-        lr=0.00075,
-=======
         circular_buffer_iterations_per_batch=2,
         vf_loss_coeff=0.05,
         entropy_coeff=0.0,
->>>>>>> 2dbd08a4
     )
     .rl_module(
         model_config=DefaultModelConfig(vf_share_layers=True),
