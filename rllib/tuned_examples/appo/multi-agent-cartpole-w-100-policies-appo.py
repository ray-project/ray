import numpy as np

from ray.rllib.algorithms.appo import APPOConfig
from ray.rllib.examples.env.multi_agent import MultiAgentCartPole
from ray.tune.registry import register_env


register_env("multi_cartpole", lambda _: MultiAgentCartPole({"num_agents": 2}))

# Number of policies overall in the PolicyMap.
num_policies = 100
# Number of those policies that should be trained. These are a subset of `num_policies`.
num_trainable = 20

num_envs_per_worker = 5

# Define the config as an APPOConfig object.
config = (
    APPOConfig()
    .environment("multi_cartpole")
    .rollouts(
        num_rollout_workers=4,
        num_envs_per_worker=num_envs_per_worker,
        observation_filter="MeanStdFilter",
    )
    .training(
        model={
            "fcnet_hiddens": [32],
            "fcnet_activation": "linear",
            "vf_share_layers": True,
        },
        num_sgd_iter=1,
        vf_loss_coeff=0.005,
        vtrace=True,
        vtrace_drop_last_ts=False,
    )
    .multi_agent(
        # 2 agents per sub-env.
        # This is to avoid excessive swapping during an episode rollout, since
        # Policies are only re-picked at the beginning of each episode.
        policy_map_capacity=2 * num_envs_per_worker,
        policy_states_are_swappable=True,
        policies={f"pol{i}" for i in range(num_policies)},
        # Train only the first n policies.
        policies_to_train=[f"pol{i}" for i in range(num_trainable)],
        # Pick one trainable and one non-trainable policy per episode.
        policy_mapping_fn=(
            lambda aid, eps, worker, **kw: "pol"
            + str(
                np.random.randint(0, num_trainable)
                if aid == 0
                else np.random.randint(num_trainable, num_policies)
            )
        ),
    )
    # On the eval track, always let policy 0 play so we get its results in each results
    # dict.
    .evaluation(
        evaluation_config=APPOConfig.overrides(
            policy_mapping_fn=(
                lambda aid, eps, worker, **kw: "pol"
                + str(0 if aid == 0 else np.random.randint(num_trainable, num_policies))
            ),
<<<<<<< HEAD
        ),
        # Only play 5 episodes on eval track.
        evaluation_duration=5,
        evaluation_num_workers=1,
=======
        },
        evaluation_num_workers=2,
>>>>>>> 6c10f3c7
        evaluation_interval=1,
        evaluation_parallel_to_training=True,
    )
)

# Define some stopping criteria.
stop = {
    "evaluation/policy_reward_mean/pol0": 50.0,
    "timesteps_total": 500000,
}<|MERGE_RESOLUTION|>--- conflicted
+++ resolved
@@ -61,15 +61,8 @@
                 lambda aid, eps, worker, **kw: "pol"
                 + str(0 if aid == 0 else np.random.randint(num_trainable, num_policies))
             ),
-<<<<<<< HEAD
         ),
-        # Only play 5 episodes on eval track.
-        evaluation_duration=5,
-        evaluation_num_workers=1,
-=======
-        },
         evaluation_num_workers=2,
->>>>>>> 6c10f3c7
         evaluation_interval=1,
         evaluation_parallel_to_training=True,
     )
