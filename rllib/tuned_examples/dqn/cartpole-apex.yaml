<<<<<<< HEAD
# Note here that with < 3 workers, APEX can behave a little unstably
# due to the (static) per-worker-epsilon distribution, which also makes
# evaluation w/o evaluation worker set harder.
# For an epsilon-free/greedy evaluation, use:
# evaluation_interval: 1
# evaluation_config:
#     explore: False
cartpole-apex-dqn:
    env: CartPole-v0
    run: APEX
    stop:
        episode_reward_mean: 150.0
        timesteps_total: 250000
    config:
        # Works for both torch and tf.
        framework: tf
        # Make this work with only 5 CPUs and 0 GPUs:
        num_workers: 3
        optimizer:
            num_replay_buffer_shards: 2

        num_gpus: 0

        min_iter_time_s: 5
        target_network_update_freq: 500
        learning_starts: 1000
        timesteps_per_iteration: 1000
        buffer_size: 20000
=======
# Note here that with < 3 workers, APEX can behave a little unstably
# due to the (static) per-worker-epsilon distribution, which also makes
# evaluation w/o evaluation worker set harder.
# For an epsilon-free/greedy evaluation, use:
# evaluation_interval: 1
# evaluation_config:
#     explore: False
cartpole-apex-dqn:
    env: CartPole-v0
    run: APEX
    stop:
        episode_reward_mean: 150.0
        timesteps_total: 250000
    config:
        # Works for both torch and tf.
        framework: tf
        # Make this work with only 5 CPUs and 0 GPUs:
        num_workers: 3
        optimizer:
            num_replay_buffer_shards: 2

        num_gpus: 0

        min_time_s_per_reporting: 5
        target_network_update_freq: 500
        learning_starts: 1000
        timesteps_per_iteration: 1000
        buffer_size: 20000
>>>>>>> 19672688
<|MERGE_RESOLUTION|>--- conflicted
+++ resolved
@@ -1,59 +1,28 @@
-<<<<<<< HEAD
-# Note here that with < 3 workers, APEX can behave a little unstably
-# due to the (static) per-worker-epsilon distribution, which also makes
-# evaluation w/o evaluation worker set harder.
-# For an epsilon-free/greedy evaluation, use:
-# evaluation_interval: 1
-# evaluation_config:
-#     explore: False
-cartpole-apex-dqn:
-    env: CartPole-v0
-    run: APEX
-    stop:
-        episode_reward_mean: 150.0
-        timesteps_total: 250000
-    config:
-        # Works for both torch and tf.
-        framework: tf
-        # Make this work with only 5 CPUs and 0 GPUs:
-        num_workers: 3
-        optimizer:
-            num_replay_buffer_shards: 2
-
-        num_gpus: 0
-
-        min_iter_time_s: 5
-        target_network_update_freq: 500
-        learning_starts: 1000
-        timesteps_per_iteration: 1000
-        buffer_size: 20000
-=======
-# Note here that with < 3 workers, APEX can behave a little unstably
-# due to the (static) per-worker-epsilon distribution, which also makes
-# evaluation w/o evaluation worker set harder.
-# For an epsilon-free/greedy evaluation, use:
-# evaluation_interval: 1
-# evaluation_config:
-#     explore: False
-cartpole-apex-dqn:
-    env: CartPole-v0
-    run: APEX
-    stop:
-        episode_reward_mean: 150.0
-        timesteps_total: 250000
-    config:
-        # Works for both torch and tf.
-        framework: tf
-        # Make this work with only 5 CPUs and 0 GPUs:
-        num_workers: 3
-        optimizer:
-            num_replay_buffer_shards: 2
-
-        num_gpus: 0
-
-        min_time_s_per_reporting: 5
-        target_network_update_freq: 500
-        learning_starts: 1000
-        timesteps_per_iteration: 1000
-        buffer_size: 20000
->>>>>>> 19672688
+# Note here that with < 3 workers, APEX can behave a little unstably
+# due to the (static) per-worker-epsilon distribution, which also makes
+# evaluation w/o evaluation worker set harder.
+# For an epsilon-free/greedy evaluation, use:
+# evaluation_interval: 1
+# evaluation_config:
+#     explore: False
+cartpole-apex-dqn:
+    env: CartPole-v0
+    run: APEX
+    stop:
+        episode_reward_mean: 150.0
+        timesteps_total: 250000
+    config:
+        # Works for both torch and tf.
+        framework: tf
+        # Make this work with only 5 CPUs and 0 GPUs:
+        num_workers: 3
+        optimizer:
+            num_replay_buffer_shards: 2
+
+        num_gpus: 0
+
+        min_time_s_per_reporting: 5
+        target_network_update_freq: 500
+        learning_starts: 1000
+        timesteps_per_iteration: 1000
+        buffer_size: 20000