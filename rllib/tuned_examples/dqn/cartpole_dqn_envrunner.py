--- conflicted
+++ resolved
@@ -44,13 +44,8 @@
         evaluation_duration="auto",
         evaluation_config={
             "explore": False,
-<<<<<<< HEAD
-            # TODO (sven): Add support for windoe=float(inf) and reduce=mean for
-            #  evaluation episdode_return_mean reductions (identical to old stack
-=======
             # TODO (sven): Add support for window=float(inf) and reduce=mean for
             #  evaluation episode_return_mean reductions (identical to old stack
->>>>>>> 0e8ef339
             #  behavior, which does NOT use a window (100 by default) to reduce
             #  eval episode returns.
             "metrics_num_episodes_for_smoothing": 4,
