--- conflicted
+++ resolved
@@ -2,16 +2,13 @@
 from gymnasium.wrappers import TimeLimit
 
 from ray.rllib.algorithms.ppo import PPOConfig
-<<<<<<< HEAD
-from ray.rllib.utils.test_utils import add_rllib_example_script_args
-=======
 from ray.rllib.utils.metrics import (
     ENV_RUNNER_RESULTS,
     EPISODE_RETURN_MEAN,
     EVALUATION_RESULTS,
     NUM_ENV_STEPS_SAMPLED_LIFETIME,
 )
->>>>>>> cf7a09da
+from ray.rllib.utils.test_utils import add_rllib_example_script_args
 from ray.tune.registry import register_env
 
 parser = add_rllib_example_script_args()
@@ -50,18 +47,12 @@
 )
 
 stop = {
-<<<<<<< HEAD
-    "num_env_steps_sampled_lifetime": 500000,
-    "evaluation_results/env_runner_results/episode_return_mean": 200.0,
+    f"{NUM_ENV_STEPS_SAMPLED_LIFETIME}": 500000,
+    f"{EVALUATION_RESULTS}/{ENV_RUNNER_RESULTS}/{EPISODE_RETURN_MEAN}": 200.0,
 }
 
 
 if __name__ == "__main__":
     from ray.rllib.utils.test_utils import run_rllib_example_script_experiment
 
-    run_rllib_example_script_experiment(config, args, stop=stop)
-=======
-    f"{NUM_ENV_STEPS_SAMPLED_LIFETIME}": 500000,
-    f"{EVALUATION_RESULTS}/{ENV_RUNNER_RESULTS}/{EPISODE_RETURN_MEAN}": 200.0,
-}
->>>>>>> cf7a09da
+    run_rllib_example_script_experiment(config, args, stop=stop)