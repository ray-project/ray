from ray.rllib.algorithms.ppo import PPOConfig

# TODO (sven): Gives circular import error.
# from ray.rllib.env.single_agent_env_runner import SingleAgentEnvRunner


def return_env_runner_cls(cls: str = "SingleAgentEnvRunner"):
    if cls == "SingleAgentEnvRunner":
        from ray.rllib.env.single_agent_env_runner import SingleAgentEnvRunner

        return SingleAgentEnvRunner
    else:
        from ray.rllib.evaluation.rollout_worker import RolloutWorker

        return RolloutWorker


config = (
    PPOConfig()
    .environment("CartPole-v1")
    .rollouts(
        num_rollout_workers=1,
        env_runner_cls=return_env_runner_cls(),
        # TODO (simon): Add the "MeanStd' filtering
        # when available in the EnvRunner stack.
    )
<<<<<<< HEAD
    #.evaluation(
    #    evaluation_interval=1,
    #    evaluation_num_workers=1,
    #    enable_async_evaluation=True,
    #)
=======
    .evaluation(
        evaluation_interval=1,
        evaluation_num_workers=0,
        enable_async_evaluation=True,
    )
>>>>>>> 82f91520
    .training(
        gamma=0.99,
        lr=0.0003,
        num_sgd_iter=6,
        vf_loss_coeff=0.01,
        model={
            "fcnet_hiddens": [32],
            "fcnet_activation": "linear",
            "vf_share_layers": True,
        },
    )
)

stop = {
    "timesteps_total": 100000,
    "sampler_results/episode_reward_mean": 150.0,
}<|MERGE_RESOLUTION|>--- conflicted
+++ resolved
@@ -18,25 +18,18 @@
 config = (
     PPOConfig()
     .environment("CartPole-v1")
+    .framework(framework="tf2", eager_tracing=True)
     .rollouts(
         num_rollout_workers=1,
         env_runner_cls=return_env_runner_cls(),
         # TODO (simon): Add the "MeanStd' filtering
         # when available in the EnvRunner stack.
     )
-<<<<<<< HEAD
-    #.evaluation(
-    #    evaluation_interval=1,
-    #    evaluation_num_workers=1,
-    #    enable_async_evaluation=True,
-    #)
-=======
     .evaluation(
         evaluation_interval=1,
         evaluation_num_workers=0,
         enable_async_evaluation=True,
     )
->>>>>>> 82f91520
     .training(
         gamma=0.99,
         lr=0.0003,
@@ -48,9 +41,10 @@
             "vf_share_layers": True,
         },
     )
+    .debugging(seed=0)
 )
 
 stop = {
     "timesteps_total": 100000,
-    "sampler_results/episode_reward_mean": 150.0,
+    "evaluation/sampler_results/episode_reward_mean": 150.0,
 }