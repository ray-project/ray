from ray.rllib.algorithms.ppo import PPOConfig
from ray.rllib.utils.test_utils import add_rllib_example_script_args

<<<<<<< HEAD
parser = add_rllib_example_script_args(
    default_reward=450.0, default_timesteps=300000
)
=======
parser = add_rllib_example_script_args(default_reward=450.0, default_timesteps=200000)
>>>>>>> eda6d092
parser.set_defaults(enable_new_api_stack=True)
# Use `parser` to add your own custom command line options to this script
# and (if needed) use their values toset up `config` below.
args = parser.parse_args()

config = (
    PPOConfig()
    .environment("CartPole-v1")
    .training(
        lr=0.0003,
        num_sgd_iter=6,
        vf_loss_coeff=0.01,
    )
    .rl_module(
        model_config_dict={
            "fcnet_hiddens": [32],
            "fcnet_activation": "linear",
            "vf_share_layers": True,
        }
    )
<<<<<<< HEAD
    .training(
        gamma=0.99,
        lr=0.0003,
        num_epochs=6,
        vf_loss_coeff=0.01,
        use_kl_loss=True,
    )
)

=======
    .evaluation(
        evaluation_num_env_runners=1,
        evaluation_interval=1,
        evaluation_parallel_to_training=True,
        evaluation_config=PPOConfig.overrides(exploration=False),
    )
)

stop = {
    f"{NUM_ENV_STEPS_SAMPLED_LIFETIME}": args.stop_timesteps,
    f"{EVALUATION_RESULTS}/{ENV_RUNNER_RESULTS}/{EPISODE_RETURN_MEAN}": (
        args.stop_reward
    ),
}

>>>>>>> eda6d092

if __name__ == "__main__":
    from ray.rllib.utils.test_utils import run_rllib_example_script_experiment

    run_rllib_example_script_experiment(config, args)<|MERGE_RESOLUTION|>--- conflicted
+++ resolved
@@ -1,13 +1,9 @@
 from ray.rllib.algorithms.ppo import PPOConfig
 from ray.rllib.utils.test_utils import add_rllib_example_script_args
 
-<<<<<<< HEAD
 parser = add_rllib_example_script_args(
     default_reward=450.0, default_timesteps=300000
 )
-=======
-parser = add_rllib_example_script_args(default_reward=450.0, default_timesteps=200000)
->>>>>>> eda6d092
 parser.set_defaults(enable_new_api_stack=True)
 # Use `parser` to add your own custom command line options to this script
 # and (if needed) use their values toset up `config` below.
@@ -28,7 +24,6 @@
             "vf_share_layers": True,
         }
     )
-<<<<<<< HEAD
     .training(
         gamma=0.99,
         lr=0.0003,
@@ -38,23 +33,6 @@
     )
 )
 
-=======
-    .evaluation(
-        evaluation_num_env_runners=1,
-        evaluation_interval=1,
-        evaluation_parallel_to_training=True,
-        evaluation_config=PPOConfig.overrides(exploration=False),
-    )
-)
-
-stop = {
-    f"{NUM_ENV_STEPS_SAMPLED_LIFETIME}": args.stop_timesteps,
-    f"{EVALUATION_RESULTS}/{ENV_RUNNER_RESULTS}/{EPISODE_RETURN_MEAN}": (
-        args.stop_reward
-    ),
-}
-
->>>>>>> eda6d092
 
 if __name__ == "__main__":
     from ray.rllib.utils.test_utils import run_rllib_example_script_experiment
