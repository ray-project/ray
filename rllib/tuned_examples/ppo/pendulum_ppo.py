from ray.rllib.algorithms.ppo import PPOConfig
from ray.rllib.utils.test_utils import add_rllib_example_script_args

<<<<<<< HEAD
parser = add_rllib_example_script_args(default_timesteps=400000, default_reward=-300.0)
=======
parser = add_rllib_example_script_args(default_timesteps=400000, default_reward=-300)
>>>>>>> eda6d092
parser.set_defaults(enable_new_api_stack=True)
# Use `parser` to add your own custom command line options to this script
# and (if needed) use their values toset up `config` below.
args = parser.parse_args()

config = (
    PPOConfig()
    # Enable new API stack and use EnvRunner.
    .api_stack(
        enable_rl_module_and_learner=True,
        enable_env_runner_and_connector_v2=True,
    )
    .env_runners(
        num_env_runners=2,
        num_envs_per_env_runner=10,
    )
    .environment("Pendulum-v1")
    .training(
        lr=0.0003,
        lambda_=0.1,
        vf_clip_param=10.0,
<<<<<<< HEAD
        num_epochs=6,
=======
        sgd_minibatch_size=64,
>>>>>>> eda6d092
    )
    .rl_module(
        model_config_dict={
            "fcnet_activation": "relu",
            "uses_new_env_runners": True,
        },
    )
)


if __name__ == "__main__":
    from ray.rllib.utils.test_utils import run_rllib_example_script_experiment

    run_rllib_example_script_experiment(config, args)<|MERGE_RESOLUTION|>--- conflicted
+++ resolved
@@ -1,11 +1,7 @@
 from ray.rllib.algorithms.ppo import PPOConfig
 from ray.rllib.utils.test_utils import add_rllib_example_script_args
 
-<<<<<<< HEAD
-parser = add_rllib_example_script_args(default_timesteps=400000, default_reward=-300.0)
-=======
 parser = add_rllib_example_script_args(default_timesteps=400000, default_reward=-300)
->>>>>>> eda6d092
 parser.set_defaults(enable_new_api_stack=True)
 # Use `parser` to add your own custom command line options to this script
 # and (if needed) use their values toset up `config` below.
@@ -27,11 +23,7 @@
         lr=0.0003,
         lambda_=0.1,
         vf_clip_param=10.0,
-<<<<<<< HEAD
         num_epochs=6,
-=======
-        sgd_minibatch_size=64,
->>>>>>> eda6d092
     )
     .rl_module(
         model_config_dict={
