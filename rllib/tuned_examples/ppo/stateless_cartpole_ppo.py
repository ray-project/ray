--- conflicted
+++ resolved
@@ -24,12 +24,7 @@
     )
     .training(
         lr=0.0003 * ((args.num_gpus or 1) ** 0.5),
-<<<<<<< HEAD
-        gamma=0.99,
         num_epochs=6,
-=======
-        num_sgd_iter=6,
->>>>>>> eda6d092
         vf_loss_coeff=0.05,
     )
     .rl_module(
