from collections import defaultdict
import logging
import numpy as np
import math
from typing import List

import ray
from ray.rllib.evaluation.metrics import get_learner_stats, LEARNER_STATS_KEY
from ray.rllib.evaluation.worker_set import WorkerSet
from ray.rllib.execution.common import \
    STEPS_SAMPLED_COUNTER, STEPS_TRAINED_COUNTER, LEARNER_INFO, \
    APPLY_GRADS_TIMER, COMPUTE_GRADS_TIMER, WORKER_UPDATE_TIMER, \
    LEARN_ON_BATCH_TIMER, LOAD_BATCH_TIMER, LAST_TARGET_UPDATE_TS, \
    NUM_TARGET_UPDATES, _get_global_vars, _check_sample_batch_type, \
    _get_shared_metrics
from ray.rllib.execution.multi_gpu_impl import LocalSyncParallelOptimizer
from ray.rllib.policy.sample_batch import SampleBatch, DEFAULT_POLICY_ID, \
    MultiAgentBatch
from ray.rllib.utils.framework import try_import_tf
from ray.rllib.utils.sgd import do_minibatch_sgd, averaged
from ray.rllib.utils.typing import PolicyID, SampleBatchType

tf1, tf, tfv = try_import_tf()

logger = logging.getLogger(__name__)


class TrainOneStep:
    """Callable that improves the policy and updates workers.

    This should be used with the .for_each() operator. A tuple of the input
    and learner stats will be returned.

    Examples:
        >>> rollouts = ParallelRollouts(...)
        >>> train_op = rollouts.for_each(TrainOneStep(workers))
        >>> print(next(train_op))  # This trains the policy on one batch.
        SampleBatch(...), {"learner_stats": ...}

    Updates the STEPS_TRAINED_COUNTER counter and LEARNER_INFO field in the
    local iterator context.
    """

    def __init__(self,
                 workers: WorkerSet,
                 policies: List[PolicyID] = frozenset([]),
                 num_sgd_iter: int = 1,
                 sgd_minibatch_size: int = 0):
        self.workers = workers
        self.policies = policies or workers.local_worker().policies_to_train
        self.num_sgd_iter = num_sgd_iter
        self.sgd_minibatch_size = sgd_minibatch_size

    def __call__(self,
                 batch: SampleBatchType) -> (SampleBatchType, List[dict]):
        _check_sample_batch_type(batch)
        metrics = _get_shared_metrics()
        learn_timer = metrics.timers[LEARN_ON_BATCH_TIMER]
        with learn_timer:
            if self.num_sgd_iter > 1 or self.sgd_minibatch_size > 0:
                w = self.workers.local_worker()
                info = do_minibatch_sgd(
                    batch, {p: w.get_policy(p)
                            for p in self.policies}, w, self.num_sgd_iter,
                    self.sgd_minibatch_size, [])
                # TODO(ekl) shouldn't be returning learner stats directly here
                metrics.info[LEARNER_INFO] = info
            else:
                info = self.workers.local_worker().learn_on_batch(batch)
                metrics.info[LEARNER_INFO] = get_learner_stats(info)
            learn_timer.push_units_processed(batch.count)
        metrics.counters[STEPS_TRAINED_COUNTER] += batch.count
        if self.workers.remote_workers():
            with metrics.timers[WORKER_UPDATE_TIMER]:
                weights = ray.put(self.workers.local_worker().get_weights(
                    self.policies))
                for e in self.workers.remote_workers():
                    e.set_weights.remote(weights, _get_global_vars())
        # Also update global vars of the local worker.
        self.workers.local_worker().set_global_vars(_get_global_vars())
        return batch, info


class TrainTFMultiGPU:
    """TF Multi-GPU version of TrainOneStep.

    This should be used with the .for_each() operator. A tuple of the input
    and learner stats will be returned.

    Examples:
        >>> rollouts = ParallelRollouts(...)
        >>> train_op = rollouts.for_each(TrainMultiGPU(workers, ...))
        >>> print(next(train_op))  # This trains the policy on one batch.
        SampleBatch(...), {"learner_stats": ...}

    Updates the STEPS_TRAINED_COUNTER counter and LEARNER_INFO field in the
    local iterator context.
    """

    def __init__(self,
                 workers: WorkerSet,
                 sgd_minibatch_size: int,
                 num_sgd_iter: int,
                 num_gpus: int,
                 rollout_fragment_length: int,
                 num_envs_per_worker: int,
                 train_batch_size: int,
                 shuffle_sequences: bool,
                 policies: List[PolicyID] = frozenset([]),
                 _fake_gpus: bool = False,
                 framework: str = "tf"):
        self.workers = workers
        self.policies = policies or workers.local_worker().policies_to_train
        self.num_sgd_iter = num_sgd_iter
        self.sgd_minibatch_size = sgd_minibatch_size
        self.shuffle_sequences = shuffle_sequences
        self.framework = framework

        # Collect actual devices to use.
        if not num_gpus:
            _fake_gpus = True
            num_gpus = 1
        type_ = "cpu" if _fake_gpus else "gpu"
        self.devices = [
            "/{}:{}".format(type_, i) for i in range(int(math.ceil(num_gpus)))
        ]

        self.batch_size = int(sgd_minibatch_size / len(self.devices)) * len(
            self.devices)
        assert self.batch_size % len(self.devices) == 0
        assert self.batch_size >= len(self.devices), "batch size too small"
        self.per_device_batch_size = int(self.batch_size / len(self.devices))

        # per-GPU graph copies created below must share vars with the policy
        # reuse is set to AUTO_REUSE because Adam nodes are created after
        # all of the device copies are created.
        self.optimizers = {}
        with self.workers.local_worker().tf_sess.graph.as_default():
            with self.workers.local_worker().tf_sess.as_default():
                for policy_id in self.policies:
                    policy = self.workers.local_worker().get_policy(policy_id)
                    with tf1.variable_scope(policy_id, reuse=tf1.AUTO_REUSE):
                        if policy._state_inputs:
                            rnn_inputs = policy._state_inputs + [
                                policy._seq_lens
                            ]
                        else:
                            rnn_inputs = []
                        self.optimizers[policy_id] = (
                            LocalSyncParallelOptimizer(
                                policy._optimizer, self.devices,
<<<<<<< HEAD
                                [v
                                 for v in policy._loss_input_dict_no_rnn.values()], rnn_inputs,
                                self.per_device_batch_size, policy.copy))
=======
                                list(policy._loss_input_dict_no_rnn.values()),
                                rnn_inputs, self.per_device_batch_size,
                                policy.copy))
>>>>>>> 4744ed01

                self.sess = self.workers.local_worker().tf_sess
                self.sess.run(tf1.global_variables_initializer())

    def __call__(self,
                 samples: SampleBatchType) -> (SampleBatchType, List[dict]):
        _check_sample_batch_type(samples)

        # Handle everything as if multiagent
        if isinstance(samples, SampleBatch):
            samples = MultiAgentBatch({
                DEFAULT_POLICY_ID: samples
            }, samples.count)

        metrics = _get_shared_metrics()
        load_timer = metrics.timers[LOAD_BATCH_TIMER]
        learn_timer = metrics.timers[LEARN_ON_BATCH_TIMER]
        with load_timer:
            # (1) Load data into GPUs.
            num_loaded_tuples = {}
            for policy_id, batch in samples.policy_batches.items():
                if policy_id not in self.policies:
                    continue

                policy = self.workers.local_worker().get_policy(policy_id)
                policy._debug_vars()
                tuples = policy._get_loss_inputs_dict(
                    batch, shuffle=self.shuffle_sequences)
<<<<<<< HEAD
                data_keys = \
                    [ph for ph in policy._loss_input_dict_no_rnn.values()]
=======
                data_keys = list(policy._loss_input_dict_no_rnn.values())
>>>>>>> 4744ed01
                if policy._state_inputs:
                    state_keys = policy._state_inputs + [policy._seq_lens]
                else:
                    state_keys = []
                num_loaded_tuples[policy_id] = (
                    self.optimizers[policy_id].load_data(
                        self.sess, [tuples[k] for k in data_keys],
                        [tuples[k] for k in state_keys]))

        with learn_timer:
            # (2) Execute minibatch SGD on loaded data.
            fetches = {}
            for policy_id, tuples_per_device in num_loaded_tuples.items():
                optimizer = self.optimizers[policy_id]
                num_batches = max(
                    1,
                    int(tuples_per_device) // int(self.per_device_batch_size))
                logger.debug("== sgd epochs for {} ==".format(policy_id))
                for i in range(self.num_sgd_iter):
                    iter_extra_fetches = defaultdict(list)
                    permutation = np.random.permutation(num_batches)
                    for batch_index in range(num_batches):
                        batch_fetches = optimizer.optimize(
                            self.sess, permutation[batch_index] *
                            self.per_device_batch_size)
                        for k, v in batch_fetches[LEARNER_STATS_KEY].items():
                            iter_extra_fetches[k].append(v)
                    if logger.getEffectiveLevel() <= logging.DEBUG:
                        avg = averaged(iter_extra_fetches)
                        logger.debug("{} {}".format(i, avg))
                fetches[policy_id] = averaged(iter_extra_fetches, axis=0)

        load_timer.push_units_processed(samples.count)
        learn_timer.push_units_processed(samples.count)

        metrics.counters[STEPS_TRAINED_COUNTER] += samples.count
        metrics.info[LEARNER_INFO] = fetches
        if self.workers.remote_workers():
            with metrics.timers[WORKER_UPDATE_TIMER]:
                weights = ray.put(self.workers.local_worker().get_weights(
                    self.policies))
                for e in self.workers.remote_workers():
                    e.set_weights.remote(weights, _get_global_vars())
        # Also update global vars of the local worker.
        self.workers.local_worker().set_global_vars(_get_global_vars())
        return samples, fetches


class ComputeGradients:
    """Callable that computes gradients with respect to the policy loss.

    This should be used with the .for_each() operator.

    Examples:
        >>> grads_op = rollouts.for_each(ComputeGradients(workers))
        >>> print(next(grads_op))
        {"var_0": ..., ...}, 50  # grads, batch count

    Updates the LEARNER_INFO info field in the local iterator context.
    """

    def __init__(self, workers):
        self.workers = workers

    def __call__(self, samples: SampleBatchType):
        _check_sample_batch_type(samples)
        metrics = _get_shared_metrics()
        with metrics.timers[COMPUTE_GRADS_TIMER]:
            grad, info = self.workers.local_worker().compute_gradients(samples)
        metrics.info[LEARNER_INFO] = get_learner_stats(info)
        return grad, samples.count


class ApplyGradients:
    """Callable that applies gradients and updates workers.

    This should be used with the .for_each() operator.

    Examples:
        >>> apply_op = grads_op.for_each(ApplyGradients(workers))
        >>> print(next(apply_op))
        None

    Updates the STEPS_TRAINED_COUNTER counter in the local iterator context.
    """

    def __init__(self,
                 workers,
                 policies: List[PolicyID] = frozenset([]),
                 update_all=True):
        """Creates an ApplyGradients instance.

        Args:
            workers (WorkerSet): workers to apply gradients to.
            update_all (bool): If true, updates all workers. Otherwise, only
                update the worker that produced the sample batch we are
                currently processing (i.e., A3C style).
        """
        self.workers = workers
        self.policies = policies or workers.local_worker().policies_to_train
        self.update_all = update_all

    def __call__(self, item):
        if not isinstance(item, tuple) or len(item) != 2:
            raise ValueError(
                "Input must be a tuple of (grad_dict, count), got {}".format(
                    item))
        gradients, count = item
        metrics = _get_shared_metrics()
        metrics.counters[STEPS_TRAINED_COUNTER] += count

        apply_timer = metrics.timers[APPLY_GRADS_TIMER]
        with apply_timer:
            self.workers.local_worker().apply_gradients(gradients)
            apply_timer.push_units_processed(count)

        # Also update global vars of the local worker.
        self.workers.local_worker().set_global_vars(_get_global_vars())

        if self.update_all:
            if self.workers.remote_workers():
                with metrics.timers[WORKER_UPDATE_TIMER]:
                    weights = ray.put(self.workers.local_worker().get_weights(
                        self.policies))
                    for e in self.workers.remote_workers():
                        e.set_weights.remote(weights, _get_global_vars())
        else:
            if metrics.current_actor is None:
                raise ValueError(
                    "Could not find actor to update. When "
                    "update_all=False, `current_actor` must be set "
                    "in the iterator context.")
            with metrics.timers[WORKER_UPDATE_TIMER]:
                weights = self.workers.local_worker().get_weights(
                    self.policies)
                metrics.current_actor.set_weights.remote(
                    weights, _get_global_vars())


class AverageGradients:
    """Callable that averages the gradients in a batch.

    This should be used with the .for_each() operator after a set of gradients
    have been batched with .batch().

    Examples:
        >>> batched_grads = grads_op.batch(32)
        >>> avg_grads = batched_grads.for_each(AverageGradients())
        >>> print(next(avg_grads))
        {"var_0": ..., ...}, 1600  # averaged grads, summed batch count
    """

    def __call__(self, gradients):
        acc = None
        sum_count = 0
        for grad, count in gradients:
            if acc is None:
                acc = grad
            else:
                acc = [a + b for a, b in zip(acc, grad)]
            sum_count += count
        logger.info("Computing average of {} microbatch gradients "
                    "({} samples total)".format(len(gradients), sum_count))
        return acc, sum_count


class UpdateTargetNetwork:
    """Periodically call policy.update_target() on all trainable policies.

    This should be used with the .for_each() operator after training step
    has been taken.

    Examples:
        >>> train_op = ParallelRollouts(...).for_each(TrainOneStep(...))
        >>> update_op = train_op.for_each(
        ...     UpdateTargetIfNeeded(workers, target_update_freq=500))
        >>> print(next(update_op))
        None

    Updates the LAST_TARGET_UPDATE_TS and NUM_TARGET_UPDATES counters in the
    local iterator context. The value of the last update counter is used to
    track when we should update the target next.
    """

    def __init__(self,
                 workers,
                 target_update_freq,
                 by_steps_trained=False,
                 policies=frozenset([])):
        self.workers = workers
        self.target_update_freq = target_update_freq
        self.policies = (policies or workers.local_worker().policies_to_train)
        if by_steps_trained:
            self.metric = STEPS_TRAINED_COUNTER
        else:
            self.metric = STEPS_SAMPLED_COUNTER

    def __call__(self, _):
        metrics = _get_shared_metrics()
        cur_ts = metrics.counters[self.metric]
        last_update = metrics.counters[LAST_TARGET_UPDATE_TS]
        if cur_ts - last_update > self.target_update_freq:
            to_update = self.policies
            self.workers.local_worker().foreach_trainable_policy(
                lambda p, p_id: p_id in to_update and p.update_target())
            metrics.counters[NUM_TARGET_UPDATES] += 1
            metrics.counters[LAST_TARGET_UPDATE_TS] = cur_ts<|MERGE_RESOLUTION|>--- conflicted
+++ resolved
@@ -149,15 +149,9 @@
                         self.optimizers[policy_id] = (
                             LocalSyncParallelOptimizer(
                                 policy._optimizer, self.devices,
-<<<<<<< HEAD
-                                [v
-                                 for v in policy._loss_input_dict_no_rnn.values()], rnn_inputs,
-                                self.per_device_batch_size, policy.copy))
-=======
                                 list(policy._loss_input_dict_no_rnn.values()),
                                 rnn_inputs, self.per_device_batch_size,
                                 policy.copy))
->>>>>>> 4744ed01
 
                 self.sess = self.workers.local_worker().tf_sess
                 self.sess.run(tf1.global_variables_initializer())
@@ -186,12 +180,7 @@
                 policy._debug_vars()
                 tuples = policy._get_loss_inputs_dict(
                     batch, shuffle=self.shuffle_sequences)
-<<<<<<< HEAD
-                data_keys = \
-                    [ph for ph in policy._loss_input_dict_no_rnn.values()]
-=======
                 data_keys = list(policy._loss_input_dict_no_rnn.values())
->>>>>>> 4744ed01
                 if policy._state_inputs:
                     state_keys = policy._state_inputs + [policy._seq_lens]
                 else:
