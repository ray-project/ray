--- conflicted
+++ resolved
@@ -148,17 +148,9 @@
                             rnn_inputs = []
                         self.optimizers[policy_id] = (
                             LocalSyncParallelOptimizer(
-<<<<<<< HEAD
-                                policy._optimizer,
-                                self.devices,
-                                list(policy._loss_input_dict_no_rnn.values()),
-                                rnn_inputs,
-                                self.per_device_batch_size,
-=======
                                 policy._optimizer, self.devices,
                                 list(policy._loss_input_dict_no_rnn.values()),
                                 rnn_inputs, self.per_device_batch_size,
->>>>>>> 62c7ab51
                                 policy.copy))
 
                 self.sess = self.workers.local_worker().tf_sess
