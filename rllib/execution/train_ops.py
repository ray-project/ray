from collections import defaultdict
import logging
import numpy as np
import math
from typing import List

import ray
from ray.rllib.evaluation.metrics import get_learner_stats, LEARNER_STATS_KEY
from ray.rllib.evaluation.worker_set import WorkerSet
from ray.rllib.execution.common import \
    STEPS_SAMPLED_COUNTER, STEPS_TRAINED_COUNTER, LEARNER_INFO, \
    APPLY_GRADS_TIMER, COMPUTE_GRADS_TIMER, WORKER_UPDATE_TIMER, \
    LEARN_ON_BATCH_TIMER, LOAD_BATCH_TIMER, LAST_TARGET_UPDATE_TS, \
    NUM_TARGET_UPDATES, _get_global_vars, _check_sample_batch_type, \
    _get_shared_metrics
from ray.rllib.execution.multi_gpu_impl import LocalSyncParallelOptimizer
from ray.rllib.policy.sample_batch import SampleBatch, DEFAULT_POLICY_ID, \
    MultiAgentBatch
from ray.rllib.utils.framework import try_import_tf
from ray.rllib.utils.sgd import do_minibatch_sgd, averaged
from ray.rllib.utils.types import PolicyID, SampleBatchType

<<<<<<< HEAD
tf, tfv = try_import_tf()
=======
tf1, tf, tfv = try_import_tf()
>>>>>>> b71c912d

logger = logging.getLogger(__name__)


class TrainOneStep:
    """Callable that improves the policy and updates workers.

    This should be used with the .for_each() operator. A tuple of the input
    and learner stats will be returned.

    Examples:
        >>> rollouts = ParallelRollouts(...)
        >>> train_op = rollouts.for_each(TrainOneStep(workers))
        >>> print(next(train_op))  # This trains the policy on one batch.
        SampleBatch(...), {"learner_stats": ...}

    Updates the STEPS_TRAINED_COUNTER counter and LEARNER_INFO field in the
    local iterator context.
    """

    def __init__(self,
                 workers: WorkerSet,
                 policies: List[PolicyID] = frozenset([]),
                 num_sgd_iter: int = 1,
                 sgd_minibatch_size: int = 0):
        self.workers = workers
        self.policies = policies or workers.local_worker().policies_to_train
        self.num_sgd_iter = num_sgd_iter
        self.sgd_minibatch_size = sgd_minibatch_size

    def __call__(self,
                 batch: SampleBatchType) -> (SampleBatchType, List[dict]):
        _check_sample_batch_type(batch)
        metrics = _get_shared_metrics()
        learn_timer = metrics.timers[LEARN_ON_BATCH_TIMER]
        with learn_timer:
            if self.num_sgd_iter > 1 or self.sgd_minibatch_size > 0:
                w = self.workers.local_worker()
                info = do_minibatch_sgd(
                    batch, {p: w.get_policy(p)
                            for p in self.policies}, w, self.num_sgd_iter,
                    self.sgd_minibatch_size, [])
                # TODO(ekl) shouldn't be returning learner stats directly here
                metrics.info[LEARNER_INFO] = info
            else:
                info = self.workers.local_worker().learn_on_batch(batch)
                metrics.info[LEARNER_INFO] = get_learner_stats(info)
            learn_timer.push_units_processed(batch.count)
        metrics.counters[STEPS_TRAINED_COUNTER] += batch.count
        if self.workers.remote_workers():
            with metrics.timers[WORKER_UPDATE_TIMER]:
                weights = ray.put(self.workers.local_worker().get_weights(
                    self.policies))
                for e in self.workers.remote_workers():
                    e.set_weights.remote(weights, _get_global_vars())
        # Also update global vars of the local worker.
        self.workers.local_worker().set_global_vars(_get_global_vars())
        return batch, info


class TrainTFMultiGPU:
    """TF Multi-GPU version of TrainOneStep.

    This should be used with the .for_each() operator. A tuple of the input
    and learner stats will be returned.

    Examples:
        >>> rollouts = ParallelRollouts(...)
        >>> train_op = rollouts.for_each(TrainMultiGPU(workers, ...))
        >>> print(next(train_op))  # This trains the policy on one batch.
        SampleBatch(...), {"learner_stats": ...}

    Updates the STEPS_TRAINED_COUNTER counter and LEARNER_INFO field in the
    local iterator context.
    """

    def __init__(self,
                 workers: WorkerSet,
                 sgd_minibatch_size: int,
                 num_sgd_iter: int,
                 num_gpus: int,
                 rollout_fragment_length: int,
                 num_envs_per_worker: int,
                 train_batch_size: int,
                 shuffle_sequences: bool,
                 policies: List[PolicyID] = frozenset([]),
                 _fake_gpus: bool = False,
                 framework: str = "tf"):
        self.workers = workers
        self.policies = policies or workers.local_worker().policies_to_train
        self.num_sgd_iter = num_sgd_iter
        self.sgd_minibatch_size = sgd_minibatch_size
        self.shuffle_sequences = shuffle_sequences
        self.framework = framework

        # Collect actual devices to use.
        if not num_gpus:
            _fake_gpus = True
            num_gpus = 1
        type_ = "cpu" if _fake_gpus else "gpu"
        self.devices = [
            "/{}:{}".format(type_, i) for i in range(int(math.ceil(num_gpus)))
        ]

        self.batch_size = int(sgd_minibatch_size / len(self.devices)) * len(
            self.devices)
        assert self.batch_size % len(self.devices) == 0
        assert self.batch_size >= len(self.devices), "batch size too small"
        self.per_device_batch_size = int(self.batch_size / len(self.devices))

        # per-GPU graph copies created below must share vars with the policy
        # reuse is set to AUTO_REUSE because Adam nodes are created after
        # all of the device copies are created.
        self.optimizers = {}
<<<<<<< HEAD
        if tfv == 2:
            for policy_id in self.policies:
                policy = self.workers.local_worker().get_policy(policy_id)
                with tf.compat.v1.variable_scope(
                        policy_id, reuse=tf.compat.v1.AUTO_REUSE):
                    #TODO: multi-GPU for tfe
                    if policy._state_inputs:
                        rnn_inputs = policy._state_inputs + [
                            policy._seq_lens
                        ]
                    else:
                        rnn_inputs = []
                    self.optimizers[policy_id] = (
                        LocalSyncParallelOptimizer(
                            policy._optimizer,
                            self.devices,
                            [v for _, v in policy._loss_inputs],
                            rnn_inputs,
                            self.per_device_batch_size,
                            policy.copy))
    
        else:
            with self.workers.local_worker().tf_sess.graph.as_default():
                with self.workers.local_worker().tf_sess.as_default():
                    for policy_id in self.policies:
                        policy = self.workers.local_worker().get_policy(policy_id)
                        with tf.variable_scope(policy_id, reuse=tf.AUTO_REUSE):
                            if policy._state_inputs:
                                rnn_inputs = policy._state_inputs + [
                                    policy._seq_lens
                                ]
                            else:
                                rnn_inputs = []
                            self.optimizers[policy_id] = (
                                LocalSyncParallelOptimizer(
                                    policy._optimizer,
                                    self.devices,
                                    [v for _, v in policy._loss_inputs],
                                    rnn_inputs,
                                    self.per_device_batch_size,
                                    policy.copy))
    
                    self.sess = self.workers.local_worker().tf_sess
                    self.sess.run(tf.global_variables_initializer())
=======
        with self.workers.local_worker().tf_sess.graph.as_default():
            with self.workers.local_worker().tf_sess.as_default():
                for policy_id in self.policies:
                    policy = self.workers.local_worker().get_policy(policy_id)
                    with tf1.variable_scope(policy_id, reuse=tf1.AUTO_REUSE):
                        if policy._state_inputs:
                            rnn_inputs = policy._state_inputs + [
                                policy._seq_lens
                            ]
                        else:
                            rnn_inputs = []
                        self.optimizers[policy_id] = (
                            LocalSyncParallelOptimizer(
                                policy._optimizer, self.devices,
                                [v
                                 for _, v in policy._loss_inputs], rnn_inputs,
                                self.per_device_batch_size, policy.copy))

                self.sess = self.workers.local_worker().tf_sess
                self.sess.run(tf1.global_variables_initializer())
>>>>>>> b71c912d

    def __call__(self,
                 samples: SampleBatchType) -> (SampleBatchType, List[dict]):
        _check_sample_batch_type(samples)

        # Handle everything as if multiagent
        if isinstance(samples, SampleBatch):
            samples = MultiAgentBatch({
                DEFAULT_POLICY_ID: samples
            }, samples.count)

        metrics = _get_shared_metrics()
        load_timer = metrics.timers[LOAD_BATCH_TIMER]
        learn_timer = metrics.timers[LEARN_ON_BATCH_TIMER]
        with load_timer:
            # (1) Load data into GPUs.
            num_loaded_tuples = {}
            for policy_id, batch in samples.policy_batches.items():
                if policy_id not in self.policies:
                    continue

                policy = self.workers.local_worker().get_policy(policy_id)
                policy._debug_vars()
                tuples = policy._get_loss_inputs_dict(
                    batch, shuffle=self.shuffle_sequences)
                data_keys = [ph for _, ph in policy._loss_inputs]
                if policy._state_inputs:
                    state_keys = policy._state_inputs + [policy._seq_lens]
                else:
                    state_keys = []
                num_loaded_tuples[policy_id] = (
                    self.optimizers[policy_id].load_data(
                        self.sess, [tuples[k] for k in data_keys],
                        [tuples[k] for k in state_keys]))

        with learn_timer:
            # (2) Execute minibatch SGD on loaded data.
            fetches = {}
            for policy_id, tuples_per_device in num_loaded_tuples.items():
                optimizer = self.optimizers[policy_id]
                num_batches = max(
                    1,
                    int(tuples_per_device) // int(self.per_device_batch_size))
                logger.debug("== sgd epochs for {} ==".format(policy_id))
                for i in range(self.num_sgd_iter):
                    iter_extra_fetches = defaultdict(list)
                    permutation = np.random.permutation(num_batches)
                    for batch_index in range(num_batches):
                        batch_fetches = optimizer.optimize(
                            self.sess, permutation[batch_index] *
                            self.per_device_batch_size)
                        for k, v in batch_fetches[LEARNER_STATS_KEY].items():
                            iter_extra_fetches[k].append(v)
                    if logger.getEffectiveLevel() <= logging.DEBUG:
                        avg = averaged(iter_extra_fetches)
                        logger.debug("{} {}".format(i, avg))
                fetches[policy_id] = averaged(iter_extra_fetches, axis=0)

        load_timer.push_units_processed(samples.count)
        learn_timer.push_units_processed(samples.count)

        metrics.counters[STEPS_TRAINED_COUNTER] += samples.count
        metrics.info[LEARNER_INFO] = fetches
        if self.workers.remote_workers():
            with metrics.timers[WORKER_UPDATE_TIMER]:
                weights = ray.put(self.workers.local_worker().get_weights(
                    self.policies))
                for e in self.workers.remote_workers():
                    e.set_weights.remote(weights, _get_global_vars())
        # Also update global vars of the local worker.
        self.workers.local_worker().set_global_vars(_get_global_vars())
        return samples, fetches


class ComputeGradients:
    """Callable that computes gradients with respect to the policy loss.

    This should be used with the .for_each() operator.

    Examples:
        >>> grads_op = rollouts.for_each(ComputeGradients(workers))
        >>> print(next(grads_op))
        {"var_0": ..., ...}, 50  # grads, batch count

    Updates the LEARNER_INFO info field in the local iterator context.
    """

    def __init__(self, workers):
        self.workers = workers

    def __call__(self, samples: SampleBatchType):
        _check_sample_batch_type(samples)
        metrics = _get_shared_metrics()
        with metrics.timers[COMPUTE_GRADS_TIMER]:
            grad, info = self.workers.local_worker().compute_gradients(samples)
        metrics.info[LEARNER_INFO] = get_learner_stats(info)
        return grad, samples.count


class ApplyGradients:
    """Callable that applies gradients and updates workers.

    This should be used with the .for_each() operator.

    Examples:
        >>> apply_op = grads_op.for_each(ApplyGradients(workers))
        >>> print(next(apply_op))
        None

    Updates the STEPS_TRAINED_COUNTER counter in the local iterator context.
    """

    def __init__(self,
                 workers,
                 policies: List[PolicyID] = frozenset([]),
                 update_all=True):
        """Creates an ApplyGradients instance.

        Arguments:
            workers (WorkerSet): workers to apply gradients to.
            update_all (bool): If true, updates all workers. Otherwise, only
                update the worker that produced the sample batch we are
                currently processing (i.e., A3C style).
        """
        self.workers = workers
        self.policies = policies or workers.local_worker().policies_to_train
        self.update_all = update_all

    def __call__(self, item):
        if not isinstance(item, tuple) or len(item) != 2:
            raise ValueError(
                "Input must be a tuple of (grad_dict, count), got {}".format(
                    item))
        gradients, count = item
        metrics = _get_shared_metrics()
        metrics.counters[STEPS_TRAINED_COUNTER] += count

        apply_timer = metrics.timers[APPLY_GRADS_TIMER]
        with apply_timer:
            self.workers.local_worker().apply_gradients(gradients)
            apply_timer.push_units_processed(count)

        # Also update global vars of the local worker.
        self.workers.local_worker().set_global_vars(_get_global_vars())

        if self.update_all:
            if self.workers.remote_workers():
                with metrics.timers[WORKER_UPDATE_TIMER]:
                    weights = ray.put(self.workers.local_worker().get_weights(
                        self.policies))
                    for e in self.workers.remote_workers():
                        e.set_weights.remote(weights, _get_global_vars())
        else:
            if metrics.current_actor is None:
                raise ValueError(
                    "Could not find actor to update. When "
                    "update_all=False, `current_actor` must be set "
                    "in the iterator context.")
            with metrics.timers[WORKER_UPDATE_TIMER]:
                weights = self.workers.local_worker().get_weights(
                    self.policies)
                metrics.current_actor.set_weights.remote(
                    weights, _get_global_vars())


class AverageGradients:
    """Callable that averages the gradients in a batch.

    This should be used with the .for_each() operator after a set of gradients
    have been batched with .batch().

    Examples:
        >>> batched_grads = grads_op.batch(32)
        >>> avg_grads = batched_grads.for_each(AverageGradients())
        >>> print(next(avg_grads))
        {"var_0": ..., ...}, 1600  # averaged grads, summed batch count
    """

    def __call__(self, gradients):
        acc = None
        sum_count = 0
        for grad, count in gradients:
            if acc is None:
                acc = grad
            else:
                acc = [a + b for a, b in zip(acc, grad)]
            sum_count += count
        logger.info("Computing average of {} microbatch gradients "
                    "({} samples total)".format(len(gradients), sum_count))
        return acc, sum_count


class UpdateTargetNetwork:
    """Periodically call policy.update_target() on all trainable policies.

    This should be used with the .for_each() operator after training step
    has been taken.

    Examples:
        >>> train_op = ParallelRollouts(...).for_each(TrainOneStep(...))
        >>> update_op = train_op.for_each(
        ...     UpdateTargetIfNeeded(workers, target_update_freq=500))
        >>> print(next(update_op))
        None

    Updates the LAST_TARGET_UPDATE_TS and NUM_TARGET_UPDATES counters in the
    local iterator context. The value of the last update counter is used to
    track when we should update the target next.
    """

    def __init__(self,
                 workers,
                 target_update_freq,
                 by_steps_trained=False,
                 policies=frozenset([])):
        self.workers = workers
        self.target_update_freq = target_update_freq
        self.policies = (policies or workers.local_worker().policies_to_train)
        if by_steps_trained:
            self.metric = STEPS_TRAINED_COUNTER
        else:
            self.metric = STEPS_SAMPLED_COUNTER

    def __call__(self, _):
        metrics = _get_shared_metrics()
        cur_ts = metrics.counters[self.metric]
        last_update = metrics.counters[LAST_TARGET_UPDATE_TS]
        if cur_ts - last_update > self.target_update_freq:
            to_update = self.policies
            self.workers.local_worker().foreach_trainable_policy(
                lambda p, p_id: p_id in to_update and p.update_target())
            metrics.counters[NUM_TARGET_UPDATES] += 1
            metrics.counters[LAST_TARGET_UPDATE_TS] = cur_ts<|MERGE_RESOLUTION|>--- conflicted
+++ resolved
@@ -20,11 +20,7 @@
 from ray.rllib.utils.sgd import do_minibatch_sgd, averaged
 from ray.rllib.utils.types import PolicyID, SampleBatchType
 
-<<<<<<< HEAD
-tf, tfv = try_import_tf()
-=======
 tf1, tf, tfv = try_import_tf()
->>>>>>> b71c912d
 
 logger = logging.getLogger(__name__)
 
@@ -139,7 +135,6 @@
         # reuse is set to AUTO_REUSE because Adam nodes are created after
         # all of the device copies are created.
         self.optimizers = {}
-<<<<<<< HEAD
         if tfv == 2:
             for policy_id in self.policies:
                 policy = self.workers.local_worker().get_policy(policy_id)
@@ -160,13 +155,12 @@
                             rnn_inputs,
                             self.per_device_batch_size,
                             policy.copy))
-    
         else:
             with self.workers.local_worker().tf_sess.graph.as_default():
                 with self.workers.local_worker().tf_sess.as_default():
                     for policy_id in self.policies:
                         policy = self.workers.local_worker().get_policy(policy_id)
-                        with tf.variable_scope(policy_id, reuse=tf.AUTO_REUSE):
+                        with tf1.variable_scope(policy_id, reuse=tf1.AUTO_REUSE):
                             if policy._state_inputs:
                                 rnn_inputs = policy._state_inputs + [
                                     policy._seq_lens
@@ -181,31 +175,9 @@
                                     rnn_inputs,
                                     self.per_device_batch_size,
                                     policy.copy))
-    
+
                     self.sess = self.workers.local_worker().tf_sess
-                    self.sess.run(tf.global_variables_initializer())
-=======
-        with self.workers.local_worker().tf_sess.graph.as_default():
-            with self.workers.local_worker().tf_sess.as_default():
-                for policy_id in self.policies:
-                    policy = self.workers.local_worker().get_policy(policy_id)
-                    with tf1.variable_scope(policy_id, reuse=tf1.AUTO_REUSE):
-                        if policy._state_inputs:
-                            rnn_inputs = policy._state_inputs + [
-                                policy._seq_lens
-                            ]
-                        else:
-                            rnn_inputs = []
-                        self.optimizers[policy_id] = (
-                            LocalSyncParallelOptimizer(
-                                policy._optimizer, self.devices,
-                                [v
-                                 for _, v in policy._loss_inputs], rnn_inputs,
-                                self.per_device_batch_size, policy.copy))
-
-                self.sess = self.workers.local_worker().tf_sess
-                self.sess.run(tf1.global_variables_initializer())
->>>>>>> b71c912d
+                    self.sess.run(tf1.global_variables_initializer())
 
     def __call__(self,
                  samples: SampleBatchType) -> (SampleBatchType, List[dict]):
