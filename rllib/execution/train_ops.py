--- conflicted
+++ resolved
@@ -148,35 +148,9 @@
         # reuse is set to AUTO_REUSE because Adam nodes are created after
         # all of the device copies are created.
         self.optimizers = {}
-<<<<<<< HEAD
         for policy_id in (self.policies
                           or self.local_worker.policies_to_train):
-            policy = self.workers.local_worker().get_policy(policy_id)
-            tf_session = policy.get_session()
-            with tf_session.graph.as_default():
-                with tf_session.as_default():
-                    with tf1.variable_scope(policy_id, reuse=tf1.AUTO_REUSE):
-                        if policy._state_inputs:
-                            rnn_inputs = policy._state_inputs + [
-                                policy._seq_lens
-                            ]
-                        else:
-                            rnn_inputs = []
-                        self.optimizers[policy_id] = (
-                            LocalSyncParallelOptimizer(
-                                policy._optimizer, self.devices,
-                                list(policy._loss_input_dict_no_rnn.values()),
-                                rnn_inputs, self.per_device_batch_size,
-                                policy.copy))
-=======
-        with self.workers.local_worker().tf_sess.graph.as_default():
-            with self.workers.local_worker().tf_sess.as_default():
-                for policy_id in (self.policies
-                                  or self.local_worker.policies_to_train):
-                    self.add_optimizer(policy_id)
->>>>>>> 9cb80fcf
-
-                    tf_session.run(tf1.global_variables_initializer())
+            self.add_optimizer(policy_id)
 
     def __call__(self,
                  samples: SampleBatchType) -> (SampleBatchType, List[dict]):
@@ -271,15 +245,24 @@
 
     def add_optimizer(self, policy_id):
         policy = self.workers.local_worker().get_policy(policy_id)
-        with tf1.variable_scope(policy_id, reuse=tf1.AUTO_REUSE):
-            if policy._state_inputs:
-                rnn_inputs = policy._state_inputs + [policy._seq_lens]
-            else:
-                rnn_inputs = []
-            self.optimizers[policy_id] = (LocalSyncParallelOptimizer(
-                policy._optimizer, self.devices,
-                list(policy._loss_input_dict_no_rnn.values()), rnn_inputs,
-                self.per_device_batch_size, policy.copy))
+        tf_session = policy.get_session()
+        with tf_session.graph.as_default():
+            with tf_session.as_default():
+                with tf1.variable_scope(policy_id, reuse=tf1.AUTO_REUSE):
+                    if policy._state_inputs:
+                        rnn_inputs = policy._state_inputs + [
+                            policy._seq_lens
+                        ]
+                    else:
+                        rnn_inputs = []
+                    self.optimizers[policy_id] = (
+                        LocalSyncParallelOptimizer(
+                            policy._optimizer, self.devices,
+                            list(policy._loss_input_dict_no_rnn.values()),
+                            rnn_inputs, self.per_device_batch_size,
+                            policy.copy))
+
+                tf_session.run(tf1.global_variables_initializer())
 
 
 def all_tower_reduce(path, *tower_data):
