--- conflicted
+++ resolved
@@ -161,10 +161,7 @@
         """
         # Make a copy so the replay buffer doesn't pin plasma memory.
         batch = batch.copy()
-<<<<<<< HEAD
-=======
         # Handle everything as if multi-agent.
->>>>>>> 976ece4b
         batch = batch.as_multi_agent()
 
         with self.add_batch_timer:
