--- conflicted
+++ resolved
@@ -1,811 +1,419 @@
-<<<<<<< HEAD
-import logging
-import numpy as np
-import random
-from typing import Any, Dict, List, Optional
-
-# Import ray before psutil will make sure we use psutil's bundled version
-import ray  # noqa F401
-import psutil  # noqa E402
-
-from ray.rllib.execution.segment_tree import SumSegmentTree, MinSegmentTree
-from ray.rllib.policy.sample_batch import SampleBatch
-from ray.rllib.utils.annotations import DeveloperAPI, override
-from ray.util.debug import log_once
-from ray.rllib.utils.deprecation import (
-    Deprecated,
-    DEPRECATED_VALUE,
-    deprecation_warning,
-)
-from ray.rllib.utils.metrics.window_stat import WindowStat
-from ray.rllib.utils.typing import SampleBatchType
-
-# Constant that represents all policies in lockstep replay mode.
-_ALL_POLICIES = "__all__"
-
-logger = logging.getLogger(__name__)
-
-
-def warn_replay_capacity(*, item: SampleBatchType, num_items: int) -> None:
-    """Warn if the configured replay buffer capacity is too large."""
-    if log_once("replay_capacity"):
-        item_size = item.size_bytes()
-        psutil_mem = psutil.virtual_memory()
-        total_gb = psutil_mem.total / 1e9
-        mem_size = num_items * item_size / 1e9
-        msg = (
-            "Estimated max memory usage for replay buffer is {} GB "
-            "({} batches of size {}, {} bytes each), "
-            "available system memory is {} GB".format(
-                mem_size, num_items, item.count, item_size, total_gb
-            )
-        )
-        if mem_size > total_gb:
-            raise ValueError(msg)
-        elif mem_size > 0.2 * total_gb:
-            logger.warning(msg)
-        else:
-            logger.info(msg)
-
-
-@Deprecated(new="warn_replay_capacity", error=False)
-def warn_replay_buffer_size(*, item: SampleBatchType, num_items: int) -> None:
-    return warn_replay_capacity(item=item, num_items=num_items)
-
-
-@DeveloperAPI
-class ReplayBuffer:
-    @DeveloperAPI
-    def __init__(self, capacity: int = 10000, size: Optional[int] = DEPRECATED_VALUE):
-        """Initializes a Replaybuffer instance.
-
-        Args:
-            capacity: Max number of timesteps to store in the FIFO
-                buffer. After reaching this number, older samples will be
-                dropped to make space for new ones.
-        """
-        # Deprecated args.
-        if size != DEPRECATED_VALUE:
-            deprecation_warning(
-                "ReplayBuffer(size)", "ReplayBuffer(capacity)", error=False
-            )
-            capacity = size
-
-        # The actual storage (list of SampleBatches).
-        self._storage = []
-
-        self.capacity = capacity
-        # The next index to override in the buffer.
-        self._next_idx = 0
-        self._hit_count = np.zeros(self.capacity)
-
-        # Whether we have already hit our capacity (and have therefore
-        # started to evict older samples).
-        self._eviction_started = False
-
-        self._num_timesteps_added = 0
-        self._num_timesteps_added_wrap = 0
-        self._num_timesteps_sampled = 0
-        self._evicted_hit_stats = WindowStat("evicted_hit", 1000)
-        self._est_size_bytes = 0
-
-    def __len__(self) -> int:
-        return len(self._storage)
-
-    @DeveloperAPI
-    def add(self, item: SampleBatchType, weight: float) -> None:
-        """Add a batch of experiences.
-
-        Args:
-            item: SampleBatch to add to this buffer's storage.
-            weight: The weight of the added sample used in subsequent
-                sampling steps. Only relevant if this ReplayBuffer is
-                a PrioritizedReplayBuffer.
-        """
-        assert item.count > 0, item
-        warn_replay_capacity(item=item, num_items=self.capacity / item.count)
-
-        self._num_timesteps_added += item.count
-        self._num_timesteps_added_wrap += item.count
-
-        if self._next_idx >= len(self._storage):
-            self._storage.append(item)
-            self._est_size_bytes += item.size_bytes()
-        else:
-            self._storage[self._next_idx] = item
-
-        # Wrap around storage as a circular buffer once we hit capacity.
-        if self._num_timesteps_added_wrap >= self.capacity:
-            self._eviction_started = True
-            self._num_timesteps_added_wrap = 0
-            self._next_idx = 0
-        else:
-            self._next_idx += 1
-
-        if self._eviction_started:
-            self._evicted_hit_stats.push(self._hit_count[self._next_idx])
-            self._hit_count[self._next_idx] = 0
-
-    def _encode_sample(self, idxes: List[int]) -> SampleBatchType:
-        out = SampleBatch.concat_samples([self._storage[i] for i in idxes])
-        out.decompress_if_needed()
-        return out
-
-    @DeveloperAPI
-    def sample(self, num_items: int) -> SampleBatchType:
-        """Sample a batch of experiences.
-
-        Args:
-            num_items: Number of items to sample from this buffer.
-
-        Returns:
-            Concatenated batch of items.
-        """
-        idxes = [random.randint(0, len(self._storage) - 1) for _ in range(num_items)]
-        self._num_sampled += num_items
-        return self._encode_sample(idxes)
-
-    @DeveloperAPI
-    def stats(self, debug: bool = False) -> dict:
-        """Returns the stats of this buffer.
-
-        Args:
-            debug: If true, adds sample eviction statistics to the returned
-                stats dict.
-
-        Returns:
-            A dictionary of stats about this buffer.
-        """
-        data = {
-            "added_count": self._num_timesteps_added,
-            "added_count_wrapped": self._num_timesteps_added_wrap,
-            "eviction_started": self._eviction_started,
-            "sampled_count": self._num_timesteps_sampled,
-            "est_size_bytes": self._est_size_bytes,
-            "num_entries": len(self._storage),
-        }
-        if debug:
-            data.update(self._evicted_hit_stats.stats())
-        return data
-
-    @DeveloperAPI
-    def get_state(self) -> Dict[str, Any]:
-        """Returns all local state.
-
-        Returns:
-            The serializable local state.
-        """
-        state = {"_storage": self._storage, "_next_idx": self._next_idx}
-        state.update(self.stats(debug=False))
-        return state
-
-    @DeveloperAPI
-    def set_state(self, state: Dict[str, Any]) -> None:
-        """Restores all local state to the provided `state`.
-
-        Args:
-            state: The new state to set this buffer. Can be
-                obtained by calling `self.get_state()`.
-        """
-        # The actual storage.
-        self._storage = state["_storage"]
-        self._next_idx = state["_next_idx"]
-        # Stats and counts.
-        self._num_timesteps_added = state["added_count"]
-        self._num_timesteps_added_wrap = state["added_count_wrapped"]
-        self._eviction_started = state["eviction_started"]
-        self._num_timesteps_sampled = state["sampled_count"]
-        self._est_size_bytes = state["est_size_bytes"]
-
-
-@DeveloperAPI
-class PrioritizedReplayBuffer(ReplayBuffer):
-    @DeveloperAPI
-    def __init__(
-        self,
-        capacity: int = 10000,
-        alpha: float = 1.0,
-        size: Optional[int] = DEPRECATED_VALUE,
-    ):
-        """Initializes a PrioritizedReplayBuffer instance.
-
-        Args:
-            capacity: Max number of timesteps to store in the FIFO
-                buffer. After reaching this number, older samples will be
-                dropped to make space for new ones.
-            alpha: How much prioritization is used
-                (0.0=no prioritization, 1.0=full prioritization).
-        """
-        super(PrioritizedReplayBuffer, self).__init__(capacity, size)
-        assert alpha > 0
-        self._alpha = alpha
-
-        it_capacity = 1
-        while it_capacity < self.capacity:
-            it_capacity *= 2
-
-        self._it_sum = SumSegmentTree(it_capacity)
-        self._it_min = MinSegmentTree(it_capacity)
-        self._max_priority = 1.0
-        self._prio_change_stats = WindowStat("reprio", 1000)
-
-    @DeveloperAPI
-    @override(ReplayBuffer)
-    def add(self, item: SampleBatchType, weight: float) -> None:
-        """Add a batch of experiences.
-
-        Args:
-            item: SampleBatch to add to this buffer's storage.
-            weight: The weight of the added sample used in subsequent sampling
-                steps.
-        """
-        idx = self._next_idx
-        super(PrioritizedReplayBuffer, self).add(item, weight)
-        if weight is None:
-            weight = self._max_priority
-        self._it_sum[idx] = weight ** self._alpha
-        self._it_min[idx] = weight ** self._alpha
-
-    def _sample_proportional(self, num_items: int) -> List[int]:
-        res = []
-        for _ in range(num_items):
-            # TODO(szymon): should we ensure no repeats?
-            mass = random.random() * self._it_sum.sum(0, len(self._storage))
-            idx = self._it_sum.find_prefixsum_idx(mass)
-            res.append(idx)
-        return res
-
-    @DeveloperAPI
-    @override(ReplayBuffer)
-    def sample(self, num_items: int, beta: float) -> SampleBatchType:
-        """Sample a batch of experiences and return priority weights, indices.
-
-        Args:
-            num_items: Number of items to sample from this buffer.
-            beta: To what degree to use importance weights
-                (0 - no corrections, 1 - full correction).
-
-        Returns:
-            Concatenated batch of items including "weights" and
-            "batch_indexes" fields denoting IS of each sampled
-            transition and original idxes in buffer of sampled experiences.
-        """
-        assert beta >= 0.0
-
-        idxes = self._sample_proportional(num_items)
-
-        weights = []
-        batch_indexes = []
-        p_min = self._it_min.min() / self._it_sum.sum()
-        max_weight = (p_min * len(self._storage)) ** (-beta)
-
-        for idx in idxes:
-            p_sample = self._it_sum[idx] / self._it_sum.sum()
-            weight = (p_sample * len(self._storage)) ** (-beta)
-            count = self._storage[idx].count
-            # If zero-padded, count will not be the actual batch size of the
-            # data.
-            if (
-                isinstance(self._storage[idx], SampleBatch)
-                and self._storage[idx].zero_padded
-            ):
-                actual_size = self._storage[idx].max_seq_len
-            else:
-                actual_size = count
-            weights.extend([weight / max_weight] * actual_size)
-            batch_indexes.extend([idx] * actual_size)
-            self._num_timesteps_sampled += count
-        batch = self._encode_sample(idxes)
-
-        # Note: prioritization is not supported in lockstep replay mode.
-        if isinstance(batch, SampleBatch):
-            batch["weights"] = np.array(weights)
-            batch["batch_indexes"] = np.array(batch_indexes)
-
-        return batch
-
-    @DeveloperAPI
-    def update_priorities(self, idxes: List[int], priorities: List[float]) -> None:
-        """Update priorities of sampled transitions.
-
-        Sets priority of transition at index idxes[i] in buffer
-        to priorities[i].
-
-        Args:
-            idxes: List of indices of sampled transitions
-            priorities: List of updated priorities corresponding to
-                transitions at the sampled idxes denoted by
-                variable `idxes`.
-        """
-        # Making sure we don't pass in e.g. a torch tensor.
-        assert isinstance(
-            idxes, (list, np.ndarray)
-        ), "ERROR: `idxes` is not a list or np.ndarray, but " "{}!".format(
-            type(idxes).__name__
-        )
-        assert len(idxes) == len(priorities)
-        for idx, priority in zip(idxes, priorities):
-            assert priority > 0
-            assert 0 <= idx < len(self._storage)
-            delta = priority ** self._alpha - self._it_sum[idx]
-            self._prio_change_stats.push(delta)
-            self._it_sum[idx] = priority ** self._alpha
-            self._it_min[idx] = priority ** self._alpha
-
-            self._max_priority = max(self._max_priority, priority)
-
-    @DeveloperAPI
-    @override(ReplayBuffer)
-    def stats(self, debug: bool = False) -> Dict:
-        """Returns the stats of this buffer.
-
-        Args:
-            debug: If true, adds sample eviction statistics to the
-                returned stats dict.
-
-        Returns:
-            A dictionary of stats about this buffer.
-        """
-        parent = ReplayBuffer.stats(self, debug)
-        if debug:
-            parent.update(self._prio_change_stats.stats())
-        return parent
-
-    @DeveloperAPI
-    @override(ReplayBuffer)
-    def get_state(self) -> Dict[str, Any]:
-        """Returns all local state.
-
-        Returns:
-            The serializable local state.
-        """
-        # Get parent state.
-        state = super().get_state()
-        # Add prio weights.
-        state.update(
-            {
-                "sum_segment_tree": self._it_sum.get_state(),
-                "min_segment_tree": self._it_min.get_state(),
-                "max_priority": self._max_priority,
-            }
-        )
-        return state
-
-    @DeveloperAPI
-    @override(ReplayBuffer)
-    def set_state(self, state: Dict[str, Any]) -> None:
-        """Restores all local state to the provided `state`.
-
-        Args:
-            state: The new state to set this buffer. Can be obtained by
-                calling `self.get_state()`.
-        """
-        super().set_state(state)
-        self._it_sum.set_state(state["sum_segment_tree"])
-        self._it_min.set_state(state["min_segment_tree"])
-        self._max_priority = state["max_priority"]
-
-
-# Visible for testing.
-_local_replay_buffer = None
-=======
-import logging
-import numpy as np
-import random
-from typing import Any, Dict, List, Optional
-
-# Import ray before psutil will make sure we use psutil's bundled version
-import ray  # noqa F401
-import psutil  # noqa E402
-
-from ray.rllib.execution.segment_tree import SumSegmentTree, MinSegmentTree
-from ray.rllib.policy.sample_batch import SampleBatch
-from ray.rllib.utils.annotations import DeveloperAPI, override
-from ray.util.debug import log_once
-from ray.rllib.utils.deprecation import (
-    Deprecated,
-    DEPRECATED_VALUE,
-    deprecation_warning,
-)
-from ray.rllib.utils.metrics.window_stat import WindowStat
-from ray.rllib.utils.typing import SampleBatchType
-
-# Constant that represents all policies in lockstep replay mode.
-_ALL_POLICIES = "__all__"
-
-logger = logging.getLogger(__name__)
-
-
-def warn_replay_capacity(*, item: SampleBatchType, num_items: int) -> None:
-    """Warn if the configured replay buffer capacity is too large."""
-    if log_once("replay_capacity"):
-        item_size = item.size_bytes()
-        psutil_mem = psutil.virtual_memory()
-        total_gb = psutil_mem.total / 1e9
-        mem_size = num_items * item_size / 1e9
-        msg = (
-            "Estimated max memory usage for replay buffer is {} GB "
-            "({} batches of size {}, {} bytes each), "
-            "available system memory is {} GB".format(
-                mem_size, num_items, item.count, item_size, total_gb
-            )
-        )
-        if mem_size > total_gb:
-            raise ValueError(msg)
-        elif mem_size > 0.2 * total_gb:
-            logger.warning(msg)
-        else:
-            logger.info(msg)
-
-
-@Deprecated(new="warn_replay_capacity", error=False)
-def warn_replay_buffer_size(*, item: SampleBatchType, num_items: int) -> None:
-    return warn_replay_capacity(item=item, num_items=num_items)
-
-
-@DeveloperAPI
-class ReplayBuffer:
-    @DeveloperAPI
-    def __init__(self, capacity: int = 10000, size: Optional[int] = DEPRECATED_VALUE):
-        """Initializes a ReplayBuffer instance.
-
-        Args:
-            capacity: Max number of timesteps to store in the FIFO
-                buffer. After reaching this number, older samples will be
-                dropped to make space for new ones.
-        """
-        # Deprecated args.
-        if size != DEPRECATED_VALUE:
-            deprecation_warning(
-                "ReplayBuffer(size)", "ReplayBuffer(capacity)", error=False
-            )
-            capacity = size
-
-        # The actual storage (list of SampleBatches).
-        self._storage = []
-
-        self.capacity = capacity
-        # The next index to override in the buffer.
-        self._next_idx = 0
-        self._hit_count = np.zeros(self.capacity)
-
-        # Whether we have already hit our capacity (and have therefore
-        # started to evict older samples).
-        self._eviction_started = False
-
-        # Number of (single) timesteps that have been added to the buffer
-        # over its lifetime. Note that each added item (batch) may contain
-        # more than one timestep.
-        self._num_timesteps_added = 0
-        self._num_timesteps_added_wrap = 0
-
-        # Number of (single) timesteps that have been sampled from the buffer
-        # over its lifetime.
-        self._num_timesteps_sampled = 0
-
-        self._evicted_hit_stats = WindowStat("evicted_hit", 1000)
-        self._est_size_bytes = 0
-
-    def __len__(self) -> int:
-        """Returns the number of items currently stored in this buffer."""
-        return len(self._storage)
-
-    @DeveloperAPI
-    def add(self, item: SampleBatchType, weight: float) -> None:
-        """Add a batch of experiences.
-
-        Args:
-            item: SampleBatch to add to this buffer's storage.
-            weight: The weight of the added sample used in subsequent
-                sampling steps. Only relevant if this ReplayBuffer is
-                a PrioritizedReplayBuffer.
-        """
-        assert item.count > 0, item
-        warn_replay_capacity(item=item, num_items=self.capacity / item.count)
-
-        # Update our timesteps counts.
-        self._num_timesteps_added += item.count
-        self._num_timesteps_added_wrap += item.count
-
-        if self._next_idx >= len(self._storage):
-            self._storage.append(item)
-            self._est_size_bytes += item.size_bytes()
-        else:
-            self._storage[self._next_idx] = item
-
-        # Wrap around storage as a circular buffer once we hit capacity.
-        if self._num_timesteps_added_wrap >= self.capacity:
-            self._eviction_started = True
-            self._num_timesteps_added_wrap = 0
-            self._next_idx = 0
-        else:
-            self._next_idx += 1
-
-        # Eviction of older samples has already started (buffer is "full").
-        if self._eviction_started:
-            self._evicted_hit_stats.push(self._hit_count[self._next_idx])
-            self._hit_count[self._next_idx] = 0
-
-    @DeveloperAPI
-    def sample(self, num_items: int, beta: float = 0.0) -> SampleBatchType:
-        """Sample a batch of size `num_items` from this buffer.
-
-        If less than `num_items` records are in this buffer, some samples in
-        the results may be repeated to fulfil the batch size (`num_items`)
-        request.
-
-        Args:
-            num_items: Number of items to sample from this buffer.
-            beta: The prioritized replay beta value. Only relevant if this
-                ReplayBuffer is a PrioritizedReplayBuffer.
-
-        Returns:
-            Concatenated batch of items.
-        """
-        # If we don't have any samples yet in this buffer, return None.
-        if len(self) == 0:
-            return None
-
-        idxes = [random.randint(0, len(self) - 1) for _ in range(num_items)]
-        sample = self._encode_sample(idxes)
-        # Update our timesteps counters.
-        self._num_timesteps_sampled += len(sample)
-        return sample
-
-    @DeveloperAPI
-    def stats(self, debug: bool = False) -> dict:
-        """Returns the stats of this buffer.
-
-        Args:
-            debug: If True, adds sample eviction statistics to the returned
-                stats dict.
-
-        Returns:
-            A dictionary of stats about this buffer.
-        """
-        data = {
-            "added_count": self._num_timesteps_added,
-            "added_count_wrapped": self._num_timesteps_added_wrap,
-            "eviction_started": self._eviction_started,
-            "sampled_count": self._num_timesteps_sampled,
-            "est_size_bytes": self._est_size_bytes,
-            "num_entries": len(self._storage),
-        }
-        if debug:
-            data.update(self._evicted_hit_stats.stats())
-        return data
-
-    @DeveloperAPI
-    def get_state(self) -> Dict[str, Any]:
-        """Returns all local state.
-
-        Returns:
-            The serializable local state.
-        """
-        state = {"_storage": self._storage, "_next_idx": self._next_idx}
-        state.update(self.stats(debug=False))
-        return state
-
-    @DeveloperAPI
-    def set_state(self, state: Dict[str, Any]) -> None:
-        """Restores all local state to the provided `state`.
-
-        Args:
-            state: The new state to set this buffer. Can be
-                obtained by calling `self.get_state()`.
-        """
-        # The actual storage.
-        self._storage = state["_storage"]
-        self._next_idx = state["_next_idx"]
-        # Stats and counts.
-        self._num_timesteps_added = state["added_count"]
-        self._num_timesteps_added_wrap = state["added_count_wrapped"]
-        self._eviction_started = state["eviction_started"]
-        self._num_timesteps_sampled = state["sampled_count"]
-        self._est_size_bytes = state["est_size_bytes"]
-
-    def _encode_sample(self, idxes: List[int]) -> SampleBatchType:
-        out = SampleBatch.concat_samples([self._storage[i] for i in idxes])
-        out.decompress_if_needed()
-        return out
-
-
-@DeveloperAPI
-class PrioritizedReplayBuffer(ReplayBuffer):
-    @DeveloperAPI
-    def __init__(
-        self,
-        capacity: int = 10000,
-        alpha: float = 1.0,
-        size: Optional[int] = DEPRECATED_VALUE,
-    ):
-        """Initializes a PrioritizedReplayBuffer instance.
-
-        Args:
-            capacity: Max number of timesteps to store in the FIFO
-                buffer. After reaching this number, older samples will be
-                dropped to make space for new ones.
-            alpha: How much prioritization is used
-                (0.0=no prioritization, 1.0=full prioritization).
-        """
-        super(PrioritizedReplayBuffer, self).__init__(capacity, size)
-        assert alpha > 0
-        self._alpha = alpha
-
-        it_capacity = 1
-        while it_capacity < self.capacity:
-            it_capacity *= 2
-
-        self._it_sum = SumSegmentTree(it_capacity)
-        self._it_min = MinSegmentTree(it_capacity)
-        self._max_priority = 1.0
-        self._prio_change_stats = WindowStat("reprio", 1000)
-
-    @DeveloperAPI
-    @override(ReplayBuffer)
-    def add(self, item: SampleBatchType, weight: float) -> None:
-        """Add a batch of experiences.
-
-        Args:
-            item: SampleBatch to add to this buffer's storage.
-            weight: The weight of the added sample used in subsequent sampling
-                steps.
-        """
-        idx = self._next_idx
-        super(PrioritizedReplayBuffer, self).add(item, weight)
-        if weight is None:
-            weight = self._max_priority
-        self._it_sum[idx] = weight ** self._alpha
-        self._it_min[idx] = weight ** self._alpha
-
-    def _sample_proportional(self, num_items: int) -> List[int]:
-        res = []
-        for _ in range(num_items):
-            # TODO(szymon): should we ensure no repeats?
-            mass = random.random() * self._it_sum.sum(0, len(self._storage))
-            idx = self._it_sum.find_prefixsum_idx(mass)
-            res.append(idx)
-        return res
-
-    @DeveloperAPI
-    @override(ReplayBuffer)
-    def sample(self, num_items: int, beta: float) -> SampleBatchType:
-        """Sample `num_items` items from this buffer, including prio. weights.
-
-        If less than `num_items` records are in this buffer, some samples in
-        the results may be repeated to fulfil the batch size (`num_items`)
-        request.
-
-        Args:
-            num_items: Number of items to sample from this buffer.
-            beta: To what degree to use importance weights
-                (0 - no corrections, 1 - full correction).
-
-        Returns:
-            Concatenated batch of items including "weights" and
-            "batch_indexes" fields denoting IS of each sampled
-            transition and original idxes in buffer of sampled experiences.
-        """
-        # If we don't have any samples yet in this buffer, return None.
-        if len(self) == 0:
-            return None
-
-        assert beta >= 0.0
-
-        idxes = self._sample_proportional(num_items)
-
-        weights = []
-        batch_indexes = []
-        p_min = self._it_min.min() / self._it_sum.sum()
-        max_weight = (p_min * len(self)) ** (-beta)
-
-        for idx in idxes:
-            p_sample = self._it_sum[idx] / self._it_sum.sum()
-            weight = (p_sample * len(self)) ** (-beta)
-            count = self._storage[idx].count
-            # If zero-padded, count will not be the actual batch size of the
-            # data.
-            if (
-                isinstance(self._storage[idx], SampleBatch)
-                and self._storage[idx].zero_padded
-            ):
-                actual_size = self._storage[idx].max_seq_len
-            else:
-                actual_size = count
-            weights.extend([weight / max_weight] * actual_size)
-            batch_indexes.extend([idx] * actual_size)
-            self._num_timesteps_sampled += count
-        batch = self._encode_sample(idxes)
-
-        # Note: prioritization is not supported in lockstep replay mode.
-        if isinstance(batch, SampleBatch):
-            batch["weights"] = np.array(weights)
-            batch["batch_indexes"] = np.array(batch_indexes)
-
-        return batch
-
-    @DeveloperAPI
-    def update_priorities(self, idxes: List[int], priorities: List[float]) -> None:
-        """Update priorities of sampled transitions.
-
-        Sets priority of transition at index idxes[i] in buffer
-        to priorities[i].
-
-        Args:
-            idxes: List of indices of sampled transitions
-            priorities: List of updated priorities corresponding to
-                transitions at the sampled idxes denoted by
-                variable `idxes`.
-        """
-        # Making sure we don't pass in e.g. a torch tensor.
-        assert isinstance(
-            idxes, (list, np.ndarray)
-        ), "ERROR: `idxes` is not a list or np.ndarray, but " "{}!".format(
-            type(idxes).__name__
-        )
-        assert len(idxes) == len(priorities)
-        for idx, priority in zip(idxes, priorities):
-            assert priority > 0
-            assert 0 <= idx < len(self._storage)
-            delta = priority ** self._alpha - self._it_sum[idx]
-            self._prio_change_stats.push(delta)
-            self._it_sum[idx] = priority ** self._alpha
-            self._it_min[idx] = priority ** self._alpha
-
-            self._max_priority = max(self._max_priority, priority)
-
-    @DeveloperAPI
-    @override(ReplayBuffer)
-    def stats(self, debug: bool = False) -> Dict:
-        """Returns the stats of this buffer.
-
-        Args:
-            debug: If true, adds sample eviction statistics to the
-                returned stats dict.
-
-        Returns:
-            A dictionary of stats about this buffer.
-        """
-        parent = ReplayBuffer.stats(self, debug)
-        if debug:
-            parent.update(self._prio_change_stats.stats())
-        return parent
-
-    @DeveloperAPI
-    @override(ReplayBuffer)
-    def get_state(self) -> Dict[str, Any]:
-        """Returns all local state.
-
-        Returns:
-            The serializable local state.
-        """
-        # Get parent state.
-        state = super().get_state()
-        # Add prio weights.
-        state.update(
-            {
-                "sum_segment_tree": self._it_sum.get_state(),
-                "min_segment_tree": self._it_min.get_state(),
-                "max_priority": self._max_priority,
-            }
-        )
-        return state
-
-    @DeveloperAPI
-    @override(ReplayBuffer)
-    def set_state(self, state: Dict[str, Any]) -> None:
-        """Restores all local state to the provided `state`.
-
-        Args:
-            state: The new state to set this buffer. Can be obtained by
-                calling `self.get_state()`.
-        """
-        super().set_state(state)
-        self._it_sum.set_state(state["sum_segment_tree"])
-        self._it_min.set_state(state["min_segment_tree"])
-        self._max_priority = state["max_priority"]
-
-
-# Visible for testing.
-_local_replay_buffer = None
->>>>>>> 19672688
+import logging
+import numpy as np
+import random
+from typing import Any, Dict, List, Optional
+
+# Import ray before psutil will make sure we use psutil's bundled version
+import ray  # noqa F401
+import psutil  # noqa E402
+
+from ray.rllib.execution.segment_tree import SumSegmentTree, MinSegmentTree
+from ray.rllib.policy.sample_batch import SampleBatch
+from ray.rllib.utils.annotations import DeveloperAPI, override
+from ray.util.debug import log_once
+from ray.rllib.utils.deprecation import (
+    Deprecated,
+    DEPRECATED_VALUE,
+    deprecation_warning,
+)
+from ray.rllib.utils.metrics.window_stat import WindowStat
+from ray.rllib.utils.typing import SampleBatchType
+
+# Constant that represents all policies in lockstep replay mode.
+_ALL_POLICIES = "__all__"
+
+logger = logging.getLogger(__name__)
+
+
+def warn_replay_capacity(*, item: SampleBatchType, num_items: int) -> None:
+    """Warn if the configured replay buffer capacity is too large."""
+    if log_once("replay_capacity"):
+        item_size = item.size_bytes()
+        psutil_mem = psutil.virtual_memory()
+        total_gb = psutil_mem.total / 1e9
+        mem_size = num_items * item_size / 1e9
+        msg = (
+            "Estimated max memory usage for replay buffer is {} GB "
+            "({} batches of size {}, {} bytes each), "
+            "available system memory is {} GB".format(
+                mem_size, num_items, item.count, item_size, total_gb
+            )
+        )
+        if mem_size > total_gb:
+            raise ValueError(msg)
+        elif mem_size > 0.2 * total_gb:
+            logger.warning(msg)
+        else:
+            logger.info(msg)
+
+
+@Deprecated(new="warn_replay_capacity", error=False)
+def warn_replay_buffer_size(*, item: SampleBatchType, num_items: int) -> None:
+    return warn_replay_capacity(item=item, num_items=num_items)
+
+
+@DeveloperAPI
+class ReplayBuffer:
+    @DeveloperAPI
+    def __init__(self, capacity: int = 10000, size: Optional[int] = DEPRECATED_VALUE):
+        """Initializes a ReplayBuffer instance.
+
+        Args:
+            capacity: Max number of timesteps to store in the FIFO
+                buffer. After reaching this number, older samples will be
+                dropped to make space for new ones.
+        """
+        # Deprecated args.
+        if size != DEPRECATED_VALUE:
+            deprecation_warning(
+                "ReplayBuffer(size)", "ReplayBuffer(capacity)", error=False
+            )
+            capacity = size
+
+        # The actual storage (list of SampleBatches).
+        self._storage = []
+
+        self.capacity = capacity
+        # The next index to override in the buffer.
+        self._next_idx = 0
+        self._hit_count = np.zeros(self.capacity)
+
+        # Whether we have already hit our capacity (and have therefore
+        # started to evict older samples).
+        self._eviction_started = False
+
+        # Number of (single) timesteps that have been added to the buffer
+        # over its lifetime. Note that each added item (batch) may contain
+        # more than one timestep.
+        self._num_timesteps_added = 0
+        self._num_timesteps_added_wrap = 0
+
+        # Number of (single) timesteps that have been sampled from the buffer
+        # over its lifetime.
+        self._num_timesteps_sampled = 0
+
+        self._evicted_hit_stats = WindowStat("evicted_hit", 1000)
+        self._est_size_bytes = 0
+
+    def __len__(self) -> int:
+        """Returns the number of items currently stored in this buffer."""
+        return len(self._storage)
+
+    @DeveloperAPI
+    def add(self, item: SampleBatchType, weight: float) -> None:
+        """Add a batch of experiences.
+
+        Args:
+            item: SampleBatch to add to this buffer's storage.
+            weight: The weight of the added sample used in subsequent
+                sampling steps. Only relevant if this ReplayBuffer is
+                a PrioritizedReplayBuffer.
+        """
+        assert item.count > 0, item
+        warn_replay_capacity(item=item, num_items=self.capacity / item.count)
+
+        # Update our timesteps counts.
+        self._num_timesteps_added += item.count
+        self._num_timesteps_added_wrap += item.count
+
+        if self._next_idx >= len(self._storage):
+            self._storage.append(item)
+            self._est_size_bytes += item.size_bytes()
+        else:
+            self._storage[self._next_idx] = item
+
+        # Wrap around storage as a circular buffer once we hit capacity.
+        if self._num_timesteps_added_wrap >= self.capacity:
+            self._eviction_started = True
+            self._num_timesteps_added_wrap = 0
+            self._next_idx = 0
+        else:
+            self._next_idx += 1
+
+        # Eviction of older samples has already started (buffer is "full").
+        if self._eviction_started:
+            self._evicted_hit_stats.push(self._hit_count[self._next_idx])
+            self._hit_count[self._next_idx] = 0
+
+    @DeveloperAPI
+    def sample(self, num_items: int, beta: float = 0.0) -> SampleBatchType:
+        """Sample a batch of size `num_items` from this buffer.
+
+        If less than `num_items` records are in this buffer, some samples in
+        the results may be repeated to fulfil the batch size (`num_items`)
+        request.
+
+        Args:
+            num_items: Number of items to sample from this buffer.
+            beta: The prioritized replay beta value. Only relevant if this
+                ReplayBuffer is a PrioritizedReplayBuffer.
+
+        Returns:
+            Concatenated batch of items.
+        """
+        # If we don't have any samples yet in this buffer, return None.
+        if len(self) == 0:
+            return None
+
+        idxes = [random.randint(0, len(self) - 1) for _ in range(num_items)]
+        sample = self._encode_sample(idxes)
+        # Update our timesteps counters.
+        self._num_timesteps_sampled += len(sample)
+        return sample
+
+    @DeveloperAPI
+    def stats(self, debug: bool = False) -> dict:
+        """Returns the stats of this buffer.
+
+        Args:
+            debug: If True, adds sample eviction statistics to the returned
+                stats dict.
+
+        Returns:
+            A dictionary of stats about this buffer.
+        """
+        data = {
+            "added_count": self._num_timesteps_added,
+            "added_count_wrapped": self._num_timesteps_added_wrap,
+            "eviction_started": self._eviction_started,
+            "sampled_count": self._num_timesteps_sampled,
+            "est_size_bytes": self._est_size_bytes,
+            "num_entries": len(self._storage),
+        }
+        if debug:
+            data.update(self._evicted_hit_stats.stats())
+        return data
+
+    @DeveloperAPI
+    def get_state(self) -> Dict[str, Any]:
+        """Returns all local state.
+
+        Returns:
+            The serializable local state.
+        """
+        state = {"_storage": self._storage, "_next_idx": self._next_idx}
+        state.update(self.stats(debug=False))
+        return state
+
+    @DeveloperAPI
+    def set_state(self, state: Dict[str, Any]) -> None:
+        """Restores all local state to the provided `state`.
+
+        Args:
+            state: The new state to set this buffer. Can be
+                obtained by calling `self.get_state()`.
+        """
+        # The actual storage.
+        self._storage = state["_storage"]
+        self._next_idx = state["_next_idx"]
+        # Stats and counts.
+        self._num_timesteps_added = state["added_count"]
+        self._num_timesteps_added_wrap = state["added_count_wrapped"]
+        self._eviction_started = state["eviction_started"]
+        self._num_timesteps_sampled = state["sampled_count"]
+        self._est_size_bytes = state["est_size_bytes"]
+
+    def _encode_sample(self, idxes: List[int]) -> SampleBatchType:
+        out = SampleBatch.concat_samples([self._storage[i] for i in idxes])
+        out.decompress_if_needed()
+        return out
+
+
+@DeveloperAPI
+class PrioritizedReplayBuffer(ReplayBuffer):
+    @DeveloperAPI
+    def __init__(
+        self,
+        capacity: int = 10000,
+        alpha: float = 1.0,
+        size: Optional[int] = DEPRECATED_VALUE,
+    ):
+        """Initializes a PrioritizedReplayBuffer instance.
+
+        Args:
+            capacity: Max number of timesteps to store in the FIFO
+                buffer. After reaching this number, older samples will be
+                dropped to make space for new ones.
+            alpha: How much prioritization is used
+                (0.0=no prioritization, 1.0=full prioritization).
+        """
+        super(PrioritizedReplayBuffer, self).__init__(capacity, size)
+        assert alpha > 0
+        self._alpha = alpha
+
+        it_capacity = 1
+        while it_capacity < self.capacity:
+            it_capacity *= 2
+
+        self._it_sum = SumSegmentTree(it_capacity)
+        self._it_min = MinSegmentTree(it_capacity)
+        self._max_priority = 1.0
+        self._prio_change_stats = WindowStat("reprio", 1000)
+
+    @DeveloperAPI
+    @override(ReplayBuffer)
+    def add(self, item: SampleBatchType, weight: float) -> None:
+        """Add a batch of experiences.
+
+        Args:
+            item: SampleBatch to add to this buffer's storage.
+            weight: The weight of the added sample used in subsequent sampling
+                steps.
+        """
+        idx = self._next_idx
+        super(PrioritizedReplayBuffer, self).add(item, weight)
+        if weight is None:
+            weight = self._max_priority
+        self._it_sum[idx] = weight ** self._alpha
+        self._it_min[idx] = weight ** self._alpha
+
+    def _sample_proportional(self, num_items: int) -> List[int]:
+        res = []
+        for _ in range(num_items):
+            # TODO(szymon): should we ensure no repeats?
+            mass = random.random() * self._it_sum.sum(0, len(self._storage))
+            idx = self._it_sum.find_prefixsum_idx(mass)
+            res.append(idx)
+        return res
+
+    @DeveloperAPI
+    @override(ReplayBuffer)
+    def sample(self, num_items: int, beta: float) -> SampleBatchType:
+        """Sample `num_items` items from this buffer, including prio. weights.
+
+        If less than `num_items` records are in this buffer, some samples in
+        the results may be repeated to fulfil the batch size (`num_items`)
+        request.
+
+        Args:
+            num_items: Number of items to sample from this buffer.
+            beta: To what degree to use importance weights
+                (0 - no corrections, 1 - full correction).
+
+        Returns:
+            Concatenated batch of items including "weights" and
+            "batch_indexes" fields denoting IS of each sampled
+            transition and original idxes in buffer of sampled experiences.
+        """
+        # If we don't have any samples yet in this buffer, return None.
+        if len(self) == 0:
+            return None
+
+        assert beta >= 0.0
+
+        idxes = self._sample_proportional(num_items)
+
+        weights = []
+        batch_indexes = []
+        p_min = self._it_min.min() / self._it_sum.sum()
+        max_weight = (p_min * len(self)) ** (-beta)
+
+        for idx in idxes:
+            p_sample = self._it_sum[idx] / self._it_sum.sum()
+            weight = (p_sample * len(self)) ** (-beta)
+            count = self._storage[idx].count
+            # If zero-padded, count will not be the actual batch size of the
+            # data.
+            if (
+                isinstance(self._storage[idx], SampleBatch)
+                and self._storage[idx].zero_padded
+            ):
+                actual_size = self._storage[idx].max_seq_len
+            else:
+                actual_size = count
+            weights.extend([weight / max_weight] * actual_size)
+            batch_indexes.extend([idx] * actual_size)
+            self._num_timesteps_sampled += count
+        batch = self._encode_sample(idxes)
+
+        # Note: prioritization is not supported in lockstep replay mode.
+        if isinstance(batch, SampleBatch):
+            batch["weights"] = np.array(weights)
+            batch["batch_indexes"] = np.array(batch_indexes)
+
+        return batch
+
+    @DeveloperAPI
+    def update_priorities(self, idxes: List[int], priorities: List[float]) -> None:
+        """Update priorities of sampled transitions.
+
+        Sets priority of transition at index idxes[i] in buffer
+        to priorities[i].
+
+        Args:
+            idxes: List of indices of sampled transitions
+            priorities: List of updated priorities corresponding to
+                transitions at the sampled idxes denoted by
+                variable `idxes`.
+        """
+        # Making sure we don't pass in e.g. a torch tensor.
+        assert isinstance(
+            idxes, (list, np.ndarray)
+        ), "ERROR: `idxes` is not a list or np.ndarray, but " "{}!".format(
+            type(idxes).__name__
+        )
+        assert len(idxes) == len(priorities)
+        for idx, priority in zip(idxes, priorities):
+            assert priority > 0
+            assert 0 <= idx < len(self._storage)
+            delta = priority ** self._alpha - self._it_sum[idx]
+            self._prio_change_stats.push(delta)
+            self._it_sum[idx] = priority ** self._alpha
+            self._it_min[idx] = priority ** self._alpha
+
+            self._max_priority = max(self._max_priority, priority)
+
+    @DeveloperAPI
+    @override(ReplayBuffer)
+    def stats(self, debug: bool = False) -> Dict:
+        """Returns the stats of this buffer.
+
+        Args:
+            debug: If true, adds sample eviction statistics to the
+                returned stats dict.
+
+        Returns:
+            A dictionary of stats about this buffer.
+        """
+        parent = ReplayBuffer.stats(self, debug)
+        if debug:
+            parent.update(self._prio_change_stats.stats())
+        return parent
+
+    @DeveloperAPI
+    @override(ReplayBuffer)
+    def get_state(self) -> Dict[str, Any]:
+        """Returns all local state.
+
+        Returns:
+            The serializable local state.
+        """
+        # Get parent state.
+        state = super().get_state()
+        # Add prio weights.
+        state.update(
+            {
+                "sum_segment_tree": self._it_sum.get_state(),
+                "min_segment_tree": self._it_min.get_state(),
+                "max_priority": self._max_priority,
+            }
+        )
+        return state
+
+    @DeveloperAPI
+    @override(ReplayBuffer)
+    def set_state(self, state: Dict[str, Any]) -> None:
+        """Restores all local state to the provided `state`.
+
+        Args:
+            state: The new state to set this buffer. Can be obtained by
+                calling `self.get_state()`.
+        """
+        super().set_state(state)
+        self._it_sum.set_state(state["sum_segment_tree"])
+        self._it_min.set_state(state["min_segment_tree"])
+        self._max_priority = state["max_priority"]
+
+
+# Visible for testing.
+_local_replay_buffer = None