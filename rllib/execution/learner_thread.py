--- conflicted
+++ resolved
@@ -1,246 +1,118 @@
-<<<<<<< HEAD
-import copy
-from six.moves import queue
-import threading
-from typing import Dict, Optional
-
-from ray.rllib.evaluation.rollout_worker import RolloutWorker
-from ray.rllib.execution.buffers.minibatch_buffer import MinibatchBuffer
-from ray.rllib.utils.framework import try_import_tf
-from ray.rllib.utils.metrics.learner_info import (
-    LearnerInfoBuilder,
-    LEARNER_INFO,
-    LEARNER_STATS_KEY,
-)
-from ray.rllib.utils.timer import TimerStat
-from ray.rllib.utils.metrics.window_stat import WindowStat
-from ray.util.iter import _NextValueNotReady
-
-tf1, tf, tfv = try_import_tf()
-
-
-class LearnerThread(threading.Thread):
-    """Background thread that updates the local model from sample trajectories.
-
-    The learner thread communicates with the main thread through Queues. This
-    is needed since Ray operations can only be run on the main thread. In
-    addition, moving heavyweight gradient ops session runs off the main thread
-    improves overall throughput.
-    """
-
-    def __init__(
-        self,
-        local_worker: RolloutWorker,
-        minibatch_buffer_size: int,
-        num_sgd_iter: int,
-        learner_queue_size: int,
-        learner_queue_timeout: int,
-    ):
-        """Initialize the learner thread.
-
-        Args:
-            local_worker (RolloutWorker): process local rollout worker holding
-                policies this thread will call learn_on_batch() on
-            minibatch_buffer_size (int): max number of train batches to store
-                in the minibatching buffer
-            num_sgd_iter (int): number of passes to learn on per train batch
-            learner_queue_size (int): max size of queue of inbound
-                train batches to this thread
-            learner_queue_timeout (int): raise an exception if the queue has
-                been empty for this long in seconds
-        """
-        threading.Thread.__init__(self)
-        self.learner_queue_size = WindowStat("size", 50)
-        self.local_worker = local_worker
-        self.inqueue = queue.Queue(maxsize=learner_queue_size)
-        self.outqueue = queue.Queue()
-        self.minibatch_buffer = MinibatchBuffer(
-            inqueue=self.inqueue,
-            size=minibatch_buffer_size,
-            timeout=learner_queue_timeout,
-            num_passes=num_sgd_iter,
-            init_num_passes=num_sgd_iter,
-        )
-        self.queue_timer = TimerStat()
-        self.grad_timer = TimerStat()
-        self.load_timer = TimerStat()
-        self.load_wait_timer = TimerStat()
-        self.daemon = True
-        self.weights_updated = False
-        self.learner_info = {}
-        self.stopped = False
-        self.num_steps = 0
-
-    def run(self) -> None:
-        # Switch on eager mode if configured.
-        if self.local_worker.policy_config.get("framework") in ["tf2", "tfe"]:
-            tf1.enable_eager_execution()
-        while not self.stopped:
-            self.step()
-
-    def step(self) -> Optional[_NextValueNotReady]:
-        with self.queue_timer:
-            try:
-                batch, _ = self.minibatch_buffer.get()
-            except queue.Empty:
-                return _NextValueNotReady()
-
-        with self.grad_timer:
-            # Use LearnerInfoBuilder as a unified way to build the final
-            # results dict from `learn_on_loaded_batch` call(s).
-            # This makes sure results dicts always have the same structure
-            # no matter the setup (multi-GPU, multi-agent, minibatch SGD,
-            # tf vs torch).
-            learner_info_builder = LearnerInfoBuilder(num_devices=1)
-            multi_agent_results = self.local_worker.learn_on_batch(batch)
-            for pid, results in multi_agent_results.items():
-                learner_info_builder.add_learn_on_batch_results(results, pid)
-            self.learner_info = learner_info_builder.finalize()
-            learner_stats = {
-                pid: info[LEARNER_STATS_KEY] for pid, info in self.learner_info.items()
-            }
-            self.weights_updated = True
-
-        self.num_steps += 1
-        self.outqueue.put((batch.count, learner_stats))
-        self.learner_queue_size.push(self.inqueue.qsize())
-
-    def add_learner_metrics(self, result: Dict) -> Dict:
-        """Add internal metrics to a trainer result dict."""
-
-        def timer_to_ms(timer):
-            return round(1000 * timer.mean, 3)
-
-        result["info"].update(
-            {
-                "learner_queue": self.learner_queue_size.stats(),
-                LEARNER_INFO: copy.deepcopy(self.learner_info),
-                "timing_breakdown": {
-                    "learner_grad_time_ms": timer_to_ms(self.grad_timer),
-                    "learner_load_time_ms": timer_to_ms(self.load_timer),
-                    "learner_load_wait_time_ms": timer_to_ms(self.load_wait_timer),
-                    "learner_dequeue_time_ms": timer_to_ms(self.queue_timer),
-                },
-            }
-        )
-        return result
-=======
-import copy
-from six.moves import queue
-import threading
-from typing import Dict, Optional
-
-from ray.rllib.evaluation.rollout_worker import RolloutWorker
-from ray.rllib.execution.buffers.minibatch_buffer import MinibatchBuffer
-from ray.rllib.utils.framework import try_import_tf
-from ray.rllib.utils.metrics.learner_info import LearnerInfoBuilder, LEARNER_INFO
-from ray.rllib.utils.timer import TimerStat
-from ray.rllib.utils.metrics.window_stat import WindowStat
-from ray.util.iter import _NextValueNotReady
-
-tf1, tf, tfv = try_import_tf()
-
-
-class LearnerThread(threading.Thread):
-    """Background thread that updates the local model from sample trajectories.
-
-    The learner thread communicates with the main thread through Queues. This
-    is needed since Ray operations can only be run on the main thread. In
-    addition, moving heavyweight gradient ops session runs off the main thread
-    improves overall throughput.
-    """
-
-    def __init__(
-        self,
-        local_worker: RolloutWorker,
-        minibatch_buffer_size: int,
-        num_sgd_iter: int,
-        learner_queue_size: int,
-        learner_queue_timeout: int,
-    ):
-        """Initialize the learner thread.
-
-        Args:
-            local_worker (RolloutWorker): process local rollout worker holding
-                policies this thread will call learn_on_batch() on
-            minibatch_buffer_size (int): max number of train batches to store
-                in the minibatching buffer
-            num_sgd_iter (int): number of passes to learn on per train batch
-            learner_queue_size (int): max size of queue of inbound
-                train batches to this thread
-            learner_queue_timeout (int): raise an exception if the queue has
-                been empty for this long in seconds
-        """
-        threading.Thread.__init__(self)
-        self.learner_queue_size = WindowStat("size", 50)
-        self.local_worker = local_worker
-        self.inqueue = queue.Queue(maxsize=learner_queue_size)
-        self.outqueue = queue.Queue()
-        self.minibatch_buffer = MinibatchBuffer(
-            inqueue=self.inqueue,
-            size=minibatch_buffer_size,
-            timeout=learner_queue_timeout,
-            num_passes=num_sgd_iter,
-            init_num_passes=num_sgd_iter,
-        )
-        self.queue_timer = TimerStat()
-        self.grad_timer = TimerStat()
-        self.load_timer = TimerStat()
-        self.load_wait_timer = TimerStat()
-        self.daemon = True
-        self.weights_updated = False
-        self.learner_info = {}
-        self.stopped = False
-        self.num_steps = 0
-
-    def run(self) -> None:
-        # Switch on eager mode if configured.
-        if self.local_worker.policy_config.get("framework") in ["tf2", "tfe"]:
-            tf1.enable_eager_execution()
-        while not self.stopped:
-            self.step()
-
-    def step(self) -> Optional[_NextValueNotReady]:
-        with self.queue_timer:
-            try:
-                batch, _ = self.minibatch_buffer.get()
-            except queue.Empty:
-                return _NextValueNotReady()
-
-        with self.grad_timer:
-            # Use LearnerInfoBuilder as a unified way to build the final
-            # results dict from `learn_on_loaded_batch` call(s).
-            # This makes sure results dicts always have the same structure
-            # no matter the setup (multi-GPU, multi-agent, minibatch SGD,
-            # tf vs torch).
-            learner_info_builder = LearnerInfoBuilder(num_devices=1)
-            multi_agent_results = self.local_worker.learn_on_batch(batch)
-            for pid, results in multi_agent_results.items():
-                learner_info_builder.add_learn_on_batch_results(results, pid)
-            self.learner_info = learner_info_builder.finalize()
-            self.weights_updated = True
-
-        self.num_steps += 1
-        self.outqueue.put((batch.count, self.learner_info))
-        self.learner_queue_size.push(self.inqueue.qsize())
-
-    def add_learner_metrics(self, result: Dict) -> Dict:
-        """Add internal metrics to a trainer result dict."""
-
-        def timer_to_ms(timer):
-            return round(1000 * timer.mean, 3)
-
-        result["info"].update(
-            {
-                "learner_queue": self.learner_queue_size.stats(),
-                LEARNER_INFO: copy.deepcopy(self.learner_info),
-                "timing_breakdown": {
-                    "learner_grad_time_ms": timer_to_ms(self.grad_timer),
-                    "learner_load_time_ms": timer_to_ms(self.load_timer),
-                    "learner_load_wait_time_ms": timer_to_ms(self.load_wait_timer),
-                    "learner_dequeue_time_ms": timer_to_ms(self.queue_timer),
-                },
-            }
-        )
-        return result
->>>>>>> 19672688
+import copy
+from six.moves import queue
+import threading
+from typing import Dict, Optional
+
+from ray.rllib.evaluation.rollout_worker import RolloutWorker
+from ray.rllib.execution.buffers.minibatch_buffer import MinibatchBuffer
+from ray.rllib.utils.framework import try_import_tf
+from ray.rllib.utils.metrics.learner_info import LearnerInfoBuilder, LEARNER_INFO
+from ray.rllib.utils.timer import TimerStat
+from ray.rllib.utils.metrics.window_stat import WindowStat
+from ray.util.iter import _NextValueNotReady
+
+tf1, tf, tfv = try_import_tf()
+
+
+class LearnerThread(threading.Thread):
+    """Background thread that updates the local model from sample trajectories.
+
+    The learner thread communicates with the main thread through Queues. This
+    is needed since Ray operations can only be run on the main thread. In
+    addition, moving heavyweight gradient ops session runs off the main thread
+    improves overall throughput.
+    """
+
+    def __init__(
+        self,
+        local_worker: RolloutWorker,
+        minibatch_buffer_size: int,
+        num_sgd_iter: int,
+        learner_queue_size: int,
+        learner_queue_timeout: int,
+    ):
+        """Initialize the learner thread.
+
+        Args:
+            local_worker (RolloutWorker): process local rollout worker holding
+                policies this thread will call learn_on_batch() on
+            minibatch_buffer_size (int): max number of train batches to store
+                in the minibatching buffer
+            num_sgd_iter (int): number of passes to learn on per train batch
+            learner_queue_size (int): max size of queue of inbound
+                train batches to this thread
+            learner_queue_timeout (int): raise an exception if the queue has
+                been empty for this long in seconds
+        """
+        threading.Thread.__init__(self)
+        self.learner_queue_size = WindowStat("size", 50)
+        self.local_worker = local_worker
+        self.inqueue = queue.Queue(maxsize=learner_queue_size)
+        self.outqueue = queue.Queue()
+        self.minibatch_buffer = MinibatchBuffer(
+            inqueue=self.inqueue,
+            size=minibatch_buffer_size,
+            timeout=learner_queue_timeout,
+            num_passes=num_sgd_iter,
+            init_num_passes=num_sgd_iter,
+        )
+        self.queue_timer = TimerStat()
+        self.grad_timer = TimerStat()
+        self.load_timer = TimerStat()
+        self.load_wait_timer = TimerStat()
+        self.daemon = True
+        self.weights_updated = False
+        self.learner_info = {}
+        self.stopped = False
+        self.num_steps = 0
+
+    def run(self) -> None:
+        # Switch on eager mode if configured.
+        if self.local_worker.policy_config.get("framework") in ["tf2", "tfe"]:
+            tf1.enable_eager_execution()
+        while not self.stopped:
+            self.step()
+
+    def step(self) -> Optional[_NextValueNotReady]:
+        with self.queue_timer:
+            try:
+                batch, _ = self.minibatch_buffer.get()
+            except queue.Empty:
+                return _NextValueNotReady()
+
+        with self.grad_timer:
+            # Use LearnerInfoBuilder as a unified way to build the final
+            # results dict from `learn_on_loaded_batch` call(s).
+            # This makes sure results dicts always have the same structure
+            # no matter the setup (multi-GPU, multi-agent, minibatch SGD,
+            # tf vs torch).
+            learner_info_builder = LearnerInfoBuilder(num_devices=1)
+            multi_agent_results = self.local_worker.learn_on_batch(batch)
+            for pid, results in multi_agent_results.items():
+                learner_info_builder.add_learn_on_batch_results(results, pid)
+            self.learner_info = learner_info_builder.finalize()
+            self.weights_updated = True
+
+        self.num_steps += 1
+        self.outqueue.put((batch.count, self.learner_info))
+        self.learner_queue_size.push(self.inqueue.qsize())
+
+    def add_learner_metrics(self, result: Dict) -> Dict:
+        """Add internal metrics to a trainer result dict."""
+
+        def timer_to_ms(timer):
+            return round(1000 * timer.mean, 3)
+
+        result["info"].update(
+            {
+                "learner_queue": self.learner_queue_size.stats(),
+                LEARNER_INFO: copy.deepcopy(self.learner_info),
+                "timing_breakdown": {
+                    "learner_grad_time_ms": timer_to_ms(self.grad_timer),
+                    "learner_load_time_ms": timer_to_ms(self.load_timer),
+                    "learner_load_wait_time_ms": timer_to_ms(self.load_wait_timer),
+                    "learner_dequeue_time_ms": timer_to_ms(self.queue_timer),
+                },
+            }
+        )
+        return result