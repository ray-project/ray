--- conflicted
+++ resolved
@@ -1,394 +1,199 @@
-<<<<<<< HEAD
-from typing import List, Any, Optional
-import random
-
-from ray.actor import ActorHandle
-from ray.util.iter import from_actors, LocalIterator, _NextValueNotReady
-from ray.util.iter_metrics import SharedMetrics
-from ray.rllib.execution.buffers.replay_buffer import warn_replay_capacity
-from ray.rllib.execution.buffers.multi_agent_replay_buffer import MultiAgentReplayBuffer
-from ray.rllib.execution.common import STEPS_SAMPLED_COUNTER, _get_shared_metrics
-from ray.rllib.utils.typing import SampleBatchType
-
-
-class StoreToReplayBuffer:
-    """Callable that stores data into replay buffer actors.
-
-    If constructed with a local replay actor, data will be stored into that
-    buffer. If constructed with a list of replay actor handles, data will
-    be stored randomly among those actors.
-
-    This should be used with the .for_each() operator on a rollouts iterator.
-    The batch that was stored is returned.
-
-    Examples:
-        >>> actors = [ReplayActor.remote() for _ in range(4)]
-        >>> rollouts = ParallelRollouts(...)
-        >>> store_op = rollouts.for_each(StoreToReplayActors(actors=actors))
-        >>> next(store_op)
-        SampleBatch(...)
-    """
-
-    def __init__(
-        self,
-        *,
-        local_buffer: Optional[MultiAgentReplayBuffer] = None,
-        actors: Optional[List[ActorHandle]] = None,
-    ):
-        """
-        Args:
-            local_buffer: The local replay buffer to store the data into.
-            actors: An optional list of replay actors to use instead of
-                `local_buffer`.
-        """
-        if bool(local_buffer) == bool(actors):
-            raise ValueError(
-                "Either `local_buffer` or `replay_actors` must be given, " "not both!"
-            )
-
-        if local_buffer:
-            self.local_actor = local_buffer
-            self.replay_actors = None
-        else:
-            self.local_actor = None
-            self.replay_actors = actors
-
-    def __call__(self, batch: SampleBatchType):
-        if self.local_actor:
-            self.local_actor.add_batch(batch)
-        else:
-            actor = random.choice(self.replay_actors)
-            actor.add_batch.remote(batch)
-        return batch
-
-
-def Replay(
-    *,
-    local_buffer: MultiAgentReplayBuffer = None,
-    actors: List[ActorHandle] = None,
-    num_async: int = 4,
-) -> LocalIterator[SampleBatchType]:
-    """Replay experiences from the given buffer or actors.
-
-    This should be combined with the StoreToReplayActors operation using the
-    Concurrently() operator.
-
-    Args:
-        local_buffer: Local buffer to use. Only one of this and replay_actors
-            can be specified.
-        actors: List of replay actors. Only one of this and local_buffer
-            can be specified.
-        num_async: In async mode, the max number of async requests in flight
-            per actor.
-
-    Examples:
-        >>> actors = [ReplayActor.remote() for _ in range(4)]
-        >>> replay_op = Replay(actors=actors)
-        >>> next(replay_op)
-        SampleBatch(...)
-    """
-
-    if bool(local_buffer) == bool(actors):
-        raise ValueError("Exactly one of local_buffer and replay_actors must be given.")
-
-    if actors:
-        replay = from_actors(actors)
-        return replay.gather_async(num_async=num_async).filter(lambda x: x is not None)
-
-    def gen_replay(_):
-        while True:
-            item = local_buffer.replay()
-            if item is None:
-                yield _NextValueNotReady()
-            else:
-                yield item
-
-    return LocalIterator(gen_replay, SharedMetrics())
-
-
-class WaitUntilTimestepsElapsed:
-    """Callable that returns True once a given number of timesteps are hit."""
-
-    def __init__(self, target_num_timesteps: int):
-        self.target_num_timesteps = target_num_timesteps
-
-    def __call__(self, item: Any) -> bool:
-        metrics = _get_shared_metrics()
-        ts = metrics.counters[STEPS_SAMPLED_COUNTER]
-        return ts > self.target_num_timesteps
-
-
-# TODO(ekl) deprecate this in favor of the replay_sequence_length option.
-class SimpleReplayBuffer:
-    """Simple replay buffer that operates over batches."""
-
-    def __init__(self, num_slots: int, replay_proportion: Optional[float] = None):
-        """Initialize SimpleReplayBuffer.
-
-        Args:
-            num_slots (int): Number of batches to store in total.
-        """
-        self.num_slots = num_slots
-        self.replay_batches = []
-        self.replay_index = 0
-
-    def add_batch(self, sample_batch: SampleBatchType) -> None:
-        warn_replay_capacity(item=sample_batch, num_items=self.num_slots)
-        if self.num_slots > 0:
-            if len(self.replay_batches) < self.num_slots:
-                self.replay_batches.append(sample_batch)
-            else:
-                self.replay_batches[self.replay_index] = sample_batch
-                self.replay_index += 1
-                self.replay_index %= self.num_slots
-
-    def replay(self) -> SampleBatchType:
-        return random.choice(self.replay_batches)
-
-
-class MixInReplay:
-    """This operator adds replay to a stream of experiences.
-
-    It takes input batches, and returns a list of batches that include replayed
-    data as well. The number of replayed batches is determined by the
-    configured replay proportion. The max age of a batch is determined by the
-    number of replay slots.
-    """
-
-    def __init__(self, num_slots: int, replay_proportion: float):
-        """Initialize MixInReplay.
-
-        Args:
-            num_slots (int): Number of batches to store in total.
-            replay_proportion (float): The input batch will be returned
-                and an additional number of batches proportional to this value
-                will be added as well.
-
-        Examples:
-            # replay proportion 2:1
-            >>> replay_op = MixInReplay(rollouts, 100, replay_proportion=2)
-            >>> print(next(replay_op))
-            [SampleBatch(<input>), SampleBatch(<replay>), SampleBatch(<rep.>)]
-
-            # replay proportion 0:1, replay disabled
-            >>> replay_op = MixInReplay(rollouts, 100, replay_proportion=0)
-            >>> print(next(replay_op))
-            [SampleBatch(<input>)]
-        """
-        if replay_proportion > 0 and num_slots == 0:
-            raise ValueError("You must set num_slots > 0 if replay_proportion > 0.")
-        self.replay_buffer = SimpleReplayBuffer(num_slots)
-        self.replay_proportion = replay_proportion
-
-    def __call__(self, sample_batch: SampleBatchType) -> List[SampleBatchType]:
-        # Put in replay buffer if enabled.
-        self.replay_buffer.add_batch(sample_batch)
-
-        # Proportional replay.
-        output_batches = [sample_batch]
-        f = self.replay_proportion
-        while random.random() < f:
-            f -= 1
-            output_batches.append(self.replay_buffer.replay())
-        return output_batches
-=======
-from typing import List, Any, Optional
-import random
-
-from ray.actor import ActorHandle
-from ray.util.iter import from_actors, LocalIterator, _NextValueNotReady
-from ray.util.iter_metrics import SharedMetrics
-from ray.rllib.execution.buffers.replay_buffer import warn_replay_capacity
-from ray.rllib.execution.buffers.multi_agent_replay_buffer import MultiAgentReplayBuffer
-from ray.rllib.execution.common import STEPS_SAMPLED_COUNTER, _get_shared_metrics
-from ray.rllib.utils.typing import SampleBatchType
-
-
-class StoreToReplayBuffer:
-    """Callable that stores data into replay buffer actors.
-
-    If constructed with a local replay actor, data will be stored into that
-    buffer. If constructed with a list of replay actor handles, data will
-    be stored randomly among those actors.
-
-    This should be used with the .for_each() operator on a rollouts iterator.
-    The batch that was stored is returned.
-
-    Examples:
-        >>> actors = [ReplayActor.remote() for _ in range(4)]
-        >>> rollouts = ParallelRollouts(...)
-        >>> store_op = rollouts.for_each(StoreToReplayActors(actors=actors))
-        >>> next(store_op)
-        SampleBatch(...)
-    """
-
-    def __init__(
-        self,
-        *,
-        local_buffer: Optional[MultiAgentReplayBuffer] = None,
-        actors: Optional[List[ActorHandle]] = None,
-    ):
-        """
-        Args:
-            local_buffer: The local replay buffer to store the data into.
-            actors: An optional list of replay actors to use instead of
-                `local_buffer`.
-        """
-        if local_buffer is not None and actors is not None:
-            raise ValueError(
-                "Either `local_buffer` or `replay_actors` must be given, " "not both!"
-            )
-
-        if local_buffer is not None:
-            self.local_actor = local_buffer
-            self.replay_actors = None
-        else:
-            self.local_actor = None
-            self.replay_actors = actors
-
-    def __call__(self, batch: SampleBatchType):
-        if self.local_actor is not None:
-            self.local_actor.add_batch(batch)
-        else:
-            actor = random.choice(self.replay_actors)
-            actor.add_batch.remote(batch)
-        return batch
-
-
-def Replay(
-    *,
-    local_buffer: Optional[MultiAgentReplayBuffer] = None,
-    actors: Optional[List[ActorHandle]] = None,
-    num_async: int = 4,
-) -> LocalIterator[SampleBatchType]:
-    """Replay experiences from the given buffer or actors.
-
-    This should be combined with the StoreToReplayActors operation using the
-    Concurrently() operator.
-
-    Args:
-        local_buffer: Local buffer to use. Only one of this and replay_actors
-            can be specified.
-        actors: List of replay actors. Only one of this and local_buffer
-            can be specified.
-        num_async: In async mode, the max number of async requests in flight
-            per actor.
-
-    Examples:
-        >>> actors = [ReplayActor.remote() for _ in range(4)]
-        >>> replay_op = Replay(actors=actors)
-        >>> next(replay_op)
-        SampleBatch(...)
-    """
-
-    if local_buffer is not None and actors is not None:
-        raise ValueError("Exactly one of local_buffer and replay_actors must be given.")
-
-    if actors is not None:
-        replay = from_actors(actors)
-        return replay.gather_async(num_async=num_async).filter(lambda x: x is not None)
-
-    def gen_replay(_):
-        while True:
-            item = local_buffer.replay()
-            if item is None:
-                yield _NextValueNotReady()
-            else:
-                yield item
-
-    return LocalIterator(gen_replay, SharedMetrics())
-
-
-class WaitUntilTimestepsElapsed:
-    """Callable that returns True once a given number of timesteps are hit."""
-
-    def __init__(self, target_num_timesteps: int):
-        self.target_num_timesteps = target_num_timesteps
-
-    def __call__(self, item: Any) -> bool:
-        metrics = _get_shared_metrics()
-        ts = metrics.counters[STEPS_SAMPLED_COUNTER]
-        return ts > self.target_num_timesteps
-
-
-# TODO(ekl) deprecate this in favor of the replay_sequence_length option.
-class SimpleReplayBuffer:
-    """Simple replay buffer that operates over batches."""
-
-    def __init__(self, num_slots: int, replay_proportion: Optional[float] = None):
-        """Initialize SimpleReplayBuffer.
-
-        Args:
-            num_slots (int): Number of batches to store in total.
-        """
-        self.num_slots = num_slots
-        self.replay_batches = []
-        self.replay_index = 0
-
-        self.last_added_batches = []
-
-    def add_batch(self, sample_batch: SampleBatchType) -> None:
-        warn_replay_capacity(item=sample_batch, num_items=self.num_slots)
-        if self.num_slots > 0:
-            if len(self.replay_batches) < self.num_slots:
-                self.replay_batches.append(sample_batch)
-            else:
-                self.replay_batches[self.replay_index] = sample_batch
-                self.replay_index += 1
-                self.replay_index %= self.num_slots
-
-            self.last_added_batches.append(sample_batch)
-
-    def replay(self) -> SampleBatchType:
-        return random.choice(self.replay_batches)
-
-    def __len__(self):
-        return len(self.replay_batches)
-
-
-class MixInReplay:
-    """This operator adds replay to a stream of experiences.
-
-    It takes input batches, and returns a list of batches that include replayed
-    data as well. The number of replayed batches is determined by the
-    configured replay proportion. The max age of a batch is determined by the
-    number of replay slots.
-    """
-
-    def __init__(self, num_slots: int, replay_proportion: float):
-        """Initialize MixInReplay.
-
-        Args:
-            num_slots (int): Number of batches to store in total.
-            replay_proportion (float): The input batch will be returned
-                and an additional number of batches proportional to this value
-                will be added as well.
-
-        Examples:
-            # replay proportion 2:1
-            >>> replay_op = MixInReplay(rollouts, 100, replay_proportion=2)
-            >>> print(next(replay_op))
-            [SampleBatch(<input>), SampleBatch(<replay>), SampleBatch(<rep.>)]
-
-            # replay proportion 0:1, replay disabled
-            >>> replay_op = MixInReplay(rollouts, 100, replay_proportion=0)
-            >>> print(next(replay_op))
-            [SampleBatch(<input>)]
-        """
-        if replay_proportion > 0 and num_slots == 0:
-            raise ValueError("You must set num_slots > 0 if replay_proportion > 0.")
-        self.replay_buffer = SimpleReplayBuffer(num_slots)
-        self.replay_proportion = replay_proportion
-
-    def __call__(self, sample_batch: SampleBatchType) -> List[SampleBatchType]:
-        # Put in replay buffer if enabled.
-        self.replay_buffer.add_batch(sample_batch)
-
-        # Proportional replay.
-        output_batches = [sample_batch]
-        f = self.replay_proportion
-        while random.random() < f:
-            f -= 1
-            output_batches.append(self.replay_buffer.replay())
-        return output_batches
->>>>>>> 19672688
+from typing import List, Any, Optional
+import random
+
+from ray.actor import ActorHandle
+from ray.util.iter import from_actors, LocalIterator, _NextValueNotReady
+from ray.util.iter_metrics import SharedMetrics
+from ray.rllib.execution.buffers.replay_buffer import warn_replay_capacity
+from ray.rllib.execution.buffers.multi_agent_replay_buffer import MultiAgentReplayBuffer
+from ray.rllib.execution.common import STEPS_SAMPLED_COUNTER, _get_shared_metrics
+from ray.rllib.utils.typing import SampleBatchType
+
+
+class StoreToReplayBuffer:
+    """Callable that stores data into replay buffer actors.
+
+    If constructed with a local replay actor, data will be stored into that
+    buffer. If constructed with a list of replay actor handles, data will
+    be stored randomly among those actors.
+
+    This should be used with the .for_each() operator on a rollouts iterator.
+    The batch that was stored is returned.
+
+    Examples:
+        >>> actors = [ReplayActor.remote() for _ in range(4)]
+        >>> rollouts = ParallelRollouts(...)
+        >>> store_op = rollouts.for_each(StoreToReplayActors(actors=actors))
+        >>> next(store_op)
+        SampleBatch(...)
+    """
+
+    def __init__(
+        self,
+        *,
+        local_buffer: Optional[MultiAgentReplayBuffer] = None,
+        actors: Optional[List[ActorHandle]] = None,
+    ):
+        """
+        Args:
+            local_buffer: The local replay buffer to store the data into.
+            actors: An optional list of replay actors to use instead of
+                `local_buffer`.
+        """
+        if local_buffer is not None and actors is not None:
+            raise ValueError(
+                "Either `local_buffer` or `replay_actors` must be given, " "not both!"
+            )
+
+        if local_buffer is not None:
+            self.local_actor = local_buffer
+            self.replay_actors = None
+        else:
+            self.local_actor = None
+            self.replay_actors = actors
+
+    def __call__(self, batch: SampleBatchType):
+        if self.local_actor is not None:
+            self.local_actor.add_batch(batch)
+        else:
+            actor = random.choice(self.replay_actors)
+            actor.add_batch.remote(batch)
+        return batch
+
+
+def Replay(
+    *,
+    local_buffer: Optional[MultiAgentReplayBuffer] = None,
+    actors: Optional[List[ActorHandle]] = None,
+    num_async: int = 4,
+) -> LocalIterator[SampleBatchType]:
+    """Replay experiences from the given buffer or actors.
+
+    This should be combined with the StoreToReplayActors operation using the
+    Concurrently() operator.
+
+    Args:
+        local_buffer: Local buffer to use. Only one of this and replay_actors
+            can be specified.
+        actors: List of replay actors. Only one of this and local_buffer
+            can be specified.
+        num_async: In async mode, the max number of async requests in flight
+            per actor.
+
+    Examples:
+        >>> actors = [ReplayActor.remote() for _ in range(4)]
+        >>> replay_op = Replay(actors=actors)
+        >>> next(replay_op)
+        SampleBatch(...)
+    """
+
+    if local_buffer is not None and actors is not None:
+        raise ValueError("Exactly one of local_buffer and replay_actors must be given.")
+
+    if actors is not None:
+        replay = from_actors(actors)
+        return replay.gather_async(num_async=num_async).filter(lambda x: x is not None)
+
+    def gen_replay(_):
+        while True:
+            item = local_buffer.replay()
+            if item is None:
+                yield _NextValueNotReady()
+            else:
+                yield item
+
+    return LocalIterator(gen_replay, SharedMetrics())
+
+
+class WaitUntilTimestepsElapsed:
+    """Callable that returns True once a given number of timesteps are hit."""
+
+    def __init__(self, target_num_timesteps: int):
+        self.target_num_timesteps = target_num_timesteps
+
+    def __call__(self, item: Any) -> bool:
+        metrics = _get_shared_metrics()
+        ts = metrics.counters[STEPS_SAMPLED_COUNTER]
+        return ts > self.target_num_timesteps
+
+
+# TODO(ekl) deprecate this in favor of the replay_sequence_length option.
+class SimpleReplayBuffer:
+    """Simple replay buffer that operates over batches."""
+
+    def __init__(self, num_slots: int, replay_proportion: Optional[float] = None):
+        """Initialize SimpleReplayBuffer.
+
+        Args:
+            num_slots (int): Number of batches to store in total.
+        """
+        self.num_slots = num_slots
+        self.replay_batches = []
+        self.replay_index = 0
+
+        self.last_added_batches = []
+
+    def add_batch(self, sample_batch: SampleBatchType) -> None:
+        warn_replay_capacity(item=sample_batch, num_items=self.num_slots)
+        if self.num_slots > 0:
+            if len(self.replay_batches) < self.num_slots:
+                self.replay_batches.append(sample_batch)
+            else:
+                self.replay_batches[self.replay_index] = sample_batch
+                self.replay_index += 1
+                self.replay_index %= self.num_slots
+
+            self.last_added_batches.append(sample_batch)
+
+    def replay(self) -> SampleBatchType:
+        return random.choice(self.replay_batches)
+
+    def __len__(self):
+        return len(self.replay_batches)
+
+
+class MixInReplay:
+    """This operator adds replay to a stream of experiences.
+
+    It takes input batches, and returns a list of batches that include replayed
+    data as well. The number of replayed batches is determined by the
+    configured replay proportion. The max age of a batch is determined by the
+    number of replay slots.
+    """
+
+    def __init__(self, num_slots: int, replay_proportion: float):
+        """Initialize MixInReplay.
+
+        Args:
+            num_slots (int): Number of batches to store in total.
+            replay_proportion (float): The input batch will be returned
+                and an additional number of batches proportional to this value
+                will be added as well.
+
+        Examples:
+            # replay proportion 2:1
+            >>> replay_op = MixInReplay(rollouts, 100, replay_proportion=2)
+            >>> print(next(replay_op))
+            [SampleBatch(<input>), SampleBatch(<replay>), SampleBatch(<rep.>)]
+
+            # replay proportion 0:1, replay disabled
+            >>> replay_op = MixInReplay(rollouts, 100, replay_proportion=0)
+            >>> print(next(replay_op))
+            [SampleBatch(<input>)]
+        """
+        if replay_proportion > 0 and num_slots == 0:
+            raise ValueError("You must set num_slots > 0 if replay_proportion > 0.")
+        self.replay_buffer = SimpleReplayBuffer(num_slots)
+        self.replay_proportion = replay_proportion
+
+    def __call__(self, sample_batch: SampleBatchType) -> List[SampleBatchType]:
+        # Put in replay buffer if enabled.
+        self.replay_buffer.add_batch(sample_batch)
+
+        # Proportional replay.
+        output_batches = [sample_batch]
+        f = self.replay_proportion
+        while random.random() < f:
+            f -= 1
+            output_batches.append(self.replay_buffer.replay())
+        return output_batches