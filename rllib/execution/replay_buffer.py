--- conflicted
+++ resolved
@@ -24,20 +24,12 @@
 @DeveloperAPI
 class ReplayBuffer:
     @DeveloperAPI
-<<<<<<< HEAD
-    def __init__(self, size):
+    def __init__(self, size: int):
         """Initializes a ReplayBuffer object.
 
         Args:
-            size (int): Max number of records to store in the buffer.
+            size (int): Max number of items to store in the buffer.
                 When the buffer overflows the old memories are dropped.
-=======
-    def __init__(self, size: int):
-        """Create Prioritized Replay buffer.
-
-        Args:
-            size (int): Max number of items to store in the FIFO buffer.
->>>>>>> 19cc1ae7
         """
         self._storage = []
         self._maxsize = size
