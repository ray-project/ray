--- conflicted
+++ resolved
@@ -1,269 +1,140 @@
-<<<<<<< HEAD
-import logging
-import platform
-from typing import List, Dict, Any
-
-import ray
-from ray.rllib.evaluation.worker_set import WorkerSet
-from ray.rllib.execution.common import (
-    AGENT_STEPS_SAMPLED_COUNTER,
-    STEPS_SAMPLED_COUNTER,
-    _get_shared_metrics,
-)
-from ray.rllib.execution.replay_ops import MixInReplay
-from ray.rllib.execution.rollout_ops import ParallelRollouts, ConcatBatches
-from ray.rllib.policy.sample_batch import MultiAgentBatch
-from ray.rllib.utils.actors import create_colocated
-from ray.rllib.utils.typing import SampleBatchType, ModelWeights
-from ray.util.iter import (
-    ParallelIterator,
-    ParallelIteratorWorker,
-    from_actors,
-    LocalIterator,
-)
-
-logger = logging.getLogger(__name__)
-
-
-@ray.remote(num_cpus=0)
-class Aggregator(ParallelIteratorWorker):
-    """An aggregation worker used by gather_experiences_tree_aggregation().
-
-    Each of these actors is a shard of a parallel iterator that consumes
-    batches from RolloutWorker actors, and emits batches of size
-    train_batch_size. This allows expensive decompression / concatenation
-    work to be offloaded to these actors instead of run in the learner.
-    """
-
-    def __init__(
-        self, config: Dict, rollout_group: "ParallelIterator[SampleBatchType]"
-    ):
-        self.weights = None
-        self.global_vars = None
-
-        def generator():
-            it = rollout_group.gather_async(
-                num_async=config["max_sample_requests_in_flight_per_worker"]
-            )
-
-            # Update the rollout worker with our latest policy weights.
-            def update_worker(item):
-                worker, batch = item
-                if self.weights:
-                    worker.set_weights.remote(self.weights, self.global_vars)
-                return batch
-
-            # Augment with replay and concat to desired train batch size.
-            it = (
-                it.zip_with_source_actor()
-                .for_each(update_worker)
-                .for_each(lambda batch: batch.decompress_if_needed())
-                .for_each(
-                    MixInReplay(
-                        num_slots=config["replay_buffer_num_slots"],
-                        replay_proportion=config["replay_proportion"],
-                    )
-                )
-                .flatten()
-                .combine(
-                    ConcatBatches(
-                        min_batch_size=config["train_batch_size"],
-                        count_steps_by=config["multiagent"]["count_steps_by"],
-                    )
-                )
-            )
-
-            for train_batch in it:
-                yield train_batch
-
-        super().__init__(generator, repeat=False)
-
-    def get_host(self) -> str:
-        return platform.node()
-
-    def set_weights(self, weights: ModelWeights, global_vars: Dict) -> None:
-        self.weights = weights
-        self.global_vars = global_vars
-
-
-def gather_experiences_tree_aggregation(
-    workers: WorkerSet, config: Dict
-) -> "LocalIterator[Any]":
-    """Tree aggregation version of gather_experiences_directly()."""
-
-    rollouts = ParallelRollouts(workers, mode="raw")
-
-    # Divide up the workers between aggregators.
-    worker_assignments = [[] for _ in range(config["num_aggregation_workers"])]
-    i = 0
-    for worker_idx in range(len(workers.remote_workers())):
-        worker_assignments[i].append(worker_idx)
-        i += 1
-        i %= len(worker_assignments)
-    logger.info("Worker assignments: {}".format(worker_assignments))
-
-    # Create parallel iterators that represent each aggregation group.
-    rollout_groups: List["ParallelIterator[SampleBatchType]"] = [
-        rollouts.select_shards(assigned) for assigned in worker_assignments
-    ]
-
-    # This spawns |num_aggregation_workers| intermediate actors that aggregate
-    # experiences in parallel. We force colocation on the same node to maximize
-    # data bandwidth between them and the driver.
-    train_batches = from_actors(
-        [create_colocated(Aggregator, [config, g], 1)[0] for g in rollout_groups]
-    )
-
-    # TODO(ekl) properly account for replay.
-    def record_steps_sampled(batch):
-        metrics = _get_shared_metrics()
-        metrics.counters[STEPS_SAMPLED_COUNTER] += batch.count
-        if isinstance(batch, MultiAgentBatch):
-            metrics.counters[AGENT_STEPS_SAMPLED_COUNTER] += batch.agent_steps()
-        else:
-            metrics.counters[AGENT_STEPS_SAMPLED_COUNTER] += batch.count
-        return batch
-
-    return train_batches.gather_async().for_each(record_steps_sampled)
-=======
-import logging
-import platform
-from typing import List, Dict, Any
-
-import ray
-from ray.rllib.evaluation.worker_set import WorkerSet
-from ray.rllib.execution.common import (
-    AGENT_STEPS_SAMPLED_COUNTER,
-    STEPS_SAMPLED_COUNTER,
-    _get_shared_metrics,
-)
-from ray.rllib.execution.replay_ops import MixInReplay
-from ray.rllib.execution.rollout_ops import ParallelRollouts, ConcatBatches
-from ray.rllib.policy.sample_batch import MultiAgentBatch
-from ray.rllib.utils.actors import create_colocated_actors
-from ray.rllib.utils.typing import SampleBatchType, ModelWeights
-from ray.util.iter import (
-    ParallelIterator,
-    ParallelIteratorWorker,
-    from_actors,
-    LocalIterator,
-)
-
-logger = logging.getLogger(__name__)
-
-
-@ray.remote(num_cpus=0)
-class Aggregator(ParallelIteratorWorker):
-    """An aggregation worker used by gather_experiences_tree_aggregation().
-
-    Each of these actors is a shard of a parallel iterator that consumes
-    batches from RolloutWorker actors, and emits batches of size
-    train_batch_size. This allows expensive decompression / concatenation
-    work to be offloaded to these actors instead of run in the learner.
-    """
-
-    def __init__(
-        self, config: Dict, rollout_group: "ParallelIterator[SampleBatchType]"
-    ):
-        self.weights = None
-        self.global_vars = None
-
-        def generator():
-            it = rollout_group.gather_async(
-                num_async=config["max_sample_requests_in_flight_per_worker"]
-            )
-
-            # Update the rollout worker with our latest policy weights.
-            def update_worker(item):
-                worker, batch = item
-                if self.weights:
-                    worker.set_weights.remote(self.weights, self.global_vars)
-                return batch
-
-            # Augment with replay and concat to desired train batch size.
-            it = (
-                it.zip_with_source_actor()
-                .for_each(update_worker)
-                .for_each(lambda batch: batch.decompress_if_needed())
-                .for_each(
-                    MixInReplay(
-                        num_slots=config["replay_buffer_num_slots"],
-                        replay_proportion=config["replay_proportion"],
-                    )
-                )
-                .flatten()
-                .combine(
-                    ConcatBatches(
-                        min_batch_size=config["train_batch_size"],
-                        count_steps_by=config["multiagent"]["count_steps_by"],
-                    )
-                )
-            )
-
-            for train_batch in it:
-                yield train_batch
-
-        super().__init__(generator, repeat=False)
-
-    def get_host(self) -> str:
-        return platform.node()
-
-    def set_weights(self, weights: ModelWeights, global_vars: Dict) -> None:
-        self.weights = weights
-        self.global_vars = global_vars
-
-
-def gather_experiences_tree_aggregation(
-    workers: WorkerSet, config: Dict
-) -> "LocalIterator[Any]":
-    """Tree aggregation version of gather_experiences_directly()."""
-
-    rollouts = ParallelRollouts(workers, mode="raw")
-
-    # Divide up the workers between aggregators.
-    worker_assignments = [[] for _ in range(config["num_aggregation_workers"])]
-    i = 0
-    for worker_idx in range(len(workers.remote_workers())):
-        worker_assignments[i].append(worker_idx)
-        i += 1
-        i %= len(worker_assignments)
-    logger.info("Worker assignments: {}".format(worker_assignments))
-
-    # Create parallel iterators that represent each aggregation group.
-    rollout_groups: List["ParallelIterator[SampleBatchType]"] = [
-        rollouts.select_shards(assigned) for assigned in worker_assignments
-    ]
-
-    # This spawns |num_aggregation_workers| intermediate actors that aggregate
-    # experiences in parallel. We force colocation on the same node (localhost)
-    # to maximize data bandwidth between them and the driver.
-    localhost = platform.node()
-    assert localhost != "", (
-        "ERROR: Cannot determine local node name! "
-        "`platform.node()` returned empty string."
-    )
-    all_co_located = create_colocated_actors(
-        actor_specs=[
-            # (class, args, kwargs={}, count=1)
-            (Aggregator, [config, g], {}, 1)
-            for g in rollout_groups
-        ],
-        node=localhost,
-    )
-
-    # Use the first ([0]) of each created group (each group only has one
-    # actor: count=1).
-    train_batches = from_actors([group[0] for group in all_co_located])
-
-    # TODO(ekl) properly account for replay.
-    def record_steps_sampled(batch):
-        metrics = _get_shared_metrics()
-        metrics.counters[STEPS_SAMPLED_COUNTER] += batch.count
-        if isinstance(batch, MultiAgentBatch):
-            metrics.counters[AGENT_STEPS_SAMPLED_COUNTER] += batch.agent_steps()
-        else:
-            metrics.counters[AGENT_STEPS_SAMPLED_COUNTER] += batch.count
-        return batch
-
-    return train_batches.gather_async().for_each(record_steps_sampled)
->>>>>>> 19672688
+import logging
+import platform
+from typing import List, Dict, Any
+
+import ray
+from ray.rllib.evaluation.worker_set import WorkerSet
+from ray.rllib.execution.common import (
+    AGENT_STEPS_SAMPLED_COUNTER,
+    STEPS_SAMPLED_COUNTER,
+    _get_shared_metrics,
+)
+from ray.rllib.execution.replay_ops import MixInReplay
+from ray.rllib.execution.rollout_ops import ParallelRollouts, ConcatBatches
+from ray.rllib.policy.sample_batch import MultiAgentBatch
+from ray.rllib.utils.actors import create_colocated_actors
+from ray.rllib.utils.typing import SampleBatchType, ModelWeights
+from ray.util.iter import (
+    ParallelIterator,
+    ParallelIteratorWorker,
+    from_actors,
+    LocalIterator,
+)
+
+logger = logging.getLogger(__name__)
+
+
+@ray.remote(num_cpus=0)
+class Aggregator(ParallelIteratorWorker):
+    """An aggregation worker used by gather_experiences_tree_aggregation().
+
+    Each of these actors is a shard of a parallel iterator that consumes
+    batches from RolloutWorker actors, and emits batches of size
+    train_batch_size. This allows expensive decompression / concatenation
+    work to be offloaded to these actors instead of run in the learner.
+    """
+
+    def __init__(
+        self, config: Dict, rollout_group: "ParallelIterator[SampleBatchType]"
+    ):
+        self.weights = None
+        self.global_vars = None
+
+        def generator():
+            it = rollout_group.gather_async(
+                num_async=config["max_sample_requests_in_flight_per_worker"]
+            )
+
+            # Update the rollout worker with our latest policy weights.
+            def update_worker(item):
+                worker, batch = item
+                if self.weights:
+                    worker.set_weights.remote(self.weights, self.global_vars)
+                return batch
+
+            # Augment with replay and concat to desired train batch size.
+            it = (
+                it.zip_with_source_actor()
+                .for_each(update_worker)
+                .for_each(lambda batch: batch.decompress_if_needed())
+                .for_each(
+                    MixInReplay(
+                        num_slots=config["replay_buffer_num_slots"],
+                        replay_proportion=config["replay_proportion"],
+                    )
+                )
+                .flatten()
+                .combine(
+                    ConcatBatches(
+                        min_batch_size=config["train_batch_size"],
+                        count_steps_by=config["multiagent"]["count_steps_by"],
+                    )
+                )
+            )
+
+            for train_batch in it:
+                yield train_batch
+
+        super().__init__(generator, repeat=False)
+
+    def get_host(self) -> str:
+        return platform.node()
+
+    def set_weights(self, weights: ModelWeights, global_vars: Dict) -> None:
+        self.weights = weights
+        self.global_vars = global_vars
+
+
+def gather_experiences_tree_aggregation(
+    workers: WorkerSet, config: Dict
+) -> "LocalIterator[Any]":
+    """Tree aggregation version of gather_experiences_directly()."""
+
+    rollouts = ParallelRollouts(workers, mode="raw")
+
+    # Divide up the workers between aggregators.
+    worker_assignments = [[] for _ in range(config["num_aggregation_workers"])]
+    i = 0
+    for worker_idx in range(len(workers.remote_workers())):
+        worker_assignments[i].append(worker_idx)
+        i += 1
+        i %= len(worker_assignments)
+    logger.info("Worker assignments: {}".format(worker_assignments))
+
+    # Create parallel iterators that represent each aggregation group.
+    rollout_groups: List["ParallelIterator[SampleBatchType]"] = [
+        rollouts.select_shards(assigned) for assigned in worker_assignments
+    ]
+
+    # This spawns |num_aggregation_workers| intermediate actors that aggregate
+    # experiences in parallel. We force colocation on the same node (localhost)
+    # to maximize data bandwidth between them and the driver.
+    localhost = platform.node()
+    assert localhost != "", (
+        "ERROR: Cannot determine local node name! "
+        "`platform.node()` returned empty string."
+    )
+    all_co_located = create_colocated_actors(
+        actor_specs=[
+            # (class, args, kwargs={}, count=1)
+            (Aggregator, [config, g], {}, 1)
+            for g in rollout_groups
+        ],
+        node=localhost,
+    )
+
+    # Use the first ([0]) of each created group (each group only has one
+    # actor: count=1).
+    train_batches = from_actors([group[0] for group in all_co_located])
+
+    # TODO(ekl) properly account for replay.
+    def record_steps_sampled(batch):
+        metrics = _get_shared_metrics()
+        metrics.counters[STEPS_SAMPLED_COUNTER] += batch.count
+        if isinstance(batch, MultiAgentBatch):
+            metrics.counters[AGENT_STEPS_SAMPLED_COUNTER] += batch.agent_steps()
+        else:
+            metrics.counters[AGENT_STEPS_SAMPLED_COUNTER] += batch.count
+        return batch
+
+    return train_batches.gather_async().for_each(record_steps_sampled)