--- conflicted
+++ resolved
@@ -33,11 +33,7 @@
         >>> import ray # doctest: +SKIP
         >>> from ray.rllib.execution.parallel_requests import ( # doctest: +SKIP
         ...    AsyncRequestsManager # doctest: +SKIP
-<<<<<<< HEAD
-        ... ) # doctest: +SKIP
-=======
         >>> # doctest: +SKIP
->>>>>>> 1feb7023
         >>> @ray.remote # doctest: +SKIP
         ... class MyActor: # doctest: +SKIP
         ...    def apply(self, fn, *args, **kwargs): # doctest: +SKIP
