--- conflicted
+++ resolved
@@ -1,447 +1,220 @@
-<<<<<<< HEAD
-import logging
-from six.moves import queue
-import threading
-
-from ray.rllib.execution.learner_thread import LearnerThread
-from ray.rllib.execution.buffers.minibatch_buffer import MinibatchBuffer
-from ray.rllib.policy.sample_batch import SampleBatch
-from ray.rllib.utils.annotations import override
-from ray.rllib.utils.deprecation import deprecation_warning
-from ray.rllib.utils.framework import try_import_tf
-from ray.rllib.utils.metrics.learner_info import LearnerInfoBuilder, LEARNER_STATS_KEY
-from ray.rllib.utils.timer import TimerStat
-from ray.rllib.evaluation.rollout_worker import RolloutWorker
-
-tf1, tf, tfv = try_import_tf()
-
-logger = logging.getLogger(__name__)
-
-
-class MultiGPULearnerThread(LearnerThread):
-    """Learner that can use multiple GPUs and parallel loading.
-
-    This class is used for async sampling algorithms.
-
-    Example workflow: 2 GPUs and 3 multi-GPU tower stacks.
-    -> On each GPU, there are 3 slots for batches, indexed 0, 1, and 2.
-
-    Workers collect data from env and push it into inqueue:
-    Workers -> (data) -> self.inqueue
-
-    We also have two queues, indicating, which stacks are loaded and which
-    are not.
-    - idle_tower_stacks = [0, 1, 2]  <- all 3 stacks are free at first.
-    - ready_tower_stacks = []  <- None of the 3 stacks is loaded with data.
-
-    `ready_tower_stacks` is managed by `ready_tower_stacks_buffer` for
-    possible minibatch-SGD iterations per loaded batch (this avoids a reload
-    from CPU to GPU for each SGD iter).
-
-    n _MultiGPULoaderThreads: self.inqueue -get()->
-    policy.load_batch_into_buffer() -> ready_stacks = [0 ...]
-
-    This thread: self.ready_tower_stacks_buffer -get()->
-    policy.learn_on_loaded_batch() -> if SGD-iters done,
-    put stack index back in idle_tower_stacks queue.
-    """
-
-    def __init__(
-        self,
-        local_worker: RolloutWorker,
-        num_gpus: int = 1,
-        lr=None,  # deprecated.
-        train_batch_size: int = 500,
-        num_multi_gpu_tower_stacks: int = 1,
-        num_sgd_iter: int = 1,
-        learner_queue_size: int = 16,
-        learner_queue_timeout: int = 300,
-        num_data_load_threads: int = 16,
-        _fake_gpus: bool = False,
-        # Deprecated arg, use
-        minibatch_buffer_size=None,
-    ):
-        """Initializes a MultiGPULearnerThread instance.
-
-        Args:
-            local_worker (RolloutWorker): Local RolloutWorker holding
-                policies this thread will call `load_batch_into_buffer` and
-                `learn_on_loaded_batch` on.
-            num_gpus (int): Number of GPUs to use for data-parallel SGD.
-            train_batch_size (int): Size of batches (minibatches if
-                `num_sgd_iter` > 1) to learn on.
-            num_multi_gpu_tower_stacks (int): Number of buffers to parallelly
-                load data into on one device. Each buffer is of size of
-                `train_batch_size` and hence increases GPU memory usage
-                accordingly.
-            num_sgd_iter (int): Number of passes to learn on per train batch
-                (minibatch if `num_sgd_iter` > 1).
-            learner_queue_size (int): Max size of queue of inbound
-                train batches to this thread.
-            num_data_load_threads (int): Number of threads to use to load
-                data into GPU memory in parallel.
-        """
-        # Deprecated: No need to specify as we don't need the actual
-        # minibatch-buffer anyways.
-        if minibatch_buffer_size:
-            deprecation_warning(
-                old="MultiGPULearnerThread.minibatch_buffer_size",
-                error=False,
-            )
-        super().__init__(
-            local_worker=local_worker,
-            minibatch_buffer_size=0,
-            num_sgd_iter=num_sgd_iter,
-            learner_queue_size=learner_queue_size,
-            learner_queue_timeout=learner_queue_timeout,
-        )
-        # Delete reference to parent's minibatch_buffer, which is not needed.
-        # Instead, in multi-GPU mode, we pull tower stack indices from the
-        # `self.ready_tower_stacks_buffer` buffer, whose size is exactly
-        # `num_multi_gpu_tower_stacks`.
-        self.minibatch_buffer = None
-
-        self.train_batch_size = train_batch_size
-
-        self.policy_map = self.local_worker.policy_map
-        self.devices = next(iter(self.policy_map.values())).devices
-
-        logger.info("MultiGPULearnerThread devices {}".format(self.devices))
-        assert self.train_batch_size % len(self.devices) == 0
-        assert self.train_batch_size >= len(self.devices), "batch too small"
-
-        self.tower_stack_indices = list(range(num_multi_gpu_tower_stacks))
-
-        # Two queues for tower stacks:
-        # a) Those that are loaded with data ("ready")
-        # b) Those that are ready to be loaded with new data ("idle").
-        self.idle_tower_stacks = queue.Queue()
-        self.ready_tower_stacks = queue.Queue()
-        # In the beginning, all stacks are idle (no loading has taken place
-        # yet).
-        for idx in self.tower_stack_indices:
-            self.idle_tower_stacks.put(idx)
-        # Start n threads that are responsible for loading data into the
-        # different (idle) stacks.
-        for i in range(num_data_load_threads):
-            self.loader_thread = _MultiGPULoaderThread(self, share_stats=(i == 0))
-            self.loader_thread.start()
-
-        # Create a buffer that holds stack indices that are "ready"
-        # (loaded with data). Those are stacks that we can call
-        # "learn_on_loaded_batch" on.
-        self.ready_tower_stacks_buffer = MinibatchBuffer(
-            self.ready_tower_stacks,
-            num_multi_gpu_tower_stacks,
-            learner_queue_timeout,
-            num_sgd_iter,
-        )
-
-    @override(LearnerThread)
-    def step(self) -> None:
-        assert self.loader_thread.is_alive()
-        with self.load_wait_timer:
-            buffer_idx, released = self.ready_tower_stacks_buffer.get()
-
-        get_num_samples_loaded_into_buffer = 0
-        with self.grad_timer:
-            # Use LearnerInfoBuilder as a unified way to build the final
-            # results dict from `learn_on_loaded_batch` call(s).
-            # This makes sure results dicts always have the same structure
-            # no matter the setup (multi-GPU, multi-agent, minibatch SGD,
-            # tf vs torch).
-            learner_info_builder = LearnerInfoBuilder(num_devices=len(self.devices))
-
-            for pid in self.policy_map.keys():
-                # Not a policy-to-train.
-                if pid not in self.local_worker.policies_to_train:
-                    continue
-                policy = self.policy_map[pid]
-                default_policy_results = policy.learn_on_loaded_batch(
-                    offset=0, buffer_index=buffer_idx
-                )
-                learner_info_builder.add_learn_on_batch_results(default_policy_results)
-                self.weights_updated = True
-                get_num_samples_loaded_into_buffer += (
-                    policy.get_num_samples_loaded_into_buffer(buffer_idx)
-                )
-
-            self.learner_info = learner_info_builder.finalize()
-            learner_stats = {
-                pid: self.learner_info[pid][LEARNER_STATS_KEY]
-                for pid in self.learner_info.keys()
-            }
-
-        if released:
-            self.idle_tower_stacks.put(buffer_idx)
-
-        self.outqueue.put((get_num_samples_loaded_into_buffer, learner_stats))
-        self.learner_queue_size.push(self.inqueue.qsize())
-
-
-class _MultiGPULoaderThread(threading.Thread):
-    def __init__(
-        self, multi_gpu_learner_thread: MultiGPULearnerThread, share_stats: bool
-    ):
-        threading.Thread.__init__(self)
-        self.multi_gpu_learner_thread = multi_gpu_learner_thread
-        self.daemon = True
-        if share_stats:
-            self.queue_timer = multi_gpu_learner_thread.queue_timer
-            self.load_timer = multi_gpu_learner_thread.load_timer
-        else:
-            self.queue_timer = TimerStat()
-            self.load_timer = TimerStat()
-
-    def run(self) -> None:
-        while True:
-            self._step()
-
-    def _step(self) -> None:
-        s = self.multi_gpu_learner_thread
-        policy_map = s.policy_map
-
-        # Get a new batch from the data (inqueue).
-        with self.queue_timer:
-            batch = s.inqueue.get()
-
-        # Get next idle stack for loading.
-        buffer_idx = s.idle_tower_stacks.get()
-
-        # Load the batch into the idle stack.
-        with self.load_timer:
-            for pid in policy_map.keys():
-                if pid not in s.local_worker.policies_to_train:
-                    continue
-                policy = policy_map[pid]
-                policy.load_batch_into_buffer(
-                    batch=batch
-                    if isinstance(batch, SampleBatch)
-                    else batch.policy_batches[pid],
-                    buffer_index=buffer_idx,
-                )
-
-        # Tag just-loaded stack as "ready".
-        s.ready_tower_stacks.put(buffer_idx)
-=======
-import logging
-from six.moves import queue
-import threading
-
-from ray.rllib.execution.learner_thread import LearnerThread
-from ray.rllib.execution.buffers.minibatch_buffer import MinibatchBuffer
-from ray.rllib.policy.sample_batch import SampleBatch
-from ray.rllib.utils.annotations import override
-from ray.rllib.utils.deprecation import deprecation_warning
-from ray.rllib.utils.framework import try_import_tf
-from ray.rllib.utils.metrics.learner_info import LearnerInfoBuilder
-from ray.rllib.utils.timer import TimerStat
-from ray.rllib.evaluation.rollout_worker import RolloutWorker
-
-tf1, tf, tfv = try_import_tf()
-
-logger = logging.getLogger(__name__)
-
-
-class MultiGPULearnerThread(LearnerThread):
-    """Learner that can use multiple GPUs and parallel loading.
-
-    This class is used for async sampling algorithms.
-
-    Example workflow: 2 GPUs and 3 multi-GPU tower stacks.
-    -> On each GPU, there are 3 slots for batches, indexed 0, 1, and 2.
-
-    Workers collect data from env and push it into inqueue:
-    Workers -> (data) -> self.inqueue
-
-    We also have two queues, indicating, which stacks are loaded and which
-    are not.
-    - idle_tower_stacks = [0, 1, 2]  <- all 3 stacks are free at first.
-    - ready_tower_stacks = []  <- None of the 3 stacks is loaded with data.
-
-    `ready_tower_stacks` is managed by `ready_tower_stacks_buffer` for
-    possible minibatch-SGD iterations per loaded batch (this avoids a reload
-    from CPU to GPU for each SGD iter).
-
-    n _MultiGPULoaderThreads: self.inqueue -get()->
-    policy.load_batch_into_buffer() -> ready_stacks = [0 ...]
-
-    This thread: self.ready_tower_stacks_buffer -get()->
-    policy.learn_on_loaded_batch() -> if SGD-iters done,
-    put stack index back in idle_tower_stacks queue.
-    """
-
-    def __init__(
-        self,
-        local_worker: RolloutWorker,
-        num_gpus: int = 1,
-        lr=None,  # deprecated.
-        train_batch_size: int = 500,
-        num_multi_gpu_tower_stacks: int = 1,
-        num_sgd_iter: int = 1,
-        learner_queue_size: int = 16,
-        learner_queue_timeout: int = 300,
-        num_data_load_threads: int = 16,
-        _fake_gpus: bool = False,
-        # Deprecated arg, use
-        minibatch_buffer_size=None,
-    ):
-        """Initializes a MultiGPULearnerThread instance.
-
-        Args:
-            local_worker (RolloutWorker): Local RolloutWorker holding
-                policies this thread will call `load_batch_into_buffer` and
-                `learn_on_loaded_batch` on.
-            num_gpus (int): Number of GPUs to use for data-parallel SGD.
-            train_batch_size (int): Size of batches (minibatches if
-                `num_sgd_iter` > 1) to learn on.
-            num_multi_gpu_tower_stacks (int): Number of buffers to parallelly
-                load data into on one device. Each buffer is of size of
-                `train_batch_size` and hence increases GPU memory usage
-                accordingly.
-            num_sgd_iter (int): Number of passes to learn on per train batch
-                (minibatch if `num_sgd_iter` > 1).
-            learner_queue_size (int): Max size of queue of inbound
-                train batches to this thread.
-            num_data_load_threads (int): Number of threads to use to load
-                data into GPU memory in parallel.
-        """
-        # Deprecated: No need to specify as we don't need the actual
-        # minibatch-buffer anyways.
-        if minibatch_buffer_size:
-            deprecation_warning(
-                old="MultiGPULearnerThread.minibatch_buffer_size",
-                error=False,
-            )
-        super().__init__(
-            local_worker=local_worker,
-            minibatch_buffer_size=0,
-            num_sgd_iter=num_sgd_iter,
-            learner_queue_size=learner_queue_size,
-            learner_queue_timeout=learner_queue_timeout,
-        )
-        # Delete reference to parent's minibatch_buffer, which is not needed.
-        # Instead, in multi-GPU mode, we pull tower stack indices from the
-        # `self.ready_tower_stacks_buffer` buffer, whose size is exactly
-        # `num_multi_gpu_tower_stacks`.
-        self.minibatch_buffer = None
-
-        self.train_batch_size = train_batch_size
-
-        self.policy_map = self.local_worker.policy_map
-        self.devices = next(iter(self.policy_map.values())).devices
-
-        logger.info("MultiGPULearnerThread devices {}".format(self.devices))
-        assert self.train_batch_size % len(self.devices) == 0
-        assert self.train_batch_size >= len(self.devices), "batch too small"
-
-        self.tower_stack_indices = list(range(num_multi_gpu_tower_stacks))
-
-        # Two queues for tower stacks:
-        # a) Those that are loaded with data ("ready")
-        # b) Those that are ready to be loaded with new data ("idle").
-        self.idle_tower_stacks = queue.Queue()
-        self.ready_tower_stacks = queue.Queue()
-        # In the beginning, all stacks are idle (no loading has taken place
-        # yet).
-        for idx in self.tower_stack_indices:
-            self.idle_tower_stacks.put(idx)
-        # Start n threads that are responsible for loading data into the
-        # different (idle) stacks.
-        for i in range(num_data_load_threads):
-            self.loader_thread = _MultiGPULoaderThread(self, share_stats=(i == 0))
-            self.loader_thread.start()
-
-        # Create a buffer that holds stack indices that are "ready"
-        # (loaded with data). Those are stacks that we can call
-        # "learn_on_loaded_batch" on.
-        self.ready_tower_stacks_buffer = MinibatchBuffer(
-            self.ready_tower_stacks,
-            num_multi_gpu_tower_stacks,
-            learner_queue_timeout,
-            num_sgd_iter,
-        )
-
-    @override(LearnerThread)
-    def step(self) -> None:
-        assert self.loader_thread.is_alive()
-        with self.load_wait_timer:
-            buffer_idx, released = self.ready_tower_stacks_buffer.get()
-
-        get_num_samples_loaded_into_buffer = 0
-        with self.grad_timer:
-            # Use LearnerInfoBuilder as a unified way to build the final
-            # results dict from `learn_on_loaded_batch` call(s).
-            # This makes sure results dicts always have the same structure
-            # no matter the setup (multi-GPU, multi-agent, minibatch SGD,
-            # tf vs torch).
-            learner_info_builder = LearnerInfoBuilder(num_devices=len(self.devices))
-
-            for pid in self.policy_map.keys():
-                # Not a policy-to-train.
-                if not self.local_worker.is_policy_to_train(pid):
-                    continue
-                policy = self.policy_map[pid]
-                default_policy_results = policy.learn_on_loaded_batch(
-                    offset=0, buffer_index=buffer_idx
-                )
-                learner_info_builder.add_learn_on_batch_results(default_policy_results)
-                self.weights_updated = True
-                get_num_samples_loaded_into_buffer += (
-                    policy.get_num_samples_loaded_into_buffer(buffer_idx)
-                )
-
-            self.learner_info = learner_info_builder.finalize()
-
-        if released:
-            self.idle_tower_stacks.put(buffer_idx)
-
-        self.outqueue.put((get_num_samples_loaded_into_buffer, self.learner_info))
-        self.learner_queue_size.push(self.inqueue.qsize())
-
-
-class _MultiGPULoaderThread(threading.Thread):
-    def __init__(
-        self, multi_gpu_learner_thread: MultiGPULearnerThread, share_stats: bool
-    ):
-        threading.Thread.__init__(self)
-        self.multi_gpu_learner_thread = multi_gpu_learner_thread
-        self.daemon = True
-        if share_stats:
-            self.queue_timer = multi_gpu_learner_thread.queue_timer
-            self.load_timer = multi_gpu_learner_thread.load_timer
-        else:
-            self.queue_timer = TimerStat()
-            self.load_timer = TimerStat()
-
-    def run(self) -> None:
-        while True:
-            self._step()
-
-    def _step(self) -> None:
-        s = self.multi_gpu_learner_thread
-        policy_map = s.policy_map
-
-        # Get a new batch from the data (inqueue).
-        with self.queue_timer:
-            batch = s.inqueue.get()
-
-        # Get next idle stack for loading.
-        buffer_idx = s.idle_tower_stacks.get()
-
-        # Load the batch into the idle stack.
-        with self.load_timer:
-            for pid in policy_map.keys():
-                if not s.local_worker.is_policy_to_train(pid, batch):
-                    continue
-                policy = policy_map[pid]
-                policy.load_batch_into_buffer(
-                    batch=batch
-                    if isinstance(batch, SampleBatch)
-                    else batch.policy_batches[pid],
-                    buffer_index=buffer_idx,
-                )
-
-        # Tag just-loaded stack as "ready".
-        s.ready_tower_stacks.put(buffer_idx)
->>>>>>> 19672688
+import logging
+from six.moves import queue
+import threading
+
+from ray.rllib.execution.learner_thread import LearnerThread
+from ray.rllib.execution.buffers.minibatch_buffer import MinibatchBuffer
+from ray.rllib.policy.sample_batch import SampleBatch
+from ray.rllib.utils.annotations import override
+from ray.rllib.utils.deprecation import deprecation_warning
+from ray.rllib.utils.framework import try_import_tf
+from ray.rllib.utils.metrics.learner_info import LearnerInfoBuilder
+from ray.rllib.utils.timer import TimerStat
+from ray.rllib.evaluation.rollout_worker import RolloutWorker
+
+tf1, tf, tfv = try_import_tf()
+
+logger = logging.getLogger(__name__)
+
+
+class MultiGPULearnerThread(LearnerThread):
+    """Learner that can use multiple GPUs and parallel loading.
+
+    This class is used for async sampling algorithms.
+
+    Example workflow: 2 GPUs and 3 multi-GPU tower stacks.
+    -> On each GPU, there are 3 slots for batches, indexed 0, 1, and 2.
+
+    Workers collect data from env and push it into inqueue:
+    Workers -> (data) -> self.inqueue
+
+    We also have two queues, indicating, which stacks are loaded and which
+    are not.
+    - idle_tower_stacks = [0, 1, 2]  <- all 3 stacks are free at first.
+    - ready_tower_stacks = []  <- None of the 3 stacks is loaded with data.
+
+    `ready_tower_stacks` is managed by `ready_tower_stacks_buffer` for
+    possible minibatch-SGD iterations per loaded batch (this avoids a reload
+    from CPU to GPU for each SGD iter).
+
+    n _MultiGPULoaderThreads: self.inqueue -get()->
+    policy.load_batch_into_buffer() -> ready_stacks = [0 ...]
+
+    This thread: self.ready_tower_stacks_buffer -get()->
+    policy.learn_on_loaded_batch() -> if SGD-iters done,
+    put stack index back in idle_tower_stacks queue.
+    """
+
+    def __init__(
+        self,
+        local_worker: RolloutWorker,
+        num_gpus: int = 1,
+        lr=None,  # deprecated.
+        train_batch_size: int = 500,
+        num_multi_gpu_tower_stacks: int = 1,
+        num_sgd_iter: int = 1,
+        learner_queue_size: int = 16,
+        learner_queue_timeout: int = 300,
+        num_data_load_threads: int = 16,
+        _fake_gpus: bool = False,
+        # Deprecated arg, use
+        minibatch_buffer_size=None,
+    ):
+        """Initializes a MultiGPULearnerThread instance.
+
+        Args:
+            local_worker (RolloutWorker): Local RolloutWorker holding
+                policies this thread will call `load_batch_into_buffer` and
+                `learn_on_loaded_batch` on.
+            num_gpus (int): Number of GPUs to use for data-parallel SGD.
+            train_batch_size (int): Size of batches (minibatches if
+                `num_sgd_iter` > 1) to learn on.
+            num_multi_gpu_tower_stacks (int): Number of buffers to parallelly
+                load data into on one device. Each buffer is of size of
+                `train_batch_size` and hence increases GPU memory usage
+                accordingly.
+            num_sgd_iter (int): Number of passes to learn on per train batch
+                (minibatch if `num_sgd_iter` > 1).
+            learner_queue_size (int): Max size of queue of inbound
+                train batches to this thread.
+            num_data_load_threads (int): Number of threads to use to load
+                data into GPU memory in parallel.
+        """
+        # Deprecated: No need to specify as we don't need the actual
+        # minibatch-buffer anyways.
+        if minibatch_buffer_size:
+            deprecation_warning(
+                old="MultiGPULearnerThread.minibatch_buffer_size",
+                error=False,
+            )
+        super().__init__(
+            local_worker=local_worker,
+            minibatch_buffer_size=0,
+            num_sgd_iter=num_sgd_iter,
+            learner_queue_size=learner_queue_size,
+            learner_queue_timeout=learner_queue_timeout,
+        )
+        # Delete reference to parent's minibatch_buffer, which is not needed.
+        # Instead, in multi-GPU mode, we pull tower stack indices from the
+        # `self.ready_tower_stacks_buffer` buffer, whose size is exactly
+        # `num_multi_gpu_tower_stacks`.
+        self.minibatch_buffer = None
+
+        self.train_batch_size = train_batch_size
+
+        self.policy_map = self.local_worker.policy_map
+        self.devices = next(iter(self.policy_map.values())).devices
+
+        logger.info("MultiGPULearnerThread devices {}".format(self.devices))
+        assert self.train_batch_size % len(self.devices) == 0
+        assert self.train_batch_size >= len(self.devices), "batch too small"
+
+        self.tower_stack_indices = list(range(num_multi_gpu_tower_stacks))
+
+        # Two queues for tower stacks:
+        # a) Those that are loaded with data ("ready")
+        # b) Those that are ready to be loaded with new data ("idle").
+        self.idle_tower_stacks = queue.Queue()
+        self.ready_tower_stacks = queue.Queue()
+        # In the beginning, all stacks are idle (no loading has taken place
+        # yet).
+        for idx in self.tower_stack_indices:
+            self.idle_tower_stacks.put(idx)
+        # Start n threads that are responsible for loading data into the
+        # different (idle) stacks.
+        for i in range(num_data_load_threads):
+            self.loader_thread = _MultiGPULoaderThread(self, share_stats=(i == 0))
+            self.loader_thread.start()
+
+        # Create a buffer that holds stack indices that are "ready"
+        # (loaded with data). Those are stacks that we can call
+        # "learn_on_loaded_batch" on.
+        self.ready_tower_stacks_buffer = MinibatchBuffer(
+            self.ready_tower_stacks,
+            num_multi_gpu_tower_stacks,
+            learner_queue_timeout,
+            num_sgd_iter,
+        )
+
+    @override(LearnerThread)
+    def step(self) -> None:
+        assert self.loader_thread.is_alive()
+        with self.load_wait_timer:
+            buffer_idx, released = self.ready_tower_stacks_buffer.get()
+
+        get_num_samples_loaded_into_buffer = 0
+        with self.grad_timer:
+            # Use LearnerInfoBuilder as a unified way to build the final
+            # results dict from `learn_on_loaded_batch` call(s).
+            # This makes sure results dicts always have the same structure
+            # no matter the setup (multi-GPU, multi-agent, minibatch SGD,
+            # tf vs torch).
+            learner_info_builder = LearnerInfoBuilder(num_devices=len(self.devices))
+
+            for pid in self.policy_map.keys():
+                # Not a policy-to-train.
+                if not self.local_worker.is_policy_to_train(pid):
+                    continue
+                policy = self.policy_map[pid]
+                default_policy_results = policy.learn_on_loaded_batch(
+                    offset=0, buffer_index=buffer_idx
+                )
+                learner_info_builder.add_learn_on_batch_results(default_policy_results)
+                self.weights_updated = True
+                get_num_samples_loaded_into_buffer += (
+                    policy.get_num_samples_loaded_into_buffer(buffer_idx)
+                )
+
+            self.learner_info = learner_info_builder.finalize()
+
+        if released:
+            self.idle_tower_stacks.put(buffer_idx)
+
+        self.outqueue.put((get_num_samples_loaded_into_buffer, self.learner_info))
+        self.learner_queue_size.push(self.inqueue.qsize())
+
+
+class _MultiGPULoaderThread(threading.Thread):
+    def __init__(
+        self, multi_gpu_learner_thread: MultiGPULearnerThread, share_stats: bool
+    ):
+        threading.Thread.__init__(self)
+        self.multi_gpu_learner_thread = multi_gpu_learner_thread
+        self.daemon = True
+        if share_stats:
+            self.queue_timer = multi_gpu_learner_thread.queue_timer
+            self.load_timer = multi_gpu_learner_thread.load_timer
+        else:
+            self.queue_timer = TimerStat()
+            self.load_timer = TimerStat()
+
+    def run(self) -> None:
+        while True:
+            self._step()
+
+    def _step(self) -> None:
+        s = self.multi_gpu_learner_thread
+        policy_map = s.policy_map
+
+        # Get a new batch from the data (inqueue).
+        with self.queue_timer:
+            batch = s.inqueue.get()
+
+        # Get next idle stack for loading.
+        buffer_idx = s.idle_tower_stacks.get()
+
+        # Load the batch into the idle stack.
+        with self.load_timer:
+            for pid in policy_map.keys():
+                if not s.local_worker.is_policy_to_train(pid, batch):
+                    continue
+                policy = policy_map[pid]
+                policy.load_batch_into_buffer(
+                    batch=batch
+                    if isinstance(batch, SampleBatch)
+                    else batch.policy_batches[pid],
+                    buffer_index=buffer_idx,
+                )
+
+        # Tag just-loaded stack as "ready".
+        s.ready_tower_stacks.put(buffer_idx)