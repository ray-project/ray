import logging
from six.moves import queue
import threading

from ray.rllib.execution.learner_thread import LearnerThread
from ray.rllib.execution.buffers.minibatch_buffer import MinibatchBuffer
from ray.rllib.policy.sample_batch import SampleBatch
from ray.rllib.utils.annotations import override
from ray.rllib.utils.deprecation import deprecation_warning
from ray.rllib.utils.framework import try_import_tf
from ray.rllib.utils.metrics.learner_info import LearnerInfoBuilder
from ray.rllib.utils.timer import TimerStat
from ray.rllib.evaluation.rollout_worker import RolloutWorker

tf1, tf, tfv = try_import_tf()

logger = logging.getLogger(__name__)


class MultiGPULearnerThread(LearnerThread):
    """Learner that can use multiple GPUs and parallel loading.

    This class is used for async sampling algorithms.

    Example workflow: 2 GPUs and 3 multi-GPU tower stacks.
    -> On each GPU, there are 3 slots for batches, indexed 0, 1, and 2.

    Workers collect data from env and push it into inqueue:
    Workers -> (data) -> self.inqueue

    We also have two queues, indicating, which stacks are loaded and which
    are not.
    - idle_tower_stacks = [0, 1, 2]  <- all 3 stacks are free at first.
    - ready_tower_stacks = []  <- None of the 3 stacks is loaded with data.

    `ready_tower_stacks` is managed by `ready_tower_stacks_buffer` for
    possible minibatch-SGD iterations per loaded batch (this avoids a reload
    from CPU to GPU for each SGD iter).

    n _MultiGPULoaderThreads: self.inqueue -get()->
    policy.load_batch_into_buffer() -> ready_stacks = [0 ...]

    This thread: self.ready_tower_stacks_buffer -get()->
    policy.learn_on_loaded_batch() -> if SGD-iters done,
    put stack index back in idle_tower_stacks queue.
    """

    def __init__(
        self,
        local_worker: RolloutWorker,
        num_gpus: int = 1,
        lr=None,  # deprecated.
        train_batch_size: int = 500,
        num_multi_gpu_tower_stacks: int = 1,
        num_sgd_iter: int = 1,
        learner_queue_size: int = 16,
        learner_queue_timeout: int = 300,
        num_data_load_threads: int = 16,
        _fake_gpus: bool = False,
        # Deprecated arg, use
        minibatch_buffer_size=None,
    ):
        """Initializes a MultiGPULearnerThread instance.

        Args:
            local_worker (RolloutWorker): Local RolloutWorker holding
                policies this thread will call `load_batch_into_buffer` and
                `learn_on_loaded_batch` on.
            num_gpus (int): Number of GPUs to use for data-parallel SGD.
            train_batch_size (int): Size of batches (minibatches if
                `num_sgd_iter` > 1) to learn on.
            num_multi_gpu_tower_stacks (int): Number of buffers to parallelly
                load data into on one device. Each buffer is of size
                `train_batch_size` and hence increases GPU memory usage
                accordingly.
            num_sgd_iter (int): Number of passes to learn on per train batch
                (minibatch if `num_sgd_iter` > 1).
            learner_queue_size (int): Max size of queue of inbound
                train batches to this thread.
            num_data_load_threads (int): Number of threads to use to load
                data into GPU memory in parallel.
        """
<<<<<<< HEAD
        LearnerThread.__init__(self, local_worker, minibatch_buffer_size,
                               num_sgd_iter, learner_queue_size,
                               learner_queue_timeout)
        # Add timer for easuring multi-GPU tower loading times
        # (with batch data).
        self.load_wait_timer = TimerStat()

        self.train_batch_size = train_batch_size
=======
        # Deprecated: No need to specify as we don't need the actual
        # minibatch-buffer anyways.
        if minibatch_buffer_size:
            deprecation_warning(
                old="MultiGPULearnerThread.minibatch_buffer_size",
                error=False,
            )
        super().__init__(
            local_worker=local_worker,
            minibatch_buffer_size=0,
            num_sgd_iter=num_sgd_iter,
            learner_queue_size=learner_queue_size,
            learner_queue_timeout=learner_queue_timeout,
        )
        # Delete reference to parent's minibatch_buffer, which is not needed.
        # Instead, in multi-GPU mode, we pull tower stack indices from the
        # `self.ready_tower_stacks_buffer` buffer, whose size is exactly
        # `num_multi_gpu_tower_stacks`.
        self.minibatch_buffer = None
>>>>>>> 8e00537b

        self.train_batch_size = train_batch_size

        self.policy_map = self.local_worker.policy_map
        self.devices = next(iter(self.policy_map.values())).devices

        logger.info("MultiGPULearnerThread devices {}".format(self.devices))
        assert self.train_batch_size % len(self.devices) == 0
        assert self.train_batch_size >= len(self.devices), "batch too small"

        self.tower_stack_indices = list(range(num_multi_gpu_tower_stacks))

        # Two queues for tower stacks:
        # a) Those that are loaded with data ("ready")
        # b) Those that are ready to be loaded with new data ("idle").
        self.idle_tower_stacks = queue.Queue()
        self.ready_tower_stacks = queue.Queue()
        # In the beginning, all stacks are idle (no loading has taken place
        # yet).
        for idx in self.tower_stack_indices:
            self.idle_tower_stacks.put(idx)
        # Start n threads that are responsible for loading data into the
        # different (idle) stacks.
        for i in range(num_data_load_threads):
            self.loader_thread = _MultiGPULoaderThread(self, share_stats=(i == 0))
            self.loader_thread.start()

        # Create a buffer that holds stack indices that are "ready"
        # (loaded with data). Those are stacks that we can call
        # "learn_on_loaded_batch" on.
        self.ready_tower_stacks_buffer = MinibatchBuffer(
            self.ready_tower_stacks,
            num_multi_gpu_tower_stacks,
            learner_queue_timeout,
            num_sgd_iter,
        )

    @override(LearnerThread)
    def step(self) -> None:
        assert self.loader_thread.is_alive()
        with self.load_wait_timer:
            buffer_idx, released = self.ready_tower_stacks_buffer.get()

        get_num_samples_loaded_into_buffer = 0
        with self.grad_timer:
            # Use LearnerInfoBuilder as a unified way to build the final
            # results dict from `learn_on_loaded_batch` call(s).
            # This makes sure results dicts always have the same structure
            # no matter the setup (multi-GPU, multi-agent, minibatch SGD,
            # tf vs torch).
            learner_info_builder = LearnerInfoBuilder(num_devices=len(self.devices))

            for pid in self.policy_map.keys():
                # Not a policy-to-train.
                if not self.local_worker.is_policy_to_train(pid):
                    continue
                policy = self.policy_map[pid]
                default_policy_results = policy.learn_on_loaded_batch(
                    offset=0, buffer_index=buffer_idx
                )
                learner_info_builder.add_learn_on_batch_results(default_policy_results)
                self.weights_updated = True
                get_num_samples_loaded_into_buffer += (
                    policy.get_num_samples_loaded_into_buffer(buffer_idx)
                )

            self.learner_info = learner_info_builder.finalize()

        if released:
            self.idle_tower_stacks.put(buffer_idx)

        self.outqueue.put((get_num_samples_loaded_into_buffer, self.learner_info))
        self.learner_queue_size.push(self.inqueue.qsize())


class _MultiGPULoaderThread(threading.Thread):
    def __init__(
        self, multi_gpu_learner_thread: MultiGPULearnerThread, share_stats: bool
    ):
        threading.Thread.__init__(self)
        self.multi_gpu_learner_thread = multi_gpu_learner_thread
        self.daemon = True
        if share_stats:
            self.queue_timer = multi_gpu_learner_thread.queue_timer
            self.load_timer = multi_gpu_learner_thread.load_timer
        else:
            self.queue_timer = TimerStat()
            self.load_timer = TimerStat()

    def run(self) -> None:
        while True:
            self._step()

    def _step(self) -> None:
        s = self.multi_gpu_learner_thread
        policy_map = s.policy_map

        # Get a new batch from the data (inqueue).
        with self.queue_timer:
            batch = s.inqueue.get()

        # Get next idle stack for loading.
        buffer_idx = s.idle_tower_stacks.get()

        # Load the batch into the idle stack.
        with self.load_timer:
            for pid in policy_map.keys():
                if not s.local_worker.is_policy_to_train(pid, batch):
                    continue
                policy = policy_map[pid]
                policy.load_batch_into_buffer(
                    batch=batch
                    if isinstance(batch, SampleBatch)
                    else batch.policy_batches[pid],
                    buffer_index=buffer_idx,
                )

        # Tag just-loaded stack as "ready".
        s.ready_tower_stacks.put(buffer_idx)<|MERGE_RESOLUTION|>--- conflicted
+++ resolved
@@ -80,16 +80,6 @@
             num_data_load_threads (int): Number of threads to use to load
                 data into GPU memory in parallel.
         """
-<<<<<<< HEAD
-        LearnerThread.__init__(self, local_worker, minibatch_buffer_size,
-                               num_sgd_iter, learner_queue_size,
-                               learner_queue_timeout)
-        # Add timer for easuring multi-GPU tower loading times
-        # (with batch data).
-        self.load_wait_timer = TimerStat()
-
-        self.train_batch_size = train_batch_size
-=======
         # Deprecated: No need to specify as we don't need the actual
         # minibatch-buffer anyways.
         if minibatch_buffer_size:
@@ -109,7 +99,10 @@
         # `self.ready_tower_stacks_buffer` buffer, whose size is exactly
         # `num_multi_gpu_tower_stacks`.
         self.minibatch_buffer = None
->>>>>>> 8e00537b
+
+        # Add timer for easuring multi-GPU tower loading times
+        # (with batch data).
+        self.load_wait_timer = TimerStat()
 
         self.train_batch_size = train_batch_size
 
