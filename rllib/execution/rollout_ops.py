<<<<<<< HEAD
import logging
from typing import List, Tuple
import time

from ray.util.iter import from_actors, LocalIterator
from ray.util.iter_metrics import SharedMetrics
from ray.rllib.evaluation.rollout_worker import get_global_worker
from ray.rllib.evaluation.worker_set import WorkerSet
from ray.rllib.execution.common import (
    AGENT_STEPS_SAMPLED_COUNTER,
    STEPS_SAMPLED_COUNTER,
    SAMPLE_TIMER,
    GRAD_WAIT_TIMER,
    _check_sample_batch_type,
    _get_shared_metrics,
)
from ray.rllib.policy.sample_batch import (
    SampleBatch,
    DEFAULT_POLICY_ID,
    MultiAgentBatch,
)
from ray.rllib.utils.metrics.learner_info import LEARNER_INFO, LEARNER_STATS_KEY
from ray.rllib.utils.sgd import standardized
from ray.rllib.utils.typing import PolicyID, SampleBatchType, ModelGradients

logger = logging.getLogger(__name__)


def ParallelRollouts(
    workers: WorkerSet, *, mode="bulk_sync", num_async=1
) -> LocalIterator[SampleBatch]:
    """Operator to collect experiences in parallel from rollout workers.

    If there are no remote workers, experiences will be collected serially from
    the local worker instance instead.

    Args:
        workers (WorkerSet): set of rollout workers to use.
        mode (str): One of 'async', 'bulk_sync', 'raw'. In 'async' mode,
            batches are returned as soon as they are computed by rollout
            workers with no order guarantees. In 'bulk_sync' mode, we collect
            one batch from each worker and concatenate them together into a
            large batch to return. In 'raw' mode, the ParallelIterator object
            is returned directly and the caller is responsible for implementing
            gather and updating the timesteps counter.
        num_async (int): In async mode, the max number of async
            requests in flight per actor.

    Returns:
        A local iterator over experiences collected in parallel.

    Examples:
        >>> rollouts = ParallelRollouts(workers, mode="async")
        >>> batch = next(rollouts)
        >>> print(batch.count)
        50  # config.rollout_fragment_length

        >>> rollouts = ParallelRollouts(workers, mode="bulk_sync")
        >>> batch = next(rollouts)
        >>> print(batch.count)
        200  # config.rollout_fragment_length * config.num_workers

    Updates the STEPS_SAMPLED_COUNTER counter in the local iterator context.
    """

    # Ensure workers are initially in sync.
    workers.sync_weights()

    def report_timesteps(batch):
        metrics = _get_shared_metrics()
        metrics.counters[STEPS_SAMPLED_COUNTER] += batch.count
        if isinstance(batch, MultiAgentBatch):
            metrics.counters[AGENT_STEPS_SAMPLED_COUNTER] += batch.agent_steps()
        else:
            metrics.counters[AGENT_STEPS_SAMPLED_COUNTER] += batch.count
        return batch

    if not workers.remote_workers():
        # Handle the `num_workers=0` case, in which the local worker
        # has to do sampling as well.
        def sampler(_):
            while True:
                yield workers.local_worker().sample()

        return LocalIterator(sampler, SharedMetrics()).for_each(report_timesteps)

    # Create a parallel iterator over generated experiences.
    rollouts = from_actors(workers.remote_workers())

    if mode == "bulk_sync":
        return (
            rollouts.batch_across_shards()
            .for_each(lambda batches: SampleBatch.concat_samples(batches))
            .for_each(report_timesteps)
        )
    elif mode == "async":
        return rollouts.gather_async(num_async=num_async).for_each(report_timesteps)
    elif mode == "raw":
        return rollouts
    else:
        raise ValueError(
            "mode must be one of 'bulk_sync', 'async', 'raw', " "got '{}'".format(mode)
        )


def AsyncGradients(workers: WorkerSet) -> LocalIterator[Tuple[ModelGradients, int]]:
    """Operator to compute gradients in parallel from rollout workers.

    Args:
        workers (WorkerSet): set of rollout workers to use.

    Returns:
        A local iterator over policy gradients computed on rollout workers.

    Examples:
        >>> grads_op = AsyncGradients(workers)
        >>> print(next(grads_op))
        {"var_0": ..., ...}, 50  # grads, batch count

    Updates the STEPS_SAMPLED_COUNTER counter and LEARNER_INFO field in the
    local iterator context.
    """

    # Ensure workers are initially in sync.
    workers.sync_weights()

    # This function will be applied remotely on the workers.
    def samples_to_grads(samples):
        return get_global_worker().compute_gradients(samples), samples.count

    # Record learner metrics and pass through (grads, count).
    class record_metrics:
        def _on_fetch_start(self):
            self.fetch_start_time = time.perf_counter()

        def __call__(self, item):
            (grads, info), count = item
            metrics = _get_shared_metrics()
            metrics.counters[STEPS_SAMPLED_COUNTER] += count
            metrics.info[LEARNER_INFO] = (
                {DEFAULT_POLICY_ID: info} if LEARNER_STATS_KEY in info else info
            )
            metrics.timers[GRAD_WAIT_TIMER].push(
                time.perf_counter() - self.fetch_start_time
            )
            return grads, count

    rollouts = from_actors(workers.remote_workers())
    grads = rollouts.for_each(samples_to_grads)
    return grads.gather_async().for_each(record_metrics())


class ConcatBatches:
    """Callable used to merge batches into larger batches for training.

    This should be used with the .combine() operator.

    Examples:
        >>> rollouts = ParallelRollouts(...)
        >>> rollouts = rollouts.combine(ConcatBatches(
        ...    min_batch_size=10000, count_steps_by="env_steps"))
        >>> print(next(rollouts).count)
        10000
    """

    def __init__(self, min_batch_size: int, count_steps_by: str = "env_steps"):
        self.min_batch_size = min_batch_size
        self.count_steps_by = count_steps_by
        self.buffer = []
        self.count = 0
        self.last_batch_time = time.perf_counter()

    def __call__(self, batch: SampleBatchType) -> List[SampleBatchType]:
        _check_sample_batch_type(batch)

        if self.count_steps_by == "env_steps":
            size = batch.count
        else:
            assert isinstance(batch, MultiAgentBatch), (
                "`count_steps_by=agent_steps` only allowed in multi-agent "
                "environments!"
            )
            size = batch.agent_steps()

        # Incoming batch is an empty dummy batch -> Ignore.
        # Possibly produced automatically by a PolicyServer to unblock
        # an external env waiting for inputs from unresponsive/disconnected
        # client(s).
        if size == 0:
            return []

        self.count += size
        self.buffer.append(batch)

        if self.count >= self.min_batch_size:
            if self.count > self.min_batch_size * 2:
                logger.info(
                    "Collected more training samples than expected "
                    "(actual={}, expected={}). ".format(self.count, self.min_batch_size)
                    + "This may be because you have many workers or "
                    "long episodes in 'complete_episodes' batch mode."
                )
            out = SampleBatch.concat_samples(self.buffer)

            perf_counter = time.perf_counter()
            timer = _get_shared_metrics().timers[SAMPLE_TIMER]
            timer.push(perf_counter - self.last_batch_time)
            timer.push_units_processed(self.count)

            self.last_batch_time = perf_counter
            self.buffer = []
            self.count = 0
            return [out]
        return []


class SelectExperiences:
    """Callable used to select experiences from a MultiAgentBatch.

    This should be used with the .for_each() operator.

    Examples:
        >>> rollouts = ParallelRollouts(...)
        >>> rollouts = rollouts.for_each(SelectExperiences(["pol1", "pol2"]))
        >>> print(next(rollouts).policy_batches.keys())
        {"pol1", "pol2"}
    """

    def __init__(self, policy_ids: List[PolicyID]):
        assert isinstance(policy_ids, list), policy_ids
        self.policy_ids = policy_ids

    def __call__(self, samples: SampleBatchType) -> SampleBatchType:
        _check_sample_batch_type(samples)

        if isinstance(samples, MultiAgentBatch):
            samples = MultiAgentBatch(
                {
                    k: v
                    for k, v in samples.policy_batches.items()
                    if k in self.policy_ids
                },
                samples.count,
            )

        return samples


class StandardizeFields:
    """Callable used to standardize fields of batches.

    This should be used with the .for_each() operator. Note that the input
    may be mutated by this operator for efficiency.

    Examples:
        >>> rollouts = ParallelRollouts(...)
        >>> rollouts = rollouts.for_each(StandardizeFields(["advantages"]))
        >>> print(np.std(next(rollouts)["advantages"]))
        1.0
    """

    def __init__(self, fields: List[str]):
        self.fields = fields

    def __call__(self, samples: SampleBatchType) -> SampleBatchType:
        _check_sample_batch_type(samples)
        wrapped = False

        if isinstance(samples, SampleBatch):
            samples = MultiAgentBatch({DEFAULT_POLICY_ID: samples}, samples.count)
            wrapped = True

        for policy_id in samples.policy_batches:
            batch = samples.policy_batches[policy_id]
            for field in self.fields:
                batch[field] = standardized(batch[field])

        if wrapped:
            samples = samples.policy_batches[DEFAULT_POLICY_ID]

        return samples
=======
import logging
import time
from typing import Callable, Container, List, Optional, Tuple, TYPE_CHECKING

import ray
from ray.rllib.evaluation.rollout_worker import get_global_worker
from ray.rllib.evaluation.worker_set import WorkerSet
from ray.rllib.execution.common import (
    AGENT_STEPS_SAMPLED_COUNTER,
    STEPS_SAMPLED_COUNTER,
    SAMPLE_TIMER,
    GRAD_WAIT_TIMER,
    _check_sample_batch_type,
    _get_shared_metrics,
)
from ray.rllib.policy.sample_batch import (
    SampleBatch,
    DEFAULT_POLICY_ID,
    MultiAgentBatch,
)
from ray.rllib.utils.annotations import ExperimentalAPI
from ray.rllib.utils.metrics.learner_info import LEARNER_INFO, LEARNER_STATS_KEY
from ray.rllib.utils.sgd import standardized
from ray.rllib.utils.typing import PolicyID, SampleBatchType, ModelGradients
from ray.util.iter import from_actors, LocalIterator
from ray.util.iter_metrics import SharedMetrics

if TYPE_CHECKING:
    from ray.rllib.evaluation.rollout_worker import RolloutWorker

logger = logging.getLogger(__name__)


@ExperimentalAPI
def synchronous_parallel_sample(
    worker_set: WorkerSet,
    remote_fn: Optional[Callable[["RolloutWorker"], None]] = None,
) -> List[SampleBatch]:
    """Runs parallel and synchronous rollouts on all remote workers.

    Waits for all workers to return from the remote calls.

    If no remote workers exist (num_workers == 0), use the local worker
    for sampling.

    Alternatively to calling `worker.sample.remote()`, the user can provide a
    `remote_fn()`, which will be applied to the worker(s) instead.

    Args:
        worker_set: The WorkerSet to use for sampling.
        remote_fn: If provided, use `worker.apply.remote(remote_fn)` instead
            of `worker.sample.remote()` to generate the requests.

    Returns:
        The list of collected sample batch types (one for each parallel
        rollout worker in the given `worker_set`).

    Examples:
        >>> # 2 remote workers (num_workers=2):
        >>> batches = synchronous_parallel_sample(trainer.workers)
        >>> print(len(batches))
        ... 2
        >>> print(batches[0])
        ... SampleBatch(16: ['obs', 'actions', 'rewards', 'dones'])

        >>> # 0 remote workers (num_workers=0): Using the local worker.
        >>> batches = synchronous_parallel_sample(trainer.workers)
        >>> print(len(batches))
        ... 1
    """
    # No remote workers in the set -> Use local worker for collecting
    # samples.
    if not worker_set.remote_workers():
        return [worker_set.local_worker().sample()]

    # Loop over remote workers' `sample()` method in parallel.
    sample_batches = ray.get([r.sample.remote() for r in worker_set.remote_workers()])

    # Return all collected batches.
    return sample_batches


def ParallelRollouts(
    workers: WorkerSet, *, mode="bulk_sync", num_async=1
) -> LocalIterator[SampleBatch]:
    """Operator to collect experiences in parallel from rollout workers.

    If there are no remote workers, experiences will be collected serially from
    the local worker instance instead.

    Args:
        workers (WorkerSet): set of rollout workers to use.
        mode (str): One of 'async', 'bulk_sync', 'raw'. In 'async' mode,
            batches are returned as soon as they are computed by rollout
            workers with no order guarantees. In 'bulk_sync' mode, we collect
            one batch from each worker and concatenate them together into a
            large batch to return. In 'raw' mode, the ParallelIterator object
            is returned directly and the caller is responsible for implementing
            gather and updating the timesteps counter.
        num_async (int): In async mode, the max number of async
            requests in flight per actor.

    Returns:
        A local iterator over experiences collected in parallel.

    Examples:
        >>> rollouts = ParallelRollouts(workers, mode="async")
        >>> batch = next(rollouts)
        >>> print(batch.count)
        50  # config.rollout_fragment_length

        >>> rollouts = ParallelRollouts(workers, mode="bulk_sync")
        >>> batch = next(rollouts)
        >>> print(batch.count)
        200  # config.rollout_fragment_length * config.num_workers

    Updates the STEPS_SAMPLED_COUNTER counter in the local iterator context.
    """

    # Ensure workers are initially in sync.
    workers.sync_weights()

    def report_timesteps(batch):
        metrics = _get_shared_metrics()
        metrics.counters[STEPS_SAMPLED_COUNTER] += batch.count
        if isinstance(batch, MultiAgentBatch):
            metrics.counters[AGENT_STEPS_SAMPLED_COUNTER] += batch.agent_steps()
        else:
            metrics.counters[AGENT_STEPS_SAMPLED_COUNTER] += batch.count
        return batch

    if not workers.remote_workers():
        # Handle the `num_workers=0` case, in which the local worker
        # has to do sampling as well.
        def sampler(_):
            while True:
                yield workers.local_worker().sample()

        return LocalIterator(sampler, SharedMetrics()).for_each(report_timesteps)

    # Create a parallel iterator over generated experiences.
    rollouts = from_actors(workers.remote_workers())

    if mode == "bulk_sync":
        return (
            rollouts.batch_across_shards()
            .for_each(lambda batches: SampleBatch.concat_samples(batches))
            .for_each(report_timesteps)
        )
    elif mode == "async":
        return rollouts.gather_async(num_async=num_async).for_each(report_timesteps)
    elif mode == "raw":
        return rollouts
    else:
        raise ValueError(
            "mode must be one of 'bulk_sync', 'async', 'raw', " "got '{}'".format(mode)
        )


def AsyncGradients(workers: WorkerSet) -> LocalIterator[Tuple[ModelGradients, int]]:
    """Operator to compute gradients in parallel from rollout workers.

    Args:
        workers (WorkerSet): set of rollout workers to use.

    Returns:
        A local iterator over policy gradients computed on rollout workers.

    Examples:
        >>> grads_op = AsyncGradients(workers)
        >>> print(next(grads_op))
        {"var_0": ..., ...}, 50  # grads, batch count

    Updates the STEPS_SAMPLED_COUNTER counter and LEARNER_INFO field in the
    local iterator context.
    """

    # Ensure workers are initially in sync.
    workers.sync_weights()

    # This function will be applied remotely on the workers.
    def samples_to_grads(samples):
        return get_global_worker().compute_gradients(samples), samples.count

    # Record learner metrics and pass through (grads, count).
    class record_metrics:
        def _on_fetch_start(self):
            self.fetch_start_time = time.perf_counter()

        def __call__(self, item):
            (grads, info), count = item
            metrics = _get_shared_metrics()
            metrics.counters[STEPS_SAMPLED_COUNTER] += count
            metrics.info[LEARNER_INFO] = (
                {DEFAULT_POLICY_ID: info} if LEARNER_STATS_KEY in info else info
            )
            metrics.timers[GRAD_WAIT_TIMER].push(
                time.perf_counter() - self.fetch_start_time
            )
            return grads, count

    rollouts = from_actors(workers.remote_workers())
    grads = rollouts.for_each(samples_to_grads)
    return grads.gather_async().for_each(record_metrics())


class ConcatBatches:
    """Callable used to merge batches into larger batches for training.

    This should be used with the .combine() operator.

    Examples:
        >>> rollouts = ParallelRollouts(...)
        >>> rollouts = rollouts.combine(ConcatBatches(
        ...    min_batch_size=10000, count_steps_by="env_steps"))
        >>> print(next(rollouts).count)
        10000
    """

    def __init__(self, min_batch_size: int, count_steps_by: str = "env_steps"):
        self.min_batch_size = min_batch_size
        self.count_steps_by = count_steps_by
        self.buffer = []
        self.count = 0
        self.last_batch_time = time.perf_counter()

    def __call__(self, batch: SampleBatchType) -> List[SampleBatchType]:
        _check_sample_batch_type(batch)

        if self.count_steps_by == "env_steps":
            size = batch.count
        else:
            assert isinstance(batch, MultiAgentBatch), (
                "`count_steps_by=agent_steps` only allowed in multi-agent "
                "environments!"
            )
            size = batch.agent_steps()

        # Incoming batch is an empty dummy batch -> Ignore.
        # Possibly produced automatically by a PolicyServer to unblock
        # an external env waiting for inputs from unresponsive/disconnected
        # client(s).
        if size == 0:
            return []

        self.count += size
        self.buffer.append(batch)

        if self.count >= self.min_batch_size:
            if self.count > self.min_batch_size * 2:
                logger.info(
                    "Collected more training samples than expected "
                    "(actual={}, expected={}). ".format(self.count, self.min_batch_size)
                    + "This may be because you have many workers or "
                    "long episodes in 'complete_episodes' batch mode."
                )
            out = SampleBatch.concat_samples(self.buffer)

            perf_counter = time.perf_counter()
            timer = _get_shared_metrics().timers[SAMPLE_TIMER]
            timer.push(perf_counter - self.last_batch_time)
            timer.push_units_processed(self.count)

            self.last_batch_time = perf_counter
            self.buffer = []
            self.count = 0
            return [out]
        return []


class SelectExperiences:
    """Callable used to select experiences from a MultiAgentBatch.

    This should be used with the .for_each() operator.

    Examples:
        >>> rollouts = ParallelRollouts(...)
        >>> rollouts = rollouts.for_each(SelectExperiences(["pol1", "pol2"]))
        >>> print(next(rollouts).policy_batches.keys())
        {"pol1", "pol2"}
    """

    def __init__(
        self,
        policy_ids: Optional[Container[PolicyID]] = None,
        local_worker: Optional["RolloutWorker"] = None,
    ):
        """Initializes a SelectExperiences instance.

        Args:
            policy_ids: Container of PolicyID to select from passing through
                batches. If not provided, must provide the `local_worker` arg.
            local_worker: The local worker to use to determine, which policy
                IDs are trainable. If not provided, must provide the
                `policy_ids` arg.
        """
        assert policy_ids is not None or local_worker is not None, (
            "ERROR: Must provide either one of `policy_ids` or " "`local_worker` args!"
        )

        self.local_worker = self.policy_ids = None
        if local_worker:
            self.local_worker = local_worker
        else:
            assert isinstance(policy_ids, Container), policy_ids
            self.policy_ids = set(policy_ids)

    def __call__(self, samples: SampleBatchType) -> SampleBatchType:
        _check_sample_batch_type(samples)

        if isinstance(samples, MultiAgentBatch):
            if self.local_worker:
                samples = MultiAgentBatch(
                    {
                        pid: batch
                        for pid, batch in samples.policy_batches.items()
                        if self.local_worker.is_policy_to_train(pid, batch)
                    },
                    samples.count,
                )
            else:
                samples = MultiAgentBatch(
                    {
                        k: v
                        for k, v in samples.policy_batches.items()
                        if k in self.policy_ids
                    },
                    samples.count,
                )

        return samples


class StandardizeFields:
    """Callable used to standardize fields of batches.

    This should be used with the .for_each() operator. Note that the input
    may be mutated by this operator for efficiency.

    Examples:
        >>> rollouts = ParallelRollouts(...)
        >>> rollouts = rollouts.for_each(StandardizeFields(["advantages"]))
        >>> print(np.std(next(rollouts)["advantages"]))
        1.0
    """

    def __init__(self, fields: List[str]):
        self.fields = fields

    def __call__(self, samples: SampleBatchType) -> SampleBatchType:
        _check_sample_batch_type(samples)
        wrapped = False

        if isinstance(samples, SampleBatch):
            samples = samples.as_multi_agent()
            wrapped = True

        for policy_id in samples.policy_batches:
            batch = samples.policy_batches[policy_id]
            for field in self.fields:
                if field not in batch:
                    raise KeyError(
                        f"`{field}` not found in SampleBatch for policy "
                        f"`{policy_id}`! Maybe this policy fails to add "
                        f"{field} in its `postprocess_trajectory` method? Or "
                        "this policy is not meant to learn at all and you "
                        "forgot to add it to the list under `config."
                        "multiagent.policies_to_train`."
                    )
                batch[field] = standardized(batch[field])

        if wrapped:
            samples = samples.policy_batches[DEFAULT_POLICY_ID]

        return samples
>>>>>>> 19672688
<|MERGE_RESOLUTION|>--- conflicted
+++ resolved
@@ -1,659 +1,375 @@
-<<<<<<< HEAD
-import logging
-from typing import List, Tuple
-import time
-
-from ray.util.iter import from_actors, LocalIterator
-from ray.util.iter_metrics import SharedMetrics
-from ray.rllib.evaluation.rollout_worker import get_global_worker
-from ray.rllib.evaluation.worker_set import WorkerSet
-from ray.rllib.execution.common import (
-    AGENT_STEPS_SAMPLED_COUNTER,
-    STEPS_SAMPLED_COUNTER,
-    SAMPLE_TIMER,
-    GRAD_WAIT_TIMER,
-    _check_sample_batch_type,
-    _get_shared_metrics,
-)
-from ray.rllib.policy.sample_batch import (
-    SampleBatch,
-    DEFAULT_POLICY_ID,
-    MultiAgentBatch,
-)
-from ray.rllib.utils.metrics.learner_info import LEARNER_INFO, LEARNER_STATS_KEY
-from ray.rllib.utils.sgd import standardized
-from ray.rllib.utils.typing import PolicyID, SampleBatchType, ModelGradients
-
-logger = logging.getLogger(__name__)
-
-
-def ParallelRollouts(
-    workers: WorkerSet, *, mode="bulk_sync", num_async=1
-) -> LocalIterator[SampleBatch]:
-    """Operator to collect experiences in parallel from rollout workers.
-
-    If there are no remote workers, experiences will be collected serially from
-    the local worker instance instead.
-
-    Args:
-        workers (WorkerSet): set of rollout workers to use.
-        mode (str): One of 'async', 'bulk_sync', 'raw'. In 'async' mode,
-            batches are returned as soon as they are computed by rollout
-            workers with no order guarantees. In 'bulk_sync' mode, we collect
-            one batch from each worker and concatenate them together into a
-            large batch to return. In 'raw' mode, the ParallelIterator object
-            is returned directly and the caller is responsible for implementing
-            gather and updating the timesteps counter.
-        num_async (int): In async mode, the max number of async
-            requests in flight per actor.
-
-    Returns:
-        A local iterator over experiences collected in parallel.
-
-    Examples:
-        >>> rollouts = ParallelRollouts(workers, mode="async")
-        >>> batch = next(rollouts)
-        >>> print(batch.count)
-        50  # config.rollout_fragment_length
-
-        >>> rollouts = ParallelRollouts(workers, mode="bulk_sync")
-        >>> batch = next(rollouts)
-        >>> print(batch.count)
-        200  # config.rollout_fragment_length * config.num_workers
-
-    Updates the STEPS_SAMPLED_COUNTER counter in the local iterator context.
-    """
-
-    # Ensure workers are initially in sync.
-    workers.sync_weights()
-
-    def report_timesteps(batch):
-        metrics = _get_shared_metrics()
-        metrics.counters[STEPS_SAMPLED_COUNTER] += batch.count
-        if isinstance(batch, MultiAgentBatch):
-            metrics.counters[AGENT_STEPS_SAMPLED_COUNTER] += batch.agent_steps()
-        else:
-            metrics.counters[AGENT_STEPS_SAMPLED_COUNTER] += batch.count
-        return batch
-
-    if not workers.remote_workers():
-        # Handle the `num_workers=0` case, in which the local worker
-        # has to do sampling as well.
-        def sampler(_):
-            while True:
-                yield workers.local_worker().sample()
-
-        return LocalIterator(sampler, SharedMetrics()).for_each(report_timesteps)
-
-    # Create a parallel iterator over generated experiences.
-    rollouts = from_actors(workers.remote_workers())
-
-    if mode == "bulk_sync":
-        return (
-            rollouts.batch_across_shards()
-            .for_each(lambda batches: SampleBatch.concat_samples(batches))
-            .for_each(report_timesteps)
-        )
-    elif mode == "async":
-        return rollouts.gather_async(num_async=num_async).for_each(report_timesteps)
-    elif mode == "raw":
-        return rollouts
-    else:
-        raise ValueError(
-            "mode must be one of 'bulk_sync', 'async', 'raw', " "got '{}'".format(mode)
-        )
-
-
-def AsyncGradients(workers: WorkerSet) -> LocalIterator[Tuple[ModelGradients, int]]:
-    """Operator to compute gradients in parallel from rollout workers.
-
-    Args:
-        workers (WorkerSet): set of rollout workers to use.
-
-    Returns:
-        A local iterator over policy gradients computed on rollout workers.
-
-    Examples:
-        >>> grads_op = AsyncGradients(workers)
-        >>> print(next(grads_op))
-        {"var_0": ..., ...}, 50  # grads, batch count
-
-    Updates the STEPS_SAMPLED_COUNTER counter and LEARNER_INFO field in the
-    local iterator context.
-    """
-
-    # Ensure workers are initially in sync.
-    workers.sync_weights()
-
-    # This function will be applied remotely on the workers.
-    def samples_to_grads(samples):
-        return get_global_worker().compute_gradients(samples), samples.count
-
-    # Record learner metrics and pass through (grads, count).
-    class record_metrics:
-        def _on_fetch_start(self):
-            self.fetch_start_time = time.perf_counter()
-
-        def __call__(self, item):
-            (grads, info), count = item
-            metrics = _get_shared_metrics()
-            metrics.counters[STEPS_SAMPLED_COUNTER] += count
-            metrics.info[LEARNER_INFO] = (
-                {DEFAULT_POLICY_ID: info} if LEARNER_STATS_KEY in info else info
-            )
-            metrics.timers[GRAD_WAIT_TIMER].push(
-                time.perf_counter() - self.fetch_start_time
-            )
-            return grads, count
-
-    rollouts = from_actors(workers.remote_workers())
-    grads = rollouts.for_each(samples_to_grads)
-    return grads.gather_async().for_each(record_metrics())
-
-
-class ConcatBatches:
-    """Callable used to merge batches into larger batches for training.
-
-    This should be used with the .combine() operator.
-
-    Examples:
-        >>> rollouts = ParallelRollouts(...)
-        >>> rollouts = rollouts.combine(ConcatBatches(
-        ...    min_batch_size=10000, count_steps_by="env_steps"))
-        >>> print(next(rollouts).count)
-        10000
-    """
-
-    def __init__(self, min_batch_size: int, count_steps_by: str = "env_steps"):
-        self.min_batch_size = min_batch_size
-        self.count_steps_by = count_steps_by
-        self.buffer = []
-        self.count = 0
-        self.last_batch_time = time.perf_counter()
-
-    def __call__(self, batch: SampleBatchType) -> List[SampleBatchType]:
-        _check_sample_batch_type(batch)
-
-        if self.count_steps_by == "env_steps":
-            size = batch.count
-        else:
-            assert isinstance(batch, MultiAgentBatch), (
-                "`count_steps_by=agent_steps` only allowed in multi-agent "
-                "environments!"
-            )
-            size = batch.agent_steps()
-
-        # Incoming batch is an empty dummy batch -> Ignore.
-        # Possibly produced automatically by a PolicyServer to unblock
-        # an external env waiting for inputs from unresponsive/disconnected
-        # client(s).
-        if size == 0:
-            return []
-
-        self.count += size
-        self.buffer.append(batch)
-
-        if self.count >= self.min_batch_size:
-            if self.count > self.min_batch_size * 2:
-                logger.info(
-                    "Collected more training samples than expected "
-                    "(actual={}, expected={}). ".format(self.count, self.min_batch_size)
-                    + "This may be because you have many workers or "
-                    "long episodes in 'complete_episodes' batch mode."
-                )
-            out = SampleBatch.concat_samples(self.buffer)
-
-            perf_counter = time.perf_counter()
-            timer = _get_shared_metrics().timers[SAMPLE_TIMER]
-            timer.push(perf_counter - self.last_batch_time)
-            timer.push_units_processed(self.count)
-
-            self.last_batch_time = perf_counter
-            self.buffer = []
-            self.count = 0
-            return [out]
-        return []
-
-
-class SelectExperiences:
-    """Callable used to select experiences from a MultiAgentBatch.
-
-    This should be used with the .for_each() operator.
-
-    Examples:
-        >>> rollouts = ParallelRollouts(...)
-        >>> rollouts = rollouts.for_each(SelectExperiences(["pol1", "pol2"]))
-        >>> print(next(rollouts).policy_batches.keys())
-        {"pol1", "pol2"}
-    """
-
-    def __init__(self, policy_ids: List[PolicyID]):
-        assert isinstance(policy_ids, list), policy_ids
-        self.policy_ids = policy_ids
-
-    def __call__(self, samples: SampleBatchType) -> SampleBatchType:
-        _check_sample_batch_type(samples)
-
-        if isinstance(samples, MultiAgentBatch):
-            samples = MultiAgentBatch(
-                {
-                    k: v
-                    for k, v in samples.policy_batches.items()
-                    if k in self.policy_ids
-                },
-                samples.count,
-            )
-
-        return samples
-
-
-class StandardizeFields:
-    """Callable used to standardize fields of batches.
-
-    This should be used with the .for_each() operator. Note that the input
-    may be mutated by this operator for efficiency.
-
-    Examples:
-        >>> rollouts = ParallelRollouts(...)
-        >>> rollouts = rollouts.for_each(StandardizeFields(["advantages"]))
-        >>> print(np.std(next(rollouts)["advantages"]))
-        1.0
-    """
-
-    def __init__(self, fields: List[str]):
-        self.fields = fields
-
-    def __call__(self, samples: SampleBatchType) -> SampleBatchType:
-        _check_sample_batch_type(samples)
-        wrapped = False
-
-        if isinstance(samples, SampleBatch):
-            samples = MultiAgentBatch({DEFAULT_POLICY_ID: samples}, samples.count)
-            wrapped = True
-
-        for policy_id in samples.policy_batches:
-            batch = samples.policy_batches[policy_id]
-            for field in self.fields:
-                batch[field] = standardized(batch[field])
-
-        if wrapped:
-            samples = samples.policy_batches[DEFAULT_POLICY_ID]
-
-        return samples
-=======
-import logging
-import time
-from typing import Callable, Container, List, Optional, Tuple, TYPE_CHECKING
-
-import ray
-from ray.rllib.evaluation.rollout_worker import get_global_worker
-from ray.rllib.evaluation.worker_set import WorkerSet
-from ray.rllib.execution.common import (
-    AGENT_STEPS_SAMPLED_COUNTER,
-    STEPS_SAMPLED_COUNTER,
-    SAMPLE_TIMER,
-    GRAD_WAIT_TIMER,
-    _check_sample_batch_type,
-    _get_shared_metrics,
-)
-from ray.rllib.policy.sample_batch import (
-    SampleBatch,
-    DEFAULT_POLICY_ID,
-    MultiAgentBatch,
-)
-from ray.rllib.utils.annotations import ExperimentalAPI
-from ray.rllib.utils.metrics.learner_info import LEARNER_INFO, LEARNER_STATS_KEY
-from ray.rllib.utils.sgd import standardized
-from ray.rllib.utils.typing import PolicyID, SampleBatchType, ModelGradients
-from ray.util.iter import from_actors, LocalIterator
-from ray.util.iter_metrics import SharedMetrics
-
-if TYPE_CHECKING:
-    from ray.rllib.evaluation.rollout_worker import RolloutWorker
-
-logger = logging.getLogger(__name__)
-
-
-@ExperimentalAPI
-def synchronous_parallel_sample(
-    worker_set: WorkerSet,
-    remote_fn: Optional[Callable[["RolloutWorker"], None]] = None,
-) -> List[SampleBatch]:
-    """Runs parallel and synchronous rollouts on all remote workers.
-
-    Waits for all workers to return from the remote calls.
-
-    If no remote workers exist (num_workers == 0), use the local worker
-    for sampling.
-
-    Alternatively to calling `worker.sample.remote()`, the user can provide a
-    `remote_fn()`, which will be applied to the worker(s) instead.
-
-    Args:
-        worker_set: The WorkerSet to use for sampling.
-        remote_fn: If provided, use `worker.apply.remote(remote_fn)` instead
-            of `worker.sample.remote()` to generate the requests.
-
-    Returns:
-        The list of collected sample batch types (one for each parallel
-        rollout worker in the given `worker_set`).
-
-    Examples:
-        >>> # 2 remote workers (num_workers=2):
-        >>> batches = synchronous_parallel_sample(trainer.workers)
-        >>> print(len(batches))
-        ... 2
-        >>> print(batches[0])
-        ... SampleBatch(16: ['obs', 'actions', 'rewards', 'dones'])
-
-        >>> # 0 remote workers (num_workers=0): Using the local worker.
-        >>> batches = synchronous_parallel_sample(trainer.workers)
-        >>> print(len(batches))
-        ... 1
-    """
-    # No remote workers in the set -> Use local worker for collecting
-    # samples.
-    if not worker_set.remote_workers():
-        return [worker_set.local_worker().sample()]
-
-    # Loop over remote workers' `sample()` method in parallel.
-    sample_batches = ray.get([r.sample.remote() for r in worker_set.remote_workers()])
-
-    # Return all collected batches.
-    return sample_batches
-
-
-def ParallelRollouts(
-    workers: WorkerSet, *, mode="bulk_sync", num_async=1
-) -> LocalIterator[SampleBatch]:
-    """Operator to collect experiences in parallel from rollout workers.
-
-    If there are no remote workers, experiences will be collected serially from
-    the local worker instance instead.
-
-    Args:
-        workers (WorkerSet): set of rollout workers to use.
-        mode (str): One of 'async', 'bulk_sync', 'raw'. In 'async' mode,
-            batches are returned as soon as they are computed by rollout
-            workers with no order guarantees. In 'bulk_sync' mode, we collect
-            one batch from each worker and concatenate them together into a
-            large batch to return. In 'raw' mode, the ParallelIterator object
-            is returned directly and the caller is responsible for implementing
-            gather and updating the timesteps counter.
-        num_async (int): In async mode, the max number of async
-            requests in flight per actor.
-
-    Returns:
-        A local iterator over experiences collected in parallel.
-
-    Examples:
-        >>> rollouts = ParallelRollouts(workers, mode="async")
-        >>> batch = next(rollouts)
-        >>> print(batch.count)
-        50  # config.rollout_fragment_length
-
-        >>> rollouts = ParallelRollouts(workers, mode="bulk_sync")
-        >>> batch = next(rollouts)
-        >>> print(batch.count)
-        200  # config.rollout_fragment_length * config.num_workers
-
-    Updates the STEPS_SAMPLED_COUNTER counter in the local iterator context.
-    """
-
-    # Ensure workers are initially in sync.
-    workers.sync_weights()
-
-    def report_timesteps(batch):
-        metrics = _get_shared_metrics()
-        metrics.counters[STEPS_SAMPLED_COUNTER] += batch.count
-        if isinstance(batch, MultiAgentBatch):
-            metrics.counters[AGENT_STEPS_SAMPLED_COUNTER] += batch.agent_steps()
-        else:
-            metrics.counters[AGENT_STEPS_SAMPLED_COUNTER] += batch.count
-        return batch
-
-    if not workers.remote_workers():
-        # Handle the `num_workers=0` case, in which the local worker
-        # has to do sampling as well.
-        def sampler(_):
-            while True:
-                yield workers.local_worker().sample()
-
-        return LocalIterator(sampler, SharedMetrics()).for_each(report_timesteps)
-
-    # Create a parallel iterator over generated experiences.
-    rollouts = from_actors(workers.remote_workers())
-
-    if mode == "bulk_sync":
-        return (
-            rollouts.batch_across_shards()
-            .for_each(lambda batches: SampleBatch.concat_samples(batches))
-            .for_each(report_timesteps)
-        )
-    elif mode == "async":
-        return rollouts.gather_async(num_async=num_async).for_each(report_timesteps)
-    elif mode == "raw":
-        return rollouts
-    else:
-        raise ValueError(
-            "mode must be one of 'bulk_sync', 'async', 'raw', " "got '{}'".format(mode)
-        )
-
-
-def AsyncGradients(workers: WorkerSet) -> LocalIterator[Tuple[ModelGradients, int]]:
-    """Operator to compute gradients in parallel from rollout workers.
-
-    Args:
-        workers (WorkerSet): set of rollout workers to use.
-
-    Returns:
-        A local iterator over policy gradients computed on rollout workers.
-
-    Examples:
-        >>> grads_op = AsyncGradients(workers)
-        >>> print(next(grads_op))
-        {"var_0": ..., ...}, 50  # grads, batch count
-
-    Updates the STEPS_SAMPLED_COUNTER counter and LEARNER_INFO field in the
-    local iterator context.
-    """
-
-    # Ensure workers are initially in sync.
-    workers.sync_weights()
-
-    # This function will be applied remotely on the workers.
-    def samples_to_grads(samples):
-        return get_global_worker().compute_gradients(samples), samples.count
-
-    # Record learner metrics and pass through (grads, count).
-    class record_metrics:
-        def _on_fetch_start(self):
-            self.fetch_start_time = time.perf_counter()
-
-        def __call__(self, item):
-            (grads, info), count = item
-            metrics = _get_shared_metrics()
-            metrics.counters[STEPS_SAMPLED_COUNTER] += count
-            metrics.info[LEARNER_INFO] = (
-                {DEFAULT_POLICY_ID: info} if LEARNER_STATS_KEY in info else info
-            )
-            metrics.timers[GRAD_WAIT_TIMER].push(
-                time.perf_counter() - self.fetch_start_time
-            )
-            return grads, count
-
-    rollouts = from_actors(workers.remote_workers())
-    grads = rollouts.for_each(samples_to_grads)
-    return grads.gather_async().for_each(record_metrics())
-
-
-class ConcatBatches:
-    """Callable used to merge batches into larger batches for training.
-
-    This should be used with the .combine() operator.
-
-    Examples:
-        >>> rollouts = ParallelRollouts(...)
-        >>> rollouts = rollouts.combine(ConcatBatches(
-        ...    min_batch_size=10000, count_steps_by="env_steps"))
-        >>> print(next(rollouts).count)
-        10000
-    """
-
-    def __init__(self, min_batch_size: int, count_steps_by: str = "env_steps"):
-        self.min_batch_size = min_batch_size
-        self.count_steps_by = count_steps_by
-        self.buffer = []
-        self.count = 0
-        self.last_batch_time = time.perf_counter()
-
-    def __call__(self, batch: SampleBatchType) -> List[SampleBatchType]:
-        _check_sample_batch_type(batch)
-
-        if self.count_steps_by == "env_steps":
-            size = batch.count
-        else:
-            assert isinstance(batch, MultiAgentBatch), (
-                "`count_steps_by=agent_steps` only allowed in multi-agent "
-                "environments!"
-            )
-            size = batch.agent_steps()
-
-        # Incoming batch is an empty dummy batch -> Ignore.
-        # Possibly produced automatically by a PolicyServer to unblock
-        # an external env waiting for inputs from unresponsive/disconnected
-        # client(s).
-        if size == 0:
-            return []
-
-        self.count += size
-        self.buffer.append(batch)
-
-        if self.count >= self.min_batch_size:
-            if self.count > self.min_batch_size * 2:
-                logger.info(
-                    "Collected more training samples than expected "
-                    "(actual={}, expected={}). ".format(self.count, self.min_batch_size)
-                    + "This may be because you have many workers or "
-                    "long episodes in 'complete_episodes' batch mode."
-                )
-            out = SampleBatch.concat_samples(self.buffer)
-
-            perf_counter = time.perf_counter()
-            timer = _get_shared_metrics().timers[SAMPLE_TIMER]
-            timer.push(perf_counter - self.last_batch_time)
-            timer.push_units_processed(self.count)
-
-            self.last_batch_time = perf_counter
-            self.buffer = []
-            self.count = 0
-            return [out]
-        return []
-
-
-class SelectExperiences:
-    """Callable used to select experiences from a MultiAgentBatch.
-
-    This should be used with the .for_each() operator.
-
-    Examples:
-        >>> rollouts = ParallelRollouts(...)
-        >>> rollouts = rollouts.for_each(SelectExperiences(["pol1", "pol2"]))
-        >>> print(next(rollouts).policy_batches.keys())
-        {"pol1", "pol2"}
-    """
-
-    def __init__(
-        self,
-        policy_ids: Optional[Container[PolicyID]] = None,
-        local_worker: Optional["RolloutWorker"] = None,
-    ):
-        """Initializes a SelectExperiences instance.
-
-        Args:
-            policy_ids: Container of PolicyID to select from passing through
-                batches. If not provided, must provide the `local_worker` arg.
-            local_worker: The local worker to use to determine, which policy
-                IDs are trainable. If not provided, must provide the
-                `policy_ids` arg.
-        """
-        assert policy_ids is not None or local_worker is not None, (
-            "ERROR: Must provide either one of `policy_ids` or " "`local_worker` args!"
-        )
-
-        self.local_worker = self.policy_ids = None
-        if local_worker:
-            self.local_worker = local_worker
-        else:
-            assert isinstance(policy_ids, Container), policy_ids
-            self.policy_ids = set(policy_ids)
-
-    def __call__(self, samples: SampleBatchType) -> SampleBatchType:
-        _check_sample_batch_type(samples)
-
-        if isinstance(samples, MultiAgentBatch):
-            if self.local_worker:
-                samples = MultiAgentBatch(
-                    {
-                        pid: batch
-                        for pid, batch in samples.policy_batches.items()
-                        if self.local_worker.is_policy_to_train(pid, batch)
-                    },
-                    samples.count,
-                )
-            else:
-                samples = MultiAgentBatch(
-                    {
-                        k: v
-                        for k, v in samples.policy_batches.items()
-                        if k in self.policy_ids
-                    },
-                    samples.count,
-                )
-
-        return samples
-
-
-class StandardizeFields:
-    """Callable used to standardize fields of batches.
-
-    This should be used with the .for_each() operator. Note that the input
-    may be mutated by this operator for efficiency.
-
-    Examples:
-        >>> rollouts = ParallelRollouts(...)
-        >>> rollouts = rollouts.for_each(StandardizeFields(["advantages"]))
-        >>> print(np.std(next(rollouts)["advantages"]))
-        1.0
-    """
-
-    def __init__(self, fields: List[str]):
-        self.fields = fields
-
-    def __call__(self, samples: SampleBatchType) -> SampleBatchType:
-        _check_sample_batch_type(samples)
-        wrapped = False
-
-        if isinstance(samples, SampleBatch):
-            samples = samples.as_multi_agent()
-            wrapped = True
-
-        for policy_id in samples.policy_batches:
-            batch = samples.policy_batches[policy_id]
-            for field in self.fields:
-                if field not in batch:
-                    raise KeyError(
-                        f"`{field}` not found in SampleBatch for policy "
-                        f"`{policy_id}`! Maybe this policy fails to add "
-                        f"{field} in its `postprocess_trajectory` method? Or "
-                        "this policy is not meant to learn at all and you "
-                        "forgot to add it to the list under `config."
-                        "multiagent.policies_to_train`."
-                    )
-                batch[field] = standardized(batch[field])
-
-        if wrapped:
-            samples = samples.policy_batches[DEFAULT_POLICY_ID]
-
-        return samples
->>>>>>> 19672688
+import logging
+import time
+from typing import Callable, Container, List, Optional, Tuple, TYPE_CHECKING
+
+import ray
+from ray.rllib.evaluation.rollout_worker import get_global_worker
+from ray.rllib.evaluation.worker_set import WorkerSet
+from ray.rllib.execution.common import (
+    AGENT_STEPS_SAMPLED_COUNTER,
+    STEPS_SAMPLED_COUNTER,
+    SAMPLE_TIMER,
+    GRAD_WAIT_TIMER,
+    _check_sample_batch_type,
+    _get_shared_metrics,
+)
+from ray.rllib.policy.sample_batch import (
+    SampleBatch,
+    DEFAULT_POLICY_ID,
+    MultiAgentBatch,
+)
+from ray.rllib.utils.annotations import ExperimentalAPI
+from ray.rllib.utils.metrics.learner_info import LEARNER_INFO, LEARNER_STATS_KEY
+from ray.rllib.utils.sgd import standardized
+from ray.rllib.utils.typing import PolicyID, SampleBatchType, ModelGradients
+from ray.util.iter import from_actors, LocalIterator
+from ray.util.iter_metrics import SharedMetrics
+
+if TYPE_CHECKING:
+    from ray.rllib.evaluation.rollout_worker import RolloutWorker
+
+logger = logging.getLogger(__name__)
+
+
+@ExperimentalAPI
+def synchronous_parallel_sample(
+    worker_set: WorkerSet,
+    remote_fn: Optional[Callable[["RolloutWorker"], None]] = None,
+) -> List[SampleBatch]:
+    """Runs parallel and synchronous rollouts on all remote workers.
+
+    Waits for all workers to return from the remote calls.
+
+    If no remote workers exist (num_workers == 0), use the local worker
+    for sampling.
+
+    Alternatively to calling `worker.sample.remote()`, the user can provide a
+    `remote_fn()`, which will be applied to the worker(s) instead.
+
+    Args:
+        worker_set: The WorkerSet to use for sampling.
+        remote_fn: If provided, use `worker.apply.remote(remote_fn)` instead
+            of `worker.sample.remote()` to generate the requests.
+
+    Returns:
+        The list of collected sample batch types (one for each parallel
+        rollout worker in the given `worker_set`).
+
+    Examples:
+        >>> # 2 remote workers (num_workers=2):
+        >>> batches = synchronous_parallel_sample(trainer.workers)
+        >>> print(len(batches))
+        ... 2
+        >>> print(batches[0])
+        ... SampleBatch(16: ['obs', 'actions', 'rewards', 'dones'])
+
+        >>> # 0 remote workers (num_workers=0): Using the local worker.
+        >>> batches = synchronous_parallel_sample(trainer.workers)
+        >>> print(len(batches))
+        ... 1
+    """
+    # No remote workers in the set -> Use local worker for collecting
+    # samples.
+    if not worker_set.remote_workers():
+        return [worker_set.local_worker().sample()]
+
+    # Loop over remote workers' `sample()` method in parallel.
+    sample_batches = ray.get([r.sample.remote() for r in worker_set.remote_workers()])
+
+    # Return all collected batches.
+    return sample_batches
+
+
+def ParallelRollouts(
+    workers: WorkerSet, *, mode="bulk_sync", num_async=1
+) -> LocalIterator[SampleBatch]:
+    """Operator to collect experiences in parallel from rollout workers.
+
+    If there are no remote workers, experiences will be collected serially from
+    the local worker instance instead.
+
+    Args:
+        workers (WorkerSet): set of rollout workers to use.
+        mode (str): One of 'async', 'bulk_sync', 'raw'. In 'async' mode,
+            batches are returned as soon as they are computed by rollout
+            workers with no order guarantees. In 'bulk_sync' mode, we collect
+            one batch from each worker and concatenate them together into a
+            large batch to return. In 'raw' mode, the ParallelIterator object
+            is returned directly and the caller is responsible for implementing
+            gather and updating the timesteps counter.
+        num_async (int): In async mode, the max number of async
+            requests in flight per actor.
+
+    Returns:
+        A local iterator over experiences collected in parallel.
+
+    Examples:
+        >>> rollouts = ParallelRollouts(workers, mode="async")
+        >>> batch = next(rollouts)
+        >>> print(batch.count)
+        50  # config.rollout_fragment_length
+
+        >>> rollouts = ParallelRollouts(workers, mode="bulk_sync")
+        >>> batch = next(rollouts)
+        >>> print(batch.count)
+        200  # config.rollout_fragment_length * config.num_workers
+
+    Updates the STEPS_SAMPLED_COUNTER counter in the local iterator context.
+    """
+
+    # Ensure workers are initially in sync.
+    workers.sync_weights()
+
+    def report_timesteps(batch):
+        metrics = _get_shared_metrics()
+        metrics.counters[STEPS_SAMPLED_COUNTER] += batch.count
+        if isinstance(batch, MultiAgentBatch):
+            metrics.counters[AGENT_STEPS_SAMPLED_COUNTER] += batch.agent_steps()
+        else:
+            metrics.counters[AGENT_STEPS_SAMPLED_COUNTER] += batch.count
+        return batch
+
+    if not workers.remote_workers():
+        # Handle the `num_workers=0` case, in which the local worker
+        # has to do sampling as well.
+        def sampler(_):
+            while True:
+                yield workers.local_worker().sample()
+
+        return LocalIterator(sampler, SharedMetrics()).for_each(report_timesteps)
+
+    # Create a parallel iterator over generated experiences.
+    rollouts = from_actors(workers.remote_workers())
+
+    if mode == "bulk_sync":
+        return (
+            rollouts.batch_across_shards()
+            .for_each(lambda batches: SampleBatch.concat_samples(batches))
+            .for_each(report_timesteps)
+        )
+    elif mode == "async":
+        return rollouts.gather_async(num_async=num_async).for_each(report_timesteps)
+    elif mode == "raw":
+        return rollouts
+    else:
+        raise ValueError(
+            "mode must be one of 'bulk_sync', 'async', 'raw', " "got '{}'".format(mode)
+        )
+
+
+def AsyncGradients(workers: WorkerSet) -> LocalIterator[Tuple[ModelGradients, int]]:
+    """Operator to compute gradients in parallel from rollout workers.
+
+    Args:
+        workers (WorkerSet): set of rollout workers to use.
+
+    Returns:
+        A local iterator over policy gradients computed on rollout workers.
+
+    Examples:
+        >>> grads_op = AsyncGradients(workers)
+        >>> print(next(grads_op))
+        {"var_0": ..., ...}, 50  # grads, batch count
+
+    Updates the STEPS_SAMPLED_COUNTER counter and LEARNER_INFO field in the
+    local iterator context.
+    """
+
+    # Ensure workers are initially in sync.
+    workers.sync_weights()
+
+    # This function will be applied remotely on the workers.
+    def samples_to_grads(samples):
+        return get_global_worker().compute_gradients(samples), samples.count
+
+    # Record learner metrics and pass through (grads, count).
+    class record_metrics:
+        def _on_fetch_start(self):
+            self.fetch_start_time = time.perf_counter()
+
+        def __call__(self, item):
+            (grads, info), count = item
+            metrics = _get_shared_metrics()
+            metrics.counters[STEPS_SAMPLED_COUNTER] += count
+            metrics.info[LEARNER_INFO] = (
+                {DEFAULT_POLICY_ID: info} if LEARNER_STATS_KEY in info else info
+            )
+            metrics.timers[GRAD_WAIT_TIMER].push(
+                time.perf_counter() - self.fetch_start_time
+            )
+            return grads, count
+
+    rollouts = from_actors(workers.remote_workers())
+    grads = rollouts.for_each(samples_to_grads)
+    return grads.gather_async().for_each(record_metrics())
+
+
+class ConcatBatches:
+    """Callable used to merge batches into larger batches for training.
+
+    This should be used with the .combine() operator.
+
+    Examples:
+        >>> rollouts = ParallelRollouts(...)
+        >>> rollouts = rollouts.combine(ConcatBatches(
+        ...    min_batch_size=10000, count_steps_by="env_steps"))
+        >>> print(next(rollouts).count)
+        10000
+    """
+
+    def __init__(self, min_batch_size: int, count_steps_by: str = "env_steps"):
+        self.min_batch_size = min_batch_size
+        self.count_steps_by = count_steps_by
+        self.buffer = []
+        self.count = 0
+        self.last_batch_time = time.perf_counter()
+
+    def __call__(self, batch: SampleBatchType) -> List[SampleBatchType]:
+        _check_sample_batch_type(batch)
+
+        if self.count_steps_by == "env_steps":
+            size = batch.count
+        else:
+            assert isinstance(batch, MultiAgentBatch), (
+                "`count_steps_by=agent_steps` only allowed in multi-agent "
+                "environments!"
+            )
+            size = batch.agent_steps()
+
+        # Incoming batch is an empty dummy batch -> Ignore.
+        # Possibly produced automatically by a PolicyServer to unblock
+        # an external env waiting for inputs from unresponsive/disconnected
+        # client(s).
+        if size == 0:
+            return []
+
+        self.count += size
+        self.buffer.append(batch)
+
+        if self.count >= self.min_batch_size:
+            if self.count > self.min_batch_size * 2:
+                logger.info(
+                    "Collected more training samples than expected "
+                    "(actual={}, expected={}). ".format(self.count, self.min_batch_size)
+                    + "This may be because you have many workers or "
+                    "long episodes in 'complete_episodes' batch mode."
+                )
+            out = SampleBatch.concat_samples(self.buffer)
+
+            perf_counter = time.perf_counter()
+            timer = _get_shared_metrics().timers[SAMPLE_TIMER]
+            timer.push(perf_counter - self.last_batch_time)
+            timer.push_units_processed(self.count)
+
+            self.last_batch_time = perf_counter
+            self.buffer = []
+            self.count = 0
+            return [out]
+        return []
+
+
+class SelectExperiences:
+    """Callable used to select experiences from a MultiAgentBatch.
+
+    This should be used with the .for_each() operator.
+
+    Examples:
+        >>> rollouts = ParallelRollouts(...)
+        >>> rollouts = rollouts.for_each(SelectExperiences(["pol1", "pol2"]))
+        >>> print(next(rollouts).policy_batches.keys())
+        {"pol1", "pol2"}
+    """
+
+    def __init__(
+        self,
+        policy_ids: Optional[Container[PolicyID]] = None,
+        local_worker: Optional["RolloutWorker"] = None,
+    ):
+        """Initializes a SelectExperiences instance.
+
+        Args:
+            policy_ids: Container of PolicyID to select from passing through
+                batches. If not provided, must provide the `local_worker` arg.
+            local_worker: The local worker to use to determine, which policy
+                IDs are trainable. If not provided, must provide the
+                `policy_ids` arg.
+        """
+        assert policy_ids is not None or local_worker is not None, (
+            "ERROR: Must provide either one of `policy_ids` or " "`local_worker` args!"
+        )
+
+        self.local_worker = self.policy_ids = None
+        if local_worker:
+            self.local_worker = local_worker
+        else:
+            assert isinstance(policy_ids, Container), policy_ids
+            self.policy_ids = set(policy_ids)
+
+    def __call__(self, samples: SampleBatchType) -> SampleBatchType:
+        _check_sample_batch_type(samples)
+
+        if isinstance(samples, MultiAgentBatch):
+            if self.local_worker:
+                samples = MultiAgentBatch(
+                    {
+                        pid: batch
+                        for pid, batch in samples.policy_batches.items()
+                        if self.local_worker.is_policy_to_train(pid, batch)
+                    },
+                    samples.count,
+                )
+            else:
+                samples = MultiAgentBatch(
+                    {
+                        k: v
+                        for k, v in samples.policy_batches.items()
+                        if k in self.policy_ids
+                    },
+                    samples.count,
+                )
+
+        return samples
+
+
+class StandardizeFields:
+    """Callable used to standardize fields of batches.
+
+    This should be used with the .for_each() operator. Note that the input
+    may be mutated by this operator for efficiency.
+
+    Examples:
+        >>> rollouts = ParallelRollouts(...)
+        >>> rollouts = rollouts.for_each(StandardizeFields(["advantages"]))
+        >>> print(np.std(next(rollouts)["advantages"]))
+        1.0
+    """
+
+    def __init__(self, fields: List[str]):
+        self.fields = fields
+
+    def __call__(self, samples: SampleBatchType) -> SampleBatchType:
+        _check_sample_batch_type(samples)
+        wrapped = False
+
+        if isinstance(samples, SampleBatch):
+            samples = samples.as_multi_agent()
+            wrapped = True
+
+        for policy_id in samples.policy_batches:
+            batch = samples.policy_batches[policy_id]
+            for field in self.fields:
+                if field not in batch:
+                    raise KeyError(
+                        f"`{field}` not found in SampleBatch for policy "
+                        f"`{policy_id}`! Maybe this policy fails to add "
+                        f"{field} in its `postprocess_trajectory` method? Or "
+                        "this policy is not meant to learn at all and you "
+                        "forgot to add it to the list under `config."
+                        "multiagent.policies_to_train`."
+                    )
+                batch[field] = standardized(batch[field])
+
+        if wrapped:
+            samples = samples.policy_batches[DEFAULT_POLICY_ID]
+
+        return samples