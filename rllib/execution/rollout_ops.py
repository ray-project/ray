import logging
import time
from typing import Callable, List, Optional, Tuple, TYPE_CHECKING

import ray
from ray.rllib.evaluation.rollout_worker import get_global_worker
from ray.rllib.evaluation.worker_set import WorkerSet
from ray.rllib.execution.common import AGENT_STEPS_SAMPLED_COUNTER, \
    STEPS_SAMPLED_COUNTER, SAMPLE_TIMER, GRAD_WAIT_TIMER, \
    _check_sample_batch_type, _get_shared_metrics
from ray.rllib.policy.sample_batch import SampleBatch, DEFAULT_POLICY_ID, \
    MultiAgentBatch
from ray.rllib.utils.annotations import ExperimentalAPI
from ray.rllib.utils.metrics.learner_info import LEARNER_INFO, \
    LEARNER_STATS_KEY
from ray.rllib.utils.sgd import standardized
from ray.rllib.utils.typing import PolicyID, SampleBatchType, ModelGradients
from ray.util.iter import from_actors, LocalIterator
from ray.util.iter_metrics import SharedMetrics

if TYPE_CHECKING:
    from ray.rllib.evaluation.rollout_worker import RolloutWorker

logger = logging.getLogger(__name__)


@ExperimentalAPI
def synchronous_parallel_sample(
        worker_set: WorkerSet,
        remote_fn: Optional[Callable[["RolloutWorker"], None]] = None,
) -> List[SampleBatch]:
    """Runs parallel and synchronous rollouts on all remote workers.

    Waits for all workers to return from the remote calls.

    If no remote workers exist (num_workers == 0), use the local worker
    for sampling.

    Alternatively to calling `worker.sample.remote()`, the user can provide a
    `remote_fn()`, which will be applied to the worker(s) instead.

    Args:
        worker_set: The WorkerSet to use for sampling.
        remote_fn: If provided, use `worker.apply.remote(remote_fn)` instead
            of `worker.sample.remote()` to generate the requests.

    Returns:
        The list of collected sample batch types (one for each parallel
        rollout worker in the given `worker_set`).

    Examples:
        >>> # 2 remote workers (num_workers=2):
        >>> batches = synchronous_parallel_sample(trainer.workers)
        >>> print(len(batches))
        ... 2
        >>> print(batches[0])
        ... SampleBatch(16: ['obs', 'actions', 'rewards', 'dones'])

        >>> # 0 remote workers (num_workers=0): Using the local worker.
        >>> batches = synchronous_parallel_sample(trainer.workers)
        >>> print(len(batches))
        ... 1
    """
    # No remote workers in the set -> Use local worker for collecting
    # samples.
    if not worker_set.remote_workers():
        return [worker_set.local_worker().sample()]

    # Loop over remote workers' `sample()` method in parallel.
    sample_batches = ray.get(
        [r.sample.remote() for r in worker_set.remote_workers()])

    # Return all collected batches.
    return sample_batches


<<<<<<< HEAD
=======
# TODO: Move to generic parallel ops module and rename to
#  `asynchronous_parallel_requests`:
@ExperimentalAPI
def asynchronous_parallel_sample(
        trainer: "Trainer",
        actors: List[ActorHandle],
        ray_wait_timeout_s: Optional[float] = None,
        max_remote_requests_in_flight_per_actor: int = 2,
        remote_fn: Optional[Callable[["RolloutWorker"], None]] = None,
        remote_args: Optional[List[List[Any]]] = None,
        remote_kwargs: Optional[List[Dict[str, Any]]] = None,
) -> Optional[List[SampleBatch]]:
    """Runs parallel and asynchronous rollouts on all remote workers.

    May use a timeout (if provided) on `ray.wait()` and returns only those
    samples that could be gathered in the timeout window. Allows a maximum
    of `max_remote_requests_in_flight_per_actor` remote calls to be in-flight
    per remote actor.

    Alternatively to calling `actor.sample.remote()`, the user can provide a
    `remote_fn()`, which will be applied to the actor(s) instead.

    Args:
        trainer: The Trainer object that we run the sampling for.
        actors: The List of ActorHandles to perform the remote requests on.
        ray_wait_timeout_s: Timeout (in sec) to be used for the underlying
            `ray.wait()` calls. If None (default), never time out (block
            until at least one actor returns something).
        max_remote_requests_in_flight_per_actor: Maximum number of remote
            requests sent to each actor. 2 (default) is probably
            sufficient to avoid idle times between two requests.
        remote_fn: If provided, use `actor.apply.remote(remote_fn)` instead of
            `actor.sample.remote()` to generate the requests.
        remote_args: If provided, use this list (per-actor) of lists (call
            args) as *args to be passed to the `remote_fn`.
            E.g.: actors=[A, B],
            remote_args=[[...] <- *args for A, [...] <- *args for B].
        remote_kwargs: If provided, use this list (per-actor) of dicts
            (kwargs) as **kwargs to be passed to the `remote_fn`.
            E.g.: actors=[A, B],
            remote_kwargs=[{...} <- **kwargs for A, {...} <- **kwargs for B].

    Returns:
        The list of asynchronously collected sample batch types. None, if no
        samples are ready.

    Examples:
        >>> # 2 remote rollout workers (num_workers=2):
        >>> batches = asynchronous_parallel_sample(
        ...     trainer,
        ...     actors=trainer.workers.remote_workers(),
        ...     ray_wait_timeout_s=0.1,
        ...     remote_fn=lambda w: time.sleep(1)  # sleep 1sec
        ... )
        >>> print(len(batches))
        ... 2
        >>> # Expect a timeout to have happened.
        >>> batches[0] is None and batches[1] is None
        ... True
    """

    if remote_args is not None:
        assert len(remote_args) == len(actors)
    if remote_kwargs is not None:
        assert len(remote_kwargs) == len(actors)

    # Collect all currently pending remote requests into a single set of
    # object refs.
    pending_remotes = set()
    # Also build a map to get the associated actor for each remote request.
    remote_to_actor = {}
    for actor, set_ in trainer.remote_requests_in_flight.items():
        pending_remotes |= set_
        for r in set_:
            remote_to_actor[r] = actor

    # Add new requests, if possible (if
    # `max_remote_requests_in_flight_per_actor` setting allows it).
    for actor_idx, actor in enumerate(actors):
        # Still room for another request to this actor.
        if len(trainer.remote_requests_in_flight[actor]) < \
                max_remote_requests_in_flight_per_actor:
            if remote_fn is None:
                req = actor.sample.remote()
            else:
                args = remote_args[actor_idx] if remote_args else []
                kwargs = remote_kwargs[actor_idx] if remote_kwargs else {}
                req = actor.apply.remote(remote_fn, *args, **kwargs)
            # Add to our set to send to ray.wait().
            pending_remotes.add(req)
            # Keep our mappings properly updated.
            trainer.remote_requests_in_flight[actor].add(req)
            remote_to_actor[req] = actor

    # There must always be pending remote requests.
    assert len(pending_remotes) > 0
    pending_remote_list = list(pending_remotes)

    # No timeout: Block until at least one result is returned.
    if ray_wait_timeout_s is None:
        # First try to do a `ray.wait` w/o timeout for efficiency.
        ready, _ = ray.wait(
            pending_remote_list, num_returns=len(pending_remotes), timeout=0)
        # Nothing returned and `timeout` is None -> Fall back to a
        # blocking wait to make sure we can return something.
        if not ready:
            ready, _ = ray.wait(pending_remote_list, num_returns=1)
    # Timeout: Do a `ray.wait() call` w/ timeout.
    else:
        ready, _ = ray.wait(
            pending_remote_list,
            num_returns=len(pending_remotes),
            timeout=ray_wait_timeout_s)

        # Return None if nothing ready after the timeout.
        if not ready:
            return None

    for obj_ref in ready:
        # Remove in-flight record for this ref.
        trainer.remote_requests_in_flight[remote_to_actor[obj_ref]].remove(
            obj_ref)
        remote_to_actor.pop(obj_ref)

    results = ray.get(ready)

    return results


>>>>>>> bd1a0bc0
def ParallelRollouts(workers: WorkerSet, *, mode="bulk_sync",
                     num_async=1) -> LocalIterator[SampleBatch]:
    """Operator to collect experiences in parallel from rollout workers.

    If there are no remote workers, experiences will be collected serially from
    the local worker instance instead.

    Args:
        workers (WorkerSet): set of rollout workers to use.
        mode (str): One of 'async', 'bulk_sync', 'raw'. In 'async' mode,
            batches are returned as soon as they are computed by rollout
            workers with no order guarantees. In 'bulk_sync' mode, we collect
            one batch from each worker and concatenate them together into a
            large batch to return. In 'raw' mode, the ParallelIterator object
            is returned directly and the caller is responsible for implementing
            gather and updating the timesteps counter.
        num_async (int): In async mode, the max number of async
            requests in flight per actor.

    Returns:
        A local iterator over experiences collected in parallel.

    Examples:
        >>> rollouts = ParallelRollouts(workers, mode="async")
        >>> batch = next(rollouts)
        >>> print(batch.count)
        50  # config.rollout_fragment_length

        >>> rollouts = ParallelRollouts(workers, mode="bulk_sync")
        >>> batch = next(rollouts)
        >>> print(batch.count)
        200  # config.rollout_fragment_length * config.num_workers

    Updates the STEPS_SAMPLED_COUNTER counter in the local iterator context.
    """

    # Ensure workers are initially in sync.
    workers.sync_weights()

    def report_timesteps(batch):
        metrics = _get_shared_metrics()
        metrics.counters[STEPS_SAMPLED_COUNTER] += batch.count
        if isinstance(batch, MultiAgentBatch):
            metrics.counters[AGENT_STEPS_SAMPLED_COUNTER] += \
                batch.agent_steps()
        else:
            metrics.counters[AGENT_STEPS_SAMPLED_COUNTER] += batch.count
        return batch

    if not workers.remote_workers():
        # Handle the `num_workers=0` case, in which the local worker
        # has to do sampling as well.
        def sampler(_):
            while True:
                yield workers.local_worker().sample()

        return (LocalIterator(sampler,
                              SharedMetrics()).for_each(report_timesteps))

    # Create a parallel iterator over generated experiences.
    rollouts = from_actors(workers.remote_workers())

    if mode == "bulk_sync":
        return rollouts \
            .batch_across_shards() \
            .for_each(lambda batches: SampleBatch.concat_samples(batches)) \
            .for_each(report_timesteps)
    elif mode == "async":
        return rollouts.gather_async(
            num_async=num_async).for_each(report_timesteps)
    elif mode == "raw":
        return rollouts
    else:
        raise ValueError("mode must be one of 'bulk_sync', 'async', 'raw', "
                         "got '{}'".format(mode))


def AsyncGradients(
        workers: WorkerSet) -> LocalIterator[Tuple[ModelGradients, int]]:
    """Operator to compute gradients in parallel from rollout workers.

    Args:
        workers (WorkerSet): set of rollout workers to use.

    Returns:
        A local iterator over policy gradients computed on rollout workers.

    Examples:
        >>> grads_op = AsyncGradients(workers)
        >>> print(next(grads_op))
        {"var_0": ..., ...}, 50  # grads, batch count

    Updates the STEPS_SAMPLED_COUNTER counter and LEARNER_INFO field in the
    local iterator context.
    """

    # Ensure workers are initially in sync.
    workers.sync_weights()

    # This function will be applied remotely on the workers.
    def samples_to_grads(samples):
        return get_global_worker().compute_gradients(samples), samples.count

    # Record learner metrics and pass through (grads, count).
    class record_metrics:
        def _on_fetch_start(self):
            self.fetch_start_time = time.perf_counter()

        def __call__(self, item):
            (grads, info), count = item
            metrics = _get_shared_metrics()
            metrics.counters[STEPS_SAMPLED_COUNTER] += count
            metrics.info[LEARNER_INFO] = {
                DEFAULT_POLICY_ID: info
            } if LEARNER_STATS_KEY in info else info
            metrics.timers[GRAD_WAIT_TIMER].push(time.perf_counter() -
                                                 self.fetch_start_time)
            return grads, count

    rollouts = from_actors(workers.remote_workers())
    grads = rollouts.for_each(samples_to_grads)
    return grads.gather_async().for_each(record_metrics())


class ConcatBatches:
    """Callable used to merge batches into larger batches for training.

    This should be used with the .combine() operator.

    Examples:
        >>> rollouts = ParallelRollouts(...)
        >>> rollouts = rollouts.combine(ConcatBatches(
        ...    min_batch_size=10000, count_steps_by="env_steps"))
        >>> print(next(rollouts).count)
        10000
    """

    def __init__(self, min_batch_size: int, count_steps_by: str = "env_steps"):
        self.min_batch_size = min_batch_size
        self.count_steps_by = count_steps_by
        self.buffer = []
        self.count = 0
        self.last_batch_time = time.perf_counter()

    def __call__(self, batch: SampleBatchType) -> List[SampleBatchType]:
        _check_sample_batch_type(batch)

        if self.count_steps_by == "env_steps":
            size = batch.count
        else:
            assert isinstance(batch, MultiAgentBatch), \
                "`count_steps_by=agent_steps` only allowed in multi-agent " \
                "environments!"
            size = batch.agent_steps()

        # Incoming batch is an empty dummy batch -> Ignore.
        # Possibly produced automatically by a PolicyServer to unblock
        # an external env waiting for inputs from unresponsive/disconnected
        # client(s).
        if size == 0:
            return []

        self.count += size
        self.buffer.append(batch)

        if self.count >= self.min_batch_size:
            if self.count > self.min_batch_size * 2:
                logger.info("Collected more training samples than expected "
                            "(actual={}, expected={}). ".format(
                                self.count, self.min_batch_size) +
                            "This may be because you have many workers or "
                            "long episodes in 'complete_episodes' batch mode.")
            out = SampleBatch.concat_samples(self.buffer)

            perf_counter = time.perf_counter()
            timer = _get_shared_metrics().timers[SAMPLE_TIMER]
            timer.push(perf_counter - self.last_batch_time)
            timer.push_units_processed(self.count)

            self.last_batch_time = perf_counter
            self.buffer = []
            self.count = 0
            return [out]
        return []


class SelectExperiences:
    """Callable used to select experiences from a MultiAgentBatch.

    This should be used with the .for_each() operator.

    Examples:
        >>> rollouts = ParallelRollouts(...)
        >>> rollouts = rollouts.for_each(SelectExperiences(["pol1", "pol2"]))
        >>> print(next(rollouts).policy_batches.keys())
        {"pol1", "pol2"}
    """

    def __init__(self, policy_ids: List[PolicyID]):
        assert isinstance(policy_ids, list), policy_ids
        self.policy_ids = policy_ids

    def __call__(self, samples: SampleBatchType) -> SampleBatchType:
        _check_sample_batch_type(samples)

        if isinstance(samples, MultiAgentBatch):
            samples = MultiAgentBatch({
                k: v
                for k, v in samples.policy_batches.items()
                if k in self.policy_ids
            }, samples.count)

        return samples


class StandardizeFields:
    """Callable used to standardize fields of batches.

    This should be used with the .for_each() operator. Note that the input
    may be mutated by this operator for efficiency.

    Examples:
        >>> rollouts = ParallelRollouts(...)
        >>> rollouts = rollouts.for_each(StandardizeFields(["advantages"]))
        >>> print(np.std(next(rollouts)["advantages"]))
        1.0
    """

    def __init__(self, fields: List[str]):
        self.fields = fields

    def __call__(self, samples: SampleBatchType) -> SampleBatchType:
        _check_sample_batch_type(samples)
        wrapped = False

        if isinstance(samples, SampleBatch):
            samples = samples.as_multi_agent()
            wrapped = True

        for policy_id in samples.policy_batches:
            batch = samples.policy_batches[policy_id]
            for field in self.fields:
                if field not in batch:
                    raise KeyError(
                        f"`{field}` not found in SampleBatch for policy "
                        f"`{policy_id}`! Maybe this policy fails to add "
                        f"{field} in its `postprocess_trajectory` method? Or "
                        "this policy is not meant to learn at all and you "
                        "forgot to add it to the list under `config."
                        "multiagent.policies_to_train`.")
                batch[field] = standardized(batch[field])

        if wrapped:
            samples = samples.policy_batches[DEFAULT_POLICY_ID]

        return samples<|MERGE_RESOLUTION|>--- conflicted
+++ resolved
@@ -74,138 +74,6 @@
     return sample_batches
 
 
-<<<<<<< HEAD
-=======
-# TODO: Move to generic parallel ops module and rename to
-#  `asynchronous_parallel_requests`:
-@ExperimentalAPI
-def asynchronous_parallel_sample(
-        trainer: "Trainer",
-        actors: List[ActorHandle],
-        ray_wait_timeout_s: Optional[float] = None,
-        max_remote_requests_in_flight_per_actor: int = 2,
-        remote_fn: Optional[Callable[["RolloutWorker"], None]] = None,
-        remote_args: Optional[List[List[Any]]] = None,
-        remote_kwargs: Optional[List[Dict[str, Any]]] = None,
-) -> Optional[List[SampleBatch]]:
-    """Runs parallel and asynchronous rollouts on all remote workers.
-
-    May use a timeout (if provided) on `ray.wait()` and returns only those
-    samples that could be gathered in the timeout window. Allows a maximum
-    of `max_remote_requests_in_flight_per_actor` remote calls to be in-flight
-    per remote actor.
-
-    Alternatively to calling `actor.sample.remote()`, the user can provide a
-    `remote_fn()`, which will be applied to the actor(s) instead.
-
-    Args:
-        trainer: The Trainer object that we run the sampling for.
-        actors: The List of ActorHandles to perform the remote requests on.
-        ray_wait_timeout_s: Timeout (in sec) to be used for the underlying
-            `ray.wait()` calls. If None (default), never time out (block
-            until at least one actor returns something).
-        max_remote_requests_in_flight_per_actor: Maximum number of remote
-            requests sent to each actor. 2 (default) is probably
-            sufficient to avoid idle times between two requests.
-        remote_fn: If provided, use `actor.apply.remote(remote_fn)` instead of
-            `actor.sample.remote()` to generate the requests.
-        remote_args: If provided, use this list (per-actor) of lists (call
-            args) as *args to be passed to the `remote_fn`.
-            E.g.: actors=[A, B],
-            remote_args=[[...] <- *args for A, [...] <- *args for B].
-        remote_kwargs: If provided, use this list (per-actor) of dicts
-            (kwargs) as **kwargs to be passed to the `remote_fn`.
-            E.g.: actors=[A, B],
-            remote_kwargs=[{...} <- **kwargs for A, {...} <- **kwargs for B].
-
-    Returns:
-        The list of asynchronously collected sample batch types. None, if no
-        samples are ready.
-
-    Examples:
-        >>> # 2 remote rollout workers (num_workers=2):
-        >>> batches = asynchronous_parallel_sample(
-        ...     trainer,
-        ...     actors=trainer.workers.remote_workers(),
-        ...     ray_wait_timeout_s=0.1,
-        ...     remote_fn=lambda w: time.sleep(1)  # sleep 1sec
-        ... )
-        >>> print(len(batches))
-        ... 2
-        >>> # Expect a timeout to have happened.
-        >>> batches[0] is None and batches[1] is None
-        ... True
-    """
-
-    if remote_args is not None:
-        assert len(remote_args) == len(actors)
-    if remote_kwargs is not None:
-        assert len(remote_kwargs) == len(actors)
-
-    # Collect all currently pending remote requests into a single set of
-    # object refs.
-    pending_remotes = set()
-    # Also build a map to get the associated actor for each remote request.
-    remote_to_actor = {}
-    for actor, set_ in trainer.remote_requests_in_flight.items():
-        pending_remotes |= set_
-        for r in set_:
-            remote_to_actor[r] = actor
-
-    # Add new requests, if possible (if
-    # `max_remote_requests_in_flight_per_actor` setting allows it).
-    for actor_idx, actor in enumerate(actors):
-        # Still room for another request to this actor.
-        if len(trainer.remote_requests_in_flight[actor]) < \
-                max_remote_requests_in_flight_per_actor:
-            if remote_fn is None:
-                req = actor.sample.remote()
-            else:
-                args = remote_args[actor_idx] if remote_args else []
-                kwargs = remote_kwargs[actor_idx] if remote_kwargs else {}
-                req = actor.apply.remote(remote_fn, *args, **kwargs)
-            # Add to our set to send to ray.wait().
-            pending_remotes.add(req)
-            # Keep our mappings properly updated.
-            trainer.remote_requests_in_flight[actor].add(req)
-            remote_to_actor[req] = actor
-
-    # There must always be pending remote requests.
-    assert len(pending_remotes) > 0
-    pending_remote_list = list(pending_remotes)
-
-    # No timeout: Block until at least one result is returned.
-    if ray_wait_timeout_s is None:
-        # First try to do a `ray.wait` w/o timeout for efficiency.
-        ready, _ = ray.wait(
-            pending_remote_list, num_returns=len(pending_remotes), timeout=0)
-        # Nothing returned and `timeout` is None -> Fall back to a
-        # blocking wait to make sure we can return something.
-        if not ready:
-            ready, _ = ray.wait(pending_remote_list, num_returns=1)
-    # Timeout: Do a `ray.wait() call` w/ timeout.
-    else:
-        ready, _ = ray.wait(
-            pending_remote_list,
-            num_returns=len(pending_remotes),
-            timeout=ray_wait_timeout_s)
-
-        # Return None if nothing ready after the timeout.
-        if not ready:
-            return None
-
-    for obj_ref in ready:
-        # Remove in-flight record for this ref.
-        trainer.remote_requests_in_flight[remote_to_actor[obj_ref]].remove(
-            obj_ref)
-        remote_to_actor.pop(obj_ref)
-
-    results = ray.get(ready)
-
-    return results
-
-
->>>>>>> bd1a0bc0
 def ParallelRollouts(workers: WorkerSet, *, mode="bulk_sync",
                      num_async=1) -> LocalIterator[SampleBatch]:
     """Operator to collect experiences in parallel from rollout workers.
