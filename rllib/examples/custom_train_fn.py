--- conflicted
+++ resolved
@@ -24,16 +24,11 @@
 def my_train_fn(config, reporter):
     iterations = config.pop("train-iterations", 10)
 
-<<<<<<< HEAD
-    config = PPOConfig().update_from_dict(config).environment("CartPole-v0")
+    config = PPOConfig().update_from_dict(config).environment("CartPole-v1")
 
     # Train for n iterations with high LR.
     config.lr = 0.01
     agent1 = config.build()
-=======
-    # Train for n iterations with high LR
-    agent1 = PPO(env="CartPole-v1", config=config)
->>>>>>> b218ae7e
     for _ in range(iterations):
         result = agent1.train()
         result["phase"] = 1
@@ -43,13 +38,8 @@
     agent1.stop()
 
     # Train for n iterations with low LR
-<<<<<<< HEAD
     config.lr = 0.0001
     agent2 = config.build()
-=======
-    config["lr"] = 0.0001
-    agent2 = PPO(env="CartPole-v1", config=config)
->>>>>>> b218ae7e
     agent2.restore(state)
     for _ in range(iterations):
         result = agent2.train()
