--- conflicted
+++ resolved
@@ -112,7 +112,6 @@
     ray.init(num_cpus=args.num_cpus or None, local_mode=args.local_mode)
 
     # main part: configure the ActionMaskEnv and ActionMaskModel
-<<<<<<< HEAD
     config = (
         ppo.PPOConfig()
         .environment(
@@ -140,30 +139,6 @@
             num_gpus=int(os.environ.get("RLLIB_NUM_GPUS", "0"))
         )
     )
-=======
-    config = {
-        # random env with 100 discrete actions and 5x [-1,1] observations
-        # some actions are declared invalid and lead to errors
-        "env": ActionMaskEnv,
-        "env_config": {
-            "action_space": Discrete(100),
-            "observation_space": Box(-1.0, 1.0, (5,)),
-        },
-        # the ActionMaskModel retrieves the invalid actions and avoids them
-        "model": {
-            "custom_model": ActionMaskModel
-            if args.framework != "torch"
-            else TorchActionMaskModel,
-            # disable action masking according to CLI
-            "custom_model_config": {"no_masking": args.no_masking},
-        },
-        # Use GPUs iff `RLLIB_NUM_GPUS` env var set to > 0.
-        "num_gpus": int(os.environ.get("RLLIB_NUM_GPUS", "0")),
-        "framework": args.framework,
-        # Run with tracing enabled for tf2?
-        "eager_tracing": args.eager_tracing,
-    }
->>>>>>> 432f0236
 
     stop = {
         "training_iteration": args.stop_iters,
