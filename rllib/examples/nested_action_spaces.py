from gymnasium.spaces import Dict, Tuple, Box, Discrete, MultiDiscrete
import os

<<<<<<< HEAD
import ray
=======
>>>>>>> 0ec68e2c
from ray.tune.registry import register_env
from ray.rllib.connectors.env_to_module import (
    AddLastObservationToBatch,
    FlattenObservations,
    WriteObservationsToEpisodes,
)
from ray.rllib.env.multi_agent_env_runner import MultiAgentEnvRunner
from ray.rllib.env.single_agent_env_runner import SingleAgentEnvRunner
from ray.rllib.examples.env.multi_agent import MultiAgentNestedSpaceRepeatAfterMeEnv
from ray.rllib.examples.env.nested_space_repeat_after_me_env import (
    NestedSpaceRepeatAfterMeEnv,
)
from ray.rllib.utils.test_utils import (
    add_rllib_example_script_args,
    run_rllib_example_script_experiment,
)
from ray.tune.registry import get_trainable_cls


# Read in common example script command line arguments.
parser = add_rllib_example_script_args(default_timesteps=200000, default_reward=-500.0)


if __name__ == "__main__":
    args = parser.parse_args()

    # Define env-to-module-connector pipeline for the new stack.
    def _env_to_module_pipeline(env):
        obs = (
<<<<<<< HEAD
            env.single_observation_space if args.num_agents == 0
            else env.observation_space
        )
        act = (
            env.single_action_space if args.num_agents == 0
            else env.action_space
        )
=======
            env.single_observation_space
            if args.num_agents == 0
            else env.observation_space
        )
        act = env.single_action_space if args.num_agents == 0 else env.action_space
>>>>>>> 0ec68e2c
        c1 = AddLastObservationToBatch(obs, act)
        c2 = FlattenObservations(
            c1.observation_space, c1.action_space, multi_agent=args.num_agents > 0
        )
        c3 = WriteObservationsToEpisodes(c2.observation_space, c2.action_space)
        return [c1, c2, c3]

    # Register our environment with tune.
    if args.num_agents > 0:
        register_env(
            "env",
            lambda c: MultiAgentNestedSpaceRepeatAfterMeEnv(
                config=dict(c, **{"num_agents": args.num_agents})
            ),
        )
    else:
        register_env("env", lambda c: NestedSpaceRepeatAfterMeEnv(c))

    # Define the AlgorithmConfig used.
    config = (
        get_trainable_cls(args.algo)
        .get_default_config()
        # Use new API stack for PPO only.
        .experimental(_enable_new_api_stack=args.enable_new_api_stack)
        .environment(
            "env",
            env_config={
                "space": Dict(
                    {
                        "a": Tuple(
                            [Dict({"d": Box(-10.0, 10.0, ()), "e": Discrete(3)})]
                        ),
                        "b": Box(-10.0, 10.0, (2,)),
                        "c": MultiDiscrete([3, 3]),
                        "d": Discrete(2),
                    }
                ),
                "episode_len": 100,
            },
        )
        .framework(args.framework)
        .rollouts(
            env_to_module_connector=_env_to_module_pipeline,
            num_rollout_workers=args.num_env_runners,
            # Setup the correct env-runner to use depending on
            # old-stack/new-stack and multi-agent settings.
            env_runner_cls=(
<<<<<<< HEAD
                None if not args.enable_new_api_stack
                else SingleAgentEnvRunner if args.num_agents == 0
=======
                None
                if not args.enable_new_api_stack
                else SingleAgentEnvRunner
                if args.num_agents == 0
>>>>>>> 0ec68e2c
                else MultiAgentEnvRunner
            ),
        )
        # No history in Env (bandit problem).
        .training(
            gamma=0.0,
            lr=0.0005,
            model=(
<<<<<<< HEAD
                {} if not args.enable_new_api_stack
                else {"uses_new_env_runners": True}
=======
                {} if not args.enable_new_api_stack else {"uses_new_env_runners": True}
>>>>>>> 0ec68e2c
            ),
        )
        # Use GPUs iff `RLLIB_NUM_GPUS` env var set to > 0.
        .resources(num_gpus=int(os.environ.get("RLLIB_NUM_GPUS", "0")))
    )

    # Add a simple multi-agent setup.
    if args.num_agents > 0:
        config.multi_agent(
            policies={f"p{i}" for i in range(args.num_agents)},
            policy_mapping_fn=lambda aid, *a, **kw: f"p{aid}",
        )

    # Fix some PPO-specific settings.
    if args.algo == "PPO":
        config.training(
            # We don't want high entropy in this Env.
            entropy_coeff=0.00005,
            num_sgd_iter=4,
            vf_loss_coeff=0.01,
        )

    # Run everything as configured.
    run_rllib_example_script_experiment(config, args)<|MERGE_RESOLUTION|>--- conflicted
+++ resolved
@@ -1,10 +1,6 @@
 from gymnasium.spaces import Dict, Tuple, Box, Discrete, MultiDiscrete
 import os
 
-<<<<<<< HEAD
-import ray
-=======
->>>>>>> 0ec68e2c
 from ray.tune.registry import register_env
 from ray.rllib.connectors.env_to_module import (
     AddLastObservationToBatch,
@@ -34,21 +30,11 @@
     # Define env-to-module-connector pipeline for the new stack.
     def _env_to_module_pipeline(env):
         obs = (
-<<<<<<< HEAD
-            env.single_observation_space if args.num_agents == 0
-            else env.observation_space
-        )
-        act = (
-            env.single_action_space if args.num_agents == 0
-            else env.action_space
-        )
-=======
             env.single_observation_space
             if args.num_agents == 0
             else env.observation_space
         )
         act = env.single_action_space if args.num_agents == 0 else env.action_space
->>>>>>> 0ec68e2c
         c1 = AddLastObservationToBatch(obs, act)
         c2 = FlattenObservations(
             c1.observation_space, c1.action_space, multi_agent=args.num_agents > 0
@@ -96,15 +82,10 @@
             # Setup the correct env-runner to use depending on
             # old-stack/new-stack and multi-agent settings.
             env_runner_cls=(
-<<<<<<< HEAD
-                None if not args.enable_new_api_stack
-                else SingleAgentEnvRunner if args.num_agents == 0
-=======
                 None
                 if not args.enable_new_api_stack
                 else SingleAgentEnvRunner
                 if args.num_agents == 0
->>>>>>> 0ec68e2c
                 else MultiAgentEnvRunner
             ),
         )
@@ -113,12 +94,7 @@
             gamma=0.0,
             lr=0.0005,
             model=(
-<<<<<<< HEAD
-                {} if not args.enable_new_api_stack
-                else {"uses_new_env_runners": True}
-=======
                 {} if not args.enable_new_api_stack else {"uses_new_env_runners": True}
->>>>>>> 0ec68e2c
             ),
         )
         # Use GPUs iff `RLLIB_NUM_GPUS` env var set to > 0.
