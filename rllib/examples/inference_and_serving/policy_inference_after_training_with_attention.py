--- conflicted
+++ resolved
@@ -84,6 +84,7 @@
         get_trainable_cls(args.run)
         .get_default_config()
         .environment("FrozenLake-v1")
+        # Run with tracing enabled for tf2?
         .framework(args.framework, eager_tracing=args.eager_tracing)
         .training(
             model={
@@ -97,25 +98,8 @@
             }
         )
         # Use GPUs iff `RLLIB_NUM_GPUS` env var set to > 0.
-<<<<<<< HEAD
         .resources(num_gpus=int(os.environ.get("RLLIB_NUM_GPUS", "0")))
     )
-=======
-        "num_gpus": int(os.environ.get("RLLIB_NUM_GPUS", "0")),
-        "model": {
-            "use_attention": True,
-            "attention_num_transformer_units": 1,
-            "attention_use_n_prev_actions": args.prev_n_actions,
-            "attention_use_n_prev_rewards": args.prev_n_rewards,
-            "attention_dim": 32,
-            "attention_memory_inference": 10,
-            "attention_memory_training": 10,
-        },
-        "framework": args.framework,
-        # Run with tracing enabled for tf2?
-        "eager_tracing": args.eager_tracing,
-    }
->>>>>>> 432f0236
 
     stop = {
         "training_iteration": args.stop_iters,
