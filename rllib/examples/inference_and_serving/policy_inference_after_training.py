--- conflicted
+++ resolved
@@ -62,26 +62,15 @@
 
     ray.init(num_cpus=args.num_cpus or None)
 
-<<<<<<< HEAD
     config = (
         get_trainable_cls(args.run)
         .get_default_config()
         .environment("FrozenLake-v1")
-        # Run with tracing enabled for tfe/tf2?
+        # Run with tracing enabled for tf2?
         .framework(args.framework, eager_tracing=args.eager_tracing)
         # Use GPUs iff `RLLIB_NUM_GPUS` env var set to > 0.
         .resources(num_gpus=int(os.environ.get("RLLIB_NUM_GPUS", "0")))
     )
-=======
-    config = {
-        "env": "FrozenLake-v1",
-        # Use GPUs iff `RLLIB_NUM_GPUS` env var set to > 0.
-        "num_gpus": int(os.environ.get("RLLIB_NUM_GPUS", "0")),
-        "framework": args.framework,
-        # Run with tracing enabled for tf2?
-        "eager_tracing": args.eager_tracing,
-    }
->>>>>>> 432f0236
 
     stop = {
         "training_iteration": args.stop_iters,
