"""Example of using custom_loss() with an imitation learning loss.

The default input file is too small to learn a good policy, but you can
generate new experiences for IL training as follows:

To generate experiences:
$ ./train.py --run=PG --config='{"output": "/tmp/cartpole"}' --env=CartPole-v0

To train on experiences with joint PG + IL loss:
$ python custom_loss.py --input-files=/tmp/cartpole
"""

import argparse
from pathlib import Path
import os

import ray
from ray import tune
from ray.rllib.examples.models.custom_loss_model import CustomLossModel, \
    TorchCustomLossModel
from ray.rllib.models import ModelCatalog
from ray.rllib.utils.framework import try_import_tf

<<<<<<< HEAD
tf, tfv = try_import_tf()
=======
tf1, tf, tfv = try_import_tf()
>>>>>>> b71c912d

parser = argparse.ArgumentParser()
parser.add_argument("--torch", action="store_true")
parser.add_argument("--stop-iters", type=int, default=200)
parser.add_argument(
    "--input-files",
    type=str,
    default=os.path.join(
        os.path.dirname(os.path.abspath(__file__)),
        "../tests/data/cartpole_small"))

if __name__ == "__main__":
    ray.init()
    args = parser.parse_args()

    # Bazel makes it hard to find files specified in `args` (and `data`).
    # Look for them here.
    if not os.path.exists(args.input_files):
        # This script runs in the ray/rllib/examples dir.
        rllib_dir = Path(__file__).parent.parent
        input_dir = rllib_dir.absolute().joinpath(args.input_files)
        args.input_files = str(input_dir)

    ModelCatalog.register_custom_model(
        "custom_loss", TorchCustomLossModel if args.torch else CustomLossModel)

    config = {
        "env": "CartPole-v0",
        "num_workers": 0,
        "model": {
            "custom_model": "custom_loss",
            "custom_model_config": {
                "input_files": args.input_files,
            },
        },
        "framework": "torch" if args.torch else "tf",
    }

    stop = {
        "training_iteration": args.stop_iters,
    }

    tune.run("PG", config=config, stop=stop)<|MERGE_RESOLUTION|>--- conflicted
+++ resolved
@@ -21,11 +21,7 @@
 from ray.rllib.models import ModelCatalog
 from ray.rllib.utils.framework import try_import_tf
 
-<<<<<<< HEAD
-tf, tfv = try_import_tf()
-=======
 tf1, tf, tfv = try_import_tf()
->>>>>>> b71c912d
 
 parser = argparse.ArgumentParser()
 parser.add_argument("--torch", action="store_true")
