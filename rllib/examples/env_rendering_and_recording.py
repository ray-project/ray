import argparse
import gym
import numpy as np
import ray
from gym.spaces import Box, Discrete

from ray import air, tune
from ray.rllib.algorithms.ppo import PPOConfig
from ray.rllib.env.multi_agent_env import make_multi_agent

parser = argparse.ArgumentParser()
parser.add_argument(
    "--framework",
    choices=["tf", "tf2", "tfe", "torch"],
    default="tf",
    help="The DL framework specifier.",
)
parser.add_argument("--multi-agent", action="store_true")
parser.add_argument("--stop-iters", type=int, default=10)
parser.add_argument("--stop-timesteps", type=int, default=10000)
parser.add_argument("--stop-reward", type=float, default=9.0)


class CustomRenderedEnv(gym.Env):
    """Example of a custom env, for which you can specify rendering behavior."""

    # Must specify, which render modes are supported by your custom env.
    # For RLlib to render your env via the "render_env" config key, only
    # mode="rgb_array" is needed. RLlib will automatically produce a simple
    # viewer for the returned RGB-images for mode="human", such that you don't
    # have to provide your own window+render handling.
    metadata = {
        "render.modes": ["rgb_array"],
    }

    def __init__(self, config):
        self.end_pos = config.get("corridor_length", 10)
        self.max_steps = config.get("max_steps", 100)
        self.cur_pos = 0
        self.steps = 0
        self.action_space = Discrete(2)
        self.observation_space = Box(0.0, 999.0, shape=(1,), dtype=np.float32)

    def reset(self):
        self.cur_pos = 0.0
        self.steps = 0
        return [self.cur_pos]

    def step(self, action):
        self.steps += 1
        assert action in [0, 1], action
        if action == 0 and self.cur_pos > 0:
            self.cur_pos -= 1.0
        elif action == 1:
            self.cur_pos += 1.0
        done = self.cur_pos >= self.end_pos or self.steps >= self.max_steps
        return [self.cur_pos], 10.0 if done else -0.1, done, {}

    def render(self, mode="rgb"):
        """Implements rendering logic for this env (given current state).

        You can either return an RGB image:
        np.array([height, width, 3], dtype=np.uint8) or take care of
        rendering in a window yourself here (return True then).
        For RLlib, though, only mode=rgb (returning an image) is needed,
        even when "render_env" is True in the RLlib config.

        Args:
            mode: One of "rgb", "human", or "ascii". See gym.Env for
                more information.

        Returns:
            Union[np.ndarray, bool]: An image to render or True (if rendering
                is handled entirely in here).
        """

        # Just generate a random image here for demonstration purposes.
        # Also see `gym/envs/classic_control/cartpole.py` for
        # an example on how to use a Viewer object.
        return np.random.randint(0, 256, size=(300, 400, 3), dtype=np.uint8)


MultiAgentCustomRenderedEnv = make_multi_agent(lambda config: CustomRenderedEnv(config))

if __name__ == "__main__":
    # Note: Recording and rendering in this example
    # should work for both local_mode=True|False.
    ray.init(num_cpus=4)
    args = parser.parse_args()

<<<<<<< HEAD
    # Example config switchin on rendering.
    config = (
        PPOConfig()
        # Also try common gym envs like: "CartPole-v0" or "Pendulum-v1".
        .environment(
            MultiAgentCustomRenderedEnv if args.multi_agent else CustomRenderedEnv,
            env_config={"corridor_length": 10, "max_steps": 100},
        )
        .framework(args.framework)
=======
    # Example config causing
    config = {
        # Also try common gym envs like: "CartPole-v1" or "Pendulum-v1".
        "env": (MultiAgentCustomRenderedEnv if args.multi_agent else CustomRenderedEnv),
        "env_config": {
            "corridor_length": 10,
            "max_steps": 100,
        },
        # Evaluate once per training iteration.
        "evaluation_interval": 1,
        # Run evaluation on (at least) two episodes
        "evaluation_duration": 2,
        # ... using one evaluation worker (setting this to 0 will cause
        # evaluation to run on the local evaluation worker, blocking
        # training until evaluation is done).
        "evaluation_num_workers": 1,
        # Special evaluation config. Keys specified here will override
        # the same keys in the main config, but only for evaluation.
        "evaluation_config": {
            # Render the env while evaluating.
            # Note that this will always only render the 1st RolloutWorker's
            # env and only the 1st sub-env in a vectorized env.
            "render_env": True,
        },
        "num_workers": 1,
>>>>>>> b218ae7e
        # Use a vectorized env with 2 sub-envs.
        .rollouts(num_envs_per_worker=2, num_rollout_workers=1)
        .evaluation(
            # Evaluate once per training iteration.
            evaluation_interval=1,
            # Run evaluation on (at least) two episodes
            evaluation_duration=2,
            # ... using one evaluation worker (setting this to 0 will cause
            # evaluation to run on the local evaluation worker, blocking
            # training until evaluation is done).
            evaluation_num_workers=1,
            # Special evaluation config. Keys specified here will override
            # the same keys in the main config, but only for evaluation.
            evaluation_config={
                # Render the env while evaluating.
                # Note that this will always only render the 1st RolloutWorker's
                # env and only the 1st sub-env in a vectorized env.
                "render_env": True,
            },
        )
    )

    stop = {
        "training_iteration": args.stop_iters,
        "timesteps_total": args.stop_timesteps,
        "episode_reward_mean": args.stop_reward,
    }

    tune.Tuner(
        "PPO",
        param_space=config.to_dict(),
        run_config=air.RunConfig(stop=stop),
    ).fit()<|MERGE_RESOLUTION|>--- conflicted
+++ resolved
@@ -88,43 +88,15 @@
     ray.init(num_cpus=4)
     args = parser.parse_args()
 
-<<<<<<< HEAD
-    # Example config switchin on rendering.
+    # Example config switching on rendering.
     config = (
         PPOConfig()
-        # Also try common gym envs like: "CartPole-v0" or "Pendulum-v1".
+        # Also try common gym envs like: "CartPole-v1" or "Pendulum-v1".
         .environment(
             MultiAgentCustomRenderedEnv if args.multi_agent else CustomRenderedEnv,
             env_config={"corridor_length": 10, "max_steps": 100},
         )
         .framework(args.framework)
-=======
-    # Example config causing
-    config = {
-        # Also try common gym envs like: "CartPole-v1" or "Pendulum-v1".
-        "env": (MultiAgentCustomRenderedEnv if args.multi_agent else CustomRenderedEnv),
-        "env_config": {
-            "corridor_length": 10,
-            "max_steps": 100,
-        },
-        # Evaluate once per training iteration.
-        "evaluation_interval": 1,
-        # Run evaluation on (at least) two episodes
-        "evaluation_duration": 2,
-        # ... using one evaluation worker (setting this to 0 will cause
-        # evaluation to run on the local evaluation worker, blocking
-        # training until evaluation is done).
-        "evaluation_num_workers": 1,
-        # Special evaluation config. Keys specified here will override
-        # the same keys in the main config, but only for evaluation.
-        "evaluation_config": {
-            # Render the env while evaluating.
-            # Note that this will always only render the 1st RolloutWorker's
-            # env and only the 1st sub-env in a vectorized env.
-            "render_env": True,
-        },
-        "num_workers": 1,
->>>>>>> b218ae7e
         # Use a vectorized env with 2 sub-envs.
         .rollouts(num_envs_per_worker=2, num_rollout_workers=1)
         .evaluation(
