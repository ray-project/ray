--- conflicted
+++ resolved
@@ -1,221 +1,121 @@
-<<<<<<< HEAD
-from gym.spaces import MultiDiscrete, Dict, Discrete
-import numpy as np
-
-from ray.rllib.env.multi_agent_env import MultiAgentEnv, ENV_STATE
-
-
-class TwoStepGame(MultiAgentEnv):
-    action_space = Discrete(2)
-
-    def __init__(self, env_config):
-        self.state = None
-        self.agent_1 = 0
-        self.agent_2 = 1
-        # MADDPG emits action logits instead of actual discrete actions
-        self.actions_are_logits = env_config.get("actions_are_logits", False)
-        self.one_hot_state_encoding = env_config.get("one_hot_state_encoding", False)
-        self.with_state = env_config.get("separate_state_space", False)
-
-        if not self.one_hot_state_encoding:
-            self.observation_space = Discrete(6)
-            self.with_state = False
-        else:
-            # Each agent gets the full state (one-hot encoding of which of the
-            # three states are active) as input with the receiving agent's
-            # ID (1 or 2) concatenated onto the end.
-            if self.with_state:
-                self.observation_space = Dict(
-                    {
-                        "obs": MultiDiscrete([2, 2, 2, 3]),
-                        ENV_STATE: MultiDiscrete([2, 2, 2]),
-                    }
-                )
-            else:
-                self.observation_space = MultiDiscrete([2, 2, 2, 3])
-
-    def seed(self, seed=None):
-        if seed:
-            np.random.seed(seed)
-
-    def reset(self):
-        self.state = np.array([1, 0, 0])
-        return self._obs()
-
-    def step(self, action_dict):
-        if self.actions_are_logits:
-            action_dict = {
-                k: np.random.choice([0, 1], p=v) for k, v in action_dict.items()
-            }
-
-        state_index = np.flatnonzero(self.state)
-        if state_index == 0:
-            action = action_dict[self.agent_1]
-            assert action in [0, 1], action
-            if action == 0:
-                self.state = np.array([0, 1, 0])
-            else:
-                self.state = np.array([0, 0, 1])
-            global_rew = 0
-            done = False
-        elif state_index == 1:
-            global_rew = 7
-            done = True
-        else:
-            if action_dict[self.agent_1] == 0 and action_dict[self.agent_2] == 0:
-                global_rew = 0
-            elif action_dict[self.agent_1] == 1 and action_dict[self.agent_2] == 1:
-                global_rew = 8
-            else:
-                global_rew = 1
-            done = True
-
-        rewards = {self.agent_1: global_rew / 2.0, self.agent_2: global_rew / 2.0}
-        obs = self._obs()
-        dones = {"__all__": done}
-        infos = {}
-        return obs, rewards, dones, infos
-
-    def _obs(self):
-        if self.with_state:
-            return {
-                self.agent_1: {"obs": self.agent_1_obs(), ENV_STATE: self.state},
-                self.agent_2: {"obs": self.agent_2_obs(), ENV_STATE: self.state},
-            }
-        else:
-            return {self.agent_1: self.agent_1_obs(), self.agent_2: self.agent_2_obs()}
-
-    def agent_1_obs(self):
-        if self.one_hot_state_encoding:
-            return np.concatenate([self.state, [1]])
-        else:
-            return np.flatnonzero(self.state)[0]
-
-    def agent_2_obs(self):
-        if self.one_hot_state_encoding:
-            return np.concatenate([self.state, [2]])
-        else:
-            return np.flatnonzero(self.state)[0] + 3
-=======
-from gym.spaces import Dict, Discrete, MultiDiscrete, Tuple
-import numpy as np
-
-from ray.rllib.env.multi_agent_env import MultiAgentEnv, ENV_STATE
-
-
-class TwoStepGame(MultiAgentEnv):
-    action_space = Discrete(2)
-
-    def __init__(self, env_config):
-        super().__init__()
-        self.action_space = Discrete(2)
-        self.state = None
-        self.agent_1 = 0
-        self.agent_2 = 1
-        # MADDPG emits action logits instead of actual discrete actions
-        self.actions_are_logits = env_config.get("actions_are_logits", False)
-        self.one_hot_state_encoding = env_config.get("one_hot_state_encoding", False)
-        self.with_state = env_config.get("separate_state_space", False)
-
-        if not self.one_hot_state_encoding:
-            self.observation_space = Discrete(6)
-            self.with_state = False
-        else:
-            # Each agent gets the full state (one-hot encoding of which of the
-            # three states are active) as input with the receiving agent's
-            # ID (1 or 2) concatenated onto the end.
-            if self.with_state:
-                self.observation_space = Dict(
-                    {
-                        "obs": MultiDiscrete([2, 2, 2, 3]),
-                        ENV_STATE: MultiDiscrete([2, 2, 2]),
-                    }
-                )
-            else:
-                self.observation_space = MultiDiscrete([2, 2, 2, 3])
-
-    def seed(self, seed=None):
-        if seed:
-            np.random.seed(seed)
-
-    def reset(self):
-        self.state = np.array([1, 0, 0])
-        return self._obs()
-
-    def step(self, action_dict):
-        if self.actions_are_logits:
-            action_dict = {
-                k: np.random.choice([0, 1], p=v) for k, v in action_dict.items()
-            }
-
-        state_index = np.flatnonzero(self.state)
-        if state_index == 0:
-            action = action_dict[self.agent_1]
-            assert action in [0, 1], action
-            if action == 0:
-                self.state = np.array([0, 1, 0])
-            else:
-                self.state = np.array([0, 0, 1])
-            global_rew = 0
-            done = False
-        elif state_index == 1:
-            global_rew = 7
-            done = True
-        else:
-            if action_dict[self.agent_1] == 0 and action_dict[self.agent_2] == 0:
-                global_rew = 0
-            elif action_dict[self.agent_1] == 1 and action_dict[self.agent_2] == 1:
-                global_rew = 8
-            else:
-                global_rew = 1
-            done = True
-
-        rewards = {self.agent_1: global_rew / 2.0, self.agent_2: global_rew / 2.0}
-        obs = self._obs()
-        dones = {"__all__": done}
-        infos = {}
-        return obs, rewards, dones, infos
-
-    def _obs(self):
-        if self.with_state:
-            return {
-                self.agent_1: {"obs": self.agent_1_obs(), ENV_STATE: self.state},
-                self.agent_2: {"obs": self.agent_2_obs(), ENV_STATE: self.state},
-            }
-        else:
-            return {self.agent_1: self.agent_1_obs(), self.agent_2: self.agent_2_obs()}
-
-    def agent_1_obs(self):
-        if self.one_hot_state_encoding:
-            return np.concatenate([self.state, [1]])
-        else:
-            return np.flatnonzero(self.state)[0]
-
-    def agent_2_obs(self):
-        if self.one_hot_state_encoding:
-            return np.concatenate([self.state, [2]])
-        else:
-            return np.flatnonzero(self.state)[0] + 3
-
-
-class TwoStepGameWithGroupedAgents(MultiAgentEnv):
-    def __init__(self, env_config):
-        super().__init__()
-        env = TwoStepGame(env_config)
-        tuple_obs_space = Tuple([env.observation_space, env.observation_space])
-        tuple_act_space = Tuple([env.action_space, env.action_space])
-
-        self.env = env.with_agent_groups(
-            groups={"agents": [0, 1]},
-            obs_space=tuple_obs_space,
-            act_space=tuple_act_space,
-        )
-        self.observation_space = self.env.observation_space
-        self.action_space = self.env.action_space
-
-    def reset(self):
-        return self.env.reset()
-
-    def step(self, actions):
-        return self.env.step(actions)
->>>>>>> 19672688
+from gym.spaces import Dict, Discrete, MultiDiscrete, Tuple
+import numpy as np
+
+from ray.rllib.env.multi_agent_env import MultiAgentEnv, ENV_STATE
+
+
+class TwoStepGame(MultiAgentEnv):
+    action_space = Discrete(2)
+
+    def __init__(self, env_config):
+        super().__init__()
+        self.action_space = Discrete(2)
+        self.state = None
+        self.agent_1 = 0
+        self.agent_2 = 1
+        # MADDPG emits action logits instead of actual discrete actions
+        self.actions_are_logits = env_config.get("actions_are_logits", False)
+        self.one_hot_state_encoding = env_config.get("one_hot_state_encoding", False)
+        self.with_state = env_config.get("separate_state_space", False)
+
+        if not self.one_hot_state_encoding:
+            self.observation_space = Discrete(6)
+            self.with_state = False
+        else:
+            # Each agent gets the full state (one-hot encoding of which of the
+            # three states are active) as input with the receiving agent's
+            # ID (1 or 2) concatenated onto the end.
+            if self.with_state:
+                self.observation_space = Dict(
+                    {
+                        "obs": MultiDiscrete([2, 2, 2, 3]),
+                        ENV_STATE: MultiDiscrete([2, 2, 2]),
+                    }
+                )
+            else:
+                self.observation_space = MultiDiscrete([2, 2, 2, 3])
+
+    def seed(self, seed=None):
+        if seed:
+            np.random.seed(seed)
+
+    def reset(self):
+        self.state = np.array([1, 0, 0])
+        return self._obs()
+
+    def step(self, action_dict):
+        if self.actions_are_logits:
+            action_dict = {
+                k: np.random.choice([0, 1], p=v) for k, v in action_dict.items()
+            }
+
+        state_index = np.flatnonzero(self.state)
+        if state_index == 0:
+            action = action_dict[self.agent_1]
+            assert action in [0, 1], action
+            if action == 0:
+                self.state = np.array([0, 1, 0])
+            else:
+                self.state = np.array([0, 0, 1])
+            global_rew = 0
+            done = False
+        elif state_index == 1:
+            global_rew = 7
+            done = True
+        else:
+            if action_dict[self.agent_1] == 0 and action_dict[self.agent_2] == 0:
+                global_rew = 0
+            elif action_dict[self.agent_1] == 1 and action_dict[self.agent_2] == 1:
+                global_rew = 8
+            else:
+                global_rew = 1
+            done = True
+
+        rewards = {self.agent_1: global_rew / 2.0, self.agent_2: global_rew / 2.0}
+        obs = self._obs()
+        dones = {"__all__": done}
+        infos = {}
+        return obs, rewards, dones, infos
+
+    def _obs(self):
+        if self.with_state:
+            return {
+                self.agent_1: {"obs": self.agent_1_obs(), ENV_STATE: self.state},
+                self.agent_2: {"obs": self.agent_2_obs(), ENV_STATE: self.state},
+            }
+        else:
+            return {self.agent_1: self.agent_1_obs(), self.agent_2: self.agent_2_obs()}
+
+    def agent_1_obs(self):
+        if self.one_hot_state_encoding:
+            return np.concatenate([self.state, [1]])
+        else:
+            return np.flatnonzero(self.state)[0]
+
+    def agent_2_obs(self):
+        if self.one_hot_state_encoding:
+            return np.concatenate([self.state, [2]])
+        else:
+            return np.flatnonzero(self.state)[0] + 3
+
+
+class TwoStepGameWithGroupedAgents(MultiAgentEnv):
+    def __init__(self, env_config):
+        super().__init__()
+        env = TwoStepGame(env_config)
+        tuple_obs_space = Tuple([env.observation_space, env.observation_space])
+        tuple_act_space = Tuple([env.action_space, env.action_space])
+
+        self.env = env.with_agent_groups(
+            groups={"agents": [0, 1]},
+            obs_space=tuple_obs_space,
+            act_space=tuple_act_space,
+        )
+        self.observation_space = self.env.observation_space
+        self.action_space = self.env.action_space
+
+    def reset(self):
+        return self.env.reset()
+
+    def step(self, actions):
+        return self.env.step(actions)