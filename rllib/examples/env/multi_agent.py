<<<<<<< HEAD
import gym
import random

from ray.rllib.env.multi_agent_env import MultiAgentEnv, make_multi_agent
from ray.rllib.examples.env.mock_env import MockEnv, MockEnv2
from ray.rllib.examples.env.stateless_cartpole import StatelessCartPole
from ray.rllib.utils.deprecation import Deprecated


@Deprecated(
    old="ray.rllib.examples.env.multi_agent.make_multiagent",
    new="ray.rllib.env.multi_agent_env.make_multi_agent",
    error=False,
)
def make_multiagent(env_name_or_creator):
    return make_multi_agent(env_name_or_creator)


class BasicMultiAgent(MultiAgentEnv):
    """Env of N independent agents, each of which exits after 25 steps."""

    def __init__(self, num):
        self.agents = [MockEnv(25) for _ in range(num)]
        self.dones = set()
        self.observation_space = gym.spaces.Discrete(2)
        self.action_space = gym.spaces.Discrete(2)
        self.resetted = False

    def reset(self):
        self.resetted = True
        self.dones = set()
        return {i: a.reset() for i, a in enumerate(self.agents)}

    def step(self, action_dict):
        obs, rew, done, info = {}, {}, {}, {}
        for i, action in action_dict.items():
            obs[i], rew[i], done[i], info[i] = self.agents[i].step(action)
            if done[i]:
                self.dones.add(i)
        done["__all__"] = len(self.dones) == len(self.agents)
        return obs, rew, done, info


class EarlyDoneMultiAgent(MultiAgentEnv):
    """Env for testing when the env terminates (after agent 0 does)."""

    def __init__(self):
        self.agents = [MockEnv(3), MockEnv(5)]
        self.dones = set()
        self.last_obs = {}
        self.last_rew = {}
        self.last_done = {}
        self.last_info = {}
        self.i = 0
        self.observation_space = gym.spaces.Discrete(10)
        self.action_space = gym.spaces.Discrete(2)

    def reset(self):
        self.dones = set()
        self.last_obs = {}
        self.last_rew = {}
        self.last_done = {}
        self.last_info = {}
        self.i = 0
        for i, a in enumerate(self.agents):
            self.last_obs[i] = a.reset()
            self.last_rew[i] = None
            self.last_done[i] = False
            self.last_info[i] = {}
        obs_dict = {self.i: self.last_obs[self.i]}
        self.i = (self.i + 1) % len(self.agents)
        return obs_dict

    def step(self, action_dict):
        assert len(self.dones) != len(self.agents)
        for i, action in action_dict.items():
            (
                self.last_obs[i],
                self.last_rew[i],
                self.last_done[i],
                self.last_info[i],
            ) = self.agents[i].step(action)
        obs = {self.i: self.last_obs[self.i]}
        rew = {self.i: self.last_rew[self.i]}
        done = {self.i: self.last_done[self.i]}
        info = {self.i: self.last_info[self.i]}
        if done[self.i]:
            rew[self.i] = 0
            self.dones.add(self.i)
        self.i = (self.i + 1) % len(self.agents)
        done["__all__"] = len(self.dones) == len(self.agents) - 1
        return obs, rew, done, info


class FlexAgentsMultiAgent(MultiAgentEnv):
    """Env of independent agents, each of which exits after n steps."""

    def __init__(self):
        self.agents = {}
        self.agentID = 0
        self.dones = set()
        self.observation_space = gym.spaces.Discrete(2)
        self.action_space = gym.spaces.Discrete(2)
        self.resetted = False

    def spawn(self):
        # Spawn a new agent into the current episode.
        agentID = self.agentID
        self.agents[agentID] = MockEnv(25)
        self.agentID += 1
        return agentID

    def reset(self):
        self.agents = {}
        self.spawn()
        self.resetted = True
        self.dones = set()

        obs = {}
        for i, a in self.agents.items():
            obs[i] = a.reset()

        return obs

    def step(self, action_dict):
        obs, rew, done, info = {}, {}, {}, {}
        # Apply the actions.
        for i, action in action_dict.items():
            obs[i], rew[i], done[i], info[i] = self.agents[i].step(action)
            if done[i]:
                self.dones.add(i)

        # Sometimes, add a new agent to the episode.
        if random.random() > 0.75:
            i = self.spawn()
            obs[i], rew[i], done[i], info[i] = self.agents[i].step(action)
            if done[i]:
                self.dones.add(i)

        # Sometimes, kill an existing agent.
        if len(self.agents) > 1 and random.random() > 0.25:
            keys = list(self.agents.keys())
            key = random.choice(keys)
            done[key] = True
            del self.agents[key]

        done["__all__"] = len(self.dones) == len(self.agents)
        return obs, rew, done, info


class RoundRobinMultiAgent(MultiAgentEnv):
    """Env of N independent agents, each of which exits after 5 steps.

    On each step() of the env, only one agent takes an action."""

    def __init__(self, num, increment_obs=False):
        if increment_obs:
            # Observations are 0, 1, 2, 3... etc. as time advances
            self.agents = [MockEnv2(5) for _ in range(num)]
        else:
            # Observations are all zeros
            self.agents = [MockEnv(5) for _ in range(num)]
        self.dones = set()
        self.last_obs = {}
        self.last_rew = {}
        self.last_done = {}
        self.last_info = {}
        self.i = 0
        self.num = num
        self.observation_space = gym.spaces.Discrete(10)
        self.action_space = gym.spaces.Discrete(2)

    def reset(self):
        self.dones = set()
        self.last_obs = {}
        self.last_rew = {}
        self.last_done = {}
        self.last_info = {}
        self.i = 0
        for i, a in enumerate(self.agents):
            self.last_obs[i] = a.reset()
            self.last_rew[i] = None
            self.last_done[i] = False
            self.last_info[i] = {}
        obs_dict = {self.i: self.last_obs[self.i]}
        self.i = (self.i + 1) % self.num
        return obs_dict

    def step(self, action_dict):
        assert len(self.dones) != len(self.agents)
        for i, action in action_dict.items():
            (
                self.last_obs[i],
                self.last_rew[i],
                self.last_done[i],
                self.last_info[i],
            ) = self.agents[i].step(action)
        obs = {self.i: self.last_obs[self.i]}
        rew = {self.i: self.last_rew[self.i]}
        done = {self.i: self.last_done[self.i]}
        info = {self.i: self.last_info[self.i]}
        if done[self.i]:
            rew[self.i] = 0
            self.dones.add(self.i)
        self.i = (self.i + 1) % self.num
        done["__all__"] = len(self.dones) == len(self.agents)
        return obs, rew, done, info


MultiAgentCartPole = make_multi_agent("CartPole-v0")
MultiAgentMountainCar = make_multi_agent("MountainCarContinuous-v0")
MultiAgentPendulum = make_multi_agent("Pendulum-v1")
MultiAgentStatelessCartPole = make_multi_agent(lambda config: StatelessCartPole(config))
=======
import gym
import numpy as np
import random

from ray.rllib.env.multi_agent_env import MultiAgentEnv, make_multi_agent
from ray.rllib.examples.env.mock_env import MockEnv, MockEnv2
from ray.rllib.examples.env.stateless_cartpole import StatelessCartPole
from ray.rllib.utils.deprecation import Deprecated


@Deprecated(
    old="ray.rllib.examples.env.multi_agent.make_multiagent",
    new="ray.rllib.env.multi_agent_env.make_multi_agent",
    error=False,
)
def make_multiagent(env_name_or_creator):
    return make_multi_agent(env_name_or_creator)


class BasicMultiAgent(MultiAgentEnv):
    """Env of N independent agents, each of which exits after 25 steps."""

    metadata = {
        "render.modes": ["rgb_array"],
    }

    def __init__(self, num):
        super().__init__()
        self.agents = [MockEnv(25) for _ in range(num)]
        self.dones = set()
        self.observation_space = gym.spaces.Discrete(2)
        self.action_space = gym.spaces.Discrete(2)
        self.resetted = False

    def reset(self):
        self.resetted = True
        self.dones = set()
        return {i: a.reset() for i, a in enumerate(self.agents)}

    def step(self, action_dict):
        obs, rew, done, info = {}, {}, {}, {}
        for i, action in action_dict.items():
            obs[i], rew[i], done[i], info[i] = self.agents[i].step(action)
            if done[i]:
                self.dones.add(i)
        done["__all__"] = len(self.dones) == len(self.agents)
        return obs, rew, done, info

    def render(self, mode="rgb_array"):
        # Just generate a random image here for demonstration purposes.
        # Also see `gym/envs/classic_control/cartpole.py` for
        # an example on how to use a Viewer object.
        return np.random.randint(0, 256, size=(200, 300, 3), dtype=np.uint8)


class EarlyDoneMultiAgent(MultiAgentEnv):
    """Env for testing when the env terminates (after agent 0 does)."""

    def __init__(self):
        super().__init__()
        self.agents = [MockEnv(3), MockEnv(5)]
        self.dones = set()
        self.last_obs = {}
        self.last_rew = {}
        self.last_done = {}
        self.last_info = {}
        self.i = 0
        self.observation_space = gym.spaces.Discrete(10)
        self.action_space = gym.spaces.Discrete(2)

    def reset(self):
        self.dones = set()
        self.last_obs = {}
        self.last_rew = {}
        self.last_done = {}
        self.last_info = {}
        self.i = 0
        for i, a in enumerate(self.agents):
            self.last_obs[i] = a.reset()
            self.last_rew[i] = None
            self.last_done[i] = False
            self.last_info[i] = {}
        obs_dict = {self.i: self.last_obs[self.i]}
        self.i = (self.i + 1) % len(self.agents)
        return obs_dict

    def step(self, action_dict):
        assert len(self.dones) != len(self.agents)
        for i, action in action_dict.items():
            (
                self.last_obs[i],
                self.last_rew[i],
                self.last_done[i],
                self.last_info[i],
            ) = self.agents[i].step(action)
        obs = {self.i: self.last_obs[self.i]}
        rew = {self.i: self.last_rew[self.i]}
        done = {self.i: self.last_done[self.i]}
        info = {self.i: self.last_info[self.i]}
        if done[self.i]:
            rew[self.i] = 0
            self.dones.add(self.i)
        self.i = (self.i + 1) % len(self.agents)
        done["__all__"] = len(self.dones) == len(self.agents) - 1
        return obs, rew, done, info


class FlexAgentsMultiAgent(MultiAgentEnv):
    """Env of independent agents, each of which exits after n steps."""

    def __init__(self):
        super().__init__()
        self.agents = {}
        self.agentID = 0
        self.dones = set()
        self.observation_space = gym.spaces.Discrete(2)
        self.action_space = gym.spaces.Discrete(2)
        self.resetted = False

    def spawn(self):
        # Spawn a new agent into the current episode.
        agentID = self.agentID
        self.agents[agentID] = MockEnv(25)
        self.agentID += 1
        return agentID

    def reset(self):
        self.agents = {}
        self.spawn()
        self.resetted = True
        self.dones = set()

        obs = {}
        for i, a in self.agents.items():
            obs[i] = a.reset()

        return obs

    def step(self, action_dict):
        obs, rew, done, info = {}, {}, {}, {}
        # Apply the actions.
        for i, action in action_dict.items():
            obs[i], rew[i], done[i], info[i] = self.agents[i].step(action)
            if done[i]:
                self.dones.add(i)

        # Sometimes, add a new agent to the episode.
        if random.random() > 0.75:
            i = self.spawn()
            obs[i], rew[i], done[i], info[i] = self.agents[i].step(action)
            if done[i]:
                self.dones.add(i)

        # Sometimes, kill an existing agent.
        if len(self.agents) > 1 and random.random() > 0.25:
            keys = list(self.agents.keys())
            key = random.choice(keys)
            done[key] = True
            del self.agents[key]

        done["__all__"] = len(self.dones) == len(self.agents)
        return obs, rew, done, info


class RoundRobinMultiAgent(MultiAgentEnv):
    """Env of N independent agents, each of which exits after 5 steps.

    On each step() of the env, only one agent takes an action."""

    def __init__(self, num, increment_obs=False):
        super().__init__()
        if increment_obs:
            # Observations are 0, 1, 2, 3... etc. as time advances
            self.agents = [MockEnv2(5) for _ in range(num)]
        else:
            # Observations are all zeros
            self.agents = [MockEnv(5) for _ in range(num)]
        self.dones = set()
        self.last_obs = {}
        self.last_rew = {}
        self.last_done = {}
        self.last_info = {}
        self.i = 0
        self.num = num
        self.observation_space = gym.spaces.Discrete(10)
        self.action_space = gym.spaces.Discrete(2)

    def reset(self):
        self.dones = set()
        self.last_obs = {}
        self.last_rew = {}
        self.last_done = {}
        self.last_info = {}
        self.i = 0
        for i, a in enumerate(self.agents):
            self.last_obs[i] = a.reset()
            self.last_rew[i] = None
            self.last_done[i] = False
            self.last_info[i] = {}
        obs_dict = {self.i: self.last_obs[self.i]}
        self.i = (self.i + 1) % self.num
        return obs_dict

    def step(self, action_dict):
        assert len(self.dones) != len(self.agents)
        for i, action in action_dict.items():
            (
                self.last_obs[i],
                self.last_rew[i],
                self.last_done[i],
                self.last_info[i],
            ) = self.agents[i].step(action)
        obs = {self.i: self.last_obs[self.i]}
        rew = {self.i: self.last_rew[self.i]}
        done = {self.i: self.last_done[self.i]}
        info = {self.i: self.last_info[self.i]}
        if done[self.i]:
            rew[self.i] = 0
            self.dones.add(self.i)
        self.i = (self.i + 1) % self.num
        done["__all__"] = len(self.dones) == len(self.agents)
        return obs, rew, done, info


MultiAgentCartPole = make_multi_agent("CartPole-v0")
MultiAgentMountainCar = make_multi_agent("MountainCarContinuous-v0")
MultiAgentPendulum = make_multi_agent("Pendulum-v1")
MultiAgentStatelessCartPole = make_multi_agent(lambda config: StatelessCartPole(config))
>>>>>>> 19672688
<|MERGE_RESOLUTION|>--- conflicted
+++ resolved
@@ -1,444 +1,228 @@
-<<<<<<< HEAD
-import gym
-import random
-
-from ray.rllib.env.multi_agent_env import MultiAgentEnv, make_multi_agent
-from ray.rllib.examples.env.mock_env import MockEnv, MockEnv2
-from ray.rllib.examples.env.stateless_cartpole import StatelessCartPole
-from ray.rllib.utils.deprecation import Deprecated
-
-
-@Deprecated(
-    old="ray.rllib.examples.env.multi_agent.make_multiagent",
-    new="ray.rllib.env.multi_agent_env.make_multi_agent",
-    error=False,
-)
-def make_multiagent(env_name_or_creator):
-    return make_multi_agent(env_name_or_creator)
-
-
-class BasicMultiAgent(MultiAgentEnv):
-    """Env of N independent agents, each of which exits after 25 steps."""
-
-    def __init__(self, num):
-        self.agents = [MockEnv(25) for _ in range(num)]
-        self.dones = set()
-        self.observation_space = gym.spaces.Discrete(2)
-        self.action_space = gym.spaces.Discrete(2)
-        self.resetted = False
-
-    def reset(self):
-        self.resetted = True
-        self.dones = set()
-        return {i: a.reset() for i, a in enumerate(self.agents)}
-
-    def step(self, action_dict):
-        obs, rew, done, info = {}, {}, {}, {}
-        for i, action in action_dict.items():
-            obs[i], rew[i], done[i], info[i] = self.agents[i].step(action)
-            if done[i]:
-                self.dones.add(i)
-        done["__all__"] = len(self.dones) == len(self.agents)
-        return obs, rew, done, info
-
-
-class EarlyDoneMultiAgent(MultiAgentEnv):
-    """Env for testing when the env terminates (after agent 0 does)."""
-
-    def __init__(self):
-        self.agents = [MockEnv(3), MockEnv(5)]
-        self.dones = set()
-        self.last_obs = {}
-        self.last_rew = {}
-        self.last_done = {}
-        self.last_info = {}
-        self.i = 0
-        self.observation_space = gym.spaces.Discrete(10)
-        self.action_space = gym.spaces.Discrete(2)
-
-    def reset(self):
-        self.dones = set()
-        self.last_obs = {}
-        self.last_rew = {}
-        self.last_done = {}
-        self.last_info = {}
-        self.i = 0
-        for i, a in enumerate(self.agents):
-            self.last_obs[i] = a.reset()
-            self.last_rew[i] = None
-            self.last_done[i] = False
-            self.last_info[i] = {}
-        obs_dict = {self.i: self.last_obs[self.i]}
-        self.i = (self.i + 1) % len(self.agents)
-        return obs_dict
-
-    def step(self, action_dict):
-        assert len(self.dones) != len(self.agents)
-        for i, action in action_dict.items():
-            (
-                self.last_obs[i],
-                self.last_rew[i],
-                self.last_done[i],
-                self.last_info[i],
-            ) = self.agents[i].step(action)
-        obs = {self.i: self.last_obs[self.i]}
-        rew = {self.i: self.last_rew[self.i]}
-        done = {self.i: self.last_done[self.i]}
-        info = {self.i: self.last_info[self.i]}
-        if done[self.i]:
-            rew[self.i] = 0
-            self.dones.add(self.i)
-        self.i = (self.i + 1) % len(self.agents)
-        done["__all__"] = len(self.dones) == len(self.agents) - 1
-        return obs, rew, done, info
-
-
-class FlexAgentsMultiAgent(MultiAgentEnv):
-    """Env of independent agents, each of which exits after n steps."""
-
-    def __init__(self):
-        self.agents = {}
-        self.agentID = 0
-        self.dones = set()
-        self.observation_space = gym.spaces.Discrete(2)
-        self.action_space = gym.spaces.Discrete(2)
-        self.resetted = False
-
-    def spawn(self):
-        # Spawn a new agent into the current episode.
-        agentID = self.agentID
-        self.agents[agentID] = MockEnv(25)
-        self.agentID += 1
-        return agentID
-
-    def reset(self):
-        self.agents = {}
-        self.spawn()
-        self.resetted = True
-        self.dones = set()
-
-        obs = {}
-        for i, a in self.agents.items():
-            obs[i] = a.reset()
-
-        return obs
-
-    def step(self, action_dict):
-        obs, rew, done, info = {}, {}, {}, {}
-        # Apply the actions.
-        for i, action in action_dict.items():
-            obs[i], rew[i], done[i], info[i] = self.agents[i].step(action)
-            if done[i]:
-                self.dones.add(i)
-
-        # Sometimes, add a new agent to the episode.
-        if random.random() > 0.75:
-            i = self.spawn()
-            obs[i], rew[i], done[i], info[i] = self.agents[i].step(action)
-            if done[i]:
-                self.dones.add(i)
-
-        # Sometimes, kill an existing agent.
-        if len(self.agents) > 1 and random.random() > 0.25:
-            keys = list(self.agents.keys())
-            key = random.choice(keys)
-            done[key] = True
-            del self.agents[key]
-
-        done["__all__"] = len(self.dones) == len(self.agents)
-        return obs, rew, done, info
-
-
-class RoundRobinMultiAgent(MultiAgentEnv):
-    """Env of N independent agents, each of which exits after 5 steps.
-
-    On each step() of the env, only one agent takes an action."""
-
-    def __init__(self, num, increment_obs=False):
-        if increment_obs:
-            # Observations are 0, 1, 2, 3... etc. as time advances
-            self.agents = [MockEnv2(5) for _ in range(num)]
-        else:
-            # Observations are all zeros
-            self.agents = [MockEnv(5) for _ in range(num)]
-        self.dones = set()
-        self.last_obs = {}
-        self.last_rew = {}
-        self.last_done = {}
-        self.last_info = {}
-        self.i = 0
-        self.num = num
-        self.observation_space = gym.spaces.Discrete(10)
-        self.action_space = gym.spaces.Discrete(2)
-
-    def reset(self):
-        self.dones = set()
-        self.last_obs = {}
-        self.last_rew = {}
-        self.last_done = {}
-        self.last_info = {}
-        self.i = 0
-        for i, a in enumerate(self.agents):
-            self.last_obs[i] = a.reset()
-            self.last_rew[i] = None
-            self.last_done[i] = False
-            self.last_info[i] = {}
-        obs_dict = {self.i: self.last_obs[self.i]}
-        self.i = (self.i + 1) % self.num
-        return obs_dict
-
-    def step(self, action_dict):
-        assert len(self.dones) != len(self.agents)
-        for i, action in action_dict.items():
-            (
-                self.last_obs[i],
-                self.last_rew[i],
-                self.last_done[i],
-                self.last_info[i],
-            ) = self.agents[i].step(action)
-        obs = {self.i: self.last_obs[self.i]}
-        rew = {self.i: self.last_rew[self.i]}
-        done = {self.i: self.last_done[self.i]}
-        info = {self.i: self.last_info[self.i]}
-        if done[self.i]:
-            rew[self.i] = 0
-            self.dones.add(self.i)
-        self.i = (self.i + 1) % self.num
-        done["__all__"] = len(self.dones) == len(self.agents)
-        return obs, rew, done, info
-
-
-MultiAgentCartPole = make_multi_agent("CartPole-v0")
-MultiAgentMountainCar = make_multi_agent("MountainCarContinuous-v0")
-MultiAgentPendulum = make_multi_agent("Pendulum-v1")
-MultiAgentStatelessCartPole = make_multi_agent(lambda config: StatelessCartPole(config))
-=======
-import gym
-import numpy as np
-import random
-
-from ray.rllib.env.multi_agent_env import MultiAgentEnv, make_multi_agent
-from ray.rllib.examples.env.mock_env import MockEnv, MockEnv2
-from ray.rllib.examples.env.stateless_cartpole import StatelessCartPole
-from ray.rllib.utils.deprecation import Deprecated
-
-
-@Deprecated(
-    old="ray.rllib.examples.env.multi_agent.make_multiagent",
-    new="ray.rllib.env.multi_agent_env.make_multi_agent",
-    error=False,
-)
-def make_multiagent(env_name_or_creator):
-    return make_multi_agent(env_name_or_creator)
-
-
-class BasicMultiAgent(MultiAgentEnv):
-    """Env of N independent agents, each of which exits after 25 steps."""
-
-    metadata = {
-        "render.modes": ["rgb_array"],
-    }
-
-    def __init__(self, num):
-        super().__init__()
-        self.agents = [MockEnv(25) for _ in range(num)]
-        self.dones = set()
-        self.observation_space = gym.spaces.Discrete(2)
-        self.action_space = gym.spaces.Discrete(2)
-        self.resetted = False
-
-    def reset(self):
-        self.resetted = True
-        self.dones = set()
-        return {i: a.reset() for i, a in enumerate(self.agents)}
-
-    def step(self, action_dict):
-        obs, rew, done, info = {}, {}, {}, {}
-        for i, action in action_dict.items():
-            obs[i], rew[i], done[i], info[i] = self.agents[i].step(action)
-            if done[i]:
-                self.dones.add(i)
-        done["__all__"] = len(self.dones) == len(self.agents)
-        return obs, rew, done, info
-
-    def render(self, mode="rgb_array"):
-        # Just generate a random image here for demonstration purposes.
-        # Also see `gym/envs/classic_control/cartpole.py` for
-        # an example on how to use a Viewer object.
-        return np.random.randint(0, 256, size=(200, 300, 3), dtype=np.uint8)
-
-
-class EarlyDoneMultiAgent(MultiAgentEnv):
-    """Env for testing when the env terminates (after agent 0 does)."""
-
-    def __init__(self):
-        super().__init__()
-        self.agents = [MockEnv(3), MockEnv(5)]
-        self.dones = set()
-        self.last_obs = {}
-        self.last_rew = {}
-        self.last_done = {}
-        self.last_info = {}
-        self.i = 0
-        self.observation_space = gym.spaces.Discrete(10)
-        self.action_space = gym.spaces.Discrete(2)
-
-    def reset(self):
-        self.dones = set()
-        self.last_obs = {}
-        self.last_rew = {}
-        self.last_done = {}
-        self.last_info = {}
-        self.i = 0
-        for i, a in enumerate(self.agents):
-            self.last_obs[i] = a.reset()
-            self.last_rew[i] = None
-            self.last_done[i] = False
-            self.last_info[i] = {}
-        obs_dict = {self.i: self.last_obs[self.i]}
-        self.i = (self.i + 1) % len(self.agents)
-        return obs_dict
-
-    def step(self, action_dict):
-        assert len(self.dones) != len(self.agents)
-        for i, action in action_dict.items():
-            (
-                self.last_obs[i],
-                self.last_rew[i],
-                self.last_done[i],
-                self.last_info[i],
-            ) = self.agents[i].step(action)
-        obs = {self.i: self.last_obs[self.i]}
-        rew = {self.i: self.last_rew[self.i]}
-        done = {self.i: self.last_done[self.i]}
-        info = {self.i: self.last_info[self.i]}
-        if done[self.i]:
-            rew[self.i] = 0
-            self.dones.add(self.i)
-        self.i = (self.i + 1) % len(self.agents)
-        done["__all__"] = len(self.dones) == len(self.agents) - 1
-        return obs, rew, done, info
-
-
-class FlexAgentsMultiAgent(MultiAgentEnv):
-    """Env of independent agents, each of which exits after n steps."""
-
-    def __init__(self):
-        super().__init__()
-        self.agents = {}
-        self.agentID = 0
-        self.dones = set()
-        self.observation_space = gym.spaces.Discrete(2)
-        self.action_space = gym.spaces.Discrete(2)
-        self.resetted = False
-
-    def spawn(self):
-        # Spawn a new agent into the current episode.
-        agentID = self.agentID
-        self.agents[agentID] = MockEnv(25)
-        self.agentID += 1
-        return agentID
-
-    def reset(self):
-        self.agents = {}
-        self.spawn()
-        self.resetted = True
-        self.dones = set()
-
-        obs = {}
-        for i, a in self.agents.items():
-            obs[i] = a.reset()
-
-        return obs
-
-    def step(self, action_dict):
-        obs, rew, done, info = {}, {}, {}, {}
-        # Apply the actions.
-        for i, action in action_dict.items():
-            obs[i], rew[i], done[i], info[i] = self.agents[i].step(action)
-            if done[i]:
-                self.dones.add(i)
-
-        # Sometimes, add a new agent to the episode.
-        if random.random() > 0.75:
-            i = self.spawn()
-            obs[i], rew[i], done[i], info[i] = self.agents[i].step(action)
-            if done[i]:
-                self.dones.add(i)
-
-        # Sometimes, kill an existing agent.
-        if len(self.agents) > 1 and random.random() > 0.25:
-            keys = list(self.agents.keys())
-            key = random.choice(keys)
-            done[key] = True
-            del self.agents[key]
-
-        done["__all__"] = len(self.dones) == len(self.agents)
-        return obs, rew, done, info
-
-
-class RoundRobinMultiAgent(MultiAgentEnv):
-    """Env of N independent agents, each of which exits after 5 steps.
-
-    On each step() of the env, only one agent takes an action."""
-
-    def __init__(self, num, increment_obs=False):
-        super().__init__()
-        if increment_obs:
-            # Observations are 0, 1, 2, 3... etc. as time advances
-            self.agents = [MockEnv2(5) for _ in range(num)]
-        else:
-            # Observations are all zeros
-            self.agents = [MockEnv(5) for _ in range(num)]
-        self.dones = set()
-        self.last_obs = {}
-        self.last_rew = {}
-        self.last_done = {}
-        self.last_info = {}
-        self.i = 0
-        self.num = num
-        self.observation_space = gym.spaces.Discrete(10)
-        self.action_space = gym.spaces.Discrete(2)
-
-    def reset(self):
-        self.dones = set()
-        self.last_obs = {}
-        self.last_rew = {}
-        self.last_done = {}
-        self.last_info = {}
-        self.i = 0
-        for i, a in enumerate(self.agents):
-            self.last_obs[i] = a.reset()
-            self.last_rew[i] = None
-            self.last_done[i] = False
-            self.last_info[i] = {}
-        obs_dict = {self.i: self.last_obs[self.i]}
-        self.i = (self.i + 1) % self.num
-        return obs_dict
-
-    def step(self, action_dict):
-        assert len(self.dones) != len(self.agents)
-        for i, action in action_dict.items():
-            (
-                self.last_obs[i],
-                self.last_rew[i],
-                self.last_done[i],
-                self.last_info[i],
-            ) = self.agents[i].step(action)
-        obs = {self.i: self.last_obs[self.i]}
-        rew = {self.i: self.last_rew[self.i]}
-        done = {self.i: self.last_done[self.i]}
-        info = {self.i: self.last_info[self.i]}
-        if done[self.i]:
-            rew[self.i] = 0
-            self.dones.add(self.i)
-        self.i = (self.i + 1) % self.num
-        done["__all__"] = len(self.dones) == len(self.agents)
-        return obs, rew, done, info
-
-
-MultiAgentCartPole = make_multi_agent("CartPole-v0")
-MultiAgentMountainCar = make_multi_agent("MountainCarContinuous-v0")
-MultiAgentPendulum = make_multi_agent("Pendulum-v1")
-MultiAgentStatelessCartPole = make_multi_agent(lambda config: StatelessCartPole(config))
->>>>>>> 19672688
+import gym
+import numpy as np
+import random
+
+from ray.rllib.env.multi_agent_env import MultiAgentEnv, make_multi_agent
+from ray.rllib.examples.env.mock_env import MockEnv, MockEnv2
+from ray.rllib.examples.env.stateless_cartpole import StatelessCartPole
+from ray.rllib.utils.deprecation import Deprecated
+
+
+@Deprecated(
+    old="ray.rllib.examples.env.multi_agent.make_multiagent",
+    new="ray.rllib.env.multi_agent_env.make_multi_agent",
+    error=False,
+)
+def make_multiagent(env_name_or_creator):
+    return make_multi_agent(env_name_or_creator)
+
+
+class BasicMultiAgent(MultiAgentEnv):
+    """Env of N independent agents, each of which exits after 25 steps."""
+
+    metadata = {
+        "render.modes": ["rgb_array"],
+    }
+
+    def __init__(self, num):
+        super().__init__()
+        self.agents = [MockEnv(25) for _ in range(num)]
+        self.dones = set()
+        self.observation_space = gym.spaces.Discrete(2)
+        self.action_space = gym.spaces.Discrete(2)
+        self.resetted = False
+
+    def reset(self):
+        self.resetted = True
+        self.dones = set()
+        return {i: a.reset() for i, a in enumerate(self.agents)}
+
+    def step(self, action_dict):
+        obs, rew, done, info = {}, {}, {}, {}
+        for i, action in action_dict.items():
+            obs[i], rew[i], done[i], info[i] = self.agents[i].step(action)
+            if done[i]:
+                self.dones.add(i)
+        done["__all__"] = len(self.dones) == len(self.agents)
+        return obs, rew, done, info
+
+    def render(self, mode="rgb_array"):
+        # Just generate a random image here for demonstration purposes.
+        # Also see `gym/envs/classic_control/cartpole.py` for
+        # an example on how to use a Viewer object.
+        return np.random.randint(0, 256, size=(200, 300, 3), dtype=np.uint8)
+
+
+class EarlyDoneMultiAgent(MultiAgentEnv):
+    """Env for testing when the env terminates (after agent 0 does)."""
+
+    def __init__(self):
+        super().__init__()
+        self.agents = [MockEnv(3), MockEnv(5)]
+        self.dones = set()
+        self.last_obs = {}
+        self.last_rew = {}
+        self.last_done = {}
+        self.last_info = {}
+        self.i = 0
+        self.observation_space = gym.spaces.Discrete(10)
+        self.action_space = gym.spaces.Discrete(2)
+
+    def reset(self):
+        self.dones = set()
+        self.last_obs = {}
+        self.last_rew = {}
+        self.last_done = {}
+        self.last_info = {}
+        self.i = 0
+        for i, a in enumerate(self.agents):
+            self.last_obs[i] = a.reset()
+            self.last_rew[i] = None
+            self.last_done[i] = False
+            self.last_info[i] = {}
+        obs_dict = {self.i: self.last_obs[self.i]}
+        self.i = (self.i + 1) % len(self.agents)
+        return obs_dict
+
+    def step(self, action_dict):
+        assert len(self.dones) != len(self.agents)
+        for i, action in action_dict.items():
+            (
+                self.last_obs[i],
+                self.last_rew[i],
+                self.last_done[i],
+                self.last_info[i],
+            ) = self.agents[i].step(action)
+        obs = {self.i: self.last_obs[self.i]}
+        rew = {self.i: self.last_rew[self.i]}
+        done = {self.i: self.last_done[self.i]}
+        info = {self.i: self.last_info[self.i]}
+        if done[self.i]:
+            rew[self.i] = 0
+            self.dones.add(self.i)
+        self.i = (self.i + 1) % len(self.agents)
+        done["__all__"] = len(self.dones) == len(self.agents) - 1
+        return obs, rew, done, info
+
+
+class FlexAgentsMultiAgent(MultiAgentEnv):
+    """Env of independent agents, each of which exits after n steps."""
+
+    def __init__(self):
+        super().__init__()
+        self.agents = {}
+        self.agentID = 0
+        self.dones = set()
+        self.observation_space = gym.spaces.Discrete(2)
+        self.action_space = gym.spaces.Discrete(2)
+        self.resetted = False
+
+    def spawn(self):
+        # Spawn a new agent into the current episode.
+        agentID = self.agentID
+        self.agents[agentID] = MockEnv(25)
+        self.agentID += 1
+        return agentID
+
+    def reset(self):
+        self.agents = {}
+        self.spawn()
+        self.resetted = True
+        self.dones = set()
+
+        obs = {}
+        for i, a in self.agents.items():
+            obs[i] = a.reset()
+
+        return obs
+
+    def step(self, action_dict):
+        obs, rew, done, info = {}, {}, {}, {}
+        # Apply the actions.
+        for i, action in action_dict.items():
+            obs[i], rew[i], done[i], info[i] = self.agents[i].step(action)
+            if done[i]:
+                self.dones.add(i)
+
+        # Sometimes, add a new agent to the episode.
+        if random.random() > 0.75:
+            i = self.spawn()
+            obs[i], rew[i], done[i], info[i] = self.agents[i].step(action)
+            if done[i]:
+                self.dones.add(i)
+
+        # Sometimes, kill an existing agent.
+        if len(self.agents) > 1 and random.random() > 0.25:
+            keys = list(self.agents.keys())
+            key = random.choice(keys)
+            done[key] = True
+            del self.agents[key]
+
+        done["__all__"] = len(self.dones) == len(self.agents)
+        return obs, rew, done, info
+
+
+class RoundRobinMultiAgent(MultiAgentEnv):
+    """Env of N independent agents, each of which exits after 5 steps.
+
+    On each step() of the env, only one agent takes an action."""
+
+    def __init__(self, num, increment_obs=False):
+        super().__init__()
+        if increment_obs:
+            # Observations are 0, 1, 2, 3... etc. as time advances
+            self.agents = [MockEnv2(5) for _ in range(num)]
+        else:
+            # Observations are all zeros
+            self.agents = [MockEnv(5) for _ in range(num)]
+        self.dones = set()
+        self.last_obs = {}
+        self.last_rew = {}
+        self.last_done = {}
+        self.last_info = {}
+        self.i = 0
+        self.num = num
+        self.observation_space = gym.spaces.Discrete(10)
+        self.action_space = gym.spaces.Discrete(2)
+
+    def reset(self):
+        self.dones = set()
+        self.last_obs = {}
+        self.last_rew = {}
+        self.last_done = {}
+        self.last_info = {}
+        self.i = 0
+        for i, a in enumerate(self.agents):
+            self.last_obs[i] = a.reset()
+            self.last_rew[i] = None
+            self.last_done[i] = False
+            self.last_info[i] = {}
+        obs_dict = {self.i: self.last_obs[self.i]}
+        self.i = (self.i + 1) % self.num
+        return obs_dict
+
+    def step(self, action_dict):
+        assert len(self.dones) != len(self.agents)
+        for i, action in action_dict.items():
+            (
+                self.last_obs[i],
+                self.last_rew[i],
+                self.last_done[i],
+                self.last_info[i],
+            ) = self.agents[i].step(action)
+        obs = {self.i: self.last_obs[self.i]}
+        rew = {self.i: self.last_rew[self.i]}
+        done = {self.i: self.last_done[self.i]}
+        info = {self.i: self.last_info[self.i]}
+        if done[self.i]:
+            rew[self.i] = 0
+            self.dones.add(self.i)
+        self.i = (self.i + 1) % self.num
+        done["__all__"] = len(self.dones) == len(self.agents)
+        return obs, rew, done, info
+
+
+MultiAgentCartPole = make_multi_agent("CartPole-v0")
+MultiAgentMountainCar = make_multi_agent("MountainCarContinuous-v0")
+MultiAgentPendulum = make_multi_agent("Pendulum-v1")
+MultiAgentStatelessCartPole = make_multi_agent(lambda config: StatelessCartPole(config))