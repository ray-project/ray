<<<<<<< HEAD
import gym
import numpy as np

from ray.rllib.env.multi_agent_env import MultiAgentEnv


class DebugCounterEnv(gym.Env):
    """Simple Env that yields a ts counter as observation (0-based).

    Actions have no effect.
    The episode length is always 15.
    Reward is always: current ts % 3.
    """

    def __init__(self, config=None):
        config = config or {}
        self.action_space = gym.spaces.Discrete(2)
        self.observation_space = gym.spaces.Box(0, 100, (1,), dtype=np.float32)
        self.start_at_t = int(config.get("start_at_t", 0))
        self.i = self.start_at_t

    def reset(self):
        self.i = self.start_at_t
        return self._get_obs()

    def step(self, action):
        self.i += 1
        return self._get_obs(), float(self.i % 3), self.i >= 15 + self.start_at_t, {}

    def _get_obs(self):
        return np.array([self.i], dtype=np.float32)


class MultiAgentDebugCounterEnv(MultiAgentEnv):
    def __init__(self, config):
        self.num_agents = config["num_agents"]
        self.base_episode_len = config.get("base_episode_len", 103)
        # Actions are always:
        # (episodeID, envID) as floats.
        self.action_space = gym.spaces.Box(-float("inf"), float("inf"), shape=(2,))
        # Observation dims:
        # 0=agent ID.
        # 1=episode ID (0.0 for obs after reset).
        # 2=env ID (0.0 for obs after reset).
        # 3=ts (of the agent).
        self.observation_space = gym.spaces.Box(float("-inf"), float("inf"), (4,))
        self.timesteps = [0] * self.num_agents
        self.dones = set()

    def reset(self):
        self.timesteps = [0] * self.num_agents
        self.dones = set()
        return {
            i: np.array([i, 0.0, 0.0, 0.0], dtype=np.float32)
            for i in range(self.num_agents)
        }

    def step(self, action_dict):
        obs, rew, done = {}, {}, {}
        for i, action in action_dict.items():
            self.timesteps[i] += 1
            obs[i] = np.array([i, action[0], action[1], self.timesteps[i]])
            rew[i] = self.timesteps[i] % 3
            done[i] = True if self.timesteps[i] > self.base_episode_len + i else False
            if done[i]:
                self.dones.add(i)
        done["__all__"] = len(self.dones) == self.num_agents
        return obs, rew, done, {}
=======
import gym
import numpy as np

from ray.rllib.env.multi_agent_env import MultiAgentEnv


class DebugCounterEnv(gym.Env):
    """Simple Env that yields a ts counter as observation (0-based).

    Actions have no effect.
    The episode length is always 15.
    Reward is always: current ts % 3.
    """

    def __init__(self, config=None):
        config = config or {}
        self.action_space = gym.spaces.Discrete(2)
        self.observation_space = gym.spaces.Box(0, 100, (1,), dtype=np.float32)
        self.start_at_t = int(config.get("start_at_t", 0))
        self.i = self.start_at_t

    def reset(self):
        self.i = self.start_at_t
        return self._get_obs()

    def step(self, action):
        self.i += 1
        return self._get_obs(), float(self.i % 3), self.i >= 15 + self.start_at_t, {}

    def _get_obs(self):
        return np.array([self.i], dtype=np.float32)


class MultiAgentDebugCounterEnv(MultiAgentEnv):
    def __init__(self, config):
        super().__init__()
        self.num_agents = config["num_agents"]
        self.base_episode_len = config.get("base_episode_len", 103)
        # Actions are always:
        # (episodeID, envID) as floats.
        self.action_space = gym.spaces.Box(-float("inf"), float("inf"), shape=(2,))
        # Observation dims:
        # 0=agent ID.
        # 1=episode ID (0.0 for obs after reset).
        # 2=env ID (0.0 for obs after reset).
        # 3=ts (of the agent).
        self.observation_space = gym.spaces.Box(float("-inf"), float("inf"), (4,))
        self.timesteps = [0] * self.num_agents
        self.dones = set()

    def reset(self):
        self.timesteps = [0] * self.num_agents
        self.dones = set()
        return {
            i: np.array([i, 0.0, 0.0, 0.0], dtype=np.float32)
            for i in range(self.num_agents)
        }

    def step(self, action_dict):
        obs, rew, done = {}, {}, {}
        for i, action in action_dict.items():
            self.timesteps[i] += 1
            obs[i] = np.array([i, action[0], action[1], self.timesteps[i]])
            rew[i] = self.timesteps[i] % 3
            done[i] = True if self.timesteps[i] > self.base_episode_len + i else False
            if done[i]:
                self.dones.add(i)
        done["__all__"] = len(self.dones) == self.num_agents
        return obs, rew, done, {}
>>>>>>> 19672688
<|MERGE_RESOLUTION|>--- conflicted
+++ resolved
@@ -1,140 +1,69 @@
-<<<<<<< HEAD
-import gym
-import numpy as np
-
-from ray.rllib.env.multi_agent_env import MultiAgentEnv
-
-
-class DebugCounterEnv(gym.Env):
-    """Simple Env that yields a ts counter as observation (0-based).
-
-    Actions have no effect.
-    The episode length is always 15.
-    Reward is always: current ts % 3.
-    """
-
-    def __init__(self, config=None):
-        config = config or {}
-        self.action_space = gym.spaces.Discrete(2)
-        self.observation_space = gym.spaces.Box(0, 100, (1,), dtype=np.float32)
-        self.start_at_t = int(config.get("start_at_t", 0))
-        self.i = self.start_at_t
-
-    def reset(self):
-        self.i = self.start_at_t
-        return self._get_obs()
-
-    def step(self, action):
-        self.i += 1
-        return self._get_obs(), float(self.i % 3), self.i >= 15 + self.start_at_t, {}
-
-    def _get_obs(self):
-        return np.array([self.i], dtype=np.float32)
-
-
-class MultiAgentDebugCounterEnv(MultiAgentEnv):
-    def __init__(self, config):
-        self.num_agents = config["num_agents"]
-        self.base_episode_len = config.get("base_episode_len", 103)
-        # Actions are always:
-        # (episodeID, envID) as floats.
-        self.action_space = gym.spaces.Box(-float("inf"), float("inf"), shape=(2,))
-        # Observation dims:
-        # 0=agent ID.
-        # 1=episode ID (0.0 for obs after reset).
-        # 2=env ID (0.0 for obs after reset).
-        # 3=ts (of the agent).
-        self.observation_space = gym.spaces.Box(float("-inf"), float("inf"), (4,))
-        self.timesteps = [0] * self.num_agents
-        self.dones = set()
-
-    def reset(self):
-        self.timesteps = [0] * self.num_agents
-        self.dones = set()
-        return {
-            i: np.array([i, 0.0, 0.0, 0.0], dtype=np.float32)
-            for i in range(self.num_agents)
-        }
-
-    def step(self, action_dict):
-        obs, rew, done = {}, {}, {}
-        for i, action in action_dict.items():
-            self.timesteps[i] += 1
-            obs[i] = np.array([i, action[0], action[1], self.timesteps[i]])
-            rew[i] = self.timesteps[i] % 3
-            done[i] = True if self.timesteps[i] > self.base_episode_len + i else False
-            if done[i]:
-                self.dones.add(i)
-        done["__all__"] = len(self.dones) == self.num_agents
-        return obs, rew, done, {}
-=======
-import gym
-import numpy as np
-
-from ray.rllib.env.multi_agent_env import MultiAgentEnv
-
-
-class DebugCounterEnv(gym.Env):
-    """Simple Env that yields a ts counter as observation (0-based).
-
-    Actions have no effect.
-    The episode length is always 15.
-    Reward is always: current ts % 3.
-    """
-
-    def __init__(self, config=None):
-        config = config or {}
-        self.action_space = gym.spaces.Discrete(2)
-        self.observation_space = gym.spaces.Box(0, 100, (1,), dtype=np.float32)
-        self.start_at_t = int(config.get("start_at_t", 0))
-        self.i = self.start_at_t
-
-    def reset(self):
-        self.i = self.start_at_t
-        return self._get_obs()
-
-    def step(self, action):
-        self.i += 1
-        return self._get_obs(), float(self.i % 3), self.i >= 15 + self.start_at_t, {}
-
-    def _get_obs(self):
-        return np.array([self.i], dtype=np.float32)
-
-
-class MultiAgentDebugCounterEnv(MultiAgentEnv):
-    def __init__(self, config):
-        super().__init__()
-        self.num_agents = config["num_agents"]
-        self.base_episode_len = config.get("base_episode_len", 103)
-        # Actions are always:
-        # (episodeID, envID) as floats.
-        self.action_space = gym.spaces.Box(-float("inf"), float("inf"), shape=(2,))
-        # Observation dims:
-        # 0=agent ID.
-        # 1=episode ID (0.0 for obs after reset).
-        # 2=env ID (0.0 for obs after reset).
-        # 3=ts (of the agent).
-        self.observation_space = gym.spaces.Box(float("-inf"), float("inf"), (4,))
-        self.timesteps = [0] * self.num_agents
-        self.dones = set()
-
-    def reset(self):
-        self.timesteps = [0] * self.num_agents
-        self.dones = set()
-        return {
-            i: np.array([i, 0.0, 0.0, 0.0], dtype=np.float32)
-            for i in range(self.num_agents)
-        }
-
-    def step(self, action_dict):
-        obs, rew, done = {}, {}, {}
-        for i, action in action_dict.items():
-            self.timesteps[i] += 1
-            obs[i] = np.array([i, action[0], action[1], self.timesteps[i]])
-            rew[i] = self.timesteps[i] % 3
-            done[i] = True if self.timesteps[i] > self.base_episode_len + i else False
-            if done[i]:
-                self.dones.add(i)
-        done["__all__"] = len(self.dones) == self.num_agents
-        return obs, rew, done, {}
->>>>>>> 19672688
+import gym
+import numpy as np
+
+from ray.rllib.env.multi_agent_env import MultiAgentEnv
+
+
+class DebugCounterEnv(gym.Env):
+    """Simple Env that yields a ts counter as observation (0-based).
+
+    Actions have no effect.
+    The episode length is always 15.
+    Reward is always: current ts % 3.
+    """
+
+    def __init__(self, config=None):
+        config = config or {}
+        self.action_space = gym.spaces.Discrete(2)
+        self.observation_space = gym.spaces.Box(0, 100, (1,), dtype=np.float32)
+        self.start_at_t = int(config.get("start_at_t", 0))
+        self.i = self.start_at_t
+
+    def reset(self):
+        self.i = self.start_at_t
+        return self._get_obs()
+
+    def step(self, action):
+        self.i += 1
+        return self._get_obs(), float(self.i % 3), self.i >= 15 + self.start_at_t, {}
+
+    def _get_obs(self):
+        return np.array([self.i], dtype=np.float32)
+
+
+class MultiAgentDebugCounterEnv(MultiAgentEnv):
+    def __init__(self, config):
+        super().__init__()
+        self.num_agents = config["num_agents"]
+        self.base_episode_len = config.get("base_episode_len", 103)
+        # Actions are always:
+        # (episodeID, envID) as floats.
+        self.action_space = gym.spaces.Box(-float("inf"), float("inf"), shape=(2,))
+        # Observation dims:
+        # 0=agent ID.
+        # 1=episode ID (0.0 for obs after reset).
+        # 2=env ID (0.0 for obs after reset).
+        # 3=ts (of the agent).
+        self.observation_space = gym.spaces.Box(float("-inf"), float("inf"), (4,))
+        self.timesteps = [0] * self.num_agents
+        self.dones = set()
+
+    def reset(self):
+        self.timesteps = [0] * self.num_agents
+        self.dones = set()
+        return {
+            i: np.array([i, 0.0, 0.0, 0.0], dtype=np.float32)
+            for i in range(self.num_agents)
+        }
+
+    def step(self, action_dict):
+        obs, rew, done = {}, {}, {}
+        for i, action in action_dict.items():
+            self.timesteps[i] += 1
+            obs[i] = np.array([i, action[0], action[1], self.timesteps[i]])
+            rew[i] = self.timesteps[i] % 3
+            done[i] = True if self.timesteps[i] > self.base_episode_len + i else False
+            if done[i]:
+                self.dones.add(i)
+        done["__all__"] = len(self.dones) == self.num_agents
+        return obs, rew, done, {}