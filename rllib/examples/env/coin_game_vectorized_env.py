--- conflicted
+++ resolved
@@ -1,775 +1,386 @@
-<<<<<<< HEAD
-##########
-# Contribution by the Center on Long-Term Risk:
-# https://github.com/longtermrisk/marltoolbox
-# Some parts are originally from:
-# https://github.com/julianstastny/openspiel-social-dilemmas/
-# blob/master/games/coin_game_gym.py
-##########
-
-import copy
-from collections import Iterable
-
-import numpy as np
-from numba import jit, prange
-from numba.typed import List
-from ray.rllib.examples.env.coin_game_non_vectorized_env import CoinGame
-from ray.rllib.utils import override
-
-
-class VectorizedCoinGame(CoinGame):
-    """
-    Vectorized Coin Game environment.
-    """
-
-    def __init__(self, config=None):
-        if config is None:
-            config = {}
-
-        super().__init__(config)
-
-        self.batch_size = config.get("batch_size", 1)
-        self.force_vectorized = config.get("force_vectorize", False)
-        assert self.grid_size == 3, "hardcoded in the generate_state function"
-
-    @override(CoinGame)
-    def _randomize_color_and_player_positions(self):
-        # Reset coin color and the players and coin positions
-        self.red_coin = np.random.randint(2, size=self.batch_size)
-        self.red_pos = np.random.randint(self.grid_size, size=(self.batch_size, 2))
-        self.blue_pos = np.random.randint(self.grid_size, size=(self.batch_size, 2))
-        self.coin_pos = np.zeros((self.batch_size, 2), dtype=np.int8)
-
-        self._players_do_not_overlap_at_start()
-
-    @override(CoinGame)
-    def _players_do_not_overlap_at_start(self):
-        for i in range(self.batch_size):
-            while _same_pos(self.red_pos[i], self.blue_pos[i]):
-                self.blue_pos[i] = np.random.randint(self.grid_size, size=2)
-
-    @override(CoinGame)
-    def _generate_coin(self):
-        generate = np.ones(self.batch_size, dtype=bool)
-        self.coin_pos = generate_coin(
-            self.batch_size,
-            generate,
-            self.red_coin,
-            self.red_pos,
-            self.blue_pos,
-            self.coin_pos,
-            self.grid_size,
-        )
-
-    @override(CoinGame)
-    def _generate_observation(self):
-        obs = generate_observations_wt_numba_optimization(
-            self.batch_size,
-            self.red_pos,
-            self.blue_pos,
-            self.coin_pos,
-            self.red_coin,
-            self.grid_size,
-        )
-
-        obs = self._get_obs_invariant_to_the_player_trained(obs)
-        obs, _ = self._optional_unvectorize(obs)
-        return obs
-
-    def _optional_unvectorize(self, obs, rewards=None):
-        if self.batch_size == 1 and not self.force_vectorized:
-            obs = [one_obs[0, ...] for one_obs in obs]
-            if rewards is not None:
-                rewards[0], rewards[1] = rewards[0][0], rewards[1][0]
-        return obs, rewards
-
-    @override(CoinGame)
-    def step(self, actions: Iterable):
-
-        actions = self._from_RLLib_API_to_list(actions)
-        self.step_count_in_current_episode += 1
-
-        (
-            self.red_pos,
-            self.blue_pos,
-            rewards,
-            self.coin_pos,
-            observation,
-            self.red_coin,
-            red_pick_any,
-            red_pick_red,
-            blue_pick_any,
-            blue_pick_blue,
-        ) = vectorized_step_wt_numba_optimization(
-            actions,
-            self.batch_size,
-            self.red_pos,
-            self.blue_pos,
-            self.coin_pos,
-            self.red_coin,
-            self.grid_size,
-            self.asymmetric,
-            self.max_steps,
-            self.both_players_can_pick_the_same_coin,
-        )
-
-        if self.output_additional_info:
-            self._accumulate_info(
-                red_pick_any, red_pick_red, blue_pick_any, blue_pick_blue
-            )
-
-        obs = self._get_obs_invariant_to_the_player_trained(observation)
-
-        obs, rewards = self._optional_unvectorize(obs, rewards)
-
-        return self._to_RLLib_API(obs, rewards)
-
-    @override(CoinGame)
-    def _get_episode_info(self):
-
-        player_red_info, player_blue_info = {}, {}
-
-        if len(self.red_pick) > 0:
-            red_pick = sum(self.red_pick)
-            player_red_info["pick_speed"] = red_pick / (
-                len(self.red_pick) * self.batch_size
-            )
-            if red_pick > 0:
-                player_red_info["pick_own_color"] = sum(self.red_pick_own) / red_pick
-
-        if len(self.blue_pick) > 0:
-            blue_pick = sum(self.blue_pick)
-            player_blue_info["pick_speed"] = blue_pick / (
-                len(self.blue_pick) * self.batch_size
-            )
-            if blue_pick > 0:
-                player_blue_info["pick_own_color"] = sum(self.blue_pick_own) / blue_pick
-
-        return player_red_info, player_blue_info
-
-    @override(CoinGame)
-    def _from_RLLib_API_to_list(self, actions):
-
-        ac_red = actions[self.player_red_id]
-        ac_blue = actions[self.player_blue_id]
-        if not isinstance(ac_red, Iterable):
-            assert not isinstance(ac_blue, Iterable)
-            ac_red, ac_blue = [ac_red], [ac_blue]
-        actions = [ac_red, ac_blue]
-        actions = np.array(actions).T
-        return actions
-
-    def _save_env(self):
-        env_save_state = {
-            "red_pos": self.red_pos,
-            "blue_pos": self.blue_pos,
-            "coin_pos": self.coin_pos,
-            "red_coin": self.red_coin,
-            "grid_size": self.grid_size,
-            "asymmetric": self.asymmetric,
-            "batch_size": self.batch_size,
-            "step_count_in_current_episode": self.step_count_in_current_episode,
-            "max_steps": self.max_steps,
-            "red_pick": self.red_pick,
-            "red_pick_own": self.red_pick_own,
-            "blue_pick": self.blue_pick,
-            "blue_pick_own": self.blue_pick_own,
-            "both_players_can_pick_the_same_coin": self.both_players_can_pick_the_same_coin,
-        }
-        return copy.deepcopy(env_save_state)
-
-    def _load_env(self, env_state):
-        for k, v in env_state.items():
-            self.__setattr__(k, v)
-
-
-class AsymVectorizedCoinGame(VectorizedCoinGame):
-    NAME = "AsymCoinGame"
-
-    def __init__(self, config=None):
-        if config is None:
-            config = {}
-
-        if "asymmetric" in config:
-            assert config["asymmetric"]
-        else:
-            config["asymmetric"] = True
-        super().__init__(config)
-
-
-@jit(nopython=True)
-def move_players(batch_size, actions, red_pos, blue_pos, grid_size):
-    moves = List(
-        [
-            np.array([0, 1]),
-            np.array([0, -1]),
-            np.array([1, 0]),
-            np.array([-1, 0]),
-        ]
-    )
-
-    for j in prange(batch_size):
-        red_pos[j] = (red_pos[j] + moves[actions[j, 0]]) % grid_size
-        blue_pos[j] = (blue_pos[j] + moves[actions[j, 1]]) % grid_size
-    return red_pos, blue_pos
-
-
-@jit(nopython=True)
-def compute_reward(
-    batch_size,
-    red_pos,
-    blue_pos,
-    coin_pos,
-    red_coin,
-    asymmetric,
-    both_players_can_pick_the_same_coin,
-):
-    reward_red = np.zeros(batch_size)
-    reward_blue = np.zeros(batch_size)
-    generate = np.zeros(batch_size, dtype=np.bool_)
-    red_pick_any, red_pick_red, blue_pick_any, blue_pick_blue = 0, 0, 0, 0
-
-    for i in prange(batch_size):
-        red_first_if_both = None
-        if not both_players_can_pick_the_same_coin:
-            if _same_pos(red_pos[i], coin_pos[i]) and _same_pos(
-                blue_pos[i], coin_pos[i]
-            ):
-                red_first_if_both = bool(np.random.randint(0, 1))
-
-        if red_coin[i]:
-            if _same_pos(red_pos[i], coin_pos[i]) and (
-                red_first_if_both is None or red_first_if_both
-            ):
-                generate[i] = True
-                reward_red[i] += 1
-                if asymmetric:
-                    reward_red[i] += 3
-                red_pick_any += 1
-                red_pick_red += 1
-            if _same_pos(blue_pos[i], coin_pos[i]) and (
-                red_first_if_both is None or not red_first_if_both
-            ):
-                generate[i] = True
-                reward_red[i] += -2
-                reward_blue[i] += 1
-                blue_pick_any += 1
-        else:
-            if _same_pos(red_pos[i], coin_pos[i]) and (
-                red_first_if_both is None or red_first_if_both
-            ):
-                generate[i] = True
-                reward_red[i] += 1
-                reward_blue[i] += -2
-                if asymmetric:
-                    reward_red[i] += 3
-                red_pick_any += 1
-            if _same_pos(blue_pos[i], coin_pos[i]) and (
-                red_first_if_both is None or not red_first_if_both
-            ):
-                generate[i] = True
-                reward_blue[i] += 1
-                blue_pick_any += 1
-                blue_pick_blue += 1
-    reward = [reward_red, reward_blue]
-
-    return reward, generate, red_pick_any, red_pick_red, blue_pick_any, blue_pick_blue
-
-
-@jit(nopython=True)
-def _same_pos(x, y):
-    return (x == y).all()
-
-
-@jit(nopython=True)
-def _flatten_index(pos, grid_size):
-    y_pos, x_pos = pos
-    idx = grid_size * y_pos
-    idx += x_pos
-    return idx
-
-
-@jit(nopython=True)
-def _unflatten_index(pos, grid_size):
-    x_idx = pos % grid_size
-    y_idx = pos // grid_size
-    return np.array([y_idx, x_idx])
-
-
-@jit(nopython=True)
-def generate_coin(
-    batch_size, generate, red_coin, red_pos, blue_pos, coin_pos, grid_size
-):
-    red_coin[generate] = 1 - red_coin[generate]
-    for i in prange(batch_size):
-        if generate[i]:
-            coin_pos[i] = place_coin(red_pos[i], blue_pos[i], grid_size)
-    return coin_pos
-
-
-@jit(nopython=True)
-def place_coin(red_pos_i, blue_pos_i, grid_size):
-    red_pos_flat = _flatten_index(red_pos_i, grid_size)
-    blue_pos_flat = _flatten_index(blue_pos_i, grid_size)
-    possible_coin_pos = np.array(
-        [x for x in range(9) if ((x != blue_pos_flat) and (x != red_pos_flat))]
-    )
-    flat_coin_pos = np.random.choice(possible_coin_pos)
-    return _unflatten_index(flat_coin_pos, grid_size)
-
-
-@jit(nopython=True)
-def generate_observations_wt_numba_optimization(
-    batch_size, red_pos, blue_pos, coin_pos, red_coin, grid_size
-):
-    obs = np.zeros((batch_size, grid_size, grid_size, 4))
-    for i in prange(batch_size):
-        obs[i, red_pos[i][0], red_pos[i][1], 0] = 1
-        obs[i, blue_pos[i][0], blue_pos[i][1], 1] = 1
-        if red_coin[i]:
-            obs[i, coin_pos[i][0], coin_pos[i][1], 2] = 1
-        else:
-            obs[i, coin_pos[i][0], coin_pos[i][1], 3] = 1
-    return obs
-
-
-@jit(nopython=True)
-def vectorized_step_wt_numba_optimization(
-    actions,
-    batch_size,
-    red_pos,
-    blue_pos,
-    coin_pos,
-    red_coin,
-    grid_size: int,
-    asymmetric: bool,
-    max_steps: int,
-    both_players_can_pick_the_same_coin: bool,
-):
-    red_pos, blue_pos = move_players(batch_size, actions, red_pos, blue_pos, grid_size)
-
-    (
-        reward,
-        generate,
-        red_pick_any,
-        red_pick_red,
-        blue_pick_any,
-        blue_pick_blue,
-    ) = compute_reward(
-        batch_size,
-        red_pos,
-        blue_pos,
-        coin_pos,
-        red_coin,
-        asymmetric,
-        both_players_can_pick_the_same_coin,
-    )
-
-    coin_pos = generate_coin(
-        batch_size, generate, red_coin, red_pos, blue_pos, coin_pos, grid_size
-    )
-
-    obs = generate_observations_wt_numba_optimization(
-        batch_size, red_pos, blue_pos, coin_pos, red_coin, grid_size
-    )
-
-    return (
-        red_pos,
-        blue_pos,
-        reward,
-        coin_pos,
-        obs,
-        red_coin,
-        red_pick_any,
-        red_pick_red,
-        blue_pick_any,
-        blue_pick_blue,
-    )
-=======
-##########
-# Contribution by the Center on Long-Term Risk:
-# https://github.com/longtermrisk/marltoolbox
-# Some parts are originally from:
-# https://github.com/julianstastny/openspiel-social-dilemmas/
-# blob/master/games/coin_game_gym.py
-##########
-
-import copy
-from collections import Iterable
-
-import numpy as np
-from numba import jit, prange
-from numba.typed import List
-from ray.rllib.examples.env.coin_game_non_vectorized_env import CoinGame
-from ray.rllib.utils import override
-
-
-class VectorizedCoinGame(CoinGame):
-    """
-    Vectorized Coin Game environment.
-    """
-
-    def __init__(self, config=None):
-        if config is None:
-            config = {}
-
-        super().__init__(config)
-
-        self.batch_size = config.get("batch_size", 1)
-        self.force_vectorized = config.get("force_vectorize", False)
-        assert self.grid_size == 3, "hardcoded in the generate_state function"
-
-    @override(CoinGame)
-    def _randomize_color_and_player_positions(self):
-        # Reset coin color and the players and coin positions
-        self.red_coin = np.random.randint(2, size=self.batch_size)
-        self.red_pos = np.random.randint(self.grid_size, size=(self.batch_size, 2))
-        self.blue_pos = np.random.randint(self.grid_size, size=(self.batch_size, 2))
-        self.coin_pos = np.zeros((self.batch_size, 2), dtype=np.int8)
-
-        self._players_do_not_overlap_at_start()
-
-    @override(CoinGame)
-    def _players_do_not_overlap_at_start(self):
-        for i in range(self.batch_size):
-            while _same_pos(self.red_pos[i], self.blue_pos[i]):
-                self.blue_pos[i] = np.random.randint(self.grid_size, size=2)
-
-    @override(CoinGame)
-    def _generate_coin(self):
-        generate = np.ones(self.batch_size, dtype=bool)
-        self.coin_pos = generate_coin(
-            self.batch_size,
-            generate,
-            self.red_coin,
-            self.red_pos,
-            self.blue_pos,
-            self.coin_pos,
-            self.grid_size,
-        )
-
-    @override(CoinGame)
-    def _generate_observation(self):
-        obs = generate_observations_wt_numba_optimization(
-            self.batch_size,
-            self.red_pos,
-            self.blue_pos,
-            self.coin_pos,
-            self.red_coin,
-            self.grid_size,
-        )
-
-        obs = self._get_obs_invariant_to_the_player_trained(obs)
-        obs, _ = self._optional_unvectorize(obs)
-        return obs
-
-    def _optional_unvectorize(self, obs, rewards=None):
-        if self.batch_size == 1 and not self.force_vectorized:
-            obs = [one_obs[0, ...] for one_obs in obs]
-            if rewards is not None:
-                rewards[0], rewards[1] = rewards[0][0], rewards[1][0]
-        return obs, rewards
-
-    @override(CoinGame)
-    def step(self, actions: Iterable):
-
-        actions = self._from_RLLib_API_to_list(actions)
-        self.step_count_in_current_episode += 1
-
-        (
-            self.red_pos,
-            self.blue_pos,
-            rewards,
-            self.coin_pos,
-            observation,
-            self.red_coin,
-            red_pick_any,
-            red_pick_red,
-            blue_pick_any,
-            blue_pick_blue,
-        ) = vectorized_step_wt_numba_optimization(
-            actions,
-            self.batch_size,
-            self.red_pos,
-            self.blue_pos,
-            self.coin_pos,
-            self.red_coin,
-            self.grid_size,
-            self.asymmetric,
-            self.max_steps,
-            self.both_players_can_pick_the_same_coin,
-        )
-
-        if self.output_additional_info:
-            self._accumulate_info(
-                red_pick_any, red_pick_red, blue_pick_any, blue_pick_blue
-            )
-
-        obs = self._get_obs_invariant_to_the_player_trained(observation)
-
-        obs, rewards = self._optional_unvectorize(obs, rewards)
-
-        return self._to_RLLib_API(obs, rewards)
-
-    @override(CoinGame)
-    def _get_episode_info(self):
-
-        player_red_info, player_blue_info = {}, {}
-
-        if len(self.red_pick) > 0:
-            red_pick = sum(self.red_pick)
-            player_red_info["pick_speed"] = red_pick / (
-                len(self.red_pick) * self.batch_size
-            )
-            if red_pick > 0:
-                player_red_info["pick_own_color"] = sum(self.red_pick_own) / red_pick
-
-        if len(self.blue_pick) > 0:
-            blue_pick = sum(self.blue_pick)
-            player_blue_info["pick_speed"] = blue_pick / (
-                len(self.blue_pick) * self.batch_size
-            )
-            if blue_pick > 0:
-                player_blue_info["pick_own_color"] = sum(self.blue_pick_own) / blue_pick
-
-        return player_red_info, player_blue_info
-
-    @override(CoinGame)
-    def _from_RLLib_API_to_list(self, actions):
-
-        ac_red = actions[self.player_red_id]
-        ac_blue = actions[self.player_blue_id]
-        if not isinstance(ac_red, Iterable):
-            assert not isinstance(ac_blue, Iterable)
-            ac_red, ac_blue = [ac_red], [ac_blue]
-        actions = [ac_red, ac_blue]
-        actions = np.array(actions).T
-        return actions
-
-    def _save_env(self):
-        env_save_state = {
-            "red_pos": self.red_pos,
-            "blue_pos": self.blue_pos,
-            "coin_pos": self.coin_pos,
-            "red_coin": self.red_coin,
-            "grid_size": self.grid_size,
-            "asymmetric": self.asymmetric,
-            "batch_size": self.batch_size,
-            "step_count_in_current_episode": self.step_count_in_current_episode,
-            "max_steps": self.max_steps,
-            "red_pick": self.red_pick,
-            "red_pick_own": self.red_pick_own,
-            "blue_pick": self.blue_pick,
-            "blue_pick_own": self.blue_pick_own,
-            "both_players_can_pick_the_same_coin": self.both_players_can_pick_the_same_coin,  # noqa: E501
-        }
-        return copy.deepcopy(env_save_state)
-
-    def _load_env(self, env_state):
-        for k, v in env_state.items():
-            self.__setattr__(k, v)
-
-
-class AsymVectorizedCoinGame(VectorizedCoinGame):
-    NAME = "AsymCoinGame"
-
-    def __init__(self, config=None):
-        if config is None:
-            config = {}
-
-        if "asymmetric" in config:
-            assert config["asymmetric"]
-        else:
-            config["asymmetric"] = True
-        super().__init__(config)
-
-
-@jit(nopython=True)
-def move_players(batch_size, actions, red_pos, blue_pos, grid_size):
-    moves = List(
-        [
-            np.array([0, 1]),
-            np.array([0, -1]),
-            np.array([1, 0]),
-            np.array([-1, 0]),
-        ]
-    )
-
-    for j in prange(batch_size):
-        red_pos[j] = (red_pos[j] + moves[actions[j, 0]]) % grid_size
-        blue_pos[j] = (blue_pos[j] + moves[actions[j, 1]]) % grid_size
-    return red_pos, blue_pos
-
-
-@jit(nopython=True)
-def compute_reward(
-    batch_size,
-    red_pos,
-    blue_pos,
-    coin_pos,
-    red_coin,
-    asymmetric,
-    both_players_can_pick_the_same_coin,
-):
-    reward_red = np.zeros(batch_size)
-    reward_blue = np.zeros(batch_size)
-    generate = np.zeros(batch_size, dtype=np.bool_)
-    red_pick_any, red_pick_red, blue_pick_any, blue_pick_blue = 0, 0, 0, 0
-
-    for i in prange(batch_size):
-        red_first_if_both = None
-        if not both_players_can_pick_the_same_coin:
-            if _same_pos(red_pos[i], coin_pos[i]) and _same_pos(
-                blue_pos[i], coin_pos[i]
-            ):
-                red_first_if_both = bool(np.random.randint(0, 1))
-
-        if red_coin[i]:
-            if _same_pos(red_pos[i], coin_pos[i]) and (
-                red_first_if_both is None or red_first_if_both
-            ):
-                generate[i] = True
-                reward_red[i] += 1
-                if asymmetric:
-                    reward_red[i] += 3
-                red_pick_any += 1
-                red_pick_red += 1
-            if _same_pos(blue_pos[i], coin_pos[i]) and (
-                red_first_if_both is None or not red_first_if_both
-            ):
-                generate[i] = True
-                reward_red[i] += -2
-                reward_blue[i] += 1
-                blue_pick_any += 1
-        else:
-            if _same_pos(red_pos[i], coin_pos[i]) and (
-                red_first_if_both is None or red_first_if_both
-            ):
-                generate[i] = True
-                reward_red[i] += 1
-                reward_blue[i] += -2
-                if asymmetric:
-                    reward_red[i] += 3
-                red_pick_any += 1
-            if _same_pos(blue_pos[i], coin_pos[i]) and (
-                red_first_if_both is None or not red_first_if_both
-            ):
-                generate[i] = True
-                reward_blue[i] += 1
-                blue_pick_any += 1
-                blue_pick_blue += 1
-    reward = [reward_red, reward_blue]
-
-    return reward, generate, red_pick_any, red_pick_red, blue_pick_any, blue_pick_blue
-
-
-@jit(nopython=True)
-def _same_pos(x, y):
-    return (x == y).all()
-
-
-@jit(nopython=True)
-def _flatten_index(pos, grid_size):
-    y_pos, x_pos = pos
-    idx = grid_size * y_pos
-    idx += x_pos
-    return idx
-
-
-@jit(nopython=True)
-def _unflatten_index(pos, grid_size):
-    x_idx = pos % grid_size
-    y_idx = pos // grid_size
-    return np.array([y_idx, x_idx])
-
-
-@jit(nopython=True)
-def generate_coin(
-    batch_size, generate, red_coin, red_pos, blue_pos, coin_pos, grid_size
-):
-    red_coin[generate] = 1 - red_coin[generate]
-    for i in prange(batch_size):
-        if generate[i]:
-            coin_pos[i] = place_coin(red_pos[i], blue_pos[i], grid_size)
-    return coin_pos
-
-
-@jit(nopython=True)
-def place_coin(red_pos_i, blue_pos_i, grid_size):
-    red_pos_flat = _flatten_index(red_pos_i, grid_size)
-    blue_pos_flat = _flatten_index(blue_pos_i, grid_size)
-    possible_coin_pos = np.array(
-        [x for x in range(9) if ((x != blue_pos_flat) and (x != red_pos_flat))]
-    )
-    flat_coin_pos = np.random.choice(possible_coin_pos)
-    return _unflatten_index(flat_coin_pos, grid_size)
-
-
-@jit(nopython=True)
-def generate_observations_wt_numba_optimization(
-    batch_size, red_pos, blue_pos, coin_pos, red_coin, grid_size
-):
-    obs = np.zeros((batch_size, grid_size, grid_size, 4))
-    for i in prange(batch_size):
-        obs[i, red_pos[i][0], red_pos[i][1], 0] = 1
-        obs[i, blue_pos[i][0], blue_pos[i][1], 1] = 1
-        if red_coin[i]:
-            obs[i, coin_pos[i][0], coin_pos[i][1], 2] = 1
-        else:
-            obs[i, coin_pos[i][0], coin_pos[i][1], 3] = 1
-    return obs
-
-
-@jit(nopython=True)
-def vectorized_step_wt_numba_optimization(
-    actions,
-    batch_size,
-    red_pos,
-    blue_pos,
-    coin_pos,
-    red_coin,
-    grid_size: int,
-    asymmetric: bool,
-    max_steps: int,
-    both_players_can_pick_the_same_coin: bool,
-):
-    red_pos, blue_pos = move_players(batch_size, actions, red_pos, blue_pos, grid_size)
-
-    (
-        reward,
-        generate,
-        red_pick_any,
-        red_pick_red,
-        blue_pick_any,
-        blue_pick_blue,
-    ) = compute_reward(
-        batch_size,
-        red_pos,
-        blue_pos,
-        coin_pos,
-        red_coin,
-        asymmetric,
-        both_players_can_pick_the_same_coin,
-    )
-
-    coin_pos = generate_coin(
-        batch_size, generate, red_coin, red_pos, blue_pos, coin_pos, grid_size
-    )
-
-    obs = generate_observations_wt_numba_optimization(
-        batch_size, red_pos, blue_pos, coin_pos, red_coin, grid_size
-    )
-
-    return (
-        red_pos,
-        blue_pos,
-        reward,
-        coin_pos,
-        obs,
-        red_coin,
-        red_pick_any,
-        red_pick_red,
-        blue_pick_any,
-        blue_pick_blue,
-    )
->>>>>>> 19672688
+##########
+# Contribution by the Center on Long-Term Risk:
+# https://github.com/longtermrisk/marltoolbox
+# Some parts are originally from:
+# https://github.com/julianstastny/openspiel-social-dilemmas/
+# blob/master/games/coin_game_gym.py
+##########
+
+import copy
+from collections import Iterable
+
+import numpy as np
+from numba import jit, prange
+from numba.typed import List
+from ray.rllib.examples.env.coin_game_non_vectorized_env import CoinGame
+from ray.rllib.utils import override
+
+
+class VectorizedCoinGame(CoinGame):
+    """
+    Vectorized Coin Game environment.
+    """
+
+    def __init__(self, config=None):
+        if config is None:
+            config = {}
+
+        super().__init__(config)
+
+        self.batch_size = config.get("batch_size", 1)
+        self.force_vectorized = config.get("force_vectorize", False)
+        assert self.grid_size == 3, "hardcoded in the generate_state function"
+
+    @override(CoinGame)
+    def _randomize_color_and_player_positions(self):
+        # Reset coin color and the players and coin positions
+        self.red_coin = np.random.randint(2, size=self.batch_size)
+        self.red_pos = np.random.randint(self.grid_size, size=(self.batch_size, 2))
+        self.blue_pos = np.random.randint(self.grid_size, size=(self.batch_size, 2))
+        self.coin_pos = np.zeros((self.batch_size, 2), dtype=np.int8)
+
+        self._players_do_not_overlap_at_start()
+
+    @override(CoinGame)
+    def _players_do_not_overlap_at_start(self):
+        for i in range(self.batch_size):
+            while _same_pos(self.red_pos[i], self.blue_pos[i]):
+                self.blue_pos[i] = np.random.randint(self.grid_size, size=2)
+
+    @override(CoinGame)
+    def _generate_coin(self):
+        generate = np.ones(self.batch_size, dtype=bool)
+        self.coin_pos = generate_coin(
+            self.batch_size,
+            generate,
+            self.red_coin,
+            self.red_pos,
+            self.blue_pos,
+            self.coin_pos,
+            self.grid_size,
+        )
+
+    @override(CoinGame)
+    def _generate_observation(self):
+        obs = generate_observations_wt_numba_optimization(
+            self.batch_size,
+            self.red_pos,
+            self.blue_pos,
+            self.coin_pos,
+            self.red_coin,
+            self.grid_size,
+        )
+
+        obs = self._get_obs_invariant_to_the_player_trained(obs)
+        obs, _ = self._optional_unvectorize(obs)
+        return obs
+
+    def _optional_unvectorize(self, obs, rewards=None):
+        if self.batch_size == 1 and not self.force_vectorized:
+            obs = [one_obs[0, ...] for one_obs in obs]
+            if rewards is not None:
+                rewards[0], rewards[1] = rewards[0][0], rewards[1][0]
+        return obs, rewards
+
+    @override(CoinGame)
+    def step(self, actions: Iterable):
+
+        actions = self._from_RLLib_API_to_list(actions)
+        self.step_count_in_current_episode += 1
+
+        (
+            self.red_pos,
+            self.blue_pos,
+            rewards,
+            self.coin_pos,
+            observation,
+            self.red_coin,
+            red_pick_any,
+            red_pick_red,
+            blue_pick_any,
+            blue_pick_blue,
+        ) = vectorized_step_wt_numba_optimization(
+            actions,
+            self.batch_size,
+            self.red_pos,
+            self.blue_pos,
+            self.coin_pos,
+            self.red_coin,
+            self.grid_size,
+            self.asymmetric,
+            self.max_steps,
+            self.both_players_can_pick_the_same_coin,
+        )
+
+        if self.output_additional_info:
+            self._accumulate_info(
+                red_pick_any, red_pick_red, blue_pick_any, blue_pick_blue
+            )
+
+        obs = self._get_obs_invariant_to_the_player_trained(observation)
+
+        obs, rewards = self._optional_unvectorize(obs, rewards)
+
+        return self._to_RLLib_API(obs, rewards)
+
+    @override(CoinGame)
+    def _get_episode_info(self):
+
+        player_red_info, player_blue_info = {}, {}
+
+        if len(self.red_pick) > 0:
+            red_pick = sum(self.red_pick)
+            player_red_info["pick_speed"] = red_pick / (
+                len(self.red_pick) * self.batch_size
+            )
+            if red_pick > 0:
+                player_red_info["pick_own_color"] = sum(self.red_pick_own) / red_pick
+
+        if len(self.blue_pick) > 0:
+            blue_pick = sum(self.blue_pick)
+            player_blue_info["pick_speed"] = blue_pick / (
+                len(self.blue_pick) * self.batch_size
+            )
+            if blue_pick > 0:
+                player_blue_info["pick_own_color"] = sum(self.blue_pick_own) / blue_pick
+
+        return player_red_info, player_blue_info
+
+    @override(CoinGame)
+    def _from_RLLib_API_to_list(self, actions):
+
+        ac_red = actions[self.player_red_id]
+        ac_blue = actions[self.player_blue_id]
+        if not isinstance(ac_red, Iterable):
+            assert not isinstance(ac_blue, Iterable)
+            ac_red, ac_blue = [ac_red], [ac_blue]
+        actions = [ac_red, ac_blue]
+        actions = np.array(actions).T
+        return actions
+
+    def _save_env(self):
+        env_save_state = {
+            "red_pos": self.red_pos,
+            "blue_pos": self.blue_pos,
+            "coin_pos": self.coin_pos,
+            "red_coin": self.red_coin,
+            "grid_size": self.grid_size,
+            "asymmetric": self.asymmetric,
+            "batch_size": self.batch_size,
+            "step_count_in_current_episode": self.step_count_in_current_episode,
+            "max_steps": self.max_steps,
+            "red_pick": self.red_pick,
+            "red_pick_own": self.red_pick_own,
+            "blue_pick": self.blue_pick,
+            "blue_pick_own": self.blue_pick_own,
+            "both_players_can_pick_the_same_coin": self.both_players_can_pick_the_same_coin,  # noqa: E501
+        }
+        return copy.deepcopy(env_save_state)
+
+    def _load_env(self, env_state):
+        for k, v in env_state.items():
+            self.__setattr__(k, v)
+
+
+class AsymVectorizedCoinGame(VectorizedCoinGame):
+    NAME = "AsymCoinGame"
+
+    def __init__(self, config=None):
+        if config is None:
+            config = {}
+
+        if "asymmetric" in config:
+            assert config["asymmetric"]
+        else:
+            config["asymmetric"] = True
+        super().__init__(config)
+
+
+@jit(nopython=True)
+def move_players(batch_size, actions, red_pos, blue_pos, grid_size):
+    moves = List(
+        [
+            np.array([0, 1]),
+            np.array([0, -1]),
+            np.array([1, 0]),
+            np.array([-1, 0]),
+        ]
+    )
+
+    for j in prange(batch_size):
+        red_pos[j] = (red_pos[j] + moves[actions[j, 0]]) % grid_size
+        blue_pos[j] = (blue_pos[j] + moves[actions[j, 1]]) % grid_size
+    return red_pos, blue_pos
+
+
+@jit(nopython=True)
+def compute_reward(
+    batch_size,
+    red_pos,
+    blue_pos,
+    coin_pos,
+    red_coin,
+    asymmetric,
+    both_players_can_pick_the_same_coin,
+):
+    reward_red = np.zeros(batch_size)
+    reward_blue = np.zeros(batch_size)
+    generate = np.zeros(batch_size, dtype=np.bool_)
+    red_pick_any, red_pick_red, blue_pick_any, blue_pick_blue = 0, 0, 0, 0
+
+    for i in prange(batch_size):
+        red_first_if_both = None
+        if not both_players_can_pick_the_same_coin:
+            if _same_pos(red_pos[i], coin_pos[i]) and _same_pos(
+                blue_pos[i], coin_pos[i]
+            ):
+                red_first_if_both = bool(np.random.randint(0, 1))
+
+        if red_coin[i]:
+            if _same_pos(red_pos[i], coin_pos[i]) and (
+                red_first_if_both is None or red_first_if_both
+            ):
+                generate[i] = True
+                reward_red[i] += 1
+                if asymmetric:
+                    reward_red[i] += 3
+                red_pick_any += 1
+                red_pick_red += 1
+            if _same_pos(blue_pos[i], coin_pos[i]) and (
+                red_first_if_both is None or not red_first_if_both
+            ):
+                generate[i] = True
+                reward_red[i] += -2
+                reward_blue[i] += 1
+                blue_pick_any += 1
+        else:
+            if _same_pos(red_pos[i], coin_pos[i]) and (
+                red_first_if_both is None or red_first_if_both
+            ):
+                generate[i] = True
+                reward_red[i] += 1
+                reward_blue[i] += -2
+                if asymmetric:
+                    reward_red[i] += 3
+                red_pick_any += 1
+            if _same_pos(blue_pos[i], coin_pos[i]) and (
+                red_first_if_both is None or not red_first_if_both
+            ):
+                generate[i] = True
+                reward_blue[i] += 1
+                blue_pick_any += 1
+                blue_pick_blue += 1
+    reward = [reward_red, reward_blue]
+
+    return reward, generate, red_pick_any, red_pick_red, blue_pick_any, blue_pick_blue
+
+
+@jit(nopython=True)
+def _same_pos(x, y):
+    return (x == y).all()
+
+
+@jit(nopython=True)
+def _flatten_index(pos, grid_size):
+    y_pos, x_pos = pos
+    idx = grid_size * y_pos
+    idx += x_pos
+    return idx
+
+
+@jit(nopython=True)
+def _unflatten_index(pos, grid_size):
+    x_idx = pos % grid_size
+    y_idx = pos // grid_size
+    return np.array([y_idx, x_idx])
+
+
+@jit(nopython=True)
+def generate_coin(
+    batch_size, generate, red_coin, red_pos, blue_pos, coin_pos, grid_size
+):
+    red_coin[generate] = 1 - red_coin[generate]
+    for i in prange(batch_size):
+        if generate[i]:
+            coin_pos[i] = place_coin(red_pos[i], blue_pos[i], grid_size)
+    return coin_pos
+
+
+@jit(nopython=True)
+def place_coin(red_pos_i, blue_pos_i, grid_size):
+    red_pos_flat = _flatten_index(red_pos_i, grid_size)
+    blue_pos_flat = _flatten_index(blue_pos_i, grid_size)
+    possible_coin_pos = np.array(
+        [x for x in range(9) if ((x != blue_pos_flat) and (x != red_pos_flat))]
+    )
+    flat_coin_pos = np.random.choice(possible_coin_pos)
+    return _unflatten_index(flat_coin_pos, grid_size)
+
+
+@jit(nopython=True)
+def generate_observations_wt_numba_optimization(
+    batch_size, red_pos, blue_pos, coin_pos, red_coin, grid_size
+):
+    obs = np.zeros((batch_size, grid_size, grid_size, 4))
+    for i in prange(batch_size):
+        obs[i, red_pos[i][0], red_pos[i][1], 0] = 1
+        obs[i, blue_pos[i][0], blue_pos[i][1], 1] = 1
+        if red_coin[i]:
+            obs[i, coin_pos[i][0], coin_pos[i][1], 2] = 1
+        else:
+            obs[i, coin_pos[i][0], coin_pos[i][1], 3] = 1
+    return obs
+
+
+@jit(nopython=True)
+def vectorized_step_wt_numba_optimization(
+    actions,
+    batch_size,
+    red_pos,
+    blue_pos,
+    coin_pos,
+    red_coin,
+    grid_size: int,
+    asymmetric: bool,
+    max_steps: int,
+    both_players_can_pick_the_same_coin: bool,
+):
+    red_pos, blue_pos = move_players(batch_size, actions, red_pos, blue_pos, grid_size)
+
+    (
+        reward,
+        generate,
+        red_pick_any,
+        red_pick_red,
+        blue_pick_any,
+        blue_pick_blue,
+    ) = compute_reward(
+        batch_size,
+        red_pos,
+        blue_pos,
+        coin_pos,
+        red_coin,
+        asymmetric,
+        both_players_can_pick_the_same_coin,
+    )
+
+    coin_pos = generate_coin(
+        batch_size, generate, red_coin, red_pos, blue_pos, coin_pos, grid_size
+    )
+
+    obs = generate_observations_wt_numba_optimization(
+        batch_size, red_pos, blue_pos, coin_pos, red_coin, grid_size
+    )
+
+    return (
+        red_pos,
+        blue_pos,
+        reward,
+        coin_pos,
+        obs,
+        red_coin,
+        red_pick_any,
+        red_pick_red,
+        blue_pick_any,
+        blue_pick_blue,
+    )