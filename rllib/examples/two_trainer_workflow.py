"""Example of using a custom training workflow.

Here we create a number of CartPole agents, some of which are trained with
DQN, and some of which are trained with PPO. Both are executed concurrently
via a custom training workflow.
"""

import argparse
import os

import ray
from ray import tune
from ray.rllib.agents import with_common_config
from ray.rllib.algorithms.algorithm import Algorithm
from ray.rllib.algorithms.dqn.dqn import DEFAULT_CONFIG as DQN_CONFIG
from ray.rllib.algorithms.dqn.dqn_tf_policy import DQNTFPolicy
from ray.rllib.algorithms.dqn.dqn_torch_policy import DQNTorchPolicy
from ray.rllib.algorithms.ppo.ppo import DEFAULT_CONFIG as PPO_CONFIG
from ray.rllib.algorithms.ppo.ppo_tf_policy import PPOTF1Policy
from ray.rllib.algorithms.ppo.ppo_torch_policy import PPOTorchPolicy
from ray.rllib.evaluation.postprocessing import Postprocessing
from ray.rllib.execution.rollout_ops import synchronous_parallel_sample
from ray.rllib.execution.train_ops import train_one_step
from ray.rllib.utils.replay_buffers.multi_agent_replay_buffer import (
    MultiAgentReplayBuffer,
)
from ray.rllib.examples.env.multi_agent import MultiAgentCartPole
from ray.rllib.policy.sample_batch import MultiAgentBatch, SampleBatch
from ray.rllib.utils.annotations import override
from ray.rllib.utils.metrics import (
    NUM_AGENT_STEPS_SAMPLED,
    NUM_ENV_STEPS_SAMPLED,
    NUM_TARGET_UPDATES,
    LAST_TARGET_UPDATE_TS,
)
from ray.rllib.utils.sgd import standardized
from ray.rllib.utils.test_utils import check_learning_achieved
from ray.rllib.utils.typing import ResultDict, AlgorithmConfigDict
from ray.tune.registry import register_env

parser = argparse.ArgumentParser()
parser.add_argument("--torch", action="store_true")
parser.add_argument("--mixed-torch-tf", action="store_true")
parser.add_argument(
    "--local-mode",
    action="store_true",
    help="Init Ray in local mode for easier debugging.",
)
parser.add_argument(
    "--as-test",
    action="store_true",
    help="Whether this script should be run as a test: --stop-reward must "
    "be achieved within --stop-timesteps AND --stop-iters.",
)
parser.add_argument(
    "--stop-iters", type=int, default=400, help="Number of iterations to train."
)
parser.add_argument(
    "--stop-timesteps", type=int, default=100000, help="Number of timesteps to train."
)
# 600.0 = 4 (num_agents) x 150.0
parser.add_argument(
    "--stop-reward", type=float, default=600.0, help="Reward at which we stop training."
)


<<<<<<< HEAD
# Define new Trainer with custom training_step.
class MyTrainer(Algorithm):
=======
# Define new Algorithm with custom execution_plan/workflow.
class MyAlgo(Algorithm):
>>>>>>> 416b15e9
    @classmethod
    @override(Algorithm)
    def get_default_config(cls) -> AlgorithmConfigDict:
        # Run this Algorithm with new `training_step` API and set some PPO-specific
        # parameters.
        return with_common_config(
            {
                "num_sgd_iter": 10,
                "sgd_minibatch_size": 128,
            }
        )

    @override(Algorithm)
    def setup(self, config):
        # Call super's `setup` to create rollout workers.
        super().setup(config)
        # Create local replay buffer.
        self.local_replay_buffer = MultiAgentReplayBuffer(
            num_shards=1, learning_starts=1000, capacity=50000
        )

    @override(Algorithm)
    def training_step(self) -> ResultDict:
        # Generate common experiences, collect batch for PPO, store every (DQN) batch
        # into replay buffer.
        ppo_batches = []
        num_env_steps = 0
        # PPO batch size fixed at 200.
        while num_env_steps < 200:
            ma_batches = synchronous_parallel_sample(
                worker_set=self.workers, concat=False
            )
            # Loop through (parallely collected) ma-batches.
            for ma_batch in ma_batches:
                # Update sampled counters.
                self._counters[NUM_ENV_STEPS_SAMPLED] += ma_batch.count
                self._counters[NUM_AGENT_STEPS_SAMPLED] += ma_batch.agent_steps()
                ppo_batch = ma_batch.policy_batches.pop("ppo_policy")
                # Add collected batches (only for DQN policy) to replay buffer.
                self.local_replay_buffer.add(ma_batch)

                ppo_batches.append(ppo_batch)
                num_env_steps += ppo_batch.count

        # DQN sub-flow.
        dqn_train_results = {}
        dqn_train_batch = self.local_replay_buffer.sample(num_items=64)
        if dqn_train_batch is not None:
            dqn_train_results = train_one_step(self, dqn_train_batch, ["dqn_policy"])
            self._counters["agent_steps_trained_DQN"] += dqn_train_batch.agent_steps()
            print(
                "DQN policy learning on samples from",
                "agent steps trained",
                dqn_train_batch.agent_steps(),
            )
        # Update DQN's target net every 500 train steps.
        if (
            self._counters["agent_steps_trained_DQN"]
            - self._counters[LAST_TARGET_UPDATE_TS]
            >= 500
        ):
            self.workers.local_worker().get_policy("dqn_policy").update_target()
            self._counters[NUM_TARGET_UPDATES] += 1
            self._counters[LAST_TARGET_UPDATE_TS] = self._counters[
                "agent_steps_trained_DQN"
            ]

        # PPO sub-flow.
        ppo_train_batch = SampleBatch.concat_samples(ppo_batches)
        self._counters["agent_steps_trained_PPO"] += ppo_train_batch.agent_steps()
        # Standardize advantages.
        ppo_train_batch[Postprocessing.ADVANTAGES] = standardized(
            ppo_train_batch[Postprocessing.ADVANTAGES]
        )
        print(
            "PPO policy learning on samples from",
            "agent steps trained",
            ppo_train_batch.agent_steps(),
        )
        ppo_train_batch = MultiAgentBatch(
            {"ppo_policy": ppo_train_batch}, ppo_train_batch.count
        )
        ppo_train_results = train_one_step(self, ppo_train_batch, ["ppo_policy"])

        # Combine results for PPO and DQN into one results dict.
        results = dict(ppo_train_results, **dqn_train_results)
        return results


if __name__ == "__main__":
    args = parser.parse_args()
    assert not (
        args.torch and args.mixed_torch_tf
    ), "Use either --torch or --mixed-torch-tf, not both!"

    ray.init(local_mode=args.local_mode)

    # Simple environment with 4 independent cartpole entities
    register_env(
        "multi_agent_cartpole", lambda _: MultiAgentCartPole({"num_agents": 4})
    )

    # framework can be changed, so removed the hardcoded framework key
    # from policy configs.
    ppo_config = PPO_CONFIG
    del ppo_config["framework"]
    dqn_config = DQN_CONFIG
    del dqn_config["framework"]

    # Note that since the algorithm below does not include a default policy or
    # policy configs, we have to explicitly set it in the multiagent config:
    policies = {
        "ppo_policy": (
            PPOTorchPolicy if args.torch or args.mixed_torch_tf else PPOTF1Policy,
            None,
            None,
            ppo_config,
        ),
        "dqn_policy": (
            DQNTorchPolicy if args.torch else DQNTFPolicy,
            None,
            None,
            dqn_config,
        ),
    }

    def policy_mapping_fn(agent_id, episode, worker, **kwargs):
        if agent_id % 2 == 0:
            return "ppo_policy"
        else:
            return "dqn_policy"

    config = {
        "rollout_fragment_length": 50,
        "num_workers": 0,
        "env": "multi_agent_cartpole",
        "multiagent": {
            "policies": policies,
            "policy_mapping_fn": policy_mapping_fn,
            "policies_to_train": ["dqn_policy", "ppo_policy"],
        },
        # Use GPUs iff `RLLIB_NUM_GPUS` env var set to > 0.
        "num_gpus": int(os.environ.get("RLLIB_NUM_GPUS", "0")),
        "framework": "torch" if args.torch else "tf",
    }

    stop = {
        "training_iteration": args.stop_iters,
        "timesteps_total": args.stop_timesteps,
        "episode_reward_mean": args.stop_reward,
    }

    results = tune.run(MyAlgo, config=config, stop=stop)

    if args.as_test:
        check_learning_achieved(results, args.stop_reward)

    ray.shutdown()<|MERGE_RESOLUTION|>--- conflicted
+++ resolved
@@ -64,13 +64,8 @@
 )
 
 
-<<<<<<< HEAD
-# Define new Trainer with custom training_step.
-class MyTrainer(Algorithm):
-=======
-# Define new Algorithm with custom execution_plan/workflow.
+# Define new Algorithm with custom training_step.
 class MyAlgo(Algorithm):
->>>>>>> 416b15e9
     @classmethod
     @override(Algorithm)
     def get_default_config(cls) -> AlgorithmConfigDict:
