"""Example of using a custom training workflow.

Here we create a number of CartPole agents, some of which are trained with
DQN, and some of which are trained with PPO. Both are executed concurrently
via a custom training workflow.
"""

import argparse
import os

import ray
from ray import air, tune
from ray.rllib.algorithms.algorithm import Algorithm
from ray.rllib.algorithms.algorithm_config import AlgorithmConfig
from ray.rllib.algorithms.dqn.dqn import DQNConfig
from ray.rllib.algorithms.dqn.dqn_tf_policy import DQNTFPolicy
from ray.rllib.algorithms.dqn.dqn_torch_policy import DQNTorchPolicy
from ray.rllib.algorithms.ppo.ppo import PPOConfig
from ray.rllib.algorithms.ppo.ppo_tf_policy import PPOTF1Policy
from ray.rllib.algorithms.ppo.ppo_torch_policy import PPOTorchPolicy
from ray.rllib.evaluation.postprocessing import Postprocessing
from ray.rllib.execution.rollout_ops import synchronous_parallel_sample
from ray.rllib.execution.train_ops import train_one_step
from ray.rllib.utils.replay_buffers.multi_agent_replay_buffer import (
    MultiAgentReplayBuffer,
)
from ray.rllib.examples.env.multi_agent import MultiAgentCartPole
from ray.rllib.policy.sample_batch import MultiAgentBatch, concat_samples
from ray.rllib.utils.annotations import override
from ray.rllib.utils.metrics import (
    NUM_AGENT_STEPS_SAMPLED,
    NUM_ENV_STEPS_SAMPLED,
    NUM_TARGET_UPDATES,
    LAST_TARGET_UPDATE_TS,
)
from ray.rllib.utils.sgd import standardized
from ray.rllib.utils.test_utils import check_learning_achieved
from ray.rllib.utils.typing import ResultDict
from ray.tune.registry import register_env

parser = argparse.ArgumentParser()
parser.add_argument("--torch", action="store_true")
parser.add_argument("--mixed-torch-tf", action="store_true")
parser.add_argument(
    "--local-mode",
    action="store_true",
    help="Init Ray in local mode for easier debugging.",
)
parser.add_argument(
    "--as-test",
    action="store_true",
    help="Whether this script should be run as a test: --stop-reward must "
    "be achieved within --stop-timesteps AND --stop-iters.",
)
parser.add_argument(
    "--stop-iters", type=int, default=400, help="Number of iterations to train."
)
parser.add_argument(
    "--stop-timesteps", type=int, default=100000, help="Number of timesteps to train."
)
# 600.0 = 4 (num_agents) x 150.0
parser.add_argument(
    "--stop-reward", type=float, default=600.0, help="Reward at which we stop training."
)


# Define new Algorithm with custom `training_step()` method (training workflow).
class MyAlgo(Algorithm):
    @override(Algorithm)
    def setup(self, config):
        # Call super's `setup` to create rollout workers.
        super().setup(config)
        # Create local replay buffer.
        self.local_replay_buffer = MultiAgentReplayBuffer(num_shards=1, capacity=50000)

    @override(Algorithm)
    def training_step(self) -> ResultDict:
        # Generate common experiences, collect batch for PPO, store every (DQN) batch
        # into replay buffer.
        ppo_batches = []
        num_env_steps = 0

        # PPO batch size fixed at 200.
        # TODO: Use `max_env_steps=200` option of synchronous_parallel_sample instead.
        while num_env_steps < 200:
            ma_batches = synchronous_parallel_sample(
                worker_set=self.workers, concat=False
            )
            # Loop through ma-batches (which were collected in parallel).
            for ma_batch in ma_batches:
                # Update sampled counters.
                self._counters[NUM_ENV_STEPS_SAMPLED] += ma_batch.count
                self._counters[NUM_AGENT_STEPS_SAMPLED] += ma_batch.agent_steps()
                ppo_batch = ma_batch.policy_batches.pop("ppo_policy")
                # Add collected batches (only for DQN policy) to replay buffer.
                self.local_replay_buffer.add(ma_batch)

                ppo_batches.append(ppo_batch)
                num_env_steps += ppo_batch.count

        # DQN sub-flow.
        dqn_train_results = {}
        # Start updating DQN policy once we have some samples in the buffer.
        if self._counters[NUM_ENV_STEPS_SAMPLED] > 1000:
            # Update DQN policy n times while updating PPO policy once.
            for _ in range(10):
                dqn_train_batch = self.local_replay_buffer.sample(num_items=64)
                dqn_train_results = train_one_step(
                    self, dqn_train_batch, ["dqn_policy"]
                )
                self._counters[
                    "agent_steps_trained_DQN"
                ] += dqn_train_batch.agent_steps()
                print(
                    "DQN policy learning on samples from",
                    "agent steps trained",
                    dqn_train_batch.agent_steps(),
                )
        # Update DQN's target net every n train steps (determined by the DQN config).
        if (
            self._counters["agent_steps_trained_DQN"]
            - self._counters[LAST_TARGET_UPDATE_TS]
            >= self.get_policy("dqn_policy").config["target_network_update_freq"]
        ):
            self.workers.local_worker().get_policy("dqn_policy").update_target()
            self._counters[NUM_TARGET_UPDATES] += 1
            self._counters[LAST_TARGET_UPDATE_TS] = self._counters[
                "agent_steps_trained_DQN"
            ]

        # PPO sub-flow.
        ppo_train_batch = concat_samples(ppo_batches)
        self._counters["agent_steps_trained_PPO"] += ppo_train_batch.agent_steps()
        # Standardize advantages.
        ppo_train_batch[Postprocessing.ADVANTAGES] = standardized(
            ppo_train_batch[Postprocessing.ADVANTAGES]
        )
        print(
            "PPO policy learning on samples from",
            "agent steps trained",
            ppo_train_batch.agent_steps(),
        )
        ppo_train_batch = MultiAgentBatch(
            {"ppo_policy": ppo_train_batch}, ppo_train_batch.count
        )
        ppo_train_results = train_one_step(self, ppo_train_batch, ["ppo_policy"])

        # Combine results for PPO and DQN into one results dict.
        results = dict(ppo_train_results, **dqn_train_results)
        return results


if __name__ == "__main__":
    args = parser.parse_args()
    assert not (
        args.torch and args.mixed_torch_tf
    ), "Use either --torch or --mixed-torch-tf, not both!"

    ray.init(local_mode=args.local_mode)

    # Simple environment with 4 independent cartpole entities
    register_env(
        "multi_agent_cartpole", lambda _: MultiAgentCartPole({"num_agents": 4})
    )

    # Note that since the algorithm below does not include a default policy or
    # policy configs, we have to explicitly set it in the multiagent config:
    policies = {
        "ppo_policy": (
            PPOTorchPolicy if args.torch or args.mixed_torch_tf else PPOTF1Policy,
            None,
            None,
            # Provide entire AlgorithmConfig object, not just an override.
            PPOConfig().training(num_sgd_iter=10, sgd_minibatch_size=128),
        ),
        "dqn_policy": (
            DQNTorchPolicy if args.torch else DQNTFPolicy,
            None,
            None,
<<<<<<< HEAD
            DQNConfig().training(target_network_update_freq=1000),
=======
            # Provide entire AlgorithmConfig object, not just an override.
            DQNConfig(),
>>>>>>> 9fca1f64
        ),
    }

    def policy_mapping_fn(agent_id, episode, worker, **kwargs):
        if agent_id % 2 == 0:
            return "ppo_policy"
        else:
            return "dqn_policy"

    config = (
        AlgorithmConfig()
        .environment("multi_agent_cartpole")
        .framework("torch" if args.torch else "tf")
        .multi_agent(policies=policies, policy_mapping_fn=policy_mapping_fn)
        .rollouts(num_rollout_workers=0, rollout_fragment_length=50)
        # Use GPUs iff `RLLIB_NUM_GPUS` env var set to > 0.
        .resources(num_gpus=int(os.environ.get("RLLIB_NUM_GPUS", "0")))
    )

    stop = {
        "training_iteration": args.stop_iters,
        "timesteps_total": args.stop_timesteps,
        "episode_reward_mean": args.stop_reward,
    }

    results = tune.Tuner(
        MyAlgo, param_space=config.to_dict(), run_config=air.RunConfig(stop=stop)
    ).fit()

    if args.as_test:
        check_learning_achieved(results, args.stop_reward)

    ray.shutdown()<|MERGE_RESOLUTION|>--- conflicted
+++ resolved
@@ -177,12 +177,8 @@
             DQNTorchPolicy if args.torch else DQNTFPolicy,
             None,
             None,
-<<<<<<< HEAD
+            # Provide entire AlgorithmConfig object, not just an override.
             DQNConfig().training(target_network_update_freq=1000),
-=======
-            # Provide entire AlgorithmConfig object, not just an override.
-            DQNConfig(),
->>>>>>> 9fca1f64
         ),
     }
 
