import argparse
import os

import ray
from ray import tune
from ray.rllib.models.tf.attention_net import GTrXLNet
from ray.rllib.models.torch.attention_net import GTrXLNet as TorchGTrXLNet
from ray.rllib.examples.env.look_and_push import LookAndPush, OneHot
from ray.rllib.examples.env.repeat_after_me_env import RepeatAfterMeEnv
from ray.rllib.examples.env.repeat_initial_obs_env import RepeatInitialObsEnv
from ray.rllib.examples.env.stateless_cartpole import StatelessCartPole
from ray.rllib.utils.framework import try_import_tf
from ray.rllib.utils.test_utils import check_learning_achieved
from ray.tune import registry

tf1, tf, tfv = try_import_tf()

parser = argparse.ArgumentParser()
parser.add_argument("--run", type=str, default="PPO")
parser.add_argument("--env", type=str, default="RepeatAfterMeEnv")
parser.add_argument("--num-cpus", type=int, default=0)
parser.add_argument("--torch", action="store_true")
parser.add_argument("--as-test", action="store_true")
parser.add_argument("--stop-iters", type=int, default=200)
parser.add_argument("--stop-timesteps", type=int, default=500000)
parser.add_argument("--stop-reward", type=float, default=80)

if __name__ == "__main__":
    args = parser.parse_args()

    ray.init(num_cpus=args.num_cpus or None)

    registry.register_env("RepeatAfterMeEnv", lambda c: RepeatAfterMeEnv(c))
    registry.register_env("RepeatInitialObsEnv",
                          lambda _: RepeatInitialObsEnv())
    registry.register_env("LookAndPush", lambda _: OneHot(LookAndPush()))
    registry.register_env("StatelessCartPole", lambda _: StatelessCartPole())

    config = {
        "env": args.env,
        # This env_config is only used for the RepeatAfterMeEnv env.
        "env_config": {
            "repeat_delay": 2,
        },
        "gamma": 0.99,
        # Use GPUs iff `RLLIB_NUM_GPUS` env var set to > 0.
        "num_gpus": int(os.environ.get("RLLIB_NUM_GPUS", 0)),
        "num_workers": 0,
        "num_envs_per_worker": 20,
        "entropy_coeff": 0.001,
        "num_sgd_iter": 10,
        "vf_loss_coeff": 1e-5,
        "model": {
            "custom_model": TorchGTrXLNet if args.torch else GTrXLNet,
            "max_seq_len": 50,
            "custom_model_config": {
                "num_transformer_units": 1,
<<<<<<< HEAD
                "attention_dim": 64,
                "num_heads": 2,
                "memory_tau": 50,
                "head_dim": 32,
                "position_wise_mlp_dim": 32,
=======
                "attn_dim": 64,
                "memory_inference": 100,
                "memory_training": 50,
                "head_dim": 32,
                "num_heads": 2,
                "ff_hidden_dim": 32,
>>>>>>> 25f9f0d7
            },
        },
        "framework": "torch" if args.torch else "tf",
    }

    stop = {
        "training_iteration": args.stop_iters,
        "timesteps_total": args.stop_timesteps,
        "episode_reward_mean": args.stop_reward,
    }

    results = tune.run(args.run, config=config, stop=stop, verbose=2)

    if args.as_test:
        check_learning_achieved(results, args.stop_reward)
    ray.shutdown()<|MERGE_RESOLUTION|>--- conflicted
+++ resolved
@@ -55,20 +55,12 @@
             "max_seq_len": 50,
             "custom_model_config": {
                 "num_transformer_units": 1,
-<<<<<<< HEAD
                 "attention_dim": 64,
+                "memory_inference": 100,
+                "memory_training": 50,
                 "num_heads": 2,
-                "memory_tau": 50,
                 "head_dim": 32,
                 "position_wise_mlp_dim": 32,
-=======
-                "attn_dim": 64,
-                "memory_inference": 100,
-                "memory_training": 50,
-                "head_dim": 32,
-                "num_heads": 2,
-                "ff_hidden_dim": 32,
->>>>>>> 25f9f0d7
             },
         },
         "framework": "torch" if args.torch else "tf",
