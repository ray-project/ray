--- conflicted
+++ resolved
@@ -56,12 +56,7 @@
             "custom_model_config": {
                 "num_transformer_units": 1,
                 "attn_dim": 64,
-<<<<<<< HEAD
-                "num_heads": 2,
-                "memory_inference": 50,
-=======
                 "memory_inference": 100,
->>>>>>> 2ffc39f1
                 "memory_training": 50,
                 "head_dim": 32,
                 "num_heads": 2,
