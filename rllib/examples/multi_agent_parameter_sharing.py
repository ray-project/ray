--- conflicted
+++ resolved
@@ -38,18 +38,13 @@
 
             # Method specific.
             "multiagent": {
-<<<<<<< HEAD
                 # We only have one policy (calling it "shared").
                 # Class, obs/act-spaces, and config will be derived
                 # automatically.
                 "policies": {"shared_policy"},
                 # Always use "shared" policy.
-                "policy_mapping_fn": lambda agent_id: "shared_policy",
-=======
-                "policies": policies,
                 "policy_mapping_fn": (
                     lambda agent_id, episode, **kwargs: "shared_policy"),
->>>>>>> be6db064
             },
         },
     )