--- conflicted
+++ resolved
@@ -22,11 +22,7 @@
 
 import ray
 from ray import tune
-<<<<<<< HEAD
-=======
-from ray.tune import grid_search
 from ray.rllib.agents import ppo
->>>>>>> f30b444b
 from ray.rllib.env.env_context import EnvContext
 from ray.rllib.models import ModelCatalog
 from ray.rllib.models.tf.tf_modelv2 import TFModelV2
@@ -35,11 +31,8 @@
 from ray.rllib.models.torch.fcnet import FullyConnectedNetwork as TorchFC
 from ray.rllib.utils.framework import try_import_tf, try_import_torch
 from ray.rllib.utils.test_utils import check_learning_achieved
-<<<<<<< HEAD
 from ray.tune import grid_search
-=======
 from ray.tune.logger import pretty_print
->>>>>>> f30b444b
 
 tf1, tf, tfv = try_import_tf()
 torch, nn = try_import_torch()
