--- conflicted
+++ resolved
@@ -8,15 +8,9 @@
 You can visualize experiment results in ~/ray_results using TensorBoard.
 """
 import argparse
+import gym
+from gym.spaces import Discrete, Box
 import numpy as np
-import gym
-<<<<<<< HEAD
-from ray.rllib.models import ModelCatalog
-from ray.rllib.models.tf.tf_modelv2 import TFModelV2
-from ray.rllib.models.tf.fcnet import FullyConnectedNetwork
-=======
->>>>>>> bb494a3b
-from gym.spaces import Discrete, Box
 
 import ray
 from ray import tune
