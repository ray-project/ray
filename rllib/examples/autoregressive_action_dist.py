--- conflicted
+++ resolved
@@ -77,11 +77,7 @@
         self._action_logp = a1_dist.logp(a1) + a2_dist.logp(a2)
 
         # return the action tuple
-<<<<<<< HEAD
-        return tuple([a1, a2])
-=======
         return (a1, a2)
->>>>>>> bf25aee3
 
     def sample(self):
         # first, sample a1
@@ -94,11 +90,7 @@
         self._action_logp = a1_dist.logp(a1) + a2_dist.logp(a2)
 
         # return the action tuple
-<<<<<<< HEAD
-        return tuple([a1, a2])
-=======
         return (a1, a2)
->>>>>>> bf25aee3
 
     def logp(self, actions):
         a1, a2 = actions[:, 0], actions[:, 1]
