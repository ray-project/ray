"""Example of using automatic mixed precision training on a torch RLModule.

This example:
    - shows how to write a custom callback for RLlib to convert those RLModules
    only(!) on the EnvRunners to float16 precision.
    - shows how to write a custom env-to-module ConnectorV2 piece to add float16
    observations to the action computing forward batch on the EnvRunners, but NOT
    permanently write these changes into the episodes, such that on the
    Learner side, the original float32 observations will be used (for the mixed
    precision `forward_train` and `loss` computations).
    - shows how to plugin torch's built-in `GradScaler` class to be used by the
    TorchLearner to scale losses and unscale gradients in order to gain more stability
    when training with mixed precision.
    - shows how to write a custom TorchLearner to run the update step (overrides
    `_update()`) within a `torch.amp.autocast()` context. This makes sure that .
    - demonstrates how to plug in all the above custom components into an
    `AlgorithmConfig` instance and start training with mixed-precision while
    performing the inference on the EnvRunners with float16 precision.


How to run this script
----------------------
`python [script file name].py --enable-new-api-stack

For debugging, use the following additional command line options
`--no-tune --num-env-runners=0`
which should allow you to set breakpoints anywhere in the RLlib code and
have the execution stop there for inspection and debugging.

Note that the shown GPU settings in this script also work in case you are not
running via tune, but instead are using the `--no-tune` command line option.

For logging to your WandB account, use:
`--wandb-key=[your WandB API key] --wandb-project=[some project name]
--wandb-run-name=[optional: WandB run name (within the defined project)]`

You can visualize experiment results in ~/ray_results using TensorBoard.


Results to expect
-----------------
In the console output, you should see something like this:

+-----------------------------+------------+-----------------+--------+
| Trial name                  | status     | loc             |   iter |
|                             |            |                 |        |
|-----------------------------+------------+-----------------+--------+
| PPO_CartPole-v1_485af_00000 | TERMINATED | 127.0.0.1:81045 |     22 |
+-----------------------------+------------+-----------------+--------+
+------------------+------------------------+------------------------+
|   total time (s) |    episode_return_mean |  num_episodes_lifetime |
|                  |                        |                        |
|------------------+------------------------+------------------------+
|         281.3231 |                 455.81 |                   1426 |
+------------------+------------------------+------------------------+
"""
import gymnasium as gym
import numpy as np
import torch

from ray.rllib.algorithms.algorithm import Algorithm
from ray.rllib.algorithms.ppo import PPOConfig
from ray.rllib.algorithms.ppo.torch.ppo_torch_learner import PPOTorchLearner
from ray.rllib.connectors.connector_v2 import ConnectorV2
from ray.rllib.utils.test_utils import (
    add_rllib_example_script_args,
    run_rllib_example_script_experiment,
)


parser = add_rllib_example_script_args(
    default_iters=200, default_reward=450.0, default_timesteps=200000
)
parser.set_defaults(
    algo="PPO",
    enable_new_api_stack=True,
)


def on_algorithm_init(
    algorithm: Algorithm,
    **kwargs,
) -> None:
    """Callback making sure that all RLModules in the algo are `half()`'ed."""

    # Switch all EnvRunner RLModules (assuming single RLModules) to float16.
<<<<<<< HEAD
    algorithm.env_runner_group.foreach_worker(
        lambda env_runner: env_runner.module.half()
    )
    if algorithm.eval_env_runner_group:
        algorithm.eval_env_runner_group.foreach_worker(
=======
    algorithm.env_runner_group.foreach_env_runner(
        lambda env_runner: env_runner.module.half()
    )
    if algorithm.eval_env_runner_group:
        algorithm.eval_env_runner_group.foreach_env_runner(
>>>>>>> 4134aa5a
            lambda env_runner: env_runner.module.half()
        )


class Float16Connector(ConnectorV2):
    """ConnectorV2 piece preprocessing observations and rewards to be float16.

    Note that users can also write a gymnasium.Wrapper for observations and rewards
    to achieve the same thing.
    """

    def recompute_output_observation_space(
        self,
        input_observation_space,
        input_action_space,
    ):
        return gym.spaces.Box(
            input_observation_space.low.astype(np.float16),
            input_observation_space.high.astype(np.float16),
            input_observation_space.shape,
            np.float16,
        )

    def __call__(self, *, rl_module, batch, episodes, **kwargs):
        for sa_episode in self.single_agent_episode_iterator(episodes):
            obs = sa_episode.get_observations(-1)
            float16_obs = obs.astype(np.float16)
            self.add_batch_item(
                batch,
                column="obs",
                item_to_add=float16_obs,
                single_agent_episode=sa_episode,
            )
        return batch


class PPOTorchMixedPrecisionLearner(PPOTorchLearner):
    def _update(self, *args, **kwargs):
        with torch.cuda.amp.autocast():
            results = super()._update(*args, **kwargs)
        return results


if __name__ == "__main__":
    args = parser.parse_args()

    assert (
        args.enable_new_api_stack
    ), "Must set --enable-new-api-stack when running this script!"
    assert args.algo == "PPO", "Must set --algo=PPO when running this script!"

    base_config = (
        (PPOConfig().environment("CartPole-v1"))
        .env_runners(env_to_module_connector=lambda env: Float16Connector())
        # Plug in our custom callback (on_algorithm_init) to make EnvRunner RLModules
        # float16 models.
        .callbacks(on_algorithm_init=on_algorithm_init)
        # Plug in the torch built-int loss scaler class to stabilize gradient
        # computations (by scaling the loss, then unscaling the gradients before
        # applying them). This is using the built-in, experimental feature of
        # TorchLearner.
        .experimental(_torch_grad_scaler_class=torch.cuda.amp.GradScaler)
        .training(
            # Plug in the custom Learner class to activate mixed-precision training for
            # our torch RLModule (uses `torch.amp.autocast()`).
            learner_class=PPOTorchMixedPrecisionLearner,
            # Switch off grad clipping entirely b/c we use our custom grad scaler with
            # built-in inf/nan detection (see `step` method of `Float16GradScaler`).
            grad_clip=None,
            # Typical CartPole-v1 hyperparams known to work well:
            gamma=0.99,
            lr=0.0003,
            num_epochs=6,
            vf_loss_coeff=0.01,
            use_kl_loss=True,
        )
    )

    run_rllib_example_script_experiment(base_config, args)<|MERGE_RESOLUTION|>--- conflicted
+++ resolved
@@ -84,19 +84,11 @@
     """Callback making sure that all RLModules in the algo are `half()`'ed."""
 
     # Switch all EnvRunner RLModules (assuming single RLModules) to float16.
-<<<<<<< HEAD
-    algorithm.env_runner_group.foreach_worker(
-        lambda env_runner: env_runner.module.half()
-    )
-    if algorithm.eval_env_runner_group:
-        algorithm.eval_env_runner_group.foreach_worker(
-=======
     algorithm.env_runner_group.foreach_env_runner(
         lambda env_runner: env_runner.module.half()
     )
     if algorithm.eval_env_runner_group:
         algorithm.eval_env_runner_group.foreach_env_runner(
->>>>>>> 4134aa5a
             lambda env_runner: env_runner.module.half()
         )
 
