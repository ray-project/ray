<<<<<<< HEAD
"""Example of running a custom hand-coded policy alongside trainable policies.

This example has two policies:
    (1) a simple PG policy
    (2) a hand-coded policy that acts at random in the env (doesn't learn)

In the console output, you can see the PG policy does much better than random:
Result for PG_multi_cartpole_0:
  ...
  policy_reward_mean:
    pg_policy: 185.23
    random: 21.255
  ...
"""

import argparse
import os

import ray
from ray import tune
from ray.tune.registry import register_env
from ray.rllib.examples.env.multi_agent import MultiAgentCartPole
from ray.rllib.examples.policy.random_policy import RandomPolicy
from ray.rllib.policy.policy import PolicySpec
from ray.rllib.utils.test_utils import check_learning_achieved

parser = argparse.ArgumentParser()
parser.add_argument(
    "--framework",
    choices=["tf", "tf2", "tfe", "torch"],
    default="tf",
    help="The DL framework specifier.",
)
parser.add_argument(
    "--as-test",
    action="store_true",
    help="Whether this script should be run as a test: --stop-reward must "
    "be achieved within --stop-timesteps AND --stop-iters.",
)
parser.add_argument(
    "--stop-iters", type=int, default=20, help="Number of iterations to train."
)
parser.add_argument(
    "--stop-timesteps", type=int, default=100000, help="Number of timesteps to train."
)
parser.add_argument(
    "--stop-reward", type=float, default=150.0, help="Reward at which we stop training."
)

if __name__ == "__main__":
    args = parser.parse_args()
    ray.init()

    # Simple environment with 4 independent cartpole entities
    register_env(
        "multi_agent_cartpole", lambda _: MultiAgentCartPole({"num_agents": 4})
    )

    stop = {
        "training_iteration": args.stop_iters,
        "episode_reward_mean": args.stop_reward,
        "timesteps_total": args.stop_timesteps,
    }

    config = {
        "env": "multi_agent_cartpole",
        "multiagent": {
            # The multiagent Policy map.
            "policies": {
                # The Policy we are actually learning.
                "pg_policy": PolicySpec(config={"framework": args.framework}),
                # Random policy we are playing against.
                "random": PolicySpec(policy_class=RandomPolicy),
            },
            # Map to either random behavior or PR learning behavior based on
            # the agent's ID.
            "policy_mapping_fn": (
                lambda aid, **kwargs: ["pg_policy", "random"][aid % 2]
            ),
            # We wouldn't have to specify this here as the RandomPolicy does
            # not learn anyways (it has an empty `learn_on_batch` method), but
            # it's good practice to define this list here either way.
            "policies_to_learn": ["pg_policy"],
        },
        "framework": args.framework,
        # Use GPUs iff `RLLIB_NUM_GPUS` env var set to > 0.
        "num_gpus": int(os.environ.get("RLLIB_NUM_GPUS", "0")),
    }

    results = tune.run("PG", config=config, stop=stop, verbose=1)

    if args.as_test:
        check_learning_achieved(results, args.stop_reward)

    ray.shutdown()
=======
"""Example of running a custom hand-coded policy alongside trainable policies.

This example has two policies:
    (1) a simple PG policy
    (2) a hand-coded policy that acts at random in the env (doesn't learn)

In the console output, you can see the PG policy does much better than random:
Result for PG_multi_cartpole_0:
  ...
  policy_reward_mean:
    pg_policy: 185.23
    random: 21.255
  ...
"""

import argparse
import os

import ray
from ray import tune
from ray.tune.registry import register_env
from ray.rllib.examples.env.multi_agent import MultiAgentCartPole
from ray.rllib.examples.policy.random_policy import RandomPolicy
from ray.rllib.policy.policy import PolicySpec
from ray.rllib.utils.test_utils import check_learning_achieved

parser = argparse.ArgumentParser()
parser.add_argument(
    "--framework",
    choices=["tf", "tf2", "tfe", "torch"],
    default="tf",
    help="The DL framework specifier.",
)
parser.add_argument(
    "--as-test",
    action="store_true",
    help="Whether this script should be run as a test: --stop-reward must "
    "be achieved within --stop-timesteps AND --stop-iters.",
)
parser.add_argument(
    "--stop-iters", type=int, default=20, help="Number of iterations to train."
)
parser.add_argument(
    "--stop-timesteps", type=int, default=100000, help="Number of timesteps to train."
)
parser.add_argument(
    "--stop-reward", type=float, default=150.0, help="Reward at which we stop training."
)

if __name__ == "__main__":
    args = parser.parse_args()
    ray.init()

    # Simple environment with 4 independent cartpole entities
    register_env(
        "multi_agent_cartpole", lambda _: MultiAgentCartPole({"num_agents": 4})
    )

    stop = {
        "training_iteration": args.stop_iters,
        "episode_reward_mean": args.stop_reward,
        "timesteps_total": args.stop_timesteps,
    }

    config = {
        "env": "multi_agent_cartpole",
        "multiagent": {
            # The multiagent Policy map.
            "policies": {
                # The Policy we are actually learning.
                "pg_policy": PolicySpec(config={"framework": args.framework}),
                # Random policy we are playing against.
                "random": PolicySpec(policy_class=RandomPolicy),
            },
            # Map to either random behavior or PR learning behavior based on
            # the agent's ID.
            "policy_mapping_fn": (
                lambda aid, **kwargs: ["pg_policy", "random"][aid % 2]
            ),
            # We wouldn't have to specify this here as the RandomPolicy does
            # not learn anyways (it has an empty `learn_on_batch` method), but
            # it's good practice to define this list here either way.
            "policies_to_train": ["pg_policy"],
        },
        "framework": args.framework,
        # Use GPUs iff `RLLIB_NUM_GPUS` env var set to > 0.
        "num_gpus": int(os.environ.get("RLLIB_NUM_GPUS", "0")),
    }

    results = tune.run("PG", config=config, stop=stop, verbose=1)

    if args.as_test:
        check_learning_achieved(results, args.stop_reward)

    ray.shutdown()
>>>>>>> 19672688
<|MERGE_RESOLUTION|>--- conflicted
+++ resolved
@@ -1,193 +1,95 @@
-<<<<<<< HEAD
-"""Example of running a custom hand-coded policy alongside trainable policies.
-
-This example has two policies:
-    (1) a simple PG policy
-    (2) a hand-coded policy that acts at random in the env (doesn't learn)
-
-In the console output, you can see the PG policy does much better than random:
-Result for PG_multi_cartpole_0:
-  ...
-  policy_reward_mean:
-    pg_policy: 185.23
-    random: 21.255
-  ...
-"""
-
-import argparse
-import os
-
-import ray
-from ray import tune
-from ray.tune.registry import register_env
-from ray.rllib.examples.env.multi_agent import MultiAgentCartPole
-from ray.rllib.examples.policy.random_policy import RandomPolicy
-from ray.rllib.policy.policy import PolicySpec
-from ray.rllib.utils.test_utils import check_learning_achieved
-
-parser = argparse.ArgumentParser()
-parser.add_argument(
-    "--framework",
-    choices=["tf", "tf2", "tfe", "torch"],
-    default="tf",
-    help="The DL framework specifier.",
-)
-parser.add_argument(
-    "--as-test",
-    action="store_true",
-    help="Whether this script should be run as a test: --stop-reward must "
-    "be achieved within --stop-timesteps AND --stop-iters.",
-)
-parser.add_argument(
-    "--stop-iters", type=int, default=20, help="Number of iterations to train."
-)
-parser.add_argument(
-    "--stop-timesteps", type=int, default=100000, help="Number of timesteps to train."
-)
-parser.add_argument(
-    "--stop-reward", type=float, default=150.0, help="Reward at which we stop training."
-)
-
-if __name__ == "__main__":
-    args = parser.parse_args()
-    ray.init()
-
-    # Simple environment with 4 independent cartpole entities
-    register_env(
-        "multi_agent_cartpole", lambda _: MultiAgentCartPole({"num_agents": 4})
-    )
-
-    stop = {
-        "training_iteration": args.stop_iters,
-        "episode_reward_mean": args.stop_reward,
-        "timesteps_total": args.stop_timesteps,
-    }
-
-    config = {
-        "env": "multi_agent_cartpole",
-        "multiagent": {
-            # The multiagent Policy map.
-            "policies": {
-                # The Policy we are actually learning.
-                "pg_policy": PolicySpec(config={"framework": args.framework}),
-                # Random policy we are playing against.
-                "random": PolicySpec(policy_class=RandomPolicy),
-            },
-            # Map to either random behavior or PR learning behavior based on
-            # the agent's ID.
-            "policy_mapping_fn": (
-                lambda aid, **kwargs: ["pg_policy", "random"][aid % 2]
-            ),
-            # We wouldn't have to specify this here as the RandomPolicy does
-            # not learn anyways (it has an empty `learn_on_batch` method), but
-            # it's good practice to define this list here either way.
-            "policies_to_learn": ["pg_policy"],
-        },
-        "framework": args.framework,
-        # Use GPUs iff `RLLIB_NUM_GPUS` env var set to > 0.
-        "num_gpus": int(os.environ.get("RLLIB_NUM_GPUS", "0")),
-    }
-
-    results = tune.run("PG", config=config, stop=stop, verbose=1)
-
-    if args.as_test:
-        check_learning_achieved(results, args.stop_reward)
-
-    ray.shutdown()
-=======
-"""Example of running a custom hand-coded policy alongside trainable policies.
-
-This example has two policies:
-    (1) a simple PG policy
-    (2) a hand-coded policy that acts at random in the env (doesn't learn)
-
-In the console output, you can see the PG policy does much better than random:
-Result for PG_multi_cartpole_0:
-  ...
-  policy_reward_mean:
-    pg_policy: 185.23
-    random: 21.255
-  ...
-"""
-
-import argparse
-import os
-
-import ray
-from ray import tune
-from ray.tune.registry import register_env
-from ray.rllib.examples.env.multi_agent import MultiAgentCartPole
-from ray.rllib.examples.policy.random_policy import RandomPolicy
-from ray.rllib.policy.policy import PolicySpec
-from ray.rllib.utils.test_utils import check_learning_achieved
-
-parser = argparse.ArgumentParser()
-parser.add_argument(
-    "--framework",
-    choices=["tf", "tf2", "tfe", "torch"],
-    default="tf",
-    help="The DL framework specifier.",
-)
-parser.add_argument(
-    "--as-test",
-    action="store_true",
-    help="Whether this script should be run as a test: --stop-reward must "
-    "be achieved within --stop-timesteps AND --stop-iters.",
-)
-parser.add_argument(
-    "--stop-iters", type=int, default=20, help="Number of iterations to train."
-)
-parser.add_argument(
-    "--stop-timesteps", type=int, default=100000, help="Number of timesteps to train."
-)
-parser.add_argument(
-    "--stop-reward", type=float, default=150.0, help="Reward at which we stop training."
-)
-
-if __name__ == "__main__":
-    args = parser.parse_args()
-    ray.init()
-
-    # Simple environment with 4 independent cartpole entities
-    register_env(
-        "multi_agent_cartpole", lambda _: MultiAgentCartPole({"num_agents": 4})
-    )
-
-    stop = {
-        "training_iteration": args.stop_iters,
-        "episode_reward_mean": args.stop_reward,
-        "timesteps_total": args.stop_timesteps,
-    }
-
-    config = {
-        "env": "multi_agent_cartpole",
-        "multiagent": {
-            # The multiagent Policy map.
-            "policies": {
-                # The Policy we are actually learning.
-                "pg_policy": PolicySpec(config={"framework": args.framework}),
-                # Random policy we are playing against.
-                "random": PolicySpec(policy_class=RandomPolicy),
-            },
-            # Map to either random behavior or PR learning behavior based on
-            # the agent's ID.
-            "policy_mapping_fn": (
-                lambda aid, **kwargs: ["pg_policy", "random"][aid % 2]
-            ),
-            # We wouldn't have to specify this here as the RandomPolicy does
-            # not learn anyways (it has an empty `learn_on_batch` method), but
-            # it's good practice to define this list here either way.
-            "policies_to_train": ["pg_policy"],
-        },
-        "framework": args.framework,
-        # Use GPUs iff `RLLIB_NUM_GPUS` env var set to > 0.
-        "num_gpus": int(os.environ.get("RLLIB_NUM_GPUS", "0")),
-    }
-
-    results = tune.run("PG", config=config, stop=stop, verbose=1)
-
-    if args.as_test:
-        check_learning_achieved(results, args.stop_reward)
-
-    ray.shutdown()
->>>>>>> 19672688
+"""Example of running a custom hand-coded policy alongside trainable policies.
+
+This example has two policies:
+    (1) a simple PG policy
+    (2) a hand-coded policy that acts at random in the env (doesn't learn)
+
+In the console output, you can see the PG policy does much better than random:
+Result for PG_multi_cartpole_0:
+  ...
+  policy_reward_mean:
+    pg_policy: 185.23
+    random: 21.255
+  ...
+"""
+
+import argparse
+import os
+
+import ray
+from ray import tune
+from ray.tune.registry import register_env
+from ray.rllib.examples.env.multi_agent import MultiAgentCartPole
+from ray.rllib.examples.policy.random_policy import RandomPolicy
+from ray.rllib.policy.policy import PolicySpec
+from ray.rllib.utils.test_utils import check_learning_achieved
+
+parser = argparse.ArgumentParser()
+parser.add_argument(
+    "--framework",
+    choices=["tf", "tf2", "tfe", "torch"],
+    default="tf",
+    help="The DL framework specifier.",
+)
+parser.add_argument(
+    "--as-test",
+    action="store_true",
+    help="Whether this script should be run as a test: --stop-reward must "
+    "be achieved within --stop-timesteps AND --stop-iters.",
+)
+parser.add_argument(
+    "--stop-iters", type=int, default=20, help="Number of iterations to train."
+)
+parser.add_argument(
+    "--stop-timesteps", type=int, default=100000, help="Number of timesteps to train."
+)
+parser.add_argument(
+    "--stop-reward", type=float, default=150.0, help="Reward at which we stop training."
+)
+
+if __name__ == "__main__":
+    args = parser.parse_args()
+    ray.init()
+
+    # Simple environment with 4 independent cartpole entities
+    register_env(
+        "multi_agent_cartpole", lambda _: MultiAgentCartPole({"num_agents": 4})
+    )
+
+    stop = {
+        "training_iteration": args.stop_iters,
+        "episode_reward_mean": args.stop_reward,
+        "timesteps_total": args.stop_timesteps,
+    }
+
+    config = {
+        "env": "multi_agent_cartpole",
+        "multiagent": {
+            # The multiagent Policy map.
+            "policies": {
+                # The Policy we are actually learning.
+                "pg_policy": PolicySpec(config={"framework": args.framework}),
+                # Random policy we are playing against.
+                "random": PolicySpec(policy_class=RandomPolicy),
+            },
+            # Map to either random behavior or PR learning behavior based on
+            # the agent's ID.
+            "policy_mapping_fn": (
+                lambda aid, **kwargs: ["pg_policy", "random"][aid % 2]
+            ),
+            # We wouldn't have to specify this here as the RandomPolicy does
+            # not learn anyways (it has an empty `learn_on_batch` method), but
+            # it's good practice to define this list here either way.
+            "policies_to_train": ["pg_policy"],
+        },
+        "framework": args.framework,
+        # Use GPUs iff `RLLIB_NUM_GPUS` env var set to > 0.
+        "num_gpus": int(os.environ.get("RLLIB_NUM_GPUS", "0")),
+    }
+
+    results = tune.run("PG", config=config, stop=stop, verbose=1)
+
+    if args.as_test:
+        check_learning_achieved(results, args.stop_reward)
+
+    ray.shutdown()