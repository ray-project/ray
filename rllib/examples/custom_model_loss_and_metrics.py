--- conflicted
+++ resolved
@@ -64,11 +64,10 @@
         TorchCustomLossModel if args.framework == "torch" else CustomLossModel,
     )
 
-<<<<<<< HEAD
     config = (
         get_trainable_cls(args.run)
         .get_default_config()
-        .environment("CartPole-v0")
+        .environment("CartPole-v1")
         .framework(args.framework)
         .rollouts(num_rollout_workers=0)
         .training(
@@ -79,10 +78,6 @@
                 },
             }
         )
-=======
-    config = {
-        "env": "CartPole-v1",
->>>>>>> b218ae7e
         # Use GPUs iff `RLLIB_NUM_GPUS` env var set to > 0.
         .resources(num_gpus=int(os.environ.get("RLLIB_NUM_GPUS", "0")))
     )
