--- conflicted
+++ resolved
@@ -1,252 +1,126 @@
-<<<<<<< HEAD
-import json
-from pathlib import Path
-
-import ray
-from ray import tune
-from ray.rllib.agents.registry import get_trainer_class
-
-from ray.rllib.examples.env.repeat_after_me_env import RepeatAfterMeEnv
-from ray.rllib.examples.env.stateless_cartpole import StatelessCartPole
-
-envs = {"RepeatAfterMeEnv": RepeatAfterMeEnv, "StatelessCartPole": StatelessCartPole}
-
-config = {
-    "name": "RNNSAC_example",
-    "local_dir": str(Path(__file__).parent / "example_out"),
-    "checkpoint_freq": 1,
-    "keep_checkpoints_num": 1,
-    "checkpoint_score_attr": "episode_reward_mean",
-    "stop": {
-        "episode_reward_mean": 65.0,
-        "timesteps_total": 100000,
-    },
-    "metric": "episode_reward_mean",
-    "mode": "max",
-    "verbose": 2,
-    "config": {
-        "framework": "torch",
-        "num_workers": 4,
-        "num_envs_per_worker": 1,
-        "num_cpus_per_worker": 1,
-        "log_level": "INFO",
-        # "env": envs["RepeatAfterMeEnv"],
-        "env": envs["StatelessCartPole"],
-        "horizon": 1000,
-        "gamma": 0.95,
-        "batch_mode": "complete_episodes",
-        "prioritized_replay": False,
-        "buffer_size": 100000,
-        "learning_starts": 1000,
-        "train_batch_size": 480,
-        "target_network_update_freq": 480,
-        "tau": 0.3,
-        "burn_in": 4,
-        "zero_init_states": False,
-        "optimization": {
-            "actor_learning_rate": 0.005,
-            "critic_learning_rate": 0.005,
-            "entropy_learning_rate": 0.0001,
-        },
-        "model": {
-            "max_seq_len": 20,
-        },
-        "policy_model": {
-            "use_lstm": True,
-            "lstm_cell_size": 64,
-            "fcnet_hiddens": [64, 64],
-            "lstm_use_prev_action": True,
-            "lstm_use_prev_reward": True,
-        },
-        "Q_model": {
-            "use_lstm": True,
-            "lstm_cell_size": 64,
-            "fcnet_hiddens": [64, 64],
-            "lstm_use_prev_action": True,
-            "lstm_use_prev_reward": True,
-        },
-    },
-}
-
-if __name__ == "__main__":
-    # INIT
-    ray.init(num_cpus=5)
-
-    # TRAIN
-    results = tune.run("RNNSAC", **config)
-
-    # TEST
-    best_checkpoint = results.best_checkpoint
-    print("Loading checkpoint: {}".format(best_checkpoint))
-    checkpoint_config_path = str(Path(best_checkpoint).parent.parent / "params.json")
-    with open(checkpoint_config_path, "rb") as f:
-        checkpoint_config = json.load(f)
-
-    checkpoint_config["explore"] = False
-
-    agent = get_trainer_class("RNNSAC")(
-        env=config["config"]["env"], config=checkpoint_config
-    )
-    agent.restore(best_checkpoint)
-
-    env = agent.env_creator({})
-    state = agent.get_policy().get_initial_state()
-    prev_action = 0
-    prev_reward = 0
-    obs = env.reset()
-
-    eps = 0
-    ep_reward = 0
-    while eps < 10:
-        action, state, info_trainer = agent.compute_action(
-            obs,
-            state=state,
-            prev_action=prev_action,
-            prev_reward=prev_reward,
-            full_fetch=True,
-        )
-        obs, reward, done, info = env.step(action)
-        prev_action = action
-        prev_reward = reward
-        ep_reward += reward
-        try:
-            env.render()
-        except (NotImplementedError, ImportError):
-            pass
-        if done:
-            eps += 1
-            print("Episode {}: {}".format(eps, ep_reward))
-            ep_reward = 0
-            state = agent.get_policy().get_initial_state()
-            prev_action = 0
-            prev_reward = 0
-            obs = env.reset()
-    ray.shutdown()
-=======
-import json
-import os
-from pathlib import Path
-
-import ray
-from ray import tune
-from ray.rllib.agents.registry import get_trainer_class
-
-from ray.rllib.examples.env.repeat_after_me_env import RepeatAfterMeEnv
-from ray.rllib.examples.env.stateless_cartpole import StatelessCartPole
-
-envs = {"RepeatAfterMeEnv": RepeatAfterMeEnv, "StatelessCartPole": StatelessCartPole}
-
-config = {
-    "name": "RNNSAC_example",
-    "local_dir": str(Path(__file__).parent / "example_out"),
-    "checkpoint_freq": 1,
-    "keep_checkpoints_num": 1,
-    "checkpoint_score_attr": "episode_reward_mean",
-    "stop": {
-        "episode_reward_mean": 65.0,
-        "timesteps_total": 50000,
-    },
-    "metric": "episode_reward_mean",
-    "mode": "max",
-    "verbose": 2,
-    "config": {
-        "seed": 42,
-        "num_gpus": int(os.environ.get("RLLIB_NUM_GPUS", "0")),
-        "framework": "torch",
-        "num_workers": 4,
-        "num_envs_per_worker": 1,
-        "num_cpus_per_worker": 1,
-        "log_level": "INFO",
-        # "env": envs["RepeatAfterMeEnv"],
-        "env": envs["StatelessCartPole"],
-        "horizon": 1000,
-        "gamma": 0.95,
-        "batch_mode": "complete_episodes",
-        "prioritized_replay": False,
-        "buffer_size": 100000,
-        "learning_starts": 1000,
-        "train_batch_size": 480,
-        "target_network_update_freq": 480,
-        "tau": 0.3,
-        "burn_in": 4,
-        "zero_init_states": False,
-        "optimization": {
-            "actor_learning_rate": 0.005,
-            "critic_learning_rate": 0.005,
-            "entropy_learning_rate": 0.0001,
-        },
-        "model": {
-            "max_seq_len": 20,
-        },
-        "policy_model": {
-            "use_lstm": True,
-            "lstm_cell_size": 64,
-            "fcnet_hiddens": [64, 64],
-            "lstm_use_prev_action": True,
-            "lstm_use_prev_reward": True,
-        },
-        "Q_model": {
-            "use_lstm": True,
-            "lstm_cell_size": 64,
-            "fcnet_hiddens": [64, 64],
-            "lstm_use_prev_action": True,
-            "lstm_use_prev_reward": True,
-        },
-    },
-}
-
-if __name__ == "__main__":
-    # INIT
-    ray.init(num_cpus=5)
-
-    # TRAIN
-    results = tune.run("RNNSAC", **config)
-
-    # TEST
-    best_checkpoint = results.best_checkpoint
-    print("Loading checkpoint: {}".format(best_checkpoint))
-    checkpoint_config_path = str(Path(best_checkpoint).parent.parent / "params.json")
-    with open(checkpoint_config_path, "rb") as f:
-        checkpoint_config = json.load(f)
-
-    checkpoint_config["explore"] = False
-
-    agent = get_trainer_class("RNNSAC")(
-        env=config["config"]["env"], config=checkpoint_config
-    )
-    agent.restore(best_checkpoint)
-
-    env = agent.env_creator({})
-    state = agent.get_policy().get_initial_state()
-    prev_action = 0
-    prev_reward = 0
-    obs = env.reset()
-
-    eps = 0
-    ep_reward = 0
-    while eps < 10:
-        action, state, info_trainer = agent.compute_action(
-            obs,
-            state=state,
-            prev_action=prev_action,
-            prev_reward=prev_reward,
-            full_fetch=True,
-        )
-        obs, reward, done, info = env.step(action)
-        prev_action = action
-        prev_reward = reward
-        ep_reward += reward
-        try:
-            env.render()
-        except (NotImplementedError, ImportError):
-            pass
-        if done:
-            eps += 1
-            print("Episode {}: {}".format(eps, ep_reward))
-            ep_reward = 0
-            state = agent.get_policy().get_initial_state()
-            prev_action = 0
-            prev_reward = 0
-            obs = env.reset()
-    ray.shutdown()
->>>>>>> 19672688
+import json
+import os
+from pathlib import Path
+
+import ray
+from ray import tune
+from ray.rllib.agents.registry import get_trainer_class
+
+from ray.rllib.examples.env.repeat_after_me_env import RepeatAfterMeEnv
+from ray.rllib.examples.env.stateless_cartpole import StatelessCartPole
+
+envs = {"RepeatAfterMeEnv": RepeatAfterMeEnv, "StatelessCartPole": StatelessCartPole}
+
+config = {
+    "name": "RNNSAC_example",
+    "local_dir": str(Path(__file__).parent / "example_out"),
+    "checkpoint_freq": 1,
+    "keep_checkpoints_num": 1,
+    "checkpoint_score_attr": "episode_reward_mean",
+    "stop": {
+        "episode_reward_mean": 65.0,
+        "timesteps_total": 50000,
+    },
+    "metric": "episode_reward_mean",
+    "mode": "max",
+    "verbose": 2,
+    "config": {
+        "seed": 42,
+        "num_gpus": int(os.environ.get("RLLIB_NUM_GPUS", "0")),
+        "framework": "torch",
+        "num_workers": 4,
+        "num_envs_per_worker": 1,
+        "num_cpus_per_worker": 1,
+        "log_level": "INFO",
+        # "env": envs["RepeatAfterMeEnv"],
+        "env": envs["StatelessCartPole"],
+        "horizon": 1000,
+        "gamma": 0.95,
+        "batch_mode": "complete_episodes",
+        "prioritized_replay": False,
+        "buffer_size": 100000,
+        "learning_starts": 1000,
+        "train_batch_size": 480,
+        "target_network_update_freq": 480,
+        "tau": 0.3,
+        "burn_in": 4,
+        "zero_init_states": False,
+        "optimization": {
+            "actor_learning_rate": 0.005,
+            "critic_learning_rate": 0.005,
+            "entropy_learning_rate": 0.0001,
+        },
+        "model": {
+            "max_seq_len": 20,
+        },
+        "policy_model": {
+            "use_lstm": True,
+            "lstm_cell_size": 64,
+            "fcnet_hiddens": [64, 64],
+            "lstm_use_prev_action": True,
+            "lstm_use_prev_reward": True,
+        },
+        "Q_model": {
+            "use_lstm": True,
+            "lstm_cell_size": 64,
+            "fcnet_hiddens": [64, 64],
+            "lstm_use_prev_action": True,
+            "lstm_use_prev_reward": True,
+        },
+    },
+}
+
+if __name__ == "__main__":
+    # INIT
+    ray.init(num_cpus=5)
+
+    # TRAIN
+    results = tune.run("RNNSAC", **config)
+
+    # TEST
+    best_checkpoint = results.best_checkpoint
+    print("Loading checkpoint: {}".format(best_checkpoint))
+    checkpoint_config_path = str(Path(best_checkpoint).parent.parent / "params.json")
+    with open(checkpoint_config_path, "rb") as f:
+        checkpoint_config = json.load(f)
+
+    checkpoint_config["explore"] = False
+
+    agent = get_trainer_class("RNNSAC")(
+        env=config["config"]["env"], config=checkpoint_config
+    )
+    agent.restore(best_checkpoint)
+
+    env = agent.env_creator({})
+    state = agent.get_policy().get_initial_state()
+    prev_action = 0
+    prev_reward = 0
+    obs = env.reset()
+
+    eps = 0
+    ep_reward = 0
+    while eps < 10:
+        action, state, info_trainer = agent.compute_action(
+            obs,
+            state=state,
+            prev_action=prev_action,
+            prev_reward=prev_reward,
+            full_fetch=True,
+        )
+        obs, reward, done, info = env.step(action)
+        prev_action = action
+        prev_reward = reward
+        ep_reward += reward
+        try:
+            env.render()
+        except (NotImplementedError, ImportError):
+            pass
+        if done:
+            eps += 1
+            print("Episode {}: {}".format(eps, ep_reward))
+            ep_reward = 0
+            state = agent.get_policy().get_initial_state()
+            prev_action = 0
+            prev_reward = 0
+            obs = env.reset()
+    ray.shutdown()