--- conflicted
+++ resolved
@@ -3,11 +3,8 @@
 import gymnasium as gym
 import numpy as np
 from gymnasium.spaces import Box, Discrete
-<<<<<<< HEAD
-=======
 
 logger = logging.getLogger("ray.rllib")
->>>>>>> 9977ce9a
 
 
 class SimpleCorridor(gym.Env):
