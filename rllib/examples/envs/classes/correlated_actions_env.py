--- conflicted
+++ resolved
@@ -65,15 +65,9 @@
         a1, a2 = action
         a2 = a2[0]  # dissolve shape=(1,)
 
-<<<<<<< HEAD
-        # r1 depends on how well q1 is aligned with obs:
-        r1 = -abs(1.0 - (self.obs[0] + a1))
-        # r2 depends on how close a2 is aligned to both obs and a1.
-=======
         # r1 depends on how well a1 is aligned to obs:
         r1 = -abs(1.0 - (self.obs[0] + a1))
         # r2 depends on how well a2 is aligned to both, obs and a1.
->>>>>>> 2cd22aa0
         r2 = -abs(self.obs[0] + a1 + a2)
 
         reward = r1 + r2
