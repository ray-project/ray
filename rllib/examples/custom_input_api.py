--- conflicted
+++ resolved
@@ -98,11 +98,7 @@
         "train_batch_size": 2000,
         "learning_starts": 0,
         "bc_iters": 100,
-<<<<<<< HEAD
-        "metrics_smoothing_num_episodes": 5,
-=======
         "metrics_num_episodes_for_smoothing": 5,
->>>>>>> 33059cff
         "evaluation_interval": 1,
         "evaluation_num_workers": 2,
         "evaluation_duration": 10,
