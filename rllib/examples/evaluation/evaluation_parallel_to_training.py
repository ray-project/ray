--- conflicted
+++ resolved
@@ -123,35 +123,20 @@
 
 
 class AssertEvalCallback(DefaultCallbacks):
-<<<<<<< HEAD
-    def on_train_result(self, *, algorithm, result, **kwargs):
-        eval_results = result.get("evaluation_results", result.get("evaluation", {}))
-        env_runner_results = eval_results.get(
-=======
     def on_train_result(self, *, algorithm: Algorithm, result: ResultDict, **kwargs):
         eval_results = result.get("evaluation_results", result.get("evaluation", {}))
         eval_env_runner_results = eval_results.get(
->>>>>>> 611e7d55
             "env_runner_results", eval_results.get("sampler_results")
         )
         # Make sure we always run exactly the given evaluation duration,
         # no matter what the other settings are (such as
         # `evaluation_num_workers` or `evaluation_parallel_to_training`).
-<<<<<<< HEAD
-        if env_runner_results and NUM_EPISODES in env_runner_results:
-            num_episodes_done = env_runner_results[NUM_EPISODES]
-            num_timesteps_reported = env_runner_results.get(
-                NUM_ENV_STEPS_SAMPLED,
-                env_runner_results.get("episodes_timesteps_total"),
-            )
-=======
         if eval_env_runner_results and NUM_EPISODES in eval_env_runner_results:
             num_episodes_done = eval_env_runner_results[NUM_EPISODES]
             if algorithm.config.uses_new_env_runners:
                 num_timesteps_reported = eval_env_runner_results[NUM_ENV_STEPS_SAMPLED]
             else:
                 num_timesteps_reported = eval_results["timesteps_this_iter"]
->>>>>>> 611e7d55
 
             # We run for automatic duration (as long as training takes).
             if algorithm.config.evaluation_duration == "auto":
@@ -192,11 +177,7 @@
                 )
         # Expect at least evaluation_results/env_runner_results to be always available.
         elif algorithm.config.always_attach_evaluation_results and (
-<<<<<<< HEAD
-            not env_runner_results
-=======
             not eval_env_runner_results
->>>>>>> 611e7d55
         ):
             raise KeyError(
                 "`evaluation_results->env_runner_results` not found in result dict!"
@@ -244,13 +225,8 @@
             # Switch off exploratory behavior for better (greedy) results.
             evaluation_config={
                 "explore": False,
-<<<<<<< HEAD
-                # TODO (sven): Add support for windoe=float(inf) and reduce=mean for
-                #  evaluation episdode_return_mean reductions (identical to old stack
-=======
                 # TODO (sven): Add support for window=float(inf) and reduce=mean for
                 #  evaluation episode_return_mean reductions (identical to old stack
->>>>>>> 611e7d55
                 #  behavior, which does NOT use a window (100 by default) to reduce
                 #  eval episode returns.
                 "metrics_num_episodes_for_smoothing": 5,
