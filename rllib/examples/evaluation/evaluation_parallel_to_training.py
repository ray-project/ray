"""Example showing how one can set up evaluation running in parallel to training.

Such a setup saves a considerable amount of time during RL Algorithm training, b/c
the next training step does NOT have to wait for the previous evaluation procedure to
finish, but can already start running (in parallel).

See RLlib's documentation for more details on the effect of the different supported
evaluation configuration options:
https://docs.ray.io/en/latest/rllib/rllib-advanced-api.html#customized-evaluation-during-training  # noqa

For an example of how to write a fully customized evaluation function (which normally
is not necessary as the config options are sufficient and offer maximum flexibility),
see this example script here:

https://github.com/ray-project/ray/blob/master/rllib/examples/evaluation/custom_evaluation.py  # noqa


How to run this script
----------------------
`python [script file name].py --enable-new-api-stack`

Use the `--evaluation-num-workers` option to scale up the evaluation workers. Note
that the requested evaluation duration (`--evaluation-duration` measured in
`--evaluation-duration-unit`, which is either "timesteps" (default) or "episodes") is
shared between all configured evaluation workers. For example, if the evaluation
duration is 10 and the unit is "episodes" and you configured 5 workers, then each of the
evaluation workers will run exactly 2 episodes.

For debugging, use the following additional command line options
`--no-tune --num-env-runners=0`
which should allow you to set breakpoints anywhere in the RLlib code and
have the execution stop there for inspection and debugging.

For logging to your WandB account, use:
`--wandb-key=[your WandB API key] --wandb-project=[some project name]
--wandb-run-name=[optional: WandB run name (within the defined project)]`


Results to expect
-----------------
You should see the following output (at the end of the experiment) in your console when
running with a fixed number of 100k training timesteps
(`--enable-new-api-stack --evaluation-duration=auto --stop-timesteps=100000
--stop-reward=100000`):
+-----------------------------+------------+-----------------+--------+
| Trial name                  | status     | loc             |   iter |
|-----------------------------+------------+-----------------+--------+
| PPO_CartPole-v1_1377a_00000 | TERMINATED | 127.0.0.1:73330 |     25 |
+-----------------------------+------------+-----------------+--------+
+------------------+--------+----------+--------------------+
|   total time (s) |     ts |   reward |   episode_len_mean |
|------------------+--------+----------+--------------------|
|          71.7485 | 100000 |   476.51 |             476.51 |
+------------------+--------+----------+--------------------+

When running without parallel evaluation (`--evaluation-not-parallel-to-training` flag),
the experiment takes considerably longer (~70sec vs ~80sec):
+-----------------------------+------------+-----------------+--------+
| Trial name                  | status     | loc             |   iter |
|-----------------------------+------------+-----------------+--------+
| PPO_CartPole-v1_f1788_00000 | TERMINATED | 127.0.0.1:75135 |     25 |
+-----------------------------+------------+-----------------+--------+
+------------------+--------+----------+--------------------+
|   total time (s) |     ts |   reward |   episode_len_mean |
|------------------+--------+----------+--------------------|
|          81.7371 | 100000 |   494.68 |             494.68 |
+------------------+--------+----------+--------------------+
"""
from ray.rllib.algorithms.algorithm import Algorithm
from ray.rllib.algorithms.callbacks import DefaultCallbacks
from ray.rllib.examples.envs.classes.multi_agent import MultiAgentCartPole
from ray.rllib.utils.metrics import (
    NUM_EPISODES,
    NUM_ENV_STEPS_SAMPLED,
)
from ray.rllib.utils.test_utils import (
    add_rllib_example_script_args,
    run_rllib_example_script_experiment,
)
from ray.rllib.utils.typing import ResultDict
from ray.tune.registry import get_trainable_cls, register_env

parser = add_rllib_example_script_args(default_reward=500.0)
parser.add_argument(
    "--evaluation-duration",
    type=lambda v: v if v == "auto" else int(v),
    default="auto",
    help="Number of evaluation episodes/timesteps to run each iteration. "
    "If 'auto', will run as many as possible during train pass.",
)
parser.add_argument(
    "--evaluation-duration-unit",
    type=str,
    default="timesteps",
    choices=["episodes", "timesteps"],
    help="The unit in which to measure the duration (`episodes` or `timesteps`).",
)
parser.add_argument(
    "--evaluation-not-parallel-to-training",
    action="store_true",
    help="Whether to  NOT run evaluation parallel to training, but in sequence.",
)
parser.add_argument(
    "--evaluation-num-workers",
    type=int,
    default=2,
    help="The number of evaluation workers to setup. "
    "0 for a single local evaluation worker. Note that for values >0, no"
    "local evaluation worker will be created (b/c not needed).",
)
parser.add_argument(
    "--evaluation-interval",
    type=int,
    default=1,
    help="Every how many train iterations should we run an evaluation loop?",
)
parser.add_argument(
    "--evaluation-parallel-to-training-wo-thread",
    action="store_true",
    help="A debugging setting that disables using a threadpool when evaluating in "
    "parallel to training. Use for testing purposes only!",
)


class AssertEvalCallback(DefaultCallbacks):
    def on_train_result(self, *, algorithm: Algorithm, result: ResultDict, **kwargs):
        eval_results = result.get("evaluation_results", result.get("evaluation", {}))
        eval_env_runner_results = eval_results.get(
            "env_runner_results", eval_results.get("sampler_results")
        )
        # Make sure we always run exactly the given evaluation duration,
        # no matter what the other settings are (such as
<<<<<<< HEAD
        # `evaluation_num_env_runners` or `evaluation_parallel_to_training`).
        if (
            "evaluation" in result
            and "hist_stats" in result["evaluation"]["sampler_results"]
        ):
            eval_sampler_res = result["evaluation"]["sampler_results"]
            hist_stats = eval_sampler_res["hist_stats"]
            num_episodes_done = len(hist_stats["episode_lengths"])
            num_timesteps_reported = result["evaluation"]["timesteps_this_iter"]
=======
        # `evaluation_num_workers` or `evaluation_parallel_to_training`).
        if eval_env_runner_results and NUM_EPISODES in eval_env_runner_results:
            num_episodes_done = eval_env_runner_results[NUM_EPISODES]
            if algorithm.config.uses_new_env_runners:
                num_timesteps_reported = eval_env_runner_results[NUM_ENV_STEPS_SAMPLED]
            else:
                num_timesteps_reported = eval_results["timesteps_this_iter"]
>>>>>>> 97e910b5

            # We run for automatic duration (as long as training takes).
            if algorithm.config.evaluation_duration == "auto":
                # If duration=auto: Expect at least as many timesteps as workers
                # (each worker's `sample()` is at least called once).
                # UNLESS: All eval workers were completely busy during the auto-time
                # with older (async) requests and did NOT return anything from the async
                # fetch.
                assert (
                    num_timesteps_reported == 0
                    or num_timesteps_reported
                    >= algorithm.config.evaluation_num_env_runners
                )
            # We count in episodes.
            elif algorithm.config.evaluation_duration_unit == "episodes":
                # Compare number of entries in episode_lengths (this is the
                # number of episodes actually run) with desired number of
                # episodes from the config.
                assert num_episodes_done == algorithm.config.evaluation_duration, (
                    num_episodes_done,
                    algorithm.config.evaluation_duration,
                )
                print(
                    "Number of run evaluation episodes: " f"{num_episodes_done} (ok)!"
                )
            # We count in timesteps.
            else:
                num_timesteps_wanted = algorithm.config.evaluation_duration
                delta = num_timesteps_wanted - num_timesteps_reported
                # Expect roughly the same (desired // num-eval-workers).
                assert abs(delta) < 20, (
                    delta,
                    num_timesteps_wanted,
                    num_timesteps_reported,
                )
                print(
                    "Number of run evaluation timesteps: "
                    f"{num_timesteps_reported} (ok)!"
                )
        # Expect at least evaluation_results/env_runner_results to be always available.
        elif algorithm.config.always_attach_evaluation_results and (
            not eval_env_runner_results
        ):
            raise KeyError(
                "`evaluation_results->env_runner_results` not found in result dict!"
            )


if __name__ == "__main__":
    args = parser.parse_args()

    # Register our environment with tune.
    if args.num_agents > 0:
        register_env(
            "env",
            lambda _: MultiAgentCartPole(config={"num_agents": args.num_agents}),
        )

    base_config = (
        get_trainable_cls(args.algo)
        .get_default_config()
        .environment("env" if args.num_agents > 0 else "CartPole-v1")
        # Use a custom callback that asserts that we are running the
        # configured exact number of episodes per evaluation OR - in auto
        # mode - run at least as many episodes as we have eval workers.
        .callbacks(AssertEvalCallback)
        .evaluation(
            # Parallel evaluation+training config.
            # Switch on evaluation in parallel with training.
            evaluation_parallel_to_training=(
                not args.evaluation_not_parallel_to_training
            ),
            # Use two evaluation workers. Must be >0, otherwise,
            # evaluation will run on a local worker and block (no parallelism).
            evaluation_num_env_runners=args.evaluation_num_env_runners,
            # Evaluate every other training iteration (together
            # with every other call to Algorithm.train()).
            evaluation_interval=args.evaluation_interval,
            # Run for n episodes/timesteps (properly distribute load amongst
            # all eval workers). The longer it takes to evaluate, the more sense
            # it makes to use `evaluation_parallel_to_training=True`.
            # Use "auto" to run evaluation for roughly as long as the training
            # step takes.
            evaluation_duration=args.evaluation_duration,
            # "episodes" or "timesteps".
            evaluation_duration_unit=args.evaluation_duration_unit,
            # Switch off exploratory behavior for better (greedy) results.
            evaluation_config={
                "explore": False,
                # TODO (sven): Add support for window=float(inf) and reduce=mean for
                #  evaluation episode_return_mean reductions (identical to old stack
                #  behavior, which does NOT use a window (100 by default) to reduce
                #  eval episode returns.
                "metrics_num_episodes_for_smoothing": 5,
            },
        )
        .debugging(
            _evaluation_parallel_to_training_wo_thread=(
                args.evaluation_parallel_to_training_wo_thread
            ),
        )
    )

    # Add a simple multi-agent setup.
    if args.num_agents > 0:
        base_config.multi_agent(
            policies={f"p{i}" for i in range(args.num_agents)},
            policy_mapping_fn=lambda aid, *a, **kw: f"p{aid}",
        )

    stop = {
        "training_iteration": args.stop_iters,
        "evaluation_results/env_runner_results/episode_return_mean": args.stop_reward,
        "num_env_steps_sampled_lifetime": args.stop_timesteps,
    }

    run_rllib_example_script_experiment(
        base_config,
        args,
        stop=stop,
        success_metric={
            "evaluation_results/env_runner_results/episode_return_mean": (
                args.stop_reward
            ),
        },
    )<|MERGE_RESOLUTION|>--- conflicted
+++ resolved
@@ -70,6 +70,8 @@
 from ray.rllib.algorithms.callbacks import DefaultCallbacks
 from ray.rllib.examples.envs.classes.multi_agent import MultiAgentCartPole
 from ray.rllib.utils.metrics import (
+    ENV_RUNNER_RESULTS,
+    EVALUATION_RESULTS,
     NUM_EPISODES,
     NUM_ENV_STEPS_SAMPLED,
 )
@@ -101,12 +103,11 @@
     help="Whether to  NOT run evaluation parallel to training, but in sequence.",
 )
 parser.add_argument(
-    "--evaluation-num-workers",
+    "--evaluation-num-env-runners",
     type=int,
     default=2,
-    help="The number of evaluation workers to setup. "
-    "0 for a single local evaluation worker. Note that for values >0, no"
-    "local evaluation worker will be created (b/c not needed).",
+    help="The number of evaluation EnvRunners to setup. "
+    "0 for a single local evaluation EnvRunner.",
 )
 parser.add_argument(
     "--evaluation-interval",
@@ -124,31 +125,23 @@
 
 class AssertEvalCallback(DefaultCallbacks):
     def on_train_result(self, *, algorithm: Algorithm, result: ResultDict, **kwargs):
-        eval_results = result.get("evaluation_results", result.get("evaluation", {}))
+        # The eval results can be found inside the main `result` dict
+        # (old API stack: "evaluation").
+        eval_results = result.get(EVALUATION_RESULTS, result.get("evaluation", {}))
+        # In there, there is a sub-key: ENV_RUNNER_RESULTS
+        # (old API stack: "sampler_results")
         eval_env_runner_results = eval_results.get(
-            "env_runner_results", eval_results.get("sampler_results")
+            ENV_RUNNER_RESULTS, eval_results.get("sampler_results")
         )
         # Make sure we always run exactly the given evaluation duration,
         # no matter what the other settings are (such as
-<<<<<<< HEAD
         # `evaluation_num_env_runners` or `evaluation_parallel_to_training`).
-        if (
-            "evaluation" in result
-            and "hist_stats" in result["evaluation"]["sampler_results"]
-        ):
-            eval_sampler_res = result["evaluation"]["sampler_results"]
-            hist_stats = eval_sampler_res["hist_stats"]
-            num_episodes_done = len(hist_stats["episode_lengths"])
-            num_timesteps_reported = result["evaluation"]["timesteps_this_iter"]
-=======
-        # `evaluation_num_workers` or `evaluation_parallel_to_training`).
         if eval_env_runner_results and NUM_EPISODES in eval_env_runner_results:
             num_episodes_done = eval_env_runner_results[NUM_EPISODES]
             if algorithm.config.uses_new_env_runners:
                 num_timesteps_reported = eval_env_runner_results[NUM_ENV_STEPS_SAMPLED]
             else:
                 num_timesteps_reported = eval_results["timesteps_this_iter"]
->>>>>>> 97e910b5
 
             # We run for automatic duration (as long as training takes).
             if algorithm.config.evaluation_duration == "auto":
