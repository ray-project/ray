""" Example of using Linear Thompson Sampling on WheelBandit environment.
    For more information on WheelBandit, see https://arxiv.org/abs/1802.09127 .
"""

import argparse
from matplotlib import pyplot as plt
import numpy as np
import pandas as pd
import time

import ray
from ray import tune
from ray.rllib.algorithms.bandit.bandit import BanditLinTS
from ray.rllib.examples.env.bandit_envs_discrete import WheelBanditEnv


def plot_model_weights(means, covs, ax):
    fmts = ["bo", "ro", "yx", "k+", "gx"]
    labels = ["arm{}".format(i) for i in range(5)]

    ax.set_title("Weights distributions of arms")

    for i in range(0, 5):
        x, y = np.random.multivariate_normal(means[i] / 30, covs[i], 5000).T
        ax.plot(x, y, fmts[i], label=labels[i])

    ax.set_aspect("equal")
    ax.grid(True, which="both")
    ax.axhline(y=0, color="k")
    ax.axvline(x=0, color="k")
    ax.legend(loc="best")


if __name__ == "__main__":
    parser = argparse.ArgumentParser()
    parser.add_argument(
        "--framework",
        choices=["tf2", "torch"],
        default="torch",
        help="The DL framework specifier.",
    )
    args = parser.parse_args()
    print(f"Running with following CLI args: {args}")

    ray.init(num_cpus=2)

    config = {
        "env": WheelBanditEnv,
        "framework": args.framework,
        "eager_tracing": (args.framework == "tf2"),
    }

    # Actual env steps per `train()` call will be
    # 10 * `min_sample_timesteps_per_reporting` (100 by default) = 1,000
    training_iterations = 10

    print("Running training for %s time steps" % training_iterations)

    start_time = time.time()
    analysis = tune.run(
        "BanditLinTS",
        config=config,
        stop={"training_iteration": training_iterations},
        num_samples=1,
        checkpoint_at_end=True,
    )

    print("The trials took", time.time() - start_time, "seconds\n")

    # Analyze cumulative regrets of the trials.
    frame = pd.DataFrame()
    for key, df in analysis.trial_dataframes.items():
        frame = frame.append(df, ignore_index=True)

    x = frame.groupby("agent_timesteps_total")["episode_reward_mean"].aggregate(
        ["mean", "max", "min", "std"]
    )

    fig, (ax1, ax2) = plt.subplots(1, 2, figsize=(8, 4))

    ax1.plot(x["mean"])

    ax1.set_title("Episode reward mean")
    ax1.set_xlabel("Training steps")

    # Restore trainer from checkpoint
    trial = analysis.trials[0]
<<<<<<< HEAD
    trainer = BanditLinTSTrainer(config=config)
    trainer.restore(trial.checkpoint.dir_or_data)
=======
    trainer = BanditLinTS(config=config)
    trainer.restore(trial.checkpoint.value)
>>>>>>> 228dd275

    # Get model to plot arm weights distribution
    model = trainer.get_policy().model
    means = [model.arms[i].theta.numpy() for i in range(5)]
    covs = [model.arms[i].covariance.numpy() for i in range(5)]

    # Plot weight distributions for different arms
    plot_model_weights(means, covs, ax2)
    fig.tight_layout()
    plt.show()<|MERGE_RESOLUTION|>--- conflicted
+++ resolved
@@ -85,13 +85,8 @@
 
     # Restore trainer from checkpoint
     trial = analysis.trials[0]
-<<<<<<< HEAD
-    trainer = BanditLinTSTrainer(config=config)
+    trainer = BanditLinTS(config=config)
     trainer.restore(trial.checkpoint.dir_or_data)
-=======
-    trainer = BanditLinTS(config=config)
-    trainer.restore(trial.checkpoint.value)
->>>>>>> 228dd275
 
     # Get model to plot arm weights distribution
     model = trainer.get_policy().model
