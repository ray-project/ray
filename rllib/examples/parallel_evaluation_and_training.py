<<<<<<< HEAD
import argparse
import os

from ray.rllib.agents.callbacks import DefaultCallbacks
from ray.rllib.utils.test_utils import check_learning_achieved

parser = argparse.ArgumentParser()

parser.add_argument(
    "--evaluation-duration",
    type=lambda v: v if v == "auto" else int(v),
    default=13,
    help="Number of evaluation episodes/timesteps to run each iteration. "
    "If 'auto', will run as many as possible during train pass.",
)
parser.add_argument(
    "--evaluation-duration-unit",
    type=str,
    default="episodes",
    choices=["episodes", "timesteps"],
    help="The unit in which to measure the duration (`episodes` or" "`timesteps`).",
)
parser.add_argument(
    "--evaluation-num-workers",
    type=int,
    default=2,
    help="The number of evaluation workers to setup. "
    "0 for a single local evaluation worker. Note that for values >0, no"
    "local evaluation worker will be created (b/c not needed).",
)
parser.add_argument(
    "--evaluation-interval",
    type=int,
    default=2,
    help="Every how many train iterations should we run an evaluation loop?",
)

parser.add_argument(
    "--run", type=str, default="PPO", help="The RLlib-registered algorithm to use."
)
parser.add_argument("--num-cpus", type=int, default=0)
parser.add_argument(
    "--framework",
    choices=["tf", "tf2", "tfe", "torch"],
    default="tf",
    help="The DL framework specifier.",
)
parser.add_argument(
    "--as-test",
    action="store_true",
    help="Whether this script should be run as a test: --stop-reward must "
    "be achieved within --stop-timesteps AND --stop-iters.",
)
parser.add_argument(
    "--stop-iters", type=int, default=200, help="Number of iterations to train."
)
parser.add_argument(
    "--stop-timesteps", type=int, default=200000, help="Number of timesteps to train."
)
parser.add_argument(
    "--stop-reward", type=float, default=180.0, help="Reward at which we stop training."
)
parser.add_argument(
    "--local-mode",
    action="store_true",
    help="Init Ray in local mode for easier debugging.",
)


class AssertEvalCallback(DefaultCallbacks):
    def on_train_result(self, *, trainer, result, **kwargs):
        # Make sure we always run exactly the given evaluation duration,
        # no matter what the other settings are (such as
        # `evaluation_num_workers` or `evaluation_parallel_to_training`).
        if "evaluation" in result:
            hist_stats = result["evaluation"]["hist_stats"]
            # We count in episodes.
            if trainer.config["evaluation_duration_unit"] == "episodes":
                num_episodes_done = len(hist_stats["episode_lengths"])
                # Compare number of entries in episode_lengths (this is the
                # number of episodes actually run) with desired number of
                # episodes from the config.
                if isinstance(trainer.config["evaluation_duration"], int):
                    assert num_episodes_done == trainer.config["evaluation_duration"]
                # If auto-episodes: Expect at least as many episode as workers
                # (each worker's `sample()` is at least called once).
                else:
                    assert trainer.config["evaluation_duration"] == "auto"
                    assert num_episodes_done >= trainer.config["evaluation_num_workers"]
                print(
                    "Number of run evaluation episodes: " f"{num_episodes_done} (ok)!"
                )
            # We count in timesteps.
            else:
                num_timesteps_reported = result["evaluation"]["timesteps_this_iter"]
                num_timesteps_wanted = trainer.config["evaluation_duration"]
                if num_timesteps_wanted != "auto":
                    delta = num_timesteps_wanted - num_timesteps_reported
                    # Expect roughly the same (desired // num-eval-workers).
                    assert abs(delta) < 20, (
                        delta,
                        num_timesteps_wanted,
                        num_timesteps_reported,
                    )
                print(
                    "Number of run evaluation timesteps: "
                    f"{num_timesteps_reported} (ok)!"
                )

            print(f"R={result['evaluation']['episode_reward_mean']}")


if __name__ == "__main__":
    import ray
    from ray import tune

    args = parser.parse_args()

    ray.init(num_cpus=args.num_cpus or None, local_mode=args.local_mode)

    config = {
        "env": "CartPole-v0",
        # Use GPUs iff `RLLIB_NUM_GPUS` env var set to > 0.
        "num_gpus": int(os.environ.get("RLLIB_NUM_GPUS", "0")),
        "framework": args.framework,
        # Run with tracing enabled for tfe/tf2.
        "eager_tracing": args.framework in ["tfe", "tf2"],
        # Parallel evaluation+training config.
        # Switch on evaluation in parallel with training.
        "evaluation_parallel_to_training": True,
        # Use two evaluation workers. Must be >0, otherwise,
        # evaluation will run on a local worker and block (no parallelism).
        "evaluation_num_workers": args.evaluation_num_workers,
        # Evaluate every other training iteration (together
        # with every other call to Trainer.train()).
        "evaluation_interval": args.evaluation_interval,
        # Run for n episodes/timesteps (properly distribute load amongst
        # all eval workers). The longer it takes to evaluate, the more sense
        # it makes to use `evaluation_parallel_to_training=True`.
        # Use "auto" to run evaluation for roughly as long as the training
        # step takes.
        "evaluation_duration": args.evaluation_duration,
        # "episodes" or "timesteps".
        "evaluation_duration_unit": args.evaluation_duration_unit,
        # Use a custom callback that asserts that we are running the
        # configured exact number of episodes per evaluation OR - in auto
        # mode - run at least as many episodes as we have eval workers.
        "callbacks": AssertEvalCallback,
    }

    stop = {
        "training_iteration": args.stop_iters,
        "timesteps_total": args.stop_timesteps,
        "episode_reward_mean": args.stop_reward,
    }

    results = tune.run(args.run, config=config, stop=stop, verbose=2)

    if args.as_test:
        check_learning_achieved(results, args.stop_reward)
    ray.shutdown()
=======
import argparse
import os

from ray.rllib.agents.callbacks import DefaultCallbacks
from ray.rllib.utils.test_utils import check_learning_achieved

parser = argparse.ArgumentParser()

parser.add_argument(
    "--evaluation-duration",
    type=lambda v: v if v == "auto" else int(v),
    default=13,
    help="Number of evaluation episodes/timesteps to run each iteration. "
    "If 'auto', will run as many as possible during train pass.",
)
parser.add_argument(
    "--evaluation-duration-unit",
    type=str,
    default="episodes",
    choices=["episodes", "timesteps"],
    help="The unit in which to measure the duration (`episodes` or" "`timesteps`).",
)
parser.add_argument(
    "--evaluation-num-workers",
    type=int,
    default=2,
    help="The number of evaluation workers to setup. "
    "0 for a single local evaluation worker. Note that for values >0, no"
    "local evaluation worker will be created (b/c not needed).",
)
parser.add_argument(
    "--evaluation-interval",
    type=int,
    default=2,
    help="Every how many train iterations should we run an evaluation loop?",
)

parser.add_argument(
    "--run", type=str, default="PPO", help="The RLlib-registered algorithm to use."
)
parser.add_argument("--num-cpus", type=int, default=0)
parser.add_argument(
    "--framework",
    choices=["tf", "tf2", "tfe", "torch"],
    default="tf",
    help="The DL framework specifier.",
)
parser.add_argument(
    "--as-test",
    action="store_true",
    help="Whether this script should be run as a test: --stop-reward must "
    "be achieved within --stop-timesteps AND --stop-iters.",
)
parser.add_argument(
    "--stop-iters", type=int, default=200, help="Number of iterations to train."
)
parser.add_argument(
    "--stop-timesteps", type=int, default=200000, help="Number of timesteps to train."
)
parser.add_argument(
    "--stop-reward", type=float, default=180.0, help="Reward at which we stop training."
)
parser.add_argument(
    "--local-mode",
    action="store_true",
    help="Init Ray in local mode for easier debugging.",
)


class AssertEvalCallback(DefaultCallbacks):
    def on_train_result(self, *, trainer, result, **kwargs):
        # Make sure we always run exactly the given evaluation duration,
        # no matter what the other settings are (such as
        # `evaluation_num_workers` or `evaluation_parallel_to_training`).
        if "evaluation" in result and "hist_stats" in result["evaluation"]:
            hist_stats = result["evaluation"]["hist_stats"]
            # We count in episodes.
            if trainer.config["evaluation_duration_unit"] == "episodes":
                num_episodes_done = len(hist_stats["episode_lengths"])
                # Compare number of entries in episode_lengths (this is the
                # number of episodes actually run) with desired number of
                # episodes from the config.
                if isinstance(trainer.config["evaluation_duration"], int):
                    assert num_episodes_done == trainer.config["evaluation_duration"]
                # If auto-episodes: Expect at least as many episode as workers
                # (each worker's `sample()` is at least called once).
                else:
                    assert trainer.config["evaluation_duration"] == "auto"
                    assert num_episodes_done >= trainer.config["evaluation_num_workers"]
                print(
                    "Number of run evaluation episodes: " f"{num_episodes_done} (ok)!"
                )
            # We count in timesteps.
            else:
                num_timesteps_reported = result["evaluation"]["timesteps_this_iter"]
                num_timesteps_wanted = trainer.config["evaluation_duration"]
                if num_timesteps_wanted != "auto":
                    delta = num_timesteps_wanted - num_timesteps_reported
                    # Expect roughly the same (desired // num-eval-workers).
                    assert abs(delta) < 20, (
                        delta,
                        num_timesteps_wanted,
                        num_timesteps_reported,
                    )
                print(
                    "Number of run evaluation timesteps: "
                    f"{num_timesteps_reported} (ok)!"
                )

            print(f"R={result['evaluation']['episode_reward_mean']}")


if __name__ == "__main__":
    import ray
    from ray import tune

    args = parser.parse_args()

    ray.init(num_cpus=args.num_cpus or None, local_mode=args.local_mode)

    config = {
        "env": "CartPole-v0",
        # Use GPUs iff `RLLIB_NUM_GPUS` env var set to > 0.
        "num_gpus": int(os.environ.get("RLLIB_NUM_GPUS", "0")),
        "framework": args.framework,
        # Run with tracing enabled for tfe/tf2.
        "eager_tracing": args.framework in ["tfe", "tf2"],
        # Parallel evaluation+training config.
        # Switch on evaluation in parallel with training.
        "evaluation_parallel_to_training": True,
        # Use two evaluation workers. Must be >0, otherwise,
        # evaluation will run on a local worker and block (no parallelism).
        "evaluation_num_workers": args.evaluation_num_workers,
        # Evaluate every other training iteration (together
        # with every other call to Trainer.train()).
        "evaluation_interval": args.evaluation_interval,
        # Run for n episodes/timesteps (properly distribute load amongst
        # all eval workers). The longer it takes to evaluate, the more sense
        # it makes to use `evaluation_parallel_to_training=True`.
        # Use "auto" to run evaluation for roughly as long as the training
        # step takes.
        "evaluation_duration": args.evaluation_duration,
        # "episodes" or "timesteps".
        "evaluation_duration_unit": args.evaluation_duration_unit,
        # Use a custom callback that asserts that we are running the
        # configured exact number of episodes per evaluation OR - in auto
        # mode - run at least as many episodes as we have eval workers.
        "callbacks": AssertEvalCallback,
    }

    stop = {
        "training_iteration": args.stop_iters,
        "timesteps_total": args.stop_timesteps,
        "episode_reward_mean": args.stop_reward,
    }

    results = tune.run(args.run, config=config, stop=stop, verbose=2)

    if args.as_test:
        check_learning_achieved(results, args.stop_reward)
    ray.shutdown()
>>>>>>> 19672688
<|MERGE_RESOLUTION|>--- conflicted
+++ resolved
@@ -1,325 +1,161 @@
-<<<<<<< HEAD
-import argparse
-import os
-
-from ray.rllib.agents.callbacks import DefaultCallbacks
-from ray.rllib.utils.test_utils import check_learning_achieved
-
-parser = argparse.ArgumentParser()
-
-parser.add_argument(
-    "--evaluation-duration",
-    type=lambda v: v if v == "auto" else int(v),
-    default=13,
-    help="Number of evaluation episodes/timesteps to run each iteration. "
-    "If 'auto', will run as many as possible during train pass.",
-)
-parser.add_argument(
-    "--evaluation-duration-unit",
-    type=str,
-    default="episodes",
-    choices=["episodes", "timesteps"],
-    help="The unit in which to measure the duration (`episodes` or" "`timesteps`).",
-)
-parser.add_argument(
-    "--evaluation-num-workers",
-    type=int,
-    default=2,
-    help="The number of evaluation workers to setup. "
-    "0 for a single local evaluation worker. Note that for values >0, no"
-    "local evaluation worker will be created (b/c not needed).",
-)
-parser.add_argument(
-    "--evaluation-interval",
-    type=int,
-    default=2,
-    help="Every how many train iterations should we run an evaluation loop?",
-)
-
-parser.add_argument(
-    "--run", type=str, default="PPO", help="The RLlib-registered algorithm to use."
-)
-parser.add_argument("--num-cpus", type=int, default=0)
-parser.add_argument(
-    "--framework",
-    choices=["tf", "tf2", "tfe", "torch"],
-    default="tf",
-    help="The DL framework specifier.",
-)
-parser.add_argument(
-    "--as-test",
-    action="store_true",
-    help="Whether this script should be run as a test: --stop-reward must "
-    "be achieved within --stop-timesteps AND --stop-iters.",
-)
-parser.add_argument(
-    "--stop-iters", type=int, default=200, help="Number of iterations to train."
-)
-parser.add_argument(
-    "--stop-timesteps", type=int, default=200000, help="Number of timesteps to train."
-)
-parser.add_argument(
-    "--stop-reward", type=float, default=180.0, help="Reward at which we stop training."
-)
-parser.add_argument(
-    "--local-mode",
-    action="store_true",
-    help="Init Ray in local mode for easier debugging.",
-)
-
-
-class AssertEvalCallback(DefaultCallbacks):
-    def on_train_result(self, *, trainer, result, **kwargs):
-        # Make sure we always run exactly the given evaluation duration,
-        # no matter what the other settings are (such as
-        # `evaluation_num_workers` or `evaluation_parallel_to_training`).
-        if "evaluation" in result:
-            hist_stats = result["evaluation"]["hist_stats"]
-            # We count in episodes.
-            if trainer.config["evaluation_duration_unit"] == "episodes":
-                num_episodes_done = len(hist_stats["episode_lengths"])
-                # Compare number of entries in episode_lengths (this is the
-                # number of episodes actually run) with desired number of
-                # episodes from the config.
-                if isinstance(trainer.config["evaluation_duration"], int):
-                    assert num_episodes_done == trainer.config["evaluation_duration"]
-                # If auto-episodes: Expect at least as many episode as workers
-                # (each worker's `sample()` is at least called once).
-                else:
-                    assert trainer.config["evaluation_duration"] == "auto"
-                    assert num_episodes_done >= trainer.config["evaluation_num_workers"]
-                print(
-                    "Number of run evaluation episodes: " f"{num_episodes_done} (ok)!"
-                )
-            # We count in timesteps.
-            else:
-                num_timesteps_reported = result["evaluation"]["timesteps_this_iter"]
-                num_timesteps_wanted = trainer.config["evaluation_duration"]
-                if num_timesteps_wanted != "auto":
-                    delta = num_timesteps_wanted - num_timesteps_reported
-                    # Expect roughly the same (desired // num-eval-workers).
-                    assert abs(delta) < 20, (
-                        delta,
-                        num_timesteps_wanted,
-                        num_timesteps_reported,
-                    )
-                print(
-                    "Number of run evaluation timesteps: "
-                    f"{num_timesteps_reported} (ok)!"
-                )
-
-            print(f"R={result['evaluation']['episode_reward_mean']}")
-
-
-if __name__ == "__main__":
-    import ray
-    from ray import tune
-
-    args = parser.parse_args()
-
-    ray.init(num_cpus=args.num_cpus or None, local_mode=args.local_mode)
-
-    config = {
-        "env": "CartPole-v0",
-        # Use GPUs iff `RLLIB_NUM_GPUS` env var set to > 0.
-        "num_gpus": int(os.environ.get("RLLIB_NUM_GPUS", "0")),
-        "framework": args.framework,
-        # Run with tracing enabled for tfe/tf2.
-        "eager_tracing": args.framework in ["tfe", "tf2"],
-        # Parallel evaluation+training config.
-        # Switch on evaluation in parallel with training.
-        "evaluation_parallel_to_training": True,
-        # Use two evaluation workers. Must be >0, otherwise,
-        # evaluation will run on a local worker and block (no parallelism).
-        "evaluation_num_workers": args.evaluation_num_workers,
-        # Evaluate every other training iteration (together
-        # with every other call to Trainer.train()).
-        "evaluation_interval": args.evaluation_interval,
-        # Run for n episodes/timesteps (properly distribute load amongst
-        # all eval workers). The longer it takes to evaluate, the more sense
-        # it makes to use `evaluation_parallel_to_training=True`.
-        # Use "auto" to run evaluation for roughly as long as the training
-        # step takes.
-        "evaluation_duration": args.evaluation_duration,
-        # "episodes" or "timesteps".
-        "evaluation_duration_unit": args.evaluation_duration_unit,
-        # Use a custom callback that asserts that we are running the
-        # configured exact number of episodes per evaluation OR - in auto
-        # mode - run at least as many episodes as we have eval workers.
-        "callbacks": AssertEvalCallback,
-    }
-
-    stop = {
-        "training_iteration": args.stop_iters,
-        "timesteps_total": args.stop_timesteps,
-        "episode_reward_mean": args.stop_reward,
-    }
-
-    results = tune.run(args.run, config=config, stop=stop, verbose=2)
-
-    if args.as_test:
-        check_learning_achieved(results, args.stop_reward)
-    ray.shutdown()
-=======
-import argparse
-import os
-
-from ray.rllib.agents.callbacks import DefaultCallbacks
-from ray.rllib.utils.test_utils import check_learning_achieved
-
-parser = argparse.ArgumentParser()
-
-parser.add_argument(
-    "--evaluation-duration",
-    type=lambda v: v if v == "auto" else int(v),
-    default=13,
-    help="Number of evaluation episodes/timesteps to run each iteration. "
-    "If 'auto', will run as many as possible during train pass.",
-)
-parser.add_argument(
-    "--evaluation-duration-unit",
-    type=str,
-    default="episodes",
-    choices=["episodes", "timesteps"],
-    help="The unit in which to measure the duration (`episodes` or" "`timesteps`).",
-)
-parser.add_argument(
-    "--evaluation-num-workers",
-    type=int,
-    default=2,
-    help="The number of evaluation workers to setup. "
-    "0 for a single local evaluation worker. Note that for values >0, no"
-    "local evaluation worker will be created (b/c not needed).",
-)
-parser.add_argument(
-    "--evaluation-interval",
-    type=int,
-    default=2,
-    help="Every how many train iterations should we run an evaluation loop?",
-)
-
-parser.add_argument(
-    "--run", type=str, default="PPO", help="The RLlib-registered algorithm to use."
-)
-parser.add_argument("--num-cpus", type=int, default=0)
-parser.add_argument(
-    "--framework",
-    choices=["tf", "tf2", "tfe", "torch"],
-    default="tf",
-    help="The DL framework specifier.",
-)
-parser.add_argument(
-    "--as-test",
-    action="store_true",
-    help="Whether this script should be run as a test: --stop-reward must "
-    "be achieved within --stop-timesteps AND --stop-iters.",
-)
-parser.add_argument(
-    "--stop-iters", type=int, default=200, help="Number of iterations to train."
-)
-parser.add_argument(
-    "--stop-timesteps", type=int, default=200000, help="Number of timesteps to train."
-)
-parser.add_argument(
-    "--stop-reward", type=float, default=180.0, help="Reward at which we stop training."
-)
-parser.add_argument(
-    "--local-mode",
-    action="store_true",
-    help="Init Ray in local mode for easier debugging.",
-)
-
-
-class AssertEvalCallback(DefaultCallbacks):
-    def on_train_result(self, *, trainer, result, **kwargs):
-        # Make sure we always run exactly the given evaluation duration,
-        # no matter what the other settings are (such as
-        # `evaluation_num_workers` or `evaluation_parallel_to_training`).
-        if "evaluation" in result and "hist_stats" in result["evaluation"]:
-            hist_stats = result["evaluation"]["hist_stats"]
-            # We count in episodes.
-            if trainer.config["evaluation_duration_unit"] == "episodes":
-                num_episodes_done = len(hist_stats["episode_lengths"])
-                # Compare number of entries in episode_lengths (this is the
-                # number of episodes actually run) with desired number of
-                # episodes from the config.
-                if isinstance(trainer.config["evaluation_duration"], int):
-                    assert num_episodes_done == trainer.config["evaluation_duration"]
-                # If auto-episodes: Expect at least as many episode as workers
-                # (each worker's `sample()` is at least called once).
-                else:
-                    assert trainer.config["evaluation_duration"] == "auto"
-                    assert num_episodes_done >= trainer.config["evaluation_num_workers"]
-                print(
-                    "Number of run evaluation episodes: " f"{num_episodes_done} (ok)!"
-                )
-            # We count in timesteps.
-            else:
-                num_timesteps_reported = result["evaluation"]["timesteps_this_iter"]
-                num_timesteps_wanted = trainer.config["evaluation_duration"]
-                if num_timesteps_wanted != "auto":
-                    delta = num_timesteps_wanted - num_timesteps_reported
-                    # Expect roughly the same (desired // num-eval-workers).
-                    assert abs(delta) < 20, (
-                        delta,
-                        num_timesteps_wanted,
-                        num_timesteps_reported,
-                    )
-                print(
-                    "Number of run evaluation timesteps: "
-                    f"{num_timesteps_reported} (ok)!"
-                )
-
-            print(f"R={result['evaluation']['episode_reward_mean']}")
-
-
-if __name__ == "__main__":
-    import ray
-    from ray import tune
-
-    args = parser.parse_args()
-
-    ray.init(num_cpus=args.num_cpus or None, local_mode=args.local_mode)
-
-    config = {
-        "env": "CartPole-v0",
-        # Use GPUs iff `RLLIB_NUM_GPUS` env var set to > 0.
-        "num_gpus": int(os.environ.get("RLLIB_NUM_GPUS", "0")),
-        "framework": args.framework,
-        # Run with tracing enabled for tfe/tf2.
-        "eager_tracing": args.framework in ["tfe", "tf2"],
-        # Parallel evaluation+training config.
-        # Switch on evaluation in parallel with training.
-        "evaluation_parallel_to_training": True,
-        # Use two evaluation workers. Must be >0, otherwise,
-        # evaluation will run on a local worker and block (no parallelism).
-        "evaluation_num_workers": args.evaluation_num_workers,
-        # Evaluate every other training iteration (together
-        # with every other call to Trainer.train()).
-        "evaluation_interval": args.evaluation_interval,
-        # Run for n episodes/timesteps (properly distribute load amongst
-        # all eval workers). The longer it takes to evaluate, the more sense
-        # it makes to use `evaluation_parallel_to_training=True`.
-        # Use "auto" to run evaluation for roughly as long as the training
-        # step takes.
-        "evaluation_duration": args.evaluation_duration,
-        # "episodes" or "timesteps".
-        "evaluation_duration_unit": args.evaluation_duration_unit,
-        # Use a custom callback that asserts that we are running the
-        # configured exact number of episodes per evaluation OR - in auto
-        # mode - run at least as many episodes as we have eval workers.
-        "callbacks": AssertEvalCallback,
-    }
-
-    stop = {
-        "training_iteration": args.stop_iters,
-        "timesteps_total": args.stop_timesteps,
-        "episode_reward_mean": args.stop_reward,
-    }
-
-    results = tune.run(args.run, config=config, stop=stop, verbose=2)
-
-    if args.as_test:
-        check_learning_achieved(results, args.stop_reward)
-    ray.shutdown()
->>>>>>> 19672688
+import argparse
+import os
+
+from ray.rllib.agents.callbacks import DefaultCallbacks
+from ray.rllib.utils.test_utils import check_learning_achieved
+
+parser = argparse.ArgumentParser()
+
+parser.add_argument(
+    "--evaluation-duration",
+    type=lambda v: v if v == "auto" else int(v),
+    default=13,
+    help="Number of evaluation episodes/timesteps to run each iteration. "
+    "If 'auto', will run as many as possible during train pass.",
+)
+parser.add_argument(
+    "--evaluation-duration-unit",
+    type=str,
+    default="episodes",
+    choices=["episodes", "timesteps"],
+    help="The unit in which to measure the duration (`episodes` or" "`timesteps`).",
+)
+parser.add_argument(
+    "--evaluation-num-workers",
+    type=int,
+    default=2,
+    help="The number of evaluation workers to setup. "
+    "0 for a single local evaluation worker. Note that for values >0, no"
+    "local evaluation worker will be created (b/c not needed).",
+)
+parser.add_argument(
+    "--evaluation-interval",
+    type=int,
+    default=2,
+    help="Every how many train iterations should we run an evaluation loop?",
+)
+
+parser.add_argument(
+    "--run", type=str, default="PPO", help="The RLlib-registered algorithm to use."
+)
+parser.add_argument("--num-cpus", type=int, default=0)
+parser.add_argument(
+    "--framework",
+    choices=["tf", "tf2", "tfe", "torch"],
+    default="tf",
+    help="The DL framework specifier.",
+)
+parser.add_argument(
+    "--as-test",
+    action="store_true",
+    help="Whether this script should be run as a test: --stop-reward must "
+    "be achieved within --stop-timesteps AND --stop-iters.",
+)
+parser.add_argument(
+    "--stop-iters", type=int, default=200, help="Number of iterations to train."
+)
+parser.add_argument(
+    "--stop-timesteps", type=int, default=200000, help="Number of timesteps to train."
+)
+parser.add_argument(
+    "--stop-reward", type=float, default=180.0, help="Reward at which we stop training."
+)
+parser.add_argument(
+    "--local-mode",
+    action="store_true",
+    help="Init Ray in local mode for easier debugging.",
+)
+
+
+class AssertEvalCallback(DefaultCallbacks):
+    def on_train_result(self, *, trainer, result, **kwargs):
+        # Make sure we always run exactly the given evaluation duration,
+        # no matter what the other settings are (such as
+        # `evaluation_num_workers` or `evaluation_parallel_to_training`).
+        if "evaluation" in result and "hist_stats" in result["evaluation"]:
+            hist_stats = result["evaluation"]["hist_stats"]
+            # We count in episodes.
+            if trainer.config["evaluation_duration_unit"] == "episodes":
+                num_episodes_done = len(hist_stats["episode_lengths"])
+                # Compare number of entries in episode_lengths (this is the
+                # number of episodes actually run) with desired number of
+                # episodes from the config.
+                if isinstance(trainer.config["evaluation_duration"], int):
+                    assert num_episodes_done == trainer.config["evaluation_duration"]
+                # If auto-episodes: Expect at least as many episode as workers
+                # (each worker's `sample()` is at least called once).
+                else:
+                    assert trainer.config["evaluation_duration"] == "auto"
+                    assert num_episodes_done >= trainer.config["evaluation_num_workers"]
+                print(
+                    "Number of run evaluation episodes: " f"{num_episodes_done} (ok)!"
+                )
+            # We count in timesteps.
+            else:
+                num_timesteps_reported = result["evaluation"]["timesteps_this_iter"]
+                num_timesteps_wanted = trainer.config["evaluation_duration"]
+                if num_timesteps_wanted != "auto":
+                    delta = num_timesteps_wanted - num_timesteps_reported
+                    # Expect roughly the same (desired // num-eval-workers).
+                    assert abs(delta) < 20, (
+                        delta,
+                        num_timesteps_wanted,
+                        num_timesteps_reported,
+                    )
+                print(
+                    "Number of run evaluation timesteps: "
+                    f"{num_timesteps_reported} (ok)!"
+                )
+
+            print(f"R={result['evaluation']['episode_reward_mean']}")
+
+
+if __name__ == "__main__":
+    import ray
+    from ray import tune
+
+    args = parser.parse_args()
+
+    ray.init(num_cpus=args.num_cpus or None, local_mode=args.local_mode)
+
+    config = {
+        "env": "CartPole-v0",
+        # Use GPUs iff `RLLIB_NUM_GPUS` env var set to > 0.
+        "num_gpus": int(os.environ.get("RLLIB_NUM_GPUS", "0")),
+        "framework": args.framework,
+        # Run with tracing enabled for tfe/tf2.
+        "eager_tracing": args.framework in ["tfe", "tf2"],
+        # Parallel evaluation+training config.
+        # Switch on evaluation in parallel with training.
+        "evaluation_parallel_to_training": True,
+        # Use two evaluation workers. Must be >0, otherwise,
+        # evaluation will run on a local worker and block (no parallelism).
+        "evaluation_num_workers": args.evaluation_num_workers,
+        # Evaluate every other training iteration (together
+        # with every other call to Trainer.train()).
+        "evaluation_interval": args.evaluation_interval,
+        # Run for n episodes/timesteps (properly distribute load amongst
+        # all eval workers). The longer it takes to evaluate, the more sense
+        # it makes to use `evaluation_parallel_to_training=True`.
+        # Use "auto" to run evaluation for roughly as long as the training
+        # step takes.
+        "evaluation_duration": args.evaluation_duration,
+        # "episodes" or "timesteps".
+        "evaluation_duration_unit": args.evaluation_duration_unit,
+        # Use a custom callback that asserts that we are running the
+        # configured exact number of episodes per evaluation OR - in auto
+        # mode - run at least as many episodes as we have eval workers.
+        "callbacks": AssertEvalCallback,
+    }
+
+    stop = {
+        "training_iteration": args.stop_iters,
+        "timesteps_total": args.stop_timesteps,
+        "episode_reward_mean": args.stop_reward,
+    }
+
+    results = tune.run(args.run, config=config, stop=stop, verbose=2)
+
+    if args.as_test:
+        check_learning_achieved(results, args.stop_reward)
+    ray.shutdown()