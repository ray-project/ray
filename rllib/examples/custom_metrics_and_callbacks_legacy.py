"""Deprecated API; see custom_metrics_and_callbacks.py instead."""

import argparse
import numpy as np

import ray
from ray import tune
from ray.rllib.utils.test_utils import RLLIB_FORCE_NUM_GPUS


def on_episode_start(info):
    episode = info["episode"]
    print("episode {} started".format(episode.episode_id))
    episode.user_data["pole_angles"] = []
    episode.hist_data["pole_angles"] = []


def on_episode_step(info):
    episode = info["episode"]
    pole_angle = abs(episode.last_observation_for()[2])
    raw_angle = abs(episode.last_raw_obs_for()[2])
    assert pole_angle == raw_angle
    episode.user_data["pole_angles"].append(pole_angle)


def on_episode_end(info):
    episode = info["episode"]
    pole_angle = np.mean(episode.user_data["pole_angles"])
    print("episode {} ended with length {} and pole angles {}".format(
        episode.episode_id, episode.length, pole_angle))
    episode.custom_metrics["pole_angle"] = pole_angle
    episode.hist_data["pole_angles"] = episode.user_data["pole_angles"]


def on_sample_end(info):
    print("returned sample batch of size {}".format(info["samples"].count))


def on_train_result(info):
    print("trainer.train() result: {} -> {} episodes".format(
        info["trainer"], info["result"]["episodes_this_iter"]))
    # you can mutate the result dict to add new fields to return
    info["result"]["callback_ok"] = True


def on_postprocess_traj(info):
    episode = info["episode"]
    batch = info["post_batch"]
    print("postprocessed {} steps".format(batch.count))
    if "num_batches" not in episode.custom_metrics:
        episode.custom_metrics["num_batches"] = 0
    episode.custom_metrics["num_batches"] += 1


if __name__ == "__main__":
    parser = argparse.ArgumentParser()
    parser.add_argument("--stop-iters", type=int, default=2000)
    args = parser.parse_args()

    ray.init()
    trials = tune.run(
        "PG",
        stop={
            "training_iteration": args.stop_iters,
        },
        config={
            "env": "CartPole-v0",
            "callbacks": {
                "on_episode_start": on_episode_start,
                "on_episode_step": on_episode_step,
                "on_episode_end": on_episode_end,
                "on_sample_end": on_sample_end,
                "on_train_result": on_train_result,
                "on_postprocess_traj": on_postprocess_traj,
            },
            "framework": "tf",
<<<<<<< HEAD
            # Use GPUs iff `RLLIB_FORCE_NUM_GPUS` env var set to > 0.
            "num_gpus": RLLIB_FORCE_NUM_GPUS,
        },
        return_trials=True)
=======
        }).trials
>>>>>>> 322f1260

    # verify custom metrics for integration tests
    custom_metrics = trials[0].last_result["custom_metrics"]
    print(custom_metrics)
    assert "pole_angle_mean" in custom_metrics
    assert "pole_angle_min" in custom_metrics
    assert "pole_angle_max" in custom_metrics
    assert "num_batches_mean" in custom_metrics
    assert "callback_ok" in trials[0].last_result<|MERGE_RESOLUTION|>--- conflicted
+++ resolved
@@ -74,14 +74,9 @@
                 "on_postprocess_traj": on_postprocess_traj,
             },
             "framework": "tf",
-<<<<<<< HEAD
             # Use GPUs iff `RLLIB_FORCE_NUM_GPUS` env var set to > 0.
             "num_gpus": RLLIB_FORCE_NUM_GPUS,
-        },
-        return_trials=True)
-=======
         }).trials
->>>>>>> 322f1260
 
     # verify custom metrics for integration tests
     custom_metrics = trials[0].last_result["custom_metrics"]
