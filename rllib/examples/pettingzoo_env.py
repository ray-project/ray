--- conflicted
+++ resolved
@@ -45,18 +45,10 @@
 
     # Configuration for multiagent setup with policy sharing:
     config["multiagent"] = {
-<<<<<<< HEAD
         # Setup a single, shared policy for all agents.
         "policies": {"av"},
         # Map all agents to that policy.
-        "policy_mapping_fn": lambda agent_id: "av"
-=======
-        "policies": {
-            # the first tuple value is None -> uses default policy
-            "av": (None, obs_space, act_space, {}),
-        },
-        "policy_mapping_fn": lambda agent_id, episode, **kwargs: "av"
->>>>>>> be6db064
+        "policy_mapping_fn": lambda agent_id, episode, **kwargs: "av",
     }
 
     # Use GPUs iff `RLLIB_NUM_GPUS` env var set to > 0.
