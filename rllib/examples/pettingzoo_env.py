--- conflicted
+++ resolved
@@ -1,5 +1,6 @@
 from ray import tune
 from ray.rllib.models import ModelCatalog
+from ray.rllib.models.torch.torch_modelv2 import TorchModelV2
 from ray.tune.registry import register_env
 # from ray.rllib.utils import try_import_tf
 from ray.rllib.env.wrappers.pettingzoo_env import ParallelPettingZooEnv
@@ -62,7 +63,6 @@
 
 
 if __name__ == "__main__":
-<<<<<<< HEAD
     env_name = "pistonball_v4"
 
     register_env(env_name,
@@ -129,73 +129,4 @@
                 "policy_mapping_fn": (lambda agent_id: policy_ids[0]),
             },
         },
-    )
-=======
-    """For this script, you need:
-    1. Algorithm name and according module, e.g.: "PPo" + agents.ppo as agent
-    2. Name of the aec game you want to train on, e.g.: "pistonball".
-    3. num_cpus
-    4. num_rollouts
-
-    Does require SuperSuit
-    """
-    alg_name = "PPO"
-
-    # Function that outputs the environment you wish to register.
-    def env_creator(config):
-        env = pistonball_v4.env(local_ratio=config.get("local_ratio", 0.2))
-        env = dtype_v0(env, dtype=float32)
-        env = color_reduction_v0(env, mode="R")
-        env = normalize_obs_v0(env)
-        return env
-
-    num_cpus = 1
-    num_rollouts = 2
-
-    # Gets default training configuration and specifies the POMgame to load.
-    config = deepcopy(get_trainer_class(alg_name)._default_config)
-
-    # Set environment config. This will be passed to
-    # the env_creator function via the register env lambda below.
-    config["env_config"] = {"local_ratio": 0.5}
-
-    # Register env
-    register_env("pistonball",
-                 lambda config: PettingZooEnv(env_creator(config)))
-
-    # Configuration for multiagent setup with policy sharing:
-    config["multiagent"] = {
-        # Setup a single, shared policy for all agents: "av".
-        # Use a simple set of strings (PolicyID) here. RLlib will
-        # automatically determine the policy class (Trainer's default class),
-        # observation- and action spaces (inferred from the env), and
-        # config overrides ({} in this case).
-        "policies": {"av"},
-        # Map all agents to the "av" PolicyID.
-        "policy_mapping_fn": lambda agent_id, episode, worker, **kwargs: "av",
-    }
-
-    # Use GPUs iff `RLLIB_NUM_GPUS` env var set to > 0.
-    config["num_gpus"] = int(os.environ.get("RLLIB_NUM_GPUS", "0"))
-    config["log_level"] = "DEBUG"
-    config["num_workers"] = 1
-    # Fragment length, collected at once from each worker and for each agent!
-    config["rollout_fragment_length"] = 30
-    # Training batch size -> Fragments are concatenated up to this point.
-    config["train_batch_size"] = 200
-    # After n steps, force reset simulation
-    config["horizon"] = 200
-    # Default: False
-    config["no_done_at_end"] = False
-    # Info: If False, each agents trajectory is expected to have
-    # maximum one done=True in the last step of the trajectory.
-    # If no_done_at_end = True, environment is not resetted
-    # when dones[__all__]= True.
-
-    # Initialize ray and trainer object
-    ray.init(num_cpus=num_cpus + 1)
-    trainer = get_trainer_class(alg_name)(env="pistonball", config=config)
-
-    # Train once
-    trainer.train()
->>>>>>> b3ad7264
+    )