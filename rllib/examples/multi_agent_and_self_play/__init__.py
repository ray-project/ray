from ray.rllib.examples.multi_agent_and_self_play.self_play_callback import (
    SelfPlayCallback,
)
from ray.rllib.examples.multi_agent_and_self_play.self_play_league_based_callback import (  # noqa
    SelfPlayLeagueBasedCallback,
)
from ray.rllib.examples.multi_agent_and_self_play.self_play_callback_old_api_stack import (  # noqa
    SelfPlayCallbackOldAPIStack,
)
from ray.rllib.examples.multi_agent_and_self_play.self_play_league_based_callback_old_api_stack import (  # noqa
    SelfPlayLeagueBasedCallbackOldAPIStack,
)
<<<<<<< HEAD


__all__ = [
=======
from ray.rllib.examples.multi_agent_and_self_play.utils import ask_user_for_action


__all__ = [
    "ask_user_for_action",
>>>>>>> bdbd2e21
    "SelfPlayCallback",
    "SelfPlayLeagueBasedCallback",
    "SelfPlayCallbackOldAPIStack",
    "SelfPlayLeagueBasedCallbackOldAPIStack",
]<|MERGE_RESOLUTION|>--- conflicted
+++ resolved
@@ -10,17 +10,11 @@
 from ray.rllib.examples.multi_agent_and_self_play.self_play_league_based_callback_old_api_stack import (  # noqa
     SelfPlayLeagueBasedCallbackOldAPIStack,
 )
-<<<<<<< HEAD
-
-
-__all__ = [
-=======
 from ray.rllib.examples.multi_agent_and_self_play.utils import ask_user_for_action
 
 
 __all__ = [
     "ask_user_for_action",
->>>>>>> bdbd2e21
     "SelfPlayCallback",
     "SelfPlayLeagueBasedCallback",
     "SelfPlayCallbackOldAPIStack",
