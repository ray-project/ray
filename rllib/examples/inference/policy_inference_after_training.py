<<<<<<< HEAD
# @OldAPIStack
"""
Example showing how you can use your trained policy for inference
(computing actions) in an environment.
=======
"""Example on how to compute actions in production on an already trained policy.

This example uses the simplest setup possible: An RLModule (policy net) recovered
from a checkpoint and a manual env-loop (CartPole-v1). No ConnectorV2s or EnvRunners are
used in this example.

This example shows ..
  - .. how to use an already existing checkpoint to extract a single-agent RLModule
  from (our policy network).
  - .. how to setup this recovered policy net for action computations (with or without
  using exploration).
  - .. have the policy run through a very simple gymnasium based env-loop, w/o using
  RLlib's ConnectorV2s or EnvRunners.


How to run this script
----------------------
`python [script file name].py --enable-new-api-stack --stop-reward=200.0`

Use the `--explore-during-inference` option to switch on exploratory behavior
during inference. Normally, you should not explore during inference, though,
unless your environment has a stochastic optimal solution.
Use the `--num-episodes-during-inference=[int]` option to set the number of
episodes to run through during the inference phase using the restored RLModule.

For debugging, use the following additional command line options
`--no-tune --num-env-runners=0`
which should allow you to set breakpoints anywhere in the RLlib code and
have the execution stop there for inspection and debugging.

Note that the shown GPU settings in this script also work in case you are not
running via tune, but instead are using the `--no-tune` command line option.

For logging to your WandB account, use:
`--wandb-key=[your WandB API key] --wandb-project=[some project name]
--wandb-run-name=[optional: WandB run name (within the defined project)]`

You can visualize experiment results in ~/ray_results using TensorBoard.
>>>>>>> 333eed3a


Results to expect
-----------------

For the training step - depending on your `--stop-reward` setting, you should see
something similar to this:

Number of trials: 1/1 (1 TERMINATED)
+-----------------------------+------------+-----------------+--------+
| Trial name                  | status     | loc             |   iter |
|                             |            |                 |        |
|-----------------------------+------------+-----------------+--------+
| PPO_CartPole-v1_6660c_00000 | TERMINATED | 127.0.0.1:43566 |      8 |
+-----------------------------+------------+-----------------+--------+
+------------------+------------------------+------------------------+
|   total time (s) |   num_env_steps_sample |   num_env_steps_traine |
|                  |             d_lifetime |             d_lifetime |
+------------------+------------------------+------------------------+
|          21.0283 |                  32000 |                  32000 |
+------------------+------------------------+------------------------+

Then, after restoring the RLModule for the inference phase, your output should
look similar to:

Training completed. Restoring new RLModule for action inference.
Episode done: Total reward = 500.0
Episode done: Total reward = 500.0
Episode done: Total reward = 500.0
Episode done: Total reward = 500.0
Episode done: Total reward = 500.0
Episode done: Total reward = 500.0
Episode done: Total reward = 500.0
Episode done: Total reward = 500.0
Episode done: Total reward = 500.0
Episode done: Total reward = 500.0
Done performing action inference through 10 Episodes
"""
import gymnasium as gym
import numpy as np
import os

from ray.rllib.core import DEFAULT_MODULE_ID
from ray.rllib.core.columns import Columns
from ray.rllib.core.rl_module.rl_module import RLModule
from ray.rllib.utils.framework import try_import_torch
from ray.rllib.utils.numpy import convert_to_numpy, softmax
from ray.rllib.utils.metrics import (
    ENV_RUNNER_RESULTS,
    EPISODE_RETURN_MEAN,
)
from ray.rllib.utils.test_utils import (
    add_rllib_example_script_args,
    run_rllib_example_script_experiment,
)
from ray.tune.registry import get_trainable_cls

torch, _ = try_import_torch()

parser = add_rllib_example_script_args(default_reward=200.0)
parser.set_defaults(
    # Make sure that - by default - we produce checkpoints during training.
    checkpoint_freq=1,
    checkpoint_at_end=True,
    # Use CartPole-v1 by default.
    env="CartPole-v1",
)
parser.add_argument(
    "--explore-during-inference",
    action="store_true",
    help="Whether the trained policy should use exploration during action "
    "inference.",
)
parser.add_argument(
    "--num-episodes-during-inference",
    type=int,
    default=10,
    help="Number of episodes to do inference over (after restoring from a checkpoint).",
)


if __name__ == "__main__":
    args = parser.parse_args()

    assert (
        args.enable_new_api_stack
    ), "Must set --enable-new-api-stack when running this script!"

    base_config = get_trainable_cls(args.algo).get_default_config()

    print("Training policy until desired reward/timesteps/iterations. ...")
    results = run_rllib_example_script_experiment(base_config, args)

    print("Training completed. Restoring new RLModule for action inference.")
    # Get the last checkpoint from the above training run.
    best_result = results.get_best_result(
        metric=f"{ENV_RUNNER_RESULTS}/{EPISODE_RETURN_MEAN}", mode="max"
    )
    # Create new Algorithm and restore its state from the last checkpoint.
    rl_module = RLModule.from_checkpoint(
        os.path.join(
            best_result.checkpoint.path,
            "learner",
            "module_state",
            DEFAULT_MODULE_ID,
        )
    )

    # Create the env to do inference in.
    env = gym.make(args.env)
    obs, info = env.reset()

    num_episodes = 0
    episode_return = 0.0

    while num_episodes < args.num_episodes_during_inference:
        # Compute an action using a B=1 observation "batch".
        input_dict = {Columns.OBS: torch.from_numpy(obs).unsqueeze(0)}
        # No exploration.
        if not args.explore_during_inference:
            rl_module_out = rl_module.forward_inference(input_dict)
        # Using exploration.
        else:
            rl_module_out = rl_module.forward_exploration(input_dict)

        # For discrete action spaces used here, normally, an RLModule "only"
        # produces action logits, from which we then have to sample.
        # However, you can also write custom RLModules that output actions
        # directly, performing the sampling step already inside their
        # `forward_...()` methods.
        logits = convert_to_numpy(rl_module_out[Columns.ACTION_DIST_INPUTS])
        # Perform the sampling step in numpy for simplicity.
        action = np.random.choice(env.action_space.n, p=softmax(logits[0]))
        # Send the computed action `a` to the env.
        obs, reward, terminated, truncated, _ = env.step(action)
        episode_return += reward
        # Is the episode `done`? -> Reset.
        if terminated or truncated:
            print(f"Episode done: Total reward = {episode_return}")
            obs, info = env.reset()
            num_episodes += 1
            episode_return = 0.0

    print(f"Done performing action inference through {num_episodes} Episodes")<|MERGE_RESOLUTION|>--- conflicted
+++ resolved
@@ -1,9 +1,3 @@
-<<<<<<< HEAD
-# @OldAPIStack
-"""
-Example showing how you can use your trained policy for inference
-(computing actions) in an environment.
-=======
 """Example on how to compute actions in production on an already trained policy.
 
 This example uses the simplest setup possible: An RLModule (policy net) recovered
@@ -42,7 +36,6 @@
 --wandb-run-name=[optional: WandB run name (within the defined project)]`
 
 You can visualize experiment results in ~/ray_results using TensorBoard.
->>>>>>> 333eed3a
 
 
 Results to expect
