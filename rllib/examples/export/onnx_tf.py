<<<<<<< HEAD
import numpy as np
import ray
import ray.rllib.agents.ppo as ppo
import onnxruntime
import os
import shutil

# Configure our PPO trainer
config = ppo.DEFAULT_CONFIG.copy()
config["num_gpus"] = 0
config["num_workers"] = 1
config["framework"] = "tf"

outdir = "export_tf"
if os.path.exists(outdir):
    shutil.rmtree(outdir)

np.random.seed(1234)

# We will run inference with this test batch
test_data = {
    "obs": np.random.uniform(0, 1.0, size=(10, 4)).astype(np.float32),
    "prev_rewards": np.array([0.0], dtype=np.float32),
    "prev_actions": np.array([0.0], dtype=np.int),
}

# Start Ray and initialize a PPO trainer
ray.init()
trainer = ppo.PPOTrainer(config=config, env="CartPole-v0")

# You could train the model here
# trainer.train()

# Let's run inference on the tensorflow model
policy = trainer.get_policy()
result_tf, _ = policy.model(test_data)

# Evaluate tensor to fetch numpy array
with policy._sess.as_default():
    result_tf = result_tf.eval()

# This line will export the model to ONNX
res = trainer.export_policy_model(outdir, onnx=11)

# Import ONNX model
exported_model_file = os.path.join(outdir, "saved_model.onnx")

# Start an inference session for the ONNX model
session = onnxruntime.InferenceSession(exported_model_file, None)

# Pass the same test batch to the ONNX model (rename to match tensor names)
onnx_test_data = {f"default_policy/{k}:0": v for k, v in test_data.items()}

result_onnx = session.run(["default_policy/model/fc_out/BiasAdd:0"], onnx_test_data)

# These results should be equal!
print("TENSORFLOW", result_tf)
print("ONNX", result_onnx)

assert np.allclose(result_tf, result_onnx), "Model outputs are NOT equal. FAILED"
print("Model outputs are equal. PASSED")
=======
import numpy as np
import ray
import ray.rllib.agents.ppo as ppo
import onnxruntime
import os
import shutil

# Configure our PPO trainer
config = ppo.DEFAULT_CONFIG.copy()
config["num_gpus"] = 0
config["num_workers"] = 1
config["framework"] = "tf"

outdir = "export_tf"
if os.path.exists(outdir):
    shutil.rmtree(outdir)

np.random.seed(1234)

# We will run inference with this test batch
test_data = {
    "obs": np.random.uniform(0, 1.0, size=(10, 4)).astype(np.float32),
}

# Start Ray and initialize a PPO trainer
ray.init()
trainer = ppo.PPOTrainer(config=config, env="CartPole-v0")

# You could train the model here
# trainer.train()

# Let's run inference on the tensorflow model
policy = trainer.get_policy()
result_tf, _ = policy.model(test_data)

# Evaluate tensor to fetch numpy array
with policy._sess.as_default():
    result_tf = result_tf.eval()

# This line will export the model to ONNX
res = trainer.export_policy_model(outdir, onnx=11)

# Import ONNX model
exported_model_file = os.path.join(outdir, "saved_model.onnx")

# Start an inference session for the ONNX model
session = onnxruntime.InferenceSession(exported_model_file, None)

# Pass the same test batch to the ONNX model (rename to match tensor names)
onnx_test_data = {f"default_policy/{k}:0": v for k, v in test_data.items()}

result_onnx = session.run(["default_policy/model/fc_out/BiasAdd:0"], onnx_test_data)

# These results should be equal!
print("TENSORFLOW", result_tf)
print("ONNX", result_onnx)

assert np.allclose(result_tf, result_onnx), "Model outputs are NOT equal. FAILED"
print("Model outputs are equal. PASSED")
>>>>>>> 19672688
<|MERGE_RESOLUTION|>--- conflicted
+++ resolved
@@ -1,123 +1,59 @@
-<<<<<<< HEAD
-import numpy as np
-import ray
-import ray.rllib.agents.ppo as ppo
-import onnxruntime
-import os
-import shutil
-
-# Configure our PPO trainer
-config = ppo.DEFAULT_CONFIG.copy()
-config["num_gpus"] = 0
-config["num_workers"] = 1
-config["framework"] = "tf"
-
-outdir = "export_tf"
-if os.path.exists(outdir):
-    shutil.rmtree(outdir)
-
-np.random.seed(1234)
-
-# We will run inference with this test batch
-test_data = {
-    "obs": np.random.uniform(0, 1.0, size=(10, 4)).astype(np.float32),
-    "prev_rewards": np.array([0.0], dtype=np.float32),
-    "prev_actions": np.array([0.0], dtype=np.int),
-}
-
-# Start Ray and initialize a PPO trainer
-ray.init()
-trainer = ppo.PPOTrainer(config=config, env="CartPole-v0")
-
-# You could train the model here
-# trainer.train()
-
-# Let's run inference on the tensorflow model
-policy = trainer.get_policy()
-result_tf, _ = policy.model(test_data)
-
-# Evaluate tensor to fetch numpy array
-with policy._sess.as_default():
-    result_tf = result_tf.eval()
-
-# This line will export the model to ONNX
-res = trainer.export_policy_model(outdir, onnx=11)
-
-# Import ONNX model
-exported_model_file = os.path.join(outdir, "saved_model.onnx")
-
-# Start an inference session for the ONNX model
-session = onnxruntime.InferenceSession(exported_model_file, None)
-
-# Pass the same test batch to the ONNX model (rename to match tensor names)
-onnx_test_data = {f"default_policy/{k}:0": v for k, v in test_data.items()}
-
-result_onnx = session.run(["default_policy/model/fc_out/BiasAdd:0"], onnx_test_data)
-
-# These results should be equal!
-print("TENSORFLOW", result_tf)
-print("ONNX", result_onnx)
-
-assert np.allclose(result_tf, result_onnx), "Model outputs are NOT equal. FAILED"
-print("Model outputs are equal. PASSED")
-=======
-import numpy as np
-import ray
-import ray.rllib.agents.ppo as ppo
-import onnxruntime
-import os
-import shutil
-
-# Configure our PPO trainer
-config = ppo.DEFAULT_CONFIG.copy()
-config["num_gpus"] = 0
-config["num_workers"] = 1
-config["framework"] = "tf"
-
-outdir = "export_tf"
-if os.path.exists(outdir):
-    shutil.rmtree(outdir)
-
-np.random.seed(1234)
-
-# We will run inference with this test batch
-test_data = {
-    "obs": np.random.uniform(0, 1.0, size=(10, 4)).astype(np.float32),
-}
-
-# Start Ray and initialize a PPO trainer
-ray.init()
-trainer = ppo.PPOTrainer(config=config, env="CartPole-v0")
-
-# You could train the model here
-# trainer.train()
-
-# Let's run inference on the tensorflow model
-policy = trainer.get_policy()
-result_tf, _ = policy.model(test_data)
-
-# Evaluate tensor to fetch numpy array
-with policy._sess.as_default():
-    result_tf = result_tf.eval()
-
-# This line will export the model to ONNX
-res = trainer.export_policy_model(outdir, onnx=11)
-
-# Import ONNX model
-exported_model_file = os.path.join(outdir, "saved_model.onnx")
-
-# Start an inference session for the ONNX model
-session = onnxruntime.InferenceSession(exported_model_file, None)
-
-# Pass the same test batch to the ONNX model (rename to match tensor names)
-onnx_test_data = {f"default_policy/{k}:0": v for k, v in test_data.items()}
-
-result_onnx = session.run(["default_policy/model/fc_out/BiasAdd:0"], onnx_test_data)
-
-# These results should be equal!
-print("TENSORFLOW", result_tf)
-print("ONNX", result_onnx)
-
-assert np.allclose(result_tf, result_onnx), "Model outputs are NOT equal. FAILED"
-print("Model outputs are equal. PASSED")
->>>>>>> 19672688
+import numpy as np
+import ray
+import ray.rllib.agents.ppo as ppo
+import onnxruntime
+import os
+import shutil
+
+# Configure our PPO trainer
+config = ppo.DEFAULT_CONFIG.copy()
+config["num_gpus"] = 0
+config["num_workers"] = 1
+config["framework"] = "tf"
+
+outdir = "export_tf"
+if os.path.exists(outdir):
+    shutil.rmtree(outdir)
+
+np.random.seed(1234)
+
+# We will run inference with this test batch
+test_data = {
+    "obs": np.random.uniform(0, 1.0, size=(10, 4)).astype(np.float32),
+}
+
+# Start Ray and initialize a PPO trainer
+ray.init()
+trainer = ppo.PPOTrainer(config=config, env="CartPole-v0")
+
+# You could train the model here
+# trainer.train()
+
+# Let's run inference on the tensorflow model
+policy = trainer.get_policy()
+result_tf, _ = policy.model(test_data)
+
+# Evaluate tensor to fetch numpy array
+with policy._sess.as_default():
+    result_tf = result_tf.eval()
+
+# This line will export the model to ONNX
+res = trainer.export_policy_model(outdir, onnx=11)
+
+# Import ONNX model
+exported_model_file = os.path.join(outdir, "saved_model.onnx")
+
+# Start an inference session for the ONNX model
+session = onnxruntime.InferenceSession(exported_model_file, None)
+
+# Pass the same test batch to the ONNX model (rename to match tensor names)
+onnx_test_data = {f"default_policy/{k}:0": v for k, v in test_data.items()}
+
+result_onnx = session.run(["default_policy/model/fc_out/BiasAdd:0"], onnx_test_data)
+
+# These results should be equal!
+print("TENSORFLOW", result_tf)
+print("ONNX", result_onnx)
+
+assert np.allclose(result_tf, result_onnx), "Model outputs are NOT equal. FAILED"
+print("Model outputs are equal. PASSED")