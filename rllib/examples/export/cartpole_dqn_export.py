--- conflicted
+++ resolved
@@ -6,11 +6,7 @@
 from ray.rllib.agents.registry import get_agent_class
 from ray.rllib.utils.framework import try_import_tf
 
-<<<<<<< HEAD
-tf, tfv = try_import_tf()
-=======
 tf1, tf, tfv = try_import_tf()
->>>>>>> b71c912d
 
 ray.init(num_cpus=10)
 
