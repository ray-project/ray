--- conflicted
+++ resolved
@@ -26,14 +26,9 @@
             "num_workers": 2,
             # Method specific
             "multiagent": {
-<<<<<<< HEAD
                 "policies": set(env.agents),
-                "policy_mapping_fn": lambda agent_id: agent_id,
-=======
-                "policies": policies,
                 "policy_mapping_fn": (
                     lambda agent_id, episode, **kwargs: agent_id),
->>>>>>> be6db064
             },
         },
     )