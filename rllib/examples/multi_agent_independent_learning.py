--- conflicted
+++ resolved
@@ -1,69 +1,33 @@
-<<<<<<< HEAD
-from ray import tune
-from ray.tune.registry import register_env
-from ray.rllib.env.wrappers.pettingzoo_env import PettingZooEnv
-from pettingzoo.sisl import waterworld_v2
-
-# Based on code from github.com/parametersharingmadrl/parametersharingmadrl
-
-if __name__ == "__main__":
-    # RDQN - Rainbow DQN
-    # ADQN - Apex DQN
-    def env_creator(args):
-        return PettingZooEnv(waterworld_v2.env())
-
-    env = env_creator({})
-    register_env("waterworld", env_creator)
-
-    tune.run(
-        "APEX_DDPG",
-        stop={"episodes_total": 60000},
-        checkpoint_freq=10,
-        config={
-            # Enviroment specific
-            "env": "waterworld",
-            # General
-            "num_gpus": 1,
-            "num_workers": 2,
-            # Method specific
-            "multiagent": {
-                "policies": set(env.agents),
-                "policy_mapping_fn": (lambda agent_id, episode, **kwargs: agent_id),
-            },
-        },
-    )
-=======
-from ray import tune
-from ray.tune.registry import register_env
-from ray.rllib.env.wrappers.pettingzoo_env import PettingZooEnv
-from pettingzoo.sisl import waterworld_v3
-
-# Based on code from github.com/parametersharingmadrl/parametersharingmadrl
-
-if __name__ == "__main__":
-    # RDQN - Rainbow DQN
-    # ADQN - Apex DQN
-    def env_creator(args):
-        return PettingZooEnv(waterworld_v3.env())
-
-    env = env_creator({})
-    register_env("waterworld", env_creator)
-
-    tune.run(
-        "APEX_DDPG",
-        stop={"episodes_total": 60000},
-        checkpoint_freq=10,
-        config={
-            # Enviroment specific
-            "env": "waterworld",
-            # General
-            "num_gpus": 1,
-            "num_workers": 2,
-            # Method specific
-            "multiagent": {
-                "policies": set(env.agents),
-                "policy_mapping_fn": (lambda agent_id, episode, **kwargs: agent_id),
-            },
-        },
-    )
->>>>>>> 19672688
+from ray import tune
+from ray.tune.registry import register_env
+from ray.rllib.env.wrappers.pettingzoo_env import PettingZooEnv
+from pettingzoo.sisl import waterworld_v3
+
+# Based on code from github.com/parametersharingmadrl/parametersharingmadrl
+
+if __name__ == "__main__":
+    # RDQN - Rainbow DQN
+    # ADQN - Apex DQN
+    def env_creator(args):
+        return PettingZooEnv(waterworld_v3.env())
+
+    env = env_creator({})
+    register_env("waterworld", env_creator)
+
+    tune.run(
+        "APEX_DDPG",
+        stop={"episodes_total": 60000},
+        checkpoint_freq=10,
+        config={
+            # Enviroment specific
+            "env": "waterworld",
+            # General
+            "num_gpus": 1,
+            "num_workers": 2,
+            # Method specific
+            "multiagent": {
+                "policies": set(env.agents),
+                "policy_mapping_fn": (lambda agent_id, episode, **kwargs: agent_id),
+            },
+        },
+    )