"""
This example script demonstrates how one can define a custom logger
object for any RLlib Trainer via the Trainer's config dict's
"logger_config" key.
By default (logger_config=None), RLlib will construct a tune
UnifiedLogger object, which logs JSON, CSV, and TBX output.

Below examples include:
- Disable logging entirely.
- Using only one of tune's Json, CSV, or TBX loggers.
- Defining a custom logger (by sub-classing tune.logger.py::Logger).
"""

import argparse
import os

from ray.rllib.utils.test_utils import check_learning_achieved
from ray.tune.logger import Logger, LegacyLoggerCallback
from ray.tune.registry import get_trainable_cls

parser = argparse.ArgumentParser()
parser.add_argument(
    "--run", type=str, default="PPO", help="The RLlib-registered algorithm to use."
)
parser.add_argument("--num-cpus", type=int, default=0)
parser.add_argument(
    "--framework",
    choices=["tf", "tf2", "torch"],
    default="tf",
    help="The DL framework specifier.",
)
parser.add_argument(
    "--as-test",
    action="store_true",
    help="Whether this script should be run as a test: --stop-reward must "
    "be achieved within --stop-timesteps AND --stop-iters.",
)
parser.add_argument(
    "--stop-iters", type=int, default=200, help="Number of iterations to train."
)
parser.add_argument(
    "--stop-timesteps", type=int, default=100000, help="Number of timesteps to train."
)
parser.add_argument(
    "--stop-reward", type=float, default=150.0, help="Reward at which we stop training."
)


class MyPrintLogger(Logger):
    """Logs results by simply printing out everything."""

    def _init(self):
        # Custom init function.
        print("Initializing ...")
        # Setting up our log-line prefix.
        self.prefix = self.config.get("logger_config").get("prefix")

    def on_result(self, result: dict):
        # Define, what should happen on receiving a `result` (dict).
        print(f"{self.prefix}: {result}")

    def close(self):
        # Releases all resources used by this logger.
        print("Closing")

    def flush(self):
        # Flushing all possible disk writes to permanent storage.
        print("Flushing ;)", flush=True)


if __name__ == "__main__":
    import ray
    from ray import air, tune

    args = parser.parse_args()

    ray.init(num_cpus=args.num_cpus or None)

<<<<<<< HEAD
    config = (
        get_trainable_cls(args.run)
        .get_default_config()
        .environment(
            "CartPole-v1" if args.run not in ["DDPG", "TD3"] else "Pendulum-v1"
        )
        # Run with tracing enabled for tfe/tf2.
        .framework(args.framework, eager_tracing=args.framework in ["tfe", "tf2"])
=======
    config = {
        "env": "CartPole-v1" if args.run not in ["DDPG", "TD3"] else "Pendulum-v1",
        # Use GPUs iff `RLLIB_NUM_GPUS` env var set to > 0.
        "num_gpus": int(os.environ.get("RLLIB_NUM_GPUS", "0")),
        "framework": args.framework,
        # Run with tracing enabled for tf2.
        "eager_tracing": args.framework == "tf2",
>>>>>>> 432f0236
        # Setting up a custom logger config.
        # ----------------------------------
        # The following are different examples of custom logging setups:
        # 1) Disable logging entirely.
        # "logger_config": {
        #     # Use the tune.logger.NoopLogger class for no logging.
        #     "type": "ray.tune.logger.NoopLogger",
        # },
        # 2) Use tune's JsonLogger only.
        # Alternatively, use `CSVLogger` or `TBXLogger` instead of
        # `JsonLogger` in the "type" key below.
        # "logger_config": {
        #     "type": "ray.tune.logger.JsonLogger",
        #     # Optional: Custom logdir (do not define this here
        #     # for using ~/ray_results/...).
        #     "logdir": "/tmp",
        # },
        # 3) Custom logger (see `MyPrintLogger` class above).
        .debugging(
            logger_config={
                # Provide the class directly or via fully qualified class
                # path.
                "type": MyPrintLogger,
                # `config` keys:
                "prefix": "ABC",
                # Optional: Custom logdir (do not define this here
                # for using ~/ray_results/...).
                # "logdir": "/somewhere/on/my/file/system/"
            }
        )
        # Use GPUs iff `RLLIB_NUM_GPUS` env var set to > 0.
        .resources(num_gpus=int(os.environ.get("RLLIB_NUM_GPUS", "0")))
    )

    stop = {
        "training_iteration": args.stop_iters,
        "timesteps_total": args.stop_timesteps,
        "episode_reward_mean": args.stop_reward,
    }

    tuner = tune.Tuner(
        args.run,
        param_space=config.to_dict(),
        run_config=air.RunConfig(
            stop=stop,
            verbose=2,
            callbacks=[LegacyLoggerCallback(MyPrintLogger)],
        ),
    )
    results = tuner.fit()

    if args.as_test:
        check_learning_achieved(results, args.stop_reward)
    ray.shutdown()<|MERGE_RESOLUTION|>--- conflicted
+++ resolved
@@ -76,24 +76,14 @@
 
     ray.init(num_cpus=args.num_cpus or None)
 
-<<<<<<< HEAD
     config = (
         get_trainable_cls(args.run)
         .get_default_config()
         .environment(
             "CartPole-v1" if args.run not in ["DDPG", "TD3"] else "Pendulum-v1"
         )
-        # Run with tracing enabled for tfe/tf2.
-        .framework(args.framework, eager_tracing=args.framework in ["tfe", "tf2"])
-=======
-    config = {
-        "env": "CartPole-v1" if args.run not in ["DDPG", "TD3"] else "Pendulum-v1",
-        # Use GPUs iff `RLLIB_NUM_GPUS` env var set to > 0.
-        "num_gpus": int(os.environ.get("RLLIB_NUM_GPUS", "0")),
-        "framework": args.framework,
         # Run with tracing enabled for tf2.
-        "eager_tracing": args.framework == "tf2",
->>>>>>> 432f0236
+        .framework(args.framework, eager_tracing=args.framework == "tf2")
         # Setting up a custom logger config.
         # ----------------------------------
         # The following are different examples of custom logging setups:
