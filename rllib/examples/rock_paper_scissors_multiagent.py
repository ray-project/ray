--- conflicted
+++ resolved
@@ -14,18 +14,13 @@
 
 import ray
 from ray import tune
-<<<<<<< HEAD
-from ray.rllib.algorithms.pg import PG, PGTFPolicy, PGTorchPolicy
-from ray.rllib.algorithms.registry import get_trainer_class
-=======
 from ray.rllib.algorithms.pg import (
     PG,
     PGEagerTFPolicy,
     PGStaticGraphTFPolicy,
     PGTorchPolicy,
 )
-from ray.rllib.agents.registry import get_trainer_class
->>>>>>> 78688a09
+from ray.rllib.algorithms.registry import get_algorithm_class
 from ray.rllib.env import PettingZooEnv
 from ray.rllib.examples.policy.rock_paper_scissors_dummies import (
     BeatLastHeuristic,
@@ -88,7 +83,7 @@
         check_learning_achieved(results, 0.0)
 
 
-def run_heuristic_vs_learned(args, use_lstm=False, trainer="PG"):
+def run_heuristic_vs_learned(args, use_lstm=False, algorithm="PG"):
     """Run heuristic policies vs a learned agent.
 
     The learned agent should eventually reach a reward of ~5 with
@@ -129,10 +124,10 @@
         },
         "framework": args.framework,
     }
-    cls = get_trainer_class(trainer) if isinstance(trainer, str) else trainer
-    trainer_obj = cls(config=config)
+    cls = get_algorithm_class(algorithm) if isinstance(algorithm, str) else algorithm
+    algo = cls(config=config)
     for _ in range(args.stop_iters):
-        results = trainer_obj.train()
+        results = algo.train()
         # Timesteps reached.
         if "policy_always_same_reward" not in results["hist_stats"]:
             reward_diff = 0
