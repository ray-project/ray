--- conflicted
+++ resolved
@@ -101,11 +101,7 @@
         "num_envs_per_worker": 4,
         "rollout_fragment_length": 10,
         "train_batch_size": 200,
-<<<<<<< HEAD
-        "metrics_smoothing_num_episodes": 200,
-=======
         "metrics_num_episodes_for_smoothing": 200,
->>>>>>> 33059cff
         "multiagent": {
             "policies_to_train": ["learned"],
             "policies": {
