--- conflicted
+++ resolved
@@ -109,15 +109,9 @@
         "multiagent": {
             "policies_to_train": ["learned"],
             "policies": {
-<<<<<<< HEAD
-                "always_same": (AlwaysSameHeuristic, obs_space, act_space, {}),
-                "beat_last": (BeatLastHeuristic, obs_space, act_space, {}),
-                "learned": (None, obs_space, act_space, {
-=======
                 "always_same": PolicySpec(policy_class=AlwaysSameHeuristic),
                 "beat_last": PolicySpec(policy_class=BeatLastHeuristic),
                 "learned": PolicySpec(config={
->>>>>>> dcb1baab
                     "model": {
                         "use_lstm": use_lstm
                     },
