from abc import ABC

import ray

import numpy as np

from ray.rllib import Policy
from ray.rllib.algorithms.algorithm import Algorithm
from ray.rllib.execution.rollout_ops import synchronous_parallel_sample
from ray.rllib.examples.env.parametric_actions_cartpole import ParametricActionsCartPole
from ray.rllib.models.modelv2 import restore_original_dimensions
from ray.rllib.utils import override
from ray.rllib.utils.typing import ResultDict
from ray.tune.registry import register_env


class RandomParametricPolicy(Policy, ABC):
    """
    Just pick a random legal action
    The outputted state of the environment needs to be a dictionary with an
    'action_mask' key containing the legal actions for the agent.
    """

    def __init__(self, *args, **kwargs):
        super().__init__(*args, **kwargs)
        self.exploration = self._create_exploration()

    @override(Policy)
    def compute_actions(
        self,
        obs_batch,
        state_batches=None,
        prev_action_batch=None,
        prev_reward_batch=None,
        info_batch=None,
        episodes=None,
        **kwargs
    ):

        obs_batch = restore_original_dimensions(
            np.array(obs_batch, dtype=np.float32), self.observation_space, tensorlib=np
        )

        def pick_legal_action(legal_action):
            return np.random.choice(
                len(legal_action), 1, p=(legal_action / legal_action.sum())
            )[0]

        return [pick_legal_action(x) for x in obs_batch["action_mask"]], [], {}

    def learn_on_batch(self, samples):
        pass

    def get_weights(self):
        pass

    def set_weights(self, weights):
        pass


class RandomParametricTrainer(Algorithm):
    """Algo with Policy and config defined above and overriding `training_iteration`.

    Overrides the `training_iteration` method, which only runs a (dummy)
    rollout and performs no learning.
    """

    def get_default_policy_class(self, config):
        return RandomParametricPolicy

<<<<<<< HEAD
    @override(Algorithm)
    def training_iteration(self) -> ResultDict:
=======
    @override(Trainer)
    def training_step(self) -> ResultDict:
>>>>>>> 271c7d73
        # Perform rollouts (only for collecting metrics later).
        synchronous_parallel_sample(worker_set=self.workers)

        # Return (empty) training metrics.
        return {}


def main():
    register_env("pa_cartpole", lambda _: ParametricActionsCartPole(10))
    algo = RandomParametricTrainer(env="pa_cartpole")
    result = algo.train()
    assert result["episode_reward_mean"] > 10, result
    print("Test: OK")


if __name__ == "__main__":
    ray.init()
    main()<|MERGE_RESOLUTION|>--- conflicted
+++ resolved
@@ -68,13 +68,8 @@
     def get_default_policy_class(self, config):
         return RandomParametricPolicy
 
-<<<<<<< HEAD
     @override(Algorithm)
-    def training_iteration(self) -> ResultDict:
-=======
-    @override(Trainer)
     def training_step(self) -> ResultDict:
->>>>>>> 271c7d73
         # Perform rollouts (only for collecting metrics later).
         synchronous_parallel_sample(worker_set=self.workers)
 
