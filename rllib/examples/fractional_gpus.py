"""Example of a custom gym environment and model. Run this for a demo.

This example shows:
  - using a custom environment
  - using a custom model
  - using Tune for grid search

You can visualize experiment results in ~/ray_results using TensorBoard.
"""
import argparse

import ray
from ray import air, tune
from ray.rllib.examples.env.gpu_requiring_env import GPURequiringEnv
from ray.rllib.utils.framework import try_import_tf, try_import_torch
from ray.rllib.utils.test_utils import check_learning_achieved
from ray.tune.registry import get_trainable_cls

tf1, tf, tfv = try_import_tf()
torch, nn = try_import_torch()

parser = argparse.ArgumentParser()
parser.add_argument(
    "--run", type=str, default="PPO", help="The RLlib-registered algorithm to use."
)
parser.add_argument(
    "--framework",
    choices=["tf", "tf2", "tfe", "torch"],
    default="tf",
    help="The DL framework specifier.",
)
parser.add_argument("--num-gpus", type=float, default=0.5)
parser.add_argument("--num-workers", type=int, default=1)
parser.add_argument("--num-gpus-per-worker", type=float, default=0.0)
parser.add_argument("--num-envs-per-worker", type=int, default=1)
parser.add_argument(
    "--as-test",
    action="store_true",
    help="Whether this script should be run as a test: --stop-reward must "
    "be achieved within --stop-timesteps AND --stop-iters.",
)
parser.add_argument(
    "--stop-iters", type=int, default=50, help="Number of iterations to train."
)
parser.add_argument(
    "--stop-timesteps", type=int, default=100000, help="Number of timesteps to train."
)
parser.add_argument(
    "--stop-reward", type=float, default=180.0, help="Reward at which we stop training."
)

if __name__ == "__main__":
    args = parser.parse_args()
    ray.init(num_cpus=4)

    # These configs have been tested on a p2.8xlarge machine (8 GPUs, 16 CPUs),
    # where ray was started using only one of these GPUs:
    # $ ray start --num-gpus=1 --head

    # Note: A strange error could occur when using tf:
    #       "NotImplementedError: Cannot convert a symbolic Tensor
    #       (default_policy/cond/strided_slice:0) to a numpy array."
    #       In rllib/utils/exploration/random.py.
    #       Fix: Install numpy version 1.19.5.

    # Tested arg combinations (4 tune trials will be setup; see
    # tune.grid_search over 4 learning rates below):
    # - num_gpus=0.5 (2 tune trials should run in parallel).
    # - num_gpus=0.3 (3 tune trials should run in parallel).
    # - num_gpus=0.25 (4 tune trials should run in parallel)
    # - num_gpus=0.2 + num_gpus_per_worker=0.1 (1 worker) -> 0.3
    #   -> 3 tune trials should run in parallel.
    # - num_gpus=0.2 + num_gpus_per_worker=0.1 (2 workers) -> 0.4
    #   -> 2 tune trials should run in parallel.
    # - num_gpus=0.4 + num_gpus_per_worker=0.1 (2 workers) -> 0.6
    #   -> 1 tune trial should run in parallel.

    config = (
        get_trainable_cls(args.run)
        .get_default_config()
        # Setup the test env as one that requires a GPU, iff
        # num_gpus_per_worker > 0.
<<<<<<< HEAD
        .environment(
            GPURequiringEnv if args.num_gpus_per_worker > 0.0 else "CartPole-v0"
        )
        .framework(args.framework)
        .resources(
            # How many GPUs does the local worker (driver) need? For most algos,
            # this is where the learning updates happen.
            # Set this to > 1 for multi-GPU learning.
            num_gpus=args.num_gpus,
            # How many GPUs does each RolloutWorker (`num_workers`) need?
            num_gpus_per_worker=args.num_gpus_per_worker,
        )
=======
        "env": GPURequiringEnv if args.num_gpus_per_worker > 0.0 else "CartPole-v1",
        # How many GPUs does the local worker (driver) need? For most algos,
        # this is where the learning updates happen.
        # Set this to > 1 for multi-GPU learning.
        "num_gpus": args.num_gpus,
>>>>>>> b218ae7e
        # How many RolloutWorkers (each with n environment copies:
        # `num_envs_per_worker`)?
        .rollouts(
            num_rollout_workers=args.num_workers,
            # This setting should not really matter as it does not affect the
            # number of GPUs reserved for each worker.
            num_envs_per_worker=args.num_envs_per_worker,
        )
        # 4 tune trials altogether.
        .training(lr=tune.grid_search([0.005, 0.003, 0.001, 0.0001]))
    )

    stop = {
        "training_iteration": args.stop_iters,
        "timesteps_total": args.stop_timesteps,
        "episode_reward_mean": args.stop_reward,
    }

    # Note: The above GPU settings should also work in case you are not
    # running via ``Tuner.fit()``, but instead do:

    # >> from ray.rllib.algorithms.ppo import PPO
    # >> algo = PPO(config=config)
    # >> for _ in range(10):
    # >>     results = algo.train()
    # >>     print(results)

    results = tune.Tuner(
        args.run, param_space=config.to_dict(), run_config=air.RunConfig(stop=stop)
    ).fit()

    if args.as_test:
        check_learning_achieved(results, args.stop_reward)
    ray.shutdown()<|MERGE_RESOLUTION|>--- conflicted
+++ resolved
@@ -80,9 +80,8 @@
         .get_default_config()
         # Setup the test env as one that requires a GPU, iff
         # num_gpus_per_worker > 0.
-<<<<<<< HEAD
         .environment(
-            GPURequiringEnv if args.num_gpus_per_worker > 0.0 else "CartPole-v0"
+            GPURequiringEnv if args.num_gpus_per_worker > 0.0 else "CartPole-v1"
         )
         .framework(args.framework)
         .resources(
@@ -93,13 +92,6 @@
             # How many GPUs does each RolloutWorker (`num_workers`) need?
             num_gpus_per_worker=args.num_gpus_per_worker,
         )
-=======
-        "env": GPURequiringEnv if args.num_gpus_per_worker > 0.0 else "CartPole-v1",
-        # How many GPUs does the local worker (driver) need? For most algos,
-        # this is where the learning updates happen.
-        # Set this to > 1 for multi-GPU learning.
-        "num_gpus": args.num_gpus,
->>>>>>> b218ae7e
         # How many RolloutWorkers (each with n environment copies:
         # `num_envs_per_worker`)?
         .rollouts(
