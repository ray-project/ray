--- conflicted
+++ resolved
@@ -3,11 +3,7 @@
     TorchDistributionWrapper
 from ray.rllib.utils.framework import try_import_tf, try_import_torch
 
-<<<<<<< HEAD
-tf, tfv = try_import_tf()
-=======
 tf1, tf, tfv = try_import_tf()
->>>>>>> b71c912d
 torch, nn = try_import_torch()
 
 
