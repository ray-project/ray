--- conflicted
+++ resolved
@@ -7,11 +7,7 @@
 from ray.rllib.utils.annotations import override
 from ray.rllib.utils.framework import try_import_tf, try_import_torch
 
-<<<<<<< HEAD
-tf, tfv = try_import_tf()
-=======
 tf1, tf, tfv = try_import_tf()
->>>>>>> b71c912d
 torch, nn = try_import_torch()
 
 
