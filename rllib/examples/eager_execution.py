--- conflicted
+++ resolved
@@ -104,17 +104,12 @@
     args = parser.parse_args()
     ModelCatalog.register_custom_model("eager_model", EagerModel)
 
-<<<<<<< HEAD
     config = (
         AlgorithmConfig()
-        .environment("CartPole-v0")
+        .environment("CartPole-v1")
         .framework("tf2")
         .rollouts(num_rollout_workers=0)
         .training(model={"custom_model": "eager_model"})
-=======
-    config = {
-        "env": "CartPole-v1",
->>>>>>> b218ae7e
         # Use GPUs iff `RLLIB_NUM_GPUS` env var set to > 0.
         .resources(num_gpus=int(os.environ.get("RLLIB_NUM_GPUS", "0")))
     )
