import gymnasium as gym
<<<<<<< HEAD
import torch
=======
import numpy as np
import torch

>>>>>>> 62d7f4bd
from ray.rllib.algorithms.ppo import PPOConfig
from ray.rllib.utils.metrics import (
    ENV_RUNNER_RESULTS,
    EPISODE_RETURN_MEAN,
)


# Define your problem using python and Farama-Foundation's gymnasium API:
class ParrotEnv(gym.Env):
    """Environment in which an agent must learn to repeat the seen observations.

    Observations are float numbers indicating the to-be-repeated values,
    e.g. -1.0, 5.1, or 3.2.

    The action space is always the same as the observation space.

    Rewards are r=-abs(observation - action), for all steps.
    """

    def __init__(self, config):
        # Make the space (for actions and observations) configurable.
        self.action_space = config.get(
            "parrot_shriek_range", gym.spaces.Box(-1.0, 1.0, (1,), np.float32)
        )
        # Since actions should repeat observations, their spaces must be the
        # same.
        self.observation_space = self.action_space
        self.cur_obs = None
        self.episode_len = 0

    def reset(self, *, seed=None, options=None):
        """Resets the episode and returns the initial observation of the new one."""
        # Reset the episode len.
        self.episode_len = 0
        # Sample a random number from our observation space.
        self.cur_obs = self.observation_space.sample()
        # Return initial observation.
        return self.cur_obs, {}

    def step(self, action):
        """Takes a single step in the episode given `action`

        Returns: New observation, reward, done-flag, info-dict (empty).
        """
        # Set `done` and `truncated` flags after 10 steps.
        self.episode_len += 1
        terminated = truncated = self.episode_len >= 10
        # r = -abs(obs - action)
        reward = -sum(abs(self.cur_obs - action))
        # Set a new observation (random sample).
        self.cur_obs = self.observation_space.sample()
        return self.cur_obs, reward, terminated, truncated, {}


# Create an RLlib Algorithm instance from a PPOConfig to learn how to
# act in the above environment.
config = (
    PPOConfig()
    .api_stack(
        enable_rl_module_and_learner=True,
        enable_env_runner_and_connector_v2=True,
    )
    .environment(
        # Env class to use (here: our gym.Env sub-class from above).
        env=ParrotEnv,
        # Config dict to be passed to our custom env's constructor.
        env_config={"parrot_shriek_range": gym.spaces.Box(-5.0, 5.0, (1,))},
    )
    # Parallelize environment rollouts.
    .env_runners(num_env_runners=3)
)
algo = config.build()

# Train for n iterations and report results (mean episode rewards).
# Since we have to guess 10 times and the optimal reward is 0.0
# (exact match between observation and action value),
# we can expect to reach an optimal episode reward of 0.0.
for i in range(5):
    results = algo.train()
    print(f"Iter: {i}; avg. reward={results[ENV_RUNNER_RESULTS][EPISODE_RETURN_MEAN]}")

# Perform inference (action computations) based on given env observations.
# Note that we are using a slightly simpler env here (-3.0 to 3.0, instead
# of -5.0 to 5.0!), however, this should still work as the agent has
# (hopefully) learned to "just always repeat the observation!".
env = ParrotEnv({"parrot_shriek_range": gym.spaces.Box(-3.0, 3.0, (1,))})
# Get the initial observation (some value between -10.0 and 10.0).
obs, info = env.reset()
done = False
total_reward = 0.0
# Play one episode.
while not done:
    # Compute a single action, given the current observation
    # from the environment.
<<<<<<< HEAD
    model_outputs = algo.env_runner.model.forward_inference(
        {"obs": torch.from_numpy(obs)}
    )
    action = model_outputs["action_dist_inputs"][0]
=======
    model_outputs = algo.env_runner.module.forward_inference(
        {"obs": torch.from_numpy(obs)}
    )
    action = model_outputs["action_dist_inputs"][0].numpy()
>>>>>>> 62d7f4bd
    # Apply the computed action in the environment.
    obs, reward, done, truncated, info = env.step(action)
    # Sum up rewards for reporting purposes.
    total_reward += reward
# Report results.
print(f"Played 1 episode; total-reward={total_reward}")<|MERGE_RESOLUTION|>--- conflicted
+++ resolved
@@ -1,11 +1,7 @@
 import gymnasium as gym
-<<<<<<< HEAD
-import torch
-=======
 import numpy as np
 import torch
 
->>>>>>> 62d7f4bd
 from ray.rllib.algorithms.ppo import PPOConfig
 from ray.rllib.utils.metrics import (
     ENV_RUNNER_RESULTS,
@@ -63,12 +59,7 @@
 # Create an RLlib Algorithm instance from a PPOConfig to learn how to
 # act in the above environment.
 config = (
-    PPOConfig()
-    .api_stack(
-        enable_rl_module_and_learner=True,
-        enable_env_runner_and_connector_v2=True,
-    )
-    .environment(
+    PPOConfig().environment(
         # Env class to use (here: our gym.Env sub-class from above).
         env=ParrotEnv,
         # Config dict to be passed to our custom env's constructor.
@@ -100,17 +91,10 @@
 while not done:
     # Compute a single action, given the current observation
     # from the environment.
-<<<<<<< HEAD
-    model_outputs = algo.env_runner.model.forward_inference(
-        {"obs": torch.from_numpy(obs)}
-    )
-    action = model_outputs["action_dist_inputs"][0]
-=======
     model_outputs = algo.env_runner.module.forward_inference(
         {"obs": torch.from_numpy(obs)}
     )
     action = model_outputs["action_dist_inputs"][0].numpy()
->>>>>>> 62d7f4bd
     # Apply the computed action in the environment.
     obs, reward, done, truncated, info = env.step(action)
     # Sum up rewards for reporting purposes.
