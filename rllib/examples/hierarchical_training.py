"""Example of hierarchical training using the multi-agent API.

The example env is that of a "windy maze". The agent observes the current wind
direction and can either choose to stand still, or move in that direction.

You can try out the env directly with:

    $ python hierarchical_training.py --flat

A simple hierarchical formulation involves a high-level agent that issues goals
(i.e., go north / south / east / west), and a low-level agent that executes
these goals over a number of time-steps. This can be implemented as a
multi-agent environment with a top-level agent and low-level agents spawned
for each higher-level action. The lower level agent is rewarded for moving
in the right direction.

You can try this formulation with:

    $ python hierarchical_training.py  # gets ~100 rew after ~100k timesteps

Note that the hierarchical formulation actually converges slightly slower than
using --flat in this example.
"""

import argparse
from gym.spaces import Discrete, Tuple
import logging

import ray
from ray import tune
from ray.rllib.examples.env.windy_maze_env import WindyMazeEnv, \
    HierarchicalWindyMazeEnv
from ray.tune import function

parser = argparse.ArgumentParser()
parser.add_argument("--flat", action="store_true")
parser.add_argument("--torch", action="store_true")
parser.add_argument("--stop-reward", type=float, default=0.0)
parser.add_argument("--stop-timesteps", type=int, default=100000)

logger = logging.getLogger(__name__)

if __name__ == "__main__":
    args = parser.parse_args()
    ray.init()

    stop = {
        "episode_reward_mean": args.stop_reward,
        "timesteps_total": args.stop_timesteps,
    }

    if args.flat:
        results = tune.run(
            "PPO",
            stop=stop,
            config={
                "env": WindyMazeEnv,
                "num_workers": 0,
                "use_pytorch": args.torch,
            },
        )
    else:
        maze = WindyMazeEnv(None)

        def policy_mapping_fn(agent_id):
            if agent_id.startswith("low_level_"):
                return "low_level_policy"
            else:
                return "high_level_policy"

        config = {
            "env": HierarchicalWindyMazeEnv,
            "num_workers": 0,
            "log_level": "INFO",
            "entropy_coeff": 0.01,
            "multiagent": {
                "policies": {
                    "high_level_policy": (None, maze.observation_space,
                                          Discrete(4), {
                                              "gamma": 0.9
                                          }),
                    "low_level_policy": (None,
                                         Tuple([
                                             maze.observation_space,
                                             Discrete(4)
                                         ]), maze.action_space, {
                                             "gamma": 0.0
                                         }),
                },
                "policy_mapping_fn": function(policy_mapping_fn),
            },
            "use_pytorch": args.torch,
        }

<<<<<<< HEAD
        results = tune.run("PPO", stop=stop, config=config)
=======
        results = tune.run(
            "PPO",
            stop=stop,
            config=config,
        )
>>>>>>> bf074073

    # Error if stop-reward not reached.
    if results.trials[0].last_result["episode_reward_mean"] < \
            args.stop_reward:
        raise ValueError("`stop-reward` of {} not reached!".format(
            args.stop_reward))
    print("ok")<|MERGE_RESOLUTION|>--- conflicted
+++ resolved
@@ -28,9 +28,11 @@
 
 import ray
 from ray import tune
+from ray.tune import function
 from ray.rllib.examples.env.windy_maze_env import WindyMazeEnv, \
     HierarchicalWindyMazeEnv
-from ray.tune import function
+from ray.rllib.utils.test_utils import check_learning_achieved
+
 
 parser = argparse.ArgumentParser()
 parser.add_argument("--flat", action="store_true")
@@ -92,19 +94,9 @@
             "use_pytorch": args.torch,
         }
 
-<<<<<<< HEAD
         results = tune.run("PPO", stop=stop, config=config)
-=======
-        results = tune.run(
-            "PPO",
-            stop=stop,
-            config=config,
-        )
->>>>>>> bf074073
 
-    # Error if stop-reward not reached.
-    if results.trials[0].last_result["episode_reward_mean"] < \
-            args.stop_reward:
-        raise ValueError("`stop-reward` of {} not reached!".format(
-            args.stop_reward))
-    print("ok")+    if args.as_test:
+        check_learning_achieved(results, args.stop_reward)
+
+    ray.shutdown()