--- conflicted
+++ resolved
@@ -48,23 +48,6 @@
 
     ray.init(num_cpus=args.num_cpus or None)
 
-<<<<<<< HEAD
-=======
-    config = (
-        R2D2Config()
-        .environment(env="CartPole-v1")
-        .training(model=dict(use_lstm=True, lstm_cell_size=64, max_seq_len=20))
-        .framework(framework=args.framework)
-        .rollouts(num_rollout_workers=4)
-    )
-
-    stop_config = {
-        "episode_reward_mean": args.stop_reward,
-        "timesteps_total": args.stop_timesteps,
-        "training_iteration": args.stop_iters,
-    }
-
->>>>>>> b218ae7e
     # This is where we add prioritized experiences replay
     # The training iteration function that is shared by DQN and R2D2 already
     # includes a priority update step.
@@ -80,7 +63,7 @@
 
     config = (
         R2D2Config()
-        .environment("CartPole-v0")
+        .environment("CartPole-v1")
         .framework(framework=args.framework)
         .rollouts(num_rollout_workers=4)
         .training(
