--- conflicted
+++ resolved
@@ -123,7 +123,7 @@
         get_trainable_cls(args.run)
         .get_default_config()
         .environment(
-            "BreakoutNoFrameskip-v4" if args.use_vision_network else "CartPole-v0"
+            "BreakoutNoFrameskip-v4" if args.use_vision_network else "CartPole-v1"
         )
         .framework("tf")
         .callbacks(MyCallbacks)
@@ -149,30 +149,7 @@
 
     tuner = tune.Tuner(
         args.run,
-<<<<<<< HEAD
         param_space=config,
         run_config=air.RunConfig(stop=stop),
-=======
-        run_config=air.RunConfig(
-            stop={"episode_reward_mean": args.stop},
-        ),
-        param_space=dict(
-            extra_config,
-            **{
-                "env": "BreakoutNoFrameskip-v4"
-                if args.use_vision_network
-                else "CartPole-v1",
-                # Use GPUs iff `RLLIB_NUM_GPUS` env var set to > 0.
-                "num_gpus": int(os.environ.get("RLLIB_NUM_GPUS", "0")),
-                "callbacks": MyCallbacks,
-                "model": {
-                    "custom_model": "keras_q_model"
-                    if args.run == "DQN"
-                    else "keras_model"
-                },
-                "framework": "tf",
-            }
-        ),
->>>>>>> b218ae7e
     )
     tuner.fit()