"""Example of a custom observation filter

This example shows:
  - using a custom observation filter

"""
import argparse

import numpy as np
import ray
from ray import air, tune
from ray.rllib.utils.filter import Filter
from ray.rllib.utils.framework import try_import_tf
from ray.tune.registry import get_trainable_cls

tf1, tf, tfv = try_import_tf()

parser = argparse.ArgumentParser()
parser.add_argument(
    "--run", type=str, default="PPO", help="The RLlib-registered algorithm to use."
)
parser.add_argument("--stop-iters", type=int, default=200)


class SimpleRollingStat:
    def __init__(self, n=0, m=0, s=0):
        self._n = n
        self._m = m
        self._s = s

    def copy(self):
        return SimpleRollingStat(self._n, self._m, self._s)

    def push(self, x):
        self._n += 1
        delta = x - self._m
        self._m += delta / self._n
        self._s += delta * delta * (self._n - 1) / self._n

    def update(self, other):
        n1 = self._n
        n2 = other.num_pushes
        n = n1 + n2
        if n == 0:
            return

        delta = self._m - other._m
        delta2 = delta * delta

        self._n = n
        self._m = (n1 * self._m + n2 * other._m) / n
        self._s = self._s + other._s + delta2 * n1 * n2 / n

    @property
    def n(self):
        return self._n

    @property
    def mean(self):
        return self._m

    @property
    def var(self):
        return self._s / (self._n - 1) if self._n > 1 else np.square(self._m)

    @property
    def std(self):
        return np.sqrt(self.var)


class CustomFilter(Filter):
    """
    Filter that normalizes by using a single mean
    and std sampled from all obs inputs
    """

    is_concurrent = False

    def __init__(self, shape):
        self.rs = SimpleRollingStat()
        self.buffer = SimpleRollingStat()
        self.shape = shape

    def reset_buffer(self) -> None:
        self.buffer = SimpleRollingStat(self.shape)

    def apply_changes(self, other, with_buffer=False):
        self.rs.update(other.buffer)
        if with_buffer:
            self.buffer = other.buffer.copy()

    def copy(self):
        other = CustomFilter(self.shape)
        other.sync(self)
        return other

    def as_serializable(self):
        return self.copy()

    def sync(self, other):
        assert other.shape == self.shape, "Shapes don't match!"
        self.rs = other.rs.copy()
        self.buffer = other.buffer.copy()

    def __call__(self, x, update=True):
        x = np.asarray(x)
        if update:
            if len(x.shape) == len(self.shape) + 1:
                # The vectorized case.
                for i in range(x.shape[0]):
                    self.push_stats(x[i], (self.rs, self.buffer))
            else:
                # The unvectorized case.
                self.push_stats(x, (self.rs, self.buffer))
        x = x - self.rs.mean
        x = x / (self.rs.std + 1e-8)
        return x

    @staticmethod
    def push_stats(vector, buffers):
        for x in vector:
            for buffer in buffers:
                buffer.push(x)

    def __repr__(self):
        return f"CustomFilter({self.shape}, {self.rs}, {self.buffer})"


if __name__ == "__main__":
    args = parser.parse_args()
    ray.init()

<<<<<<< HEAD
    config = (
        get_trainable_cls(args.run)
        .get_default_config()
        .environment("CartPole-v0")
        .rollouts(
            num_rollout_workers=0,
            # Specify our custom filter here.
            observation_filter=lambda size: CustomFilter(size),
        )
    )
=======
    config = {
        "env": "CartPole-v1",
        "observation_filter": lambda size: CustomFilter(size),
        "num_workers": 0,
    }
>>>>>>> b218ae7e

    tuner = tune.Tuner(
        args.run,
        param_space=config.to_dict(),
        run_config=air.RunConfig(stop={"training_iteration": args.stop_iters}),
    )
    tuner.fit()
    ray.shutdown()<|MERGE_RESOLUTION|>--- conflicted
+++ resolved
@@ -130,24 +130,16 @@
     args = parser.parse_args()
     ray.init()
 
-<<<<<<< HEAD
     config = (
         get_trainable_cls(args.run)
         .get_default_config()
-        .environment("CartPole-v0")
+        .environment("CartPole-v1")
         .rollouts(
             num_rollout_workers=0,
             # Specify our custom filter here.
             observation_filter=lambda size: CustomFilter(size),
         )
     )
-=======
-    config = {
-        "env": "CartPole-v1",
-        "observation_filter": lambda size: CustomFilter(size),
-        "num_workers": 0,
-    }
->>>>>>> b218ae7e
 
     tuner = tune.Tuner(
         args.run,
