"""Example of using variable-length Repeated / struct observation spaces.

This example shows:
  - using a custom environment with Repeated / struct observations
  - using a custom model to view the batched list observations

For PyTorch / TF eager mode, use the --torch and --eager flags.
"""

import argparse
import os

from ray import tune
from ray.rllib.models import ModelCatalog
from ray.rllib.examples.env.simple_rpg import SimpleRPG
from ray.rllib.examples.models.simple_rpg_model import CustomTorchRPGModel, \
    CustomTFRPGModel

parser = argparse.ArgumentParser()
parser.add_argument(
    "--framework", choices=["tf2", "tf", "tfe", "torch"], default="tf2")

if __name__ == "__main__":
<<<<<<< HEAD
    ray.init()
=======
>>>>>>> 47b499d8
    args = parser.parse_args()
    if args.framework == "torch":
        ModelCatalog.register_custom_model("my_model", CustomTorchRPGModel)
    else:
        ModelCatalog.register_custom_model("my_model", CustomTFRPGModel)
<<<<<<< HEAD
    tune.run(
        "PG",
        stop={
            "timesteps_total": 1,
        },
        config={
            "framework": args.framework,
            "env": SimpleRPG,
            "rollout_fragment_length": 1,
            "train_batch_size": 2,
            # Use GPUs iff `RLLIB_NUM_GPUS` env var set to > 0.
            "num_gpus": int(os.environ.get("RLLIB_NUM_GPUS", "0")),
            "num_workers": 0,
            "model": {
                "custom_model": "my_model",
            },
=======

    config = {
        "framework": args.framework,
        "env": SimpleRPG,
        "rollout_fragment_length": 1,
        "train_batch_size": 2,
        "num_workers": 0,
        "model": {
            "custom_model": "my_model",
>>>>>>> 47b499d8
        },
    }

    stop = {
        "timesteps_total": 1,
    }

    tune.run("PG", config=config, stop=stop, verbose=1)<|MERGE_RESOLUTION|>--- conflicted
+++ resolved
@@ -10,6 +10,7 @@
 import argparse
 import os
 
+import ray
 from ray import tune
 from ray.rllib.models import ModelCatalog
 from ray.rllib.examples.env.simple_rpg import SimpleRPG
@@ -21,43 +22,23 @@
     "--framework", choices=["tf2", "tf", "tfe", "torch"], default="tf2")
 
 if __name__ == "__main__":
-<<<<<<< HEAD
     ray.init()
-=======
->>>>>>> 47b499d8
     args = parser.parse_args()
     if args.framework == "torch":
         ModelCatalog.register_custom_model("my_model", CustomTorchRPGModel)
     else:
         ModelCatalog.register_custom_model("my_model", CustomTFRPGModel)
-<<<<<<< HEAD
-    tune.run(
-        "PG",
-        stop={
-            "timesteps_total": 1,
-        },
-        config={
-            "framework": args.framework,
-            "env": SimpleRPG,
-            "rollout_fragment_length": 1,
-            "train_batch_size": 2,
-            # Use GPUs iff `RLLIB_NUM_GPUS` env var set to > 0.
-            "num_gpus": int(os.environ.get("RLLIB_NUM_GPUS", "0")),
-            "num_workers": 0,
-            "model": {
-                "custom_model": "my_model",
-            },
-=======
 
     config = {
         "framework": args.framework,
         "env": SimpleRPG,
         "rollout_fragment_length": 1,
         "train_batch_size": 2,
+        # Use GPUs iff `RLLIB_NUM_GPUS` env var set to > 0.
+        "num_gpus": int(os.environ.get("RLLIB_NUM_GPUS", "0")),
         "num_workers": 0,
         "model": {
             "custom_model": "my_model",
->>>>>>> 47b499d8
         },
     }
 
