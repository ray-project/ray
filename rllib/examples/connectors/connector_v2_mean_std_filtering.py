--- conflicted
+++ resolved
@@ -53,39 +53,6 @@
             lambda_=0.1,
             vf_clip_param=10.0,
             vf_loss_coeff=0.01,
-<<<<<<< HEAD
-        )
-        .evaluation(
-            evaluation_num_workers=1,
-            evaluation_parallel_to_training=True,
-            evaluation_interval=1,
-            evaluation_duration=10,
-            evaluation_duration_unit="episodes",
-            evaluation_config={"explore": False},
-        )
-    )
-    if args.enable_new_api_stack:
-        config = config.rl_module(
-            model_config_dict={
-                "fcnet_activation": "relu",
-                "fcnet_weights_initializer": torch.nn.init.xavier_uniform_,
-                "fcnet_bias_initializer": torch.nn.init.constant_,
-                "fcnet_bias_initializer_config": {"val": 0.0},
-                "uses_new_env_runners": True,
-            }
-        )
-    else:
-        config = config.training(
-            model=dict(
-                {
-                    "fcnet_activation": "relu",
-                    "fcnet_weights_initializer": torch.nn.init.xavier_uniform_,
-                    "fcnet_bias_initializer": torch.nn.init.constant_,
-                    "fcnet_bias_initializer_config": {"val": 0.0},
-                }
-            )
-        )
-=======
         )
         # .evaluation(
         #    evaluation_num_workers=1,
@@ -117,7 +84,6 @@
                 }
             )
         )
->>>>>>> 98d46b13
 
     # Add a simple multi-agent setup.
     if args.num_agents > 0:
