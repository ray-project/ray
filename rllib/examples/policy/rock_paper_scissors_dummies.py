<<<<<<< HEAD
import gym
import numpy as np
import random
from ray.rllib.policy.policy import Policy
from ray.rllib.policy.view_requirement import ViewRequirement

ROCK = 0
PAPER = 1
SCISSORS = 2


class AlwaysSameHeuristic(Policy):
    """Pick a random move and stick with it for the entire episode."""

    def __init__(self, *args, **kwargs):
        super().__init__(*args, **kwargs)
        self.exploration = self._create_exploration()
        self.view_requirements.update(
            {
                "state_in_0": ViewRequirement(
                    "state_out_0",
                    shift=-1,
                    space=gym.spaces.Box(0, 100, shape=(), dtype=np.int32),
                )
            }
        )

    def get_initial_state(self):
        return [random.choice([ROCK, PAPER, SCISSORS])]

    def compute_actions(
        self,
        obs_batch,
        state_batches=None,
        prev_action_batch=None,
        prev_reward_batch=None,
        info_batch=None,
        episodes=None,
        **kwargs
    ):
        return state_batches[0], state_batches, {}


class BeatLastHeuristic(Policy):
    """Play the move that would beat the last move of the opponent."""

    def __init__(self, *args, **kwargs):
        super().__init__(*args, **kwargs)
        self.exploration = self._create_exploration()

    def compute_actions(
        self,
        obs_batch,
        state_batches=None,
        prev_action_batch=None,
        prev_reward_batch=None,
        info_batch=None,
        episodes=None,
        **kwargs
    ):
        def successor(x):
            if x[ROCK] == 1:
                return PAPER
            elif x[PAPER] == 1:
                return SCISSORS
            elif x[SCISSORS] == 1:
                return ROCK
            elif x[-1] == 1:
                return random.choice([ROCK, PAPER, SCISSORS])

        return [successor(x) for x in obs_batch], [], {}

    def learn_on_batch(self, samples):
        pass

    def get_weights(self):
        pass

    def set_weights(self, weights):
        pass
=======
import gym
import numpy as np
import random
from ray.rllib.policy.policy import Policy
from ray.rllib.policy.view_requirement import ViewRequirement

ROCK = 0
PAPER = 1
SCISSORS = 2


class AlwaysSameHeuristic(Policy):
    """Pick a random move and stick with it for the entire episode."""

    def __init__(self, *args, **kwargs):
        super().__init__(*args, **kwargs)
        self.exploration = self._create_exploration()
        self.view_requirements.update(
            {
                "state_in_0": ViewRequirement(
                    "state_out_0",
                    shift=-1,
                    space=gym.spaces.Box(0, 100, shape=(), dtype=np.int32),
                )
            }
        )

    def get_initial_state(self):
        return [random.choice([ROCK, PAPER, SCISSORS])]

    def compute_actions(
        self,
        obs_batch,
        state_batches=None,
        prev_action_batch=None,
        prev_reward_batch=None,
        info_batch=None,
        episodes=None,
        **kwargs
    ):
        return state_batches[0], state_batches, {}


class BeatLastHeuristic(Policy):
    """Play the move that would beat the last move of the opponent."""

    def __init__(self, *args, **kwargs):
        super().__init__(*args, **kwargs)
        self.exploration = self._create_exploration()

    def compute_actions(
        self,
        obs_batch,
        state_batches=None,
        prev_action_batch=None,
        prev_reward_batch=None,
        info_batch=None,
        episodes=None,
        **kwargs
    ):
        def successor(x):
            # Make this also work w/o one-hot preprocessing.
            if isinstance(self.observation_space, gym.spaces.Discrete):
                if x == ROCK:
                    return PAPER
                elif x == PAPER:
                    return SCISSORS
                elif x == SCISSORS:
                    return ROCK
                else:
                    return random.choice([ROCK, PAPER, SCISSORS])
            # One-hot (auto-preprocessed) inputs.
            else:
                if x[ROCK] == 1:
                    return PAPER
                elif x[PAPER] == 1:
                    return SCISSORS
                elif x[SCISSORS] == 1:
                    return ROCK
                elif x[-1] == 1:
                    return random.choice([ROCK, PAPER, SCISSORS])

        return [successor(x) for x in obs_batch], [], {}

    def learn_on_batch(self, samples):
        pass

    def get_weights(self):
        pass

    def set_weights(self, weights):
        pass
>>>>>>> 19672688
<|MERGE_RESOLUTION|>--- conflicted
+++ resolved
@@ -1,175 +1,92 @@
-<<<<<<< HEAD
-import gym
-import numpy as np
-import random
-from ray.rllib.policy.policy import Policy
-from ray.rllib.policy.view_requirement import ViewRequirement
-
-ROCK = 0
-PAPER = 1
-SCISSORS = 2
-
-
-class AlwaysSameHeuristic(Policy):
-    """Pick a random move and stick with it for the entire episode."""
-
-    def __init__(self, *args, **kwargs):
-        super().__init__(*args, **kwargs)
-        self.exploration = self._create_exploration()
-        self.view_requirements.update(
-            {
-                "state_in_0": ViewRequirement(
-                    "state_out_0",
-                    shift=-1,
-                    space=gym.spaces.Box(0, 100, shape=(), dtype=np.int32),
-                )
-            }
-        )
-
-    def get_initial_state(self):
-        return [random.choice([ROCK, PAPER, SCISSORS])]
-
-    def compute_actions(
-        self,
-        obs_batch,
-        state_batches=None,
-        prev_action_batch=None,
-        prev_reward_batch=None,
-        info_batch=None,
-        episodes=None,
-        **kwargs
-    ):
-        return state_batches[0], state_batches, {}
-
-
-class BeatLastHeuristic(Policy):
-    """Play the move that would beat the last move of the opponent."""
-
-    def __init__(self, *args, **kwargs):
-        super().__init__(*args, **kwargs)
-        self.exploration = self._create_exploration()
-
-    def compute_actions(
-        self,
-        obs_batch,
-        state_batches=None,
-        prev_action_batch=None,
-        prev_reward_batch=None,
-        info_batch=None,
-        episodes=None,
-        **kwargs
-    ):
-        def successor(x):
-            if x[ROCK] == 1:
-                return PAPER
-            elif x[PAPER] == 1:
-                return SCISSORS
-            elif x[SCISSORS] == 1:
-                return ROCK
-            elif x[-1] == 1:
-                return random.choice([ROCK, PAPER, SCISSORS])
-
-        return [successor(x) for x in obs_batch], [], {}
-
-    def learn_on_batch(self, samples):
-        pass
-
-    def get_weights(self):
-        pass
-
-    def set_weights(self, weights):
-        pass
-=======
-import gym
-import numpy as np
-import random
-from ray.rllib.policy.policy import Policy
-from ray.rllib.policy.view_requirement import ViewRequirement
-
-ROCK = 0
-PAPER = 1
-SCISSORS = 2
-
-
-class AlwaysSameHeuristic(Policy):
-    """Pick a random move and stick with it for the entire episode."""
-
-    def __init__(self, *args, **kwargs):
-        super().__init__(*args, **kwargs)
-        self.exploration = self._create_exploration()
-        self.view_requirements.update(
-            {
-                "state_in_0": ViewRequirement(
-                    "state_out_0",
-                    shift=-1,
-                    space=gym.spaces.Box(0, 100, shape=(), dtype=np.int32),
-                )
-            }
-        )
-
-    def get_initial_state(self):
-        return [random.choice([ROCK, PAPER, SCISSORS])]
-
-    def compute_actions(
-        self,
-        obs_batch,
-        state_batches=None,
-        prev_action_batch=None,
-        prev_reward_batch=None,
-        info_batch=None,
-        episodes=None,
-        **kwargs
-    ):
-        return state_batches[0], state_batches, {}
-
-
-class BeatLastHeuristic(Policy):
-    """Play the move that would beat the last move of the opponent."""
-
-    def __init__(self, *args, **kwargs):
-        super().__init__(*args, **kwargs)
-        self.exploration = self._create_exploration()
-
-    def compute_actions(
-        self,
-        obs_batch,
-        state_batches=None,
-        prev_action_batch=None,
-        prev_reward_batch=None,
-        info_batch=None,
-        episodes=None,
-        **kwargs
-    ):
-        def successor(x):
-            # Make this also work w/o one-hot preprocessing.
-            if isinstance(self.observation_space, gym.spaces.Discrete):
-                if x == ROCK:
-                    return PAPER
-                elif x == PAPER:
-                    return SCISSORS
-                elif x == SCISSORS:
-                    return ROCK
-                else:
-                    return random.choice([ROCK, PAPER, SCISSORS])
-            # One-hot (auto-preprocessed) inputs.
-            else:
-                if x[ROCK] == 1:
-                    return PAPER
-                elif x[PAPER] == 1:
-                    return SCISSORS
-                elif x[SCISSORS] == 1:
-                    return ROCK
-                elif x[-1] == 1:
-                    return random.choice([ROCK, PAPER, SCISSORS])
-
-        return [successor(x) for x in obs_batch], [], {}
-
-    def learn_on_batch(self, samples):
-        pass
-
-    def get_weights(self):
-        pass
-
-    def set_weights(self, weights):
-        pass
->>>>>>> 19672688
+import gym
+import numpy as np
+import random
+from ray.rllib.policy.policy import Policy
+from ray.rllib.policy.view_requirement import ViewRequirement
+
+ROCK = 0
+PAPER = 1
+SCISSORS = 2
+
+
+class AlwaysSameHeuristic(Policy):
+    """Pick a random move and stick with it for the entire episode."""
+
+    def __init__(self, *args, **kwargs):
+        super().__init__(*args, **kwargs)
+        self.exploration = self._create_exploration()
+        self.view_requirements.update(
+            {
+                "state_in_0": ViewRequirement(
+                    "state_out_0",
+                    shift=-1,
+                    space=gym.spaces.Box(0, 100, shape=(), dtype=np.int32),
+                )
+            }
+        )
+
+    def get_initial_state(self):
+        return [random.choice([ROCK, PAPER, SCISSORS])]
+
+    def compute_actions(
+        self,
+        obs_batch,
+        state_batches=None,
+        prev_action_batch=None,
+        prev_reward_batch=None,
+        info_batch=None,
+        episodes=None,
+        **kwargs
+    ):
+        return state_batches[0], state_batches, {}
+
+
+class BeatLastHeuristic(Policy):
+    """Play the move that would beat the last move of the opponent."""
+
+    def __init__(self, *args, **kwargs):
+        super().__init__(*args, **kwargs)
+        self.exploration = self._create_exploration()
+
+    def compute_actions(
+        self,
+        obs_batch,
+        state_batches=None,
+        prev_action_batch=None,
+        prev_reward_batch=None,
+        info_batch=None,
+        episodes=None,
+        **kwargs
+    ):
+        def successor(x):
+            # Make this also work w/o one-hot preprocessing.
+            if isinstance(self.observation_space, gym.spaces.Discrete):
+                if x == ROCK:
+                    return PAPER
+                elif x == PAPER:
+                    return SCISSORS
+                elif x == SCISSORS:
+                    return ROCK
+                else:
+                    return random.choice([ROCK, PAPER, SCISSORS])
+            # One-hot (auto-preprocessed) inputs.
+            else:
+                if x[ROCK] == 1:
+                    return PAPER
+                elif x[PAPER] == 1:
+                    return SCISSORS
+                elif x[SCISSORS] == 1:
+                    return ROCK
+                elif x[-1] == 1:
+                    return random.choice([ROCK, PAPER, SCISSORS])
+
+        return [successor(x) for x in obs_batch], [], {}
+
+    def learn_on_batch(self, samples):
+        pass
+
+    def get_weights(self):
+        pass
+
+    def set_weights(self, weights):
+        pass