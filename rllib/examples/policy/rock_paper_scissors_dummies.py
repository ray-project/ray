import gym
import numpy as np
import random
from ray.rllib.policy.policy import Policy
from ray.rllib.policy.view_requirement import ViewRequirement

ROCK = 0
PAPER = 1
SCISSORS = 2


class AlwaysSameHeuristic(Policy):
    """Pick a random move and stick with it for the entire episode."""

    def __init__(self, *args, **kwargs):
        super().__init__(*args, **kwargs)
        self.exploration = self._create_exploration()
        self.view_requirements.update(
            {
                "state_in_0": ViewRequirement(
                    "state_out_0",
                    shift=-1,
                    # We have to choose this shape here because we construct view
                    # requirements
                    space=gym.spaces.Box(ROCK, SCISSORS, shape=(1,), dtype=np.int32),
                )
            }
        )

    def get_initial_state(self):
        return [[random.choice([ROCK, PAPER, SCISSORS])]]

    def compute_actions(
        self,
        obs_batch,
        state_batches=None,
        prev_action_batch=None,
        prev_reward_batch=None,
        info_batch=None,
        episodes=None,
        **kwargs
    ):
<<<<<<< HEAD
        return state_batches[0][0], state_batches, {}
=======
        return [state_batches[0][0] for x in obs_batch], state_batches, {}
>>>>>>> a2c86029


class BeatLastHeuristic(Policy):
    """Play the move that would beat the last move of the opponent."""

    def __init__(self, *args, **kwargs):
        super().__init__(*args, **kwargs)
        self.exploration = self._create_exploration()

    def compute_actions(
        self,
        obs_batch,
        state_batches=None,
        prev_action_batch=None,
        prev_reward_batch=None,
        info_batch=None,
        episodes=None,
        **kwargs
    ):
        def successor(x):
            # Make this also work w/o one-hot preprocessing.
            if isinstance(self.observation_space, gym.spaces.Discrete):
                if x == ROCK:
                    return PAPER
                elif x == PAPER:
                    return SCISSORS
                elif x == SCISSORS:
                    return ROCK
                else:
                    return random.choice([ROCK, PAPER, SCISSORS])
            # One-hot (auto-preprocessed) inputs.
            else:
                if x[ROCK] == 1:
                    return PAPER
                elif x[PAPER] == 1:
                    return SCISSORS
                elif x[SCISSORS] == 1:
                    return ROCK
                elif x[-1] == 1:
                    return random.choice([ROCK, PAPER, SCISSORS])

        return [successor(x) for x in obs_batch], [], {}

    def learn_on_batch(self, samples):
        pass

    def get_weights(self):
        pass

    def set_weights(self, weights):
        pass<|MERGE_RESOLUTION|>--- conflicted
+++ resolved
@@ -28,7 +28,7 @@
         )
 
     def get_initial_state(self):
-        return [[random.choice([ROCK, PAPER, SCISSORS])]]
+        return [random.choice([ROCK, PAPER, SCISSORS])]
 
     def compute_actions(
         self,
@@ -40,11 +40,7 @@
         episodes=None,
         **kwargs
     ):
-<<<<<<< HEAD
-        return state_batches[0][0], state_batches, {}
-=======
         return [state_batches[0][0] for x in obs_batch], state_batches, {}
->>>>>>> a2c86029
 
 
 class BeatLastHeuristic(Policy):
