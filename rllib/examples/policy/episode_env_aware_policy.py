--- conflicted
+++ resolved
@@ -1,10 +1,6 @@
-<<<<<<< HEAD
 from gymnasium.spaces import Box
-=======
+import numpy as np
 from typing import List
-from gym.spaces import Box
->>>>>>> b4e97e08
-import numpy as np
 
 from ray.rllib.examples.policy.random_policy import RandomPolicy
 from ray.rllib.policy.policy import Policy
