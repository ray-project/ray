--- conflicted
+++ resolved
@@ -142,20 +142,15 @@
         local_worker = algo.workers.local_worker()
         env = local_worker.env
 
-        obs, rewards, terminateds, truncated, infos = local_worker.env.step(
+        obs, rewards, terminateds, truncateds, infos = local_worker.env.step(
             {0: env.action_space.sample(), 1: env.action_space.sample()}
         )
 
         env_id = 0
         env_runner = local_worker.sampler._env_runner_obj
         env_runner.create_episode(env_id)
-<<<<<<< HEAD
-        to_eval, _ = env_runner._process_observations(
-            {0: obs}, {0: rewards}, {0: terminateds}, {0: truncated}, {0: infos}
-=======
         _, to_eval, _ = env_runner._process_observations(
-            {0: obs}, {0: rewards}, {0: dones}, {0: infos}
->>>>>>> b4e97e08
+            {0: obs}, {0: rewards}, {0: terminateds}, {0: truncateds}, {0: infos}
         )
 
         # We should have 2 separate batches for both policies.
