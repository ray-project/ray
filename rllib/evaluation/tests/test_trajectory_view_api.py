--- conflicted
+++ resolved
@@ -92,13 +92,9 @@
             rollout_worker = algo.workers.local_worker()
             sample_batch = rollout_worker.sample()
             sample_batch = convert_ma_batch_to_sample_batch(sample_batch)
-<<<<<<< HEAD
-            expected_count = config.num_envs_per_env_runner * config.rollout_fragment_length
-=======
             expected_count = (
                 config.num_envs_per_env_runner * config.rollout_fragment_length
             )
->>>>>>> 8fe3ac4d
             assert sample_batch.count == expected_count
             for v in sample_batch.values():
                 assert len(v) == expected_count
