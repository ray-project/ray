import copy
import gym
from gym.spaces import Box, Discrete
import numpy as np
import time
import unittest

import ray
<<<<<<< HEAD
from ray.rllib.agents.callbacks import DefaultCallbacks
=======
from ray import tune
>>>>>>> 840de491
import ray.rllib.agents.dqn as dqn
import ray.rllib.agents.ppo as ppo
from ray.rllib.examples.env.debug_counter_env import MultiAgentDebugCounterEnv
from ray.rllib.examples.env.multi_agent import MultiAgentCartPole
from ray.rllib.evaluation.rollout_worker import RolloutWorker
from ray.rllib.examples.policy.episode_env_aware_policy import \
    EpisodeEnvAwareLSTMPolicy, EpisodeEnvAwareAttentionPolicy
from ray.rllib.models.tf.attention_net import GTrXLNet
from ray.rllib.policy.rnn_sequencing import pad_batch_to_sequences_of_same_size
from ray.rllib.policy.sample_batch import SampleBatch
from ray.rllib.policy.view_requirement import ViewRequirement
from ray.rllib.utils.annotations import override
from ray.rllib.utils.test_utils import framework_iterator, check


class MyCallbacks(DefaultCallbacks):
    @override(DefaultCallbacks)
    def on_learn_on_batch(self, *, policy, train_batch, **kwargs):
        assert train_batch.count == 201
        assert sum(train_batch.seq_lens) == 201
        for k, v in train_batch.data.items():
            if k == "state_in_0":
                assert len(v) == len(train_batch.seq_lens)
            else:
                assert len(v) == 201
        current = None
        for o in train_batch[SampleBatch.OBS]:
            if current:
                assert o == current + 1
            current = o
            if o == 15:
                current = None


class TestTrajectoryViewAPI(unittest.TestCase):
    @classmethod
    def setUpClass(cls) -> None:
        ray.init()

    @classmethod
    def tearDownClass(cls) -> None:
        ray.shutdown()

    def test_traj_view_normal_case(self):
        """Tests, whether Model and Policy return the correct ViewRequirements.
        """
        config = dqn.DEFAULT_CONFIG.copy()
        config["num_envs_per_worker"] = 10
        config["rollout_fragment_length"] = 4

        for _ in framework_iterator(config):
            trainer = dqn.DQNTrainer(
                config,
                env="ray.rllib.examples.env.debug_counter_env.DebugCounterEnv")
            policy = trainer.get_policy()
            view_req_model = policy.model.inference_view_requirements
            view_req_policy = policy.view_requirements
            assert len(view_req_model) == 1, view_req_model
            assert len(view_req_policy) == 8, view_req_policy
            for key in [
                    SampleBatch.OBS,
                    SampleBatch.ACTIONS,
                    SampleBatch.REWARDS,
                    SampleBatch.DONES,
                    SampleBatch.NEXT_OBS,
                    SampleBatch.EPS_ID,
                    SampleBatch.AGENT_INDEX,
                    "weights",
            ]:
                assert key in view_req_policy
                # None of the view cols has a special underlying data_col,
                # except next-obs.
                if key != SampleBatch.NEXT_OBS:
                    assert view_req_policy[key].data_col is None
                else:
                    assert view_req_policy[key].data_col == SampleBatch.OBS
                    assert view_req_policy[key].shift == 1
            rollout_worker = trainer.workers.local_worker()
            sample_batch = rollout_worker.sample()
            expected_count = \
                config["num_envs_per_worker"] * \
                config["rollout_fragment_length"]
            assert sample_batch.count == expected_count
            for v in sample_batch.data.values():
                assert len(v) == expected_count
            trainer.stop()

    def test_traj_view_lstm_prev_actions_and_rewards(self):
        """Tests, whether Policy/Model return correct LSTM ViewRequirements.
        """
        config = ppo.DEFAULT_CONFIG.copy()
        config["model"] = config["model"].copy()
        # Activate LSTM + prev-action + rewards.
        config["model"]["use_lstm"] = True
        config["model"]["lstm_use_prev_action"] = True
        config["model"]["lstm_use_prev_reward"] = True

        for _ in framework_iterator(config):
            trainer = ppo.PPOTrainer(config, env="CartPole-v0")
            policy = trainer.get_policy()
            view_req_model = policy.model.inference_view_requirements
            view_req_policy = policy.view_requirements
            # 7=obs, prev-a + r, 2x state-in, 2x state-out.
            assert len(view_req_model) == 7, view_req_model
            assert len(view_req_policy) == 19, view_req_policy
            for key in [
                    SampleBatch.OBS, SampleBatch.ACTIONS, SampleBatch.REWARDS,
                    SampleBatch.DONES, SampleBatch.NEXT_OBS,
                    SampleBatch.VF_PREDS, SampleBatch.PREV_ACTIONS,
                    SampleBatch.PREV_REWARDS, "advantages", "value_targets",
                    SampleBatch.ACTION_DIST_INPUTS, SampleBatch.ACTION_LOGP
            ]:
                assert key in view_req_policy

                if key == SampleBatch.PREV_ACTIONS:
                    assert view_req_policy[key].data_col == SampleBatch.ACTIONS
                    assert view_req_policy[key].shift == -1
                elif key == SampleBatch.PREV_REWARDS:
                    assert view_req_policy[key].data_col == SampleBatch.REWARDS
                    assert view_req_policy[key].shift == -1
                elif key not in [
                        SampleBatch.NEXT_OBS, SampleBatch.PREV_ACTIONS,
                        SampleBatch.PREV_REWARDS
                ]:
                    assert view_req_policy[key].data_col is None
                else:
                    assert view_req_policy[key].data_col == SampleBatch.OBS
                    assert view_req_policy[key].shift == 1
            trainer.stop()

    def test_traj_view_attention_net(self):
        config = ppo.DEFAULT_CONFIG.copy()
        # Setup attention net.
        config["model"] = config["model"].copy()
        config["model"]["max_seq_len"] = 50
        config["model"]["custom_model"] = GTrXLNet
        config["model"]["custom_model_config"] = {
            "num_transformer_units": 1,
            "attn_dim": 64,
            "num_heads": 2,
            "memory_inference": 50,
            "memory_training": 50,
            "head_dim": 32,
            "ff_hidden_dim": 32,
        }
        # Test with odd batch numbers.
        config["train_batch_size"] = 1031
        config["sgd_minibatch_size"] = 201
        config["num_sgd_iter"] = 5
        config["num_workers"] = 0
        config["callbacks"] = MyCallbacks
        config["env_config"] = {
            "config": {
                "start_at_t": 1
            }
        }  # first obs is [1.0]

        for _ in framework_iterator(config, frameworks="tf2"):
            trainer = ppo.PPOTrainer(
                config,
                env="ray.rllib.examples.env.debug_counter_env.DebugCounterEnv",
            )
            rw = trainer.workers.local_worker()
            sample = rw.sample()
            assert sample.count == config["rollout_fragment_length"]
            results = trainer.train()
            assert results["train_batch_size"] == config["train_batch_size"]
            trainer.stop()

    def test_traj_view_simple_performance(self):
        """Test whether PPOTrainer runs faster w/ `_use_trajectory_view_api`.
        """
        config = copy.deepcopy(ppo.DEFAULT_CONFIG)
        action_space = Discrete(2)
        obs_space = Box(-1.0, 1.0, shape=(700, ))

        from ray.rllib.examples.env.random_env import RandomMultiAgentEnv
        from ray.tune import register_env
        register_env("ma_env", lambda c: RandomMultiAgentEnv({
            "num_agents": 2,
            "p_done": 0.0,
            "max_episode_len": 104,
            "action_space": action_space,
            "observation_space": obs_space
        }))

        config["num_workers"] = 3
        config["num_envs_per_worker"] = 8
        config["num_sgd_iter"] = 1  # Put less weight on training.

        policies = {
            "pol0": (None, obs_space, action_space, {}),
        }

        def policy_fn(agent_id):
            return "pol0"

        config["multiagent"] = {
            "policies": policies,
            "policy_mapping_fn": policy_fn,
        }
        num_iterations = 2
        for _ in framework_iterator(config, frameworks="torch"):
            print("w/ traj. view API")
            config["_use_trajectory_view_api"] = True
            trainer = ppo.PPOTrainer(config=config, env="ma_env")
            learn_time_w = 0.0
            sampler_perf_w = {}
            start = time.time()
            for i in range(num_iterations):
                out = trainer.train()
                ts = out["timesteps_total"]
                sampler_perf_ = out["sampler_perf"]
                sampler_perf_w = {
                    k:
                    sampler_perf_w.get(k, 0.0) + (sampler_perf_[k] * 1000 / ts)
                    for k, v in sampler_perf_.items()
                }
                delta = out["timers"]["learn_time_ms"] / ts
                learn_time_w += delta
                print("{}={}s".format(i, delta))
            sampler_perf_w = {
                k: sampler_perf_w[k] / (num_iterations if "mean_" in k else 1)
                for k, v in sampler_perf_w.items()
            }
            duration_w = time.time() - start
            print("Duration: {}s "
                  "sampler-perf.={} learn-time/iter={}s".format(
                      duration_w, sampler_perf_w,
                      learn_time_w / num_iterations))
            trainer.stop()

            print("w/o traj. view API")
            config["_use_trajectory_view_api"] = False
            trainer = ppo.PPOTrainer(config=config, env="ma_env")
            learn_time_wo = 0.0
            sampler_perf_wo = {}
            start = time.time()
            for i in range(num_iterations):
                out = trainer.train()
                ts = out["timesteps_total"]
                sampler_perf_ = out["sampler_perf"]
                sampler_perf_wo = {
                    k: sampler_perf_wo.get(k, 0.0) +
                    (sampler_perf_[k] * 1000 / ts)
                    for k, v in sampler_perf_.items()
                }
                delta = out["timers"]["learn_time_ms"] / ts
                learn_time_wo += delta
                print("{}={}s".format(i, delta))
            sampler_perf_wo = {
                k: sampler_perf_wo[k] / (num_iterations if "mean_" in k else 1)
                for k, v in sampler_perf_wo.items()
            }
            duration_wo = time.time() - start
            print("Duration: {}s "
                  "sampler-perf.={} learn-time/iter={}s".format(
                      duration_wo, sampler_perf_wo,
                      learn_time_wo / num_iterations))
            trainer.stop()

            # Assert `_use_trajectory_view_api` is faster.
            self.assertLess(sampler_perf_w["mean_raw_obs_processing_ms"],
                            sampler_perf_wo["mean_raw_obs_processing_ms"])
            self.assertLess(sampler_perf_w["mean_action_processing_ms"],
                            sampler_perf_wo["mean_action_processing_ms"])
            self.assertLess(duration_w, duration_wo)

    def test_traj_view_next_action(self):
        action_space = Discrete(2)
        rollout_worker_w_api = RolloutWorker(
            env_creator=lambda _: gym.make("CartPole-v0"),
            policy_config=ppo.DEFAULT_CONFIG,
            rollout_fragment_length=200,
            policy_spec=ppo.PPOTorchPolicy,
            policy_mapping_fn=None,
            num_envs=1,
        )
        # Add the next action to the view reqs of the policy.
        # This should be visible then in postprocessing and train batches.
        rollout_worker_w_api.policy_map["default_policy"].view_requirements[
            "next_actions"] = ViewRequirement(
                SampleBatch.ACTIONS, shift=1, space=action_space)
        # Make sure, we have DONEs as well.
        rollout_worker_w_api.policy_map["default_policy"].view_requirements[
            "dones"] = ViewRequirement()
        batch = rollout_worker_w_api.sample()
        self.assertTrue("next_actions" in batch.data)
        expected_a_ = None  # expected next action
        for i in range(len(batch["actions"])):
            a, d, a_ = batch["actions"][i], batch["dones"][i], \
                       batch["next_actions"][i]
            if not d and expected_a_ is not None:
                check(a, expected_a_)
            elif d:
                check(a_, 0)
                expected_a_ = None
                continue
            expected_a_ = a_

    def test_traj_view_lstm_functionality(self):
        action_space = Box(-float("inf"), float("inf"), shape=(3, ))
        obs_space = Box(float("-inf"), float("inf"), (4, ))
        max_seq_len = 50
        rollout_fragment_length = 200
        assert rollout_fragment_length % max_seq_len == 0
        policies = {
            "pol0": (EpisodeEnvAwareLSTMPolicy, obs_space, action_space, {}),
        }

        def policy_fn(agent_id):
            return "pol0"

        config = {
            "multiagent": {
                "policies": policies,
                "policy_mapping_fn": policy_fn,
            },
            "model": {
                "use_lstm": True,
                "max_seq_len": max_seq_len,
            },
        },

        rollout_worker_w_api = RolloutWorker(
            env_creator=lambda _: MultiAgentDebugCounterEnv({"num_agents": 4}),
            policy_config=dict(config, **{"_use_trajectory_view_api": True}),
            rollout_fragment_length=rollout_fragment_length,
            policy_spec=policies,
            policy_mapping_fn=policy_fn,
            num_envs=1,
        )
        rollout_worker_wo_api = RolloutWorker(
            env_creator=lambda _: MultiAgentDebugCounterEnv({"num_agents": 4}),
            policy_config=dict(config, **{"_use_trajectory_view_api": False}),
            rollout_fragment_length=rollout_fragment_length,
            policy_spec=policies,
            policy_mapping_fn=policy_fn,
            num_envs=1,
        )
        for iteration in range(20):
            result = rollout_worker_w_api.sample()
            check(result.count, rollout_fragment_length)
            pol_batch_w = result.policy_batches["pol0"]
            assert pol_batch_w.count >= rollout_fragment_length
            analyze_rnn_batch(pol_batch_w, max_seq_len)

            result = rollout_worker_wo_api.sample()
            pol_batch_wo = result.policy_batches["pol0"]
            check(pol_batch_w.data, pol_batch_wo.data)

<<<<<<< HEAD
    def test_traj_view_attention_functionality(self):
        action_space = Box(-float("inf"), float("inf"), shape=(3, ))
        obs_space = Box(float("-inf"), float("inf"), (4, ))
        max_seq_len = 50
        rollout_fragment_length = 201
        policies = {
            "pol0": (EpisodeEnvAwareAttentionPolicy, obs_space, action_space,
                     {}),
        }

        def policy_fn(agent_id):
            return "pol0"

        config = {
            "multiagent": {
                "policies": policies,
                "policy_mapping_fn": policy_fn,
            },
            "model": {
                "max_seq_len": max_seq_len,
            },
        },

        rollout_worker_w_api = RolloutWorker(
            env_creator=lambda _: MultiAgentDebugCounterEnv({"num_agents": 4}),
            policy_config=dict(config, **{"_use_trajectory_view_api": True}),
            rollout_fragment_length=rollout_fragment_length,
            policy_spec=policies,
            policy_mapping_fn=policy_fn,
            num_envs=1,
        )
        batch = rollout_worker_w_api.sample()
        print(batch)
=======
    def test_counting_by_agent_steps(self):
        """Test whether a PPOTrainer can be built with all frameworks."""
        config = copy.deepcopy(ppo.DEFAULT_CONFIG)
        action_space = Discrete(2)
        obs_space = Box(float("-inf"), float("inf"), (4, ), dtype=np.float32)

        config["num_workers"] = 2
        config["num_sgd_iter"] = 2
        config["framework"] = "torch"
        config["rollout_fragment_length"] = 21
        config["train_batch_size"] = 147
        config["multiagent"] = {
            "policies": {
                "p0": (None, obs_space, action_space, {}),
                "p1": (None, obs_space, action_space, {}),
            },
            "policy_mapping_fn": lambda aid: "p{}".format(aid),
            "count_steps_by": "agent_steps",
        }
        tune.register_env(
            "ma_cartpole", lambda _: MultiAgentCartPole({"num_agents": 2}))
        num_iterations = 2
        trainer = ppo.PPOTrainer(config=config, env="ma_cartpole")
        results = None
        for i in range(num_iterations):
            results = trainer.train()
        self.assertGreater(results["timesteps_total"],
                           num_iterations * config["train_batch_size"])
        self.assertLess(results["timesteps_total"],
                        (num_iterations + 1) * config["train_batch_size"])
        trainer.stop()
>>>>>>> 840de491


def analyze_rnn_batch(batch, max_seq_len):
    count = batch.count

    # Check prev_reward/action, next_obs consistency.
    for idx in range(count):
        # If timestep tracked by batch, good.
        if "t" in batch:
            ts = batch["t"][idx]
        # Else, ts
        else:
            ts = batch["obs"][idx][3]
        obs_t = batch["obs"][idx]
        a_t = batch["actions"][idx]
        r_t = batch["rewards"][idx]
        state_in_0 = batch["state_in_0"][idx]
        state_in_1 = batch["state_in_1"][idx]

        # Check postprocessing outputs.
        if "2xobs" in batch:
            postprocessed_col_t = batch["2xobs"][idx]
            assert (obs_t == postprocessed_col_t / 2.0).all()

        # Check state-in/out and next-obs values.
        if idx > 0:
            next_obs_t_m_1 = batch["new_obs"][idx - 1]
            state_out_0_t_m_1 = batch["state_out_0"][idx - 1]
            state_out_1_t_m_1 = batch["state_out_1"][idx - 1]
            # Same trajectory as for t-1 -> Should be able to match.
            if (batch[SampleBatch.AGENT_INDEX][idx] ==
                    batch[SampleBatch.AGENT_INDEX][idx - 1]
                    and batch[SampleBatch.EPS_ID][idx] ==
                    batch[SampleBatch.EPS_ID][idx - 1]):
                assert batch["unroll_id"][idx - 1] == batch["unroll_id"][idx]
                assert (obs_t == next_obs_t_m_1).all()
                assert (state_in_0 == state_out_0_t_m_1).all()
                assert (state_in_1 == state_out_1_t_m_1).all()
            # Different trajectory.
            else:
                assert batch["unroll_id"][idx - 1] != batch["unroll_id"][idx]
                assert not (obs_t == next_obs_t_m_1).all()
                assert not (state_in_0 == state_out_0_t_m_1).all()
                assert not (state_in_1 == state_out_1_t_m_1).all()
                # Check initial 0-internal states.
                if ts == 0:
                    assert (state_in_0 == 0.0).all()
                    assert (state_in_1 == 0.0).all()

        # Check initial 0-internal states (at ts=0).
        if ts == 0:
            assert (state_in_0 == 0.0).all()
            assert (state_in_1 == 0.0).all()

        # Check prev. a/r values.
        if idx < count - 1:
            prev_actions_t_p_1 = batch["prev_actions"][idx + 1]
            prev_rewards_t_p_1 = batch["prev_rewards"][idx + 1]
            # Same trajectory as for t+1 -> Should be able to match.
            if batch[SampleBatch.AGENT_INDEX][idx] == \
                    batch[SampleBatch.AGENT_INDEX][idx + 1] and \
                    batch[SampleBatch.EPS_ID][idx] == \
                    batch[SampleBatch.EPS_ID][idx + 1]:
                assert (a_t == prev_actions_t_p_1).all()
                assert r_t == prev_rewards_t_p_1
            # Different (new) trajectory. Assume t-1 (prev-a/r) to be
            # always 0.0s. [3]=ts
            elif ts == 0:
                assert (prev_actions_t_p_1 == 0).all()
                assert prev_rewards_t_p_1 == 0.0

    pad_batch_to_sequences_of_same_size(
        batch,
        max_seq_len=max_seq_len,
        shuffle=False,
        batch_divisibility_req=1)

    # Check after seq-len 0-padding.
    cursor = 0
    for i, seq_len in enumerate(batch["seq_lens"]):
        state_in_0 = batch["state_in_0"][i]
        state_in_1 = batch["state_in_1"][i]
        for j in range(seq_len):
            k = cursor + j
            ts = batch["t"][k]
            obs_t = batch["obs"][k]
            a_t = batch["actions"][k]
            r_t = batch["rewards"][k]

            # Check postprocessing outputs.
            if "2xobs" in batch:
                postprocessed_col_t = batch["2xobs"][k]
                assert (obs_t == postprocessed_col_t / 2.0).all()

            # Check state-in/out and next-obs values.
            if j > 0:
                next_obs_t_m_1 = batch["new_obs"][k - 1]
                # state_out_0_t_m_1 = batch["state_out_0"][k - 1]
                # state_out_1_t_m_1 = batch["state_out_1"][k - 1]
                # Always same trajectory as for t-1.
                assert batch["unroll_id"][k - 1] == batch["unroll_id"][k]
                assert (obs_t == next_obs_t_m_1).all()
                # assert (state_in_0 == state_out_0_t_m_1).all())
                # assert (state_in_1 == state_out_1_t_m_1).all())
            # Check initial 0-internal states.
            elif ts == 0:
                assert (state_in_0 == 0.0).all()
                assert (state_in_1 == 0.0).all()

        for j in range(seq_len, max_seq_len):
            k = cursor + j
            obs_t = batch["obs"][k]
            a_t = batch["actions"][k]
            r_t = batch["rewards"][k]
            assert (obs_t == 0.0).all()
            assert (a_t == 0.0).all()
            assert (r_t == 0.0).all()

        cursor += max_seq_len


if __name__ == "__main__":
    import pytest
    import sys
    sys.exit(pytest.main(["-v", __file__]))<|MERGE_RESOLUTION|>--- conflicted
+++ resolved
@@ -6,11 +6,8 @@
 import unittest
 
 import ray
-<<<<<<< HEAD
+from ray import tune
 from ray.rllib.agents.callbacks import DefaultCallbacks
-=======
-from ray import tune
->>>>>>> 840de491
 import ray.rllib.agents.dqn as dqn
 import ray.rllib.agents.ppo as ppo
 from ray.rllib.examples.env.debug_counter_env import MultiAgentDebugCounterEnv
@@ -362,7 +359,6 @@
             pol_batch_wo = result.policy_batches["pol0"]
             check(pol_batch_w.data, pol_batch_wo.data)
 
-<<<<<<< HEAD
     def test_traj_view_attention_functionality(self):
         action_space = Box(-float("inf"), float("inf"), shape=(3, ))
         obs_space = Box(float("-inf"), float("inf"), (4, ))
@@ -396,7 +392,7 @@
         )
         batch = rollout_worker_w_api.sample()
         print(batch)
-=======
+
     def test_counting_by_agent_steps(self):
         """Test whether a PPOTrainer can be built with all frameworks."""
         config = copy.deepcopy(ppo.DEFAULT_CONFIG)
@@ -428,7 +424,6 @@
         self.assertLess(results["timesteps_total"],
                         (num_iterations + 1) * config["train_batch_size"])
         trainer.stop()
->>>>>>> 840de491
 
 
 def analyze_rnn_batch(batch, max_seq_len):
