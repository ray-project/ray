--- conflicted
+++ resolved
@@ -57,10 +57,7 @@
                     assert view_req_policy[key].data_col is None
                 else:
                     assert view_req_policy[key].data_col == SampleBatch.OBS
-<<<<<<< HEAD
                     assert view_req_policy[key].data_rel_pos == 1
-=======
-                    assert view_req_policy[key].shift == 1
             rollout_worker = trainer.workers.local_worker()
             sample_batch = rollout_worker.sample()
             expected_count = config["num_envs_per_worker"] * \
@@ -68,7 +65,6 @@
             assert sample_batch.count == expected_count
             for v in sample_batch.data.values():
                 assert len(v) == expected_count
->>>>>>> b2059103
             trainer.stop()
 
     def test_traj_view_lstm_prev_actions_and_rewards(self):
