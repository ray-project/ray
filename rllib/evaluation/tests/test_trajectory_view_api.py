import gym
from gym.spaces import Box, Discrete
import numpy as np
import unittest

import ray
from ray.rllib.algorithms.callbacks import DefaultCallbacks
import ray.rllib.algorithms.dqn as dqn
import ray.rllib.algorithms.ppo as ppo
from ray.rllib.examples.env.debug_counter_env import MultiAgentDebugCounterEnv
from ray.rllib.examples.env.multi_agent import MultiAgentPendulum
from ray.rllib.evaluation.rollout_worker import RolloutWorker
from ray.rllib.examples.policy.episode_env_aware_policy import (
    EpisodeEnvAwareAttentionPolicy,
    EpisodeEnvAwareLSTMPolicy,
)
from ray.rllib.models.tf.attention_net import GTrXLNet
from ray.rllib.policy.rnn_sequencing import pad_batch_to_sequences_of_same_size
from ray.rllib.policy.sample_batch import DEFAULT_POLICY_ID, SampleBatch
from ray.rllib.policy.view_requirement import ViewRequirement
from ray.rllib.utils.annotations import override
from ray.rllib.utils.test_utils import framework_iterator, check


class MyCallbacks(DefaultCallbacks):
    @override(DefaultCallbacks)
    def on_learn_on_batch(self, *, policy, train_batch, result, **kwargs):
        assert train_batch.count == 201
        assert sum(train_batch[SampleBatch.SEQ_LENS]) == 201
        for k, v in train_batch.items():
            if k in ["state_in_0", SampleBatch.SEQ_LENS]:
                assert len(v) == len(train_batch[SampleBatch.SEQ_LENS])
            else:
                assert len(v) == 201
        current = None
        for o in train_batch[SampleBatch.OBS]:
            if current:
                assert o == current + 1
            current = o
            if o == 15:
                current = None


class TestTrajectoryViewAPI(unittest.TestCase):
    @classmethod
    def setUpClass(cls) -> None:
        ray.init()

    @classmethod
    def tearDownClass(cls) -> None:
        ray.shutdown()

    def test_traj_view_normal_case(self):
        """Tests, whether Model and Policy return the correct ViewRequirements."""
        config = (
            dqn.DQNConfig()
            .rollouts(num_envs_per_worker=10, rollout_fragment_length=4)
            .environment("ray.rllib.examples.env.debug_counter_env.DebugCounterEnv")
        )

        for _ in framework_iterator(config):
            algo = config.build()
            policy = algo.get_policy()
            view_req_model = policy.model.view_requirements
            view_req_policy = policy.view_requirements
            assert len(view_req_model) == 1, view_req_model
            assert len(view_req_policy) == 11, view_req_policy
            for key in [
                SampleBatch.OBS,
                SampleBatch.ACTIONS,
                SampleBatch.REWARDS,
                SampleBatch.DONES,
                SampleBatch.NEXT_OBS,
                SampleBatch.EPS_ID,
                SampleBatch.AGENT_INDEX,
                "weights",
            ]:
                assert key in view_req_policy
                # None of the view cols has a special underlying data_col,
                # except next-obs.
                if key != SampleBatch.NEXT_OBS:
                    assert view_req_policy[key].data_col is None
                else:
                    assert view_req_policy[key].data_col == SampleBatch.OBS
                    assert view_req_policy[key].shift == 1
            rollout_worker = algo.workers.local_worker()
            sample_batch = rollout_worker.sample()
            expected_count = config.num_envs_per_worker * config.rollout_fragment_length
            assert sample_batch.count == expected_count
            for v in sample_batch.values():
                assert len(v) == expected_count
            algo.stop()

    def test_traj_view_lstm_prev_actions_and_rewards(self):
        """Tests, whether Policy/Model return correct LSTM ViewRequirements."""
        config = (
            ppo.PPOConfig()
            .environment("CartPole-v1")
            # Activate LSTM + prev-action + rewards.
            .training(
                model={
                    "use_lstm": True,
                    "lstm_use_prev_action": True,
                    "lstm_use_prev_reward": True,
                }
            )
            .rollouts(create_env_on_local_worker=True)
        )

        for _ in framework_iterator(config):
            algo = config.build()
            policy = algo.get_policy()
            view_req_model = policy.model.view_requirements
            view_req_policy = policy.view_requirements
            # 7=obs, prev-a + r, 2x state-in, 2x state-out.
            assert len(view_req_model) == 7, view_req_model
            assert len(view_req_policy) == 21, (len(view_req_policy), view_req_policy)
            for key in [
                SampleBatch.OBS,
                SampleBatch.ACTIONS,
                SampleBatch.REWARDS,
                SampleBatch.DONES,
                SampleBatch.NEXT_OBS,
                SampleBatch.VF_PREDS,
                SampleBatch.PREV_ACTIONS,
                SampleBatch.PREV_REWARDS,
                "advantages",
                "value_targets",
                SampleBatch.ACTION_DIST_INPUTS,
                SampleBatch.ACTION_LOGP,
            ]:
                assert key in view_req_policy

                if key == SampleBatch.PREV_ACTIONS:
                    assert view_req_policy[key].data_col == SampleBatch.ACTIONS
                    assert view_req_policy[key].shift == -1
                elif key == SampleBatch.PREV_REWARDS:
                    assert view_req_policy[key].data_col == SampleBatch.REWARDS
                    assert view_req_policy[key].shift == -1
                elif key not in [
                    SampleBatch.NEXT_OBS,
                    SampleBatch.PREV_ACTIONS,
                    SampleBatch.PREV_REWARDS,
                ]:
                    assert view_req_policy[key].data_col is None
                else:
                    assert view_req_policy[key].data_col == SampleBatch.OBS
                    assert view_req_policy[key].shift == 1

            rollout_worker = algo.workers.local_worker()
            sample_batch = rollout_worker.sample()

            # Rollout fragment length should be auto-computed to 2000:
            # 2 workers, 1 env per worker, train batch size=4000 -> 2000 per worker.
            self.assertEqual(sample_batch.count, 2000, "ppo rollout count != 2000")
            self.assertEqual(sum(sample_batch["seq_lens"]), sample_batch.count)
            self.assertEqual(
                len(sample_batch["seq_lens"]), sample_batch["state_in_0"].shape[0]
            )

            # check if non-zero state_ins are pointing to the correct state_outs
            seq_counters = np.cumsum(sample_batch["seq_lens"])
            for i in range(sample_batch["state_in_0"].shape[0]):
                state_in = sample_batch["state_in_0"][i]
                if np.any(state_in != 0):
                    # non-zero state-in should be one of th state_outs.
                    state_out_ind = seq_counters[i - 1] - 1
                    check(sample_batch["state_out_0"][state_out_ind], state_in)
            algo.stop()

    def test_traj_view_attention_net(self):
        config = (
            ppo.PPOConfig()
            .environment(
                "ray.rllib.examples.env.debug_counter_env.DebugCounterEnv",
                env_config={"config": {"start_at_t": 1}},  # first obs is [1.0]
            )
            .rollouts(num_rollout_workers=0)
            .callbacks(MyCallbacks)
            # Setup attention net.
            .training(
                model={
                    "custom_model": GTrXLNet,
                    "custom_model_config": {
                        "num_transformer_units": 1,
                        "attention_dim": 64,
                        "num_heads": 2,
                        "memory_inference": 50,
                        "memory_training": 50,
                        "head_dim": 32,
                        "ff_hidden_dim": 32,
                    },
                    "max_seq_len": 50,
                },
                # Test with odd batch numbers.
                train_batch_size=1031,
                sgd_minibatch_size=201,
                num_sgd_iter=5,
            )
        )

        for _ in framework_iterator(config, frameworks="tf2"):
            algo = config.build()
            rw = algo.workers.local_worker()
            sample = rw.sample()
            assert sample.count == algo.config.get_rollout_fragment_length()
            results = algo.train()
            assert results["timesteps_total"] == config["train_batch_size"]
            algo.stop()

    def test_traj_view_next_action(self):
        action_space = Discrete(2)
        rollout_worker_w_api = RolloutWorker(
            env_creator=lambda _: gym.make("CartPole-v1"),
            default_policy_class=ppo.PPOTorchPolicy,
            config=ppo.PPOConfig().rollouts(
                rollout_fragment_length=200, num_rollout_workers=0
            ),
        )
        # Add the next action (a') and 2nd next action (a'') to the view
        # requirements of the policy.
        # This should be visible then in postprocessing and train batches.
        # Switch off for action computations (can't be there as we don't know
        # the next actions already at action computation time).
        rollout_worker_w_api.policy_map[DEFAULT_POLICY_ID].view_requirements[
            "next_actions"
        ] = ViewRequirement(
            SampleBatch.ACTIONS,
            shift=1,
            space=action_space,
            used_for_compute_actions=False,
        )
        rollout_worker_w_api.policy_map[DEFAULT_POLICY_ID].view_requirements[
            "2nd_next_actions"
        ] = ViewRequirement(
            SampleBatch.ACTIONS,
            shift=2,
            space=action_space,
            used_for_compute_actions=False,
        )

        # Make sure, we have DONEs as well.
        rollout_worker_w_api.policy_map[DEFAULT_POLICY_ID].view_requirements[
            "dones"
        ] = ViewRequirement()
        batch = rollout_worker_w_api.sample()
        self.assertTrue("next_actions" in batch)
        self.assertTrue("2nd_next_actions" in batch)
        expected_a_ = None  # expected next action
        expected_a__ = None  # expected 2nd next action
        for i in range(len(batch["actions"])):
            a, d, a_, a__ = (
                batch["actions"][i],
                batch["dones"][i],
                batch["next_actions"][i],
                batch["2nd_next_actions"][i],
            )
            # Episode done: next action and 2nd next action should be 0.
            if d:
                check(a_, 0)
                check(a__, 0)
                expected_a_ = None
                expected_a__ = None
                continue
            # Episode is not done and we have an expected next-a.
            if expected_a_ is not None:
                check(a, expected_a_)
            if expected_a__ is not None:
                check(a_, expected_a__)
            expected_a__ = a__
            expected_a_ = a_

    def test_traj_view_lstm_functionality(self):
        action_space = Box(float("-inf"), float("inf"), shape=(3,))
        obs_space = Box(float("-inf"), float("inf"), (4,))
        max_seq_len = 50
        rollout_fragment_length = 200
        assert rollout_fragment_length % max_seq_len == 0
        policies = {
            "pol0": (EpisodeEnvAwareLSTMPolicy, obs_space, action_space, {}),
        }

        def policy_fn(agent_id, episode, **kwargs):
            return "pol0"

        rw = RolloutWorker(
            env_creator=lambda _: MultiAgentDebugCounterEnv({"num_agents": 4}),
            config=ppo.PPOConfig()
            .rollouts(
                rollout_fragment_length=rollout_fragment_length,
                num_rollout_workers=0,
            )
            .multi_agent(
                policies=policies,
                policy_mapping_fn=policy_fn,
            )
            .environment(normalize_actions=False)
            .training(
                model={
                    "use_lstm": True,
                    "max_seq_len": max_seq_len,
                }
            ),
        )

        for iteration in range(20):
            result = rw.sample()
            check(result.count, rollout_fragment_length)
            pol_batch_w = result.policy_batches["pol0"]
            assert pol_batch_w.count >= rollout_fragment_length
            analyze_rnn_batch(
                pol_batch_w,
                max_seq_len,
                view_requirements=rw.policy_map["pol0"].view_requirements,
            )

    def test_traj_view_attention_functionality(self):
        action_space = Box(float("-inf"), float("inf"), shape=(3,))
        obs_space = Box(float("-inf"), float("inf"), (4,))
        max_seq_len = 50
        rollout_fragment_length = 201
        policies = {
            "pol0": (EpisodeEnvAwareAttentionPolicy, obs_space, action_space, {}),
        }

        def policy_fn(agent_id, episode, **kwargs):
            return "pol0"

        config = (
            ppo.PPOConfig()
            .multi_agent(policies=policies, policy_mapping_fn=policy_fn)
            .training(model={"max_seq_len": max_seq_len}, train_batch_size=2010)
            .rollouts(
                num_rollout_workers=0,
                rollout_fragment_length=rollout_fragment_length,
            )
            .environment(normalize_actions=False)
        )

        rollout_worker_w_api = RolloutWorker(
            env_creator=lambda _: MultiAgentDebugCounterEnv({"num_agents": 4}),
            config=config,
        )
        batch = rollout_worker_w_api.sample()  # noqa: F841

    def test_counting_by_agent_steps(self):
        num_agents = 3

        config = ppo.PPOConfig()
        # Env setup.
        config.environment(MultiAgentPendulum, env_config={"num_agents": num_agents})
        config.rollouts(num_rollout_workers=2, rollout_fragment_length=21)
        config.training(num_sgd_iter=2, train_batch_size=168)
        config.framework("torch")
        config.multi_agent(
            policies={f"p{i}" for i in range(num_agents)},
<<<<<<< HEAD
            policy_mapping_fn=lambda aid, episode, **kwargs: "p{}".format(aid),
=======
            policy_mapping_fn=lambda agent_id, **kwargs: "p{}".format(agent_id),
>>>>>>> ef628023
            count_steps_by="agent_steps",
        )

        num_iterations = 2
        algo = config.build()
        results = None
        for i in range(num_iterations):
            results = algo.train()
        self.assertEqual(results["agent_timesteps_total"], results["timesteps_total"])
        self.assertEqual(
            results["num_env_steps_trained"] * num_agents,
            results["num_agent_steps_trained"],
        )
        self.assertGreaterEqual(
            results["agent_timesteps_total"],
            num_iterations * config.train_batch_size,
        )
        self.assertLessEqual(
            results["agent_timesteps_total"],
            (num_iterations + 1) * config.train_batch_size,
        )
        algo.stop()

    def test_get_single_step_input_dict_batch_repeat_value_larger_1(self):
        """Test whether a SampleBatch produces the correct 1-step input dict."""
        space = Box(-1.0, 1.0, ())

        # With batch-repeat-value > 1: state_in_0 is only built every n
        # timesteps.
        view_reqs = {
            "state_in_0": ViewRequirement(
                data_col="state_out_0",
                shift="-5:-1",
                space=space,
                batch_repeat_value=5,
            ),
            "state_out_0": ViewRequirement(space=space, used_for_compute_actions=False),
        }

        # Trajectory of 1 ts (0) (we would like to compute the 1st).
        batch = SampleBatch(
            {
                "state_in_0": np.array(
                    [
                        [0, 0, 0, 0, 0],  # ts=0
                    ]
                ),
                "state_out_0": np.array([1]),
            }
        )
        input_dict = batch.get_single_step_input_dict(
            view_requirements=view_reqs, index="last"
        )
        check(
            input_dict,
            {
                "state_in_0": [[0, 0, 0, 0, 1]],  # ts=1
                "seq_lens": [1],
            },
        )

        # Trajectory of 6 ts (0-5) (we would like to compute the 6th).
        batch = SampleBatch(
            {
                "state_in_0": np.array(
                    [
                        [0, 0, 0, 0, 0],  # ts=0
                        [1, 2, 3, 4, 5],  # ts=5
                    ]
                ),
                "state_out_0": np.array([1, 2, 3, 4, 5, 6]),
            }
        )
        input_dict = batch.get_single_step_input_dict(
            view_requirements=view_reqs, index="last"
        )
        check(
            input_dict,
            {
                "state_in_0": [[2, 3, 4, 5, 6]],  # ts=6
                "seq_lens": [1],
            },
        )

        # Trajectory of 12 ts (0-11) (we would like to compute the 12th).
        batch = SampleBatch(
            {
                "state_in_0": np.array(
                    [
                        [0, 0, 0, 0, 0],  # ts=0
                        [1, 2, 3, 4, 5],  # ts=5
                        [6, 7, 8, 9, 10],  # ts=10
                    ]
                ),
                "state_out_0": np.array([1, 2, 3, 4, 5, 6, 7, 8, 9, 10, 11, 12]),
            }
        )
        input_dict = batch.get_single_step_input_dict(
            view_requirements=view_reqs, index="last"
        )
        check(
            input_dict,
            {
                "state_in_0": [[8, 9, 10, 11, 12]],  # ts=12
                "seq_lens": [1],
            },
        )

    def test_get_single_step_input_dict_batch_repeat_value_1(self):
        """Test whether a SampleBatch produces the correct 1-step input dict."""
        space = Box(-1.0, 1.0, ())

        # With batch-repeat-value==1: state_in_0 is built each timestep.
        view_reqs = {
            "state_in_0": ViewRequirement(
                data_col="state_out_0",
                shift="-5:-1",
                space=space,
                batch_repeat_value=1,
            ),
            "state_out_0": ViewRequirement(space=space, used_for_compute_actions=False),
        }

        # Trajectory of 1 ts (0) (we would like to compute the 1st).
        batch = SampleBatch(
            {
                "state_in_0": np.array(
                    [
                        [0, 0, 0, 0, 0],  # ts=0
                    ]
                ),
                "state_out_0": np.array([1]),
            }
        )
        input_dict = batch.get_single_step_input_dict(
            view_requirements=view_reqs, index="last"
        )
        check(
            input_dict,
            {
                "state_in_0": [[0, 0, 0, 0, 1]],  # ts=1
                "seq_lens": [1],
            },
        )

        # Trajectory of 6 ts (0-5) (we would like to compute the 6th).
        batch = SampleBatch(
            {
                "state_in_0": np.array(
                    [
                        [0, 0, 0, 0, 0],  # ts=0
                        [0, 0, 0, 0, 1],  # ts=1
                        [0, 0, 0, 1, 2],  # ts=2
                        [0, 0, 1, 2, 3],  # ts=3
                        [0, 1, 2, 3, 4],  # ts=4
                        [1, 2, 3, 4, 5],  # ts=5
                    ]
                ),
                "state_out_0": np.array([1, 2, 3, 4, 5, 6]),
            }
        )
        input_dict = batch.get_single_step_input_dict(
            view_requirements=view_reqs, index="last"
        )
        check(
            input_dict,
            {
                "state_in_0": [[2, 3, 4, 5, 6]],  # ts=6
                "seq_lens": [1],
            },
        )

        # Trajectory of 12 ts (0-11) (we would like to compute the 12th).
        batch = SampleBatch(
            {
                "state_in_0": np.array(
                    [
                        [0, 0, 0, 0, 0],  # ts=0
                        [0, 0, 0, 0, 1],  # ts=1
                        [0, 0, 0, 1, 2],  # ts=2
                        [0, 0, 1, 2, 3],  # ts=3
                        [0, 1, 2, 3, 4],  # ts=4
                        [1, 2, 3, 4, 5],  # ts=5
                        [2, 3, 4, 5, 6],  # ts=6
                        [3, 4, 5, 6, 7],  # ts=7
                        [4, 5, 6, 7, 8],  # ts=8
                        [5, 6, 7, 8, 9],  # ts=9
                        [6, 7, 8, 9, 10],  # ts=10
                        [7, 8, 9, 10, 11],  # ts=11
                    ]
                ),
                "state_out_0": np.array([1, 2, 3, 4, 5, 6, 7, 8, 9, 10, 11, 12]),
            }
        )
        input_dict = batch.get_single_step_input_dict(
            view_requirements=view_reqs, index="last"
        )
        check(
            input_dict,
            {
                "state_in_0": [[8, 9, 10, 11, 12]],  # ts=12
                "seq_lens": [1],
            },
        )


def analyze_rnn_batch(batch, max_seq_len, view_requirements):
    count = batch.count

    # Check prev_reward/action, next_obs consistency.
    for idx in range(count):
        # If timestep tracked by batch, good.
        if "t" in batch:
            ts = batch["t"][idx]
        # Else, ts
        else:
            ts = batch["obs"][idx][3]
        obs_t = batch["obs"][idx]
        a_t = batch["actions"][idx]
        r_t = batch["rewards"][idx]
        state_in_0 = batch["state_in_0"][idx]
        state_in_1 = batch["state_in_1"][idx]

        # Check postprocessing outputs.
        if "2xobs" in batch:
            postprocessed_col_t = batch["2xobs"][idx]
            assert (obs_t == postprocessed_col_t / 2.0).all()

        # Check state-in/out and next-obs values.
        if idx > 0:
            next_obs_t_m_1 = batch["new_obs"][idx - 1]
            state_out_0_t_m_1 = batch["state_out_0"][idx - 1]
            state_out_1_t_m_1 = batch["state_out_1"][idx - 1]
            # Same trajectory as for t-1 -> Should be able to match.
            if (
                batch[SampleBatch.AGENT_INDEX][idx]
                == batch[SampleBatch.AGENT_INDEX][idx - 1]
                and batch[SampleBatch.EPS_ID][idx] == batch[SampleBatch.EPS_ID][idx - 1]
            ):
                assert batch["unroll_id"][idx - 1] == batch["unroll_id"][idx]
                assert (obs_t == next_obs_t_m_1).all()
                assert (state_in_0 == state_out_0_t_m_1).all()
                assert (state_in_1 == state_out_1_t_m_1).all()
            # Different trajectory.
            else:
                assert batch["unroll_id"][idx - 1] != batch["unroll_id"][idx]
                assert not (obs_t == next_obs_t_m_1).all()
                assert not (state_in_0 == state_out_0_t_m_1).all()
                assert not (state_in_1 == state_out_1_t_m_1).all()
                # Check initial 0-internal states.
                if ts == 0:
                    assert (state_in_0 == 0.0).all()
                    assert (state_in_1 == 0.0).all()

        # Check initial 0-internal states (at ts=0).
        if ts == 0:
            assert (state_in_0 == 0.0).all()
            assert (state_in_1 == 0.0).all()

        # Check prev. a/r values.
        if idx < count - 1:
            prev_actions_t_p_1 = batch["prev_actions"][idx + 1]
            prev_rewards_t_p_1 = batch["prev_rewards"][idx + 1]
            # Same trajectory as for t+1 -> Should be able to match.
            if (
                batch[SampleBatch.AGENT_INDEX][idx]
                == batch[SampleBatch.AGENT_INDEX][idx + 1]
                and batch[SampleBatch.EPS_ID][idx] == batch[SampleBatch.EPS_ID][idx + 1]
            ):
                assert (a_t == prev_actions_t_p_1).all()
                assert r_t == prev_rewards_t_p_1
            # Different (new) trajectory. Assume t-1 (prev-a/r) to be
            # always 0.0s. [3]=ts
            elif ts == 0:
                assert (prev_actions_t_p_1 == 0).all()
                assert prev_rewards_t_p_1 == 0.0

    pad_batch_to_sequences_of_same_size(
        batch,
        max_seq_len=max_seq_len,
        shuffle=False,
        batch_divisibility_req=1,
        view_requirements=view_requirements,
    )

    # Check after seq-len 0-padding.
    cursor = 0
    for i, seq_len in enumerate(batch[SampleBatch.SEQ_LENS]):
        state_in_0 = batch["state_in_0"][i]
        state_in_1 = batch["state_in_1"][i]
        for j in range(seq_len):
            k = cursor + j
            ts = batch["t"][k]
            obs_t = batch["obs"][k]
            a_t = batch["actions"][k]
            r_t = batch["rewards"][k]

            # Check postprocessing outputs.
            if "2xobs" in batch:
                postprocessed_col_t = batch["2xobs"][k]
                assert (obs_t == postprocessed_col_t / 2.0).all()

            # Check state-in/out and next-obs values.
            if j > 0:
                next_obs_t_m_1 = batch["new_obs"][k - 1]
                # state_out_0_t_m_1 = batch["state_out_0"][k - 1]
                # state_out_1_t_m_1 = batch["state_out_1"][k - 1]
                # Always same trajectory as for t-1.
                assert batch["unroll_id"][k - 1] == batch["unroll_id"][k]
                assert (obs_t == next_obs_t_m_1).all()
                # assert (state_in_0 == state_out_0_t_m_1).all())
                # assert (state_in_1 == state_out_1_t_m_1).all())
            # Check initial 0-internal states.
            elif ts == 0:
                assert (state_in_0 == 0.0).all()
                assert (state_in_1 == 0.0).all()

        for j in range(seq_len, max_seq_len):
            k = cursor + j
            obs_t = batch["obs"][k]
            a_t = batch["actions"][k]
            r_t = batch["rewards"][k]
            assert (obs_t == 0.0).all()
            assert (a_t == 0.0).all()
            assert (r_t == 0.0).all()

        cursor += max_seq_len


if __name__ == "__main__":
    import pytest
    import sys

    sys.exit(pytest.main(["-v", __file__]))<|MERGE_RESOLUTION|>--- conflicted
+++ resolved
@@ -354,11 +354,7 @@
         config.framework("torch")
         config.multi_agent(
             policies={f"p{i}" for i in range(num_agents)},
-<<<<<<< HEAD
-            policy_mapping_fn=lambda aid, episode, **kwargs: "p{}".format(aid),
-=======
             policy_mapping_fn=lambda agent_id, **kwargs: "p{}".format(agent_id),
->>>>>>> ef628023
             count_steps_by="agent_steps",
         )
 
