--- conflicted
+++ resolved
@@ -129,8 +129,6 @@
                 else:
                     assert view_req_policy[key].data_col == SampleBatch.OBS
                     assert view_req_policy[key].data_rel_pos == 1
-<<<<<<< HEAD
-=======
             trainer.stop()
 
     def test_traj_view_attention_net(self):
@@ -170,7 +168,6 @@
             assert sample.count == config["rollout_fragment_length"]
             results = trainer.train()
             assert results["train_batch_size"] == config["train_batch_size"]
->>>>>>> 859ac16c
             trainer.stop()
 
     def test_traj_view_simple_performance(self):
