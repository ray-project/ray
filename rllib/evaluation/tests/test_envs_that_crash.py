import unittest

import ray
from ray.rllib.algorithms.ppo import PPOConfig
from ray.rllib.examples.envs.classes.cartpole_crashing import CartPoleCrashing
from ray.rllib.examples.envs.classes.multi_agent import make_multi_agent
from ray.rllib.utils.error import EnvError
from ray.tune.registry import register_env


class TestEnvsThatCrash(unittest.TestCase):
    @classmethod
    def setUpClass(cls) -> None:
        ray.init(num_cpus=4)

        register_env(
            "ma_cartpole_crashing",
            lambda cfg: (
                cfg.update({"num_agents": 2}),
                make_multi_agent(CartPoleCrashing)(cfg),
            )[1],
        )

    @classmethod
    def tearDownClass(cls) -> None:
        ray.shutdown()

    def test_env_crash_during_pre_checking(self):
        """Expect the env pre-checking to fail on each worker."""
        config = (
            PPOConfig()
            .env_runners(num_env_runners=2, num_envs_per_env_runner=4)
            .environment(
                env=CartPoleCrashing,
                env_config={
                    # Crash prob=100% (during pre-checking's `step()` test calls).
                    "p_crash": 1.0,
                    "init_time_s": 0.5,
                },
            )
        )

        # Expect ValueError due to pre-checking failing (our pre-checker module
        # raises a ValueError if `step()` fails).
        self.assertRaisesRegex(
            ValueError,
            "Simulated env crash",
            lambda: config.build(),
        )

    def test_env_crash_during_sampling(self):
        """Expect some sub-envs to fail (and not recover)."""
        config = (
            PPOConfig()
            .env_runners(num_env_runners=2, num_envs_per_env_runner=3)
            .environment(
                env=CartPoleCrashing,
                env_config={
                    # Crash prob=20%.
                    "p_crash": 0.2,
                    "init_time_s": 0.3,
                },
            )
        )

        for multi_agent in [True, False]:
            if multi_agent:
                config.environment("ma_cartpole_crashing")
            else:
                config.environment(CartPoleCrashing)
            # Pre-checking disables, so building the Algorithm is save.
            algo = config.build()
            # Expect EnvError due to the sub-env(s) crashing on the different workers
            # and `ignore_env_runner_failures=False` (so the original EnvError should
            # just be bubbled up by RLlib Algorithm and tune.Trainable during the
            # `step()` call).
            self.assertRaisesRegex(
                EnvError, "Simulated env crash", lambda algo=algo: algo.train()
            )
            algo.stop()

    def test_env_crash_on_one_worker_during_sampling_but_ignore(self):
        """Expect some sub-envs on one worker to fail (and not recover), but ignore."""
        config = (
            PPOConfig()
<<<<<<< HEAD
            .api_stack(enable_rl_module_and_learner=True)
=======
            .experimental(_enable_new_api_stack=True)
>>>>>>> 8fe3ac4d
            .env_runners(
                num_env_runners=2,
                num_envs_per_env_runner=3,
                # Ignore worker failures (continue with worker #2).
                ignore_env_runner_failures=True,
            )
            .environment(
                env=CartPoleCrashing,
                env_config={
                    # Crash prob=80%.
                    "p_crash": 0.8,
                    # Only crash on worker with index 1.
                    "crash_on_worker_indices": [1],
                },
            )
        )

        for multi_agent in [True, False]:
            if multi_agent:
                config.environment("ma_cartpole_crashing")
            else:
                config.environment(CartPoleCrashing)
            # Pre-checking disables, so building the Algorithm is save.
            algo = config.build()
            # Expect some errors being logged here, but in general, should continue
            # as we ignore worker failures.
            algo.train()
            # One worker has been removed -> Only one left.
            self.assertEqual(algo.workers.num_healthy_remote_workers(), 1)
            algo.stop()

    def test_env_crash_on_one_worker_during_sampling_but_recreate_worker(self):
        """Expect some sub-envs to fail (and not recover), but re-create worker."""
        config = (
            PPOConfig()
<<<<<<< HEAD
            .api_stack(enable_rl_module_and_learner=True)
=======
            .experimental(_enable_new_api_stack=True)
>>>>>>> 8fe3ac4d
            .env_runners(
                # env_runner_cls=ForwardHealthCheckToEnvWorker,
                num_env_runners=2,
                rollout_fragment_length=10,
                num_envs_per_env_runner=3,
                # Re-create failed workers (then continue).
                recreate_failed_env_runners=True,
            )
            .training(train_batch_size=60, sgd_minibatch_size=60)
            .environment(
                env=CartPoleCrashing,
                env_config={
                    "crash_after_n_steps": 10,
                    # Crash prob=100%, so test is deterministic.
                    "p_crash": 1.0,
                    # Only crash on worker with index 2.
                    "crash_on_worker_indices": [2],
                },
            )
            .fault_tolerance(delay_between_env_runner_restarts_s=0)
        )
        for multi_agent in [True, False]:
            if multi_agent:
                config.environment("ma_cartpole_crashing")
            else:
                config.environment(CartPoleCrashing)

            # Pre-checking disables, so building the Algorithm is save.
            algo = config.build()
            # Try to re-create for infinite amount of times.
            # The worker recreation/ignore tolerance used to be hard-coded to 3, but
            # this has now been
            for i in range(5):
                # Expect some errors being logged here, but in general, should continue
                # as we recover from all worker failures.
                print(f"iter {i}: ", algo.train())
                # One worker has been removed.
                self.assertEqual(algo.workers.num_healthy_remote_workers(), 1)
            algo.stop()

    def test_env_crash_during_sampling_but_restart_only_crashed_sub_env(self):
        """Expect sub-envs to fail (and not recover), but re-start them individually."""
        config = (
            PPOConfig()
            .env_runners(
                num_env_runners=2,
                num_envs_per_env_runner=3,
                # Re-start failed individual sub-envs (then continue).
                # This means no workers will ever fail due to individual env errors
                # (only maybe for reasons other than the env).
                restart_failed_sub_environments=True,
                # If the worker was affected by an error (other than the env error),
                # allow it to be removed, but training will continue.
                ignore_env_runner_failures=True,
            )
            .environment(
                env=CartPoleCrashing,
                env_config={
                    # Crash prob=1%.
                    "p_crash": 0.01,
                },
            )
        )
        for multi_agent in [True]:  # TODO, False]:
            if multi_agent:
                config.environment("ma_cartpole_crashing")
            else:
                config.environment(CartPoleCrashing)

            # Pre-checking disables, so building the Algorithm is save.
            algo = config.build()
            # Try to re-create the sub-env for infinite amount of times.
            for _ in range(5):
                # Expect some errors being logged here, but in general, should continue
                # as we recover from all sub-env failures.
                algo.train()
                # No worker has been removed. Still 2 left.
                self.assertEqual(algo.workers.num_healthy_remote_workers(), 2)
            algo.stop()


if __name__ == "__main__":
    import pytest
    import sys

    sys.exit(pytest.main(["-v", __file__]))<|MERGE_RESOLUTION|>--- conflicted
+++ resolved
@@ -83,11 +83,7 @@
         """Expect some sub-envs on one worker to fail (and not recover), but ignore."""
         config = (
             PPOConfig()
-<<<<<<< HEAD
             .api_stack(enable_rl_module_and_learner=True)
-=======
-            .experimental(_enable_new_api_stack=True)
->>>>>>> 8fe3ac4d
             .env_runners(
                 num_env_runners=2,
                 num_envs_per_env_runner=3,
@@ -123,11 +119,7 @@
         """Expect some sub-envs to fail (and not recover), but re-create worker."""
         config = (
             PPOConfig()
-<<<<<<< HEAD
             .api_stack(enable_rl_module_and_learner=True)
-=======
-            .experimental(_enable_new_api_stack=True)
->>>>>>> 8fe3ac4d
             .env_runners(
                 # env_runner_cls=ForwardHealthCheckToEnvWorker,
                 num_env_runners=2,
