import gymnasium as gym
from gymnasium.spaces import Box, Discrete
import json
import numpy as np
import os
import random
import tempfile
import time
import unittest

import ray
from ray.rllib.algorithms.a2c import A2CConfig
from ray.rllib.algorithms.algorithm_config import AlgorithmConfig
from ray.rllib.algorithms.pg import PGConfig
from ray.rllib.env.multi_agent_env import MultiAgentEnv
from ray.rllib.evaluation.rollout_worker import RolloutWorker
from ray.rllib.evaluation.metrics import collect_metrics
from ray.rllib.evaluation.postprocessing import compute_advantages
from ray.rllib.evaluation.worker_set import WorkerSet
from ray.rllib.examples.env.mock_env import (
    MockEnv,
    MockEnv2,
    MockVectorEnv,
    VectorizedMockEnv,
)
from ray.rllib.examples.env.multi_agent import BasicMultiAgent, MultiAgentCartPole
from ray.rllib.examples.policy.random_policy import RandomPolicy
from ray.rllib.offline.dataset_reader import DatasetReader, get_dataset_and_shards
from ray.rllib.offline.json_reader import JsonReader
from ray.rllib.policy.policy import Policy, PolicySpec
from ray.rllib.policy.sample_batch import (
    DEFAULT_POLICY_ID,
    MultiAgentBatch,
    SampleBatch,
    convert_ma_batch_to_sample_batch,
)
from ray.rllib.utils.annotations import override
from ray.rllib.utils.metrics import NUM_AGENT_STEPS_SAMPLED, NUM_AGENT_STEPS_TRAINED
from ray.rllib.utils.test_utils import check, framework_iterator
from ray.tune.registry import register_env


class MockPolicy(RandomPolicy):
    @override(RandomPolicy)
    def compute_actions(
        self,
        obs_batch,
        state_batches=None,
        prev_action_batch=None,
        prev_reward_batch=None,
        episodes=None,
        explore=None,
        timestep=None,
        **kwargs
    ):
        return np.array([random.choice([0, 1])] * len(obs_batch)), [], {}

    @override(Policy)
    def postprocess_trajectory(self, batch, other_agent_batches=None, episode=None):
        assert episode is not None
        super().postprocess_trajectory(batch, other_agent_batches, episode)
        return compute_advantages(batch, 100.0, 0.9, use_gae=False, use_critic=False)


class BadPolicy(RandomPolicy):
    @override(RandomPolicy)
    def compute_actions(
        self,
        obs_batch,
        state_batches=None,
        prev_action_batch=None,
        prev_reward_batch=None,
        episodes=None,
        explore=None,
        timestep=None,
        **kwargs
    ):
        raise Exception("intentional error")


class FailOnStepEnv(gym.Env):
    def __init__(self):
        self.observation_space = gym.spaces.Discrete(1)
        self.action_space = gym.spaces.Discrete(2)

    def reset(self, *, seed=None, options=None):
        raise ValueError("kaboom")

    def step(self, action):
        raise ValueError("kaboom")


class TestRolloutWorker(unittest.TestCase):
    @classmethod
    def setUpClass(cls):
        ray.init(num_cpus=5)

    @classmethod
    def tearDownClass(cls):
        ray.shutdown()

    def test_basic(self):
        ev = RolloutWorker(
            env_creator=lambda _: gym.make("CartPole-v1"),
            default_policy_class=MockPolicy,
            config=AlgorithmConfig().rollouts(num_rollout_workers=0),
        )
        batch = convert_ma_batch_to_sample_batch(ev.sample())
        for key in [
            "obs",
            "actions",
            "rewards",
            "terminateds",
            "truncateds",
            "terminateds",
            "advantages",
            "prev_rewards",
            "prev_actions",
        ]:
            self.assertIn(key, batch)
            self.assertGreater(np.abs(np.mean(batch[key])), 0)

        def to_prev(vec):
            out = np.zeros_like(vec)
            for i, v in enumerate(vec):
                if i + 1 < len(out) and not batch["terminateds"][i]:
                    out[i + 1] = v
            return out.tolist()

        self.assertEqual(batch["prev_rewards"].tolist(), to_prev(batch["rewards"]))
        self.assertEqual(batch["prev_actions"].tolist(), to_prev(batch["actions"]))
        self.assertGreater(batch["advantages"][0], 1)
        ev.stop()

    def test_batch_ids(self):
        fragment_len = 100
        ev = RolloutWorker(
            env_creator=lambda _: gym.make("CartPole-v1"),
            default_policy_class=MockPolicy,
            config=AlgorithmConfig().rollouts(
                rollout_fragment_length=fragment_len, num_rollout_workers=0
            ),
        )
        batch1 = convert_ma_batch_to_sample_batch(ev.sample())
        batch2 = convert_ma_batch_to_sample_batch(ev.sample())
        unroll_ids_1 = set(batch1["unroll_id"])
        unroll_ids_2 = set(batch2["unroll_id"])
        # Assert no overlap of unroll IDs between sample() calls.
        self.assertTrue(not any(uid in unroll_ids_2 for uid in unroll_ids_1))
        # CartPole episodes should be short initially: Expect more than one
        # unroll ID in each batch.
        self.assertTrue(len(unroll_ids_1) > 1)
        self.assertTrue(len(unroll_ids_2) > 1)
        ev.stop()

    def test_global_vars_update(self):
        config = (
            A2CConfig()
            .environment("CartPole-v1")
            .rollouts(num_envs_per_worker=1)
            # lr = 0.1 - [(0.1 - 0.000001) / 100000] * ts
            .training(lr_schedule=[[0, 0.1], [100000, 0.000001]])
        )
        for fw in framework_iterator(config, frameworks=("tf2", "tf")):
            algo = config.build()
            policy = algo.get_policy()
            for i in range(3):
                result = algo.train()
                print(
                    "{}={}".format(
                        NUM_AGENT_STEPS_TRAINED, result["info"][NUM_AGENT_STEPS_TRAINED]
                    )
                )
                print(
                    "{}={}".format(
                        NUM_AGENT_STEPS_SAMPLED, result["info"][NUM_AGENT_STEPS_SAMPLED]
                    )
                )
                global_timesteps = (
                    policy.global_timestep
                    if fw == "tf"
                    else policy.global_timestep.numpy()
                )
                print("global_timesteps={}".format(global_timesteps))
                expected_lr = 0.1 - ((0.1 - 0.000001) / 100000) * global_timesteps
                lr = policy.cur_lr
                if fw == "tf":
                    lr = policy.get_session().run(lr)
                check(lr, expected_lr, rtol=0.05)
            algo.stop()

    def test_no_step_on_init(self):
        register_env("fail", lambda _: FailOnStepEnv())
        config = PGConfig().environment("fail").rollouts(num_rollout_workers=2)
        for _ in framework_iterator(config):
            # We expect this to fail already on Algorithm init due
            # to the env sanity check right after env creation (inside
            # RolloutWorker).
            self.assertRaises(
                Exception,
                lambda: config.build(),
            )

    def test_query_evaluators(self):
        register_env("test", lambda _: gym.make("CartPole-v1"))
        config = (
            PGConfig()
            .environment("test")
            .rollouts(
                num_rollout_workers=2,
                num_envs_per_worker=2,
                create_env_on_local_worker=True,
            )
            .training(train_batch_size=20)
        )
        for _ in framework_iterator(config, frameworks=("torch", "tf")):
            pg = config.build()
            results = pg.workers.foreach_worker(
                lambda w: w.total_rollout_fragment_length
            )
            results2 = pg.workers.foreach_worker_with_id(
                lambda i, w: (i, w.total_rollout_fragment_length)
            )
            results3 = pg.workers.foreach_worker(lambda w: w.foreach_env(lambda env: 1))
            self.assertEqual(results, [10, 10, 10])
            self.assertEqual(results2, [(0, 10), (1, 10), (2, 10)])
            self.assertEqual(results3, [[1, 1], [1, 1], [1, 1]])
            pg.stop()

    def test_action_clipping(self):
        from ray.rllib.examples.env.random_env import RandomEnv

        action_space = gym.spaces.Box(-2.0, 1.0, (3,))

        # Clipping: True (clip between Policy's action_space.low/high).
        ev = RolloutWorker(
            env_creator=lambda _: RandomEnv(
                config=dict(
                    action_space=action_space,
                    max_episode_len=10,
                    p_terminated=0.0,
                    check_action_bounds=True,
                )
            ),
            config=AlgorithmConfig()
            .multi_agent(
                policies={
                    "default_policy": PolicySpec(
                        policy_class=RandomPolicy, config={"ignore_action_bounds": True}
                    )
                }
            )
            .rollouts(num_rollout_workers=0, batch_mode="complete_episodes")
            .environment(
                action_space=action_space, normalize_actions=False, clip_actions=True
            ),
        )
        sample = convert_ma_batch_to_sample_batch(ev.sample())
        # Check, whether the action bounds have been breached (expected).
        # We still arrived here b/c we clipped according to the Env's action
        # space.
        self.assertGreater(np.max(sample["actions"]), action_space.high[0])
        self.assertLess(np.min(sample["actions"]), action_space.low[0])
        ev.stop()

        # Clipping: False and RandomPolicy produces invalid actions.
        # Expect Env to complain.
        ev2 = RolloutWorker(
            env_creator=lambda _: RandomEnv(
                config=dict(
                    action_space=action_space,
                    max_episode_len=10,
                    p_terminated=0.0,
                    check_action_bounds=True,
                )
            ),
            # No normalization (+clipping) and no clipping ->
            # Should lead to Env complaining.
            config=AlgorithmConfig()
            .environment(
                normalize_actions=False,
                clip_actions=False,
                action_space=action_space,
            )
            .rollouts(batch_mode="complete_episodes", num_rollout_workers=0)
            .multi_agent(
                policies={
                    "default_policy": PolicySpec(
                        policy_class=RandomPolicy, config={"ignore_action_bounds": True}
                    )
                }
            ),
        )
        self.assertRaisesRegex(ValueError, r"Illegal action", ev2.sample)
        ev2.stop()

        # Clipping: False and RandomPolicy produces valid (bounded) actions.
        # Expect "actions" in SampleBatch to be unclipped.
        ev3 = RolloutWorker(
            env_creator=lambda _: RandomEnv(
                config=dict(
                    action_space=action_space,
                    max_episode_len=10,
                    p_terminated=0.0,
                    check_action_bounds=True,
                )
            ),
            default_policy_class=RandomPolicy,
            config=AlgorithmConfig().rollouts(
                num_rollout_workers=0, batch_mode="complete_episodes"
            )
            # Should not be a problem as RandomPolicy abides to bounds.
            .environment(
                action_space=action_space, normalize_actions=False, clip_actions=False
            ),
        )
        sample = convert_ma_batch_to_sample_batch(ev3.sample())
        self.assertGreater(np.min(sample["actions"]), action_space.low[0])
        self.assertLess(np.max(sample["actions"]), action_space.high[0])
        ev3.stop()

    def test_action_normalization(self):
        from ray.rllib.examples.env.random_env import RandomEnv

        action_space = gym.spaces.Box(0.0001, 0.0002, (5,))

        # Normalize: True (unsquash between Policy's action_space.low/high).
        ev = RolloutWorker(
            env_creator=lambda _: RandomEnv(
                config=dict(
                    action_space=action_space,
                    max_episode_len=10,
                    p_terminated=0.0,
                    check_action_bounds=True,
                )
            ),
            config=AlgorithmConfig()
            .multi_agent(
                policies={
                    "default_policy": PolicySpec(
                        policy_class=RandomPolicy, config={"ignore_action_bounds": True}
                    )
                }
            )
            .rollouts(num_rollout_workers=0, batch_mode="complete_episodes")
            .environment(
                action_space=action_space, normalize_actions=True, clip_actions=False
            ),
        )
        sample = convert_ma_batch_to_sample_batch(ev.sample())
        # Check, whether the action bounds have been breached (expected).
        # We still arrived here b/c we unsquashed according to the Env's action
        # space.
        self.assertGreater(np.max(sample["actions"]), action_space.high[0])
        self.assertLess(np.min(sample["actions"]), action_space.low[0])
        ev.stop()

    def test_action_normalization_offline_dataset(self):
        with tempfile.TemporaryDirectory() as tmp_dir:
            # create environment
            env = gym.make("Pendulum-v1")

            # create temp data with actions at min and max
            data = {
                "type": "SampleBatch",
                "actions": [[2.0], [-2.0]],
                "terminateds": [0.0, 0.0],
                "truncateds": [0.0, 0.0],
                "rewards": [0.0, 0.0],
                "obs": [[0.0, 0.0, 0.0], [0.0, 0.0, 0.0]],
                "new_obs": [[0.0, 0.0, 0.0], [0.0, 0.0, 0.0]],
            }

            data_file = os.path.join(tmp_dir, "data.json")

            with open(data_file, "w") as f:
                json.dump(data, f)

            # create input reader functions
            def dataset_reader_creator(ioctx):
                config = AlgorithmConfig().offline_data(
                    input_="dataset",
                    input_config={"format": "json", "paths": data_file},
                )
                _, shards = get_dataset_and_shards(config, num_workers=0)
                return DatasetReader(shards[0], ioctx)

            def json_reader_creator(ioctx):
                return JsonReader(data_file, ioctx)

            input_creators = [dataset_reader_creator, json_reader_creator]

            # actions_in_input_normalized, normalize_actions
            parameters = [
                (True, True),
                (True, False),
                (False, True),
                (False, False),
            ]

            # check that samples from dataset will be normalized if and only if
            # actions_in_input_normalized == False and
            # normalize_actions == True
            for input_creator in input_creators:
                for actions_in_input_normalized, normalize_actions in parameters:
                    ev = RolloutWorker(
                        env_creator=lambda _: env,
                        default_policy_class=MockPolicy,
                        config=AlgorithmConfig()
                        .rollouts(
                            num_rollout_workers=0,
                            rollout_fragment_length=1,
                        )
                        .environment(
                            normalize_actions=normalize_actions,
                            clip_actions=False,
                        )
                        .training(train_batch_size=1)
                        .offline_data(
                            offline_sampling=True,
                            actions_in_input_normalized=actions_in_input_normalized,
                            input_=input_creator,
                        ),
                    )

                    sample = ev.sample()

                    if normalize_actions and not actions_in_input_normalized:
                        # check if the samples from dataset are normalized properly
                        self.assertLessEqual(np.max(sample["actions"]), 1.0)
                        self.assertGreaterEqual(np.min(sample["actions"]), -1.0)
                    else:
                        # check if the samples from dataset are not normalized
                        self.assertGreater(np.max(sample["actions"]), 1.5)
                        self.assertLess(np.min(sample["actions"]), -1.5)

                    ev.stop()

    def test_action_immutability(self):
        from ray.rllib.examples.env.random_env import RandomEnv

        action_space = gym.spaces.Box(0.0001, 0.0002, (5,))

        class ActionMutationEnv(RandomEnv):
            def init(self, config):
                self.test_case = config["test_case"]
                super().__init__(config=config)

            def step(self, action):
                # Ensure that it is called from inside the sampling process.
                import inspect

                curframe = inspect.currentframe()
                called_from_check = any(
                    frame[3] == "check_gym_environments"
                    for frame in inspect.getouterframes(curframe, 2)
                )
                # Check, whether the action is immutable.
                if action.flags.writeable and not called_from_check:
                    self.test_case.assertFalse(
                        action.flags.writeable, "Action is mutable"
                    )
                return super().step(action)

        ev = RolloutWorker(
            env_creator=lambda _: ActionMutationEnv(
                config=dict(
                    test_case=self,
                    action_space=action_space,
                    max_episode_len=10,
                    p_terminated=0.0,
                    check_action_bounds=True,
                )
            ),
            config=AlgorithmConfig()
            .multi_agent(
                policies={
                    "default_policy": PolicySpec(
                        policy_class=RandomPolicy, config={"ignore_action_bounds": True}
                    )
                }
            )
            .environment(action_space=action_space, clip_actions=False)
            .rollouts(batch_mode="complete_episodes", num_rollout_workers=0),
        )
        ev.sample()
        ev.stop()

    def test_reward_clipping(self):
        # Clipping: True (clip between -1.0 and 1.0).
        config = (
            AlgorithmConfig()
            .rollouts(num_rollout_workers=0, batch_mode="complete_episodes")
            .environment(clip_rewards=True)
        )
        ev = RolloutWorker(
            env_creator=lambda _: MockEnv2(episode_length=10),
            default_policy_class=MockPolicy,
            config=config,
        )
        sample = convert_ma_batch_to_sample_batch(ev.sample())
        ws = WorkerSet._from_existing(
            local_worker=ev,
            remote_workers=[],
        )
        self.assertEqual(max(sample["rewards"]), 1)
        result = collect_metrics(ws, [])
        # Shows different behavior when connector is on/off.
        if config.enable_connectors:
            # episode_reward_mean shows the correct clipped value.
            self.assertEqual(result["episode_reward_mean"], 10)
        else:
            # episode_reward_mean shows the unclipped raw value
            # when connector is off, and old env_runner v1 is used.
            self.assertEqual(result["episode_reward_mean"], 1000)
        ev.stop()

        from ray.rllib.examples.env.random_env import RandomEnv

        # Clipping in certain range (-2.0, 2.0).
        ev2 = RolloutWorker(
            env_creator=lambda _: RandomEnv(
                dict(
                    reward_space=gym.spaces.Box(low=-10, high=10, shape=()),
                    p_terminated=0.0,
                    max_episode_len=10,
                )
            ),
            default_policy_class=MockPolicy,
            config=AlgorithmConfig()
            .rollouts(num_rollout_workers=0, batch_mode="complete_episodes")
            .environment(clip_rewards=2.0),
        )
        sample = convert_ma_batch_to_sample_batch(ev2.sample())
        self.assertEqual(max(sample["rewards"]), 2.0)
        self.assertEqual(min(sample["rewards"]), -2.0)
        self.assertLess(np.mean(sample["rewards"]), 0.5)
        self.assertGreater(np.mean(sample["rewards"]), -0.5)
        ev2.stop()

        # Clipping: Off.
        ev2 = RolloutWorker(
            env_creator=lambda _: MockEnv2(episode_length=10),
            default_policy_class=MockPolicy,
            config=AlgorithmConfig()
            .rollouts(num_rollout_workers=0, batch_mode="complete_episodes")
            .environment(clip_rewards=False),
        )
        sample = convert_ma_batch_to_sample_batch(ev2.sample())
        ws2 = WorkerSet._from_existing(
            local_worker=ev2,
            remote_workers=[],
        )
        self.assertEqual(max(sample["rewards"]), 100)
        result2 = collect_metrics(ws2, [])
        self.assertEqual(result2["episode_reward_mean"], 1000)
        ev2.stop()

<<<<<<< HEAD
    def test_hard_horizon(self):
        ev = RolloutWorker(
            env_creator=lambda _: MockEnv2(episode_length=10),
            default_policy_class=MockPolicy,
            config=AlgorithmConfig().rollouts(
                num_rollout_workers=0,
                batch_mode="complete_episodes",
                rollout_fragment_length=10,
                horizon=4,
                soft_horizon=False,
            ),
        )
        samples = convert_ma_batch_to_sample_batch(ev.sample())
        # Three logical episodes and correct episode resets (always after 4
        # steps).
        self.assertEqual(len(set(samples["eps_id"])), 3)
        for i in range(4):
            self.assertEqual(np.argmax(samples["obs"][i]), i)
        self.assertEqual(np.argmax(samples["obs"][4]), 0)
        # 3 `terminated` values.
        self.assertEqual(sum(samples["terminateds"]), 3)
        ev.stop()

        # A gym env's max_episode_steps is smaller than Algorithm's horizon.
        ev = RolloutWorker(
            env_creator=lambda _: gym.make("CartPole-v1"),
            default_policy_class=MockPolicy,
            config=AlgorithmConfig().rollouts(
                num_rollout_workers=0,
                batch_mode="complete_episodes",
                rollout_fragment_length=10,
                horizon=6,
                soft_horizon=False,
            ),
        )
        samples = convert_ma_batch_to_sample_batch(ev.sample())
        # 12 steps due to `complete_episodes` batch_mode.
        self.assertEqual(len(samples["eps_id"]), 12)
        # Two logical episodes and correct episode resets (always after 6(!)
        # steps).
        self.assertEqual(len(set(samples["eps_id"])), 2)
        # 2 `terminated` values after 6 and 12 steps.
        check(
            samples["terminateds"],
            [
                False,
                False,
                False,
                False,
                False,
                True,
                False,
                False,
                False,
                False,
                False,
                True,
            ],
        )
        ev.stop()

    def test_soft_horizon(self):
        ev = RolloutWorker(
            env_creator=lambda _: MockEnv(episode_length=10),
            default_policy_class=MockPolicy,
            config=AlgorithmConfig().rollouts(
                num_rollout_workers=0,
                batch_mode="complete_episodes",
                rollout_fragment_length=10,
                horizon=4,
                soft_horizon=True,
            ),
        )
        samples = ev.sample()
        samples = convert_ma_batch_to_sample_batch(samples)
        # three logical episodes
        self.assertEqual(len(set(samples["eps_id"])), 3)
        # only 1 hard `terminated` value
        self.assertEqual(sum(samples["terminateds"]), 1)
        ev.stop()

=======
>>>>>>> 2a0d3fd6
    def test_metrics(self):
        ev = RolloutWorker(
            env_creator=lambda _: MockEnv(episode_length=10),
            default_policy_class=MockPolicy,
            config=AlgorithmConfig().rollouts(
                rollout_fragment_length=100,
                num_rollout_workers=0,
                batch_mode="complete_episodes",
            ),
        )
        remote_ev = RolloutWorker.as_remote().remote(
            env_creator=lambda _: MockEnv(episode_length=10),
            default_policy_class=MockPolicy,
            config=AlgorithmConfig().rollouts(
                rollout_fragment_length=100,
                num_rollout_workers=0,
                batch_mode="complete_episodes",
            ),
        )
        ws = WorkerSet._from_existing(
            local_worker=ev,
            remote_workers=[remote_ev],
        )
        ev.sample()
        ray.get(remote_ev.sample.remote())
        result = collect_metrics(ws)
        self.assertEqual(result["episodes_this_iter"], 20)
        self.assertEqual(result["episode_reward_mean"], 10)
        ev.stop()

    def test_async(self):
        ev = RolloutWorker(
            env_creator=lambda _: gym.make("CartPole-v1"),
            default_policy_class=MockPolicy,
            config=AlgorithmConfig().rollouts(sample_async=True, num_rollout_workers=0),
        )
        batch = convert_ma_batch_to_sample_batch(ev.sample())
        for key in [
            "obs",
            "actions",
            "rewards",
            "terminateds",
            "truncateds",
            "advantages",
        ]:
            self.assertIn(key, batch)
        self.assertGreater(batch["advantages"][0], 1)
        ev.stop()

    def test_auto_vectorization(self):
        ev = RolloutWorker(
            env_creator=lambda cfg: MockEnv(episode_length=20, config=cfg),
            default_policy_class=MockPolicy,
            config=AlgorithmConfig().rollouts(
                rollout_fragment_length=2,
                num_envs_per_worker=8,
                num_rollout_workers=0,
                batch_mode="truncate_episodes",
            ),
        )
        ws = WorkerSet._from_existing(
            local_worker=ev,
            remote_workers=[],
        )
        for _ in range(8):
            batch = ev.sample()
            self.assertEqual(batch.count, 16)
        result = collect_metrics(ws, [])
        self.assertEqual(result["episodes_this_iter"], 0)
        for _ in range(8):
            batch = ev.sample()
            self.assertEqual(batch.count, 16)
        result = collect_metrics(ws, [])
        self.assertEqual(result["episodes_this_iter"], 8)
        indices = []
        for env in ev.async_env.vector_env.envs:
            self.assertEqual(env.unwrapped.config.worker_index, 0)
            indices.append(env.unwrapped.config.vector_index)
        self.assertEqual(indices, [0, 1, 2, 3, 4, 5, 6, 7])
        ev.stop()

    def test_batches_larger_when_vectorized(self):
        ev = RolloutWorker(
            env_creator=lambda _: MockEnv(episode_length=8),
            default_policy_class=MockPolicy,
            config=AlgorithmConfig().rollouts(
                rollout_fragment_length=4,
                num_envs_per_worker=4,
                num_rollout_workers=0,
                batch_mode="truncate_episodes",
            ),
        )
        ws = WorkerSet._from_existing(
            local_worker=ev,
            remote_workers=[],
        )
        batch = ev.sample()
        self.assertEqual(batch.count, 16)
        result = collect_metrics(ws, [])
        self.assertEqual(result["episodes_this_iter"], 0)
        batch = ev.sample()
        result = collect_metrics(ws, [])
        self.assertEqual(result["episodes_this_iter"], 4)
        ev.stop()

    def test_vector_env_support(self):
        # Test a vector env that contains 8 actual envs
        # (MockEnv instances).
        ev = RolloutWorker(
            env_creator=(lambda _: VectorizedMockEnv(episode_length=20, num_envs=8)),
            default_policy_class=MockPolicy,
            config=AlgorithmConfig().rollouts(
                rollout_fragment_length=10,
                num_rollout_workers=0,
                batch_mode="truncate_episodes",
            ),
        )
        ws = WorkerSet._from_existing(
            local_worker=ev,
            remote_workers=[],
        )
        for _ in range(8):
            batch = ev.sample()
            self.assertEqual(batch.count, 10)
        result = collect_metrics(ws, [])
        self.assertEqual(result["episodes_this_iter"], 0)
        for _ in range(8):
            batch = ev.sample()
            self.assertEqual(batch.count, 10)
        result = collect_metrics(ws, [])
        self.assertEqual(result["episodes_this_iter"], 8)
        ev.stop()

        # Test a vector env that pretends(!) to contain 4 envs, but actually
        # only has 1 (CartPole).
        ev = RolloutWorker(
            env_creator=(lambda _: MockVectorEnv(20, mocked_num_envs=4)),
            default_policy_class=MockPolicy,
            config=AlgorithmConfig().rollouts(
                rollout_fragment_length=10,
                num_rollout_workers=0,
                batch_mode="truncate_episodes",
            ),
        )
        ws = WorkerSet._from_existing(
            local_worker=ev,
            remote_workers=[],
        )
        for _ in range(8):
            batch = ev.sample()
            self.assertEqual(batch.count, 10)
        result = collect_metrics(ws, [])
        self.assertGreater(result["episodes_this_iter"], 3)
        for _ in range(8):
            batch = ev.sample()
            self.assertEqual(batch.count, 10)
        result = collect_metrics(ws, [])
        self.assertGreater(result["episodes_this_iter"], 6)
        ev.stop()

    def test_truncate_episodes(self):
        ev_env_steps = RolloutWorker(
            env_creator=lambda _: MockEnv(10),
            default_policy_class=MockPolicy,
            config=AlgorithmConfig().rollouts(
                rollout_fragment_length=15,
                num_rollout_workers=0,
                batch_mode="truncate_episodes",
            ),
        )
        batch = ev_env_steps.sample()
        self.assertEqual(batch.count, 15)
        self.assertTrue(issubclass(type(batch), (SampleBatch, MultiAgentBatch)))
        ev_env_steps.stop()

        action_space = Discrete(2)
        obs_space = Box(float("-inf"), float("inf"), (4,), dtype=np.float32)
        ev_agent_steps = RolloutWorker(
            env_creator=lambda _: MultiAgentCartPole({"num_agents": 4}),
            default_policy_class=MockPolicy,
            config=AlgorithmConfig()
            .rollouts(
                num_rollout_workers=0,
                batch_mode="truncate_episodes",
                rollout_fragment_length=301,
            )
            .multi_agent(
                policies={"pol0", "pol1"},
                policy_mapping_fn=(
                    lambda agent_id, episode, **kwargs: "pol0"
                    if agent_id == 0
                    else "pol1"
                ),
            )
            .environment(action_space=action_space, observation_space=obs_space),
        )
        batch = ev_agent_steps.sample()
        self.assertTrue(isinstance(batch, MultiAgentBatch))
        self.assertGreater(batch.agent_steps(), 301)
        self.assertEqual(batch.env_steps(), 301)
        ev_agent_steps.stop()

        ev_agent_steps = RolloutWorker(
            env_creator=lambda _: MultiAgentCartPole({"num_agents": 4}),
            default_policy_class=MockPolicy,
            config=AlgorithmConfig()
            .rollouts(
                num_rollout_workers=0,
                rollout_fragment_length=301,
            )
            .multi_agent(
                count_steps_by="agent_steps",
                policies={"pol0", "pol1"},
                policy_mapping_fn=(
                    lambda agent_id, episode, **kwargs: "pol0"
                    if agent_id == 0
                    else "pol1"
                ),
            ),
        )
        batch = ev_agent_steps.sample()
        self.assertTrue(isinstance(batch, MultiAgentBatch))
        self.assertLess(batch.env_steps(), 301)
        # When counting agent steps, the count may be slightly larger than
        # rollout_fragment_length, b/c we have up to N agents stepping in each
        # env step and we only check, whether we should build after each env
        # step.
        self.assertGreaterEqual(batch.agent_steps(), 301)
        ev_agent_steps.stop()

    def test_complete_episodes(self):
        ev = RolloutWorker(
            env_creator=lambda _: MockEnv(10),
            default_policy_class=MockPolicy,
            config=AlgorithmConfig().rollouts(
                rollout_fragment_length=5,
                num_rollout_workers=0,
                batch_mode="complete_episodes",
            ),
        )
        batch = ev.sample()
        self.assertEqual(batch.count, 10)
        ev.stop()

    def test_complete_episodes_packing(self):
        ev = RolloutWorker(
            env_creator=lambda _: MockEnv(10),
            default_policy_class=MockPolicy,
            config=AlgorithmConfig().rollouts(
                rollout_fragment_length=15,
                num_rollout_workers=0,
                batch_mode="complete_episodes",
            ),
        )
        batch = ev.sample()
        batch = convert_ma_batch_to_sample_batch(batch)
        self.assertEqual(batch.count, 20)
        self.assertEqual(
            batch["t"].tolist(),
            [0, 1, 2, 3, 4, 5, 6, 7, 8, 9, 0, 1, 2, 3, 4, 5, 6, 7, 8, 9],
        )
        ev.stop()

    def test_filter_sync(self):
        ev = RolloutWorker(
            env_creator=lambda _: gym.make("CartPole-v1"),
            default_policy_class=MockPolicy,
            config=AlgorithmConfig().rollouts(
                sample_async=True,
                num_rollout_workers=0,
                observation_filter="ConcurrentMeanStdFilter",
            ),
        )
        time.sleep(2)
        ev.sample()
        filters = ev.get_filters(flush_after=True)
        obs_f = filters[DEFAULT_POLICY_ID]
        self.assertNotEqual(obs_f.running_stats.n, 0)
        self.assertNotEqual(obs_f.buffer.n, 0)
        ev.stop()

    def test_get_filters(self):
        ev = RolloutWorker(
            env_creator=lambda _: gym.make("CartPole-v1"),
            default_policy_class=MockPolicy,
            config=AlgorithmConfig().rollouts(
                observation_filter="ConcurrentMeanStdFilter",
                num_rollout_workers=0,
                sample_async=True,
            ),
        )
        self.sample_and_flush(ev)
        filters = ev.get_filters(flush_after=False)
        time.sleep(2)
        filters2 = ev.get_filters(flush_after=False)
        obs_f = filters[DEFAULT_POLICY_ID]
        obs_f2 = filters2[DEFAULT_POLICY_ID]
        self.assertGreaterEqual(obs_f2.running_stats.n, obs_f.running_stats.n)
        self.assertGreaterEqual(obs_f2.buffer.n, obs_f.buffer.n)
        ev.stop()

    def test_sync_filter(self):
        ev = RolloutWorker(
            env_creator=lambda _: gym.make("CartPole-v1"),
            default_policy_class=MockPolicy,
            config=AlgorithmConfig().rollouts(
                observation_filter="ConcurrentMeanStdFilter",
                num_rollout_workers=0,
                sample_async=True,
            ),
        )
        obs_f = self.sample_and_flush(ev)

        # Current State
        filters = ev.get_filters(flush_after=False)
        obs_f = filters[DEFAULT_POLICY_ID]

        self.assertLessEqual(obs_f.buffer.n, 20)

        new_obsf = obs_f.copy()
        new_obsf.running_stats.num_pushes = 100
        ev.sync_filters({DEFAULT_POLICY_ID: new_obsf})
        filters = ev.get_filters(flush_after=False)
        obs_f = filters[DEFAULT_POLICY_ID]
        self.assertGreaterEqual(obs_f.running_stats.n, 100)
        self.assertLessEqual(obs_f.buffer.n, 20)
        ev.stop()

    def test_extra_python_envs(self):
        extra_envs = {"env_key_1": "env_value_1", "env_key_2": "env_value_2"}
        self.assertFalse("env_key_1" in os.environ)
        self.assertFalse("env_key_2" in os.environ)
        ev = RolloutWorker(
            env_creator=lambda _: MockEnv(10),
            default_policy_class=MockPolicy,
            config=AlgorithmConfig()
            .python_environment(extra_python_environs_for_driver=extra_envs)
            .rollouts(num_rollout_workers=0),
        )
        self.assertTrue("env_key_1" in os.environ)
        self.assertTrue("env_key_2" in os.environ)
        ev.stop()

        # reset to original
        del os.environ["env_key_1"]
        del os.environ["env_key_2"]

    def test_no_env_seed(self):
        ev = RolloutWorker(
            env_creator=lambda _: MockVectorEnv(20, mocked_num_envs=8),
            default_policy_class=MockPolicy,
            config=AlgorithmConfig().rollouts(num_rollout_workers=0).debugging(seed=1),
        )
        assert not hasattr(ev.env, "seed")
        ev.stop()

    def test_multi_env_seed(self):
        ev = RolloutWorker(
            env_creator=lambda _: MockEnv2(100),
            default_policy_class=MockPolicy,
            config=AlgorithmConfig()
            .rollouts(num_envs_per_worker=3, num_rollout_workers=0)
            .debugging(seed=1),
        )
        # Make sure we can properly sample from the wrapped env.
        ev.sample()
        # Make sure all environments got a different deterministic seed.
        seeds = ev.foreach_env(lambda env: env.rng_seed)
        self.assertEqual(seeds, [1, 2, 3])
        ev.stop()

    def test_determine_spaces_for_multi_agent_dict(self):
        class MockMultiAgentEnv(MultiAgentEnv):
            """A mock testing MultiAgentEnv that doesn't call super.__init__()."""

            def __init__(self):
                # Intentinoally don't call super().__init__(),
                # so this env doesn't have
                # `self._[action|observation]_space_in_preferred_format`attributes.
                self.observation_space = gym.spaces.Discrete(2)
                self.action_space = gym.spaces.Discrete(2)

            def reset(self, *, seed=None, options=None):
                pass

            def step(self, action_dict):
                obs = {1: [0, 0], 2: [1, 1]}
                rewards = {1: 0, 2: 0}
                terminateds = truncated = {1: False, 2: False, "__all__": False}
                infos = {1: {}, 2: {}}
                return obs, rewards, terminateds, truncated, infos

        ev = RolloutWorker(
            env_creator=lambda _: MockMultiAgentEnv(),
            default_policy_class=MockPolicy,
            config=AlgorithmConfig()
            .rollouts(num_envs_per_worker=3, num_rollout_workers=0)
            .multi_agent(policies={"policy_1", "policy_2"})
            .debugging(seed=1),
        )
        # The fact that this RolloutWorker can be created without throwing
        # exceptions means AlgorithmConfig.get_multi_agent_setup() is
        # handling multi-agent user environments properly.
        self.assertIsNotNone(ev)

    def test_wrap_multi_agent_env(self):
        ev = RolloutWorker(
            env_creator=lambda _: BasicMultiAgent(10),
            default_policy_class=MockPolicy,
            config=AlgorithmConfig().rollouts(
                rollout_fragment_length=5,
                batch_mode="complete_episodes",
                num_rollout_workers=0,
            ),
        )
        # Make sure we can properly sample from the wrapped env.
        ev.sample()
        # Make sure the resulting environment is indeed still an
        self.assertTrue(isinstance(ev.env.unwrapped, MultiAgentEnv))
        self.assertTrue(isinstance(ev.env, gym.Env))
        ev.stop()

    def test_no_training(self):
        class NoTrainingEnv(MockEnv):
            def __init__(self, episode_length, training_enabled):
                super().__init__(episode_length)
                self.training_enabled = training_enabled

            def step(self, action):
                obs, rew, terminated, truncated, info = super().step(action)
                return (
                    obs,
                    rew,
                    terminated,
                    truncated,
                    {**info, "training_enabled": self.training_enabled},
                )

        ev = RolloutWorker(
            env_creator=lambda _: NoTrainingEnv(10, True),
            default_policy_class=MockPolicy,
            config=AlgorithmConfig().rollouts(
                rollout_fragment_length=5,
                batch_mode="complete_episodes",
                num_rollout_workers=0,
            ),
        )
        batch = ev.sample()
        batch = convert_ma_batch_to_sample_batch(batch)
        self.assertEqual(batch.count, 10)
        self.assertEqual(len(batch["obs"]), 10)
        ev.stop()

        ev = RolloutWorker(
            env_creator=lambda _: NoTrainingEnv(10, False),
            default_policy_class=MockPolicy,
            config=AlgorithmConfig().rollouts(
                rollout_fragment_length=5,
                batch_mode="complete_episodes",
                num_rollout_workers=0,
            ),
        )
        batch = ev.sample()
        self.assertTrue(isinstance(batch, MultiAgentBatch))
        self.assertEqual(len(batch.policy_batches), 0)
        ev.stop()

    def sample_and_flush(self, ev):
        time.sleep(2)
        ev.sample()
        filters = ev.get_filters(flush_after=True)
        obs_f = filters[DEFAULT_POLICY_ID]
        self.assertNotEqual(obs_f.running_stats.n, 0)
        self.assertNotEqual(obs_f.buffer.n, 0)
        return obs_f


if __name__ == "__main__":
    import pytest
    import sys

    sys.exit(pytest.main(["-v", __file__]))<|MERGE_RESOLUTION|>--- conflicted
+++ resolved
@@ -556,90 +556,6 @@
         self.assertEqual(result2["episode_reward_mean"], 1000)
         ev2.stop()
 
-<<<<<<< HEAD
-    def test_hard_horizon(self):
-        ev = RolloutWorker(
-            env_creator=lambda _: MockEnv2(episode_length=10),
-            default_policy_class=MockPolicy,
-            config=AlgorithmConfig().rollouts(
-                num_rollout_workers=0,
-                batch_mode="complete_episodes",
-                rollout_fragment_length=10,
-                horizon=4,
-                soft_horizon=False,
-            ),
-        )
-        samples = convert_ma_batch_to_sample_batch(ev.sample())
-        # Three logical episodes and correct episode resets (always after 4
-        # steps).
-        self.assertEqual(len(set(samples["eps_id"])), 3)
-        for i in range(4):
-            self.assertEqual(np.argmax(samples["obs"][i]), i)
-        self.assertEqual(np.argmax(samples["obs"][4]), 0)
-        # 3 `terminated` values.
-        self.assertEqual(sum(samples["terminateds"]), 3)
-        ev.stop()
-
-        # A gym env's max_episode_steps is smaller than Algorithm's horizon.
-        ev = RolloutWorker(
-            env_creator=lambda _: gym.make("CartPole-v1"),
-            default_policy_class=MockPolicy,
-            config=AlgorithmConfig().rollouts(
-                num_rollout_workers=0,
-                batch_mode="complete_episodes",
-                rollout_fragment_length=10,
-                horizon=6,
-                soft_horizon=False,
-            ),
-        )
-        samples = convert_ma_batch_to_sample_batch(ev.sample())
-        # 12 steps due to `complete_episodes` batch_mode.
-        self.assertEqual(len(samples["eps_id"]), 12)
-        # Two logical episodes and correct episode resets (always after 6(!)
-        # steps).
-        self.assertEqual(len(set(samples["eps_id"])), 2)
-        # 2 `terminated` values after 6 and 12 steps.
-        check(
-            samples["terminateds"],
-            [
-                False,
-                False,
-                False,
-                False,
-                False,
-                True,
-                False,
-                False,
-                False,
-                False,
-                False,
-                True,
-            ],
-        )
-        ev.stop()
-
-    def test_soft_horizon(self):
-        ev = RolloutWorker(
-            env_creator=lambda _: MockEnv(episode_length=10),
-            default_policy_class=MockPolicy,
-            config=AlgorithmConfig().rollouts(
-                num_rollout_workers=0,
-                batch_mode="complete_episodes",
-                rollout_fragment_length=10,
-                horizon=4,
-                soft_horizon=True,
-            ),
-        )
-        samples = ev.sample()
-        samples = convert_ma_batch_to_sample_batch(samples)
-        # three logical episodes
-        self.assertEqual(len(set(samples["eps_id"])), 3)
-        # only 1 hard `terminated` value
-        self.assertEqual(sum(samples["terminateds"]), 1)
-        ev.stop()
-
-=======
->>>>>>> 2a0d3fd6
     def test_metrics(self):
         ev = RolloutWorker(
             env_creator=lambda _: MockEnv(episode_length=10),
