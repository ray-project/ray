import gymnasium as gym
from gymnasium.spaces import Box, Discrete
import json
import numpy as np
import os
import random
import tempfile
import time
import unittest

import ray
from ray.rllib.algorithms.a2c import A2CConfig
from ray.rllib.algorithms.algorithm_config import AlgorithmConfig
from ray.rllib.algorithms.pg import PGConfig
from ray.rllib.env.multi_agent_env import MultiAgentEnv
from ray.rllib.evaluation.rollout_worker import RolloutWorker
from ray.rllib.evaluation.metrics import collect_metrics
from ray.rllib.evaluation.postprocessing import compute_advantages
from ray.rllib.evaluation.worker_set import WorkerSet
from ray.rllib.examples.env.mock_env import (
    MockEnv,
    MockEnv2,
    MockVectorEnv,
    VectorizedMockEnv,
)
from ray.rllib.examples.env.multi_agent import BasicMultiAgent, MultiAgentCartPole
from ray.rllib.examples.policy.random_policy import RandomPolicy
from ray.rllib.offline.dataset_reader import DatasetReader, get_dataset_and_shards
from ray.rllib.offline.json_reader import JsonReader
from ray.rllib.policy.policy import Policy, PolicySpec
from ray.rllib.policy.sample_batch import (
    DEFAULT_POLICY_ID,
    MultiAgentBatch,
    SampleBatch,
    convert_ma_batch_to_sample_batch,
)
from ray.rllib.utils.annotations import override
from ray.rllib.utils.metrics import NUM_AGENT_STEPS_SAMPLED, NUM_AGENT_STEPS_TRAINED
from ray.rllib.utils.test_utils import check, framework_iterator
from ray.tune.registry import register_env


class MockPolicy(RandomPolicy):
    @override(RandomPolicy)
    def compute_actions(
        self,
        obs_batch,
        state_batches=None,
        prev_action_batch=None,
        prev_reward_batch=None,
        episodes=None,
        explore=None,
        timestep=None,
        **kwargs
    ):
        return np.array([random.choice([0, 1])] * len(obs_batch)), [], {}

    @override(Policy)
    def postprocess_trajectory(self, batch, other_agent_batches=None, episode=None):
        assert episode is not None
        super().postprocess_trajectory(batch, other_agent_batches, episode)
        return compute_advantages(batch, 100.0, 0.9, use_gae=False, use_critic=False)


class BadPolicy(RandomPolicy):
    @override(RandomPolicy)
    def compute_actions(
        self,
        obs_batch,
        state_batches=None,
        prev_action_batch=None,
        prev_reward_batch=None,
        episodes=None,
        explore=None,
        timestep=None,
        **kwargs
    ):
        raise Exception("intentional error")


class FailOnStepEnv(gym.Env):
    def __init__(self):
        self.observation_space = gym.spaces.Discrete(1)
        self.action_space = gym.spaces.Discrete(2)

    def reset(self, *, seed=None, options=None):
        raise ValueError("kaboom")

    def step(self, action):
        raise ValueError("kaboom")


class TestRolloutWorker(unittest.TestCase):
    @classmethod
    def setUpClass(cls):
        ray.init(num_cpus=5)

    @classmethod
    def tearDownClass(cls):
        ray.shutdown()

    def test_basic(self):
        ev = RolloutWorker(
            env_creator=lambda _: gym.make("CartPole-v1"),
            default_policy_class=MockPolicy,
            config=AlgorithmConfig().rollouts(num_rollout_workers=0),
        )
        batch = convert_ma_batch_to_sample_batch(ev.sample())
        for key in [
            "obs",
            "actions",
            "rewards",
            "terminateds",
            "truncateds",
            "terminateds",
            "advantages",
            "prev_rewards",
            "prev_actions",
        ]:
            self.assertIn(key, batch)
            self.assertGreater(np.abs(np.mean(batch[key])), 0)

        def to_prev(vec):
            out = np.zeros_like(vec)
            for i, v in enumerate(vec):
                if i + 1 < len(out) and not batch["terminateds"][i]:
                    out[i + 1] = v
            return out.tolist()

        self.assertEqual(batch["prev_rewards"].tolist(), to_prev(batch["rewards"]))
        self.assertEqual(batch["prev_actions"].tolist(), to_prev(batch["actions"]))
        self.assertGreater(batch["advantages"][0], 1)
        ev.stop()

    def test_batch_ids(self):
        fragment_len = 100
        ev = RolloutWorker(
            env_creator=lambda _: gym.make("CartPole-v1"),
            default_policy_class=MockPolicy,
            config=AlgorithmConfig().rollouts(
                rollout_fragment_length=fragment_len, num_rollout_workers=0
            ),
        )
        batch1 = convert_ma_batch_to_sample_batch(ev.sample())
        batch2 = convert_ma_batch_to_sample_batch(ev.sample())
        unroll_ids_1 = set(batch1["unroll_id"])
        unroll_ids_2 = set(batch2["unroll_id"])
        # Assert no overlap of unroll IDs between sample() calls.
        self.assertTrue(not any(uid in unroll_ids_2 for uid in unroll_ids_1))
        # CartPole episodes should be short initially: Expect more than one
        # unroll ID in each batch.
        self.assertTrue(len(unroll_ids_1) > 1)
        self.assertTrue(len(unroll_ids_2) > 1)
        ev.stop()

    def test_global_vars_update(self):
        config = (
            A2CConfig()
            .environment("CartPole-v1")
            .rollouts(num_envs_per_worker=1)
            # lr = 0.1 - [(0.1 - 0.000001) / 100000] * ts
            .training(lr_schedule=[[0, 0.1], [100000, 0.000001]])
        )
        for fw in framework_iterator(config, frameworks=("tf2", "tf")):
            algo = config.build()
            policy = algo.get_policy()
            for i in range(3):
                result = algo.train()
                print(
                    "{}={}".format(
                        NUM_AGENT_STEPS_TRAINED, result["info"][NUM_AGENT_STEPS_TRAINED]
                    )
                )
                print(
                    "{}={}".format(
                        NUM_AGENT_STEPS_SAMPLED, result["info"][NUM_AGENT_STEPS_SAMPLED]
                    )
                )
                global_timesteps = (
                    policy.global_timestep
                    if fw == "tf"
                    else policy.global_timestep.numpy()
                )
                print("global_timesteps={}".format(global_timesteps))
                expected_lr = 0.1 - ((0.1 - 0.000001) / 100000) * global_timesteps
                lr = policy.cur_lr
                if fw == "tf":
                    lr = policy.get_session().run(lr)
                check(lr, expected_lr, rtol=0.05)
            algo.stop()

    def test_no_step_on_init(self):
        register_env("fail", lambda _: FailOnStepEnv())
        config = PGConfig().environment("fail").rollouts(num_rollout_workers=2)
        for _ in framework_iterator(config):
            # We expect this to fail already on Algorithm init due
            # to the env sanity check right after env creation (inside
            # RolloutWorker).
            self.assertRaises(
                Exception,
                lambda: config.build(),
            )

    def test_query_evaluators(self):
        register_env("test", lambda _: gym.make("CartPole-v1"))
        config = (
            PGConfig()
            .environment("test")
            .rollouts(
                num_rollout_workers=2,
                num_envs_per_worker=2,
                create_env_on_local_worker=True,
            )
            .training(train_batch_size=20)
        )
        for _ in framework_iterator(config, frameworks=("torch", "tf")):
            pg = config.build()
            results = pg.workers.foreach_worker(
                lambda w: w.total_rollout_fragment_length
            )
            results2 = pg.workers.foreach_worker_with_id(
                lambda i, w: (i, w.total_rollout_fragment_length)
            )
            results3 = pg.workers.foreach_worker(lambda w: w.foreach_env(lambda env: 1))
            self.assertEqual(results, [10, 10, 10])
            self.assertEqual(results2, [(0, 10), (1, 10), (2, 10)])
            self.assertEqual(results3, [[1, 1], [1, 1], [1, 1]])
            pg.stop()

    def test_action_clipping(self):
        from ray.rllib.examples.env.random_env import RandomEnv

        action_space = gym.spaces.Box(-2.0, 1.0, (3,))

        # Clipping: True (clip between Policy's action_space.low/high).
        ev = RolloutWorker(
            env_creator=lambda _: RandomEnv(
                config=dict(
                    action_space=action_space,
                    max_episode_len=10,
                    p_terminated=0.0,
                    check_action_bounds=True,
                )
            ),
            config=AlgorithmConfig()
            .multi_agent(
                policies={
                    "default_policy": PolicySpec(
                        policy_class=RandomPolicy, config={"ignore_action_bounds": True}
                    )
                }
            )
            .rollouts(num_rollout_workers=0, batch_mode="complete_episodes")
            .environment(
                action_space=action_space, normalize_actions=False, clip_actions=True
            ),
        )
        sample = convert_ma_batch_to_sample_batch(ev.sample())
        # Check, whether the action bounds have been breached (expected).
        # We still arrived here b/c we clipped according to the Env's action
        # space.
        self.assertGreater(np.max(sample["actions"]), action_space.high[0])
        self.assertLess(np.min(sample["actions"]), action_space.low[0])
        ev.stop()

        # Clipping: False and RandomPolicy produces invalid actions.
        # Expect Env to complain.
        ev2 = RolloutWorker(
            env_creator=lambda _: RandomEnv(
                config=dict(
                    action_space=action_space,
                    max_episode_len=10,
                    p_terminated=0.0,
                    check_action_bounds=True,
                )
            ),
            # No normalization (+clipping) and no clipping ->
            # Should lead to Env complaining.
            config=AlgorithmConfig()
            .environment(
                normalize_actions=False,
                clip_actions=False,
                action_space=action_space,
            )
            .rollouts(batch_mode="complete_episodes", num_rollout_workers=0)
            .multi_agent(
                policies={
                    "default_policy": PolicySpec(
                        policy_class=RandomPolicy, config={"ignore_action_bounds": True}
                    )
                }
            ),
        )
        self.assertRaisesRegex(ValueError, r"Illegal action", ev2.sample)
        ev2.stop()

        # Clipping: False and RandomPolicy produces valid (bounded) actions.
        # Expect "actions" in SampleBatch to be unclipped.
        ev3 = RolloutWorker(
            env_creator=lambda _: RandomEnv(
                config=dict(
                    action_space=action_space,
                    max_episode_len=10,
                    p_terminated=0.0,
                    check_action_bounds=True,
                )
            ),
            default_policy_class=RandomPolicy,
            config=AlgorithmConfig().rollouts(
                num_rollout_workers=0, batch_mode="complete_episodes"
            )
            # Should not be a problem as RandomPolicy abides to bounds.
            .environment(
                action_space=action_space, normalize_actions=False, clip_actions=False
            ),
        )
        sample = convert_ma_batch_to_sample_batch(ev3.sample())
        self.assertGreater(np.min(sample["actions"]), action_space.low[0])
        self.assertLess(np.max(sample["actions"]), action_space.high[0])
        ev3.stop()

    def test_action_normalization(self):
        from ray.rllib.examples.env.random_env import RandomEnv

        action_space = gym.spaces.Box(0.0001, 0.0002, (5,))

        # Normalize: True (unsquash between Policy's action_space.low/high).
        ev = RolloutWorker(
            env_creator=lambda _: RandomEnv(
                config=dict(
                    action_space=action_space,
                    max_episode_len=10,
                    p_terminated=0.0,
                    check_action_bounds=True,
                )
            ),
            config=AlgorithmConfig()
            .multi_agent(
                policies={
                    "default_policy": PolicySpec(
                        policy_class=RandomPolicy, config={"ignore_action_bounds": True}
                    )
                }
            )
            .rollouts(num_rollout_workers=0, batch_mode="complete_episodes")
            .environment(
                action_space=action_space, normalize_actions=True, clip_actions=False
            ),
        )
        sample = convert_ma_batch_to_sample_batch(ev.sample())
        # Check, whether the action bounds have been breached (expected).
        # We still arrived here b/c we unsquashed according to the Env's action
        # space.
        self.assertGreater(np.max(sample["actions"]), action_space.high[0])
        self.assertLess(np.min(sample["actions"]), action_space.low[0])
        ev.stop()

    def test_action_normalization_offline_dataset(self):
        with tempfile.TemporaryDirectory() as tmp_dir:
            # create environment
            env = gym.make("Pendulum-v1")

            # create temp data with actions at min and max
            data = {
                "type": "SampleBatch",
                "actions": [[2.0], [-2.0]],
                "terminateds": [0.0, 0.0],
                "truncateds": [0.0, 0.0],
                "rewards": [0.0, 0.0],
                "obs": [[0.0, 0.0, 0.0], [0.0, 0.0, 0.0]],
                "new_obs": [[0.0, 0.0, 0.0], [0.0, 0.0, 0.0]],
            }

            data_file = os.path.join(tmp_dir, "data.json")

            with open(data_file, "w") as f:
                json.dump(data, f)

            # create input reader functions
            def dataset_reader_creator(ioctx):
                config = {
                    "input": "dataset",
                    "input_config": {"format": "json", "paths": data_file},
                }
                _, shards = get_dataset_and_shards(config, num_workers=0)
                return DatasetReader(shards[0], ioctx)

            def json_reader_creator(ioctx):
                return JsonReader(data_file, ioctx)

            input_creators = [dataset_reader_creator, json_reader_creator]

            # actions_in_input_normalized, normalize_actions
            parameters = [
                (True, True),
                (True, False),
                (False, True),
                (False, False),
            ]

            # check that samples from dataset will be normalized if and only if
            # actions_in_input_normalized == False and
            # normalize_actions == True
            for input_creator in input_creators:
                for actions_in_input_normalized, normalize_actions in parameters:
                    ev = RolloutWorker(
                        env_creator=lambda _: env,
                        default_policy_class=MockPolicy,
                        config=AlgorithmConfig()
                        .rollouts(
                            num_rollout_workers=0,
                            rollout_fragment_length=1,
                        )
                        .environment(
                            normalize_actions=normalize_actions,
                            clip_actions=False,
                        )
                        .training(train_batch_size=1)
                        .offline_data(
                            offline_sampling=True,
                            actions_in_input_normalized=actions_in_input_normalized,
                            input_=input_creator,
                        ),
                    )

                    sample = ev.sample()

                    if normalize_actions and not actions_in_input_normalized:
                        # check if the samples from dataset are normalized properly
                        self.assertLessEqual(np.max(sample["actions"]), 1.0)
                        self.assertGreaterEqual(np.min(sample["actions"]), -1.0)
                    else:
                        # check if the samples from dataset are not normalized
                        self.assertGreater(np.max(sample["actions"]), 1.5)
                        self.assertLess(np.min(sample["actions"]), -1.5)

                    ev.stop()

    def test_action_immutability(self):
        from ray.rllib.examples.env.random_env import RandomEnv

        action_space = gym.spaces.Box(0.0001, 0.0002, (5,))

        class ActionMutationEnv(RandomEnv):
            def init(self, config):
                self.test_case = config["test_case"]
                super().__init__(config=config)

            def step(self, action):
                # Ensure that it is called from inside the sampling process.
                import inspect

                curframe = inspect.currentframe()
                called_from_check = any(
                    frame[3] == "check_gym_environments"
                    for frame in inspect.getouterframes(curframe, 2)
                )
                # Check, whether the action is immutable.
                if action.flags.writeable and not called_from_check:
                    self.test_case.assertFalse(
                        action.flags.writeable, "Action is mutable"
                    )
                return super().step(action)

        ev = RolloutWorker(
            env_creator=lambda _: ActionMutationEnv(
                config=dict(
                    test_case=self,
                    action_space=action_space,
                    max_episode_len=10,
                    p_terminated=0.0,
                    check_action_bounds=True,
                )
            ),
            config=AlgorithmConfig()
            .multi_agent(
                policies={
                    "default_policy": PolicySpec(
                        policy_class=RandomPolicy, config={"ignore_action_bounds": True}
                    )
                }
            )
            .environment(action_space=action_space, clip_actions=False)
            .rollouts(batch_mode="complete_episodes", num_rollout_workers=0),
        )
        ev.sample()
        ev.stop()

    def test_reward_clipping(self):
        # Clipping: True (clip between -1.0 and 1.0).
        config = (
            AlgorithmConfig()
            .rollouts(num_rollout_workers=0, batch_mode="complete_episodes")
            .environment(clip_rewards=True)
        )
        ev = RolloutWorker(
            env_creator=lambda _: MockEnv2(episode_length=10),
            default_policy_class=MockPolicy,
            config=config,
        )
        sample = convert_ma_batch_to_sample_batch(ev.sample())
        ws = WorkerSet._from_existing(
            local_worker=ev,
            remote_workers=[],
        )
        self.assertEqual(max(sample["rewards"]), 1)
        result = collect_metrics(ws, [])
        # Shows different behavior when connector is on/off.
        if config.enable_connectors:
            # episode_reward_mean shows the correct clipped value.
            self.assertEqual(result["episode_reward_mean"], 10)
        else:
            # episode_reward_mean shows the unclipped raw value
            # when connector is off, and old env_runner v1 is used.
            self.assertEqual(result["episode_reward_mean"], 1000)
        ev.stop()

        from ray.rllib.examples.env.random_env import RandomEnv

        # Clipping in certain range (-2.0, 2.0).
        ev2 = RolloutWorker(
            env_creator=lambda _: RandomEnv(
                dict(
                    reward_space=gym.spaces.Box(low=-10, high=10, shape=()),
                    p_terminated=0.0,
                    max_episode_len=10,
                )
            ),
            default_policy_class=MockPolicy,
            config=AlgorithmConfig()
            .rollouts(num_rollout_workers=0, batch_mode="complete_episodes")
            .environment(clip_rewards=2.0),
        )
        sample = convert_ma_batch_to_sample_batch(ev2.sample())
        self.assertEqual(max(sample["rewards"]), 2.0)
        self.assertEqual(min(sample["rewards"]), -2.0)
        self.assertLess(np.mean(sample["rewards"]), 0.5)
        self.assertGreater(np.mean(sample["rewards"]), -0.5)
        ev2.stop()

        # Clipping: Off.
        ev2 = RolloutWorker(
            env_creator=lambda _: MockEnv2(episode_length=10),
            default_policy_class=MockPolicy,
            config=AlgorithmConfig()
            .rollouts(num_rollout_workers=0, batch_mode="complete_episodes")
            .environment(clip_rewards=False),
        )
        sample = convert_ma_batch_to_sample_batch(ev2.sample())
        ws2 = WorkerSet._from_existing(
            local_worker=ev2,
            remote_workers=[],
        )
        self.assertEqual(max(sample["rewards"]), 100)
        result2 = collect_metrics(ws2, [])
        self.assertEqual(result2["episode_reward_mean"], 1000)
        ev2.stop()

    def test_hard_horizon(self):
        ev = RolloutWorker(
            env_creator=lambda _: MockEnv2(episode_length=10),
            default_policy_class=MockPolicy,
            config=AlgorithmConfig().rollouts(
                num_rollout_workers=0,
                batch_mode="complete_episodes",
                rollout_fragment_length=10,
                horizon=4,
                soft_horizon=False,
            ),
        )
        samples = convert_ma_batch_to_sample_batch(ev.sample())
        # Three logical episodes and correct episode resets (always after 4
        # steps).
        self.assertEqual(len(set(samples["eps_id"])), 3)
        for i in range(4):
            self.assertEqual(np.argmax(samples["obs"][i]), i)
        self.assertEqual(np.argmax(samples["obs"][4]), 0)
        # 3 `terminated` values.
        self.assertEqual(sum(samples["terminateds"]), 3)
        ev.stop()

        # A gym env's max_episode_steps is smaller than Algorithm's horizon.
        ev = RolloutWorker(
            env_creator=lambda _: gym.make("CartPole-v1"),
            default_policy_class=MockPolicy,
            config=AlgorithmConfig().rollouts(
                num_rollout_workers=0,
                batch_mode="complete_episodes",
                rollout_fragment_length=10,
                horizon=6,
                soft_horizon=False,
            ),
        )
        samples = convert_ma_batch_to_sample_batch(ev.sample())
        # 12 steps due to `complete_episodes` batch_mode.
        self.assertEqual(len(samples["eps_id"]), 12)
        # Two logical episodes and correct episode resets (always after 6(!)
        # steps).
        self.assertEqual(len(set(samples["eps_id"])), 2)
        # 2 `terminated` values after 6 and 12 steps.
        check(
            samples["terminateds"],
            [
                False,
                False,
                False,
                False,
                False,
                True,
                False,
                False,
                False,
                False,
                False,
                True,
            ],
        )
        ev.stop()

    def test_soft_horizon(self):
        ev = RolloutWorker(
            env_creator=lambda _: MockEnv(episode_length=10),
            default_policy_class=MockPolicy,
            config=AlgorithmConfig().rollouts(
                num_rollout_workers=0,
                batch_mode="complete_episodes",
                rollout_fragment_length=10,
                horizon=4,
                soft_horizon=True,
            ),
        )
        samples = ev.sample()
        samples = convert_ma_batch_to_sample_batch(samples)
        # three logical episodes
        self.assertEqual(len(set(samples["eps_id"])), 3)
        # only 1 hard `terminated` value
        self.assertEqual(sum(samples["terminateds"]), 1)
        ev.stop()

    def test_metrics(self):
        ev = RolloutWorker(
            env_creator=lambda _: MockEnv(episode_length=10),
            default_policy_class=MockPolicy,
            config=AlgorithmConfig().rollouts(
                rollout_fragment_length=100,
                num_rollout_workers=0,
                batch_mode="complete_episodes",
            ),
        )
        remote_ev = RolloutWorker.as_remote().remote(
            env_creator=lambda _: MockEnv(episode_length=10),
            default_policy_class=MockPolicy,
            config=AlgorithmConfig().rollouts(
                rollout_fragment_length=100,
                num_rollout_workers=0,
                batch_mode="complete_episodes",
            ),
        )
        ws = WorkerSet._from_existing(
            local_worker=ev,
            remote_workers=[remote_ev],
        )
        ev.sample()
        ray.get(remote_ev.sample.remote())
        result = collect_metrics(ws)
        self.assertEqual(result["episodes_this_iter"], 20)
        self.assertEqual(result["episode_reward_mean"], 10)
        ev.stop()

    def test_async(self):
        ev = RolloutWorker(
            env_creator=lambda _: gym.make("CartPole-v1"),
            default_policy_class=MockPolicy,
            config=AlgorithmConfig().rollouts(sample_async=True, num_rollout_workers=0),
        )
<<<<<<< HEAD
        batch = ev.sample()
        for key in ["obs", "actions", "rewards", "terminateds", "truncateds", "advantages"]:
=======
        batch = convert_ma_batch_to_sample_batch(ev.sample())
        for key in ["obs", "actions", "rewards", "dones", "advantages"]:
>>>>>>> b4e97e08
            self.assertIn(key, batch)
        self.assertGreater(batch["advantages"][0], 1)
        ev.stop()

    def test_auto_vectorization(self):
        ev = RolloutWorker(
            env_creator=lambda cfg: MockEnv(episode_length=20, config=cfg),
            default_policy_class=MockPolicy,
            config=AlgorithmConfig().rollouts(
                rollout_fragment_length=2,
                num_envs_per_worker=8,
                num_rollout_workers=0,
                batch_mode="truncate_episodes",
            ),
        )
        ws = WorkerSet._from_existing(
            local_worker=ev,
            remote_workers=[],
        )
        for _ in range(8):
            batch = ev.sample()
            self.assertEqual(batch.count, 16)
        result = collect_metrics(ws, [])
        self.assertEqual(result["episodes_this_iter"], 0)
        for _ in range(8):
            batch = ev.sample()
            self.assertEqual(batch.count, 16)
        result = collect_metrics(ws, [])
        self.assertEqual(result["episodes_this_iter"], 8)
        indices = []
        for env in ev.async_env.vector_env.envs:
            self.assertEqual(env.unwrapped.config.worker_index, 0)
            indices.append(env.unwrapped.config.vector_index)
        self.assertEqual(indices, [0, 1, 2, 3, 4, 5, 6, 7])
        ev.stop()

    def test_batches_larger_when_vectorized(self):
        ev = RolloutWorker(
            env_creator=lambda _: MockEnv(episode_length=8),
            default_policy_class=MockPolicy,
            config=AlgorithmConfig().rollouts(
                rollout_fragment_length=4,
                num_envs_per_worker=4,
                num_rollout_workers=0,
                batch_mode="truncate_episodes",
            ),
        )
        ws = WorkerSet._from_existing(
            local_worker=ev,
            remote_workers=[],
        )
        batch = ev.sample()
        self.assertEqual(batch.count, 16)
        result = collect_metrics(ws, [])
        self.assertEqual(result["episodes_this_iter"], 0)
        batch = ev.sample()
        result = collect_metrics(ws, [])
        self.assertEqual(result["episodes_this_iter"], 4)
        ev.stop()

    def test_vector_env_support(self):
        # Test a vector env that contains 8 actual envs
        # (MockEnv instances).
        ev = RolloutWorker(
            env_creator=(lambda _: VectorizedMockEnv(episode_length=20, num_envs=8)),
            default_policy_class=MockPolicy,
            config=AlgorithmConfig().rollouts(
                rollout_fragment_length=10,
                num_rollout_workers=0,
                batch_mode="truncate_episodes",
            ),
        )
        ws = WorkerSet._from_existing(
            local_worker=ev,
            remote_workers=[],
        )
        for _ in range(8):
            batch = ev.sample()
            self.assertEqual(batch.count, 10)
        result = collect_metrics(ws, [])
        self.assertEqual(result["episodes_this_iter"], 0)
        for _ in range(8):
            batch = ev.sample()
            self.assertEqual(batch.count, 10)
        result = collect_metrics(ws, [])
        self.assertEqual(result["episodes_this_iter"], 8)
        ev.stop()

        # Test a vector env that pretends(!) to contain 4 envs, but actually
        # only has 1 (CartPole).
        ev = RolloutWorker(
            env_creator=(lambda _: MockVectorEnv(20, mocked_num_envs=4)),
            default_policy_class=MockPolicy,
            config=AlgorithmConfig().rollouts(
                rollout_fragment_length=10,
                num_rollout_workers=0,
                batch_mode="truncate_episodes",
            ),
        )
        ws = WorkerSet._from_existing(
            local_worker=ev,
            remote_workers=[],
        )
        for _ in range(8):
            batch = ev.sample()
            self.assertEqual(batch.count, 10)
        result = collect_metrics(ws, [])
        self.assertGreater(result["episodes_this_iter"], 3)
        for _ in range(8):
            batch = ev.sample()
            self.assertEqual(batch.count, 10)
        result = collect_metrics(ws, [])
        self.assertGreater(result["episodes_this_iter"], 6)
        ev.stop()

    def test_truncate_episodes(self):
        ev_env_steps = RolloutWorker(
            env_creator=lambda _: MockEnv(10),
            default_policy_class=MockPolicy,
            config=AlgorithmConfig().rollouts(
                rollout_fragment_length=15,
                num_rollout_workers=0,
                batch_mode="truncate_episodes",
            ),
        )
        batch = ev_env_steps.sample()
        self.assertEqual(batch.count, 15)
        self.assertTrue(issubclass(type(batch), (SampleBatch, MultiAgentBatch)))
        ev_env_steps.stop()

        action_space = Discrete(2)
        obs_space = Box(float("-inf"), float("inf"), (4,), dtype=np.float32)
        ev_agent_steps = RolloutWorker(
            env_creator=lambda _: MultiAgentCartPole({"num_agents": 4}),
            default_policy_class=MockPolicy,
            config=AlgorithmConfig()
            .rollouts(
                num_rollout_workers=0,
                batch_mode="truncate_episodes",
                rollout_fragment_length=301,
            )
            .multi_agent(
                policies={"pol0", "pol1"},
                policy_mapping_fn=(
                    lambda agent_id, episode, **kwargs: "pol0"
                    if agent_id == 0
                    else "pol1"
                ),
            )
            .environment(action_space=action_space, observation_space=obs_space),
        )
        batch = ev_agent_steps.sample()
        self.assertTrue(isinstance(batch, MultiAgentBatch))
        self.assertGreater(batch.agent_steps(), 301)
        self.assertEqual(batch.env_steps(), 301)
        ev_agent_steps.stop()

        ev_agent_steps = RolloutWorker(
            env_creator=lambda _: MultiAgentCartPole({"num_agents": 4}),
            default_policy_class=MockPolicy,
            config=AlgorithmConfig()
            .rollouts(
                num_rollout_workers=0,
                rollout_fragment_length=301,
            )
            .multi_agent(
                count_steps_by="agent_steps",
                policies={"pol0", "pol1"},
                policy_mapping_fn=(
                    lambda agent_id, episode, **kwargs: "pol0"
                    if agent_id == 0
                    else "pol1"
                ),
            ),
        )
        batch = ev_agent_steps.sample()
        self.assertTrue(isinstance(batch, MultiAgentBatch))
        self.assertLess(batch.env_steps(), 301)
        # When counting agent steps, the count may be slightly larger than
        # rollout_fragment_length, b/c we have up to N agents stepping in each
        # env step and we only check, whether we should build after each env
        # step.
        self.assertGreaterEqual(batch.agent_steps(), 301)
        ev_agent_steps.stop()

    def test_complete_episodes(self):
        ev = RolloutWorker(
            env_creator=lambda _: MockEnv(10),
            default_policy_class=MockPolicy,
            config=AlgorithmConfig().rollouts(
                rollout_fragment_length=5,
                num_rollout_workers=0,
                batch_mode="complete_episodes",
            ),
        )
        batch = ev.sample()
        self.assertEqual(batch.count, 10)
        ev.stop()

    def test_complete_episodes_packing(self):
        ev = RolloutWorker(
            env_creator=lambda _: MockEnv(10),
            default_policy_class=MockPolicy,
            config=AlgorithmConfig().rollouts(
                rollout_fragment_length=15,
                num_rollout_workers=0,
                batch_mode="complete_episodes",
            ),
        )
        batch = ev.sample()
        batch = convert_ma_batch_to_sample_batch(batch)
        self.assertEqual(batch.count, 20)
        self.assertEqual(
            batch["t"].tolist(),
            [0, 1, 2, 3, 4, 5, 6, 7, 8, 9, 0, 1, 2, 3, 4, 5, 6, 7, 8, 9],
        )
        ev.stop()

    def test_filter_sync(self):
        ev = RolloutWorker(
            env_creator=lambda _: gym.make("CartPole-v1"),
            default_policy_class=MockPolicy,
            config=AlgorithmConfig().rollouts(
                sample_async=True,
                num_rollout_workers=0,
                observation_filter="ConcurrentMeanStdFilter",
            ),
        )
        time.sleep(2)
        ev.sample()
        filters = ev.get_filters(flush_after=True)
        obs_f = filters[DEFAULT_POLICY_ID]
        self.assertNotEqual(obs_f.running_stats.n, 0)
        self.assertNotEqual(obs_f.buffer.n, 0)
        ev.stop()

    def test_get_filters(self):
        ev = RolloutWorker(
            env_creator=lambda _: gym.make("CartPole-v1"),
            default_policy_class=MockPolicy,
            config=AlgorithmConfig().rollouts(
                observation_filter="ConcurrentMeanStdFilter",
                num_rollout_workers=0,
                sample_async=True,
            ),
        )
        self.sample_and_flush(ev)
        filters = ev.get_filters(flush_after=False)
        time.sleep(2)
        filters2 = ev.get_filters(flush_after=False)
        obs_f = filters[DEFAULT_POLICY_ID]
        obs_f2 = filters2[DEFAULT_POLICY_ID]
        self.assertGreaterEqual(obs_f2.running_stats.n, obs_f.running_stats.n)
        self.assertGreaterEqual(obs_f2.buffer.n, obs_f.buffer.n)
        ev.stop()

    def test_sync_filter(self):
        ev = RolloutWorker(
            env_creator=lambda _: gym.make("CartPole-v1"),
            default_policy_class=MockPolicy,
            config=AlgorithmConfig().rollouts(
                observation_filter="ConcurrentMeanStdFilter",
                num_rollout_workers=0,
                sample_async=True,
            ),
        )
        obs_f = self.sample_and_flush(ev)

        # Current State
        filters = ev.get_filters(flush_after=False)
        obs_f = filters[DEFAULT_POLICY_ID]

        self.assertLessEqual(obs_f.buffer.n, 20)

        new_obsf = obs_f.copy()
        new_obsf.running_stats.num_pushes = 100
        ev.sync_filters({DEFAULT_POLICY_ID: new_obsf})
        filters = ev.get_filters(flush_after=False)
        obs_f = filters[DEFAULT_POLICY_ID]
        self.assertGreaterEqual(obs_f.running_stats.n, 100)
        self.assertLessEqual(obs_f.buffer.n, 20)
        ev.stop()

    def test_extra_python_envs(self):
        extra_envs = {"env_key_1": "env_value_1", "env_key_2": "env_value_2"}
        self.assertFalse("env_key_1" in os.environ)
        self.assertFalse("env_key_2" in os.environ)
        ev = RolloutWorker(
            env_creator=lambda _: MockEnv(10),
            default_policy_class=MockPolicy,
            config=AlgorithmConfig()
            .python_environment(extra_python_environs_for_driver=extra_envs)
            .rollouts(num_rollout_workers=0),
        )
        self.assertTrue("env_key_1" in os.environ)
        self.assertTrue("env_key_2" in os.environ)
        ev.stop()

        # reset to original
        del os.environ["env_key_1"]
        del os.environ["env_key_2"]

    def test_no_env_seed(self):
        ev = RolloutWorker(
            env_creator=lambda _: MockVectorEnv(20, mocked_num_envs=8),
            default_policy_class=MockPolicy,
            config=AlgorithmConfig().rollouts(num_rollout_workers=0).debugging(seed=1),
        )
        assert not hasattr(ev.env, "seed")
        ev.stop()

    def test_multi_env_seed(self):
        ev = RolloutWorker(
            env_creator=lambda _: MockEnv2(100),
            default_policy_class=MockPolicy,
            config=AlgorithmConfig()
            .rollouts(num_envs_per_worker=3, num_rollout_workers=0)
            .debugging(seed=1),
        )
        # Make sure we can properly sample from the wrapped env.
        ev.sample()
        # Make sure all environments got a different deterministic seed.
        seeds = ev.foreach_env(lambda env: env.rng_seed)
        self.assertEqual(seeds, [1, 2, 3])
        ev.stop()

    def test_determine_spaces_for_multi_agent_dict(self):
        class MockMultiAgentEnv(MultiAgentEnv):
            """A mock testing MultiAgentEnv that doesn't call super.__init__()."""

            def __init__(self):
                # Intentinoally don't call super().__init__(),
                # so this env doesn't have
                # `self._[action|observation]_space_in_preferred_format`attributes.
                self.observation_space = gym.spaces.Discrete(2)
                self.action_space = gym.spaces.Discrete(2)

            def reset(self, *, seed=None, options=None):
                pass

            def step(self, action_dict):
                obs = {1: [0, 0], 2: [1, 1]}
                rewards = {1: 0, 2: 0}
                terminateds = truncated = {1: False, 2: False, "__all__": False}
                infos = {1: {}, 2: {}}
                return obs, rewards, terminateds, truncated, infos

        ev = RolloutWorker(
            env_creator=lambda _: MockMultiAgentEnv(),
            default_policy_class=MockPolicy,
            config=AlgorithmConfig()
            .rollouts(num_envs_per_worker=3, num_rollout_workers=0)
            .multi_agent(policies={"policy_1", "policy_2"})
            .debugging(seed=1),
        )
        # The fact that this RolloutWorker can be created without throwing
        # exceptions means AlgorithmConfig.get_multi_agent_setup() is
        # handling multi-agent user environments properly.
        self.assertIsNotNone(ev)

    def test_wrap_multi_agent_env(self):
        ev = RolloutWorker(
            env_creator=lambda _: BasicMultiAgent(10),
            default_policy_class=MockPolicy,
            config=AlgorithmConfig().rollouts(
                rollout_fragment_length=5,
                batch_mode="complete_episodes",
                num_rollout_workers=0,
            ),
        )
        # Make sure we can properly sample from the wrapped env.
        ev.sample()
        # Make sure the resulting environment is indeed still an
        self.assertTrue(isinstance(ev.env.unwrapped, MultiAgentEnv))
        self.assertTrue(isinstance(ev.env, gym.Env))
        ev.stop()

    def test_no_training(self):
        class NoTrainingEnv(MockEnv):
            def __init__(self, episode_length, training_enabled):
                super().__init__(episode_length)
                self.training_enabled = training_enabled

            def step(self, action):
<<<<<<< HEAD
                obs, rew, terminated, truncated, info = super(NoTrainingEnv, self).step(
                    action
                )
=======
                obs, rew, done, info = super().step(action)
>>>>>>> b4e97e08
                return (
                    obs,
                    rew,
                    terminated,
                    truncated,
                    {**info, "training_enabled": self.training_enabled},
                )

        ev = RolloutWorker(
            env_creator=lambda _: NoTrainingEnv(10, True),
            default_policy_class=MockPolicy,
            config=AlgorithmConfig().rollouts(
                rollout_fragment_length=5,
                batch_mode="complete_episodes",
                num_rollout_workers=0,
            ),
        )
        batch = ev.sample()
        batch = convert_ma_batch_to_sample_batch(batch)
        self.assertEqual(batch.count, 10)
        self.assertEqual(len(batch["obs"]), 10)
        ev.stop()

        ev = RolloutWorker(
            env_creator=lambda _: NoTrainingEnv(10, False),
            default_policy_class=MockPolicy,
            config=AlgorithmConfig().rollouts(
                rollout_fragment_length=5,
                batch_mode="complete_episodes",
                num_rollout_workers=0,
            ),
        )
        batch = ev.sample()
        self.assertTrue(isinstance(batch, MultiAgentBatch))
        self.assertEqual(len(batch.policy_batches), 0)
        ev.stop()

    def sample_and_flush(self, ev):
        time.sleep(2)
        ev.sample()
        filters = ev.get_filters(flush_after=True)
        obs_f = filters[DEFAULT_POLICY_ID]
        self.assertNotEqual(obs_f.running_stats.n, 0)
        self.assertNotEqual(obs_f.buffer.n, 0)
        return obs_f


if __name__ == "__main__":
    import pytest
    import sys

    sys.exit(pytest.main(["-v", __file__]))<|MERGE_RESOLUTION|>--- conflicted
+++ resolved
@@ -673,13 +673,8 @@
             default_policy_class=MockPolicy,
             config=AlgorithmConfig().rollouts(sample_async=True, num_rollout_workers=0),
         )
-<<<<<<< HEAD
-        batch = ev.sample()
+        batch = convert_ma_batch_to_sample_batch(ev.sample())
         for key in ["obs", "actions", "rewards", "terminateds", "truncateds", "advantages"]:
-=======
-        batch = convert_ma_batch_to_sample_batch(ev.sample())
-        for key in ["obs", "actions", "rewards", "dones", "advantages"]:
->>>>>>> b4e97e08
             self.assertIn(key, batch)
         self.assertGreater(batch["advantages"][0], 1)
         ev.stop()
@@ -1064,13 +1059,7 @@
                 self.training_enabled = training_enabled
 
             def step(self, action):
-<<<<<<< HEAD
-                obs, rew, terminated, truncated, info = super(NoTrainingEnv, self).step(
-                    action
-                )
-=======
-                obs, rew, done, info = super().step(action)
->>>>>>> b4e97e08
+                obs, rew, terminated, truncated, info = super().step(action)
                 return (
                     obs,
                     rew,
