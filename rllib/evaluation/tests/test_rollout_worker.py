--- conflicted
+++ resolved
@@ -192,21 +192,6 @@
                 check(lr, expected_lr, rtol=0.05)
             algo.stop()
 
-<<<<<<< HEAD
-    def test_no_step_on_init(self):
-        register_env("fail", lambda _: FailOnStepEnv())
-        config = PPOConfig().environment("fail").env_runners(num_env_runners=2)
-        for _ in framework_iterator(config):
-            # We expect this to fail already on Algorithm init due
-            # to the env sanity check right after env creation (inside
-            # RolloutWorker).
-            self.assertRaises(
-                Exception,
-                lambda: config.build(),
-            )
-
-=======
->>>>>>> 8fe3ac4d
     def test_query_evaluators(self):
         register_env("test", lambda _: gym.make("CartPole-v1"))
         config = (
@@ -881,13 +866,9 @@
         ev = RolloutWorker(
             env_creator=lambda _: MockVectorEnv(20, mocked_num_envs=8),
             default_policy_class=MockPolicy,
-<<<<<<< HEAD
-            config=AlgorithmConfig().env_runners(num_rollout_workers=0).debugging(seed=1),
-=======
-            config=AlgorithmConfig()
-            .env_runners(num_rollout_workers=0)
+            config=AlgorithmConfig()
+            .env_runners(num_env_runners=0)
             .debugging(seed=1),
->>>>>>> 8fe3ac4d
         )
         assert not hasattr(ev.env, "seed")
         ev.stop()
