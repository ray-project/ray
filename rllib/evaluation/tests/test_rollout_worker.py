import gymnasium as gym
from gymnasium.spaces import Box, Discrete
import json
import numpy as np
import os
import random
import tempfile
import time
import unittest

import ray
from ray.rllib.algorithms.algorithm_config import AlgorithmConfig
from ray.rllib.algorithms.ppo import PPOConfig
from ray.rllib.env.multi_agent_env import MultiAgentEnv
from ray.rllib.evaluation.rollout_worker import RolloutWorker
from ray.rllib.evaluation.metrics import collect_metrics
from ray.rllib.evaluation.postprocessing import compute_advantages
from ray.rllib.evaluation.worker_set import WorkerSet
from ray.rllib.examples.envs.classes.mock_env import (
    MockEnv,
    MockEnv2,
    MockVectorEnv,
    VectorizedMockEnv,
)
from ray.rllib.examples.envs.classes.multi_agent import MultiAgentCartPole
from ray.rllib.examples.envs.classes.random_env import RandomEnv
from ray.rllib.examples._old_api_stack.policy.random_policy import RandomPolicy
from ray.rllib.offline.dataset_reader import DatasetReader, get_dataset_and_shards
from ray.rllib.offline.json_reader import JsonReader
from ray.rllib.policy.policy import Policy, PolicySpec
from ray.rllib.policy.sample_batch import (
    DEFAULT_POLICY_ID,
    MultiAgentBatch,
    SampleBatch,
    convert_ma_batch_to_sample_batch,
)
from ray.rllib.utils.annotations import override
from ray.rllib.utils.metrics import NUM_AGENT_STEPS_SAMPLED, NUM_AGENT_STEPS_TRAINED
from ray.rllib.utils.test_utils import check, framework_iterator
from ray.tune.registry import register_env


class MockPolicy(RandomPolicy):
    @override(RandomPolicy)
    def compute_actions(
        self,
        obs_batch,
        state_batches=None,
        prev_action_batch=None,
        prev_reward_batch=None,
        episodes=None,
        explore=None,
        timestep=None,
        **kwargs
    ):
        return np.array([random.choice([0, 1])] * len(obs_batch)), [], {}

    @override(Policy)
    def postprocess_trajectory(self, batch, other_agent_batches=None, episode=None):
        assert episode is not None
        super().postprocess_trajectory(batch, other_agent_batches, episode)
        return compute_advantages(batch, 100.0, 0.9, use_gae=False, use_critic=False)


class BadPolicy(RandomPolicy):
    @override(RandomPolicy)
    def compute_actions(
        self,
        obs_batch,
        state_batches=None,
        prev_action_batch=None,
        prev_reward_batch=None,
        episodes=None,
        explore=None,
        timestep=None,
        **kwargs
    ):
        raise Exception("intentional error")


class FailOnStepEnv(gym.Env):
    def __init__(self):
        self.observation_space = gym.spaces.Discrete(1)
        self.action_space = gym.spaces.Discrete(2)

    def reset(self, *, seed=None, options=None):
        raise ValueError("kaboom")

    def step(self, action):
        raise ValueError("kaboom")


class TestRolloutWorker(unittest.TestCase):
    @classmethod
    def setUpClass(cls):
        ray.init(num_cpus=5)

    @classmethod
    def tearDownClass(cls):
        ray.shutdown()

    def test_basic(self):
        ev = RolloutWorker(
            env_creator=lambda _: gym.make("CartPole-v1"),
            default_policy_class=MockPolicy,
            config=AlgorithmConfig().env_runners(num_env_runners=0),
        )
        batch = convert_ma_batch_to_sample_batch(ev.sample())
        for key in [
            "obs",
            "actions",
            "rewards",
            "terminateds",
            "terminateds",
            "advantages",
            "prev_rewards",
            "prev_actions",
        ]:
            self.assertIn(key, batch)
            self.assertGreater(np.abs(np.mean(batch[key])), 0)

        # Our MockPolicy should never reach a full truncated episode.
        # Expect all truncateds flags to be False.
        self.assertEqual(np.abs(np.mean(batch["truncateds"])), 0.0)

        def to_prev(vec):
            out = np.zeros_like(vec)
            for i, v in enumerate(vec):
                if i + 1 < len(out) and not batch["terminateds"][i]:
                    out[i + 1] = v
            return out.tolist()

        self.assertEqual(batch["prev_rewards"].tolist(), to_prev(batch["rewards"]))
        self.assertEqual(batch["prev_actions"].tolist(), to_prev(batch["actions"]))
        self.assertGreater(batch["advantages"][0], 1)
        ev.stop()

    def test_batch_ids(self):
        fragment_len = 100
        ev = RolloutWorker(
            env_creator=lambda _: gym.make("CartPole-v1"),
            default_policy_class=MockPolicy,
            config=AlgorithmConfig().env_runners(
                rollout_fragment_length=fragment_len, num_env_runners=0
            ),
        )
        batch1 = convert_ma_batch_to_sample_batch(ev.sample())
        batch2 = convert_ma_batch_to_sample_batch(ev.sample())
        unroll_ids_1 = set(batch1["unroll_id"])
        unroll_ids_2 = set(batch2["unroll_id"])
        # Assert no overlap of unroll IDs between sample() calls.
        self.assertTrue(not any(uid in unroll_ids_2 for uid in unroll_ids_1))
        # CartPole episodes should be short initially: Expect more than one
        # unroll ID in each batch.
        self.assertTrue(len(unroll_ids_1) > 1)
        self.assertTrue(len(unroll_ids_2) > 1)
        ev.stop()

    def test_global_vars_update(self):
        config = (
            PPOConfig()
            .environment("CartPole-v1")
            .env_runners(num_envs_per_env_runner=1)
            # lr = 0.1 - [(0.1 - 0.000001) / 100000] * ts
            .training(lr_schedule=[[0, 0.1], [100000, 0.000001]])
        )
        for fw in framework_iterator(config, frameworks=("tf2", "tf")):
            algo = config.build()
            policy = algo.get_policy()
            for i in range(3):
                result = algo.train()
                print(
                    "{}={}".format(
                        NUM_AGENT_STEPS_TRAINED, result["info"][NUM_AGENT_STEPS_TRAINED]
                    )
                )
                print(
                    "{}={}".format(
                        NUM_AGENT_STEPS_SAMPLED, result["info"][NUM_AGENT_STEPS_SAMPLED]
                    )
                )
                global_timesteps = (
                    policy.global_timestep
                    if fw == "tf"
                    else policy.global_timestep.numpy()
                )
                print("global_timesteps={}".format(global_timesteps))
                expected_lr = 0.1 - ((0.1 - 0.000001) / 100000) * global_timesteps
                lr = policy.cur_lr
                if fw == "tf":
                    lr = policy.get_session().run(lr)
                check(lr, expected_lr, rtol=0.05)
            algo.stop()

<<<<<<< HEAD
    def test_no_step_on_init(self):
        register_env("fail", lambda _: FailOnStepEnv())
        config = PPOConfig().environment("fail").env_runners(num_env_runners=2)
        for _ in framework_iterator(config):
            # We expect this to fail already on Algorithm init due
            # to the env sanity check right after env creation (inside
            # RolloutWorker).
            self.assertRaises(
                Exception,
                lambda: config.build(),
            )

=======
>>>>>>> 24539f88
    def test_query_evaluators(self):
        register_env("test", lambda _: gym.make("CartPole-v1"))
        config = (
            PPOConfig()
            .environment("test")
            .env_runners(
                num_env_runners=2,
                num_envs_per_env_runner=2,
                create_env_on_local_worker=True,
            )
            .training(train_batch_size=20, sgd_minibatch_size=5, num_sgd_iter=1)
        )
        for _ in framework_iterator(config, frameworks=("torch", "tf")):
            algo = config.build()
            results = algo.workers.foreach_worker(
                lambda w: w.total_rollout_fragment_length
            )
            results2 = algo.workers.foreach_worker_with_id(
                lambda i, w: (i, w.total_rollout_fragment_length)
            )
            results3 = algo.workers.foreach_worker(
                lambda w: w.foreach_env(lambda env: 1)
            )
            self.assertEqual(results, [10, 10, 10])
            self.assertEqual(results2, [(0, 10), (1, 10), (2, 10)])
            self.assertEqual(results3, [[1, 1], [1, 1], [1, 1]])
            algo.stop()

    def test_action_clipping(self):
        action_space = gym.spaces.Box(-2.0, 1.0, (3,))

        # Clipping: True (clip between Policy's action_space.low/high).
        ev = RolloutWorker(
            env_creator=lambda _: RandomEnv(
                config=dict(
                    action_space=action_space,
                    max_episode_len=10,
                    p_terminated=0.0,
                    check_action_bounds=True,
                )
            ),
            config=AlgorithmConfig()
            .multi_agent(
                policies={
                    "default_policy": PolicySpec(
                        policy_class=RandomPolicy,
                        config={"ignore_action_bounds": True},
                    )
                }
            )
            .env_runners(num_env_runners=0, batch_mode="complete_episodes")
            .environment(
                action_space=action_space, normalize_actions=False, clip_actions=True
            ),
        )
        sample = convert_ma_batch_to_sample_batch(ev.sample())
        # Check, whether the action bounds have been breached (expected).
        # We still arrived here b/c we clipped according to the Env's action
        # space.
        self.assertGreater(np.max(sample["actions"]), action_space.high[0])
        self.assertLess(np.min(sample["actions"]), action_space.low[0])
        ev.stop()

        # Clipping: False and RandomPolicy produces invalid actions.
        # Expect Env to complain.
        ev2 = RolloutWorker(
            env_creator=lambda _: RandomEnv(
                config=dict(
                    action_space=action_space,
                    max_episode_len=10,
                    p_terminated=0.0,
                    check_action_bounds=True,
                )
            ),
            # No normalization (+clipping) and no clipping ->
            # Should lead to Env complaining.
            config=AlgorithmConfig()
            .environment(
                normalize_actions=False,
                clip_actions=False,
                action_space=action_space,
            )
            .env_runners(batch_mode="complete_episodes", num_env_runners=0)
            .multi_agent(
                policies={
                    "default_policy": PolicySpec(
                        policy_class=RandomPolicy,
                        config={"ignore_action_bounds": True},
                    )
                }
            ),
        )
        self.assertRaisesRegex(ValueError, r"Illegal action", ev2.sample)
        ev2.stop()

        # Clipping: False and RandomPolicy produces valid (bounded) actions.
        # Expect "actions" in SampleBatch to be unclipped.
        ev3 = RolloutWorker(
            env_creator=lambda _: RandomEnv(
                config=dict(
                    action_space=action_space,
                    max_episode_len=10,
                    p_terminated=0.0,
                    check_action_bounds=True,
                )
            ),
            default_policy_class=RandomPolicy,
            config=AlgorithmConfig().env_runners(
                num_env_runners=0, batch_mode="complete_episodes"
            )
            # Should not be a problem as RandomPolicy abides to bounds.
            .environment(
                action_space=action_space, normalize_actions=False, clip_actions=False
            ),
        )
        sample = convert_ma_batch_to_sample_batch(ev3.sample())
        self.assertGreater(np.min(sample["actions"]), action_space.low[0])
        self.assertLess(np.max(sample["actions"]), action_space.high[0])
        ev3.stop()

    def test_action_normalization(self):
        action_space = gym.spaces.Box(0.0001, 0.0002, (5,))

        # Normalize: True (unsquash between Policy's action_space.low/high).
        ev = RolloutWorker(
            env_creator=lambda _: RandomEnv(
                config=dict(
                    action_space=action_space,
                    max_episode_len=10,
                    p_terminated=0.0,
                    check_action_bounds=True,
                )
            ),
            config=AlgorithmConfig()
            .multi_agent(
                policies={
                    "default_policy": PolicySpec(
                        policy_class=RandomPolicy,
                        config={"ignore_action_bounds": True},
                    )
                }
            )
            .env_runners(num_env_runners=0, batch_mode="complete_episodes")
            .environment(
                action_space=action_space, normalize_actions=True, clip_actions=False
            ),
        )
        sample = convert_ma_batch_to_sample_batch(ev.sample())
        # Check, whether the action bounds have been breached (expected).
        # We still arrived here b/c we unsquashed according to the Env's action
        # space.
        self.assertGreater(np.max(sample["actions"]), action_space.high[0])
        self.assertLess(np.min(sample["actions"]), action_space.low[0])
        ev.stop()

    def test_action_normalization_offline_dataset(self):
        with tempfile.TemporaryDirectory() as tmp_dir:
            # create environment
            env = gym.make("Pendulum-v1")

            # create temp data with actions at min and max
            data = {
                "type": "SampleBatch",
                "actions": [[2.0], [-2.0]],
                "terminateds": [0.0, 0.0],
                "truncateds": [0.0, 0.0],
                "rewards": [0.0, 0.0],
                "obs": [[0.0, 0.0, 0.0], [0.0, 0.0, 0.0]],
                "new_obs": [[0.0, 0.0, 0.0], [0.0, 0.0, 0.0]],
            }

            data_file = os.path.join(tmp_dir, "data.json")

            with open(data_file, "w") as f:
                json.dump(data, f)

            # create input reader functions
            def dataset_reader_creator(ioctx):
                config = AlgorithmConfig().offline_data(
                    input_="dataset",
                    input_config={"format": "json", "paths": data_file},
                )
                _, shards = get_dataset_and_shards(config, num_workers=0)
                return DatasetReader(shards[0], ioctx)

            def json_reader_creator(ioctx):
                return JsonReader(data_file, ioctx)

            input_creators = [dataset_reader_creator, json_reader_creator]

            # actions_in_input_normalized, normalize_actions
            parameters = [
                (True, True),
                (True, False),
                (False, True),
                (False, False),
            ]

            # check that samples from dataset will be normalized if and only if
            # actions_in_input_normalized == False and
            # normalize_actions == True
            for input_creator in input_creators:
                for actions_in_input_normalized, normalize_actions in parameters:
                    ev = RolloutWorker(
                        env_creator=lambda _: env,
                        default_policy_class=MockPolicy,
                        config=AlgorithmConfig()
                        .env_runners(
                            num_env_runners=0,
                            rollout_fragment_length=1,
                        )
                        .environment(
                            normalize_actions=normalize_actions,
                            clip_actions=False,
                        )
                        .training(train_batch_size=1)
                        .offline_data(
                            offline_sampling=True,
                            actions_in_input_normalized=actions_in_input_normalized,
                            input_=input_creator,
                        ),
                    )

                    sample = ev.sample()

                    if normalize_actions and not actions_in_input_normalized:
                        # check if the samples from dataset are normalized properly
                        self.assertLessEqual(np.max(sample["actions"]), 1.0)
                        self.assertGreaterEqual(np.min(sample["actions"]), -1.0)
                    else:
                        # check if the samples from dataset are not normalized
                        self.assertGreater(np.max(sample["actions"]), 1.5)
                        self.assertLess(np.min(sample["actions"]), -1.5)

                    ev.stop()

    def test_action_immutability(self):
        action_space = gym.spaces.Box(0.0001, 0.0002, (5,))

        class ActionMutationEnv(RandomEnv):
            def init(self, config):
                self.test_case = config["test_case"]
                super().__init__(config=config)

            def step(self, action):
                # Check, whether the action is immutable.
                if action.flags.writeable:
                    self.test_case.assertFalse(
                        action.flags.writeable, "Action is mutable"
                    )
                return super().step(action)

        ev = RolloutWorker(
            env_creator=lambda _: ActionMutationEnv(
                config=dict(
                    test_case=self,
                    action_space=action_space,
                    max_episode_len=10,
                    p_terminated=0.0,
                    check_action_bounds=True,
                )
            ),
            config=AlgorithmConfig()
            .multi_agent(
                policies={
                    "default_policy": PolicySpec(
                        policy_class=RandomPolicy,
                        config={"ignore_action_bounds": True},
                    )
                }
            )
            .environment(action_space=action_space, clip_actions=False)
            .env_runners(batch_mode="complete_episodes", num_env_runners=0),
        )
        ev.sample()
        ev.stop()

    def test_reward_clipping(self):
        # Clipping: True (clip between -1.0 and 1.0).
        config = (
            AlgorithmConfig()
            .env_runners(num_env_runners=0, batch_mode="complete_episodes")
            .environment(clip_rewards=True)
        )
        ev = RolloutWorker(
            env_creator=lambda _: MockEnv2(episode_length=10),
            default_policy_class=MockPolicy,
            config=config,
        )
        sample = convert_ma_batch_to_sample_batch(ev.sample())
        ws = WorkerSet._from_existing(
            local_worker=ev,
            remote_workers=[],
        )
        self.assertEqual(max(sample["rewards"]), 1)
        result = collect_metrics(ws, [])
        # Shows different behavior when connector is on/off.
        if config.enable_connectors:
            # episode_reward_mean shows the correct clipped value.
            self.assertEqual(result["episode_reward_mean"], 10)
        else:
            # episode_reward_mean shows the unclipped raw value
            # when connector is off, and old env_runner v1 is used.
            self.assertEqual(result["episode_reward_mean"], 1000)
        ev.stop()

        # Clipping in certain range (-2.0, 2.0).
        ev2 = RolloutWorker(
            env_creator=lambda _: RandomEnv(
                dict(
                    reward_space=gym.spaces.Box(low=-10, high=10, shape=()),
                    p_terminated=0.0,
                    max_episode_len=10,
                )
            ),
            default_policy_class=MockPolicy,
            config=AlgorithmConfig()
            .env_runners(num_env_runners=0, batch_mode="complete_episodes")
            .environment(clip_rewards=2.0),
        )
        sample = convert_ma_batch_to_sample_batch(ev2.sample())
        self.assertEqual(max(sample["rewards"]), 2.0)
        self.assertEqual(min(sample["rewards"]), -2.0)
        self.assertLess(np.mean(sample["rewards"]), 0.5)
        self.assertGreater(np.mean(sample["rewards"]), -0.5)
        ev2.stop()

        # Clipping: Off.
        ev2 = RolloutWorker(
            env_creator=lambda _: MockEnv2(episode_length=10),
            default_policy_class=MockPolicy,
            config=AlgorithmConfig()
            .env_runners(num_env_runners=0, batch_mode="complete_episodes")
            .environment(clip_rewards=False),
        )
        sample = convert_ma_batch_to_sample_batch(ev2.sample())
        ws2 = WorkerSet._from_existing(
            local_worker=ev2,
            remote_workers=[],
        )
        self.assertEqual(max(sample["rewards"]), 100)
        result2 = collect_metrics(ws2, [])
        self.assertEqual(result2["episode_reward_mean"], 1000)
        ev2.stop()

    def test_metrics(self):
        ev = RolloutWorker(
            env_creator=lambda _: MockEnv(episode_length=10),
            default_policy_class=MockPolicy,
            config=AlgorithmConfig().env_runners(
                rollout_fragment_length=100,
                num_env_runners=0,
                batch_mode="complete_episodes",
            ),
        )
        remote_ev = ray.remote(RolloutWorker).remote(
            env_creator=lambda _: MockEnv(episode_length=10),
            default_policy_class=MockPolicy,
            config=AlgorithmConfig().env_runners(
                rollout_fragment_length=100,
                num_env_runners=0,
                batch_mode="complete_episodes",
            ),
        )
        ws = WorkerSet._from_existing(
            local_worker=ev,
            remote_workers=[remote_ev],
        )
        ev.sample()
        ray.get(remote_ev.sample.remote())
        result = collect_metrics(ws)
        self.assertEqual(result["episodes_this_iter"], 20)
        self.assertEqual(result["episode_reward_mean"], 10)
        ev.stop()

    def test_auto_vectorization(self):
        ev = RolloutWorker(
            env_creator=lambda cfg: MockEnv(episode_length=20, config=cfg),
            default_policy_class=MockPolicy,
            config=AlgorithmConfig().env_runners(
                rollout_fragment_length=2,
                num_envs_per_env_runner=8,
                num_env_runners=0,
                batch_mode="truncate_episodes",
            ),
        )
        ws = WorkerSet._from_existing(
            local_worker=ev,
            remote_workers=[],
        )
        for _ in range(8):
            batch = ev.sample()
            self.assertEqual(batch.count, 16)
        result = collect_metrics(ws, [])
        self.assertEqual(result["episodes_this_iter"], 0)
        for _ in range(8):
            batch = ev.sample()
            self.assertEqual(batch.count, 16)
        result = collect_metrics(ws, [])
        self.assertEqual(result["episodes_this_iter"], 8)
        indices = []
        for env in ev.async_env.vector_env.envs:
            self.assertEqual(env.unwrapped.config.worker_index, 0)
            indices.append(env.unwrapped.config.vector_index)
        self.assertEqual(indices, [0, 1, 2, 3, 4, 5, 6, 7])
        ev.stop()

    def test_batches_larger_when_vectorized(self):
        ev = RolloutWorker(
            env_creator=lambda _: MockEnv(episode_length=8),
            default_policy_class=MockPolicy,
            config=AlgorithmConfig().env_runners(
                rollout_fragment_length=4,
                num_envs_per_env_runner=4,
                num_env_runners=0,
                batch_mode="truncate_episodes",
            ),
        )
        ws = WorkerSet._from_existing(
            local_worker=ev,
            remote_workers=[],
        )
        batch = ev.sample()
        self.assertEqual(batch.count, 16)
        result = collect_metrics(ws, [])
        self.assertEqual(result["episodes_this_iter"], 0)
        batch = ev.sample()
        result = collect_metrics(ws, [])
        self.assertEqual(result["episodes_this_iter"], 4)
        ev.stop()

    def test_vector_env_support(self):
        # Test a vector env that contains 8 actual envs
        # (MockEnv instances).
        ev = RolloutWorker(
            env_creator=(lambda _: VectorizedMockEnv(episode_length=20, num_envs=8)),
            default_policy_class=MockPolicy,
            config=AlgorithmConfig().env_runners(
                rollout_fragment_length=10,
                num_env_runners=0,
                batch_mode="truncate_episodes",
            ),
        )
        ws = WorkerSet._from_existing(
            local_worker=ev,
            remote_workers=[],
        )
        for _ in range(8):
            batch = ev.sample()
            self.assertEqual(batch.count, 10)
        result = collect_metrics(ws, [])
        self.assertEqual(result["episodes_this_iter"], 0)
        for _ in range(8):
            batch = ev.sample()
            self.assertEqual(batch.count, 10)
        result = collect_metrics(ws, [])
        self.assertEqual(result["episodes_this_iter"], 8)
        ev.stop()

        # Test a vector env that pretends(!) to contain 4 envs, but actually
        # only has 1 (CartPole).
        ev = RolloutWorker(
            env_creator=(lambda _: MockVectorEnv(20, mocked_num_envs=4)),
            default_policy_class=MockPolicy,
            config=AlgorithmConfig().env_runners(
                rollout_fragment_length=10,
                num_env_runners=0,
                batch_mode="truncate_episodes",
            ),
        )
        ws = WorkerSet._from_existing(
            local_worker=ev,
            remote_workers=[],
        )
        for _ in range(8):
            batch = ev.sample()
            self.assertEqual(batch.count, 10)
        result = collect_metrics(ws, [])
        self.assertGreater(result["episodes_this_iter"], 3)
        for _ in range(8):
            batch = ev.sample()
            self.assertEqual(batch.count, 10)
        result = collect_metrics(ws, [])
        self.assertGreater(result["episodes_this_iter"], 6)
        ev.stop()

    def test_truncate_episodes(self):
        ev_env_steps = RolloutWorker(
            env_creator=lambda _: MockEnv(10),
            default_policy_class=MockPolicy,
            config=AlgorithmConfig().env_runners(
                rollout_fragment_length=15,
                num_rollout_workers=0,
                batch_mode="truncate_episodes",
            ),
        )
        batch = ev_env_steps.sample()
        self.assertEqual(batch.count, 15)
        self.assertTrue(issubclass(type(batch), (SampleBatch, MultiAgentBatch)))
        ev_env_steps.stop()

        action_space = Discrete(2)
        obs_space = Box(float("-inf"), float("inf"), (4,), dtype=np.float32)
        ev_agent_steps = RolloutWorker(
            env_creator=lambda _: MultiAgentCartPole({"num_agents": 4}),
            default_policy_class=MockPolicy,
            config=AlgorithmConfig()
            .env_runners(
                num_rollout_workers=0,
                batch_mode="truncate_episodes",
                rollout_fragment_length=301,
            )
            .multi_agent(
                policies={"pol0", "pol1"},
                policy_mapping_fn=(
                    lambda agent_id, episode, worker, **kwargs: "pol0"
                    if agent_id == 0
                    else "pol1"
                ),
            )
            .environment(action_space=action_space, observation_space=obs_space),
        )
        batch = ev_agent_steps.sample()
        self.assertTrue(isinstance(batch, MultiAgentBatch))
        self.assertGreater(batch.agent_steps(), 301)
        self.assertEqual(batch.env_steps(), 301)
        ev_agent_steps.stop()

        ev_agent_steps = RolloutWorker(
            env_creator=lambda _: MultiAgentCartPole({"num_agents": 4}),
            default_policy_class=MockPolicy,
            config=AlgorithmConfig()
            .env_runners(
                num_rollout_workers=0,
                rollout_fragment_length=301,
            )
            .multi_agent(
                count_steps_by="agent_steps",
                policies={"pol0", "pol1"},
                policy_mapping_fn=(
                    lambda agent_id, episode, worker, **kwargs: "pol0"
                    if agent_id == 0
                    else "pol1"
                ),
            ),
        )
        batch = ev_agent_steps.sample()
        self.assertTrue(isinstance(batch, MultiAgentBatch))
        self.assertLess(batch.env_steps(), 301)
        # When counting agent steps, the count may be slightly larger than
        # rollout_fragment_length, b/c we have up to N agents stepping in each
        # env step and we only check, whether we should build after each env
        # step.
        self.assertGreaterEqual(batch.agent_steps(), 301)
        ev_agent_steps.stop()

    def test_complete_episodes(self):
        ev = RolloutWorker(
            env_creator=lambda _: MockEnv(10),
            default_policy_class=MockPolicy,
            config=AlgorithmConfig().env_runners(
                rollout_fragment_length=5,
                num_rollout_workers=0,
                batch_mode="complete_episodes",
            ),
        )
        batch = ev.sample()
        self.assertEqual(batch.count, 10)
        ev.stop()

    def test_complete_episodes_packing(self):
        ev = RolloutWorker(
            env_creator=lambda _: MockEnv(10),
            default_policy_class=MockPolicy,
            config=AlgorithmConfig().env_runners(
                rollout_fragment_length=15,
                num_rollout_workers=0,
                batch_mode="complete_episodes",
            ),
        )
        batch = ev.sample()
        batch = convert_ma_batch_to_sample_batch(batch)
        self.assertEqual(batch.count, 20)
        self.assertEqual(
            batch["t"].tolist(),
            [0, 1, 2, 3, 4, 5, 6, 7, 8, 9, 0, 1, 2, 3, 4, 5, 6, 7, 8, 9],
        )
        ev.stop()

    def test_filter_sync(self):
        ev = RolloutWorker(
            env_creator=lambda _: gym.make("CartPole-v1"),
            default_policy_class=MockPolicy,
            config=AlgorithmConfig().env_runners(
                num_rollout_workers=0,
                observation_filter="ConcurrentMeanStdFilter",
            ),
        )
        time.sleep(2)
        ev.sample()
        filters = ev.get_filters(flush_after=True)
        obs_f = filters[DEFAULT_POLICY_ID]
        self.assertNotEqual(obs_f.running_stats.n, 0)
        self.assertNotEqual(obs_f.buffer.n, 0)
        ev.stop()

    def test_get_filters(self):
        ev = RolloutWorker(
            env_creator=lambda _: gym.make("CartPole-v1"),
            default_policy_class=MockPolicy,
            config=AlgorithmConfig().env_runners(
                observation_filter="ConcurrentMeanStdFilter",
                num_rollout_workers=0,
            ),
        )
        self.sample_and_flush(ev)
        filters = ev.get_filters(flush_after=False)
        time.sleep(2)
        filters2 = ev.get_filters(flush_after=False)
        obs_f = filters[DEFAULT_POLICY_ID]
        obs_f2 = filters2[DEFAULT_POLICY_ID]
        self.assertGreaterEqual(obs_f2.running_stats.n, obs_f.running_stats.n)
        self.assertGreaterEqual(obs_f2.buffer.n, obs_f.buffer.n)
        ev.stop()

    def test_sync_filter(self):
        ev = RolloutWorker(
            env_creator=lambda _: gym.make("CartPole-v1"),
            default_policy_class=MockPolicy,
            config=AlgorithmConfig().env_runners(
                observation_filter="ConcurrentMeanStdFilter",
                num_rollout_workers=0,
            ),
        )
        obs_f = self.sample_and_flush(ev)

        # Current State
        filters = ev.get_filters(flush_after=False)
        obs_f = filters[DEFAULT_POLICY_ID]

        self.assertLessEqual(obs_f.buffer.n, 20)

        new_obsf = obs_f.copy()
        new_obsf.running_stats.num_pushes = 100
        ev.sync_filters({DEFAULT_POLICY_ID: new_obsf})
        filters = ev.get_filters(flush_after=False)
        obs_f = filters[DEFAULT_POLICY_ID]
        self.assertGreaterEqual(obs_f.running_stats.n, 100)
        self.assertLessEqual(obs_f.buffer.n, 20)
        ev.stop()

    def test_extra_python_envs(self):
        extra_envs = {"env_key_1": "env_value_1", "env_key_2": "env_value_2"}
        self.assertFalse("env_key_1" in os.environ)
        self.assertFalse("env_key_2" in os.environ)
        ev = RolloutWorker(
            env_creator=lambda _: MockEnv(10),
            default_policy_class=MockPolicy,
            config=AlgorithmConfig()
            .python_environment(extra_python_environs_for_driver=extra_envs)
            .env_runners(num_rollout_workers=0),
        )
        self.assertTrue("env_key_1" in os.environ)
        self.assertTrue("env_key_2" in os.environ)
        ev.stop()

        # reset to original
        del os.environ["env_key_1"]
        del os.environ["env_key_2"]

    def test_no_env_seed(self):
        ev = RolloutWorker(
            env_creator=lambda _: MockVectorEnv(20, mocked_num_envs=8),
            default_policy_class=MockPolicy,
            config=AlgorithmConfig().env_runners(num_rollout_workers=0).debugging(seed=1),
        )
        assert not hasattr(ev.env, "seed")
        ev.stop()

    def test_multi_env_seed(self):
        ev = RolloutWorker(
            env_creator=lambda _: MockEnv2(100),
            default_policy_class=MockPolicy,
            config=AlgorithmConfig()
            .env_runners(num_envs_per_env_runner=3, num_rollout_workers=0)
            .debugging(seed=1),
        )
        # Make sure we can properly sample from the wrapped env.
        ev.sample()
        # Make sure all environments got a different deterministic seed.
        seeds = ev.foreach_env(lambda env: env.rng_seed)
        self.assertEqual(seeds, [1, 2, 3])
        ev.stop()

    def test_determine_spaces_for_multi_agent_dict(self):
        class MockMultiAgentEnv(MultiAgentEnv):
            """A mock testing MultiAgentEnv that doesn't call super.__init__()."""

            def __init__(self):
                # Intentinoally don't call super().__init__(),
                # so this env doesn't have
                # `self._[action|observation]_space_in_preferred_format`attributes.
                self.observation_space = gym.spaces.Discrete(2)
                self.action_space = gym.spaces.Discrete(2)

            def reset(self, *, seed=None, options=None):
                pass

            def step(self, action_dict):
                obs = {1: [0, 0], 2: [1, 1]}
                rewards = {1: 0, 2: 0}
                terminateds = truncated = {1: False, 2: False, "__all__": False}
                infos = {1: {}, 2: {}}
                return obs, rewards, terminateds, truncated, infos

        ev = RolloutWorker(
            env_creator=lambda _: MockMultiAgentEnv(),
            default_policy_class=MockPolicy,
            config=AlgorithmConfig()
            .env_runners(num_envs_per_env_runner=3, num_rollout_workers=0)
            .multi_agent(policies={"policy_1", "policy_2"})
            .debugging(seed=1),
        )
        # The fact that this RolloutWorker can be created without throwing
        # exceptions means AlgorithmConfig.get_multi_agent_setup() is
        # handling multi-agent user environments properly.
        self.assertIsNotNone(ev)

    def test_wrap_multi_agent_env(self):
        from ray.rllib.env.tests.test_multi_agent_env import BasicMultiAgent

        ev = RolloutWorker(
            env_creator=lambda _: BasicMultiAgent(10),
            default_policy_class=MockPolicy,
            config=AlgorithmConfig().env_runners(
                rollout_fragment_length=5,
                batch_mode="complete_episodes",
                num_rollout_workers=0,
            ),
        )
        # Make sure we can properly sample from the wrapped env.
        ev.sample()
        # Make sure the resulting environment is indeed still an
        self.assertTrue(isinstance(ev.env.unwrapped, MultiAgentEnv))
        self.assertTrue(isinstance(ev.env, gym.Env))
        ev.stop()

    def test_no_training(self):
        class NoTrainingEnv(MockEnv):
            def __init__(self, episode_length, training_enabled):
                super().__init__(episode_length)
                self.training_enabled = training_enabled

            def step(self, action):
                obs, rew, terminated, truncated, info = super().step(action)
                return (
                    obs,
                    rew,
                    terminated,
                    truncated,
                    {**info, "training_enabled": self.training_enabled},
                )

        ev = RolloutWorker(
            env_creator=lambda _: NoTrainingEnv(10, True),
            default_policy_class=MockPolicy,
            config=AlgorithmConfig().env_runners(
                rollout_fragment_length=5,
                batch_mode="complete_episodes",
                num_rollout_workers=0,
            ),
        )
        batch = ev.sample()
        batch = convert_ma_batch_to_sample_batch(batch)
        self.assertEqual(batch.count, 10)
        self.assertEqual(len(batch["obs"]), 10)
        ev.stop()

        ev = RolloutWorker(
            env_creator=lambda _: NoTrainingEnv(10, False),
            default_policy_class=MockPolicy,
            config=AlgorithmConfig().env_runners(
                rollout_fragment_length=5,
                batch_mode="complete_episodes",
                num_rollout_workers=0,
            ),
        )
        batch = ev.sample()
        self.assertTrue(isinstance(batch, MultiAgentBatch))
        self.assertEqual(len(batch.policy_batches), 0)
        ev.stop()

    def sample_and_flush(self, ev):
        time.sleep(2)
        ev.sample()
        filters = ev.get_filters(flush_after=True)
        obs_f = filters[DEFAULT_POLICY_ID]
        self.assertNotEqual(obs_f.running_stats.n, 0)
        self.assertNotEqual(obs_f.buffer.n, 0)
        return obs_f


if __name__ == "__main__":
    import pytest
    import sys

    sys.exit(pytest.main(["-v", __file__]))<|MERGE_RESOLUTION|>--- conflicted
+++ resolved
@@ -192,21 +192,6 @@
                 check(lr, expected_lr, rtol=0.05)
             algo.stop()
 
-<<<<<<< HEAD
-    def test_no_step_on_init(self):
-        register_env("fail", lambda _: FailOnStepEnv())
-        config = PPOConfig().environment("fail").env_runners(num_env_runners=2)
-        for _ in framework_iterator(config):
-            # We expect this to fail already on Algorithm init due
-            # to the env sanity check right after env creation (inside
-            # RolloutWorker).
-            self.assertRaises(
-                Exception,
-                lambda: config.build(),
-            )
-
-=======
->>>>>>> 24539f88
     def test_query_evaluators(self):
         register_env("test", lambda _: gym.make("CartPole-v1"))
         config = (
