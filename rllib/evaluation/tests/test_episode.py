--- conflicted
+++ resolved
@@ -1,282 +1,140 @@
-<<<<<<< HEAD
-import ray
-import unittest
-import numpy as np
-from ray.rllib.agents.callbacks import DefaultCallbacks
-from ray.rllib.env.multi_agent_env import MultiAgentEnv
-from ray.rllib.evaluation.rollout_worker import RolloutWorker
-from ray.rllib.examples.env.mock_env import MockEnv3
-from ray.rllib.policy import Policy
-from ray.rllib.utils import override
-
-NUM_STEPS = 25
-NUM_AGENTS = 4
-
-
-class LastInfoCallback(DefaultCallbacks):
-    def __init__(self):
-        super(LastInfoCallback, self).__init__()
-        self.tc = unittest.TestCase()
-        self.step = 0
-
-    def on_episode_start(
-        self, worker, base_env, policies, episode, env_index, **kwargs
-    ):
-        self.step = 0
-        self._check_last_values(episode)
-
-    def on_episode_step(self, worker, base_env, episode, env_index=None, **kwargs):
-        self.step += 1
-        self._check_last_values(episode)
-
-    def on_episode_end(self, worker, base_env, policies, episode, **kwargs):
-        self._check_last_values(episode)
-
-    def _check_last_values(self, episode):
-        last_obs = {
-            k: np.where(v)[0].item() for k, v in episode._agent_to_last_obs.items()
-        }
-        last_info = episode._agent_to_last_info
-        last_done = episode._agent_to_last_done
-        last_action = episode._agent_to_last_action
-        last_reward = {k: v[-1] for k, v in episode._agent_reward_history.items()}
-        if self.step == 0:
-            for last in [last_obs, last_info, last_done, last_action, last_reward]:
-                self.tc.assertEqual(last, {})
-        else:
-            for agent in last_obs.keys():
-                index = int(str(agent).replace("agent", ""))
-                self.tc.assertEqual(last_obs[agent], self.step + index)
-                self.tc.assertEqual(last_reward[agent], self.step + index)
-                self.tc.assertEqual(last_done[agent], self.step == NUM_STEPS)
-                if self.step == 1:
-                    self.tc.assertEqual(last_action[agent], 0)
-                else:
-                    self.tc.assertEqual(last_action[agent], self.step + index - 1)
-                self.tc.assertEqual(last_info[agent]["timestep"], self.step + index)
-
-
-class EchoPolicy(Policy):
-    @override(Policy)
-    def compute_actions(
-        self,
-        obs_batch,
-        state_batches=None,
-        prev_action_batch=None,
-        prev_reward_batch=None,
-        episodes=None,
-        explore=None,
-        timestep=None,
-        **kwargs
-    ):
-        return obs_batch.argmax(axis=1), [], {}
-
-
-class EpisodeEnv(MultiAgentEnv):
-    def __init__(self, episode_length, num):
-        self.agents = [MockEnv3(episode_length) for _ in range(num)]
-        self.dones = set()
-        self.observation_space = self.agents[0].observation_space
-        self.action_space = self.agents[0].action_space
-
-    def reset(self):
-        self.dones = set()
-        return {i: a.reset() for i, a in enumerate(self.agents)}
-
-    def step(self, action_dict):
-        obs, rew, done, info = {}, {}, {}, {}
-        print("ACTIONDICT IN ENV\n", action_dict)
-        for i, action in action_dict.items():
-            obs[i], rew[i], done[i], info[i] = self.agents[i].step(action)
-            obs[i] = obs[i] + i
-            rew[i] = rew[i] + i
-            info[i]["timestep"] = info[i]["timestep"] + i
-            if done[i]:
-                self.dones.add(i)
-        done["__all__"] = len(self.dones) == len(self.agents)
-        return obs, rew, done, info
-
-
-class TestEpisodeLastValues(unittest.TestCase):
-    @classmethod
-    def setUpClass(cls):
-        ray.init(num_cpus=1)
-
-    @classmethod
-    def tearDownClass(cls):
-        ray.shutdown()
-
-    def test_singleagent_env(self):
-        ev = RolloutWorker(
-            env_creator=lambda _: MockEnv3(NUM_STEPS),
-            policy_spec=EchoPolicy,
-            callbacks=LastInfoCallback,
-        )
-        ev.sample()
-
-    def test_multiagent_env(self):
-        temp_env = EpisodeEnv(NUM_STEPS, NUM_AGENTS)
-        ev = RolloutWorker(
-            env_creator=lambda _: EpisodeEnv(NUM_STEPS, NUM_AGENTS),
-            policy_spec={
-                str(agent_id): (
-                    EchoPolicy,
-                    temp_env.observation_space,
-                    temp_env.action_space,
-                    {},
-                )
-                for agent_id in range(NUM_AGENTS)
-            },
-            policy_mapping_fn=lambda aid, eps, **kwargs: str(aid),
-            callbacks=LastInfoCallback,
-        )
-        ev.sample()
-
-
-if __name__ == "__main__":
-    import pytest
-    import sys
-
-    sys.exit(pytest.main(["-v", __file__]))
-=======
-import ray
-import unittest
-import numpy as np
-from ray.rllib.agents.callbacks import DefaultCallbacks
-from ray.rllib.env.multi_agent_env import MultiAgentEnv
-from ray.rllib.evaluation.rollout_worker import RolloutWorker
-from ray.rllib.examples.env.mock_env import MockEnv3
-from ray.rllib.policy import Policy
-from ray.rllib.utils import override
-
-NUM_STEPS = 25
-NUM_AGENTS = 4
-
-
-class LastInfoCallback(DefaultCallbacks):
-    def __init__(self):
-        super(LastInfoCallback, self).__init__()
-        self.tc = unittest.TestCase()
-        self.step = 0
-
-    def on_episode_start(
-        self, worker, base_env, policies, episode, env_index, **kwargs
-    ):
-        self.step = 0
-        self._check_last_values(episode)
-
-    def on_episode_step(self, worker, base_env, episode, env_index=None, **kwargs):
-        self.step += 1
-        self._check_last_values(episode)
-
-    def on_episode_end(self, worker, base_env, policies, episode, **kwargs):
-        self._check_last_values(episode)
-
-    def _check_last_values(self, episode):
-        last_obs = {
-            k: np.where(v)[0].item() for k, v in episode._agent_to_last_obs.items()
-        }
-        last_info = episode._agent_to_last_info
-        last_done = episode._agent_to_last_done
-        last_action = episode._agent_to_last_action
-        last_reward = {k: v[-1] for k, v in episode._agent_reward_history.items()}
-        if self.step == 0:
-            for last in [last_obs, last_info, last_done, last_action, last_reward]:
-                self.tc.assertEqual(last, {})
-        else:
-            for agent in last_obs.keys():
-                index = int(str(agent).replace("agent", ""))
-                self.tc.assertEqual(last_obs[agent], self.step + index)
-                self.tc.assertEqual(last_reward[agent], self.step + index)
-                self.tc.assertEqual(last_done[agent], self.step == NUM_STEPS)
-                if self.step == 1:
-                    self.tc.assertEqual(last_action[agent], 0)
-                else:
-                    self.tc.assertEqual(last_action[agent], self.step + index - 1)
-                self.tc.assertEqual(last_info[agent]["timestep"], self.step + index)
-
-
-class EchoPolicy(Policy):
-    @override(Policy)
-    def compute_actions(
-        self,
-        obs_batch,
-        state_batches=None,
-        prev_action_batch=None,
-        prev_reward_batch=None,
-        episodes=None,
-        explore=None,
-        timestep=None,
-        **kwargs
-    ):
-        return obs_batch.argmax(axis=1), [], {}
-
-
-class EpisodeEnv(MultiAgentEnv):
-    def __init__(self, episode_length, num):
-        super().__init__()
-        self.agents = [MockEnv3(episode_length) for _ in range(num)]
-        self.dones = set()
-        self.observation_space = self.agents[0].observation_space
-        self.action_space = self.agents[0].action_space
-
-    def reset(self):
-        self.dones = set()
-        return {i: a.reset() for i, a in enumerate(self.agents)}
-
-    def step(self, action_dict):
-        obs, rew, done, info = {}, {}, {}, {}
-        print("ACTIONDICT IN ENV\n", action_dict)
-        for i, action in action_dict.items():
-            obs[i], rew[i], done[i], info[i] = self.agents[i].step(action)
-            obs[i] = obs[i] + i
-            rew[i] = rew[i] + i
-            info[i]["timestep"] = info[i]["timestep"] + i
-            if done[i]:
-                self.dones.add(i)
-        done["__all__"] = len(self.dones) == len(self.agents)
-        return obs, rew, done, info
-
-
-class TestEpisodeLastValues(unittest.TestCase):
-    @classmethod
-    def setUpClass(cls):
-        ray.init(num_cpus=1)
-
-    @classmethod
-    def tearDownClass(cls):
-        ray.shutdown()
-
-    def test_singleagent_env(self):
-        ev = RolloutWorker(
-            env_creator=lambda _: MockEnv3(NUM_STEPS),
-            policy_spec=EchoPolicy,
-            callbacks=LastInfoCallback,
-        )
-        ev.sample()
-
-    def test_multiagent_env(self):
-        temp_env = EpisodeEnv(NUM_STEPS, NUM_AGENTS)
-        ev = RolloutWorker(
-            env_creator=lambda _: EpisodeEnv(NUM_STEPS, NUM_AGENTS),
-            policy_spec={
-                str(agent_id): (
-                    EchoPolicy,
-                    temp_env.observation_space,
-                    temp_env.action_space,
-                    {},
-                )
-                for agent_id in range(NUM_AGENTS)
-            },
-            policy_mapping_fn=lambda aid, eps, **kwargs: str(aid),
-            callbacks=LastInfoCallback,
-        )
-        ev.sample()
-
-
-if __name__ == "__main__":
-    import pytest
-    import sys
-
-    sys.exit(pytest.main(["-v", __file__]))
->>>>>>> 19672688
+import ray
+import unittest
+import numpy as np
+from ray.rllib.agents.callbacks import DefaultCallbacks
+from ray.rllib.env.multi_agent_env import MultiAgentEnv
+from ray.rllib.evaluation.rollout_worker import RolloutWorker
+from ray.rllib.examples.env.mock_env import MockEnv3
+from ray.rllib.policy import Policy
+from ray.rllib.utils import override
+
+NUM_STEPS = 25
+NUM_AGENTS = 4
+
+
+class LastInfoCallback(DefaultCallbacks):
+    def __init__(self):
+        super(LastInfoCallback, self).__init__()
+        self.tc = unittest.TestCase()
+        self.step = 0
+
+    def on_episode_start(
+        self, worker, base_env, policies, episode, env_index, **kwargs
+    ):
+        self.step = 0
+        self._check_last_values(episode)
+
+    def on_episode_step(self, worker, base_env, episode, env_index=None, **kwargs):
+        self.step += 1
+        self._check_last_values(episode)
+
+    def on_episode_end(self, worker, base_env, policies, episode, **kwargs):
+        self._check_last_values(episode)
+
+    def _check_last_values(self, episode):
+        last_obs = {
+            k: np.where(v)[0].item() for k, v in episode._agent_to_last_obs.items()
+        }
+        last_info = episode._agent_to_last_info
+        last_done = episode._agent_to_last_done
+        last_action = episode._agent_to_last_action
+        last_reward = {k: v[-1] for k, v in episode._agent_reward_history.items()}
+        if self.step == 0:
+            for last in [last_obs, last_info, last_done, last_action, last_reward]:
+                self.tc.assertEqual(last, {})
+        else:
+            for agent in last_obs.keys():
+                index = int(str(agent).replace("agent", ""))
+                self.tc.assertEqual(last_obs[agent], self.step + index)
+                self.tc.assertEqual(last_reward[agent], self.step + index)
+                self.tc.assertEqual(last_done[agent], self.step == NUM_STEPS)
+                if self.step == 1:
+                    self.tc.assertEqual(last_action[agent], 0)
+                else:
+                    self.tc.assertEqual(last_action[agent], self.step + index - 1)
+                self.tc.assertEqual(last_info[agent]["timestep"], self.step + index)
+
+
+class EchoPolicy(Policy):
+    @override(Policy)
+    def compute_actions(
+        self,
+        obs_batch,
+        state_batches=None,
+        prev_action_batch=None,
+        prev_reward_batch=None,
+        episodes=None,
+        explore=None,
+        timestep=None,
+        **kwargs
+    ):
+        return obs_batch.argmax(axis=1), [], {}
+
+
+class EpisodeEnv(MultiAgentEnv):
+    def __init__(self, episode_length, num):
+        super().__init__()
+        self.agents = [MockEnv3(episode_length) for _ in range(num)]
+        self.dones = set()
+        self.observation_space = self.agents[0].observation_space
+        self.action_space = self.agents[0].action_space
+
+    def reset(self):
+        self.dones = set()
+        return {i: a.reset() for i, a in enumerate(self.agents)}
+
+    def step(self, action_dict):
+        obs, rew, done, info = {}, {}, {}, {}
+        print("ACTIONDICT IN ENV\n", action_dict)
+        for i, action in action_dict.items():
+            obs[i], rew[i], done[i], info[i] = self.agents[i].step(action)
+            obs[i] = obs[i] + i
+            rew[i] = rew[i] + i
+            info[i]["timestep"] = info[i]["timestep"] + i
+            if done[i]:
+                self.dones.add(i)
+        done["__all__"] = len(self.dones) == len(self.agents)
+        return obs, rew, done, info
+
+
+class TestEpisodeLastValues(unittest.TestCase):
+    @classmethod
+    def setUpClass(cls):
+        ray.init(num_cpus=1)
+
+    @classmethod
+    def tearDownClass(cls):
+        ray.shutdown()
+
+    def test_singleagent_env(self):
+        ev = RolloutWorker(
+            env_creator=lambda _: MockEnv3(NUM_STEPS),
+            policy_spec=EchoPolicy,
+            callbacks=LastInfoCallback,
+        )
+        ev.sample()
+
+    def test_multiagent_env(self):
+        temp_env = EpisodeEnv(NUM_STEPS, NUM_AGENTS)
+        ev = RolloutWorker(
+            env_creator=lambda _: EpisodeEnv(NUM_STEPS, NUM_AGENTS),
+            policy_spec={
+                str(agent_id): (
+                    EchoPolicy,
+                    temp_env.observation_space,
+                    temp_env.action_space,
+                    {},
+                )
+                for agent_id in range(NUM_AGENTS)
+            },
+            policy_mapping_fn=lambda aid, eps, **kwargs: str(aid),
+            callbacks=LastInfoCallback,
+        )
+        ev.sample()
+
+
+if __name__ == "__main__":
+    import pytest
+    import sys
+
+    sys.exit(pytest.main(["-v", __file__]))