--- conflicted
+++ resolved
@@ -138,17 +138,12 @@
             for e in self.remote_workers():
                 e.set_weights.remote(weights)
 
-<<<<<<< HEAD
     @Deprecated(new="add_remote_workers", error=False)
     def add_workers(self, *args, **kwargs):
         return self.add_remote_workers(*args, **kwargs)
 
     def add_remote_workers(self, num_workers: int) -> None:
-        """Creates and add a number of remote workers to this worker set.
-=======
-    def add_workers(self, num_workers: int) -> None:
         """Creates and adds a number of remote workers to this worker set.
->>>>>>> 6dc1a6b7
 
         Args:
             num_workers (int): The number of remote Workers to add to this
