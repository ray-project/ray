--- conflicted
+++ resolved
@@ -267,11 +267,7 @@
         # which needs to be handled by this WorkerSet's owner (usually
         # a RLlib Algorithm instance).
         if validate:
-<<<<<<< HEAD
-            self.foreach_worker(lambda w: w.assert_healthiness())
-=======
             assert all(self.foreach_worker(lambda w: w.is_healthy()))
->>>>>>> 73e6c756
 
     def reset(self, new_remote_workers: List[ActorHandle]) -> None:
         """Hard overrides the remote workers in this set with the given one.
