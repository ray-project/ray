--- conflicted
+++ resolved
@@ -286,13 +286,8 @@
         return results
 
     @DeveloperAPI
-<<<<<<< HEAD
-    def foreach_env(self, func: Callable[[BaseEnv], List[T]]) -> List[List[T]]:
-        """Calls `func` with all workers' (unwrapped) environments as arg.
-=======
     def foreach_env(self, func: Callable[[EnvType], List[T]]) -> List[List[T]]:
-        """Apply `func` to all workers' underlying sub environments.
->>>>>>> 17a68130
+        """Calls `func` with all workers' underlying sub environments as arg.
 
         An "underlying sub environment" is a single clone of an env within
         a vectorized environment.
@@ -300,21 +295,12 @@
         gym.Env object.
 
         Args:
-<<<<<<< HEAD
-            func: A function - taking a BaseEnv object as arg and returning
-                a list of return values over envs of the worker.
-
-        Returns:
-            The list (workers) of lists (environments) of results.
-=======
-            func (Callable[[EnvType], T]): A function - taking an EnvType
-                (normally a gym.Env object) as arg and returning a list of
-                return values over sub environments for each worker.
-
-        Returns:
-            List[List[T]]: The list (workers) of lists (sub environments) of
-                results.
->>>>>>> 17a68130
+            func: A function - taking an EnvType (normally a gym.Env object)
+                as arg and returning a list of return values over sub
+                environments for each worker.
+
+        Returns:
+            The list (workers) of lists (sub environments) of results.
         """
         local_results = [self.local_worker().foreach_env(func)]
         ray_gets = []
@@ -326,11 +312,7 @@
     def foreach_env_with_context(
             self,
             func: Callable[[BaseEnv, EnvContext], List[T]]) -> List[List[T]]:
-<<<<<<< HEAD
-        """Calls `func` with all workers' (unwrapped) envs and ctx as args.
-=======
-        """Apply `func` to all workers' underlying sub environments.
->>>>>>> 17a68130
+        """Calls `func` with all workers' underlying sub envs and env context.
 
         An "underlying sub environment" is a single clone of an env within
         a vectorized environment.
