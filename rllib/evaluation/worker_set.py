import functools
import gymnasium as gym
import logging
import importlib.util
import os
from typing import (
    Any,
    Callable,
    Container,
    Dict,
    List,
    Optional,
    Tuple,
    Type,
    TYPE_CHECKING,
    TypeVar,
    Union,
)

import ray
from ray.actor import ActorHandle
from ray.exceptions import RayActorError
from ray.rllib.core.rl_module.rl_module import SingleAgentRLModuleSpec
from ray.rllib.evaluation.rollout_worker import RolloutWorker
from ray.rllib.utils.actor_manager import RemoteCallResults
from ray.rllib.env.base_env import BaseEnv
from ray.rllib.env.env_context import EnvContext
from ray.rllib.env.env_runner import EnvRunner
from ray.rllib.offline import get_dataset_and_shards
from ray.rllib.policy.policy import Policy, PolicyState
from ray.rllib.policy.sample_batch import DEFAULT_POLICY_ID
from ray.rllib.utils.actor_manager import FaultTolerantActorManager
from ray.rllib.utils.annotations import DeveloperAPI
from ray.rllib.utils.deprecation import (
    Deprecated,
    deprecation_warning,
    DEPRECATED_VALUE,
)
from ray.rllib.utils.framework import try_import_tf
from ray.rllib.utils.metrics import NUM_ENV_STEPS_SAMPLED_LIFETIME
from ray.rllib.utils.policy import validate_policy_id
from ray.rllib.utils.typing import (
    AgentID,
    EnvCreator,
    EnvType,
    EpisodeID,
    PartialAlgorithmConfigDict,
    PolicyID,
    SampleBatchType,
    TensorType,
)

if TYPE_CHECKING:
    from ray.rllib.algorithms.algorithm_config import AlgorithmConfig
    from ray.rllib.core.learner import LearnerGroup

tf1, tf, tfv = try_import_tf()

logger = logging.getLogger(__name__)

# Generic type var for foreach_* methods.
T = TypeVar("T")


def handle_remote_call_result_errors(
    results: RemoteCallResults,
    ignore_env_runner_failures: bool,
) -> None:
    """Checks given results for application errors and raises them if necessary.

    Args:
        results: The results to check.
    """
    for r in results.ignore_ray_errors():
        if r.ok:
            continue
        if ignore_env_runner_failures:
            logger.exception(r.get())
        else:
            raise r.get()


@DeveloperAPI
class WorkerSet:
    """Set of EnvRunners with n @ray.remote workers and zero or one local worker.

    Where: n >= 0.
    """

    def __init__(
        self,
        *,
        env_creator: Optional[EnvCreator] = None,
        validate_env: Optional[Callable[[EnvType], None]] = None,
        default_policy_class: Optional[Type[Policy]] = None,
        config: Optional["AlgorithmConfig"] = None,
        num_workers: int = 0,
        local_worker: bool = True,
        logdir: Optional[str] = None,
        _setup: bool = True,
    ):
        """Initializes a WorkerSet instance.

        Args:
            env_creator: Function that returns env given env config.
            validate_env: Optional callable to validate the generated
                environment (only on worker=0). This callable should raise
                an exception if the environment is invalid.
            default_policy_class: An optional default Policy class to use inside
                the (multi-agent) `policies` dict. In case the PolicySpecs in there
                have no class defined, use this `default_policy_class`.
                If None, PolicySpecs will be using the Algorithm's default Policy
                class.
            config: Optional AlgorithmConfig (or config dict).
            num_workers: Number of remote rollout workers to create.
            local_worker: Whether to create a local (non @ray.remote) worker
                in the returned set as well (default: True). If `num_workers`
                is 0, always create a local worker.
            logdir: Optional logging directory for workers.
            _setup: Whether to actually set up workers. This is only for testing.
        """
        from ray.rllib.algorithms.algorithm_config import AlgorithmConfig

        # Make sure `config` is an AlgorithmConfig object.
        if not config:
            config = AlgorithmConfig()
        elif isinstance(config, dict):
            config = AlgorithmConfig.from_dict(config)

        self._env_creator = env_creator
        self._policy_class = default_policy_class
        self._remote_config = config
        self._remote_args = {
            "num_cpus": self._remote_config.num_cpus_per_worker,
            "num_gpus": self._remote_config.num_gpus_per_worker,
            "resources": self._remote_config.custom_resources_per_worker,
            "max_restarts": config.max_num_worker_restarts,
        }

        # Set the EnvRunner subclass to be used as "workers". Default: RolloutWorker.
        self.env_runner_cls = config.env_runner_cls
        if self.env_runner_cls is None:
            if config.enable_env_runner_and_connector_v2:
                if config.is_multi_agent():
                    from ray.rllib.env.multi_agent_env_runner import MultiAgentEnvRunner

                    self.env_runner_cls = MultiAgentEnvRunner
                else:
                    from ray.rllib.env.single_agent_env_runner import (
                        SingleAgentEnvRunner,
                    )

                    self.env_runner_cls = SingleAgentEnvRunner
            else:
                self.env_runner_cls = RolloutWorker
        self._cls = ray.remote(**self._remote_args)(self.env_runner_cls).remote

        self._logdir = logdir
        self._ignore_env_runner_failures = config.ignore_env_runner_failures

        # Create remote worker manager.
        # Note(jungong) : ID 0 is used by the local worker.
        # Starting remote workers from ID 1 to avoid conflicts.
        self._worker_manager = FaultTolerantActorManager(
            max_remote_requests_in_flight_per_actor=(
                config["max_requests_in_flight_per_sampler_worker"]
            ),
            init_id=1,
        )

        if _setup:
            try:
                self._setup(
                    validate_env=validate_env,
                    config=config,
                    num_workers=num_workers,
                    local_worker=local_worker,
                )
            # WorkerSet creation possibly fails, if some (remote) workers cannot
            # be initialized properly (due to some errors in the EnvRunners's
            # constructor).
            except RayActorError as e:
                # In case of an actor (remote worker) init failure, the remote worker
                # may still exist and will be accessible, however, e.g. calling
                # its `sample.remote()` would result in strange "property not found"
                # errors.
                if e.actor_init_failed:
                    # Raise the original error here that the EnvRunners raised
                    # during its construction process. This is to enforce transparency
                    # for the user (better to understand the real reason behind the
                    # failure).
                    # - e.args[0]: The RayTaskError (inside the caught RayActorError).
                    # - e.args[0].args[2]: The original Exception (e.g. a ValueError due
                    # to a config mismatch) thrown inside the actor.
                    raise e.args[0].args[2]
                # In any other case, raise the RayActorError as-is.
                else:
                    raise e

    def _setup(
        self,
        *,
        validate_env: Optional[Callable[[EnvType], None]] = None,
        config: Optional["AlgorithmConfig"] = None,
        num_workers: int = 0,
        local_worker: bool = True,
    ):
        """Initializes a WorkerSet instance.
        Args:
            validate_env: Optional callable to validate the generated
                environment (only on worker=0).
            config: Optional dict that extends the common config of
                the Algorithm class.
            num_workers: Number of remote rollout workers to create.
            local_worker: Whether to create a local (non @ray.remote) worker
                in the returned set as well (default: True). If `num_workers`
                is 0, always create a local worker.
        """
        # Force a local worker if num_workers == 0 (no remote workers).
        # Otherwise, this WorkerSet would be empty.
        self._local_worker = None
        if num_workers == 0:
            local_worker = True
        # Create a local (learner) version of the config for the local worker.
        # The only difference is the tf_session_args, which - for the local worker -
        # will be `config.tf_session_args` updated/overridden with
        # `config.local_tf_session_args`.
        local_tf_session_args = config.tf_session_args.copy()
        local_tf_session_args.update(config.local_tf_session_args)
        self._local_config = config.copy(copy_frozen=False).framework(
            tf_session_args=local_tf_session_args
        )

        if config.input_ == "dataset":
            # Create the set of dataset readers to be shared by all the
            # rollout workers.
            self._ds, self._ds_shards = get_dataset_and_shards(config, num_workers)
        else:
            self._ds = None
            self._ds_shards = None

        # Create a number of @ray.remote workers.
        self.add_workers(
            num_workers,
            validate=config.validate_env_runners_after_construction,
        )

        # If num_workers > 0 and we don't have an env on the local worker,
        # get the observation- and action spaces for each policy from
        # the first remote worker (which does have an env).
        if (
            local_worker
<<<<<<< HEAD
            and self._worker_manager.num_actors() > 0
            and not config.uses_new_env_runners
=======
            and self.__worker_manager.num_actors() > 0
            and not config.enable_env_runner_and_connector_v2
>>>>>>> 2ca00e05
            and not config.create_env_on_local_worker
            and (not config.observation_space or not config.action_space)
        ):
            spaces = self._get_spaces_from_remote_worker()
        else:
            spaces = None

        # Create a local worker, if needed.
        if local_worker:
            self._local_worker = self._make_worker(
                cls=self.env_runner_cls,
                env_creator=self._env_creator,
                validate_env=validate_env,
                worker_index=0,
                num_workers=num_workers,
                config=self._local_config,
                spaces=spaces,
            )

    def _get_spaces_from_remote_worker(self):
        """Infer observation and action spaces from a remote worker.

        Returns:
            A dict mapping from policy ids to spaces.
        """
        # Get ID of the first remote worker.
        worker_id = self._worker_manager.actor_ids()[0]

        # Try to figure out spaces from the first remote worker.
        # Traditional RolloutWorker.
        if issubclass(self.env_runner_cls, RolloutWorker):
            remote_spaces = self.foreach_worker(
                lambda worker: worker.foreach_policy(
                    lambda p, pid: (pid, p.observation_space, p.action_space)
                ),
                remote_worker_ids=[worker_id],
                local_worker=False,
            )
        # Generic EnvRunner.
        else:
            remote_spaces = self.foreach_worker(
                lambda worker: worker.marl_module.foreach_module(
                    lambda mid, m: (
                        mid,
                        m.config.observation_space,
                        m.config.action_space,
                    ),
                )
                if hasattr(worker, "marl_module")
                else [
                    (
                        DEFAULT_POLICY_ID,
                        worker.module.config.observation_space,
                        worker.module.config.action_space,
                    ),
                ]
            )

        if not remote_spaces:
            raise ValueError(
                "Could not get observation and action spaces from remote "
                "worker. Maybe specify them manually in the config?"
            )
        spaces = {
            e[0]: (getattr(e[1], "original_space", e[1]), e[2])
            for e in remote_spaces[0]
        }

        if issubclass(self.env_runner_cls, RolloutWorker):
            # Try to add the actual env's obs/action spaces.
            env_spaces = self.foreach_worker(
                lambda worker: worker.foreach_env(
                    lambda env: (env.observation_space, env.action_space)
                ),
                remote_worker_ids=[worker_id],
                local_worker=False,
            )
            if env_spaces:
                # env_spaces group spaces by environment then worker.
                # So need to unpack thing twice.
                spaces["__env__"] = env_spaces[0][0]

        logger.info(
            "Inferred observation/action spaces from remote "
            f"worker (local worker has no env): {spaces}"
        )

        return spaces

    @DeveloperAPI
    def local_worker(self) -> EnvRunner:
        """Returns the local rollout worker."""
        return self._local_worker

    @DeveloperAPI
    def healthy_worker_ids(self) -> List[int]:
        """Returns the list of remote worker IDs."""
        return self._worker_manager.healthy_actor_ids()

    @DeveloperAPI
    def num_remote_workers(self) -> int:
        """Returns the number of remote rollout workers."""
        return self._worker_manager.num_actors()

    @DeveloperAPI
    def num_healthy_remote_workers(self) -> int:
        """Returns the number of healthy remote workers."""
        return self._worker_manager.num_healthy_actors()

    @DeveloperAPI
    def num_healthy_workers(self) -> int:
        """Returns the number of all healthy workers, including the local worker."""
        return int(bool(self._local_worker)) + self.num_healthy_remote_workers()

    @DeveloperAPI
    def num_in_flight_async_reqs(self) -> int:
        """Returns the number of in-flight async requests."""
        return self._worker_manager.num_outstanding_async_reqs()

    @DeveloperAPI
    def num_remote_worker_restarts(self) -> int:
        """Total number of times managed remote workers have been restarted."""
        return self._worker_manager.total_num_restarts()

    @DeveloperAPI
    def sync_env_runner_states(
        self,
        config: "AlgorithmConfig",
        from_worker: Optional[EnvRunner] = None,
        env_steps_sampled: Optional[int] = None,
    ) -> None:
        """Synchronizes the connectors of this WorkerSet's EnvRunners.

        The exact procedure works as follows:
        - If `from_worker` is None, set `from_worker=self.local_worker()`.
        - If `config.use_worker_filter_stats` is True, gather all remote EnvRunners'
        ConnectorV2 states. Otherwise, only use the ConnectorV2 states of `from_worker`.
        - Merge all gathered states into one resulting state.
        - Broadcast the resulting state back to all remote EnvRunners AND the local
        EnvRunner.

        Args:
            config: The AlgorithmConfig object to use to determine, in which
                direction(s) we need to synch and what the timeouts are.
            from_worker: The EnvRunner from which to synch. If None, will use the local
                worker of this WorkerSet.
            env_steps_sampled: The total number of env steps taken thus far by all
                workers combined. Used to broadcast this number to all remote workers
                if `update_worker_filter_stats` is True in `config`.
        """
        local_worker = self.local_worker()
        from_worker = from_worker or local_worker

        # Early out if the number of (healthy) remote workers is 0. In this case, the
        # local worker is the only operating worker and thus of course always holds
        # the reference connector state.
        if self.num_healthy_remote_workers() == 0:
            if env_steps_sampled:
                self.local_worker().metrics.set_value(
                    NUM_ENV_STEPS_SAMPLED_LIFETIME, env_steps_sampled
                )
            return

        # Also early out, if we a) don't use the remote states AND b) don't want to
        # broadcast back from `from_worker` to all remote workers.
        # TODO (sven): Rename these to proper "..env_runner_states.." containing names.
        if not config.update_worker_filter_stats and not config.use_worker_filter_stats:
            return

        env_runner_states = {}
        # Use states from all remote EnvRunners.
        if config.use_worker_filter_stats:
            connector_states = self.foreach_worker(
                lambda w: (w._env_to_module.get_state(), w._module_to_env.get_state()),
                local_worker=False,
                timeout_seconds=config.sync_filters_on_rollout_workers_timeout_s,
            )
            env_to_module_states = [s[0] for s in connector_states]
            module_to_env_states = [s[1] for s in connector_states]

            env_runner_states["connector_states"] = {
                "env_to_module_states": local_worker._env_to_module.merge_states(
                    env_to_module_states
                ),
                "module_to_env_states": local_worker._module_to_env.merge_states(
                    module_to_env_states
                ),
            }
        # Ignore states from remote EnvRunners (use the current `from_worker` states
        # only).
        else:
            env_runner_states["connector_states"] = {
                "env_to_module_states": from_worker._env_to_module.get_state(),
                "module_to_env_states": from_worker._module_to_env.get_state(),
            }

        # Update the global number of environment steps, if necessary.
        if env_steps_sampled:
            env_runner_states["env_steps_sampled"] = env_steps_sampled

        # Put the state dictionary into Ray's object store to avoid having to make n
        # pickled copies of the state dict.
        ref_env_runner_states = ray.put(env_runner_states)

        def _update(_env_runner: EnvRunner) -> Any:
            env_runner_states = ray.get(ref_env_runner_states)
            _env_runner._env_to_module.set_state(
                env_runner_states["connector_states"]["env_to_module_states"]
            )
            _env_runner._module_to_env.set_state(
                env_runner_states["connector_states"]["module_to_env_states"]
            )
            # Update the global number of environment steps for each worker.
            if "env_steps_sampled" in env_runner_states:
                # _env_runner.global_num_env_steps_sampled =
                _env_runner.metrics.set_value(
                    NUM_ENV_STEPS_SAMPLED_LIFETIME,
                    env_runner_states["env_steps_sampled"],
                )

        # Broadcast updated states back to all workers (including the local one).
        if config.update_worker_filter_stats:
            self.foreach_worker(
                _update,
                local_worker=True,
                timeout_seconds=config.sync_filters_on_rollout_workers_timeout_s,
            )
        # Update only the local_worker. Why don't we use `from_worker` here (assuming
        # it's different from the local worker)? B/c we want to use this utility as
        # a means to update the local worker of WorkerSet A from another
        # WorkerSet B (for example synching eval EnvRunners from training EnvRunners).
        # In other words, if `from_worker` != local worker, `from_worker`'s state will
        # not be altered by this method, no matter what.
        else:
            _update(self.local_worker())

    @DeveloperAPI
    def sync_weights(
        self,
        policies: Optional[List[PolicyID]] = None,
        from_worker_or_learner_group: Optional[Union[EnvRunner, "LearnerGroup"]] = None,
        to_worker_indices: Optional[List[int]] = None,
        global_vars: Optional[Dict[str, TensorType]] = None,
        timeout_seconds: Optional[float] = 0.0,
        inference_only: Optional[bool] = False,
    ) -> None:
        """Syncs model weights from the given weight source to all remote workers.

        Weight source can be either a (local) rollout worker or a learner_group. It
        should just implement a `get_weights` method.

        Args:
            policies: Optional list of PolicyIDs to sync weights for.
                If None (default), sync weights to/from all policies.
            from_worker_or_learner_group: Optional (local) EnvRunner instance or
                LearnerGroup instance to sync from. If None (default),
                sync from this WorkerSet's local worker.
            to_worker_indices: Optional list of worker indices to sync the
                weights to. If None (default), sync to all remote workers.
            global_vars: An optional global vars dict to set this
                worker to. If None, do not update the global_vars.
            timeout_seconds: Timeout in seconds to wait for the sync weights
                calls to complete. Default is 0 (sync-and-forget, do not wait
                for any sync calls to finish). This significantly improves
                algorithm performance.
            inference_only: Synch weights with workers that keep inference-only
                modules. This is needed for algorithms in the new stack that
                use inference-only modules. In this case only a part of the
                parameters are synced to the workers. Default is False.
        """
        if self.local_worker() is None and from_worker_or_learner_group is None:
            raise TypeError(
                "No `local_worker` in WorkerSet, must provide "
                "`from_worker_or_learner_group` arg in `sync_weights()`!"
            )

        # Only sync if we have remote workers or `from_worker_or_trainer` is provided.
        weights = None
        if self.num_remote_workers() or from_worker_or_learner_group is not None:
            weights_src = from_worker_or_learner_group or self.local_worker()

            if weights_src is None:
                raise ValueError(
                    "`from_worker_or_trainer` is None. In this case, workerset "
                    "should have local_worker. But local_worker is also None."
                )
            weights = weights_src.get_weights(policies, inference_only)
            # Move weights to the object store to avoid having to make n pickled copies
            # of the weights dict for each worker.
            weights_ref = ray.put(weights)

            def _set_weights(env_runner):
                _weights = ray.get(weights_ref)
                env_runner.set_weights(_weights, global_vars)

            # Sync to specified remote workers in this WorkerSet.
            self.foreach_worker(
                func=_set_weights,
                local_worker=False,  # Do not sync back to local worker.
                remote_worker_ids=to_worker_indices,
                timeout_seconds=timeout_seconds,
            )

        # If `from_worker_or_learner_group` is provided, also sync to this WorkerSet's
        # local worker.
        if self.local_worker() is not None:
            if from_worker_or_learner_group is not None:
                self.local_worker().set_weights(weights, global_vars=global_vars)
            # If `global_vars` is provided and local worker exists  -> Update its
            # global_vars.
            elif global_vars is not None:
                self.local_worker().set_global_vars(global_vars)

    @DeveloperAPI
    def add_policy(
        self,
        policy_id: PolicyID,
        policy_cls: Optional[Type[Policy]] = None,
        policy: Optional[Policy] = None,
        *,
        observation_space: Optional[gym.spaces.Space] = None,
        action_space: Optional[gym.spaces.Space] = None,
        config: Optional[Union["AlgorithmConfig", PartialAlgorithmConfigDict]] = None,
        policy_state: Optional[PolicyState] = None,
        policy_mapping_fn: Optional[Callable[[AgentID, EpisodeID], PolicyID]] = None,
        policies_to_train: Optional[
            Union[
                Container[PolicyID],
                Callable[[PolicyID, Optional[SampleBatchType]], bool],
            ]
        ] = None,
        module_spec: Optional[SingleAgentRLModuleSpec] = None,
        # Deprecated.
        workers: Optional[List[Union[EnvRunner, ActorHandle]]] = DEPRECATED_VALUE,
    ) -> None:
        """Adds a policy to this WorkerSet's workers or a specific list of workers.

        Args:
            policy_id: ID of the policy to add.
            policy_cls: The Policy class to use for constructing the new Policy.
                Note: Only one of `policy_cls` or `policy` must be provided.
            policy: The Policy instance to add to this WorkerSet. If not None, the
                given Policy object will be directly inserted into the
                local worker and clones of that Policy will be created on all remote
                workers.
                Note: Only one of `policy_cls` or `policy` must be provided.
            observation_space: The observation space of the policy to add.
                If None, try to infer this space from the environment.
            action_space: The action space of the policy to add.
                If None, try to infer this space from the environment.
            config: The config object or overrides for the policy to add.
            policy_state: Optional state dict to apply to the new
                policy instance, right after its construction.
            policy_mapping_fn: An optional (updated) policy mapping function
                to use from here on. Note that already ongoing episodes will
                not change their mapping but will use the old mapping till
                the end of the episode.
            policies_to_train: An optional list of policy IDs to be trained
                or a callable taking PolicyID and SampleBatchType and
                returning a bool (trainable or not?).
                If None, will keep the existing setup in place. Policies,
                whose IDs are not in the list (or for which the callable
                returns False) will not be updated.
            module_spec: In the new RLModule API we need to pass in the module_spec for
                the new module that is supposed to be added. Knowing the policy spec is
                not sufficient.
            workers: A list of EnvRunner/ActorHandles (remote
                EnvRunners) to add this policy to. If defined, will only
                add the given policy to these workers.

        Raises:
            KeyError: If the given `policy_id` already exists in this WorkerSet.
        """
        if self.local_worker() and policy_id in self.local_worker().policy_map:
            raise KeyError(
                f"Policy ID '{policy_id}' already exists in policy map! "
                "Make sure you use a Policy ID that has not been taken yet."
                " Policy IDs that are already in your policy map: "
                f"{list(self.local_worker().policy_map.keys())}"
            )

        if workers is not DEPRECATED_VALUE:
            deprecation_warning(
                old="WorkerSet.add_policy(.., workers=..)",
                help=(
                    "The `workers` argument to `WorkerSet.add_policy()` is deprecated! "
                    "Please do not use it anymore."
                ),
                error=True,
            )

        if (policy_cls is None) == (policy is None):
            raise ValueError(
                "Only one of `policy_cls` or `policy` must be provided to "
                "staticmethod: `WorkerSet.add_policy()`!"
            )
        validate_policy_id(policy_id, error=False)

        # Policy instance not provided: Use the information given here.
        if policy_cls is not None:
            new_policy_instance_kwargs = dict(
                policy_id=policy_id,
                policy_cls=policy_cls,
                observation_space=observation_space,
                action_space=action_space,
                config=config,
                policy_state=policy_state,
                policy_mapping_fn=policy_mapping_fn,
                policies_to_train=list(policies_to_train)
                if policies_to_train
                else None,
                module_spec=module_spec,
            )
        # Policy instance provided: Create clones of this very policy on the different
        # workers (copy all its properties here for the calls to add_policy on the
        # remote workers).
        else:
            new_policy_instance_kwargs = dict(
                policy_id=policy_id,
                policy_cls=type(policy),
                observation_space=policy.observation_space,
                action_space=policy.action_space,
                config=policy.config,
                policy_state=policy.get_state(),
                policy_mapping_fn=policy_mapping_fn,
                policies_to_train=list(policies_to_train)
                if policies_to_train
                else None,
                module_spec=module_spec,
            )

        def _create_new_policy_fn(worker):
            # `foreach_worker` function: Adds the policy the the worker (and
            # maybe changes its policy_mapping_fn - if provided here).
            worker.add_policy(**new_policy_instance_kwargs)

        if self.local_worker() is not None:
            # Add policy directly by (already instantiated) object.
            if policy is not None:
                self.local_worker().add_policy(
                    policy_id=policy_id,
                    policy=policy,
                    policy_mapping_fn=policy_mapping_fn,
                    policies_to_train=policies_to_train,
                    module_spec=module_spec,
                )
            # Add policy by constructor kwargs.
            else:
                self.local_worker().add_policy(**new_policy_instance_kwargs)

        # Add the policy to all remote workers.
        self.foreach_worker(_create_new_policy_fn, local_worker=False)

    @DeveloperAPI
    def add_workers(self, num_workers: int, validate: bool = False) -> None:
        """Creates and adds a number of remote workers to this worker set.

        Can be called several times on the same WorkerSet to add more
        EnvRunners to the set.

        Args:
            num_workers: The number of remote Workers to add to this
                WorkerSet.
            validate: Whether to validate remote workers after their construction
                process.

        Raises:
            RayError: If any of the constructed remote workers is not up and running
            properly.
        """
        old_num_workers = self._worker_manager.num_actors()
        new_workers = [
            self._make_worker(
                cls=self._cls,
                env_creator=self._env_creator,
                validate_env=None,
                worker_index=old_num_workers + i + 1,
                num_workers=old_num_workers + num_workers,
                config=self._remote_config,
            )
            for i in range(num_workers)
        ]
        self._worker_manager.add_actors(new_workers)

        # Validate here, whether all remote workers have been constructed properly
        # and are "up and running". Establish initial states.
        if validate:
            for result in self._worker_manager.foreach_actor(
                lambda w: w.assert_healthy()
            ):
                # Simiply raise the error, which will get handled by the try-except
                # clause around the _setup().
                if not result.ok:
                    raise result.get()

    @DeveloperAPI
    def reset(self, new_remote_workers: List[ActorHandle]) -> None:
        """Hard overrides the remote workers in this set with the given one.

        Args:
            new_remote_workers: A list of new EnvRunners
                (as `ActorHandles`) to use as remote workers.
        """
        self._worker_manager.clear()
        self._worker_manager.add_actors(new_remote_workers)

    @DeveloperAPI
    def stop(self) -> None:
        """Calls `stop` on all rollout workers (including the local one)."""
        try:
            # Make sure we stop all workers, include the ones that were just
            # restarted / recovered or that are tagged unhealthy (at least, we should
            # try).
            self.foreach_worker(
                lambda w: w.stop(), healthy_only=False, local_worker=True
            )
        except Exception:
            logger.exception("Failed to stop workers!")
        finally:
            self._worker_manager.clear()

    @DeveloperAPI
    def is_policy_to_train(
        self, policy_id: PolicyID, batch: Optional[SampleBatchType] = None
    ) -> bool:
        """Whether given PolicyID (optionally inside some batch) is trainable."""
        local_worker = self.local_worker()
        if local_worker:
            if local_worker.is_policy_to_train is None:
                return True
            return local_worker.is_policy_to_train(policy_id, batch)
        else:
            raise NotImplementedError

    @DeveloperAPI
    def foreach_worker(
        self,
        func: Callable[[EnvRunner], T],
        *,
        local_worker: bool = True,
        healthy_only: bool = True,
        remote_worker_ids: List[int] = None,
        timeout_seconds: Optional[float] = None,
        return_obj_refs: bool = False,
        mark_healthy: bool = True,
    ) -> List[T]:
        """Calls the given function with each EnvRunner as its argument.

        Args:
            func: The function to call for each worker (as only arg).
            local_worker: Whether apply `func` on local worker too. Default is True.
            healthy_only: Apply `func` on known-to-be healthy workers only.
            remote_worker_ids: Apply `func` on a selected set of remote workers.
            timeout_seconds: Time to wait for results. Default is None.
            return_obj_refs: whether to return ObjectRef instead of actual results.
                Note, for fault tolerance reasons, these returned ObjectRefs should
                never be resolved with ray.get() outside of this WorkerSet.
            mark_healthy: Whether to mark all those workers healthy again that are
                currently marked unhealthy AND that returned results from the remote
                call (within the given `timeout_seconds`).
                Note that workers are NOT set unhealthy, if they simply time out
                (only if they return a RayActorError).
                Also not that this setting is ignored if `healthy_only=True` (b/c this
                setting only affects workers that are currently tagged as unhealthy).

        Returns:
             The list of return values of all calls to `func([worker])`.
        """
        assert (
            not return_obj_refs or not local_worker
        ), "Can not return ObjectRef from local worker."

        local_result = []
        if local_worker and self.local_worker() is not None:
            local_result = [func(self.local_worker())]

        if not self._worker_manager.actor_ids():
            return local_result

        remote_results = self._worker_manager.foreach_actor(
            func,
            healthy_only=healthy_only,
            remote_actor_ids=remote_worker_ids,
            timeout_seconds=timeout_seconds,
            return_obj_refs=return_obj_refs,
            mark_healthy=mark_healthy,
        )

        handle_remote_call_result_errors(
            remote_results, self._ignore_env_runner_failures
        )

        # With application errors handled, return good results.
        remote_results = [r.get() for r in remote_results.ignore_errors()]

        return local_result + remote_results

    @DeveloperAPI
    def foreach_worker_with_id(
        self,
        func: Callable[[int, EnvRunner], T],
        *,
        local_worker: bool = True,
        # TODO(jungong) : switch to True once Algorithm is migrated.
        healthy_only: bool = False,
        remote_worker_ids: List[int] = None,
        timeout_seconds: Optional[float] = None,
    ) -> List[T]:
        """Calls the given function with each EnvRunner and its ID as its arguments.

        Args:
            func: The function to call for each worker (as only arg).
            local_worker: Whether apply `func` on local worker too. Default is True.
            healthy_only: Apply `func` on known-to-be healthy workers only.
            remote_worker_ids: Apply `func` on a selected set of remote workers.
            timeout_seconds: Time to wait for results. Default is None.

        Returns:
             The list of return values of all calls to `func([worker, id])`.
        """
        local_result = []
        if local_worker and self.local_worker() is not None:
            local_result = [func(0, self.local_worker())]

        if not remote_worker_ids:
            remote_worker_ids = self._worker_manager.actor_ids()

        funcs = [functools.partial(func, i) for i in remote_worker_ids]

        remote_results = self._worker_manager.foreach_actor(
            funcs,
            healthy_only=healthy_only,
            remote_actor_ids=remote_worker_ids,
            timeout_seconds=timeout_seconds,
        )

        handle_remote_call_result_errors(
            remote_results, self._ignore_env_runner_failures
        )

        remote_results = [r.get() for r in remote_results.ignore_errors()]

        return local_result + remote_results

    @DeveloperAPI
    def foreach_worker_async(
        self,
        func: Callable[[EnvRunner], T],
        *,
        # TODO(jungong) : switch to True once Algorithm is migrated.
        healthy_only: bool = False,
        remote_worker_ids: List[int] = None,
    ) -> int:
        """Calls the given function asynchronously with each worker as the argument.

        foreach_worker_async() does not return results directly. Instead,
        fetch_ready_async_reqs() can be used to pull results in an async manner
        whenever they are available.

        Args:
            func: The function to call for each worker (as only arg).
            healthy_only: Apply `func` on known-to-be healthy workers only.
            remote_worker_ids: Apply `func` on a selected set of remote workers.

        Returns:
             The number of async requests that are currently in-flight.
        """
        return self._worker_manager.foreach_actor_async(
            func,
            healthy_only=healthy_only,
            remote_actor_ids=remote_worker_ids,
        )

    @DeveloperAPI
    def fetch_ready_async_reqs(
        self,
        *,
        timeout_seconds: Optional[float] = 0.0,
        return_obj_refs: bool = False,
        mark_healthy: bool = True,
    ) -> List[Tuple[int, T]]:
        """Get esults from outstanding asynchronous requests that are ready.

        Args:
            timeout_seconds: Time to wait for results. Default is 0, meaning
                those requests that are already ready.
            return_obj_refs: Whether to return ObjectRef instead of actual results.
            mark_healthy: Whether to mark all those workers healthy again that are
                currently marked unhealthy AND that returned results from the remote
                call (within the given `timeout_seconds`).
                Note that workers are NOT set unhealthy, if they simply time out
                (only if they return a RayActorError).
                Also not that this setting is ignored if `healthy_only=True` was set
                in the preceding `self.foreach_worker_asyn()` call, b/c the
                `mark_healthy` setting only affects workers that are currently tagged as
                unhealthy.

        Returns:
            A list of results successfully returned from outstanding remote calls,
            paired with the indices of the callee workers.
        """
        remote_results = self._worker_manager.fetch_ready_async_reqs(
            timeout_seconds=timeout_seconds,
            return_obj_refs=return_obj_refs,
            mark_healthy=mark_healthy,
        )

        handle_remote_call_result_errors(
            remote_results, self._ignore_env_runner_failures
        )

        return [(r.actor_id, r.get()) for r in remote_results.ignore_errors()]

    @DeveloperAPI
    def foreach_policy(self, func: Callable[[Policy, PolicyID], T]) -> List[T]:
        """Calls `func` with each worker's (policy, PolicyID) tuple.

        Note that in the multi-agent case, each worker may have more than one
        policy.

        Args:
            func: A function - taking a Policy and its ID - that is
                called on all workers' Policies.

        Returns:
            The list of return values of func over all workers' policies. The
                length of this list is:
                (num_workers + 1 (local-worker)) *
                [num policies in the multi-agent config dict].
                The local workers' results are first, followed by all remote
                workers' results
        """
        results = []
        for r in self.foreach_worker(
            lambda w: w.foreach_policy(func), local_worker=True
        ):
            results.extend(r)
        return results

    @DeveloperAPI
    def foreach_policy_to_train(self, func: Callable[[Policy, PolicyID], T]) -> List[T]:
        """Apply `func` to all workers' Policies iff in `policies_to_train`.

        Args:
            func: A function - taking a Policy and its ID - that is
                called on all workers' Policies, for which
                `worker.is_policy_to_train()` returns True.

        Returns:
            List[any]: The list of n return values of all
                `func([trainable policy], [ID])`-calls.
        """
        results = []
        for r in self.foreach_worker(
            lambda w: w.foreach_policy_to_train(func), local_worker=True
        ):
            results.extend(r)
        return results

    @DeveloperAPI
    def foreach_env(self, func: Callable[[EnvType], List[T]]) -> List[List[T]]:
        """Calls `func` with all workers' sub-environments as args.

        An "underlying sub environment" is a single clone of an env within
        a vectorized environment.
        `func` takes a single underlying sub environment as arg, e.g. a
        gym.Env object.

        Args:
            func: A function - taking an EnvType (normally a gym.Env object)
                as arg and returning a list of lists of return values, one
                value per underlying sub-environment per each worker.

        Returns:
            The list (workers) of lists (sub environments) of results.
        """
        return list(
            self.foreach_worker(
                lambda w: w.foreach_env(func),
                local_worker=True,
            )
        )

    @DeveloperAPI
    def foreach_env_with_context(
        self, func: Callable[[BaseEnv, EnvContext], List[T]]
    ) -> List[List[T]]:
        """Calls `func` with all workers' sub-environments and env_ctx as args.

        An "underlying sub environment" is a single clone of an env within
        a vectorized environment.
        `func` takes a single underlying sub environment and the env_context
        as args.

        Args:
            func: A function - taking a BaseEnv object and an EnvContext as
                arg - and returning a list of lists of return values over envs
                of the worker.

        Returns:
            The list (1 item per workers) of lists (1 item per sub-environment)
                of results.
        """
        return list(
            self.foreach_worker(
                lambda w: w.foreach_env_with_context(func),
                local_worker=True,
            )
        )

    @DeveloperAPI
    def probe_unhealthy_workers(self) -> List[int]:
        """Checks for unhealthy workers and tries restoring their states.

        Returns:
            List of IDs of the workers that were restored.
        """
        return self._worker_manager.probe_unhealthy_actors(
            timeout_seconds=self._remote_config.env_runner_health_probe_timeout_s,
        )

    # TODO (sven): Deprecate once ARS/ES have been moved to `rllib_contrib`.
    @staticmethod
    def _from_existing(
        local_worker: EnvRunner, remote_workers: List[ActorHandle] = None
    ):
        workers = WorkerSet(
            env_creator=None, default_policy_class=None, config=None, _setup=False
        )
        workers.reset(remote_workers or [])
        workers._local_worker = local_worker
        return workers

    def _make_worker(
        self,
        *,
        cls: Callable,
        env_creator: EnvCreator,
        validate_env: Optional[Callable[[EnvType], None]],
        worker_index: int,
        num_workers: int,
        recreated_worker: bool = False,
        config: "AlgorithmConfig",
        spaces: Optional[
            Dict[PolicyID, Tuple[gym.spaces.Space, gym.spaces.Space]]
        ] = None,
    ) -> Union[EnvRunner, ActorHandle]:
        worker = cls(
            env_creator=env_creator,
            validate_env=validate_env,
            default_policy_class=self._policy_class,
            config=config,
            worker_index=worker_index,
            num_workers=num_workers,
            recreated_worker=recreated_worker,
            log_dir=self._logdir,
            spaces=spaces,
            dataset_shards=self._ds_shards,
        )

        return worker

    @classmethod
    def _valid_module(cls, class_path):
        del cls
        if (
            isinstance(class_path, str)
            and not os.path.isfile(class_path)
            and "." in class_path
        ):
            module_path, class_name = class_path.rsplit(".", 1)
            try:
                spec = importlib.util.find_spec(module_path)
                if spec is not None:
                    return True
            except (ModuleNotFoundError, ValueError):
                print(
                    f"module {module_path} not found while trying to get "
                    f"input {class_path}"
                )
        return False

    @Deprecated(new="WorkerSet.foreach_policy_to_train", error=True)
    def foreach_trainable_policy(self, func):
        pass

    @property
    @Deprecated(
        old="_remote_workers",
        new="Use either the `foreach_worker()`, `foreach_worker_with_id()`, or "
        "`foreach_worker_async()` APIs of `WorkerSet`, which all handle fault "
        "tolerance.",
        error=False,
    )
    def _remote_workers(self) -> List[ActorHandle]:
        return list(self._worker_manager.actors().values())

    @Deprecated(
        old="remote_workers()",
        new="Use either the `foreach_worker()`, `foreach_worker_with_id()`, or "
        "`foreach_worker_async()` APIs of `WorkerSet`, which all handle fault "
        "tolerance.",
        error=False,
    )
    def remote_workers(self) -> List[ActorHandle]:
        return list(self._worker_manager.actors().values())<|MERGE_RESOLUTION|>--- conflicted
+++ resolved
@@ -250,13 +250,8 @@
         # the first remote worker (which does have an env).
         if (
             local_worker
-<<<<<<< HEAD
             and self._worker_manager.num_actors() > 0
-            and not config.uses_new_env_runners
-=======
-            and self.__worker_manager.num_actors() > 0
             and not config.enable_env_runner_and_connector_v2
->>>>>>> 2ca00e05
             and not config.create_env_on_local_worker
             and (not config.observation_space or not config.action_space)
         ):
