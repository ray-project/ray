--- conflicted
+++ resolved
@@ -455,10 +455,6 @@
             )
             # Update the global number of environment steps for each worker.
             if "env_steps_sampled" in env_runner_states:
-<<<<<<< HEAD
-=======
-                # _env_runner.global_num_env_steps_sampled =
->>>>>>> 0e8ef339
                 _env_runner.metrics.set_value(
                     NUM_ENV_STEPS_SAMPLED_LIFETIME,
                     env_runner_states["env_steps_sampled"],
