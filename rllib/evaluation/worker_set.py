import gym
import logging
import importlib.util
from types import FunctionType
from typing import Callable, Dict, List, Optional, Tuple, Type, TypeVar, \
    Union

import ray
from ray.actor import ActorHandle
from ray.rllib.evaluation.rollout_worker import RolloutWorker
from ray.rllib.env.base_env import BaseEnv
from ray.rllib.env.env_context import EnvContext
from ray.rllib.offline import NoopOutput, JsonReader, MixedInput, JsonWriter, \
    ShuffledInput, D4RLReader
from ray.rllib.policy.policy import Policy, PolicySpec
from ray.rllib.utils import merge_dicts
from ray.rllib.utils.annotations import DeveloperAPI
from ray.rllib.utils.deprecation import Deprecated
from ray.rllib.utils.framework import try_import_tf
from ray.rllib.utils.from_config import from_config
<<<<<<< HEAD
from ray.rllib.utils.typing import EnvType, PolicyID, SampleBatchType, \
=======
from ray.rllib.utils.typing import EnvCreator, EnvType, PolicyID, \
>>>>>>> d5bfb7b7
    TrainerConfigDict
from ray.tune.registry import registry_contains_input, registry_get_input

tf1, tf, tfv = try_import_tf()

logger = logging.getLogger(__name__)

# Generic type var for foreach_* methods.
T = TypeVar("T")


@DeveloperAPI
class WorkerSet:
    """Set of RolloutWorkers with n @ray.remote workers and one local worker.

    Where n may be 0.
    """

    def __init__(
            self,
            *,
            env_creator: Optional[EnvCreator] = None,
            validate_env: Optional[Callable[[EnvType], None]] = None,
            policy_class: Optional[Type[Policy]] = None,
            trainer_config: Optional[TrainerConfigDict] = None,
            num_workers: int = 0,
            local_worker: bool = True,
            logdir: Optional[str] = None,
            _setup: bool = True,
    ):
        """Initializes a WorkerSet instance.

        Args:
            env_creator: Function that returns env given env config.
            validate_env: Optional callable to validate the generated
                environment (only on worker=0).
            policy_class: An optional Policy class. If None, PolicySpecs can be
                generated automatically by using the Trainer's default class
                of via a given multi-agent policy config dict.
            trainer_config: Optional dict that extends the common config of
                the Trainer class.
            num_workers: Number of remote rollout workers to create.
            local_worker: Whether to create a local (non @ray.remote) worker
                in the returned set as well (default: True). If `num_workers`
                is 0, always create a local worker.
            logdir: Optional logging directory for workers.
            _setup: Whether to setup workers. This is only for testing.
        """

        if not trainer_config:
            from ray.rllib.agents.trainer import COMMON_CONFIG
            trainer_config = COMMON_CONFIG

        self._env_creator = env_creator
        self._policy_class = policy_class
        self._remote_config = trainer_config
        self._logdir = logdir

        if _setup:
            # Force a local worker if num_workers == 0 (no remote workers).
            # Otherwise, this WorkerSet would be empty.
            self._local_worker = None
            if num_workers == 0:
                local_worker = True

            self._local_config = merge_dicts(
                trainer_config,
                {"tf_session_args": trainer_config["local_tf_session_args"]})

            # Create a number of @ray.remote workers.
            self._remote_workers = []
            self.add_workers(num_workers)

            # Create a local worker, if needed.
            # If num_workers > 0 and we don't have an env on the local worker,
            # get the observation- and action spaces for each policy from
            # the first remote worker (which does have an env).
            if local_worker and self._remote_workers and \
                    not trainer_config.get("create_env_on_driver") and \
                    (not trainer_config.get("observation_space") or
                     not trainer_config.get("action_space")):
                remote_spaces = ray.get(self.remote_workers(
                )[0].foreach_policy.remote(
                    lambda p, pid: (pid, p.observation_space, p.action_space)))
                spaces = {
                    e[0]: (getattr(e[1], "original_space", e[1]), e[2])
                    for e in remote_spaces
                }
                # Try to add the actual env's obs/action spaces.
                try:
                    env_spaces = ray.get(self.remote_workers(
                    )[0].foreach_env.remote(
                        lambda env: (env.observation_space, env.action_space))
                                         )[0]
                    spaces["__env__"] = env_spaces
                except Exception:
                    pass

                logger.info("Inferred observation/action spaces from remote "
                            f"worker (local worker has no env): {spaces}")
            else:
                spaces = None

            if local_worker:
                self._local_worker = self._make_worker(
                    cls=RolloutWorker,
                    env_creator=env_creator,
                    validate_env=validate_env,
                    policy_cls=self._policy_class,
                    worker_index=0,
                    num_workers=num_workers,
                    config=self._local_config,
                    spaces=spaces,
                )

    def local_worker(self) -> RolloutWorker:
        """Returns the local rollout worker."""
        return self._local_worker

    def remote_workers(self) -> List[ActorHandle]:
        """Returns a list of remote rollout workers."""
        return self._remote_workers

    def sync_weights(self,
                     policies: Optional[List[PolicyID]] = None,
                     from_worker: Optional[RolloutWorker] = None) -> None:
        """Syncs model weights from the local worker to all remote workers.

        Args:
            policies: Optional list of PolicyIDs to sync weights for.
                If None (default), sync weights to/from all policies.
            from_worker: Optional RolloutWorker instance to sync from.
                If None (default), sync from this WorkerSet's local worker.
        """
        if self.local_worker() is None and from_worker is None:
            raise TypeError(
                "No `local_worker` in WorkerSet, must provide `from_worker` "
                "arg in `sync_weights()`!")

        # Only sync if we have remote workers or `from_worker` is provided.
        if self.remote_workers() or from_worker is not None:
            weights = (from_worker
                       or self.local_worker()).get_weights(policies)
            # Put weights only once into object store and use same object
            # ref to synch to all workers.
            weights_ref = ray.put(weights)
            # Sync to all remote workers in this WorkerSet.
            for to_worker in self.remote_workers():
                to_worker.set_weights.remote(weights_ref)

            # If `from_worker` is provided, also sync to this WorkerSet's
            # local worker.
            if from_worker is not None and self.local_worker() is not None:
                self.local_worker().set_weights(weights)

    def add_workers(self, num_workers: int) -> None:
        """Creates and adds a number of remote workers to this worker set.

        Can be called several times on the same WorkerSet to add more
        RolloutWorkers to the set.

        Args:
            num_workers: The number of remote Workers to add to this
                WorkerSet.
        """
        remote_args = {
            "num_cpus": self._remote_config["num_cpus_per_worker"],
            "num_gpus": self._remote_config["num_gpus_per_worker"],
            "resources": self._remote_config["custom_resources_per_worker"],
        }
        cls = RolloutWorker.as_remote(**remote_args).remote
        self._remote_workers.extend([
            self._make_worker(
                cls=cls,
                env_creator=self._env_creator,
                validate_env=None,
                policy_cls=self._policy_class,
                worker_index=i + 1,
                num_workers=num_workers,
                config=self._remote_config,
            ) for i in range(num_workers)
        ])

    def reset(self, new_remote_workers: List[ActorHandle]) -> None:
        """Hard overrides the remote workers in this set with the given one.

        Args:
            new_remote_workers: A list of new RolloutWorkers
                (as `ActorHandles`) to use as remote workers.
        """
        self._remote_workers = new_remote_workers

    def stop(self) -> None:
        """Calls `stop` on all rollout workers (including the local one)."""
        try:
            self.local_worker().stop()
            tids = [w.stop.remote() for w in self.remote_workers()]
            ray.get(tids)
        except Exception:
            logger.exception("Failed to stop workers!")
        finally:
            for w in self.remote_workers():
                w.__ray_terminate__.remote()

    @DeveloperAPI
    def is_policy_to_train(self,
                           policy_id: PolicyID,
                           batch: Optional[SampleBatchType] = None) -> bool:
        """Whether given PolicyID (optionally inside some batch) is trainable.
        """
        local_worker = self.local_worker()
        if local_worker:
            return local_worker.is_policy_to_train(policy_id, batch)
        else:
            raise NotImplementedError

    @DeveloperAPI
    def foreach_worker(self, func: Callable[[RolloutWorker], T]) -> List[T]:
        """Calls the given function with each worker instance as arg.

        Args:
            func: The function to call for each worker (as only arg).

        Returns:
             The list of return values of all calls to `func([worker])`.
        """
        local_result = []
        if self.local_worker() is not None:
            local_result = [func(self.local_worker())]
        remote_results = ray.get(
            [w.apply.remote(func) for w in self.remote_workers()])
        return local_result + remote_results

    @DeveloperAPI
    def foreach_worker_with_index(
            self, func: Callable[[RolloutWorker, int], T]) -> List[T]:
        """Calls `func` with each worker instance and worker idx as args.

        The index will be passed as the second arg to the given function.

        Args:
            func: The function to call for each worker and its index
                (as args). The local worker has index 0, all remote workers
                have indices > 0.

        Returns:
             The list of return values of all calls to `func([worker, idx])`.
                The first entry in this list are the results of the local
                worker, followed by all remote workers' results.
        """
        local_result = []
        # Local worker: Index=0.
        if self.local_worker() is not None:
            local_result = [func(self.local_worker(), 0)]
        # Remote workers: Index > 0.
        remote_results = ray.get([
            w.apply.remote(func, i + 1)
            for i, w in enumerate(self.remote_workers())
        ])
        return local_result + remote_results

    @DeveloperAPI
    def foreach_policy(self, func: Callable[[Policy, PolicyID], T]) -> List[T]:
        """Calls `func` with each worker's (policy, PolicyID) tuple.

        Note that in the multi-agent case, each worker may have more than one
        policy.

        Args:
            func: A function - taking a Policy and its ID - that is
                called on all workers' Policies.

        Returns:
            The list of return values of func over all workers' policies. The
                length of this list is:
                (num_workers + 1 (local-worker)) *
                [num policies in the multi-agent config dict].
                The local workers' results are first, followed by all remote
                workers' results
        """
        results = []
        if self.local_worker() is not None:
            results = self.local_worker().foreach_policy(func)
        ray_gets = []
        for worker in self.remote_workers():
            ray_gets.append(
                worker.apply.remote(lambda w: w.foreach_policy(func)))
        remote_results = ray.get(ray_gets)
        for r in remote_results:
            results.extend(r)
        return results

    @DeveloperAPI
    def foreach_policy_to_train(
            self, func: Callable[[Policy, PolicyID], T]) -> List[T]:
        """Apply `func` to all workers' Policies iff in `policies_to_train`.

        Args:
            func: A function - taking a Policy and its ID - that is
                called on all workers' Policies in `worker.policies_to_train`.

        Returns:
            List[any]: The list of n return values of all
                `func([trainable policy], [ID])`-calls.
        """
        results = []
        if self.local_worker() is not None:
            results = self.local_worker().foreach_policy_to_train(func)
        ray_gets = []
        for worker in self.remote_workers():
            ray_gets.append(
                worker.apply.remote(lambda w: w.foreach_policy_to_train(func)))
        remote_results = ray.get(ray_gets)
        for r in remote_results:
            results.extend(r)
        return results

    @DeveloperAPI
    def foreach_env(self, func: Callable[[EnvType], List[T]]) -> List[List[T]]:
        """Calls `func` with all workers' sub-environments as args.

        An "underlying sub environment" is a single clone of an env within
        a vectorized environment.
        `func` takes a single underlying sub environment as arg, e.g. a
        gym.Env object.

        Args:
            func: A function - taking an EnvType (normally a gym.Env object)
                as arg and returning a list of lists of return values, one
                value per underlying sub-environment per each worker.

        Returns:
            The list (workers) of lists (sub environments) of results.
        """
        local_results = []
        if self.local_worker() is not None:
            local_results = [self.local_worker().foreach_env(func)]
        ray_gets = []
        for worker in self.remote_workers():
            ray_gets.append(worker.foreach_env.remote(func))
        return local_results + ray.get(ray_gets)

    @DeveloperAPI
    def foreach_env_with_context(
            self,
            func: Callable[[BaseEnv, EnvContext], List[T]]) -> List[List[T]]:
        """Calls `func` with all workers' sub-environments and env_ctx as args.

        An "underlying sub environment" is a single clone of an env within
        a vectorized environment.
        `func` takes a single underlying sub environment and the env_context
        as args.

        Args:
            func: A function - taking a BaseEnv object and an EnvContext as
                arg - and returning a list of lists of return values over envs
                of the worker.

        Returns:
            The list (1 item per workers) of lists (1 item per sub-environment)
                of results.
        """
        local_results = []
        if self.local_worker() is not None:
            local_results = [
                self.local_worker().foreach_env_with_context(func)
            ]
        ray_gets = []
        for worker in self.remote_workers():
            ray_gets.append(worker.foreach_env_with_context.remote(func))
        return local_results + ray.get(ray_gets)

    @staticmethod
    def _from_existing(local_worker: RolloutWorker,
                       remote_workers: List[ActorHandle] = None):
        workers = WorkerSet(
            env_creator=None,
            policy_class=None,
            trainer_config={},
            _setup=False)
        workers._local_worker = local_worker
        workers._remote_workers = remote_workers or []
        return workers

    def _make_worker(
            self,
            *,
            cls: Callable,
            env_creator: EnvCreator,
            validate_env: Optional[Callable[[EnvType], None]],
            policy_cls: Type[Policy],
            worker_index: int,
            num_workers: int,
            config: TrainerConfigDict,
            spaces: Optional[Dict[PolicyID, Tuple[gym.spaces.Space,
                                                  gym.spaces.Space]]] = None,
    ) -> Union[RolloutWorker, ActorHandle]:
        def session_creator():
            logger.debug("Creating TF session {}".format(
                config["tf_session_args"]))
            return tf1.Session(
                config=tf1.ConfigProto(**config["tf_session_args"]))

        def valid_module(class_path):
            if isinstance(class_path, str) and "." in class_path:
                module_path, class_name = class_path.rsplit(".", 1)
                try:
                    spec = importlib.util.find_spec(module_path)
                    if spec is not None:
                        return True
                except (ModuleNotFoundError, ValueError):
                    print(
                        f"module {module_path} not found while trying to get "
                        f"input {class_path}")
            return False

        if isinstance(config["input"], FunctionType):
            input_creator = config["input"]
        elif config["input"] == "sampler":
            input_creator = (lambda ioctx: ioctx.default_sampler_input())
        elif isinstance(config["input"], dict):
            input_creator = (
                lambda ioctx: ShuffledInput(MixedInput(config["input"], ioctx),
                                            config["shuffle_buffer_size"]))
        elif isinstance(config["input"], str) and \
                registry_contains_input(config["input"]):
            input_creator = registry_get_input(config["input"])
        elif "d4rl" in config["input"]:
            env_name = config["input"].split(".")[-1]
            input_creator = (lambda ioctx: D4RLReader(env_name, ioctx))
        elif valid_module(config["input"]):
            input_creator = (lambda ioctx: ShuffledInput(from_config(
                config["input"], ioctx=ioctx)))
        else:
            input_creator = (
                lambda ioctx: ShuffledInput(JsonReader(config["input"], ioctx),
                                            config["shuffle_buffer_size"]))

        if isinstance(config["output"], FunctionType):
            output_creator = config["output"]
        elif config["output"] is None:
            output_creator = (lambda ioctx: NoopOutput())
        elif config["output"] == "logdir":
            output_creator = (lambda ioctx: JsonWriter(
                ioctx.log_dir,
                ioctx,
                max_file_size=config["output_max_file_size"],
                compress_columns=config["output_compress_columns"]))
        else:
            output_creator = (lambda ioctx: JsonWriter(
                config["output"],
                ioctx,
                max_file_size=config["output_max_file_size"],
                compress_columns=config["output_compress_columns"]))

        if config["input"] == "sampler":
            input_evaluation = []
        else:
            input_evaluation = config["input_evaluation"]

        # Assert everything is correct in "multiagent" config dict (if given).
        ma_policies = config["multiagent"]["policies"]
        if ma_policies:
            for pid, policy_spec in ma_policies.copy().items():
                assert isinstance(policy_spec, PolicySpec)
                # Class is None -> Use `policy_cls`.
                if policy_spec.policy_class is None:
                    ma_policies[pid] = ma_policies[pid]._replace(
                        policy_class=policy_cls)
            policies = ma_policies

        # Create a policy_spec (MultiAgentPolicyConfigDict),
        # even if no "multiagent" setup given by user.
        else:
            policies = policy_cls

        if worker_index == 0:
            extra_python_environs = config.get(
                "extra_python_environs_for_driver", None)
        else:
            extra_python_environs = config.get(
                "extra_python_environs_for_worker", None)

        worker = cls(
            env_creator=env_creator,
            validate_env=validate_env,
            policy_spec=policies,
            policy_mapping_fn=config["multiagent"]["policy_mapping_fn"],
            policies_to_train=config["multiagent"]["policies_to_train"],
            tf_session_creator=(session_creator
                                if config["tf_session_args"] else None),
            rollout_fragment_length=config["rollout_fragment_length"],
            count_steps_by=config["multiagent"]["count_steps_by"],
            batch_mode=config["batch_mode"],
            episode_horizon=config["horizon"],
            preprocessor_pref=config["preprocessor_pref"],
            sample_async=config["sample_async"],
            compress_observations=config["compress_observations"],
            num_envs=config["num_envs_per_worker"],
            observation_fn=config["multiagent"]["observation_fn"],
            observation_filter=config["observation_filter"],
            clip_rewards=config["clip_rewards"],
            normalize_actions=config["normalize_actions"],
            clip_actions=config["clip_actions"],
            env_config=config["env_config"],
            policy_config=config,
            worker_index=worker_index,
            num_workers=num_workers,
            record_env=config["record_env"],
            log_dir=self._logdir,
            log_level=config["log_level"],
            callbacks=config["callbacks"],
            input_creator=input_creator,
            input_evaluation=input_evaluation,
            output_creator=output_creator,
            remote_worker_envs=config["remote_worker_envs"],
            remote_env_batch_wait_ms=config["remote_env_batch_wait_ms"],
            soft_horizon=config["soft_horizon"],
            no_done_at_end=config["no_done_at_end"],
            seed=(config["seed"] + worker_index)
            if config["seed"] is not None else None,
            fake_sampler=config["fake_sampler"],
            extra_python_environs=extra_python_environs,
            spaces=spaces,
        )

        return worker

    @Deprecated(new="WorkerSet.foreach_policy_to_train", error=False)
    def foreach_trainable_policy(self, func):
        return self.foreach_policy_to_train(func)

    @Deprecated(
        new="WorkerSet.is_policy_to_train([pid], [batch]?)", error=False)
    def trainable_policies(self):
        local_worker = self.local_worker()
        if local_worker is not None:
            return [
                local_worker.is_policy_to_train(pid, None)
                for pid in local_worker.policy_map.keys()
            ]
        else:
            raise NotImplementedError<|MERGE_RESOLUTION|>--- conflicted
+++ resolved
@@ -18,12 +18,8 @@
 from ray.rllib.utils.deprecation import Deprecated
 from ray.rllib.utils.framework import try_import_tf
 from ray.rllib.utils.from_config import from_config
-<<<<<<< HEAD
-from ray.rllib.utils.typing import EnvType, PolicyID, SampleBatchType, \
-=======
 from ray.rllib.utils.typing import EnvCreator, EnvType, PolicyID, \
->>>>>>> d5bfb7b7
-    TrainerConfigDict
+    SampleBatchType, TrainerConfigDict
 from ray.tune.registry import registry_contains_input, registry_get_input
 
 tf1, tf, tfv = try_import_tf()
