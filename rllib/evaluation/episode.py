from collections import defaultdict
import numpy as np
import random

from ray.rllib.env.base_env import _DUMMY_AGENT_ID
from ray.rllib.utils import try_import_tree
from ray.rllib.utils.annotations import DeveloperAPI
from ray.rllib.utils.space_utils import flatten_to_single_ndarray

tree = try_import_tree()


@DeveloperAPI
class MultiAgentEpisode:
    """Tracks the current state of a (possibly multi-agent) episode.

    Attributes:
        new_batch_builder (func): Create a new MultiAgentSampleBatchBuilder.
        add_extra_batch (func): Return a built MultiAgentBatch to the sampler.
        batch_builder (obj): Batch builder for the current episode.
        total_reward (float): Summed reward across all agents in this episode.
        length (int): Length of this episode.
        episode_id (int): Unique id identifying this trajectory.
        agent_rewards (dict): Summed rewards broken down by agent.
        custom_metrics (dict): Dict where the you can add custom metrics.
        user_data (dict): Dict that you can use for temporary storage.

    Use case 1: Model-based rollouts in multi-agent:
        A custom compute_actions() function in a policy can inspect the
        current episode state and perform a number of rollouts based on the
        policies and state of other agents in the environment.

    Use case 2: Returning extra rollouts data.
        The model rollouts can be returned back to the sampler by calling:

        >>> batch = episode.new_batch_builder()
        >>> for each transition:
               batch.add_values(...)  # see sampler for usage
        >>> episode.extra_batches.add(batch.build_and_reset())
    """

    def __init__(self, policies, policy_mapping_fn, batch_builder_factory,
                 extra_batch_callback):
        self.new_batch_builder = batch_builder_factory
        self.add_extra_batch = extra_batch_callback
        self.batch_builder = batch_builder_factory()
        self.total_reward = 0.0
        self.length = 0
        self.episode_id = random.randrange(2e9)
        self.agent_rewards = defaultdict(float)
        self.custom_metrics = {}
        self.user_data = {}
        self.hist_data = {}
        self._policies = policies
        self._policy_mapping_fn = policy_mapping_fn
        self._next_agent_index = 0
        self._agent_to_index = {}
        self._agent_to_policy = {}
        self._agent_to_rnn_state = {}
        self._agent_to_last_obs = {}
        self._agent_to_last_raw_obs = {}
        self._agent_to_last_info = {}
        self._agent_to_last_action = {}
        self._agent_to_last_pi_info = {}
        self._agent_to_prev_action = {}
        self._agent_reward_history = defaultdict(list)

    @DeveloperAPI
    def soft_reset(self):
        """Clears rewards and metrics, but retains RNN and other state.

        This is used to carry state across multiple logical episodes in the
        same env (i.e., if `soft_horizon` is set).
        """
        self.length = 0
        self.episode_id = random.randrange(2e9)
        self.total_reward = 0.0
        self.agent_rewards = defaultdict(float)
        self._agent_reward_history = defaultdict(list)

    @DeveloperAPI
    def policy_for(self, agent_id=_DUMMY_AGENT_ID):
        """Returns the policy for the specified agent.

        If the agent is new, the policy mapping fn will be called to bind the
        agent to a policy for the duration of the episode.
        """

        if agent_id not in self._agent_to_policy:
            self._agent_to_policy[agent_id] = self._policy_mapping_fn(agent_id)
        return self._agent_to_policy[agent_id]

    @DeveloperAPI
    def last_observation_for(self, agent_id=_DUMMY_AGENT_ID):
        """Returns the last observation for the specified agent."""

        return self._agent_to_last_obs.get(agent_id)

    @DeveloperAPI
    def last_raw_obs_for(self, agent_id=_DUMMY_AGENT_ID):
        """Returns the last un-preprocessed obs for the specified agent."""

        return self._agent_to_last_raw_obs.get(agent_id)

    @DeveloperAPI
    def last_info_for(self, agent_id=_DUMMY_AGENT_ID):
        """Returns the last info for the specified agent."""

        return self._agent_to_last_info.get(agent_id)

    @DeveloperAPI
    def last_action_for(self, agent_id=_DUMMY_AGENT_ID):
        """Returns the last action for the specified agent, or zeros."""

        if agent_id in self._agent_to_last_action:
            return flatten_to_single_ndarray(
                self._agent_to_last_action[agent_id])
        else:
            policy = self._policies[self.policy_for(agent_id)]
            flat = flatten_to_single_ndarray(policy.action_space.sample())
            return np.zeros_like(flat)

    @DeveloperAPI
    def prev_action_for(self, agent_id=_DUMMY_AGENT_ID):
        """Returns the previous action for the specified agent."""

        if agent_id in self._agent_to_prev_action:
            return flatten_to_single_ndarray(
                self._agent_to_prev_action[agent_id])
        else:
            # We're at t=0, so return all zeros.
            return np.zeros_like(self.last_action_for(agent_id))

    @DeveloperAPI
    def prev_reward_for(self, agent_id=_DUMMY_AGENT_ID):
        """Returns the previous reward for the specified agent."""

        history = self._agent_reward_history[agent_id]
        if len(history) >= 2:
            return history[-2]
        else:
            # We're at t=0, so there is no previous reward, just return zero.
            return 0.0

    @DeveloperAPI
    def rnn_state_for(self, agent_id=_DUMMY_AGENT_ID):
        """Returns the last RNN state for the specified agent."""

        if agent_id not in self._agent_to_rnn_state:
            policy = self._policies[self.policy_for(agent_id)]
            self._agent_to_rnn_state[agent_id] = policy.get_initial_state()
        return self._agent_to_rnn_state[agent_id]

    @DeveloperAPI
    def last_pi_info_for(self, agent_id=_DUMMY_AGENT_ID):
        """Returns the last info object for the specified agent."""

        return self._agent_to_last_pi_info[agent_id]

    def _add_agent_rewards(self, reward_dict):
        for agent_id, reward in reward_dict.items():
            if reward is not None:
                self.agent_rewards[agent_id,
                                   self.policy_for(agent_id)] += reward
                self.total_reward += reward
                self._agent_reward_history[agent_id].append(reward)

    def _set_rnn_state(self, agent_id, rnn_state):
        self._agent_to_rnn_state[agent_id] = rnn_state

    def _set_last_observation(self, agent_id, obs):
        self._agent_to_last_obs[agent_id] = obs

    def _set_last_raw_obs(self, agent_id, obs):
        self._agent_to_last_raw_obs[agent_id] = obs

    def _set_last_info(self, agent_id, info):
        self._agent_to_last_info[agent_id] = info

    def _set_last_action(self, agent_id, action):
        if agent_id in self._agent_to_last_action:
            self._agent_to_prev_action[agent_id] = \
                self._agent_to_last_action[agent_id]
        self._agent_to_last_action[agent_id] = action

    def _set_last_pi_info(self, agent_id, pi_info):
        self._agent_to_last_pi_info[agent_id] = pi_info

    def _agent_index(self, agent_id):
        if agent_id not in self._agent_to_index:
            self._agent_to_index[agent_id] = self._next_agent_index
            self._next_agent_index += 1
<<<<<<< HEAD
        return self._agent_to_index[agent_id]


def _flatten_action(action):
    # Concatenate any action into single, flat tensor.
    if isinstance(action, (list, tuple, dict)):
        flat_action = tree.flatten(action)
        expanded = []
        for a in flat_action:
            expanded.append(np.reshape(a, [-1]))
        return np.concatenate(expanded, axis=0).flatten()
    return action
=======
        return self._agent_to_index[agent_id]
>>>>>>> 499ad5fb
<|MERGE_RESOLUTION|>--- conflicted
+++ resolved
@@ -190,19 +190,4 @@
         if agent_id not in self._agent_to_index:
             self._agent_to_index[agent_id] = self._next_agent_index
             self._next_agent_index += 1
-<<<<<<< HEAD
-        return self._agent_to_index[agent_id]
-
-
-def _flatten_action(action):
-    # Concatenate any action into single, flat tensor.
-    if isinstance(action, (list, tuple, dict)):
-        flat_action = tree.flatten(action)
-        expanded = []
-        for a in flat_action:
-            expanded.append(np.reshape(a, [-1]))
-        return np.concatenate(expanded, axis=0).flatten()
-    return action
-=======
-        return self._agent_to_index[agent_id]
->>>>>>> 499ad5fb
+        return self._agent_to_index[agent_id]