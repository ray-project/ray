--- conflicted
+++ resolved
@@ -88,12 +88,8 @@
         self.batch_builder: "MultiAgentSampleBatchBuilder" = batch_builder_factory()
         self.total_reward: float = 0.0
         self.length: int = 0
-<<<<<<< HEAD
+        self.started = False
         self.episode_id: int = random.randrange(1e19)
-=======
-        self.started = False
-        self.episode_id: int = random.randrange(2e9)
->>>>>>> b2332226
         self.env_id = env_id
         self.worker = worker
         self.agent_rewards: Dict[Tuple[AgentID, PolicyID], float] = defaultdict(float)
