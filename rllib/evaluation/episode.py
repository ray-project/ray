<<<<<<< HEAD
from collections import defaultdict
import numpy as np
import random
from typing import Any, Callable, Dict, List, Optional, TYPE_CHECKING

from ray.rllib.env.base_env import _DUMMY_AGENT_ID
from ray.rllib.policy.policy_map import PolicyMap
from ray.rllib.utils.annotations import Deprecated, DeveloperAPI
from ray.rllib.utils.deprecation import deprecation_warning
from ray.rllib.utils.spaces.space_utils import flatten_to_single_ndarray
from ray.rllib.utils.typing import (
    SampleBatchType,
    AgentID,
    PolicyID,
    EnvActionType,
    EnvID,
    EnvInfoDict,
    EnvObsType,
)
from ray.util import log_once

if TYPE_CHECKING:
    from ray.rllib.evaluation.rollout_worker import RolloutWorker
    from ray.rllib.evaluation.sample_batch_builder import MultiAgentSampleBatchBuilder


@DeveloperAPI
class Episode:
    """Tracks the current state of a (possibly multi-agent) episode.

    Attributes:
        new_batch_builder (func): Create a new MultiAgentSampleBatchBuilder.
        add_extra_batch (func): Return a built MultiAgentBatch to the sampler.
        batch_builder (obj): Batch builder for the current episode.
        total_reward (float): Summed reward across all agents in this episode.
        length (int): Length of this episode.
        episode_id (int): Unique id identifying this trajectory.
        agent_rewards (dict): Summed rewards broken down by agent.
        custom_metrics (dict): Dict where the you can add custom metrics.
        user_data (dict): Dict that you can use for temporary storage. E.g.
            in between two custom callbacks referring to the same episode.
        hist_data (dict): Dict mapping str keys to List[float] for storage of
            per-timestep float data throughout the episode.

    Use case 1: Model-based rollouts in multi-agent:
        A custom compute_actions() function in a policy can inspect the
        current episode state and perform a number of rollouts based on the
        policies and state of other agents in the environment.

    Use case 2: Returning extra rollouts data.
        The model rollouts can be returned back to the sampler by calling:

        >>> batch = episode.new_batch_builder()
        >>> for each transition:
               batch.add_values(...)  # see sampler for usage
        >>> episode.extra_batches.add(batch.build_and_reset())
    """

    def __init__(
        self,
        policies: PolicyMap,
        policy_mapping_fn: Callable[[AgentID, "Episode", "RolloutWorker"], PolicyID],
        batch_builder_factory: Callable[[], "MultiAgentSampleBatchBuilder"],
        extra_batch_callback: Callable[[SampleBatchType], None],
        env_id: EnvID,
        *,
        worker: Optional["RolloutWorker"] = None,
    ):
        """Initializes an Episode instance.

        Args:
            policies: The PolicyMap object (mapping PolicyIDs to Policy
                objects) to use for determining, which policy is used for
                which agent.
            policy_mapping_fn: The mapping function mapping AgentIDs to
                PolicyIDs.
            batch_builder_factory:
            extra_batch_callback:
            env_id: The environment's ID in which this episode runs.
            worker: The RolloutWorker instance, in which this episode runs.
        """
        self.new_batch_builder: Callable[
            [], "MultiAgentSampleBatchBuilder"
        ] = batch_builder_factory
        self.add_extra_batch: Callable[[SampleBatchType], None] = extra_batch_callback
        self.batch_builder: "MultiAgentSampleBatchBuilder" = batch_builder_factory()
        self.total_reward: float = 0.0
        self.length: int = 0
        self.episode_id: int = random.randrange(2e9)
        self.env_id = env_id
        self.worker = worker
        self.agent_rewards: Dict[AgentID, float] = defaultdict(float)
        self.custom_metrics: Dict[str, float] = {}
        self.user_data: Dict[str, Any] = {}
        self.hist_data: Dict[str, List[float]] = {}
        self.media: Dict[str, Any] = {}
        self.policy_map: PolicyMap = policies
        self._policies = self.policy_map  # backward compatibility
        self.policy_mapping_fn: Callable[
            [AgentID, "Episode", "RolloutWorker"], PolicyID
        ] = policy_mapping_fn
        self._next_agent_index: int = 0
        self._agent_to_index: Dict[AgentID, int] = {}
        self._agent_to_policy: Dict[AgentID, PolicyID] = {}
        self._agent_to_rnn_state: Dict[AgentID, List[Any]] = {}
        self._agent_to_last_obs: Dict[AgentID, EnvObsType] = {}
        self._agent_to_last_raw_obs: Dict[AgentID, EnvObsType] = {}
        self._agent_to_last_done: Dict[AgentID, bool] = {}
        self._agent_to_last_info: Dict[AgentID, EnvInfoDict] = {}
        self._agent_to_last_action: Dict[AgentID, EnvActionType] = {}
        self._agent_to_last_extra_action_outs: Dict[AgentID, dict] = {}
        self._agent_to_prev_action: Dict[AgentID, EnvActionType] = {}
        self._agent_reward_history: Dict[AgentID, List[int]] = defaultdict(list)

    @DeveloperAPI
    def soft_reset(self) -> None:
        """Clears rewards and metrics, but retains RNN and other state.

        This is used to carry state across multiple logical episodes in the
        same env (i.e., if `soft_horizon` is set).
        """
        self.length = 0
        self.episode_id = random.randrange(2e9)
        self.total_reward = 0.0
        self.agent_rewards = defaultdict(float)
        self._agent_reward_history = defaultdict(list)

    @DeveloperAPI
    def policy_for(self, agent_id: AgentID = _DUMMY_AGENT_ID) -> PolicyID:
        """Returns and stores the policy ID for the specified agent.

        If the agent is new, the policy mapping fn will be called to bind the
        agent to a policy for the duration of the entire episode (even if the
        policy_mapping_fn is changed in the meantime!).

        Args:
            agent_id: The agent ID to lookup the policy ID for.

        Returns:
            The policy ID for the specified agent.
        """

        # Perform a new policy_mapping_fn lookup and bind AgentID for the
        # duration of this episode to the returned PolicyID.
        if agent_id not in self._agent_to_policy:
            # Try new API: pass in agent_id and episode as named args.
            # New signature should be: (agent_id, episode, worker, **kwargs)
            try:
                policy_id = self._agent_to_policy[agent_id] = self.policy_mapping_fn(
                    agent_id, self, worker=self.worker
                )
            except TypeError as e:
                if (
                    "positional argument" in e.args[0]
                    or "unexpected keyword argument" in e.args[0]
                ):
                    if log_once("policy_mapping_new_signature"):
                        deprecation_warning(
                            old="policy_mapping_fn(agent_id)",
                            new="policy_mapping_fn(agent_id, episode, "
                            "worker, **kwargs)",
                        )
                    policy_id = self._agent_to_policy[
                        agent_id
                    ] = self.policy_mapping_fn(agent_id)
                else:
                    raise e
        # Use already determined PolicyID.
        else:
            policy_id = self._agent_to_policy[agent_id]

        # PolicyID not found in policy map -> Error.
        if policy_id not in self.policy_map:
            raise KeyError(
                "policy_mapping_fn returned invalid policy id " f"'{policy_id}'!"
            )
        return policy_id

    @DeveloperAPI
    def last_observation_for(
        self, agent_id: AgentID = _DUMMY_AGENT_ID
    ) -> Optional[EnvObsType]:
        """Returns the last observation for the specified AgentID.

        Args:
            agent_id: The agent's ID to get the last observation for.

        Returns:
            Last observation the specified AgentID has seen. None in case
            the agent has never made any observations in the episode.
        """

        return self._agent_to_last_obs.get(agent_id)

    @DeveloperAPI
    def last_raw_obs_for(
        self, agent_id: AgentID = _DUMMY_AGENT_ID
    ) -> Optional[EnvObsType]:
        """Returns the last un-preprocessed obs for the specified AgentID.

        Args:
            agent_id: The agent's ID to get the last un-preprocessed
                observation for.

        Returns:
            Last un-preprocessed observation the specified AgentID has seen.
            None in case the agent has never made any observations in the
            episode.
        """
        return self._agent_to_last_raw_obs.get(agent_id)

    @DeveloperAPI
    def last_info_for(
        self, agent_id: AgentID = _DUMMY_AGENT_ID
    ) -> Optional[EnvInfoDict]:
        """Returns the last info for the specified AgentID.

        Args:
            agent_id: The agent's ID to get the last info for.

        Returns:
            Last info dict the specified AgentID has seen.
            None in case the agent has never made any observations in the
            episode.
        """
        return self._agent_to_last_info.get(agent_id)

    @DeveloperAPI
    def last_action_for(self, agent_id: AgentID = _DUMMY_AGENT_ID) -> EnvActionType:
        """Returns the last action for the specified AgentID, or zeros.

        The "last" action is the most recent one taken by the agent.

        Args:
            agent_id: The agent's ID to get the last action for.

        Returns:
            Last action the specified AgentID has executed.
            Zeros in case the agent has never performed any actions in the
            episode.
        """
        # Agent has already taken at least one action in the episode.
        if agent_id in self._agent_to_last_action:
            return flatten_to_single_ndarray(self._agent_to_last_action[agent_id])
        # Agent has not acted yet, return all zeros.
        else:
            policy_id = self.policy_for(agent_id)
            policy = self.policy_map[policy_id]
            flat = flatten_to_single_ndarray(policy.action_space.sample())
            if hasattr(policy.action_space, "dtype"):
                return np.zeros_like(flat, dtype=policy.action_space.dtype)
            return np.zeros_like(flat)

    @DeveloperAPI
    def prev_action_for(self, agent_id: AgentID = _DUMMY_AGENT_ID) -> EnvActionType:
        """Returns the previous action for the specified agent, or zeros.

        The "previous" action is the one taken one timestep before the
        most recent action taken by the agent.

        Args:
            agent_id: The agent's ID to get the previous action for.

        Returns:
            Previous action the specified AgentID has executed.
            Zero in case the agent has never performed any actions (or only
            one) in the episode.
        """
        # We are at t > 1 -> There has been a previous action by this agent.
        if agent_id in self._agent_to_prev_action:
            return flatten_to_single_ndarray(self._agent_to_prev_action[agent_id])
        # We're at t <= 1, so return all zeros.
        else:
            return np.zeros_like(self.last_action_for(agent_id))

    @DeveloperAPI
    def last_reward_for(self, agent_id: AgentID = _DUMMY_AGENT_ID) -> float:
        """Returns the last reward for the specified agent, or zero.

        The "last" reward is the one received most recently by the agent.

        Args:
            agent_id: The agent's ID to get the last reward for.

        Returns:
            Last reward for the the specified AgentID.
            Zero in case the agent has never performed any actions
            (and thus received rewards) in the episode.
        """

        history = self._agent_reward_history[agent_id]
        # We are at t > 0 -> Return previously received reward.
        if len(history) >= 1:
            return history[-1]
        # We're at t=0, so there is no previous reward, just return zero.
        else:
            return 0.0

    @DeveloperAPI
    def prev_reward_for(self, agent_id: AgentID = _DUMMY_AGENT_ID) -> float:
        """Returns the previous reward for the specified agent, or zero.

        The "previous" reward is the one received one timestep before the
        most recently received reward of the agent.

        Args:
            agent_id: The agent's ID to get the previous reward for.

        Returns:
            Previous reward for the the specified AgentID.
            Zero in case the agent has never performed any actions (or only
            one) in the episode.
        """

        history = self._agent_reward_history[agent_id]
        # We are at t > 1 -> Return reward prior to most recent (last) one.
        if len(history) >= 2:
            return history[-2]
        # We're at t <= 1, so there is no previous reward, just return zero.
        else:
            return 0.0

    @DeveloperAPI
    def rnn_state_for(self, agent_id: AgentID = _DUMMY_AGENT_ID) -> List[Any]:
        """Returns the last RNN state for the specified agent.

        Args:
            agent_id: The agent's ID to get the most recent RNN state for.

        Returns:
            Most recent RNN state of the the specified AgentID.
        """

        if agent_id not in self._agent_to_rnn_state:
            policy_id = self.policy_for(agent_id)
            policy = self.policy_map[policy_id]
            self._agent_to_rnn_state[agent_id] = policy.get_initial_state()
        return self._agent_to_rnn_state[agent_id]

    @DeveloperAPI
    def last_done_for(self, agent_id: AgentID = _DUMMY_AGENT_ID) -> bool:
        """Returns the last done flag for the specified AgentID.

        Args:
            agent_id: The agent's ID to get the last done flag for.

        Returns:
            Last done flag for the specified AgentID.
        """
        if agent_id not in self._agent_to_last_done:
            self._agent_to_last_done[agent_id] = False
        return self._agent_to_last_done[agent_id]

    @DeveloperAPI
    def last_extra_action_outs_for(
        self,
        agent_id: AgentID = _DUMMY_AGENT_ID,
    ) -> dict:
        """Returns the last extra-action outputs for the specified agent.

        This data is returned by a call to
        `Policy.compute_actions_from_input_dict` as the 3rd return value
        (1st return value = action; 2nd return value = RNN state outs).

        Args:
            agent_id: The agent's ID to get the last extra-action outs for.

        Returns:
            The last extra-action outs for the specified AgentID.
        """
        return self._agent_to_last_extra_action_outs[agent_id]

    @DeveloperAPI
    def get_agents(self) -> List[AgentID]:
        """Returns list of agent IDs that have appeared in this episode.

        Returns:
            The list of all agent IDs that have appeared so far in this
            episode.
        """
        return list(self._agent_to_index.keys())

    def _add_agent_rewards(self, reward_dict: Dict[AgentID, float]) -> None:
        for agent_id, reward in reward_dict.items():
            if reward is not None:
                self.agent_rewards[agent_id, self.policy_for(agent_id)] += reward
                self.total_reward += reward
                self._agent_reward_history[agent_id].append(reward)

    def _set_rnn_state(self, agent_id, rnn_state):
        self._agent_to_rnn_state[agent_id] = rnn_state

    def _set_last_observation(self, agent_id, obs):
        self._agent_to_last_obs[agent_id] = obs

    def _set_last_raw_obs(self, agent_id, obs):
        self._agent_to_last_raw_obs[agent_id] = obs

    def _set_last_done(self, agent_id, done):
        self._agent_to_last_done[agent_id] = done

    def _set_last_info(self, agent_id, info):
        self._agent_to_last_info[agent_id] = info

    def _set_last_action(self, agent_id, action):
        if agent_id in self._agent_to_last_action:
            self._agent_to_prev_action[agent_id] = self._agent_to_last_action[agent_id]
        self._agent_to_last_action[agent_id] = action

    def _set_last_extra_action_outs(self, agent_id, pi_info):
        self._agent_to_last_extra_action_outs[agent_id] = pi_info

    def _agent_index(self, agent_id):
        if agent_id not in self._agent_to_index:
            self._agent_to_index[agent_id] = self._next_agent_index
            self._next_agent_index += 1
        return self._agent_to_index[agent_id]

    @property
    def _policy_mapping_fn(self):
        deprecation_warning(
            old="Episode._policy_mapping_fn",
            new="Episode.policy_mapping_fn",
            error=False,
        )
        return self.policy_mapping_fn

    @Deprecated(new="Episode.last_extra_action_outs_for", error=False)
    def last_pi_info_for(self, *args, **kwargs):
        return self.last_extra_action_outs_for(*args, **kwargs)


# Backward compatibility. The name Episode implies that there is
# also a (single agent?) Episode.
@Deprecated(new="ray.rllib.evaluation.episode.Episode", error=False)
class MultiAgentEpisode(Episode):
    pass
=======
from collections import defaultdict
import numpy as np
import random
import tree  # pip install dm_tree
from typing import Any, Callable, Dict, List, Optional, TYPE_CHECKING

from ray.rllib.env.base_env import _DUMMY_AGENT_ID
from ray.rllib.policy.policy_map import PolicyMap
from ray.rllib.utils.annotations import Deprecated, DeveloperAPI
from ray.rllib.utils.deprecation import deprecation_warning
from ray.rllib.utils.spaces.space_utils import flatten_to_single_ndarray
from ray.rllib.utils.typing import (
    SampleBatchType,
    AgentID,
    PolicyID,
    EnvActionType,
    EnvID,
    EnvInfoDict,
    EnvObsType,
)
from ray.util import log_once

if TYPE_CHECKING:
    from ray.rllib.evaluation.rollout_worker import RolloutWorker
    from ray.rllib.evaluation.sample_batch_builder import MultiAgentSampleBatchBuilder


@DeveloperAPI
class Episode:
    """Tracks the current state of a (possibly multi-agent) episode.

    Attributes:
        new_batch_builder (func): Create a new MultiAgentSampleBatchBuilder.
        add_extra_batch (func): Return a built MultiAgentBatch to the sampler.
        batch_builder (obj): Batch builder for the current episode.
        total_reward (float): Summed reward across all agents in this episode.
        length (int): Length of this episode.
        episode_id (int): Unique id identifying this trajectory.
        agent_rewards (dict): Summed rewards broken down by agent.
        custom_metrics (dict): Dict where the you can add custom metrics.
        user_data (dict): Dict that you can use for temporary storage. E.g.
            in between two custom callbacks referring to the same episode.
        hist_data (dict): Dict mapping str keys to List[float] for storage of
            per-timestep float data throughout the episode.

    Use case 1: Model-based rollouts in multi-agent:
        A custom compute_actions() function in a policy can inspect the
        current episode state and perform a number of rollouts based on the
        policies and state of other agents in the environment.

    Use case 2: Returning extra rollouts data.
        The model rollouts can be returned back to the sampler by calling:

        >>> batch = episode.new_batch_builder()
        >>> for each transition:
               batch.add_values(...)  # see sampler for usage
        >>> episode.extra_batches.add(batch.build_and_reset())
    """

    def __init__(
        self,
        policies: PolicyMap,
        policy_mapping_fn: Callable[[AgentID, "Episode", "RolloutWorker"], PolicyID],
        batch_builder_factory: Callable[[], "MultiAgentSampleBatchBuilder"],
        extra_batch_callback: Callable[[SampleBatchType], None],
        env_id: EnvID,
        *,
        worker: Optional["RolloutWorker"] = None,
    ):
        """Initializes an Episode instance.

        Args:
            policies: The PolicyMap object (mapping PolicyIDs to Policy
                objects) to use for determining, which policy is used for
                which agent.
            policy_mapping_fn: The mapping function mapping AgentIDs to
                PolicyIDs.
            batch_builder_factory:
            extra_batch_callback:
            env_id: The environment's ID in which this episode runs.
            worker: The RolloutWorker instance, in which this episode runs.
        """
        self.new_batch_builder: Callable[
            [], "MultiAgentSampleBatchBuilder"
        ] = batch_builder_factory
        self.add_extra_batch: Callable[[SampleBatchType], None] = extra_batch_callback
        self.batch_builder: "MultiAgentSampleBatchBuilder" = batch_builder_factory()
        self.total_reward: float = 0.0
        self.length: int = 0
        self.episode_id: int = random.randrange(2e9)
        self.env_id = env_id
        self.worker = worker
        self.agent_rewards: Dict[AgentID, float] = defaultdict(float)
        self.custom_metrics: Dict[str, float] = {}
        self.user_data: Dict[str, Any] = {}
        self.hist_data: Dict[str, List[float]] = {}
        self.media: Dict[str, Any] = {}
        self.policy_map: PolicyMap = policies
        self._policies = self.policy_map  # backward compatibility
        self.policy_mapping_fn: Callable[
            [AgentID, "Episode", "RolloutWorker"], PolicyID
        ] = policy_mapping_fn
        self._next_agent_index: int = 0
        self._agent_to_index: Dict[AgentID, int] = {}
        self._agent_to_policy: Dict[AgentID, PolicyID] = {}
        self._agent_to_rnn_state: Dict[AgentID, List[Any]] = {}
        self._agent_to_last_obs: Dict[AgentID, EnvObsType] = {}
        self._agent_to_last_raw_obs: Dict[AgentID, EnvObsType] = {}
        self._agent_to_last_done: Dict[AgentID, bool] = {}
        self._agent_to_last_info: Dict[AgentID, EnvInfoDict] = {}
        self._agent_to_last_action: Dict[AgentID, EnvActionType] = {}
        self._agent_to_last_extra_action_outs: Dict[AgentID, dict] = {}
        self._agent_to_prev_action: Dict[AgentID, EnvActionType] = {}
        self._agent_reward_history: Dict[AgentID, List[int]] = defaultdict(list)

    @DeveloperAPI
    def soft_reset(self) -> None:
        """Clears rewards and metrics, but retains RNN and other state.

        This is used to carry state across multiple logical episodes in the
        same env (i.e., if `soft_horizon` is set).
        """
        self.length = 0
        self.episode_id = random.randrange(2e9)
        self.total_reward = 0.0
        self.agent_rewards = defaultdict(float)
        self._agent_reward_history = defaultdict(list)

    @DeveloperAPI
    def policy_for(self, agent_id: AgentID = _DUMMY_AGENT_ID) -> PolicyID:
        """Returns and stores the policy ID for the specified agent.

        If the agent is new, the policy mapping fn will be called to bind the
        agent to a policy for the duration of the entire episode (even if the
        policy_mapping_fn is changed in the meantime!).

        Args:
            agent_id: The agent ID to lookup the policy ID for.

        Returns:
            The policy ID for the specified agent.
        """

        # Perform a new policy_mapping_fn lookup and bind AgentID for the
        # duration of this episode to the returned PolicyID.
        if agent_id not in self._agent_to_policy:
            # Try new API: pass in agent_id and episode as named args.
            # New signature should be: (agent_id, episode, worker, **kwargs)
            try:
                policy_id = self._agent_to_policy[agent_id] = self.policy_mapping_fn(
                    agent_id, self, worker=self.worker
                )
            except TypeError as e:
                if (
                    "positional argument" in e.args[0]
                    or "unexpected keyword argument" in e.args[0]
                ):
                    if log_once("policy_mapping_new_signature"):
                        deprecation_warning(
                            old="policy_mapping_fn(agent_id)",
                            new="policy_mapping_fn(agent_id, episode, "
                            "worker, **kwargs)",
                        )
                    policy_id = self._agent_to_policy[
                        agent_id
                    ] = self.policy_mapping_fn(agent_id)
                else:
                    raise e
        # Use already determined PolicyID.
        else:
            policy_id = self._agent_to_policy[agent_id]

        # PolicyID not found in policy map -> Error.
        if policy_id not in self.policy_map:
            raise KeyError(
                "policy_mapping_fn returned invalid policy id " f"'{policy_id}'!"
            )
        return policy_id

    @DeveloperAPI
    def last_observation_for(
        self, agent_id: AgentID = _DUMMY_AGENT_ID
    ) -> Optional[EnvObsType]:
        """Returns the last observation for the specified AgentID.

        Args:
            agent_id: The agent's ID to get the last observation for.

        Returns:
            Last observation the specified AgentID has seen. None in case
            the agent has never made any observations in the episode.
        """

        return self._agent_to_last_obs.get(agent_id)

    @DeveloperAPI
    def last_raw_obs_for(
        self, agent_id: AgentID = _DUMMY_AGENT_ID
    ) -> Optional[EnvObsType]:
        """Returns the last un-preprocessed obs for the specified AgentID.

        Args:
            agent_id: The agent's ID to get the last un-preprocessed
                observation for.

        Returns:
            Last un-preprocessed observation the specified AgentID has seen.
            None in case the agent has never made any observations in the
            episode.
        """
        return self._agent_to_last_raw_obs.get(agent_id)

    @DeveloperAPI
    def last_info_for(
        self, agent_id: AgentID = _DUMMY_AGENT_ID
    ) -> Optional[EnvInfoDict]:
        """Returns the last info for the specified AgentID.

        Args:
            agent_id: The agent's ID to get the last info for.

        Returns:
            Last info dict the specified AgentID has seen.
            None in case the agent has never made any observations in the
            episode.
        """
        return self._agent_to_last_info.get(agent_id)

    @DeveloperAPI
    def last_action_for(self, agent_id: AgentID = _DUMMY_AGENT_ID) -> EnvActionType:
        """Returns the last action for the specified AgentID, or zeros.

        The "last" action is the most recent one taken by the agent.

        Args:
            agent_id: The agent's ID to get the last action for.

        Returns:
            Last action the specified AgentID has executed.
            Zeros in case the agent has never performed any actions in the
            episode.
        """
        policy_id = self.policy_for(agent_id)
        policy = self.policy_map[policy_id]

        # Agent has already taken at least one action in the episode.
        if agent_id in self._agent_to_last_action:
            if policy.config.get("_disable_action_flattening"):
                return self._agent_to_last_action[agent_id]
            else:
                return flatten_to_single_ndarray(self._agent_to_last_action[agent_id])
        # Agent has not acted yet, return all zeros.
        else:
            if policy.config.get("_disable_action_flattening"):
                return tree.map_structure(
                    lambda s: np.zeros_like(s.sample(), s.dtype)
                    if hasattr(s, "dtype")
                    else np.zeros_like(s.sample()),
                    policy.action_space_struct,
                )
            else:
                flat = flatten_to_single_ndarray(policy.action_space.sample())
                if hasattr(policy.action_space, "dtype"):
                    return np.zeros_like(flat, dtype=policy.action_space.dtype)
                return np.zeros_like(flat)

    @DeveloperAPI
    def prev_action_for(self, agent_id: AgentID = _DUMMY_AGENT_ID) -> EnvActionType:
        """Returns the previous action for the specified agent, or zeros.

        The "previous" action is the one taken one timestep before the
        most recent action taken by the agent.

        Args:
            agent_id: The agent's ID to get the previous action for.

        Returns:
            Previous action the specified AgentID has executed.
            Zero in case the agent has never performed any actions (or only
            one) in the episode.
        """
        policy_id = self.policy_for(agent_id)
        policy = self.policy_map[policy_id]

        # We are at t > 1 -> There has been a previous action by this agent.
        if agent_id in self._agent_to_prev_action:
            if policy.config.get("_disable_action_flattening"):
                return self._agent_to_prev_action[agent_id]
            else:
                return flatten_to_single_ndarray(self._agent_to_prev_action[agent_id])
        # We're at t <= 1, so return all zeros.
        else:
            if policy.config.get("_disable_action_flattening"):
                return tree.map_structure(
                    lambda a: np.zeros_like(a, a.dtype)
                    if hasattr(a, "dtype")  # noqa
                    else np.zeros_like(a),  # noqa
                    self.last_action_for(agent_id),
                )
            else:
                return np.zeros_like(self.last_action_for(agent_id))

    @DeveloperAPI
    def last_reward_for(self, agent_id: AgentID = _DUMMY_AGENT_ID) -> float:
        """Returns the last reward for the specified agent, or zero.

        The "last" reward is the one received most recently by the agent.

        Args:
            agent_id: The agent's ID to get the last reward for.

        Returns:
            Last reward for the the specified AgentID.
            Zero in case the agent has never performed any actions
            (and thus received rewards) in the episode.
        """

        history = self._agent_reward_history[agent_id]
        # We are at t > 0 -> Return previously received reward.
        if len(history) >= 1:
            return history[-1]
        # We're at t=0, so there is no previous reward, just return zero.
        else:
            return 0.0

    @DeveloperAPI
    def prev_reward_for(self, agent_id: AgentID = _DUMMY_AGENT_ID) -> float:
        """Returns the previous reward for the specified agent, or zero.

        The "previous" reward is the one received one timestep before the
        most recently received reward of the agent.

        Args:
            agent_id: The agent's ID to get the previous reward for.

        Returns:
            Previous reward for the the specified AgentID.
            Zero in case the agent has never performed any actions (or only
            one) in the episode.
        """

        history = self._agent_reward_history[agent_id]
        # We are at t > 1 -> Return reward prior to most recent (last) one.
        if len(history) >= 2:
            return history[-2]
        # We're at t <= 1, so there is no previous reward, just return zero.
        else:
            return 0.0

    @DeveloperAPI
    def rnn_state_for(self, agent_id: AgentID = _DUMMY_AGENT_ID) -> List[Any]:
        """Returns the last RNN state for the specified agent.

        Args:
            agent_id: The agent's ID to get the most recent RNN state for.

        Returns:
            Most recent RNN state of the the specified AgentID.
        """

        if agent_id not in self._agent_to_rnn_state:
            policy_id = self.policy_for(agent_id)
            policy = self.policy_map[policy_id]
            self._agent_to_rnn_state[agent_id] = policy.get_initial_state()
        return self._agent_to_rnn_state[agent_id]

    @DeveloperAPI
    def last_done_for(self, agent_id: AgentID = _DUMMY_AGENT_ID) -> bool:
        """Returns the last done flag for the specified AgentID.

        Args:
            agent_id: The agent's ID to get the last done flag for.

        Returns:
            Last done flag for the specified AgentID.
        """
        if agent_id not in self._agent_to_last_done:
            self._agent_to_last_done[agent_id] = False
        return self._agent_to_last_done[agent_id]

    @DeveloperAPI
    def last_extra_action_outs_for(
        self,
        agent_id: AgentID = _DUMMY_AGENT_ID,
    ) -> dict:
        """Returns the last extra-action outputs for the specified agent.

        This data is returned by a call to
        `Policy.compute_actions_from_input_dict` as the 3rd return value
        (1st return value = action; 2nd return value = RNN state outs).

        Args:
            agent_id: The agent's ID to get the last extra-action outs for.

        Returns:
            The last extra-action outs for the specified AgentID.
        """
        return self._agent_to_last_extra_action_outs[agent_id]

    @DeveloperAPI
    def get_agents(self) -> List[AgentID]:
        """Returns list of agent IDs that have appeared in this episode.

        Returns:
            The list of all agent IDs that have appeared so far in this
            episode.
        """
        return list(self._agent_to_index.keys())

    def _add_agent_rewards(self, reward_dict: Dict[AgentID, float]) -> None:
        for agent_id, reward in reward_dict.items():
            if reward is not None:
                self.agent_rewards[agent_id, self.policy_for(agent_id)] += reward
                self.total_reward += reward
                self._agent_reward_history[agent_id].append(reward)

    def _set_rnn_state(self, agent_id, rnn_state):
        self._agent_to_rnn_state[agent_id] = rnn_state

    def _set_last_observation(self, agent_id, obs):
        self._agent_to_last_obs[agent_id] = obs

    def _set_last_raw_obs(self, agent_id, obs):
        self._agent_to_last_raw_obs[agent_id] = obs

    def _set_last_done(self, agent_id, done):
        self._agent_to_last_done[agent_id] = done

    def _set_last_info(self, agent_id, info):
        self._agent_to_last_info[agent_id] = info

    def _set_last_action(self, agent_id, action):
        if agent_id in self._agent_to_last_action:
            self._agent_to_prev_action[agent_id] = self._agent_to_last_action[agent_id]
        self._agent_to_last_action[agent_id] = action

    def _set_last_extra_action_outs(self, agent_id, pi_info):
        self._agent_to_last_extra_action_outs[agent_id] = pi_info

    def _agent_index(self, agent_id):
        if agent_id not in self._agent_to_index:
            self._agent_to_index[agent_id] = self._next_agent_index
            self._next_agent_index += 1
        return self._agent_to_index[agent_id]

    @property
    def _policy_mapping_fn(self):
        deprecation_warning(
            old="Episode._policy_mapping_fn",
            new="Episode.policy_mapping_fn",
            error=False,
        )
        return self.policy_mapping_fn

    @Deprecated(new="Episode.last_extra_action_outs_for", error=False)
    def last_pi_info_for(self, *args, **kwargs):
        return self.last_extra_action_outs_for(*args, **kwargs)


# Backward compatibility. The name Episode implies that there is
# also a (single agent?) Episode.
@Deprecated(new="ray.rllib.evaluation.episode.Episode", error=False)
class MultiAgentEpisode(Episode):
    pass
>>>>>>> 19672688
<|MERGE_RESOLUTION|>--- conflicted
+++ resolved
@@ -1,904 +1,464 @@
-<<<<<<< HEAD
-from collections import defaultdict
-import numpy as np
-import random
-from typing import Any, Callable, Dict, List, Optional, TYPE_CHECKING
-
-from ray.rllib.env.base_env import _DUMMY_AGENT_ID
-from ray.rllib.policy.policy_map import PolicyMap
-from ray.rllib.utils.annotations import Deprecated, DeveloperAPI
-from ray.rllib.utils.deprecation import deprecation_warning
-from ray.rllib.utils.spaces.space_utils import flatten_to_single_ndarray
-from ray.rllib.utils.typing import (
-    SampleBatchType,
-    AgentID,
-    PolicyID,
-    EnvActionType,
-    EnvID,
-    EnvInfoDict,
-    EnvObsType,
-)
-from ray.util import log_once
-
-if TYPE_CHECKING:
-    from ray.rllib.evaluation.rollout_worker import RolloutWorker
-    from ray.rllib.evaluation.sample_batch_builder import MultiAgentSampleBatchBuilder
-
-
-@DeveloperAPI
-class Episode:
-    """Tracks the current state of a (possibly multi-agent) episode.
-
-    Attributes:
-        new_batch_builder (func): Create a new MultiAgentSampleBatchBuilder.
-        add_extra_batch (func): Return a built MultiAgentBatch to the sampler.
-        batch_builder (obj): Batch builder for the current episode.
-        total_reward (float): Summed reward across all agents in this episode.
-        length (int): Length of this episode.
-        episode_id (int): Unique id identifying this trajectory.
-        agent_rewards (dict): Summed rewards broken down by agent.
-        custom_metrics (dict): Dict where the you can add custom metrics.
-        user_data (dict): Dict that you can use for temporary storage. E.g.
-            in between two custom callbacks referring to the same episode.
-        hist_data (dict): Dict mapping str keys to List[float] for storage of
-            per-timestep float data throughout the episode.
-
-    Use case 1: Model-based rollouts in multi-agent:
-        A custom compute_actions() function in a policy can inspect the
-        current episode state and perform a number of rollouts based on the
-        policies and state of other agents in the environment.
-
-    Use case 2: Returning extra rollouts data.
-        The model rollouts can be returned back to the sampler by calling:
-
-        >>> batch = episode.new_batch_builder()
-        >>> for each transition:
-               batch.add_values(...)  # see sampler for usage
-        >>> episode.extra_batches.add(batch.build_and_reset())
-    """
-
-    def __init__(
-        self,
-        policies: PolicyMap,
-        policy_mapping_fn: Callable[[AgentID, "Episode", "RolloutWorker"], PolicyID],
-        batch_builder_factory: Callable[[], "MultiAgentSampleBatchBuilder"],
-        extra_batch_callback: Callable[[SampleBatchType], None],
-        env_id: EnvID,
-        *,
-        worker: Optional["RolloutWorker"] = None,
-    ):
-        """Initializes an Episode instance.
-
-        Args:
-            policies: The PolicyMap object (mapping PolicyIDs to Policy
-                objects) to use for determining, which policy is used for
-                which agent.
-            policy_mapping_fn: The mapping function mapping AgentIDs to
-                PolicyIDs.
-            batch_builder_factory:
-            extra_batch_callback:
-            env_id: The environment's ID in which this episode runs.
-            worker: The RolloutWorker instance, in which this episode runs.
-        """
-        self.new_batch_builder: Callable[
-            [], "MultiAgentSampleBatchBuilder"
-        ] = batch_builder_factory
-        self.add_extra_batch: Callable[[SampleBatchType], None] = extra_batch_callback
-        self.batch_builder: "MultiAgentSampleBatchBuilder" = batch_builder_factory()
-        self.total_reward: float = 0.0
-        self.length: int = 0
-        self.episode_id: int = random.randrange(2e9)
-        self.env_id = env_id
-        self.worker = worker
-        self.agent_rewards: Dict[AgentID, float] = defaultdict(float)
-        self.custom_metrics: Dict[str, float] = {}
-        self.user_data: Dict[str, Any] = {}
-        self.hist_data: Dict[str, List[float]] = {}
-        self.media: Dict[str, Any] = {}
-        self.policy_map: PolicyMap = policies
-        self._policies = self.policy_map  # backward compatibility
-        self.policy_mapping_fn: Callable[
-            [AgentID, "Episode", "RolloutWorker"], PolicyID
-        ] = policy_mapping_fn
-        self._next_agent_index: int = 0
-        self._agent_to_index: Dict[AgentID, int] = {}
-        self._agent_to_policy: Dict[AgentID, PolicyID] = {}
-        self._agent_to_rnn_state: Dict[AgentID, List[Any]] = {}
-        self._agent_to_last_obs: Dict[AgentID, EnvObsType] = {}
-        self._agent_to_last_raw_obs: Dict[AgentID, EnvObsType] = {}
-        self._agent_to_last_done: Dict[AgentID, bool] = {}
-        self._agent_to_last_info: Dict[AgentID, EnvInfoDict] = {}
-        self._agent_to_last_action: Dict[AgentID, EnvActionType] = {}
-        self._agent_to_last_extra_action_outs: Dict[AgentID, dict] = {}
-        self._agent_to_prev_action: Dict[AgentID, EnvActionType] = {}
-        self._agent_reward_history: Dict[AgentID, List[int]] = defaultdict(list)
-
-    @DeveloperAPI
-    def soft_reset(self) -> None:
-        """Clears rewards and metrics, but retains RNN and other state.
-
-        This is used to carry state across multiple logical episodes in the
-        same env (i.e., if `soft_horizon` is set).
-        """
-        self.length = 0
-        self.episode_id = random.randrange(2e9)
-        self.total_reward = 0.0
-        self.agent_rewards = defaultdict(float)
-        self._agent_reward_history = defaultdict(list)
-
-    @DeveloperAPI
-    def policy_for(self, agent_id: AgentID = _DUMMY_AGENT_ID) -> PolicyID:
-        """Returns and stores the policy ID for the specified agent.
-
-        If the agent is new, the policy mapping fn will be called to bind the
-        agent to a policy for the duration of the entire episode (even if the
-        policy_mapping_fn is changed in the meantime!).
-
-        Args:
-            agent_id: The agent ID to lookup the policy ID for.
-
-        Returns:
-            The policy ID for the specified agent.
-        """
-
-        # Perform a new policy_mapping_fn lookup and bind AgentID for the
-        # duration of this episode to the returned PolicyID.
-        if agent_id not in self._agent_to_policy:
-            # Try new API: pass in agent_id and episode as named args.
-            # New signature should be: (agent_id, episode, worker, **kwargs)
-            try:
-                policy_id = self._agent_to_policy[agent_id] = self.policy_mapping_fn(
-                    agent_id, self, worker=self.worker
-                )
-            except TypeError as e:
-                if (
-                    "positional argument" in e.args[0]
-                    or "unexpected keyword argument" in e.args[0]
-                ):
-                    if log_once("policy_mapping_new_signature"):
-                        deprecation_warning(
-                            old="policy_mapping_fn(agent_id)",
-                            new="policy_mapping_fn(agent_id, episode, "
-                            "worker, **kwargs)",
-                        )
-                    policy_id = self._agent_to_policy[
-                        agent_id
-                    ] = self.policy_mapping_fn(agent_id)
-                else:
-                    raise e
-        # Use already determined PolicyID.
-        else:
-            policy_id = self._agent_to_policy[agent_id]
-
-        # PolicyID not found in policy map -> Error.
-        if policy_id not in self.policy_map:
-            raise KeyError(
-                "policy_mapping_fn returned invalid policy id " f"'{policy_id}'!"
-            )
-        return policy_id
-
-    @DeveloperAPI
-    def last_observation_for(
-        self, agent_id: AgentID = _DUMMY_AGENT_ID
-    ) -> Optional[EnvObsType]:
-        """Returns the last observation for the specified AgentID.
-
-        Args:
-            agent_id: The agent's ID to get the last observation for.
-
-        Returns:
-            Last observation the specified AgentID has seen. None in case
-            the agent has never made any observations in the episode.
-        """
-
-        return self._agent_to_last_obs.get(agent_id)
-
-    @DeveloperAPI
-    def last_raw_obs_for(
-        self, agent_id: AgentID = _DUMMY_AGENT_ID
-    ) -> Optional[EnvObsType]:
-        """Returns the last un-preprocessed obs for the specified AgentID.
-
-        Args:
-            agent_id: The agent's ID to get the last un-preprocessed
-                observation for.
-
-        Returns:
-            Last un-preprocessed observation the specified AgentID has seen.
-            None in case the agent has never made any observations in the
-            episode.
-        """
-        return self._agent_to_last_raw_obs.get(agent_id)
-
-    @DeveloperAPI
-    def last_info_for(
-        self, agent_id: AgentID = _DUMMY_AGENT_ID
-    ) -> Optional[EnvInfoDict]:
-        """Returns the last info for the specified AgentID.
-
-        Args:
-            agent_id: The agent's ID to get the last info for.
-
-        Returns:
-            Last info dict the specified AgentID has seen.
-            None in case the agent has never made any observations in the
-            episode.
-        """
-        return self._agent_to_last_info.get(agent_id)
-
-    @DeveloperAPI
-    def last_action_for(self, agent_id: AgentID = _DUMMY_AGENT_ID) -> EnvActionType:
-        """Returns the last action for the specified AgentID, or zeros.
-
-        The "last" action is the most recent one taken by the agent.
-
-        Args:
-            agent_id: The agent's ID to get the last action for.
-
-        Returns:
-            Last action the specified AgentID has executed.
-            Zeros in case the agent has never performed any actions in the
-            episode.
-        """
-        # Agent has already taken at least one action in the episode.
-        if agent_id in self._agent_to_last_action:
-            return flatten_to_single_ndarray(self._agent_to_last_action[agent_id])
-        # Agent has not acted yet, return all zeros.
-        else:
-            policy_id = self.policy_for(agent_id)
-            policy = self.policy_map[policy_id]
-            flat = flatten_to_single_ndarray(policy.action_space.sample())
-            if hasattr(policy.action_space, "dtype"):
-                return np.zeros_like(flat, dtype=policy.action_space.dtype)
-            return np.zeros_like(flat)
-
-    @DeveloperAPI
-    def prev_action_for(self, agent_id: AgentID = _DUMMY_AGENT_ID) -> EnvActionType:
-        """Returns the previous action for the specified agent, or zeros.
-
-        The "previous" action is the one taken one timestep before the
-        most recent action taken by the agent.
-
-        Args:
-            agent_id: The agent's ID to get the previous action for.
-
-        Returns:
-            Previous action the specified AgentID has executed.
-            Zero in case the agent has never performed any actions (or only
-            one) in the episode.
-        """
-        # We are at t > 1 -> There has been a previous action by this agent.
-        if agent_id in self._agent_to_prev_action:
-            return flatten_to_single_ndarray(self._agent_to_prev_action[agent_id])
-        # We're at t <= 1, so return all zeros.
-        else:
-            return np.zeros_like(self.last_action_for(agent_id))
-
-    @DeveloperAPI
-    def last_reward_for(self, agent_id: AgentID = _DUMMY_AGENT_ID) -> float:
-        """Returns the last reward for the specified agent, or zero.
-
-        The "last" reward is the one received most recently by the agent.
-
-        Args:
-            agent_id: The agent's ID to get the last reward for.
-
-        Returns:
-            Last reward for the the specified AgentID.
-            Zero in case the agent has never performed any actions
-            (and thus received rewards) in the episode.
-        """
-
-        history = self._agent_reward_history[agent_id]
-        # We are at t > 0 -> Return previously received reward.
-        if len(history) >= 1:
-            return history[-1]
-        # We're at t=0, so there is no previous reward, just return zero.
-        else:
-            return 0.0
-
-    @DeveloperAPI
-    def prev_reward_for(self, agent_id: AgentID = _DUMMY_AGENT_ID) -> float:
-        """Returns the previous reward for the specified agent, or zero.
-
-        The "previous" reward is the one received one timestep before the
-        most recently received reward of the agent.
-
-        Args:
-            agent_id: The agent's ID to get the previous reward for.
-
-        Returns:
-            Previous reward for the the specified AgentID.
-            Zero in case the agent has never performed any actions (or only
-            one) in the episode.
-        """
-
-        history = self._agent_reward_history[agent_id]
-        # We are at t > 1 -> Return reward prior to most recent (last) one.
-        if len(history) >= 2:
-            return history[-2]
-        # We're at t <= 1, so there is no previous reward, just return zero.
-        else:
-            return 0.0
-
-    @DeveloperAPI
-    def rnn_state_for(self, agent_id: AgentID = _DUMMY_AGENT_ID) -> List[Any]:
-        """Returns the last RNN state for the specified agent.
-
-        Args:
-            agent_id: The agent's ID to get the most recent RNN state for.
-
-        Returns:
-            Most recent RNN state of the the specified AgentID.
-        """
-
-        if agent_id not in self._agent_to_rnn_state:
-            policy_id = self.policy_for(agent_id)
-            policy = self.policy_map[policy_id]
-            self._agent_to_rnn_state[agent_id] = policy.get_initial_state()
-        return self._agent_to_rnn_state[agent_id]
-
-    @DeveloperAPI
-    def last_done_for(self, agent_id: AgentID = _DUMMY_AGENT_ID) -> bool:
-        """Returns the last done flag for the specified AgentID.
-
-        Args:
-            agent_id: The agent's ID to get the last done flag for.
-
-        Returns:
-            Last done flag for the specified AgentID.
-        """
-        if agent_id not in self._agent_to_last_done:
-            self._agent_to_last_done[agent_id] = False
-        return self._agent_to_last_done[agent_id]
-
-    @DeveloperAPI
-    def last_extra_action_outs_for(
-        self,
-        agent_id: AgentID = _DUMMY_AGENT_ID,
-    ) -> dict:
-        """Returns the last extra-action outputs for the specified agent.
-
-        This data is returned by a call to
-        `Policy.compute_actions_from_input_dict` as the 3rd return value
-        (1st return value = action; 2nd return value = RNN state outs).
-
-        Args:
-            agent_id: The agent's ID to get the last extra-action outs for.
-
-        Returns:
-            The last extra-action outs for the specified AgentID.
-        """
-        return self._agent_to_last_extra_action_outs[agent_id]
-
-    @DeveloperAPI
-    def get_agents(self) -> List[AgentID]:
-        """Returns list of agent IDs that have appeared in this episode.
-
-        Returns:
-            The list of all agent IDs that have appeared so far in this
-            episode.
-        """
-        return list(self._agent_to_index.keys())
-
-    def _add_agent_rewards(self, reward_dict: Dict[AgentID, float]) -> None:
-        for agent_id, reward in reward_dict.items():
-            if reward is not None:
-                self.agent_rewards[agent_id, self.policy_for(agent_id)] += reward
-                self.total_reward += reward
-                self._agent_reward_history[agent_id].append(reward)
-
-    def _set_rnn_state(self, agent_id, rnn_state):
-        self._agent_to_rnn_state[agent_id] = rnn_state
-
-    def _set_last_observation(self, agent_id, obs):
-        self._agent_to_last_obs[agent_id] = obs
-
-    def _set_last_raw_obs(self, agent_id, obs):
-        self._agent_to_last_raw_obs[agent_id] = obs
-
-    def _set_last_done(self, agent_id, done):
-        self._agent_to_last_done[agent_id] = done
-
-    def _set_last_info(self, agent_id, info):
-        self._agent_to_last_info[agent_id] = info
-
-    def _set_last_action(self, agent_id, action):
-        if agent_id in self._agent_to_last_action:
-            self._agent_to_prev_action[agent_id] = self._agent_to_last_action[agent_id]
-        self._agent_to_last_action[agent_id] = action
-
-    def _set_last_extra_action_outs(self, agent_id, pi_info):
-        self._agent_to_last_extra_action_outs[agent_id] = pi_info
-
-    def _agent_index(self, agent_id):
-        if agent_id not in self._agent_to_index:
-            self._agent_to_index[agent_id] = self._next_agent_index
-            self._next_agent_index += 1
-        return self._agent_to_index[agent_id]
-
-    @property
-    def _policy_mapping_fn(self):
-        deprecation_warning(
-            old="Episode._policy_mapping_fn",
-            new="Episode.policy_mapping_fn",
-            error=False,
-        )
-        return self.policy_mapping_fn
-
-    @Deprecated(new="Episode.last_extra_action_outs_for", error=False)
-    def last_pi_info_for(self, *args, **kwargs):
-        return self.last_extra_action_outs_for(*args, **kwargs)
-
-
-# Backward compatibility. The name Episode implies that there is
-# also a (single agent?) Episode.
-@Deprecated(new="ray.rllib.evaluation.episode.Episode", error=False)
-class MultiAgentEpisode(Episode):
-    pass
-=======
-from collections import defaultdict
-import numpy as np
-import random
-import tree  # pip install dm_tree
-from typing import Any, Callable, Dict, List, Optional, TYPE_CHECKING
-
-from ray.rllib.env.base_env import _DUMMY_AGENT_ID
-from ray.rllib.policy.policy_map import PolicyMap
-from ray.rllib.utils.annotations import Deprecated, DeveloperAPI
-from ray.rllib.utils.deprecation import deprecation_warning
-from ray.rllib.utils.spaces.space_utils import flatten_to_single_ndarray
-from ray.rllib.utils.typing import (
-    SampleBatchType,
-    AgentID,
-    PolicyID,
-    EnvActionType,
-    EnvID,
-    EnvInfoDict,
-    EnvObsType,
-)
-from ray.util import log_once
-
-if TYPE_CHECKING:
-    from ray.rllib.evaluation.rollout_worker import RolloutWorker
-    from ray.rllib.evaluation.sample_batch_builder import MultiAgentSampleBatchBuilder
-
-
-@DeveloperAPI
-class Episode:
-    """Tracks the current state of a (possibly multi-agent) episode.
-
-    Attributes:
-        new_batch_builder (func): Create a new MultiAgentSampleBatchBuilder.
-        add_extra_batch (func): Return a built MultiAgentBatch to the sampler.
-        batch_builder (obj): Batch builder for the current episode.
-        total_reward (float): Summed reward across all agents in this episode.
-        length (int): Length of this episode.
-        episode_id (int): Unique id identifying this trajectory.
-        agent_rewards (dict): Summed rewards broken down by agent.
-        custom_metrics (dict): Dict where the you can add custom metrics.
-        user_data (dict): Dict that you can use for temporary storage. E.g.
-            in between two custom callbacks referring to the same episode.
-        hist_data (dict): Dict mapping str keys to List[float] for storage of
-            per-timestep float data throughout the episode.
-
-    Use case 1: Model-based rollouts in multi-agent:
-        A custom compute_actions() function in a policy can inspect the
-        current episode state and perform a number of rollouts based on the
-        policies and state of other agents in the environment.
-
-    Use case 2: Returning extra rollouts data.
-        The model rollouts can be returned back to the sampler by calling:
-
-        >>> batch = episode.new_batch_builder()
-        >>> for each transition:
-               batch.add_values(...)  # see sampler for usage
-        >>> episode.extra_batches.add(batch.build_and_reset())
-    """
-
-    def __init__(
-        self,
-        policies: PolicyMap,
-        policy_mapping_fn: Callable[[AgentID, "Episode", "RolloutWorker"], PolicyID],
-        batch_builder_factory: Callable[[], "MultiAgentSampleBatchBuilder"],
-        extra_batch_callback: Callable[[SampleBatchType], None],
-        env_id: EnvID,
-        *,
-        worker: Optional["RolloutWorker"] = None,
-    ):
-        """Initializes an Episode instance.
-
-        Args:
-            policies: The PolicyMap object (mapping PolicyIDs to Policy
-                objects) to use for determining, which policy is used for
-                which agent.
-            policy_mapping_fn: The mapping function mapping AgentIDs to
-                PolicyIDs.
-            batch_builder_factory:
-            extra_batch_callback:
-            env_id: The environment's ID in which this episode runs.
-            worker: The RolloutWorker instance, in which this episode runs.
-        """
-        self.new_batch_builder: Callable[
-            [], "MultiAgentSampleBatchBuilder"
-        ] = batch_builder_factory
-        self.add_extra_batch: Callable[[SampleBatchType], None] = extra_batch_callback
-        self.batch_builder: "MultiAgentSampleBatchBuilder" = batch_builder_factory()
-        self.total_reward: float = 0.0
-        self.length: int = 0
-        self.episode_id: int = random.randrange(2e9)
-        self.env_id = env_id
-        self.worker = worker
-        self.agent_rewards: Dict[AgentID, float] = defaultdict(float)
-        self.custom_metrics: Dict[str, float] = {}
-        self.user_data: Dict[str, Any] = {}
-        self.hist_data: Dict[str, List[float]] = {}
-        self.media: Dict[str, Any] = {}
-        self.policy_map: PolicyMap = policies
-        self._policies = self.policy_map  # backward compatibility
-        self.policy_mapping_fn: Callable[
-            [AgentID, "Episode", "RolloutWorker"], PolicyID
-        ] = policy_mapping_fn
-        self._next_agent_index: int = 0
-        self._agent_to_index: Dict[AgentID, int] = {}
-        self._agent_to_policy: Dict[AgentID, PolicyID] = {}
-        self._agent_to_rnn_state: Dict[AgentID, List[Any]] = {}
-        self._agent_to_last_obs: Dict[AgentID, EnvObsType] = {}
-        self._agent_to_last_raw_obs: Dict[AgentID, EnvObsType] = {}
-        self._agent_to_last_done: Dict[AgentID, bool] = {}
-        self._agent_to_last_info: Dict[AgentID, EnvInfoDict] = {}
-        self._agent_to_last_action: Dict[AgentID, EnvActionType] = {}
-        self._agent_to_last_extra_action_outs: Dict[AgentID, dict] = {}
-        self._agent_to_prev_action: Dict[AgentID, EnvActionType] = {}
-        self._agent_reward_history: Dict[AgentID, List[int]] = defaultdict(list)
-
-    @DeveloperAPI
-    def soft_reset(self) -> None:
-        """Clears rewards and metrics, but retains RNN and other state.
-
-        This is used to carry state across multiple logical episodes in the
-        same env (i.e., if `soft_horizon` is set).
-        """
-        self.length = 0
-        self.episode_id = random.randrange(2e9)
-        self.total_reward = 0.0
-        self.agent_rewards = defaultdict(float)
-        self._agent_reward_history = defaultdict(list)
-
-    @DeveloperAPI
-    def policy_for(self, agent_id: AgentID = _DUMMY_AGENT_ID) -> PolicyID:
-        """Returns and stores the policy ID for the specified agent.
-
-        If the agent is new, the policy mapping fn will be called to bind the
-        agent to a policy for the duration of the entire episode (even if the
-        policy_mapping_fn is changed in the meantime!).
-
-        Args:
-            agent_id: The agent ID to lookup the policy ID for.
-
-        Returns:
-            The policy ID for the specified agent.
-        """
-
-        # Perform a new policy_mapping_fn lookup and bind AgentID for the
-        # duration of this episode to the returned PolicyID.
-        if agent_id not in self._agent_to_policy:
-            # Try new API: pass in agent_id and episode as named args.
-            # New signature should be: (agent_id, episode, worker, **kwargs)
-            try:
-                policy_id = self._agent_to_policy[agent_id] = self.policy_mapping_fn(
-                    agent_id, self, worker=self.worker
-                )
-            except TypeError as e:
-                if (
-                    "positional argument" in e.args[0]
-                    or "unexpected keyword argument" in e.args[0]
-                ):
-                    if log_once("policy_mapping_new_signature"):
-                        deprecation_warning(
-                            old="policy_mapping_fn(agent_id)",
-                            new="policy_mapping_fn(agent_id, episode, "
-                            "worker, **kwargs)",
-                        )
-                    policy_id = self._agent_to_policy[
-                        agent_id
-                    ] = self.policy_mapping_fn(agent_id)
-                else:
-                    raise e
-        # Use already determined PolicyID.
-        else:
-            policy_id = self._agent_to_policy[agent_id]
-
-        # PolicyID not found in policy map -> Error.
-        if policy_id not in self.policy_map:
-            raise KeyError(
-                "policy_mapping_fn returned invalid policy id " f"'{policy_id}'!"
-            )
-        return policy_id
-
-    @DeveloperAPI
-    def last_observation_for(
-        self, agent_id: AgentID = _DUMMY_AGENT_ID
-    ) -> Optional[EnvObsType]:
-        """Returns the last observation for the specified AgentID.
-
-        Args:
-            agent_id: The agent's ID to get the last observation for.
-
-        Returns:
-            Last observation the specified AgentID has seen. None in case
-            the agent has never made any observations in the episode.
-        """
-
-        return self._agent_to_last_obs.get(agent_id)
-
-    @DeveloperAPI
-    def last_raw_obs_for(
-        self, agent_id: AgentID = _DUMMY_AGENT_ID
-    ) -> Optional[EnvObsType]:
-        """Returns the last un-preprocessed obs for the specified AgentID.
-
-        Args:
-            agent_id: The agent's ID to get the last un-preprocessed
-                observation for.
-
-        Returns:
-            Last un-preprocessed observation the specified AgentID has seen.
-            None in case the agent has never made any observations in the
-            episode.
-        """
-        return self._agent_to_last_raw_obs.get(agent_id)
-
-    @DeveloperAPI
-    def last_info_for(
-        self, agent_id: AgentID = _DUMMY_AGENT_ID
-    ) -> Optional[EnvInfoDict]:
-        """Returns the last info for the specified AgentID.
-
-        Args:
-            agent_id: The agent's ID to get the last info for.
-
-        Returns:
-            Last info dict the specified AgentID has seen.
-            None in case the agent has never made any observations in the
-            episode.
-        """
-        return self._agent_to_last_info.get(agent_id)
-
-    @DeveloperAPI
-    def last_action_for(self, agent_id: AgentID = _DUMMY_AGENT_ID) -> EnvActionType:
-        """Returns the last action for the specified AgentID, or zeros.
-
-        The "last" action is the most recent one taken by the agent.
-
-        Args:
-            agent_id: The agent's ID to get the last action for.
-
-        Returns:
-            Last action the specified AgentID has executed.
-            Zeros in case the agent has never performed any actions in the
-            episode.
-        """
-        policy_id = self.policy_for(agent_id)
-        policy = self.policy_map[policy_id]
-
-        # Agent has already taken at least one action in the episode.
-        if agent_id in self._agent_to_last_action:
-            if policy.config.get("_disable_action_flattening"):
-                return self._agent_to_last_action[agent_id]
-            else:
-                return flatten_to_single_ndarray(self._agent_to_last_action[agent_id])
-        # Agent has not acted yet, return all zeros.
-        else:
-            if policy.config.get("_disable_action_flattening"):
-                return tree.map_structure(
-                    lambda s: np.zeros_like(s.sample(), s.dtype)
-                    if hasattr(s, "dtype")
-                    else np.zeros_like(s.sample()),
-                    policy.action_space_struct,
-                )
-            else:
-                flat = flatten_to_single_ndarray(policy.action_space.sample())
-                if hasattr(policy.action_space, "dtype"):
-                    return np.zeros_like(flat, dtype=policy.action_space.dtype)
-                return np.zeros_like(flat)
-
-    @DeveloperAPI
-    def prev_action_for(self, agent_id: AgentID = _DUMMY_AGENT_ID) -> EnvActionType:
-        """Returns the previous action for the specified agent, or zeros.
-
-        The "previous" action is the one taken one timestep before the
-        most recent action taken by the agent.
-
-        Args:
-            agent_id: The agent's ID to get the previous action for.
-
-        Returns:
-            Previous action the specified AgentID has executed.
-            Zero in case the agent has never performed any actions (or only
-            one) in the episode.
-        """
-        policy_id = self.policy_for(agent_id)
-        policy = self.policy_map[policy_id]
-
-        # We are at t > 1 -> There has been a previous action by this agent.
-        if agent_id in self._agent_to_prev_action:
-            if policy.config.get("_disable_action_flattening"):
-                return self._agent_to_prev_action[agent_id]
-            else:
-                return flatten_to_single_ndarray(self._agent_to_prev_action[agent_id])
-        # We're at t <= 1, so return all zeros.
-        else:
-            if policy.config.get("_disable_action_flattening"):
-                return tree.map_structure(
-                    lambda a: np.zeros_like(a, a.dtype)
-                    if hasattr(a, "dtype")  # noqa
-                    else np.zeros_like(a),  # noqa
-                    self.last_action_for(agent_id),
-                )
-            else:
-                return np.zeros_like(self.last_action_for(agent_id))
-
-    @DeveloperAPI
-    def last_reward_for(self, agent_id: AgentID = _DUMMY_AGENT_ID) -> float:
-        """Returns the last reward for the specified agent, or zero.
-
-        The "last" reward is the one received most recently by the agent.
-
-        Args:
-            agent_id: The agent's ID to get the last reward for.
-
-        Returns:
-            Last reward for the the specified AgentID.
-            Zero in case the agent has never performed any actions
-            (and thus received rewards) in the episode.
-        """
-
-        history = self._agent_reward_history[agent_id]
-        # We are at t > 0 -> Return previously received reward.
-        if len(history) >= 1:
-            return history[-1]
-        # We're at t=0, so there is no previous reward, just return zero.
-        else:
-            return 0.0
-
-    @DeveloperAPI
-    def prev_reward_for(self, agent_id: AgentID = _DUMMY_AGENT_ID) -> float:
-        """Returns the previous reward for the specified agent, or zero.
-
-        The "previous" reward is the one received one timestep before the
-        most recently received reward of the agent.
-
-        Args:
-            agent_id: The agent's ID to get the previous reward for.
-
-        Returns:
-            Previous reward for the the specified AgentID.
-            Zero in case the agent has never performed any actions (or only
-            one) in the episode.
-        """
-
-        history = self._agent_reward_history[agent_id]
-        # We are at t > 1 -> Return reward prior to most recent (last) one.
-        if len(history) >= 2:
-            return history[-2]
-        # We're at t <= 1, so there is no previous reward, just return zero.
-        else:
-            return 0.0
-
-    @DeveloperAPI
-    def rnn_state_for(self, agent_id: AgentID = _DUMMY_AGENT_ID) -> List[Any]:
-        """Returns the last RNN state for the specified agent.
-
-        Args:
-            agent_id: The agent's ID to get the most recent RNN state for.
-
-        Returns:
-            Most recent RNN state of the the specified AgentID.
-        """
-
-        if agent_id not in self._agent_to_rnn_state:
-            policy_id = self.policy_for(agent_id)
-            policy = self.policy_map[policy_id]
-            self._agent_to_rnn_state[agent_id] = policy.get_initial_state()
-        return self._agent_to_rnn_state[agent_id]
-
-    @DeveloperAPI
-    def last_done_for(self, agent_id: AgentID = _DUMMY_AGENT_ID) -> bool:
-        """Returns the last done flag for the specified AgentID.
-
-        Args:
-            agent_id: The agent's ID to get the last done flag for.
-
-        Returns:
-            Last done flag for the specified AgentID.
-        """
-        if agent_id not in self._agent_to_last_done:
-            self._agent_to_last_done[agent_id] = False
-        return self._agent_to_last_done[agent_id]
-
-    @DeveloperAPI
-    def last_extra_action_outs_for(
-        self,
-        agent_id: AgentID = _DUMMY_AGENT_ID,
-    ) -> dict:
-        """Returns the last extra-action outputs for the specified agent.
-
-        This data is returned by a call to
-        `Policy.compute_actions_from_input_dict` as the 3rd return value
-        (1st return value = action; 2nd return value = RNN state outs).
-
-        Args:
-            agent_id: The agent's ID to get the last extra-action outs for.
-
-        Returns:
-            The last extra-action outs for the specified AgentID.
-        """
-        return self._agent_to_last_extra_action_outs[agent_id]
-
-    @DeveloperAPI
-    def get_agents(self) -> List[AgentID]:
-        """Returns list of agent IDs that have appeared in this episode.
-
-        Returns:
-            The list of all agent IDs that have appeared so far in this
-            episode.
-        """
-        return list(self._agent_to_index.keys())
-
-    def _add_agent_rewards(self, reward_dict: Dict[AgentID, float]) -> None:
-        for agent_id, reward in reward_dict.items():
-            if reward is not None:
-                self.agent_rewards[agent_id, self.policy_for(agent_id)] += reward
-                self.total_reward += reward
-                self._agent_reward_history[agent_id].append(reward)
-
-    def _set_rnn_state(self, agent_id, rnn_state):
-        self._agent_to_rnn_state[agent_id] = rnn_state
-
-    def _set_last_observation(self, agent_id, obs):
-        self._agent_to_last_obs[agent_id] = obs
-
-    def _set_last_raw_obs(self, agent_id, obs):
-        self._agent_to_last_raw_obs[agent_id] = obs
-
-    def _set_last_done(self, agent_id, done):
-        self._agent_to_last_done[agent_id] = done
-
-    def _set_last_info(self, agent_id, info):
-        self._agent_to_last_info[agent_id] = info
-
-    def _set_last_action(self, agent_id, action):
-        if agent_id in self._agent_to_last_action:
-            self._agent_to_prev_action[agent_id] = self._agent_to_last_action[agent_id]
-        self._agent_to_last_action[agent_id] = action
-
-    def _set_last_extra_action_outs(self, agent_id, pi_info):
-        self._agent_to_last_extra_action_outs[agent_id] = pi_info
-
-    def _agent_index(self, agent_id):
-        if agent_id not in self._agent_to_index:
-            self._agent_to_index[agent_id] = self._next_agent_index
-            self._next_agent_index += 1
-        return self._agent_to_index[agent_id]
-
-    @property
-    def _policy_mapping_fn(self):
-        deprecation_warning(
-            old="Episode._policy_mapping_fn",
-            new="Episode.policy_mapping_fn",
-            error=False,
-        )
-        return self.policy_mapping_fn
-
-    @Deprecated(new="Episode.last_extra_action_outs_for", error=False)
-    def last_pi_info_for(self, *args, **kwargs):
-        return self.last_extra_action_outs_for(*args, **kwargs)
-
-
-# Backward compatibility. The name Episode implies that there is
-# also a (single agent?) Episode.
-@Deprecated(new="ray.rllib.evaluation.episode.Episode", error=False)
-class MultiAgentEpisode(Episode):
-    pass
->>>>>>> 19672688
+from collections import defaultdict
+import numpy as np
+import random
+import tree  # pip install dm_tree
+from typing import Any, Callable, Dict, List, Optional, TYPE_CHECKING
+
+from ray.rllib.env.base_env import _DUMMY_AGENT_ID
+from ray.rllib.policy.policy_map import PolicyMap
+from ray.rllib.utils.annotations import Deprecated, DeveloperAPI
+from ray.rllib.utils.deprecation import deprecation_warning
+from ray.rllib.utils.spaces.space_utils import flatten_to_single_ndarray
+from ray.rllib.utils.typing import (
+    SampleBatchType,
+    AgentID,
+    PolicyID,
+    EnvActionType,
+    EnvID,
+    EnvInfoDict,
+    EnvObsType,
+)
+from ray.util import log_once
+
+if TYPE_CHECKING:
+    from ray.rllib.evaluation.rollout_worker import RolloutWorker
+    from ray.rllib.evaluation.sample_batch_builder import MultiAgentSampleBatchBuilder
+
+
+@DeveloperAPI
+class Episode:
+    """Tracks the current state of a (possibly multi-agent) episode.
+
+    Attributes:
+        new_batch_builder (func): Create a new MultiAgentSampleBatchBuilder.
+        add_extra_batch (func): Return a built MultiAgentBatch to the sampler.
+        batch_builder (obj): Batch builder for the current episode.
+        total_reward (float): Summed reward across all agents in this episode.
+        length (int): Length of this episode.
+        episode_id (int): Unique id identifying this trajectory.
+        agent_rewards (dict): Summed rewards broken down by agent.
+        custom_metrics (dict): Dict where the you can add custom metrics.
+        user_data (dict): Dict that you can use for temporary storage. E.g.
+            in between two custom callbacks referring to the same episode.
+        hist_data (dict): Dict mapping str keys to List[float] for storage of
+            per-timestep float data throughout the episode.
+
+    Use case 1: Model-based rollouts in multi-agent:
+        A custom compute_actions() function in a policy can inspect the
+        current episode state and perform a number of rollouts based on the
+        policies and state of other agents in the environment.
+
+    Use case 2: Returning extra rollouts data.
+        The model rollouts can be returned back to the sampler by calling:
+
+        >>> batch = episode.new_batch_builder()
+        >>> for each transition:
+               batch.add_values(...)  # see sampler for usage
+        >>> episode.extra_batches.add(batch.build_and_reset())
+    """
+
+    def __init__(
+        self,
+        policies: PolicyMap,
+        policy_mapping_fn: Callable[[AgentID, "Episode", "RolloutWorker"], PolicyID],
+        batch_builder_factory: Callable[[], "MultiAgentSampleBatchBuilder"],
+        extra_batch_callback: Callable[[SampleBatchType], None],
+        env_id: EnvID,
+        *,
+        worker: Optional["RolloutWorker"] = None,
+    ):
+        """Initializes an Episode instance.
+
+        Args:
+            policies: The PolicyMap object (mapping PolicyIDs to Policy
+                objects) to use for determining, which policy is used for
+                which agent.
+            policy_mapping_fn: The mapping function mapping AgentIDs to
+                PolicyIDs.
+            batch_builder_factory:
+            extra_batch_callback:
+            env_id: The environment's ID in which this episode runs.
+            worker: The RolloutWorker instance, in which this episode runs.
+        """
+        self.new_batch_builder: Callable[
+            [], "MultiAgentSampleBatchBuilder"
+        ] = batch_builder_factory
+        self.add_extra_batch: Callable[[SampleBatchType], None] = extra_batch_callback
+        self.batch_builder: "MultiAgentSampleBatchBuilder" = batch_builder_factory()
+        self.total_reward: float = 0.0
+        self.length: int = 0
+        self.episode_id: int = random.randrange(2e9)
+        self.env_id = env_id
+        self.worker = worker
+        self.agent_rewards: Dict[AgentID, float] = defaultdict(float)
+        self.custom_metrics: Dict[str, float] = {}
+        self.user_data: Dict[str, Any] = {}
+        self.hist_data: Dict[str, List[float]] = {}
+        self.media: Dict[str, Any] = {}
+        self.policy_map: PolicyMap = policies
+        self._policies = self.policy_map  # backward compatibility
+        self.policy_mapping_fn: Callable[
+            [AgentID, "Episode", "RolloutWorker"], PolicyID
+        ] = policy_mapping_fn
+        self._next_agent_index: int = 0
+        self._agent_to_index: Dict[AgentID, int] = {}
+        self._agent_to_policy: Dict[AgentID, PolicyID] = {}
+        self._agent_to_rnn_state: Dict[AgentID, List[Any]] = {}
+        self._agent_to_last_obs: Dict[AgentID, EnvObsType] = {}
+        self._agent_to_last_raw_obs: Dict[AgentID, EnvObsType] = {}
+        self._agent_to_last_done: Dict[AgentID, bool] = {}
+        self._agent_to_last_info: Dict[AgentID, EnvInfoDict] = {}
+        self._agent_to_last_action: Dict[AgentID, EnvActionType] = {}
+        self._agent_to_last_extra_action_outs: Dict[AgentID, dict] = {}
+        self._agent_to_prev_action: Dict[AgentID, EnvActionType] = {}
+        self._agent_reward_history: Dict[AgentID, List[int]] = defaultdict(list)
+
+    @DeveloperAPI
+    def soft_reset(self) -> None:
+        """Clears rewards and metrics, but retains RNN and other state.
+
+        This is used to carry state across multiple logical episodes in the
+        same env (i.e., if `soft_horizon` is set).
+        """
+        self.length = 0
+        self.episode_id = random.randrange(2e9)
+        self.total_reward = 0.0
+        self.agent_rewards = defaultdict(float)
+        self._agent_reward_history = defaultdict(list)
+
+    @DeveloperAPI
+    def policy_for(self, agent_id: AgentID = _DUMMY_AGENT_ID) -> PolicyID:
+        """Returns and stores the policy ID for the specified agent.
+
+        If the agent is new, the policy mapping fn will be called to bind the
+        agent to a policy for the duration of the entire episode (even if the
+        policy_mapping_fn is changed in the meantime!).
+
+        Args:
+            agent_id: The agent ID to lookup the policy ID for.
+
+        Returns:
+            The policy ID for the specified agent.
+        """
+
+        # Perform a new policy_mapping_fn lookup and bind AgentID for the
+        # duration of this episode to the returned PolicyID.
+        if agent_id not in self._agent_to_policy:
+            # Try new API: pass in agent_id and episode as named args.
+            # New signature should be: (agent_id, episode, worker, **kwargs)
+            try:
+                policy_id = self._agent_to_policy[agent_id] = self.policy_mapping_fn(
+                    agent_id, self, worker=self.worker
+                )
+            except TypeError as e:
+                if (
+                    "positional argument" in e.args[0]
+                    or "unexpected keyword argument" in e.args[0]
+                ):
+                    if log_once("policy_mapping_new_signature"):
+                        deprecation_warning(
+                            old="policy_mapping_fn(agent_id)",
+                            new="policy_mapping_fn(agent_id, episode, "
+                            "worker, **kwargs)",
+                        )
+                    policy_id = self._agent_to_policy[
+                        agent_id
+                    ] = self.policy_mapping_fn(agent_id)
+                else:
+                    raise e
+        # Use already determined PolicyID.
+        else:
+            policy_id = self._agent_to_policy[agent_id]
+
+        # PolicyID not found in policy map -> Error.
+        if policy_id not in self.policy_map:
+            raise KeyError(
+                "policy_mapping_fn returned invalid policy id " f"'{policy_id}'!"
+            )
+        return policy_id
+
+    @DeveloperAPI
+    def last_observation_for(
+        self, agent_id: AgentID = _DUMMY_AGENT_ID
+    ) -> Optional[EnvObsType]:
+        """Returns the last observation for the specified AgentID.
+
+        Args:
+            agent_id: The agent's ID to get the last observation for.
+
+        Returns:
+            Last observation the specified AgentID has seen. None in case
+            the agent has never made any observations in the episode.
+        """
+
+        return self._agent_to_last_obs.get(agent_id)
+
+    @DeveloperAPI
+    def last_raw_obs_for(
+        self, agent_id: AgentID = _DUMMY_AGENT_ID
+    ) -> Optional[EnvObsType]:
+        """Returns the last un-preprocessed obs for the specified AgentID.
+
+        Args:
+            agent_id: The agent's ID to get the last un-preprocessed
+                observation for.
+
+        Returns:
+            Last un-preprocessed observation the specified AgentID has seen.
+            None in case the agent has never made any observations in the
+            episode.
+        """
+        return self._agent_to_last_raw_obs.get(agent_id)
+
+    @DeveloperAPI
+    def last_info_for(
+        self, agent_id: AgentID = _DUMMY_AGENT_ID
+    ) -> Optional[EnvInfoDict]:
+        """Returns the last info for the specified AgentID.
+
+        Args:
+            agent_id: The agent's ID to get the last info for.
+
+        Returns:
+            Last info dict the specified AgentID has seen.
+            None in case the agent has never made any observations in the
+            episode.
+        """
+        return self._agent_to_last_info.get(agent_id)
+
+    @DeveloperAPI
+    def last_action_for(self, agent_id: AgentID = _DUMMY_AGENT_ID) -> EnvActionType:
+        """Returns the last action for the specified AgentID, or zeros.
+
+        The "last" action is the most recent one taken by the agent.
+
+        Args:
+            agent_id: The agent's ID to get the last action for.
+
+        Returns:
+            Last action the specified AgentID has executed.
+            Zeros in case the agent has never performed any actions in the
+            episode.
+        """
+        policy_id = self.policy_for(agent_id)
+        policy = self.policy_map[policy_id]
+
+        # Agent has already taken at least one action in the episode.
+        if agent_id in self._agent_to_last_action:
+            if policy.config.get("_disable_action_flattening"):
+                return self._agent_to_last_action[agent_id]
+            else:
+                return flatten_to_single_ndarray(self._agent_to_last_action[agent_id])
+        # Agent has not acted yet, return all zeros.
+        else:
+            if policy.config.get("_disable_action_flattening"):
+                return tree.map_structure(
+                    lambda s: np.zeros_like(s.sample(), s.dtype)
+                    if hasattr(s, "dtype")
+                    else np.zeros_like(s.sample()),
+                    policy.action_space_struct,
+                )
+            else:
+                flat = flatten_to_single_ndarray(policy.action_space.sample())
+                if hasattr(policy.action_space, "dtype"):
+                    return np.zeros_like(flat, dtype=policy.action_space.dtype)
+                return np.zeros_like(flat)
+
+    @DeveloperAPI
+    def prev_action_for(self, agent_id: AgentID = _DUMMY_AGENT_ID) -> EnvActionType:
+        """Returns the previous action for the specified agent, or zeros.
+
+        The "previous" action is the one taken one timestep before the
+        most recent action taken by the agent.
+
+        Args:
+            agent_id: The agent's ID to get the previous action for.
+
+        Returns:
+            Previous action the specified AgentID has executed.
+            Zero in case the agent has never performed any actions (or only
+            one) in the episode.
+        """
+        policy_id = self.policy_for(agent_id)
+        policy = self.policy_map[policy_id]
+
+        # We are at t > 1 -> There has been a previous action by this agent.
+        if agent_id in self._agent_to_prev_action:
+            if policy.config.get("_disable_action_flattening"):
+                return self._agent_to_prev_action[agent_id]
+            else:
+                return flatten_to_single_ndarray(self._agent_to_prev_action[agent_id])
+        # We're at t <= 1, so return all zeros.
+        else:
+            if policy.config.get("_disable_action_flattening"):
+                return tree.map_structure(
+                    lambda a: np.zeros_like(a, a.dtype)
+                    if hasattr(a, "dtype")  # noqa
+                    else np.zeros_like(a),  # noqa
+                    self.last_action_for(agent_id),
+                )
+            else:
+                return np.zeros_like(self.last_action_for(agent_id))
+
+    @DeveloperAPI
+    def last_reward_for(self, agent_id: AgentID = _DUMMY_AGENT_ID) -> float:
+        """Returns the last reward for the specified agent, or zero.
+
+        The "last" reward is the one received most recently by the agent.
+
+        Args:
+            agent_id: The agent's ID to get the last reward for.
+
+        Returns:
+            Last reward for the the specified AgentID.
+            Zero in case the agent has never performed any actions
+            (and thus received rewards) in the episode.
+        """
+
+        history = self._agent_reward_history[agent_id]
+        # We are at t > 0 -> Return previously received reward.
+        if len(history) >= 1:
+            return history[-1]
+        # We're at t=0, so there is no previous reward, just return zero.
+        else:
+            return 0.0
+
+    @DeveloperAPI
+    def prev_reward_for(self, agent_id: AgentID = _DUMMY_AGENT_ID) -> float:
+        """Returns the previous reward for the specified agent, or zero.
+
+        The "previous" reward is the one received one timestep before the
+        most recently received reward of the agent.
+
+        Args:
+            agent_id: The agent's ID to get the previous reward for.
+
+        Returns:
+            Previous reward for the the specified AgentID.
+            Zero in case the agent has never performed any actions (or only
+            one) in the episode.
+        """
+
+        history = self._agent_reward_history[agent_id]
+        # We are at t > 1 -> Return reward prior to most recent (last) one.
+        if len(history) >= 2:
+            return history[-2]
+        # We're at t <= 1, so there is no previous reward, just return zero.
+        else:
+            return 0.0
+
+    @DeveloperAPI
+    def rnn_state_for(self, agent_id: AgentID = _DUMMY_AGENT_ID) -> List[Any]:
+        """Returns the last RNN state for the specified agent.
+
+        Args:
+            agent_id: The agent's ID to get the most recent RNN state for.
+
+        Returns:
+            Most recent RNN state of the the specified AgentID.
+        """
+
+        if agent_id not in self._agent_to_rnn_state:
+            policy_id = self.policy_for(agent_id)
+            policy = self.policy_map[policy_id]
+            self._agent_to_rnn_state[agent_id] = policy.get_initial_state()
+        return self._agent_to_rnn_state[agent_id]
+
+    @DeveloperAPI
+    def last_done_for(self, agent_id: AgentID = _DUMMY_AGENT_ID) -> bool:
+        """Returns the last done flag for the specified AgentID.
+
+        Args:
+            agent_id: The agent's ID to get the last done flag for.
+
+        Returns:
+            Last done flag for the specified AgentID.
+        """
+        if agent_id not in self._agent_to_last_done:
+            self._agent_to_last_done[agent_id] = False
+        return self._agent_to_last_done[agent_id]
+
+    @DeveloperAPI
+    def last_extra_action_outs_for(
+        self,
+        agent_id: AgentID = _DUMMY_AGENT_ID,
+    ) -> dict:
+        """Returns the last extra-action outputs for the specified agent.
+
+        This data is returned by a call to
+        `Policy.compute_actions_from_input_dict` as the 3rd return value
+        (1st return value = action; 2nd return value = RNN state outs).
+
+        Args:
+            agent_id: The agent's ID to get the last extra-action outs for.
+
+        Returns:
+            The last extra-action outs for the specified AgentID.
+        """
+        return self._agent_to_last_extra_action_outs[agent_id]
+
+    @DeveloperAPI
+    def get_agents(self) -> List[AgentID]:
+        """Returns list of agent IDs that have appeared in this episode.
+
+        Returns:
+            The list of all agent IDs that have appeared so far in this
+            episode.
+        """
+        return list(self._agent_to_index.keys())
+
+    def _add_agent_rewards(self, reward_dict: Dict[AgentID, float]) -> None:
+        for agent_id, reward in reward_dict.items():
+            if reward is not None:
+                self.agent_rewards[agent_id, self.policy_for(agent_id)] += reward
+                self.total_reward += reward
+                self._agent_reward_history[agent_id].append(reward)
+
+    def _set_rnn_state(self, agent_id, rnn_state):
+        self._agent_to_rnn_state[agent_id] = rnn_state
+
+    def _set_last_observation(self, agent_id, obs):
+        self._agent_to_last_obs[agent_id] = obs
+
+    def _set_last_raw_obs(self, agent_id, obs):
+        self._agent_to_last_raw_obs[agent_id] = obs
+
+    def _set_last_done(self, agent_id, done):
+        self._agent_to_last_done[agent_id] = done
+
+    def _set_last_info(self, agent_id, info):
+        self._agent_to_last_info[agent_id] = info
+
+    def _set_last_action(self, agent_id, action):
+        if agent_id in self._agent_to_last_action:
+            self._agent_to_prev_action[agent_id] = self._agent_to_last_action[agent_id]
+        self._agent_to_last_action[agent_id] = action
+
+    def _set_last_extra_action_outs(self, agent_id, pi_info):
+        self._agent_to_last_extra_action_outs[agent_id] = pi_info
+
+    def _agent_index(self, agent_id):
+        if agent_id not in self._agent_to_index:
+            self._agent_to_index[agent_id] = self._next_agent_index
+            self._next_agent_index += 1
+        return self._agent_to_index[agent_id]
+
+    @property
+    def _policy_mapping_fn(self):
+        deprecation_warning(
+            old="Episode._policy_mapping_fn",
+            new="Episode.policy_mapping_fn",
+            error=False,
+        )
+        return self.policy_mapping_fn
+
+    @Deprecated(new="Episode.last_extra_action_outs_for", error=False)
+    def last_pi_info_for(self, *args, **kwargs):
+        return self.last_extra_action_outs_for(*args, **kwargs)
+
+
+# Backward compatibility. The name Episode implies that there is
+# also a (single agent?) Episode.
+@Deprecated(new="ray.rllib.evaluation.episode.Episode", error=False)
+class MultiAgentEpisode(Episode):
+    pass