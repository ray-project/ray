import numpy as np
import scipy.signal
from ray.rllib.policy.sample_batch import SampleBatch
from ray.rllib.utils.annotations import DeveloperAPI


def discount_cumsum(x: np.ndarray, gamma: float) -> float:
    """Calculates the discounted cumulative sum over a reward sequence `x`.

    y[t] - discount*y[t+1] = x[t]
    reversed(y)[t] - discount*reversed(y)[t-1] = reversed(x)[t]

    Args:
        gamma (float): The discount factor gamma.

    Returns:
        float: The discounted cumulative sum over the reward sequence `x`.
    """
    return scipy.signal.lfilter([1], [1, float(-gamma)], x[::-1], axis=0)[::-1]


class Postprocessing:
    """Constant definitions for postprocessing."""

    ADVANTAGES = "advantages"
    VALUE_TARGETS = "value_targets"


@DeveloperAPI
def compute_advantages(rollout: SampleBatch,
                       last_r: float,
                       gamma: float = 0.9,
                       lambda_: float = 1.0,
                       use_gae: bool = True,
                       use_critic: bool = True):
    """
    Given a rollout, compute its value targets and the advantages.

    Args:
        rollout (SampleBatch): SampleBatch of a single trajectory.
        last_r (float): Value estimation for last observation.
        gamma (float): Discount factor.
        lambda_ (float): Parameter for GAE.
        use_gae (bool): Using Generalized Advantage Estimation.
        use_critic (bool): Whether to use critic (value estimates). Setting
            this to False will use 0 as baseline.

    Returns:
        SampleBatch (SampleBatch): Object with experience from rollout and
            processed rewards.
    """

    rollout_size = len(rollout[SampleBatch.ACTIONS])

    assert SampleBatch.VF_PREDS in rollout or not use_critic, \
        "use_critic=True but values not found"
    assert use_critic or not use_gae, \
        "Can't use gae without using a value function"

    if use_gae:
        vpred_t = np.concatenate(
            [rollout[SampleBatch.VF_PREDS],
             np.array([last_r])])
        delta_t = (
            rollout[SampleBatch.REWARDS] + gamma * vpred_t[1:] - vpred_t[:-1])
        # This formula for the advantage comes from:
        # "Generalized Advantage Estimation": https://arxiv.org/abs/1506.02438
        rollout[Postprocessing.ADVANTAGES] = discount_cumsum(
            delta_t, gamma * lambda_)
        rollout[Postprocessing.VALUE_TARGETS] = (
            rollout[Postprocessing.ADVANTAGES] +
            rollout[SampleBatch.VF_PREDS]).astype(np.float32)
    else:
        rewards_plus_v = np.concatenate(
            [rollout[SampleBatch.REWARDS],
             np.array([last_r])])
<<<<<<< HEAD
        discounted_returns = discount_cumsum(
            rewards_plus_v, gamma)[:-1].copy().astype(np.float32)
=======
        discounted_returns = discount(rewards_plus_v,
                                      gamma)[:-1].astype(np.float32)
>>>>>>> 47eb6613

        if use_critic:
            rollout[Postprocessing.
                    ADVANTAGES] = discounted_returns - rollout[SampleBatch.
                                                               VF_PREDS]
            rollout[Postprocessing.VALUE_TARGETS] = discounted_returns
        else:
            rollout[Postprocessing.ADVANTAGES] = discounted_returns
            rollout[Postprocessing.VALUE_TARGETS] = np.zeros_like(
                rollout[Postprocessing.ADVANTAGES])

    rollout[Postprocessing.ADVANTAGES] = rollout[
        Postprocessing.ADVANTAGES].astype(np.float32)

    assert all(val.shape[0] == rollout_size for key, val in rollout.items()), \
        "Rollout stacked incorrectly!"
    return rollout<|MERGE_RESOLUTION|>--- conflicted
+++ resolved
@@ -74,13 +74,8 @@
         rewards_plus_v = np.concatenate(
             [rollout[SampleBatch.REWARDS],
              np.array([last_r])])
-<<<<<<< HEAD
         discounted_returns = discount_cumsum(
-            rewards_plus_v, gamma)[:-1].copy().astype(np.float32)
-=======
-        discounted_returns = discount(rewards_plus_v,
-                                      gamma)[:-1].astype(np.float32)
->>>>>>> 47eb6613
+            rewards_plus_v, gamma)[:-1].astype(np.float32)
 
         if use_critic:
             rollout[Postprocessing.
