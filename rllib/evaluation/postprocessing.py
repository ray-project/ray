--- conflicted
+++ resolved
@@ -39,11 +39,7 @@
             processed rewards.
     """
 
-<<<<<<< HEAD
-    trajsize = len(rollout[SampleBatch.ACTIONS])
-=======
     rollout_size = len(rollout[SampleBatch.ACTIONS])
->>>>>>> 006e034c
 
     assert SampleBatch.VF_PREDS in rollout or not use_critic, \
         "use_critic=True but values not found"
@@ -82,10 +78,6 @@
     rollout[Postprocessing.ADVANTAGES] = rollout[
         Postprocessing.ADVANTAGES].copy().astype(np.float32)
 
-<<<<<<< HEAD
-    assert all(val.shape[0] == trajsize for key, val in rollout.items()), \
-=======
     assert all(val.shape[0] == rollout_size for key, val in rollout.items()), \
->>>>>>> 006e034c
         "Rollout stacked incorrectly!"
     return rollout