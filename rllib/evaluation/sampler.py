--- conflicted
+++ resolved
@@ -523,23 +523,15 @@
             # is True.
             if dones[env_id]["__all__"] and not no_done_at_end:
                 episode.batch_builder.check_missing_dones()
-<<<<<<< HEAD
 
             # Reached end of episode and we are not allowed to pack the
             # next episode into the same SampleBatch -> Build the SampleBatch
             # and add it to "outputs".
-            if (all_done and not pack_multiple_episodes_in_batch) or \
+            if (all_agents_done and not pack_multiple_episodes_in_batch) or \
                     episode.batch_builder.count >= rollout_fragment_length:
                 outputs.append(episode.batch_builder.build_and_reset(episode))
             # Make sure postprocessor stays within one episode.
-            elif all_done:
-=======
-            if (all_agents_done and not pack) or \
-                    episode.batch_builder.count >= rollout_fragment_length:
-                outputs.append(episode.batch_builder.build_and_reset(episode))
             elif all_agents_done:
-                # Make sure postprocessor stays within one episode
->>>>>>> d8a081a1
                 episode.batch_builder.postprocess_batch_so_far(episode)
 
         if all_agents_done:
