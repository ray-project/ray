--- conflicted
+++ resolved
@@ -174,13 +174,8 @@
             worker, self.base_env, self.extra_batches.put, self.policies,
             self.policy_mapping_fn, self.rollout_fragment_length, self.horizon,
             self.preprocessors, self.obs_filters, clip_rewards, clip_actions,
-<<<<<<< HEAD
             multiple_episodes_in_batch, callbacks, tf_sess, self.perf_stats,
             soft_horizon, no_done_at_end, observation_fn,
-=======
-            pack_multiple_episodes_in_batch, callbacks, tf_sess,
-            self.perf_stats, soft_horizon, no_done_at_end, observation_fn,
->>>>>>> bb5fdb14
             _use_trajectory_view_api)
         self.metrics_queue = queue.Queue()
 
@@ -334,13 +329,8 @@
             self.worker, self.base_env, extra_batches_putter, self.policies,
             self.policy_mapping_fn, self.rollout_fragment_length, self.horizon,
             self.preprocessors, self.obs_filters, self.clip_rewards,
-<<<<<<< HEAD
             self.clip_actions, self.multiple_episodes_in_batch, self.callbacks,
             self.tf_sess, self.perf_stats, self.soft_horizon,
-=======
-            self.clip_actions, self.pack_multiple_episodes_in_batch,
-            self.callbacks, self.tf_sess, self.perf_stats, self.soft_horizon,
->>>>>>> bb5fdb14
             self.no_done_at_end, self.observation_fn,
             self._use_trajectory_view_api)
         while not self.shutdown:
@@ -608,7 +598,6 @@
         infos: Dict[EnvID, Dict[AgentID, EnvInfoDict]],
         horizon: int,
         preprocessors: Dict[PolicyID, Preprocessor],
-<<<<<<< HEAD
         obs_filters: Dict[PolicyID, Filter],
         rollout_fragment_length: int,
         multiple_episodes_in_batch: bool,
@@ -619,15 +608,6 @@
         _use_trajectory_view_api: bool = False
 ) -> Tuple[Set[EnvID], Dict[PolicyID, List[PolicyEvalData]], List[
     Union[RolloutMetrics, SampleBatchType]]]:
-=======
-        obs_filters: Dict[PolicyID, Filter], rollout_fragment_length: int,
-        pack_multiple_episodes_in_batch: bool, callbacks: "DefaultCallbacks",
-        soft_horizon: bool, no_done_at_end: bool,
-        observation_fn: "ObservationFunction",
-        _use_trajectory_view_api: bool = False
-) -> Tuple[Set[EnvID], Dict[PolicyID, List[PolicyEvalData]], List[Union[
-        RolloutMetrics, SampleBatchType]]]:
->>>>>>> bb5fdb14
     """Record new data from the environment and prepare for policy evaluation.
 
     Args:
@@ -967,12 +947,8 @@
         tf_sess (Optional[tf.Session]): Optional tensorflow session to use for
             batching TF policy evaluations.
         _use_trajectory_view_api (bool): Whether to use the (experimental)
-<<<<<<< HEAD
-            `_fast_sampling` procedure to collect samples. Default: False.
-=======
             `_use_trajectory_view_api` procedure to collect samples.
             Default: False.
->>>>>>> bb5fdb14
 
     Returns:
         eval_results: dict of policy to compute_action() outputs.
