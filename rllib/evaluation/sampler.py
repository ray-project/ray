<<<<<<< HEAD
from abc import abstractmethod, ABCMeta
from collections import defaultdict, namedtuple
import logging
import numpy as np
import queue
import threading
import time
import tree  # pip install dm_tree
from typing import (
    Any,
    Callable,
    Dict,
    List,
    Iterator,
    Optional,
    Set,
    Tuple,
    Type,
    TYPE_CHECKING,
    Union,
)

from ray.util.debug import log_once
from ray.rllib.evaluation.collectors.sample_collector import SampleCollector
from ray.rllib.evaluation.collectors.simple_list_collector import SimpleListCollector
from ray.rllib.evaluation.episode import Episode
from ray.rllib.evaluation.metrics import RolloutMetrics
from ray.rllib.evaluation.sample_batch_builder import MultiAgentSampleBatchBuilder
from ray.rllib.env.base_env import BaseEnv, convert_to_base_env, ASYNC_RESET_RETURN
from ray.rllib.env.wrappers.atari_wrappers import get_wrapper_by_cls, MonitorEnv
from ray.rllib.models.preprocessors import Preprocessor
from ray.rllib.offline import InputReader
from ray.rllib.policy.policy import Policy
from ray.rllib.policy.policy_map import PolicyMap
from ray.rllib.policy.sample_batch import SampleBatch
from ray.rllib.utils.annotations import override, DeveloperAPI
from ray.rllib.utils.debug import summarize
from ray.rllib.utils.deprecation import deprecation_warning
from ray.rllib.utils.filter import Filter
from ray.rllib.utils.numpy import convert_to_numpy
from ray.rllib.utils.spaces.space_utils import clip_action, unsquash_action, unbatch
from ray.rllib.utils.typing import (
    SampleBatchType,
    AgentID,
    PolicyID,
    EnvObsType,
    EnvInfoDict,
    EnvID,
    MultiEnvDict,
    EnvActionType,
    TensorStructType,
)

if TYPE_CHECKING:
    from ray.rllib.agents.callbacks import DefaultCallbacks
    from ray.rllib.evaluation.observation_function import ObservationFunction
    from ray.rllib.evaluation.rollout_worker import RolloutWorker
    from ray.rllib.utils import try_import_tf

    _, tf, _ = try_import_tf()
    from gym.envs.classic_control.rendering import SimpleImageViewer

logger = logging.getLogger(__name__)

PolicyEvalData = namedtuple(
    "PolicyEvalData",
    ["env_id", "agent_id", "obs", "info", "rnn_state", "prev_action", "prev_reward"],
)

# A batch of RNN states with dimensions [state_index, batch, state_object].
StateBatch = List[List[Any]]


class NewEpisodeDefaultDict(defaultdict):
    def __missing__(self, env_id):
        if self.default_factory is None:
            raise KeyError(env_id)
        else:
            ret = self[env_id] = self.default_factory(env_id)
            return ret


class _PerfStats:
    """Sampler perf stats that will be included in rollout metrics."""

    def __init__(self):
        self.iters = 0
        self.raw_obs_processing_time = 0.0
        self.inference_time = 0.0
        self.action_processing_time = 0.0
        self.env_wait_time = 0.0
        self.env_render_time = 0.0

    def get(self):
        # Mean multiplicator (1000 = ms -> sec).
        factor = 1000 / self.iters
        return {
            # Raw observation preprocessing.
            "mean_raw_obs_processing_ms": self.raw_obs_processing_time * factor,
            # Computing actions through policy.
            "mean_inference_ms": self.inference_time * factor,
            # Processing actions (to be sent to env, e.g. clipping).
            "mean_action_processing_ms": self.action_processing_time * factor,
            # Waiting for environment (during poll).
            "mean_env_wait_ms": self.env_wait_time * factor,
            # Environment rendering (False by default).
            "mean_env_render_ms": self.env_render_time * factor,
        }


@DeveloperAPI
class SamplerInput(InputReader, metaclass=ABCMeta):
    """Reads input experiences from an existing sampler."""

    @override(InputReader)
    def next(self) -> SampleBatchType:
        batches = [self.get_data()]
        batches.extend(self.get_extra_batches())
        if len(batches) > 1:
            return batches[0].concat_samples(batches)
        else:
            return batches[0]

    @abstractmethod
    @DeveloperAPI
    def get_data(self) -> SampleBatchType:
        """Called by `self.next()` to return the next batch of data.

        Override this in child classes.

        Returns:
            The next batch of data.
        """
        raise NotImplementedError

    @abstractmethod
    @DeveloperAPI
    def get_metrics(self) -> List[RolloutMetrics]:
        """Returns list of episode metrics since the last call to this method.

        The list will contain one RolloutMetrics object per completed episode.

        Returns:
            List of RolloutMetrics objects, one per completed episode since
            the last call to this method.
        """
        raise NotImplementedError

    @abstractmethod
    @DeveloperAPI
    def get_extra_batches(self) -> List[SampleBatchType]:
        """Returns list of extra batches since the last call to this method.

        The list will contain all SampleBatches or
        MultiAgentBatches that the user has provided thus-far. Users can
        add these "extra batches" to an episode by calling the episode's
        `add_extra_batch([SampleBatchType])` method. This can be done from
        inside an overridden `Policy.compute_actions_from_input_dict(...,
        episodes)` or from a custom callback's `on_episode_[start|step|end]()`
        methods.

        Returns:
            List of SamplesBatches or MultiAgentBatches provided thus-far by
            the user since the last call to this method.
        """
        raise NotImplementedError


@DeveloperAPI
class SyncSampler(SamplerInput):
    """Sync SamplerInput that collects experiences when `get_data()` is called."""

    def __init__(
        self,
        *,
        worker: "RolloutWorker",
        env: BaseEnv,
        clip_rewards: Union[bool, float],
        rollout_fragment_length: int,
        count_steps_by: str = "env_steps",
        callbacks: "DefaultCallbacks",
        horizon: int = None,
        multiple_episodes_in_batch: bool = False,
        normalize_actions: bool = True,
        clip_actions: bool = False,
        soft_horizon: bool = False,
        no_done_at_end: bool = False,
        observation_fn: Optional["ObservationFunction"] = None,
        sample_collector_class: Optional[Type[SampleCollector]] = None,
        render: bool = False,
        # Obsolete.
        policies=None,
        policy_mapping_fn=None,
        preprocessors=None,
        obs_filters=None,
        tf_sess=None,
    ):
        """Initializes a SyncSampler instance.

        Args:
            worker: The RolloutWorker that will use this Sampler for sampling.
            env: Any Env object. Will be converted into an RLlib BaseEnv.
            clip_rewards: True for +/-1.0 clipping,
                actual float value for +/- value clipping. False for no
                clipping.
            rollout_fragment_length: The length of a fragment to collect
                before building a SampleBatch from the data and resetting
                the SampleBatchBuilder object.
            count_steps_by: One of "env_steps" (default) or "agent_steps".
                Use "agent_steps", if you want rollout lengths to be counted
                by individual agent steps. In a multi-agent env,
                a single env_step contains one or more agent_steps, depending
                on how many agents are present at any given time in the
                ongoing episode.
            callbacks: The Callbacks object to use when episode
                events happen during rollout.
            horizon: Hard-reset the Env after this many timesteps.
            multiple_episodes_in_batch: Whether to pack multiple
                episodes into each batch. This guarantees batches will be
                exactly `rollout_fragment_length` in size.
            normalize_actions: Whether to normalize actions to the
                action space's bounds.
            clip_actions: Whether to clip actions according to the
                given action_space's bounds.
            soft_horizon: If True, calculate bootstrapped values as if
                episode had ended, but don't physically reset the environment
                when the horizon is hit.
            no_done_at_end: Ignore the done=True at the end of the
                episode and instead record done=False.
            observation_fn: Optional multi-agent observation func to use for
                preprocessing observations.
            sample_collector_class: An optional Samplecollector sub-class to
                use to collect, store, and retrieve environment-, model-,
                and sampler data.
            render: Whether to try to render the environment after each step.
        """
        # All of the following arguments are deprecated. They will instead be
        # provided via the passed in `worker` arg, e.g. `worker.policy_map`.
        if log_once("deprecated_sync_sampler_args"):
            if policies is not None:
                deprecation_warning(old="policies")
            if policy_mapping_fn is not None:
                deprecation_warning(old="policy_mapping_fn")
            if preprocessors is not None:
                deprecation_warning(old="preprocessors")
            if obs_filters is not None:
                deprecation_warning(old="obs_filters")
            if tf_sess is not None:
                deprecation_warning(old="tf_sess")

        self.base_env = convert_to_base_env(env)
        self.rollout_fragment_length = rollout_fragment_length
        self.horizon = horizon
        self.extra_batches = queue.Queue()
        self.perf_stats = _PerfStats()
        if not sample_collector_class:
            sample_collector_class = SimpleListCollector
        self.sample_collector = sample_collector_class(
            worker.policy_map,
            clip_rewards,
            callbacks,
            multiple_episodes_in_batch,
            rollout_fragment_length,
            count_steps_by=count_steps_by,
        )
        self.render = render

        # Create the rollout generator to use for calls to `get_data()`.
        self._env_runner = _env_runner(
            worker,
            self.base_env,
            self.extra_batches.put,
            self.horizon,
            normalize_actions,
            clip_actions,
            multiple_episodes_in_batch,
            callbacks,
            self.perf_stats,
            soft_horizon,
            no_done_at_end,
            observation_fn,
            self.sample_collector,
            self.render,
        )
        self.metrics_queue = queue.Queue()

    @override(SamplerInput)
    def get_data(self) -> SampleBatchType:
        while True:
            item = next(self._env_runner)
            if isinstance(item, RolloutMetrics):
                self.metrics_queue.put(item)
            else:
                return item

    @override(SamplerInput)
    def get_metrics(self) -> List[RolloutMetrics]:
        completed = []
        while True:
            try:
                completed.append(
                    self.metrics_queue.get_nowait()._replace(
                        perf_stats=self.perf_stats.get()
                    )
                )
            except queue.Empty:
                break
        return completed

    @override(SamplerInput)
    def get_extra_batches(self) -> List[SampleBatchType]:
        extra = []
        while True:
            try:
                extra.append(self.extra_batches.get_nowait())
            except queue.Empty:
                break
        return extra


@DeveloperAPI
class AsyncSampler(threading.Thread, SamplerInput):
    """Async SamplerInput that collects experiences in thread and queues them.

    Once started, experiences are continuously collected in the background
    and put into a Queue, from where they can be unqueued by the caller
    of `get_data()`.
    """

    def __init__(
        self,
        *,
        worker: "RolloutWorker",
        env: BaseEnv,
        clip_rewards: Union[bool, float],
        rollout_fragment_length: int,
        count_steps_by: str = "env_steps",
        callbacks: "DefaultCallbacks",
        horizon: Optional[int] = None,
        multiple_episodes_in_batch: bool = False,
        normalize_actions: bool = True,
        clip_actions: bool = False,
        soft_horizon: bool = False,
        no_done_at_end: bool = False,
        observation_fn: Optional["ObservationFunction"] = None,
        sample_collector_class: Optional[Type[SampleCollector]] = None,
        render: bool = False,
        blackhole_outputs: bool = False,
        # Obsolete.
        policies=None,
        policy_mapping_fn=None,
        preprocessors=None,
        obs_filters=None,
        tf_sess=None,
    ):
        """Initializes an AsyncSampler instance.

        Args:
            worker: The RolloutWorker that will use this Sampler for sampling.
            env: Any Env object. Will be converted into an RLlib BaseEnv.
            clip_rewards: True for +/-1.0 clipping,
                actual float value for +/- value clipping. False for no
                clipping.
            rollout_fragment_length: The length of a fragment to collect
                before building a SampleBatch from the data and resetting
                the SampleBatchBuilder object.
            count_steps_by: One of "env_steps" (default) or "agent_steps".
                Use "agent_steps", if you want rollout lengths to be counted
                by individual agent steps. In a multi-agent env,
                a single env_step contains one or more agent_steps, depending
                on how many agents are present at any given time in the
                ongoing episode.
            horizon: Hard-reset the Env after this many timesteps.
            multiple_episodes_in_batch: Whether to pack multiple
                episodes into each batch. This guarantees batches will be
                exactly `rollout_fragment_length` in size.
            normalize_actions: Whether to normalize actions to the
                action space's bounds.
            clip_actions: Whether to clip actions according to the
                given action_space's bounds.
            blackhole_outputs: Whether to collect samples, but then
                not further process or store them (throw away all samples).
            soft_horizon: If True, calculate bootstrapped values as if
                episode had ended, but don't physically reset the environment
                when the horizon is hit.
            no_done_at_end: Ignore the done=True at the end of the
                episode and instead record done=False.
            observation_fn: Optional multi-agent observation func to use for
                preprocessing observations.
            sample_collector_class: An optional SampleCollector sub-class to
                use to collect, store, and retrieve environment-, model-,
                and sampler data.
            render: Whether to try to render the environment after each step.
        """
        # All of the following arguments are deprecated. They will instead be
        # provided via the passed in `worker` arg, e.g. `worker.policy_map`.
        if log_once("deprecated_async_sampler_args"):
            if policies is not None:
                deprecation_warning(old="policies")
            if policy_mapping_fn is not None:
                deprecation_warning(old="policy_mapping_fn")
            if preprocessors is not None:
                deprecation_warning(old="preprocessors")
            if obs_filters is not None:
                deprecation_warning(old="obs_filters")
            if tf_sess is not None:
                deprecation_warning(old="tf_sess")

        self.worker = worker

        for _, f in worker.filters.items():
            assert getattr(
                f, "is_concurrent", False
            ), "Observation Filter must support concurrent updates."

        self.base_env = convert_to_base_env(env)
        threading.Thread.__init__(self)
        self.queue = queue.Queue(5)
        self.extra_batches = queue.Queue()
        self.metrics_queue = queue.Queue()
        self.rollout_fragment_length = rollout_fragment_length
        self.horizon = horizon
        self.clip_rewards = clip_rewards
        self.daemon = True
        self.multiple_episodes_in_batch = multiple_episodes_in_batch
        self.callbacks = callbacks
        self.normalize_actions = normalize_actions
        self.clip_actions = clip_actions
        self.blackhole_outputs = blackhole_outputs
        self.soft_horizon = soft_horizon
        self.no_done_at_end = no_done_at_end
        self.perf_stats = _PerfStats()
        self.shutdown = False
        self.observation_fn = observation_fn
        self.render = render
        if not sample_collector_class:
            sample_collector_class = SimpleListCollector
        self.sample_collector = sample_collector_class(
            self.worker.policy_map,
            self.clip_rewards,
            self.callbacks,
            self.multiple_episodes_in_batch,
            self.rollout_fragment_length,
            count_steps_by=count_steps_by,
        )

    @override(threading.Thread)
    def run(self):
        try:
            self._run()
        except BaseException as e:
            self.queue.put(e)
            raise e

    def _run(self):
        if self.blackhole_outputs:
            queue_putter = lambda x: None
            extra_batches_putter = lambda x: None
        else:
            queue_putter = self.queue.put
            extra_batches_putter = lambda x: self.extra_batches.put(x, timeout=600.0)
        env_runner = _env_runner(
            self.worker,
            self.base_env,
            extra_batches_putter,
            self.horizon,
            self.normalize_actions,
            self.clip_actions,
            self.multiple_episodes_in_batch,
            self.callbacks,
            self.perf_stats,
            self.soft_horizon,
            self.no_done_at_end,
            self.observation_fn,
            self.sample_collector,
            self.render,
        )
        while not self.shutdown:
            # The timeout variable exists because apparently, if one worker
            # dies, the other workers won't die with it, unless the timeout is
            # set to some large number. This is an empirical observation.
            item = next(env_runner)
            if isinstance(item, RolloutMetrics):
                self.metrics_queue.put(item)
            else:
                queue_putter(item)

    @override(SamplerInput)
    def get_data(self) -> SampleBatchType:
        if not self.is_alive():
            raise RuntimeError("Sampling thread has died")
        rollout = self.queue.get(timeout=600.0)

        # Propagate errors.
        if isinstance(rollout, BaseException):
            raise rollout

        return rollout

    @override(SamplerInput)
    def get_metrics(self) -> List[RolloutMetrics]:
        completed = []
        while True:
            try:
                completed.append(
                    self.metrics_queue.get_nowait()._replace(
                        perf_stats=self.perf_stats.get()
                    )
                )
            except queue.Empty:
                break
        return completed

    @override(SamplerInput)
    def get_extra_batches(self) -> List[SampleBatchType]:
        extra = []
        while True:
            try:
                extra.append(self.extra_batches.get_nowait())
            except queue.Empty:
                break
        return extra


def _env_runner(
    worker: "RolloutWorker",
    base_env: BaseEnv,
    extra_batch_callback: Callable[[SampleBatchType], None],
    horizon: Optional[int],
    normalize_actions: bool,
    clip_actions: bool,
    multiple_episodes_in_batch: bool,
    callbacks: "DefaultCallbacks",
    perf_stats: _PerfStats,
    soft_horizon: bool,
    no_done_at_end: bool,
    observation_fn: "ObservationFunction",
    sample_collector: Optional[SampleCollector] = None,
    render: bool = None,
) -> Iterator[SampleBatchType]:
    """This implements the common experience collection logic.

    Args:
        worker: Reference to the current rollout worker.
        base_env: Env implementing BaseEnv.
        extra_batch_callback: function to send extra batch data to.
        horizon: Horizon of the episode.
        multiple_episodes_in_batch: Whether to pack multiple
            episodes into each batch. This guarantees batches will be exactly
            `rollout_fragment_length` in size.
        normalize_actions: Whether to normalize actions to the action
            space's bounds.
        clip_actions: Whether to clip actions to the space range.
        callbacks: User callbacks to run on episode events.
        perf_stats: Record perf stats into this object.
        soft_horizon: Calculate rewards but don't reset the
            environment when the horizon is hit.
        no_done_at_end: Ignore the done=True at the end of the episode
            and instead record done=False.
        observation_fn: Optional multi-agent
            observation func to use for preprocessing observations.
        sample_collector: An optional
            SampleCollector object to use.
        render: Whether to try to render the environment after each
            step.

    Yields:
        Object containing state, action, reward, terminal condition,
        and other fields as dictated by `policy`.
    """

    # May be populated with used for image rendering
    simple_image_viewer: Optional["SimpleImageViewer"] = None

    # Try to get Env's `max_episode_steps` prop. If it doesn't exist, ignore
    # error and continue with max_episode_steps=None.
    max_episode_steps = None
    try:
        max_episode_steps = base_env.get_sub_environments()[0].spec.max_episode_steps
    except Exception:
        pass

    # Trainer has a given `horizon` setting.
    if horizon:
        # `horizon` is larger than env's limit.
        if max_episode_steps and horizon > max_episode_steps:
            # Try to override the env's own max-step setting with our horizon.
            # If this won't work, throw an error.
            try:
                base_env.get_sub_environments()[0].spec.max_episode_steps = horizon
                base_env.get_sub_environments()[0]._max_episode_steps = horizon
            except Exception:
                raise ValueError(
                    "Your `horizon` setting ({}) is larger than the Env's own "
                    "timestep limit ({}), which seems to be unsettable! Try "
                    "to increase the Env's built-in limit to be at least as "
                    "large as your wanted `horizon`.".format(horizon, max_episode_steps)
                )
    # Otherwise, set Trainer's horizon to env's max-steps.
    elif max_episode_steps:
        horizon = max_episode_steps
        logger.debug(
            "No episode horizon specified, setting it to Env's limit ({}).".format(
                max_episode_steps
            )
        )
    # No horizon/max_episode_steps -> Episodes may be infinitely long.
    else:
        horizon = float("inf")
        logger.debug("No episode horizon specified, assuming inf.")

    # Pool of batch builders, which can be shared across episodes to pack
    # trajectory data.
    batch_builder_pool: List[MultiAgentSampleBatchBuilder] = []

    def get_batch_builder():
        if batch_builder_pool:
            return batch_builder_pool.pop()
        else:
            return None

    def new_episode(env_id):
        episode = Episode(
            worker.policy_map,
            worker.policy_mapping_fn,
            get_batch_builder,
            extra_batch_callback,
            env_id=env_id,
            worker=worker,
        )
        # Call each policy's Exploration.on_episode_start method.
        # Note: This may break the exploration (e.g. ParameterNoise) of
        # policies in the `policy_map` that have not been recently used
        # (and are therefore stashed to disk). However, we certainly do not
        # want to loop through all (even stashed) policies here as that
        # would counter the purpose of the LRU policy caching.
        for p in worker.policy_map.cache.values():
            if getattr(p, "exploration", None) is not None:
                p.exploration.on_episode_start(
                    policy=p,
                    environment=base_env,
                    episode=episode,
                    tf_sess=p.get_session(),
                )
        callbacks.on_episode_start(
            worker=worker,
            base_env=base_env,
            policies=worker.policy_map,
            episode=episode,
            env_index=env_id,
        )
        return episode

    active_episodes: Dict[EnvID, Episode] = NewEpisodeDefaultDict(new_episode)

    while True:
        perf_stats.iters += 1
        t0 = time.time()
        # Get observations from all ready agents.
        # types: MultiEnvDict, MultiEnvDict, MultiEnvDict, MultiEnvDict, ...
        unfiltered_obs, rewards, dones, infos, off_policy_actions = base_env.poll()
        perf_stats.env_wait_time += time.time() - t0

        if log_once("env_returns"):
            logger.info("Raw obs from env: {}".format(summarize(unfiltered_obs)))
            logger.info("Info return from env: {}".format(summarize(infos)))

        # Process observations and prepare for policy evaluation.
        t1 = time.time()
        # types: Set[EnvID], Dict[PolicyID, List[PolicyEvalData]],
        #       List[Union[RolloutMetrics, SampleBatchType]]
        active_envs, to_eval, outputs = _process_observations(
            worker=worker,
            base_env=base_env,
            active_episodes=active_episodes,
            unfiltered_obs=unfiltered_obs,
            rewards=rewards,
            dones=dones,
            infos=infos,
            horizon=horizon,
            multiple_episodes_in_batch=multiple_episodes_in_batch,
            callbacks=callbacks,
            soft_horizon=soft_horizon,
            no_done_at_end=no_done_at_end,
            observation_fn=observation_fn,
            sample_collector=sample_collector,
        )
        perf_stats.raw_obs_processing_time += time.time() - t1
        for o in outputs:
            yield o

        # Do batched policy eval (accross vectorized envs).
        t2 = time.time()
        # types: Dict[PolicyID, Tuple[TensorStructType, StateBatch, dict]]
        eval_results = _do_policy_eval(
            to_eval=to_eval,
            policies=worker.policy_map,
            sample_collector=sample_collector,
            active_episodes=active_episodes,
        )
        perf_stats.inference_time += time.time() - t2

        # Process results and update episode state.
        t3 = time.time()
        actions_to_send: Dict[
            EnvID, Dict[AgentID, EnvActionType]
        ] = _process_policy_eval_results(
            to_eval=to_eval,
            eval_results=eval_results,
            active_episodes=active_episodes,
            active_envs=active_envs,
            off_policy_actions=off_policy_actions,
            policies=worker.policy_map,
            normalize_actions=normalize_actions,
            clip_actions=clip_actions,
        )
        perf_stats.action_processing_time += time.time() - t3

        # Return computed actions to ready envs. We also send to envs that have
        # taken off-policy actions; those envs are free to ignore the action.
        t4 = time.time()
        base_env.send_actions(actions_to_send)
        perf_stats.env_wait_time += time.time() - t4

        # Try to render the env, if required.
        if render:
            t5 = time.time()
            # Render can either return an RGB image (uint8 [w x h x 3] numpy
            # array) or take care of rendering itself (returning True).
            rendered = base_env.try_render()
            # Rendering returned an image -> Display it in a SimpleImageViewer.
            if isinstance(rendered, np.ndarray) and len(rendered.shape) == 3:
                # ImageViewer not defined yet, try to create one.
                if simple_image_viewer is None:
                    try:
                        from gym.envs.classic_control.rendering import SimpleImageViewer

                        simple_image_viewer = SimpleImageViewer()
                    except (ImportError, ModuleNotFoundError):
                        render = False  # disable rendering
                        logger.warning(
                            "Could not import gym.envs.classic_control."
                            "rendering! Try `pip install gym[all]`."
                        )
                if simple_image_viewer:
                    simple_image_viewer.imshow(rendered)
            elif rendered not in [True, False, None]:
                raise ValueError(
                    "The env's ({base_env}) `try_render()` method returned an"
                    " unsupported value! Make sure you either return a "
                    "uint8/w x h x 3 (RGB) image or handle rendering in a "
                    "window and then return `True`."
                )
            perf_stats.env_render_time += time.time() - t5


def _process_observations(
    *,
    worker: "RolloutWorker",
    base_env: BaseEnv,
    active_episodes: Dict[EnvID, Episode],
    unfiltered_obs: Dict[EnvID, Dict[AgentID, EnvObsType]],
    rewards: Dict[EnvID, Dict[AgentID, float]],
    dones: Dict[EnvID, Dict[AgentID, bool]],
    infos: Dict[EnvID, Dict[AgentID, EnvInfoDict]],
    horizon: int,
    multiple_episodes_in_batch: bool,
    callbacks: "DefaultCallbacks",
    soft_horizon: bool,
    no_done_at_end: bool,
    observation_fn: "ObservationFunction",
    sample_collector: SampleCollector,
) -> Tuple[
    Set[EnvID],
    Dict[PolicyID, List[PolicyEvalData]],
    List[Union[RolloutMetrics, SampleBatchType]],
]:
    """Record new data from the environment and prepare for policy evaluation.

    Args:
        worker: Reference to the current rollout worker.
        base_env: Env implementing BaseEnv.
        active_episodes: Mapping from
            episode ID to currently ongoing Episode object.
        unfiltered_obs: Doubly keyed dict of env-ids -> agent ids
            -> unfiltered observation tensor, returned by a `BaseEnv.poll()`
            call.
        rewards: Doubly keyed dict of env-ids -> agent ids ->
            rewards tensor, returned by a `BaseEnv.poll()` call.
        dones: Doubly keyed dict of env-ids -> agent ids ->
            boolean done flags, returned by a `BaseEnv.poll()` call.
        infos: Doubly keyed dict of env-ids -> agent ids ->
            info dicts, returned by a `BaseEnv.poll()` call.
        horizon: Horizon of the episode.
        multiple_episodes_in_batch: Whether to pack multiple
            episodes into each batch. This guarantees batches will be exactly
            `rollout_fragment_length` in size.
        callbacks: User callbacks to run on episode events.
        soft_horizon: Calculate rewards but don't reset the
            environment when the horizon is hit.
        no_done_at_end: Ignore the done=True at the end of the episode
            and instead record done=False.
        observation_fn: Optional multi-agent
            observation func to use for preprocessing observations.
        sample_collector: The SampleCollector object
            used to store and retrieve environment samples.

    Returns:
        Tuple consisting of 1) active_envs: Set of non-terminated env ids.
        2) to_eval: Map of policy_id to list of agent PolicyEvalData.
        3) outputs: List of metrics and samples to return from the sampler.
    """

    # Output objects.
    active_envs: Set[EnvID] = set()
    to_eval: Dict[PolicyID, List[PolicyEvalData]] = defaultdict(list)
    outputs: List[Union[RolloutMetrics, SampleBatchType]] = []

    # For each (vectorized) sub-environment.
    # types: EnvID, Dict[AgentID, EnvObsType]
    for env_id, all_agents_obs in unfiltered_obs.items():
        is_new_episode: bool = env_id not in active_episodes
        episode: Episode = active_episodes[env_id]

        if not is_new_episode:
            sample_collector.episode_step(episode)
            episode._add_agent_rewards(rewards[env_id])

        # Check episode termination conditions.
        if dones[env_id]["__all__"] or episode.length >= horizon:
            hit_horizon = episode.length >= horizon and not dones[env_id]["__all__"]
            all_agents_done = True
            atari_metrics: List[RolloutMetrics] = _fetch_atari_metrics(base_env)
            if atari_metrics is not None:
                for m in atari_metrics:
                    outputs.append(m._replace(custom_metrics=episode.custom_metrics))
            else:
                outputs.append(
                    RolloutMetrics(
                        episode.length,
                        episode.total_reward,
                        dict(episode.agent_rewards),
                        episode.custom_metrics,
                        {},
                        episode.hist_data,
                        episode.media,
                    )
                )
            # Check whether we have to create a fake-last observation
            # for some agents (the environment is not required to do so if
            # dones[__all__]=True).
            for ag_id in episode.get_agents():
                if not episode.last_done_for(ag_id) and ag_id not in all_agents_obs:
                    # Create a fake (all-0s) observation.
                    obs_sp = worker.policy_map[
                        episode.policy_for(ag_id)
                    ].observation_space
                    obs_sp = getattr(obs_sp, "original_space", obs_sp)
                    all_agents_obs[ag_id] = tree.map_structure(
                        np.zeros_like, obs_sp.sample()
                    )
        else:
            hit_horizon = False
            all_agents_done = False
            active_envs.add(env_id)

        # Custom observation function is applied before preprocessing.
        if observation_fn:
            all_agents_obs: Dict[AgentID, EnvObsType] = observation_fn(
                agent_obs=all_agents_obs,
                worker=worker,
                base_env=base_env,
                policies=worker.policy_map,
                episode=episode,
            )
            if not isinstance(all_agents_obs, dict):
                raise ValueError("observe() must return a dict of agent observations")

        common_infos = infos[env_id].get("__common__", {})
        episode._set_last_info("__common__", common_infos)

        # For each agent in the environment.
        # types: AgentID, EnvObsType
        for agent_id, raw_obs in all_agents_obs.items():
            assert agent_id != "__all__"

            last_observation: EnvObsType = episode.last_observation_for(agent_id)
            agent_done = bool(all_agents_done or dones[env_id].get(agent_id))

            # A new agent (initial obs) is already done -> Skip entirely.
            if last_observation is None and agent_done:
                continue

            policy_id: PolicyID = episode.policy_for(agent_id)

            preprocessor = _get_or_raise(worker.preprocessors, policy_id)
            prep_obs: EnvObsType = raw_obs
            if preprocessor is not None:
                prep_obs = preprocessor.transform(raw_obs)
                if log_once("prep_obs"):
                    logger.info("Preprocessed obs: {}".format(summarize(prep_obs)))
            filtered_obs: EnvObsType = _get_or_raise(worker.filters, policy_id)(
                prep_obs
            )
            if log_once("filtered_obs"):
                logger.info("Filtered obs: {}".format(summarize(filtered_obs)))

            episode._set_last_observation(agent_id, filtered_obs)
            episode._set_last_raw_obs(agent_id, raw_obs)
            episode._set_last_done(agent_id, agent_done)
            # Infos from the environment.
            agent_infos = infos[env_id].get(agent_id, {})
            episode._set_last_info(agent_id, agent_infos)

            # Record transition info if applicable.
            if last_observation is None:
                sample_collector.add_init_obs(
                    episode,
                    agent_id,
                    env_id,
                    policy_id,
                    episode.length - 1,
                    filtered_obs,
                )
            elif agent_infos is None or agent_infos.get("training_enabled", True):
                # Add actions, rewards, next-obs to collectors.
                values_dict = {
                    SampleBatch.T: episode.length - 1,
                    SampleBatch.ENV_ID: env_id,
                    SampleBatch.AGENT_INDEX: episode._agent_index(agent_id),
                    # Action (slot 0) taken at timestep t.
                    SampleBatch.ACTIONS: episode.last_action_for(agent_id),
                    # Reward received after taking a at timestep t.
                    SampleBatch.REWARDS: rewards[env_id].get(agent_id, 0.0),
                    # After taking action=a, did we reach terminal?
                    SampleBatch.DONES: (
                        False
                        if (no_done_at_end or (hit_horizon and soft_horizon))
                        else agent_done
                    ),
                    # Next observation.
                    SampleBatch.NEXT_OBS: filtered_obs,
                }
                # Add extra-action-fetches (policy-inference infos) to
                # collectors.
                pol = worker.policy_map[policy_id]
                for key, value in episode.last_extra_action_outs_for(agent_id).items():
                    if key in pol.view_requirements:
                        values_dict[key] = value
                # Env infos for this agent.
                if "infos" in pol.view_requirements:
                    values_dict["infos"] = agent_infos
                sample_collector.add_action_reward_next_obs(
                    episode.episode_id,
                    agent_id,
                    env_id,
                    policy_id,
                    agent_done,
                    values_dict,
                )

            if not agent_done:
                item = PolicyEvalData(
                    env_id,
                    agent_id,
                    filtered_obs,
                    agent_infos,
                    None
                    if last_observation is None
                    else episode.rnn_state_for(agent_id),
                    None
                    if last_observation is None
                    else episode.last_action_for(agent_id),
                    rewards[env_id].get(agent_id, 0.0),
                )
                to_eval[policy_id].append(item)

        # Invoke the `on_episode_step` callback after the step is logged
        # to the episode.
        # Exception: The very first env.poll() call causes the env to get reset
        # (no step taken yet, just a single starting observation logged).
        # We need to skip this callback in this case.
        if episode.length > 0:
            callbacks.on_episode_step(
                worker=worker,
                base_env=base_env,
                policies=worker.policy_map,
                episode=episode,
                env_index=env_id,
            )

        # Episode is done for all agents (dones[__all__] == True)
        # or we hit the horizon.
        if all_agents_done:
            is_done = dones[env_id]["__all__"]
            check_dones = is_done and not no_done_at_end

            # If, we are not allowed to pack the next episode into the same
            # SampleBatch (batch_mode=complete_episodes) -> Build the
            # MultiAgentBatch from a single episode and add it to "outputs".
            # Otherwise, just postprocess and continue collecting across
            # episodes.
            ma_sample_batch = sample_collector.postprocess_episode(
                episode,
                is_done=is_done or (hit_horizon and not soft_horizon),
                check_dones=check_dones,
                build=not multiple_episodes_in_batch,
            )
            if ma_sample_batch:
                outputs.append(ma_sample_batch)

            # Call each (in-memory) policy's Exploration.on_episode_end
            # method.
            # Note: This may break the exploration (e.g. ParameterNoise) of
            # policies in the `policy_map` that have not been recently used
            # (and are therefore stashed to disk). However, we certainly do not
            # want to loop through all (even stashed) policies here as that
            # would counter the purpose of the LRU policy caching.
            for p in worker.policy_map.cache.values():
                if getattr(p, "exploration", None) is not None:
                    p.exploration.on_episode_end(
                        policy=p,
                        environment=base_env,
                        episode=episode,
                        tf_sess=p.get_session(),
                    )
            # Call custom on_episode_end callback.
            callbacks.on_episode_end(
                worker=worker,
                base_env=base_env,
                policies=worker.policy_map,
                episode=episode,
                env_index=env_id,
            )
            # Horizon hit and we have a soft horizon (no hard env reset).
            if hit_horizon and soft_horizon:
                episode.soft_reset()
                resetted_obs: Dict[EnvID, Dict[AgentID, EnvObsType]] = {
                    env_id: all_agents_obs
                }
            else:
                del active_episodes[env_id]
                resetted_obs: Dict[
                    EnvID, Dict[AgentID, EnvObsType]
                ] = base_env.try_reset(env_id)
            # Reset not supported, drop this env from the ready list.
            if resetted_obs is None:
                if horizon != float("inf"):
                    raise ValueError(
                        "Setting episode horizon requires reset() support "
                        "from the environment."
                    )
            # Creates a new episode if this is not async return.
            # If reset is async, we will get its result in some future poll.
            elif resetted_obs != ASYNC_RESET_RETURN:
                new_episode: Episode = active_episodes[env_id]
                resetted_obs = resetted_obs[env_id]
                if observation_fn:
                    resetted_obs: Dict[AgentID, EnvObsType] = observation_fn(
                        agent_obs=resetted_obs,
                        worker=worker,
                        base_env=base_env,
                        policies=worker.policy_map,
                        episode=new_episode,
                    )
                # types: AgentID, EnvObsType
                for agent_id, raw_obs in resetted_obs.items():
                    policy_id: PolicyID = new_episode.policy_for(agent_id)
                    preproccessor = _get_or_raise(worker.preprocessors, policy_id)

                    prep_obs: EnvObsType = raw_obs
                    if preproccessor is not None:
                        prep_obs = preproccessor.transform(raw_obs)
                    filtered_obs: EnvObsType = _get_or_raise(worker.filters, policy_id)(
                        prep_obs
                    )
                    new_episode._set_last_raw_obs(agent_id, raw_obs)
                    new_episode._set_last_observation(agent_id, filtered_obs)

                    # Add initial obs to buffer.
                    sample_collector.add_init_obs(
                        new_episode,
                        agent_id,
                        env_id,
                        policy_id,
                        new_episode.length - 1,
                        filtered_obs,
                    )

                    item = PolicyEvalData(
                        env_id,
                        agent_id,
                        filtered_obs,
                        episode.last_info_for(agent_id) or {},
                        episode.rnn_state_for(agent_id),
                        None,
                        0.0,
                    )
                    to_eval[policy_id].append(item)

    # Try to build something.
    if multiple_episodes_in_batch:
        sample_batches = (
            sample_collector.try_build_truncated_episode_multi_agent_batch()
        )
        if sample_batches:
            outputs.extend(sample_batches)

    return active_envs, to_eval, outputs


def _do_policy_eval(
    *,
    to_eval: Dict[PolicyID, List[PolicyEvalData]],
    policies: PolicyMap,
    sample_collector,
    active_episodes: Dict[EnvID, Episode],
) -> Dict[PolicyID, Tuple[TensorStructType, StateBatch, dict]]:
    """Call compute_actions on collected episode/model data to get next action.

    Args:
        to_eval: Mapping of policy IDs to lists of PolicyEvalData objects
            (items in these lists will be the batch's items for the model
            forward pass).
        policies: Mapping from policy ID to Policy obj.
        sample_collector: The SampleCollector object to use.
        active_episodes: Mapping of EnvID to its currently active episode.

    Returns:
        Dict mapping PolicyIDs to compute_actions_from_input_dict() outputs.
    """

    eval_results: Dict[PolicyID, TensorStructType] = {}

    if log_once("compute_actions_input"):
        logger.info("Inputs to compute_actions():\n\n{}\n".format(summarize(to_eval)))

    for policy_id, eval_data in to_eval.items():
        # In case the policyID has been removed from this worker, we need to
        # re-assign policy_id and re-lookup the Policy object to use.
        try:
            policy: Policy = _get_or_raise(policies, policy_id)
        except ValueError:
            # Important: Get the policy_mapping_fn from the active
            # Episode as the policy_mapping_fn from the worker may
            # have already been changed (mapping fn stay constant
            # within one episode).
            episode = active_episodes[eval_data[0].env_id]
            policy_id = episode.policy_mapping_fn(
                eval_data[0].agent_id, episode, worker=episode.worker
            )
            policy: Policy = _get_or_raise(policies, policy_id)

        input_dict = sample_collector.get_inference_input_dict(policy_id)
        eval_results[policy_id] = policy.compute_actions_from_input_dict(
            input_dict,
            timestep=policy.global_timestep,
            episodes=[active_episodes[t.env_id] for t in eval_data],
        )

    if log_once("compute_actions_result"):
        logger.info(
            "Outputs of compute_actions():\n\n{}\n".format(summarize(eval_results))
        )

    return eval_results


def _process_policy_eval_results(
    *,
    to_eval: Dict[PolicyID, List[PolicyEvalData]],
    eval_results: Dict[PolicyID, Tuple[TensorStructType, StateBatch, dict]],
    active_episodes: Dict[EnvID, Episode],
    active_envs: Set[int],
    off_policy_actions: MultiEnvDict,
    policies: Dict[PolicyID, Policy],
    normalize_actions: bool,
    clip_actions: bool,
) -> Dict[EnvID, Dict[AgentID, EnvActionType]]:
    """Process the output of policy neural network evaluation.

    Records policy evaluation results into the given episode objects and
    returns replies to send back to agents in the env.

    Args:
        to_eval: Mapping of policy IDs to lists of PolicyEvalData objects.
        eval_results: Mapping of policy IDs to list of
            actions, rnn-out states, extra-action-fetches dicts.
        active_episodes: Mapping from episode ID to currently ongoing
            Episode object.
        active_envs: Set of non-terminated env ids.
        off_policy_actions: Doubly keyed dict of env-ids -> agent ids ->
            off-policy-action, returned by a `BaseEnv.poll()` call.
        policies: Mapping from policy ID to Policy.
        normalize_actions: Whether to normalize actions to the action
            space's bounds.
        clip_actions: Whether to clip actions to the action space's bounds.

    Returns:
        Nested dict of env id -> agent id -> actions to be sent to
        Env (np.ndarrays).
    """

    actions_to_send: Dict[EnvID, Dict[AgentID, EnvActionType]] = defaultdict(dict)

    # types: int
    for env_id in active_envs:
        actions_to_send[env_id] = {}  # at minimum send empty dict

    # types: PolicyID, List[PolicyEvalData]
    for policy_id, eval_data in to_eval.items():
        actions: TensorStructType = eval_results[policy_id][0]
        actions = convert_to_numpy(actions)

        rnn_out_cols: StateBatch = eval_results[policy_id][1]
        extra_action_out_cols: dict = eval_results[policy_id][2]

        # In case actions is a list (representing the 0th dim of a batch of
        # primitive actions), try converting it first.
        if isinstance(actions, list):
            actions = np.array(actions)

        # Store RNN state ins/outs and extra-action fetches to episode.
        for f_i, column in enumerate(rnn_out_cols):
            extra_action_out_cols["state_out_{}".format(f_i)] = column

        policy: Policy = _get_or_raise(policies, policy_id)
        # Split action-component batches into single action rows.
        actions: List[EnvActionType] = unbatch(actions)
        # types: int, EnvActionType
        for i, action in enumerate(actions):
            # Normalize, if necessary.
            if normalize_actions:
                action_to_send = unsquash_action(action, policy.action_space_struct)
            # Clip, if necessary.
            elif clip_actions:
                action_to_send = clip_action(action, policy.action_space_struct)
            else:
                action_to_send = action

            env_id: int = eval_data[i].env_id
            agent_id: AgentID = eval_data[i].agent_id
            episode: Episode = active_episodes[env_id]
            episode._set_rnn_state(agent_id, [c[i] for c in rnn_out_cols])
            episode._set_last_extra_action_outs(
                agent_id, {k: v[i] for k, v in extra_action_out_cols.items()}
            )
            if env_id in off_policy_actions and agent_id in off_policy_actions[env_id]:
                episode._set_last_action(agent_id, off_policy_actions[env_id][agent_id])
            else:
                episode._set_last_action(agent_id, action)

            assert agent_id not in actions_to_send[env_id]
            actions_to_send[env_id][agent_id] = action_to_send

    return actions_to_send


def _fetch_atari_metrics(base_env: BaseEnv) -> List[RolloutMetrics]:
    """Atari games have multiple logical episodes, one per life.

    However, for metrics reporting we count full episodes, all lives included.
    """
    sub_environments = base_env.get_sub_environments()
    if not sub_environments:
        return None
    atari_out = []
    for sub_env in sub_environments:
        monitor = get_wrapper_by_cls(sub_env, MonitorEnv)
        if not monitor:
            return None
        for eps_rew, eps_len in monitor.next_episode_results():
            atari_out.append(RolloutMetrics(eps_len, eps_rew))
    return atari_out


def _to_column_format(rnn_state_rows: List[List[Any]]) -> StateBatch:
    num_cols = len(rnn_state_rows[0])
    return [[row[i] for row in rnn_state_rows] for i in range(num_cols)]


def _get_or_raise(
    mapping: Dict[PolicyID, Union[Policy, Preprocessor, Filter]], policy_id: PolicyID
) -> Union[Policy, Preprocessor, Filter]:
    """Returns an object under key `policy_id` in `mapping`.

    Args:
        mapping (Dict[PolicyID, Union[Policy, Preprocessor, Filter]]): The
            mapping dict from policy id (str) to actual object (Policy,
            Preprocessor, etc.).
        policy_id (str): The policy ID to lookup.

    Returns:
        Union[Policy, Preprocessor, Filter]: The found object.

    Raises:
        ValueError: If `policy_id` cannot be found in `mapping`.
    """
    if policy_id not in mapping:
        raise ValueError(
            "Could not find policy for agent: PolicyID `{}` not found "
            "in policy map, whose keys are `{}`.".format(policy_id, mapping.keys())
        )
    return mapping[policy_id]
=======
from abc import abstractmethod, ABCMeta
from collections import defaultdict, namedtuple
import logging
import numpy as np
import queue
import threading
import time
import tree  # pip install dm_tree
from typing import (
    Any,
    Callable,
    Dict,
    List,
    Iterator,
    Optional,
    Set,
    Tuple,
    Type,
    TYPE_CHECKING,
    Union,
)

from ray.util.debug import log_once
from ray.rllib.evaluation.collectors.sample_collector import SampleCollector
from ray.rllib.evaluation.collectors.simple_list_collector import SimpleListCollector
from ray.rllib.evaluation.episode import Episode
from ray.rllib.evaluation.metrics import RolloutMetrics
from ray.rllib.evaluation.sample_batch_builder import MultiAgentSampleBatchBuilder
from ray.rllib.env.base_env import BaseEnv, convert_to_base_env, ASYNC_RESET_RETURN
from ray.rllib.env.wrappers.atari_wrappers import get_wrapper_by_cls, MonitorEnv
from ray.rllib.models.preprocessors import Preprocessor
from ray.rllib.offline import InputReader
from ray.rllib.policy.policy import Policy
from ray.rllib.policy.policy_map import PolicyMap
from ray.rllib.policy.sample_batch import SampleBatch
from ray.rllib.utils.annotations import override, DeveloperAPI
from ray.rllib.utils.debug import summarize
from ray.rllib.utils.deprecation import deprecation_warning
from ray.rllib.utils.filter import Filter
from ray.rllib.utils.numpy import convert_to_numpy
from ray.rllib.utils.spaces.space_utils import clip_action, unsquash_action, unbatch
from ray.rllib.utils.typing import (
    SampleBatchType,
    AgentID,
    PolicyID,
    EnvObsType,
    EnvInfoDict,
    EnvID,
    MultiEnvDict,
    EnvActionType,
    TensorStructType,
)

if TYPE_CHECKING:
    from ray.rllib.agents.callbacks import DefaultCallbacks
    from ray.rllib.evaluation.observation_function import ObservationFunction
    from ray.rllib.evaluation.rollout_worker import RolloutWorker
    from ray.rllib.utils import try_import_tf

    _, tf, _ = try_import_tf()
    from gym.envs.classic_control.rendering import SimpleImageViewer

logger = logging.getLogger(__name__)

PolicyEvalData = namedtuple(
    "PolicyEvalData",
    ["env_id", "agent_id", "obs", "info", "rnn_state", "prev_action", "prev_reward"],
)

# A batch of RNN states with dimensions [state_index, batch, state_object].
StateBatch = List[List[Any]]


class NewEpisodeDefaultDict(defaultdict):
    def __missing__(self, env_id):
        if self.default_factory is None:
            raise KeyError(env_id)
        else:
            ret = self[env_id] = self.default_factory(env_id)
            return ret


class _PerfStats:
    """Sampler perf stats that will be included in rollout metrics."""

    def __init__(self):
        self.iters = 0
        self.raw_obs_processing_time = 0.0
        self.inference_time = 0.0
        self.action_processing_time = 0.0
        self.env_wait_time = 0.0
        self.env_render_time = 0.0

    def get(self):
        # Mean multiplicator (1000 = ms -> sec).
        factor = 1000 / self.iters
        return {
            # Raw observation preprocessing.
            "mean_raw_obs_processing_ms": self.raw_obs_processing_time * factor,
            # Computing actions through policy.
            "mean_inference_ms": self.inference_time * factor,
            # Processing actions (to be sent to env, e.g. clipping).
            "mean_action_processing_ms": self.action_processing_time * factor,
            # Waiting for environment (during poll).
            "mean_env_wait_ms": self.env_wait_time * factor,
            # Environment rendering (False by default).
            "mean_env_render_ms": self.env_render_time * factor,
        }


@DeveloperAPI
class SamplerInput(InputReader, metaclass=ABCMeta):
    """Reads input experiences from an existing sampler."""

    @override(InputReader)
    def next(self) -> SampleBatchType:
        batches = [self.get_data()]
        batches.extend(self.get_extra_batches())
        if len(batches) > 1:
            return batches[0].concat_samples(batches)
        else:
            return batches[0]

    @abstractmethod
    @DeveloperAPI
    def get_data(self) -> SampleBatchType:
        """Called by `self.next()` to return the next batch of data.

        Override this in child classes.

        Returns:
            The next batch of data.
        """
        raise NotImplementedError

    @abstractmethod
    @DeveloperAPI
    def get_metrics(self) -> List[RolloutMetrics]:
        """Returns list of episode metrics since the last call to this method.

        The list will contain one RolloutMetrics object per completed episode.

        Returns:
            List of RolloutMetrics objects, one per completed episode since
            the last call to this method.
        """
        raise NotImplementedError

    @abstractmethod
    @DeveloperAPI
    def get_extra_batches(self) -> List[SampleBatchType]:
        """Returns list of extra batches since the last call to this method.

        The list will contain all SampleBatches or
        MultiAgentBatches that the user has provided thus-far. Users can
        add these "extra batches" to an episode by calling the episode's
        `add_extra_batch([SampleBatchType])` method. This can be done from
        inside an overridden `Policy.compute_actions_from_input_dict(...,
        episodes)` or from a custom callback's `on_episode_[start|step|end]()`
        methods.

        Returns:
            List of SamplesBatches or MultiAgentBatches provided thus-far by
            the user since the last call to this method.
        """
        raise NotImplementedError


@DeveloperAPI
class SyncSampler(SamplerInput):
    """Sync SamplerInput that collects experiences when `get_data()` is called."""

    def __init__(
        self,
        *,
        worker: "RolloutWorker",
        env: BaseEnv,
        clip_rewards: Union[bool, float],
        rollout_fragment_length: int,
        count_steps_by: str = "env_steps",
        callbacks: "DefaultCallbacks",
        horizon: int = None,
        multiple_episodes_in_batch: bool = False,
        normalize_actions: bool = True,
        clip_actions: bool = False,
        soft_horizon: bool = False,
        no_done_at_end: bool = False,
        observation_fn: Optional["ObservationFunction"] = None,
        sample_collector_class: Optional[Type[SampleCollector]] = None,
        render: bool = False,
        # Obsolete.
        policies=None,
        policy_mapping_fn=None,
        preprocessors=None,
        obs_filters=None,
        tf_sess=None,
    ):
        """Initializes a SyncSampler instance.

        Args:
            worker: The RolloutWorker that will use this Sampler for sampling.
            env: Any Env object. Will be converted into an RLlib BaseEnv.
            clip_rewards: True for +/-1.0 clipping,
                actual float value for +/- value clipping. False for no
                clipping.
            rollout_fragment_length: The length of a fragment to collect
                before building a SampleBatch from the data and resetting
                the SampleBatchBuilder object.
            count_steps_by: One of "env_steps" (default) or "agent_steps".
                Use "agent_steps", if you want rollout lengths to be counted
                by individual agent steps. In a multi-agent env,
                a single env_step contains one or more agent_steps, depending
                on how many agents are present at any given time in the
                ongoing episode.
            callbacks: The Callbacks object to use when episode
                events happen during rollout.
            horizon: Hard-reset the Env after this many timesteps.
            multiple_episodes_in_batch: Whether to pack multiple
                episodes into each batch. This guarantees batches will be
                exactly `rollout_fragment_length` in size.
            normalize_actions: Whether to normalize actions to the
                action space's bounds.
            clip_actions: Whether to clip actions according to the
                given action_space's bounds.
            soft_horizon: If True, calculate bootstrapped values as if
                episode had ended, but don't physically reset the environment
                when the horizon is hit.
            no_done_at_end: Ignore the done=True at the end of the
                episode and instead record done=False.
            observation_fn: Optional multi-agent observation func to use for
                preprocessing observations.
            sample_collector_class: An optional Samplecollector sub-class to
                use to collect, store, and retrieve environment-, model-,
                and sampler data.
            render: Whether to try to render the environment after each step.
        """
        # All of the following arguments are deprecated. They will instead be
        # provided via the passed in `worker` arg, e.g. `worker.policy_map`.
        if log_once("deprecated_sync_sampler_args"):
            if policies is not None:
                deprecation_warning(old="policies")
            if policy_mapping_fn is not None:
                deprecation_warning(old="policy_mapping_fn")
            if preprocessors is not None:
                deprecation_warning(old="preprocessors")
            if obs_filters is not None:
                deprecation_warning(old="obs_filters")
            if tf_sess is not None:
                deprecation_warning(old="tf_sess")

        self.base_env = convert_to_base_env(env)
        self.rollout_fragment_length = rollout_fragment_length
        self.horizon = horizon
        self.extra_batches = queue.Queue()
        self.perf_stats = _PerfStats()
        if not sample_collector_class:
            sample_collector_class = SimpleListCollector
        self.sample_collector = sample_collector_class(
            worker.policy_map,
            clip_rewards,
            callbacks,
            multiple_episodes_in_batch,
            rollout_fragment_length,
            count_steps_by=count_steps_by,
        )
        self.render = render

        # Create the rollout generator to use for calls to `get_data()`.
        self._env_runner = _env_runner(
            worker,
            self.base_env,
            self.extra_batches.put,
            self.horizon,
            normalize_actions,
            clip_actions,
            multiple_episodes_in_batch,
            callbacks,
            self.perf_stats,
            soft_horizon,
            no_done_at_end,
            observation_fn,
            self.sample_collector,
            self.render,
        )
        self.metrics_queue = queue.Queue()

    @override(SamplerInput)
    def get_data(self) -> SampleBatchType:
        while True:
            item = next(self._env_runner)
            if isinstance(item, RolloutMetrics):
                self.metrics_queue.put(item)
            else:
                return item

    @override(SamplerInput)
    def get_metrics(self) -> List[RolloutMetrics]:
        completed = []
        while True:
            try:
                completed.append(
                    self.metrics_queue.get_nowait()._replace(
                        perf_stats=self.perf_stats.get()
                    )
                )
            except queue.Empty:
                break
        return completed

    @override(SamplerInput)
    def get_extra_batches(self) -> List[SampleBatchType]:
        extra = []
        while True:
            try:
                extra.append(self.extra_batches.get_nowait())
            except queue.Empty:
                break
        return extra


@DeveloperAPI
class AsyncSampler(threading.Thread, SamplerInput):
    """Async SamplerInput that collects experiences in thread and queues them.

    Once started, experiences are continuously collected in the background
    and put into a Queue, from where they can be unqueued by the caller
    of `get_data()`.
    """

    def __init__(
        self,
        *,
        worker: "RolloutWorker",
        env: BaseEnv,
        clip_rewards: Union[bool, float],
        rollout_fragment_length: int,
        count_steps_by: str = "env_steps",
        callbacks: "DefaultCallbacks",
        horizon: Optional[int] = None,
        multiple_episodes_in_batch: bool = False,
        normalize_actions: bool = True,
        clip_actions: bool = False,
        soft_horizon: bool = False,
        no_done_at_end: bool = False,
        observation_fn: Optional["ObservationFunction"] = None,
        sample_collector_class: Optional[Type[SampleCollector]] = None,
        render: bool = False,
        blackhole_outputs: bool = False,
        # Obsolete.
        policies=None,
        policy_mapping_fn=None,
        preprocessors=None,
        obs_filters=None,
        tf_sess=None,
    ):
        """Initializes an AsyncSampler instance.

        Args:
            worker: The RolloutWorker that will use this Sampler for sampling.
            env: Any Env object. Will be converted into an RLlib BaseEnv.
            clip_rewards: True for +/-1.0 clipping,
                actual float value for +/- value clipping. False for no
                clipping.
            rollout_fragment_length: The length of a fragment to collect
                before building a SampleBatch from the data and resetting
                the SampleBatchBuilder object.
            count_steps_by: One of "env_steps" (default) or "agent_steps".
                Use "agent_steps", if you want rollout lengths to be counted
                by individual agent steps. In a multi-agent env,
                a single env_step contains one or more agent_steps, depending
                on how many agents are present at any given time in the
                ongoing episode.
            horizon: Hard-reset the Env after this many timesteps.
            multiple_episodes_in_batch: Whether to pack multiple
                episodes into each batch. This guarantees batches will be
                exactly `rollout_fragment_length` in size.
            normalize_actions: Whether to normalize actions to the
                action space's bounds.
            clip_actions: Whether to clip actions according to the
                given action_space's bounds.
            blackhole_outputs: Whether to collect samples, but then
                not further process or store them (throw away all samples).
            soft_horizon: If True, calculate bootstrapped values as if
                episode had ended, but don't physically reset the environment
                when the horizon is hit.
            no_done_at_end: Ignore the done=True at the end of the
                episode and instead record done=False.
            observation_fn: Optional multi-agent observation func to use for
                preprocessing observations.
            sample_collector_class: An optional SampleCollector sub-class to
                use to collect, store, and retrieve environment-, model-,
                and sampler data.
            render: Whether to try to render the environment after each step.
        """
        # All of the following arguments are deprecated. They will instead be
        # provided via the passed in `worker` arg, e.g. `worker.policy_map`.
        if log_once("deprecated_async_sampler_args"):
            if policies is not None:
                deprecation_warning(old="policies")
            if policy_mapping_fn is not None:
                deprecation_warning(old="policy_mapping_fn")
            if preprocessors is not None:
                deprecation_warning(old="preprocessors")
            if obs_filters is not None:
                deprecation_warning(old="obs_filters")
            if tf_sess is not None:
                deprecation_warning(old="tf_sess")

        self.worker = worker

        for _, f in worker.filters.items():
            assert getattr(
                f, "is_concurrent", False
            ), "Observation Filter must support concurrent updates."

        self.base_env = convert_to_base_env(env)
        threading.Thread.__init__(self)
        self.queue = queue.Queue(5)
        self.extra_batches = queue.Queue()
        self.metrics_queue = queue.Queue()
        self.rollout_fragment_length = rollout_fragment_length
        self.horizon = horizon
        self.clip_rewards = clip_rewards
        self.daemon = True
        self.multiple_episodes_in_batch = multiple_episodes_in_batch
        self.callbacks = callbacks
        self.normalize_actions = normalize_actions
        self.clip_actions = clip_actions
        self.blackhole_outputs = blackhole_outputs
        self.soft_horizon = soft_horizon
        self.no_done_at_end = no_done_at_end
        self.perf_stats = _PerfStats()
        self.shutdown = False
        self.observation_fn = observation_fn
        self.render = render
        if not sample_collector_class:
            sample_collector_class = SimpleListCollector
        self.sample_collector = sample_collector_class(
            self.worker.policy_map,
            self.clip_rewards,
            self.callbacks,
            self.multiple_episodes_in_batch,
            self.rollout_fragment_length,
            count_steps_by=count_steps_by,
        )

    @override(threading.Thread)
    def run(self):
        try:
            self._run()
        except BaseException as e:
            self.queue.put(e)
            raise e

    def _run(self):
        if self.blackhole_outputs:
            queue_putter = lambda x: None
            extra_batches_putter = lambda x: None
        else:
            queue_putter = self.queue.put
            extra_batches_putter = lambda x: self.extra_batches.put(x, timeout=600.0)
        env_runner = _env_runner(
            self.worker,
            self.base_env,
            extra_batches_putter,
            self.horizon,
            self.normalize_actions,
            self.clip_actions,
            self.multiple_episodes_in_batch,
            self.callbacks,
            self.perf_stats,
            self.soft_horizon,
            self.no_done_at_end,
            self.observation_fn,
            self.sample_collector,
            self.render,
        )
        while not self.shutdown:
            # The timeout variable exists because apparently, if one worker
            # dies, the other workers won't die with it, unless the timeout is
            # set to some large number. This is an empirical observation.
            item = next(env_runner)
            if isinstance(item, RolloutMetrics):
                self.metrics_queue.put(item)
            else:
                queue_putter(item)

    @override(SamplerInput)
    def get_data(self) -> SampleBatchType:
        if not self.is_alive():
            raise RuntimeError("Sampling thread has died")
        rollout = self.queue.get(timeout=600.0)

        # Propagate errors.
        if isinstance(rollout, BaseException):
            raise rollout

        return rollout

    @override(SamplerInput)
    def get_metrics(self) -> List[RolloutMetrics]:
        completed = []
        while True:
            try:
                completed.append(
                    self.metrics_queue.get_nowait()._replace(
                        perf_stats=self.perf_stats.get()
                    )
                )
            except queue.Empty:
                break
        return completed

    @override(SamplerInput)
    def get_extra_batches(self) -> List[SampleBatchType]:
        extra = []
        while True:
            try:
                extra.append(self.extra_batches.get_nowait())
            except queue.Empty:
                break
        return extra


def _env_runner(
    worker: "RolloutWorker",
    base_env: BaseEnv,
    extra_batch_callback: Callable[[SampleBatchType], None],
    horizon: Optional[int],
    normalize_actions: bool,
    clip_actions: bool,
    multiple_episodes_in_batch: bool,
    callbacks: "DefaultCallbacks",
    perf_stats: _PerfStats,
    soft_horizon: bool,
    no_done_at_end: bool,
    observation_fn: "ObservationFunction",
    sample_collector: Optional[SampleCollector] = None,
    render: bool = None,
) -> Iterator[SampleBatchType]:
    """This implements the common experience collection logic.

    Args:
        worker: Reference to the current rollout worker.
        base_env: Env implementing BaseEnv.
        extra_batch_callback: function to send extra batch data to.
        horizon: Horizon of the episode.
        multiple_episodes_in_batch: Whether to pack multiple
            episodes into each batch. This guarantees batches will be exactly
            `rollout_fragment_length` in size.
        normalize_actions: Whether to normalize actions to the action
            space's bounds.
        clip_actions: Whether to clip actions to the space range.
        callbacks: User callbacks to run on episode events.
        perf_stats: Record perf stats into this object.
        soft_horizon: Calculate rewards but don't reset the
            environment when the horizon is hit.
        no_done_at_end: Ignore the done=True at the end of the episode
            and instead record done=False.
        observation_fn: Optional multi-agent
            observation func to use for preprocessing observations.
        sample_collector: An optional
            SampleCollector object to use.
        render: Whether to try to render the environment after each
            step.

    Yields:
        Object containing state, action, reward, terminal condition,
        and other fields as dictated by `policy`.
    """

    # May be populated with used for image rendering
    simple_image_viewer: Optional["SimpleImageViewer"] = None

    # Try to get Env's `max_episode_steps` prop. If it doesn't exist, ignore
    # error and continue with max_episode_steps=None.
    max_episode_steps = None
    try:
        max_episode_steps = base_env.get_sub_environments()[0].spec.max_episode_steps
    except Exception:
        pass

    # Trainer has a given `horizon` setting.
    if horizon:
        # `horizon` is larger than env's limit.
        if max_episode_steps and horizon > max_episode_steps:
            # Try to override the env's own max-step setting with our horizon.
            # If this won't work, throw an error.
            try:
                base_env.get_sub_environments()[0].spec.max_episode_steps = horizon
                base_env.get_sub_environments()[0]._max_episode_steps = horizon
            except Exception:
                raise ValueError(
                    "Your `horizon` setting ({}) is larger than the Env's own "
                    "timestep limit ({}), which seems to be unsettable! Try "
                    "to increase the Env's built-in limit to be at least as "
                    "large as your wanted `horizon`.".format(horizon, max_episode_steps)
                )
    # Otherwise, set Trainer's horizon to env's max-steps.
    elif max_episode_steps:
        horizon = max_episode_steps
        logger.debug(
            "No episode horizon specified, setting it to Env's limit ({}).".format(
                max_episode_steps
            )
        )
    # No horizon/max_episode_steps -> Episodes may be infinitely long.
    else:
        horizon = float("inf")
        logger.debug("No episode horizon specified, assuming inf.")

    # Pool of batch builders, which can be shared across episodes to pack
    # trajectory data.
    batch_builder_pool: List[MultiAgentSampleBatchBuilder] = []

    def get_batch_builder():
        if batch_builder_pool:
            return batch_builder_pool.pop()
        else:
            return None

    def new_episode(env_id):
        episode = Episode(
            worker.policy_map,
            worker.policy_mapping_fn,
            get_batch_builder,
            extra_batch_callback,
            env_id=env_id,
            worker=worker,
        )
        # Call each policy's Exploration.on_episode_start method.
        # Note: This may break the exploration (e.g. ParameterNoise) of
        # policies in the `policy_map` that have not been recently used
        # (and are therefore stashed to disk). However, we certainly do not
        # want to loop through all (even stashed) policies here as that
        # would counter the purpose of the LRU policy caching.
        for p in worker.policy_map.cache.values():
            if getattr(p, "exploration", None) is not None:
                p.exploration.on_episode_start(
                    policy=p,
                    environment=base_env,
                    episode=episode,
                    tf_sess=p.get_session(),
                )
        callbacks.on_episode_start(
            worker=worker,
            base_env=base_env,
            policies=worker.policy_map,
            episode=episode,
            env_index=env_id,
        )
        return episode

    active_episodes: Dict[EnvID, Episode] = NewEpisodeDefaultDict(new_episode)

    while True:
        perf_stats.iters += 1
        t0 = time.time()
        # Get observations from all ready agents.
        # types: MultiEnvDict, MultiEnvDict, MultiEnvDict, MultiEnvDict, ...
        unfiltered_obs, rewards, dones, infos, off_policy_actions = base_env.poll()
        perf_stats.env_wait_time += time.time() - t0

        if log_once("env_returns"):
            logger.info("Raw obs from env: {}".format(summarize(unfiltered_obs)))
            logger.info("Info return from env: {}".format(summarize(infos)))

        # Process observations and prepare for policy evaluation.
        t1 = time.time()
        # types: Set[EnvID], Dict[PolicyID, List[PolicyEvalData]],
        #       List[Union[RolloutMetrics, SampleBatchType]]
        active_envs, to_eval, outputs = _process_observations(
            worker=worker,
            base_env=base_env,
            active_episodes=active_episodes,
            unfiltered_obs=unfiltered_obs,
            rewards=rewards,
            dones=dones,
            infos=infos,
            horizon=horizon,
            multiple_episodes_in_batch=multiple_episodes_in_batch,
            callbacks=callbacks,
            soft_horizon=soft_horizon,
            no_done_at_end=no_done_at_end,
            observation_fn=observation_fn,
            sample_collector=sample_collector,
        )
        perf_stats.raw_obs_processing_time += time.time() - t1
        for o in outputs:
            yield o

        # Do batched policy eval (accross vectorized envs).
        t2 = time.time()
        # types: Dict[PolicyID, Tuple[TensorStructType, StateBatch, dict]]
        eval_results = _do_policy_eval(
            to_eval=to_eval,
            policies=worker.policy_map,
            sample_collector=sample_collector,
            active_episodes=active_episodes,
        )
        perf_stats.inference_time += time.time() - t2

        # Process results and update episode state.
        t3 = time.time()
        actions_to_send: Dict[
            EnvID, Dict[AgentID, EnvActionType]
        ] = _process_policy_eval_results(
            to_eval=to_eval,
            eval_results=eval_results,
            active_episodes=active_episodes,
            active_envs=active_envs,
            off_policy_actions=off_policy_actions,
            policies=worker.policy_map,
            normalize_actions=normalize_actions,
            clip_actions=clip_actions,
        )
        perf_stats.action_processing_time += time.time() - t3

        # Return computed actions to ready envs. We also send to envs that have
        # taken off-policy actions; those envs are free to ignore the action.
        t4 = time.time()
        base_env.send_actions(actions_to_send)
        perf_stats.env_wait_time += time.time() - t4

        # Try to render the env, if required.
        if render:
            t5 = time.time()
            # Render can either return an RGB image (uint8 [w x h x 3] numpy
            # array) or take care of rendering itself (returning True).
            rendered = base_env.try_render()
            # Rendering returned an image -> Display it in a SimpleImageViewer.
            if isinstance(rendered, np.ndarray) and len(rendered.shape) == 3:
                # ImageViewer not defined yet, try to create one.
                if simple_image_viewer is None:
                    try:
                        from gym.envs.classic_control.rendering import SimpleImageViewer

                        simple_image_viewer = SimpleImageViewer()
                    except (ImportError, ModuleNotFoundError):
                        render = False  # disable rendering
                        logger.warning(
                            "Could not import gym.envs.classic_control."
                            "rendering! Try `pip install gym[all]`."
                        )
                if simple_image_viewer:
                    simple_image_viewer.imshow(rendered)
            elif rendered not in [True, False, None]:
                raise ValueError(
                    "The env's ({base_env}) `try_render()` method returned an"
                    " unsupported value! Make sure you either return a "
                    "uint8/w x h x 3 (RGB) image or handle rendering in a "
                    "window and then return `True`."
                )
            perf_stats.env_render_time += time.time() - t5


def _process_observations(
    *,
    worker: "RolloutWorker",
    base_env: BaseEnv,
    active_episodes: Dict[EnvID, Episode],
    unfiltered_obs: Dict[EnvID, Dict[AgentID, EnvObsType]],
    rewards: Dict[EnvID, Dict[AgentID, float]],
    dones: Dict[EnvID, Dict[AgentID, bool]],
    infos: Dict[EnvID, Dict[AgentID, EnvInfoDict]],
    horizon: int,
    multiple_episodes_in_batch: bool,
    callbacks: "DefaultCallbacks",
    soft_horizon: bool,
    no_done_at_end: bool,
    observation_fn: "ObservationFunction",
    sample_collector: SampleCollector,
) -> Tuple[
    Set[EnvID],
    Dict[PolicyID, List[PolicyEvalData]],
    List[Union[RolloutMetrics, SampleBatchType]],
]:
    """Record new data from the environment and prepare for policy evaluation.

    Args:
        worker: Reference to the current rollout worker.
        base_env: Env implementing BaseEnv.
        active_episodes: Mapping from
            episode ID to currently ongoing Episode object.
        unfiltered_obs: Doubly keyed dict of env-ids -> agent ids
            -> unfiltered observation tensor, returned by a `BaseEnv.poll()`
            call.
        rewards: Doubly keyed dict of env-ids -> agent ids ->
            rewards tensor, returned by a `BaseEnv.poll()` call.
        dones: Doubly keyed dict of env-ids -> agent ids ->
            boolean done flags, returned by a `BaseEnv.poll()` call.
        infos: Doubly keyed dict of env-ids -> agent ids ->
            info dicts, returned by a `BaseEnv.poll()` call.
        horizon: Horizon of the episode.
        multiple_episodes_in_batch: Whether to pack multiple
            episodes into each batch. This guarantees batches will be exactly
            `rollout_fragment_length` in size.
        callbacks: User callbacks to run on episode events.
        soft_horizon: Calculate rewards but don't reset the
            environment when the horizon is hit.
        no_done_at_end: Ignore the done=True at the end of the episode
            and instead record done=False.
        observation_fn: Optional multi-agent
            observation func to use for preprocessing observations.
        sample_collector: The SampleCollector object
            used to store and retrieve environment samples.

    Returns:
        Tuple consisting of 1) active_envs: Set of non-terminated env ids.
        2) to_eval: Map of policy_id to list of agent PolicyEvalData.
        3) outputs: List of metrics and samples to return from the sampler.
    """

    # Output objects.
    active_envs: Set[EnvID] = set()
    to_eval: Dict[PolicyID, List[PolicyEvalData]] = defaultdict(list)
    outputs: List[Union[RolloutMetrics, SampleBatchType]] = []

    # For each (vectorized) sub-environment.
    # types: EnvID, Dict[AgentID, EnvObsType]
    for env_id, all_agents_obs in unfiltered_obs.items():
        is_new_episode: bool = env_id not in active_episodes
        episode: Episode = active_episodes[env_id]

        if not is_new_episode:
            sample_collector.episode_step(episode)
            episode._add_agent_rewards(rewards[env_id])

        # Check episode termination conditions.
        if dones[env_id]["__all__"] or episode.length >= horizon:
            hit_horizon = episode.length >= horizon and not dones[env_id]["__all__"]
            all_agents_done = True
            atari_metrics: List[RolloutMetrics] = _fetch_atari_metrics(base_env)
            if atari_metrics is not None:
                for m in atari_metrics:
                    outputs.append(m._replace(custom_metrics=episode.custom_metrics))
            else:
                outputs.append(
                    RolloutMetrics(
                        episode.length,
                        episode.total_reward,
                        dict(episode.agent_rewards),
                        episode.custom_metrics,
                        {},
                        episode.hist_data,
                        episode.media,
                    )
                )
            # Check whether we have to create a fake-last observation
            # for some agents (the environment is not required to do so if
            # dones[__all__]=True).
            for ag_id in episode.get_agents():
                if not episode.last_done_for(ag_id) and ag_id not in all_agents_obs:
                    # Create a fake (all-0s) observation.
                    obs_sp = worker.policy_map[
                        episode.policy_for(ag_id)
                    ].observation_space
                    obs_sp = getattr(obs_sp, "original_space", obs_sp)
                    all_agents_obs[ag_id] = tree.map_structure(
                        np.zeros_like, obs_sp.sample()
                    )
        else:
            hit_horizon = False
            all_agents_done = False
            active_envs.add(env_id)

        # Custom observation function is applied before preprocessing.
        if observation_fn:
            all_agents_obs: Dict[AgentID, EnvObsType] = observation_fn(
                agent_obs=all_agents_obs,
                worker=worker,
                base_env=base_env,
                policies=worker.policy_map,
                episode=episode,
            )
            if not isinstance(all_agents_obs, dict):
                raise ValueError("observe() must return a dict of agent observations")

        common_infos = infos[env_id].get("__common__", {})
        episode._set_last_info("__common__", common_infos)

        # For each agent in the environment.
        # types: AgentID, EnvObsType
        for agent_id, raw_obs in all_agents_obs.items():
            assert agent_id != "__all__"

            last_observation: EnvObsType = episode.last_observation_for(agent_id)
            agent_done = bool(all_agents_done or dones[env_id].get(agent_id))

            # A new agent (initial obs) is already done -> Skip entirely.
            if last_observation is None and agent_done:
                continue

            policy_id: PolicyID = episode.policy_for(agent_id)

            preprocessor = _get_or_raise(worker.preprocessors, policy_id)
            prep_obs: EnvObsType = raw_obs
            if preprocessor is not None:
                prep_obs = preprocessor.transform(raw_obs)
                if log_once("prep_obs"):
                    logger.info("Preprocessed obs: {}".format(summarize(prep_obs)))
            filtered_obs: EnvObsType = _get_or_raise(worker.filters, policy_id)(
                prep_obs
            )
            if log_once("filtered_obs"):
                logger.info("Filtered obs: {}".format(summarize(filtered_obs)))

            episode._set_last_observation(agent_id, filtered_obs)
            episode._set_last_raw_obs(agent_id, raw_obs)
            episode._set_last_done(agent_id, agent_done)
            # Infos from the environment.
            agent_infos = infos[env_id].get(agent_id, {})
            episode._set_last_info(agent_id, agent_infos)

            # Record transition info if applicable.
            if last_observation is None:
                sample_collector.add_init_obs(
                    episode,
                    agent_id,
                    env_id,
                    policy_id,
                    episode.length - 1,
                    filtered_obs,
                )
            elif agent_infos is None or agent_infos.get("training_enabled", True):
                # Add actions, rewards, next-obs to collectors.
                values_dict = {
                    SampleBatch.T: episode.length - 1,
                    SampleBatch.ENV_ID: env_id,
                    SampleBatch.AGENT_INDEX: episode._agent_index(agent_id),
                    # Action (slot 0) taken at timestep t.
                    SampleBatch.ACTIONS: episode.last_action_for(agent_id),
                    # Reward received after taking a at timestep t.
                    SampleBatch.REWARDS: rewards[env_id].get(agent_id, 0.0),
                    # After taking action=a, did we reach terminal?
                    SampleBatch.DONES: (
                        False
                        if (no_done_at_end or (hit_horizon and soft_horizon))
                        else agent_done
                    ),
                    # Next observation.
                    SampleBatch.NEXT_OBS: filtered_obs,
                }
                # Add extra-action-fetches (policy-inference infos) to
                # collectors.
                pol = worker.policy_map[policy_id]
                for key, value in episode.last_extra_action_outs_for(agent_id).items():
                    if key in pol.view_requirements:
                        values_dict[key] = value
                # Env infos for this agent.
                if "infos" in pol.view_requirements:
                    values_dict["infos"] = agent_infos
                sample_collector.add_action_reward_next_obs(
                    episode.episode_id,
                    agent_id,
                    env_id,
                    policy_id,
                    agent_done,
                    values_dict,
                )

            if not agent_done:
                item = PolicyEvalData(
                    env_id,
                    agent_id,
                    filtered_obs,
                    agent_infos,
                    None
                    if last_observation is None
                    else episode.rnn_state_for(agent_id),
                    None
                    if last_observation is None
                    else episode.last_action_for(agent_id),
                    rewards[env_id].get(agent_id, 0.0),
                )
                to_eval[policy_id].append(item)

        # Invoke the `on_episode_step` callback after the step is logged
        # to the episode.
        # Exception: The very first env.poll() call causes the env to get reset
        # (no step taken yet, just a single starting observation logged).
        # We need to skip this callback in this case.
        if episode.length > 0:
            callbacks.on_episode_step(
                worker=worker,
                base_env=base_env,
                policies=worker.policy_map,
                episode=episode,
                env_index=env_id,
            )

        # Episode is done for all agents (dones[__all__] == True)
        # or we hit the horizon.
        if all_agents_done:
            is_done = dones[env_id]["__all__"]
            check_dones = is_done and not no_done_at_end

            # If, we are not allowed to pack the next episode into the same
            # SampleBatch (batch_mode=complete_episodes) -> Build the
            # MultiAgentBatch from a single episode and add it to "outputs".
            # Otherwise, just postprocess and continue collecting across
            # episodes.
            ma_sample_batch = sample_collector.postprocess_episode(
                episode,
                is_done=is_done or (hit_horizon and not soft_horizon),
                check_dones=check_dones,
                build=not multiple_episodes_in_batch,
            )
            if ma_sample_batch:
                outputs.append(ma_sample_batch)

            # Call each (in-memory) policy's Exploration.on_episode_end
            # method.
            # Note: This may break the exploration (e.g. ParameterNoise) of
            # policies in the `policy_map` that have not been recently used
            # (and are therefore stashed to disk). However, we certainly do not
            # want to loop through all (even stashed) policies here as that
            # would counter the purpose of the LRU policy caching.
            for p in worker.policy_map.cache.values():
                if getattr(p, "exploration", None) is not None:
                    p.exploration.on_episode_end(
                        policy=p,
                        environment=base_env,
                        episode=episode,
                        tf_sess=p.get_session(),
                    )
            # Call custom on_episode_end callback.
            callbacks.on_episode_end(
                worker=worker,
                base_env=base_env,
                policies=worker.policy_map,
                episode=episode,
                env_index=env_id,
            )
            # Horizon hit and we have a soft horizon (no hard env reset).
            if hit_horizon and soft_horizon:
                episode.soft_reset()
                resetted_obs: Dict[EnvID, Dict[AgentID, EnvObsType]] = {
                    env_id: all_agents_obs
                }
            else:
                del active_episodes[env_id]
                resetted_obs: Dict[
                    EnvID, Dict[AgentID, EnvObsType]
                ] = base_env.try_reset(env_id)
            # Reset not supported, drop this env from the ready list.
            if resetted_obs is None:
                if horizon != float("inf"):
                    raise ValueError(
                        "Setting episode horizon requires reset() support "
                        "from the environment."
                    )
            # Creates a new episode if this is not async return.
            # If reset is async, we will get its result in some future poll.
            elif resetted_obs != ASYNC_RESET_RETURN:
                new_episode: Episode = active_episodes[env_id]
                resetted_obs = resetted_obs[env_id]
                if observation_fn:
                    resetted_obs: Dict[AgentID, EnvObsType] = observation_fn(
                        agent_obs=resetted_obs,
                        worker=worker,
                        base_env=base_env,
                        policies=worker.policy_map,
                        episode=new_episode,
                    )
                # types: AgentID, EnvObsType
                for agent_id, raw_obs in resetted_obs.items():
                    policy_id: PolicyID = new_episode.policy_for(agent_id)
                    preproccessor = _get_or_raise(worker.preprocessors, policy_id)

                    prep_obs: EnvObsType = raw_obs
                    if preproccessor is not None:
                        prep_obs = preproccessor.transform(raw_obs)
                    filtered_obs: EnvObsType = _get_or_raise(worker.filters, policy_id)(
                        prep_obs
                    )
                    new_episode._set_last_raw_obs(agent_id, raw_obs)
                    new_episode._set_last_observation(agent_id, filtered_obs)

                    # Add initial obs to buffer.
                    sample_collector.add_init_obs(
                        new_episode,
                        agent_id,
                        env_id,
                        policy_id,
                        new_episode.length - 1,
                        filtered_obs,
                    )

                    item = PolicyEvalData(
                        env_id,
                        agent_id,
                        filtered_obs,
                        episode.last_info_for(agent_id) or {},
                        episode.rnn_state_for(agent_id),
                        None,
                        0.0,
                    )
                    to_eval[policy_id].append(item)

    # Try to build something.
    if multiple_episodes_in_batch:
        sample_batches = (
            sample_collector.try_build_truncated_episode_multi_agent_batch()
        )
        if sample_batches:
            outputs.extend(sample_batches)

    return active_envs, to_eval, outputs


def _do_policy_eval(
    *,
    to_eval: Dict[PolicyID, List[PolicyEvalData]],
    policies: PolicyMap,
    sample_collector: SampleCollector,
    active_episodes: Dict[EnvID, Episode],
) -> Dict[PolicyID, Tuple[TensorStructType, StateBatch, dict]]:
    """Call compute_actions on collected episode/model data to get next action.

    Args:
        to_eval: Mapping of policy IDs to lists of PolicyEvalData objects
            (items in these lists will be the batch's items for the model
            forward pass).
        policies: Mapping from policy ID to Policy obj.
        sample_collector: The SampleCollector object to use.
        active_episodes: Mapping of EnvID to its currently active episode.

    Returns:
        Dict mapping PolicyIDs to compute_actions_from_input_dict() outputs.
    """

    eval_results: Dict[PolicyID, TensorStructType] = {}

    if log_once("compute_actions_input"):
        logger.info("Inputs to compute_actions():\n\n{}\n".format(summarize(to_eval)))

    for policy_id, eval_data in to_eval.items():
        # In case the policyID has been removed from this worker, we need to
        # re-assign policy_id and re-lookup the Policy object to use.
        try:
            policy: Policy = _get_or_raise(policies, policy_id)
        except ValueError:
            # Important: Get the policy_mapping_fn from the active
            # Episode as the policy_mapping_fn from the worker may
            # have already been changed (mapping fn stay constant
            # within one episode).
            episode = active_episodes[eval_data[0].env_id]
            policy_id = episode.policy_mapping_fn(
                eval_data[0].agent_id, episode, worker=episode.worker
            )
            policy: Policy = _get_or_raise(policies, policy_id)

        input_dict = sample_collector.get_inference_input_dict(policy_id)
        eval_results[policy_id] = policy.compute_actions_from_input_dict(
            input_dict,
            timestep=policy.global_timestep,
            episodes=[active_episodes[t.env_id] for t in eval_data],
        )

    if log_once("compute_actions_result"):
        logger.info(
            "Outputs of compute_actions():\n\n{}\n".format(summarize(eval_results))
        )

    return eval_results


def _process_policy_eval_results(
    *,
    to_eval: Dict[PolicyID, List[PolicyEvalData]],
    eval_results: Dict[PolicyID, Tuple[TensorStructType, StateBatch, dict]],
    active_episodes: Dict[EnvID, Episode],
    active_envs: Set[int],
    off_policy_actions: MultiEnvDict,
    policies: Dict[PolicyID, Policy],
    normalize_actions: bool,
    clip_actions: bool,
) -> Dict[EnvID, Dict[AgentID, EnvActionType]]:
    """Process the output of policy neural network evaluation.

    Records policy evaluation results into the given episode objects and
    returns replies to send back to agents in the env.

    Args:
        to_eval: Mapping of policy IDs to lists of PolicyEvalData objects.
        eval_results: Mapping of policy IDs to list of
            actions, rnn-out states, extra-action-fetches dicts.
        active_episodes: Mapping from episode ID to currently ongoing
            Episode object.
        active_envs: Set of non-terminated env ids.
        off_policy_actions: Doubly keyed dict of env-ids -> agent ids ->
            off-policy-action, returned by a `BaseEnv.poll()` call.
        policies: Mapping from policy ID to Policy.
        normalize_actions: Whether to normalize actions to the action
            space's bounds.
        clip_actions: Whether to clip actions to the action space's bounds.

    Returns:
        Nested dict of env id -> agent id -> actions to be sent to
        Env (np.ndarrays).
    """

    actions_to_send: Dict[EnvID, Dict[AgentID, EnvActionType]] = defaultdict(dict)

    # types: int
    for env_id in active_envs:
        actions_to_send[env_id] = {}  # at minimum send empty dict

    # types: PolicyID, List[PolicyEvalData]
    for policy_id, eval_data in to_eval.items():
        actions: TensorStructType = eval_results[policy_id][0]
        actions = convert_to_numpy(actions)

        rnn_out_cols: StateBatch = eval_results[policy_id][1]
        extra_action_out_cols: dict = eval_results[policy_id][2]

        # In case actions is a list (representing the 0th dim of a batch of
        # primitive actions), try converting it first.
        if isinstance(actions, list):
            actions = np.array(actions)

        # Store RNN state ins/outs and extra-action fetches to episode.
        for f_i, column in enumerate(rnn_out_cols):
            extra_action_out_cols["state_out_{}".format(f_i)] = column

        policy: Policy = _get_or_raise(policies, policy_id)
        # Split action-component batches into single action rows.
        actions: List[EnvActionType] = unbatch(actions)
        # types: int, EnvActionType
        for i, action in enumerate(actions):
            # Normalize, if necessary.
            if normalize_actions:
                action_to_send = unsquash_action(action, policy.action_space_struct)
            # Clip, if necessary.
            elif clip_actions:
                action_to_send = clip_action(action, policy.action_space_struct)
            else:
                action_to_send = action

            env_id: int = eval_data[i].env_id
            agent_id: AgentID = eval_data[i].agent_id
            episode: Episode = active_episodes[env_id]
            episode._set_rnn_state(agent_id, [c[i] for c in rnn_out_cols])
            episode._set_last_extra_action_outs(
                agent_id, {k: v[i] for k, v in extra_action_out_cols.items()}
            )
            if env_id in off_policy_actions and agent_id in off_policy_actions[env_id]:
                episode._set_last_action(agent_id, off_policy_actions[env_id][agent_id])
            else:
                episode._set_last_action(agent_id, action)

            assert agent_id not in actions_to_send[env_id]
            actions_to_send[env_id][agent_id] = action_to_send

    return actions_to_send


def _fetch_atari_metrics(base_env: BaseEnv) -> List[RolloutMetrics]:
    """Atari games have multiple logical episodes, one per life.

    However, for metrics reporting we count full episodes, all lives included.
    """
    sub_environments = base_env.get_sub_environments()
    if not sub_environments:
        return None
    atari_out = []
    for sub_env in sub_environments:
        monitor = get_wrapper_by_cls(sub_env, MonitorEnv)
        if not monitor:
            return None
        for eps_rew, eps_len in monitor.next_episode_results():
            atari_out.append(RolloutMetrics(eps_len, eps_rew))
    return atari_out


def _to_column_format(rnn_state_rows: List[List[Any]]) -> StateBatch:
    num_cols = len(rnn_state_rows[0])
    return [[row[i] for row in rnn_state_rows] for i in range(num_cols)]


def _get_or_raise(
    mapping: Dict[PolicyID, Union[Policy, Preprocessor, Filter]], policy_id: PolicyID
) -> Union[Policy, Preprocessor, Filter]:
    """Returns an object under key `policy_id` in `mapping`.

    Args:
        mapping (Dict[PolicyID, Union[Policy, Preprocessor, Filter]]): The
            mapping dict from policy id (str) to actual object (Policy,
            Preprocessor, etc.).
        policy_id (str): The policy ID to lookup.

    Returns:
        Union[Policy, Preprocessor, Filter]: The found object.

    Raises:
        ValueError: If `policy_id` cannot be found in `mapping`.
    """
    if policy_id not in mapping:
        raise ValueError(
            "Could not find policy for agent: PolicyID `{}` not found "
            "in policy map, whose keys are `{}`.".format(policy_id, mapping.keys())
        )
    return mapping[policy_id]
>>>>>>> 19672688
<|MERGE_RESOLUTION|>--- conflicted
+++ resolved
@@ -1,2611 +1,1304 @@
-<<<<<<< HEAD
-from abc import abstractmethod, ABCMeta
-from collections import defaultdict, namedtuple
-import logging
-import numpy as np
-import queue
-import threading
-import time
-import tree  # pip install dm_tree
-from typing import (
-    Any,
-    Callable,
-    Dict,
-    List,
-    Iterator,
-    Optional,
-    Set,
-    Tuple,
-    Type,
-    TYPE_CHECKING,
-    Union,
-)
-
-from ray.util.debug import log_once
-from ray.rllib.evaluation.collectors.sample_collector import SampleCollector
-from ray.rllib.evaluation.collectors.simple_list_collector import SimpleListCollector
-from ray.rllib.evaluation.episode import Episode
-from ray.rllib.evaluation.metrics import RolloutMetrics
-from ray.rllib.evaluation.sample_batch_builder import MultiAgentSampleBatchBuilder
-from ray.rllib.env.base_env import BaseEnv, convert_to_base_env, ASYNC_RESET_RETURN
-from ray.rllib.env.wrappers.atari_wrappers import get_wrapper_by_cls, MonitorEnv
-from ray.rllib.models.preprocessors import Preprocessor
-from ray.rllib.offline import InputReader
-from ray.rllib.policy.policy import Policy
-from ray.rllib.policy.policy_map import PolicyMap
-from ray.rllib.policy.sample_batch import SampleBatch
-from ray.rllib.utils.annotations import override, DeveloperAPI
-from ray.rllib.utils.debug import summarize
-from ray.rllib.utils.deprecation import deprecation_warning
-from ray.rllib.utils.filter import Filter
-from ray.rllib.utils.numpy import convert_to_numpy
-from ray.rllib.utils.spaces.space_utils import clip_action, unsquash_action, unbatch
-from ray.rllib.utils.typing import (
-    SampleBatchType,
-    AgentID,
-    PolicyID,
-    EnvObsType,
-    EnvInfoDict,
-    EnvID,
-    MultiEnvDict,
-    EnvActionType,
-    TensorStructType,
-)
-
-if TYPE_CHECKING:
-    from ray.rllib.agents.callbacks import DefaultCallbacks
-    from ray.rllib.evaluation.observation_function import ObservationFunction
-    from ray.rllib.evaluation.rollout_worker import RolloutWorker
-    from ray.rllib.utils import try_import_tf
-
-    _, tf, _ = try_import_tf()
-    from gym.envs.classic_control.rendering import SimpleImageViewer
-
-logger = logging.getLogger(__name__)
-
-PolicyEvalData = namedtuple(
-    "PolicyEvalData",
-    ["env_id", "agent_id", "obs", "info", "rnn_state", "prev_action", "prev_reward"],
-)
-
-# A batch of RNN states with dimensions [state_index, batch, state_object].
-StateBatch = List[List[Any]]
-
-
-class NewEpisodeDefaultDict(defaultdict):
-    def __missing__(self, env_id):
-        if self.default_factory is None:
-            raise KeyError(env_id)
-        else:
-            ret = self[env_id] = self.default_factory(env_id)
-            return ret
-
-
-class _PerfStats:
-    """Sampler perf stats that will be included in rollout metrics."""
-
-    def __init__(self):
-        self.iters = 0
-        self.raw_obs_processing_time = 0.0
-        self.inference_time = 0.0
-        self.action_processing_time = 0.0
-        self.env_wait_time = 0.0
-        self.env_render_time = 0.0
-
-    def get(self):
-        # Mean multiplicator (1000 = ms -> sec).
-        factor = 1000 / self.iters
-        return {
-            # Raw observation preprocessing.
-            "mean_raw_obs_processing_ms": self.raw_obs_processing_time * factor,
-            # Computing actions through policy.
-            "mean_inference_ms": self.inference_time * factor,
-            # Processing actions (to be sent to env, e.g. clipping).
-            "mean_action_processing_ms": self.action_processing_time * factor,
-            # Waiting for environment (during poll).
-            "mean_env_wait_ms": self.env_wait_time * factor,
-            # Environment rendering (False by default).
-            "mean_env_render_ms": self.env_render_time * factor,
-        }
-
-
-@DeveloperAPI
-class SamplerInput(InputReader, metaclass=ABCMeta):
-    """Reads input experiences from an existing sampler."""
-
-    @override(InputReader)
-    def next(self) -> SampleBatchType:
-        batches = [self.get_data()]
-        batches.extend(self.get_extra_batches())
-        if len(batches) > 1:
-            return batches[0].concat_samples(batches)
-        else:
-            return batches[0]
-
-    @abstractmethod
-    @DeveloperAPI
-    def get_data(self) -> SampleBatchType:
-        """Called by `self.next()` to return the next batch of data.
-
-        Override this in child classes.
-
-        Returns:
-            The next batch of data.
-        """
-        raise NotImplementedError
-
-    @abstractmethod
-    @DeveloperAPI
-    def get_metrics(self) -> List[RolloutMetrics]:
-        """Returns list of episode metrics since the last call to this method.
-
-        The list will contain one RolloutMetrics object per completed episode.
-
-        Returns:
-            List of RolloutMetrics objects, one per completed episode since
-            the last call to this method.
-        """
-        raise NotImplementedError
-
-    @abstractmethod
-    @DeveloperAPI
-    def get_extra_batches(self) -> List[SampleBatchType]:
-        """Returns list of extra batches since the last call to this method.
-
-        The list will contain all SampleBatches or
-        MultiAgentBatches that the user has provided thus-far. Users can
-        add these "extra batches" to an episode by calling the episode's
-        `add_extra_batch([SampleBatchType])` method. This can be done from
-        inside an overridden `Policy.compute_actions_from_input_dict(...,
-        episodes)` or from a custom callback's `on_episode_[start|step|end]()`
-        methods.
-
-        Returns:
-            List of SamplesBatches or MultiAgentBatches provided thus-far by
-            the user since the last call to this method.
-        """
-        raise NotImplementedError
-
-
-@DeveloperAPI
-class SyncSampler(SamplerInput):
-    """Sync SamplerInput that collects experiences when `get_data()` is called."""
-
-    def __init__(
-        self,
-        *,
-        worker: "RolloutWorker",
-        env: BaseEnv,
-        clip_rewards: Union[bool, float],
-        rollout_fragment_length: int,
-        count_steps_by: str = "env_steps",
-        callbacks: "DefaultCallbacks",
-        horizon: int = None,
-        multiple_episodes_in_batch: bool = False,
-        normalize_actions: bool = True,
-        clip_actions: bool = False,
-        soft_horizon: bool = False,
-        no_done_at_end: bool = False,
-        observation_fn: Optional["ObservationFunction"] = None,
-        sample_collector_class: Optional[Type[SampleCollector]] = None,
-        render: bool = False,
-        # Obsolete.
-        policies=None,
-        policy_mapping_fn=None,
-        preprocessors=None,
-        obs_filters=None,
-        tf_sess=None,
-    ):
-        """Initializes a SyncSampler instance.
-
-        Args:
-            worker: The RolloutWorker that will use this Sampler for sampling.
-            env: Any Env object. Will be converted into an RLlib BaseEnv.
-            clip_rewards: True for +/-1.0 clipping,
-                actual float value for +/- value clipping. False for no
-                clipping.
-            rollout_fragment_length: The length of a fragment to collect
-                before building a SampleBatch from the data and resetting
-                the SampleBatchBuilder object.
-            count_steps_by: One of "env_steps" (default) or "agent_steps".
-                Use "agent_steps", if you want rollout lengths to be counted
-                by individual agent steps. In a multi-agent env,
-                a single env_step contains one or more agent_steps, depending
-                on how many agents are present at any given time in the
-                ongoing episode.
-            callbacks: The Callbacks object to use when episode
-                events happen during rollout.
-            horizon: Hard-reset the Env after this many timesteps.
-            multiple_episodes_in_batch: Whether to pack multiple
-                episodes into each batch. This guarantees batches will be
-                exactly `rollout_fragment_length` in size.
-            normalize_actions: Whether to normalize actions to the
-                action space's bounds.
-            clip_actions: Whether to clip actions according to the
-                given action_space's bounds.
-            soft_horizon: If True, calculate bootstrapped values as if
-                episode had ended, but don't physically reset the environment
-                when the horizon is hit.
-            no_done_at_end: Ignore the done=True at the end of the
-                episode and instead record done=False.
-            observation_fn: Optional multi-agent observation func to use for
-                preprocessing observations.
-            sample_collector_class: An optional Samplecollector sub-class to
-                use to collect, store, and retrieve environment-, model-,
-                and sampler data.
-            render: Whether to try to render the environment after each step.
-        """
-        # All of the following arguments are deprecated. They will instead be
-        # provided via the passed in `worker` arg, e.g. `worker.policy_map`.
-        if log_once("deprecated_sync_sampler_args"):
-            if policies is not None:
-                deprecation_warning(old="policies")
-            if policy_mapping_fn is not None:
-                deprecation_warning(old="policy_mapping_fn")
-            if preprocessors is not None:
-                deprecation_warning(old="preprocessors")
-            if obs_filters is not None:
-                deprecation_warning(old="obs_filters")
-            if tf_sess is not None:
-                deprecation_warning(old="tf_sess")
-
-        self.base_env = convert_to_base_env(env)
-        self.rollout_fragment_length = rollout_fragment_length
-        self.horizon = horizon
-        self.extra_batches = queue.Queue()
-        self.perf_stats = _PerfStats()
-        if not sample_collector_class:
-            sample_collector_class = SimpleListCollector
-        self.sample_collector = sample_collector_class(
-            worker.policy_map,
-            clip_rewards,
-            callbacks,
-            multiple_episodes_in_batch,
-            rollout_fragment_length,
-            count_steps_by=count_steps_by,
-        )
-        self.render = render
-
-        # Create the rollout generator to use for calls to `get_data()`.
-        self._env_runner = _env_runner(
-            worker,
-            self.base_env,
-            self.extra_batches.put,
-            self.horizon,
-            normalize_actions,
-            clip_actions,
-            multiple_episodes_in_batch,
-            callbacks,
-            self.perf_stats,
-            soft_horizon,
-            no_done_at_end,
-            observation_fn,
-            self.sample_collector,
-            self.render,
-        )
-        self.metrics_queue = queue.Queue()
-
-    @override(SamplerInput)
-    def get_data(self) -> SampleBatchType:
-        while True:
-            item = next(self._env_runner)
-            if isinstance(item, RolloutMetrics):
-                self.metrics_queue.put(item)
-            else:
-                return item
-
-    @override(SamplerInput)
-    def get_metrics(self) -> List[RolloutMetrics]:
-        completed = []
-        while True:
-            try:
-                completed.append(
-                    self.metrics_queue.get_nowait()._replace(
-                        perf_stats=self.perf_stats.get()
-                    )
-                )
-            except queue.Empty:
-                break
-        return completed
-
-    @override(SamplerInput)
-    def get_extra_batches(self) -> List[SampleBatchType]:
-        extra = []
-        while True:
-            try:
-                extra.append(self.extra_batches.get_nowait())
-            except queue.Empty:
-                break
-        return extra
-
-
-@DeveloperAPI
-class AsyncSampler(threading.Thread, SamplerInput):
-    """Async SamplerInput that collects experiences in thread and queues them.
-
-    Once started, experiences are continuously collected in the background
-    and put into a Queue, from where they can be unqueued by the caller
-    of `get_data()`.
-    """
-
-    def __init__(
-        self,
-        *,
-        worker: "RolloutWorker",
-        env: BaseEnv,
-        clip_rewards: Union[bool, float],
-        rollout_fragment_length: int,
-        count_steps_by: str = "env_steps",
-        callbacks: "DefaultCallbacks",
-        horizon: Optional[int] = None,
-        multiple_episodes_in_batch: bool = False,
-        normalize_actions: bool = True,
-        clip_actions: bool = False,
-        soft_horizon: bool = False,
-        no_done_at_end: bool = False,
-        observation_fn: Optional["ObservationFunction"] = None,
-        sample_collector_class: Optional[Type[SampleCollector]] = None,
-        render: bool = False,
-        blackhole_outputs: bool = False,
-        # Obsolete.
-        policies=None,
-        policy_mapping_fn=None,
-        preprocessors=None,
-        obs_filters=None,
-        tf_sess=None,
-    ):
-        """Initializes an AsyncSampler instance.
-
-        Args:
-            worker: The RolloutWorker that will use this Sampler for sampling.
-            env: Any Env object. Will be converted into an RLlib BaseEnv.
-            clip_rewards: True for +/-1.0 clipping,
-                actual float value for +/- value clipping. False for no
-                clipping.
-            rollout_fragment_length: The length of a fragment to collect
-                before building a SampleBatch from the data and resetting
-                the SampleBatchBuilder object.
-            count_steps_by: One of "env_steps" (default) or "agent_steps".
-                Use "agent_steps", if you want rollout lengths to be counted
-                by individual agent steps. In a multi-agent env,
-                a single env_step contains one or more agent_steps, depending
-                on how many agents are present at any given time in the
-                ongoing episode.
-            horizon: Hard-reset the Env after this many timesteps.
-            multiple_episodes_in_batch: Whether to pack multiple
-                episodes into each batch. This guarantees batches will be
-                exactly `rollout_fragment_length` in size.
-            normalize_actions: Whether to normalize actions to the
-                action space's bounds.
-            clip_actions: Whether to clip actions according to the
-                given action_space's bounds.
-            blackhole_outputs: Whether to collect samples, but then
-                not further process or store them (throw away all samples).
-            soft_horizon: If True, calculate bootstrapped values as if
-                episode had ended, but don't physically reset the environment
-                when the horizon is hit.
-            no_done_at_end: Ignore the done=True at the end of the
-                episode and instead record done=False.
-            observation_fn: Optional multi-agent observation func to use for
-                preprocessing observations.
-            sample_collector_class: An optional SampleCollector sub-class to
-                use to collect, store, and retrieve environment-, model-,
-                and sampler data.
-            render: Whether to try to render the environment after each step.
-        """
-        # All of the following arguments are deprecated. They will instead be
-        # provided via the passed in `worker` arg, e.g. `worker.policy_map`.
-        if log_once("deprecated_async_sampler_args"):
-            if policies is not None:
-                deprecation_warning(old="policies")
-            if policy_mapping_fn is not None:
-                deprecation_warning(old="policy_mapping_fn")
-            if preprocessors is not None:
-                deprecation_warning(old="preprocessors")
-            if obs_filters is not None:
-                deprecation_warning(old="obs_filters")
-            if tf_sess is not None:
-                deprecation_warning(old="tf_sess")
-
-        self.worker = worker
-
-        for _, f in worker.filters.items():
-            assert getattr(
-                f, "is_concurrent", False
-            ), "Observation Filter must support concurrent updates."
-
-        self.base_env = convert_to_base_env(env)
-        threading.Thread.__init__(self)
-        self.queue = queue.Queue(5)
-        self.extra_batches = queue.Queue()
-        self.metrics_queue = queue.Queue()
-        self.rollout_fragment_length = rollout_fragment_length
-        self.horizon = horizon
-        self.clip_rewards = clip_rewards
-        self.daemon = True
-        self.multiple_episodes_in_batch = multiple_episodes_in_batch
-        self.callbacks = callbacks
-        self.normalize_actions = normalize_actions
-        self.clip_actions = clip_actions
-        self.blackhole_outputs = blackhole_outputs
-        self.soft_horizon = soft_horizon
-        self.no_done_at_end = no_done_at_end
-        self.perf_stats = _PerfStats()
-        self.shutdown = False
-        self.observation_fn = observation_fn
-        self.render = render
-        if not sample_collector_class:
-            sample_collector_class = SimpleListCollector
-        self.sample_collector = sample_collector_class(
-            self.worker.policy_map,
-            self.clip_rewards,
-            self.callbacks,
-            self.multiple_episodes_in_batch,
-            self.rollout_fragment_length,
-            count_steps_by=count_steps_by,
-        )
-
-    @override(threading.Thread)
-    def run(self):
-        try:
-            self._run()
-        except BaseException as e:
-            self.queue.put(e)
-            raise e
-
-    def _run(self):
-        if self.blackhole_outputs:
-            queue_putter = lambda x: None
-            extra_batches_putter = lambda x: None
-        else:
-            queue_putter = self.queue.put
-            extra_batches_putter = lambda x: self.extra_batches.put(x, timeout=600.0)
-        env_runner = _env_runner(
-            self.worker,
-            self.base_env,
-            extra_batches_putter,
-            self.horizon,
-            self.normalize_actions,
-            self.clip_actions,
-            self.multiple_episodes_in_batch,
-            self.callbacks,
-            self.perf_stats,
-            self.soft_horizon,
-            self.no_done_at_end,
-            self.observation_fn,
-            self.sample_collector,
-            self.render,
-        )
-        while not self.shutdown:
-            # The timeout variable exists because apparently, if one worker
-            # dies, the other workers won't die with it, unless the timeout is
-            # set to some large number. This is an empirical observation.
-            item = next(env_runner)
-            if isinstance(item, RolloutMetrics):
-                self.metrics_queue.put(item)
-            else:
-                queue_putter(item)
-
-    @override(SamplerInput)
-    def get_data(self) -> SampleBatchType:
-        if not self.is_alive():
-            raise RuntimeError("Sampling thread has died")
-        rollout = self.queue.get(timeout=600.0)
-
-        # Propagate errors.
-        if isinstance(rollout, BaseException):
-            raise rollout
-
-        return rollout
-
-    @override(SamplerInput)
-    def get_metrics(self) -> List[RolloutMetrics]:
-        completed = []
-        while True:
-            try:
-                completed.append(
-                    self.metrics_queue.get_nowait()._replace(
-                        perf_stats=self.perf_stats.get()
-                    )
-                )
-            except queue.Empty:
-                break
-        return completed
-
-    @override(SamplerInput)
-    def get_extra_batches(self) -> List[SampleBatchType]:
-        extra = []
-        while True:
-            try:
-                extra.append(self.extra_batches.get_nowait())
-            except queue.Empty:
-                break
-        return extra
-
-
-def _env_runner(
-    worker: "RolloutWorker",
-    base_env: BaseEnv,
-    extra_batch_callback: Callable[[SampleBatchType], None],
-    horizon: Optional[int],
-    normalize_actions: bool,
-    clip_actions: bool,
-    multiple_episodes_in_batch: bool,
-    callbacks: "DefaultCallbacks",
-    perf_stats: _PerfStats,
-    soft_horizon: bool,
-    no_done_at_end: bool,
-    observation_fn: "ObservationFunction",
-    sample_collector: Optional[SampleCollector] = None,
-    render: bool = None,
-) -> Iterator[SampleBatchType]:
-    """This implements the common experience collection logic.
-
-    Args:
-        worker: Reference to the current rollout worker.
-        base_env: Env implementing BaseEnv.
-        extra_batch_callback: function to send extra batch data to.
-        horizon: Horizon of the episode.
-        multiple_episodes_in_batch: Whether to pack multiple
-            episodes into each batch. This guarantees batches will be exactly
-            `rollout_fragment_length` in size.
-        normalize_actions: Whether to normalize actions to the action
-            space's bounds.
-        clip_actions: Whether to clip actions to the space range.
-        callbacks: User callbacks to run on episode events.
-        perf_stats: Record perf stats into this object.
-        soft_horizon: Calculate rewards but don't reset the
-            environment when the horizon is hit.
-        no_done_at_end: Ignore the done=True at the end of the episode
-            and instead record done=False.
-        observation_fn: Optional multi-agent
-            observation func to use for preprocessing observations.
-        sample_collector: An optional
-            SampleCollector object to use.
-        render: Whether to try to render the environment after each
-            step.
-
-    Yields:
-        Object containing state, action, reward, terminal condition,
-        and other fields as dictated by `policy`.
-    """
-
-    # May be populated with used for image rendering
-    simple_image_viewer: Optional["SimpleImageViewer"] = None
-
-    # Try to get Env's `max_episode_steps` prop. If it doesn't exist, ignore
-    # error and continue with max_episode_steps=None.
-    max_episode_steps = None
-    try:
-        max_episode_steps = base_env.get_sub_environments()[0].spec.max_episode_steps
-    except Exception:
-        pass
-
-    # Trainer has a given `horizon` setting.
-    if horizon:
-        # `horizon` is larger than env's limit.
-        if max_episode_steps and horizon > max_episode_steps:
-            # Try to override the env's own max-step setting with our horizon.
-            # If this won't work, throw an error.
-            try:
-                base_env.get_sub_environments()[0].spec.max_episode_steps = horizon
-                base_env.get_sub_environments()[0]._max_episode_steps = horizon
-            except Exception:
-                raise ValueError(
-                    "Your `horizon` setting ({}) is larger than the Env's own "
-                    "timestep limit ({}), which seems to be unsettable! Try "
-                    "to increase the Env's built-in limit to be at least as "
-                    "large as your wanted `horizon`.".format(horizon, max_episode_steps)
-                )
-    # Otherwise, set Trainer's horizon to env's max-steps.
-    elif max_episode_steps:
-        horizon = max_episode_steps
-        logger.debug(
-            "No episode horizon specified, setting it to Env's limit ({}).".format(
-                max_episode_steps
-            )
-        )
-    # No horizon/max_episode_steps -> Episodes may be infinitely long.
-    else:
-        horizon = float("inf")
-        logger.debug("No episode horizon specified, assuming inf.")
-
-    # Pool of batch builders, which can be shared across episodes to pack
-    # trajectory data.
-    batch_builder_pool: List[MultiAgentSampleBatchBuilder] = []
-
-    def get_batch_builder():
-        if batch_builder_pool:
-            return batch_builder_pool.pop()
-        else:
-            return None
-
-    def new_episode(env_id):
-        episode = Episode(
-            worker.policy_map,
-            worker.policy_mapping_fn,
-            get_batch_builder,
-            extra_batch_callback,
-            env_id=env_id,
-            worker=worker,
-        )
-        # Call each policy's Exploration.on_episode_start method.
-        # Note: This may break the exploration (e.g. ParameterNoise) of
-        # policies in the `policy_map` that have not been recently used
-        # (and are therefore stashed to disk). However, we certainly do not
-        # want to loop through all (even stashed) policies here as that
-        # would counter the purpose of the LRU policy caching.
-        for p in worker.policy_map.cache.values():
-            if getattr(p, "exploration", None) is not None:
-                p.exploration.on_episode_start(
-                    policy=p,
-                    environment=base_env,
-                    episode=episode,
-                    tf_sess=p.get_session(),
-                )
-        callbacks.on_episode_start(
-            worker=worker,
-            base_env=base_env,
-            policies=worker.policy_map,
-            episode=episode,
-            env_index=env_id,
-        )
-        return episode
-
-    active_episodes: Dict[EnvID, Episode] = NewEpisodeDefaultDict(new_episode)
-
-    while True:
-        perf_stats.iters += 1
-        t0 = time.time()
-        # Get observations from all ready agents.
-        # types: MultiEnvDict, MultiEnvDict, MultiEnvDict, MultiEnvDict, ...
-        unfiltered_obs, rewards, dones, infos, off_policy_actions = base_env.poll()
-        perf_stats.env_wait_time += time.time() - t0
-
-        if log_once("env_returns"):
-            logger.info("Raw obs from env: {}".format(summarize(unfiltered_obs)))
-            logger.info("Info return from env: {}".format(summarize(infos)))
-
-        # Process observations and prepare for policy evaluation.
-        t1 = time.time()
-        # types: Set[EnvID], Dict[PolicyID, List[PolicyEvalData]],
-        #       List[Union[RolloutMetrics, SampleBatchType]]
-        active_envs, to_eval, outputs = _process_observations(
-            worker=worker,
-            base_env=base_env,
-            active_episodes=active_episodes,
-            unfiltered_obs=unfiltered_obs,
-            rewards=rewards,
-            dones=dones,
-            infos=infos,
-            horizon=horizon,
-            multiple_episodes_in_batch=multiple_episodes_in_batch,
-            callbacks=callbacks,
-            soft_horizon=soft_horizon,
-            no_done_at_end=no_done_at_end,
-            observation_fn=observation_fn,
-            sample_collector=sample_collector,
-        )
-        perf_stats.raw_obs_processing_time += time.time() - t1
-        for o in outputs:
-            yield o
-
-        # Do batched policy eval (accross vectorized envs).
-        t2 = time.time()
-        # types: Dict[PolicyID, Tuple[TensorStructType, StateBatch, dict]]
-        eval_results = _do_policy_eval(
-            to_eval=to_eval,
-            policies=worker.policy_map,
-            sample_collector=sample_collector,
-            active_episodes=active_episodes,
-        )
-        perf_stats.inference_time += time.time() - t2
-
-        # Process results and update episode state.
-        t3 = time.time()
-        actions_to_send: Dict[
-            EnvID, Dict[AgentID, EnvActionType]
-        ] = _process_policy_eval_results(
-            to_eval=to_eval,
-            eval_results=eval_results,
-            active_episodes=active_episodes,
-            active_envs=active_envs,
-            off_policy_actions=off_policy_actions,
-            policies=worker.policy_map,
-            normalize_actions=normalize_actions,
-            clip_actions=clip_actions,
-        )
-        perf_stats.action_processing_time += time.time() - t3
-
-        # Return computed actions to ready envs. We also send to envs that have
-        # taken off-policy actions; those envs are free to ignore the action.
-        t4 = time.time()
-        base_env.send_actions(actions_to_send)
-        perf_stats.env_wait_time += time.time() - t4
-
-        # Try to render the env, if required.
-        if render:
-            t5 = time.time()
-            # Render can either return an RGB image (uint8 [w x h x 3] numpy
-            # array) or take care of rendering itself (returning True).
-            rendered = base_env.try_render()
-            # Rendering returned an image -> Display it in a SimpleImageViewer.
-            if isinstance(rendered, np.ndarray) and len(rendered.shape) == 3:
-                # ImageViewer not defined yet, try to create one.
-                if simple_image_viewer is None:
-                    try:
-                        from gym.envs.classic_control.rendering import SimpleImageViewer
-
-                        simple_image_viewer = SimpleImageViewer()
-                    except (ImportError, ModuleNotFoundError):
-                        render = False  # disable rendering
-                        logger.warning(
-                            "Could not import gym.envs.classic_control."
-                            "rendering! Try `pip install gym[all]`."
-                        )
-                if simple_image_viewer:
-                    simple_image_viewer.imshow(rendered)
-            elif rendered not in [True, False, None]:
-                raise ValueError(
-                    "The env's ({base_env}) `try_render()` method returned an"
-                    " unsupported value! Make sure you either return a "
-                    "uint8/w x h x 3 (RGB) image or handle rendering in a "
-                    "window and then return `True`."
-                )
-            perf_stats.env_render_time += time.time() - t5
-
-
-def _process_observations(
-    *,
-    worker: "RolloutWorker",
-    base_env: BaseEnv,
-    active_episodes: Dict[EnvID, Episode],
-    unfiltered_obs: Dict[EnvID, Dict[AgentID, EnvObsType]],
-    rewards: Dict[EnvID, Dict[AgentID, float]],
-    dones: Dict[EnvID, Dict[AgentID, bool]],
-    infos: Dict[EnvID, Dict[AgentID, EnvInfoDict]],
-    horizon: int,
-    multiple_episodes_in_batch: bool,
-    callbacks: "DefaultCallbacks",
-    soft_horizon: bool,
-    no_done_at_end: bool,
-    observation_fn: "ObservationFunction",
-    sample_collector: SampleCollector,
-) -> Tuple[
-    Set[EnvID],
-    Dict[PolicyID, List[PolicyEvalData]],
-    List[Union[RolloutMetrics, SampleBatchType]],
-]:
-    """Record new data from the environment and prepare for policy evaluation.
-
-    Args:
-        worker: Reference to the current rollout worker.
-        base_env: Env implementing BaseEnv.
-        active_episodes: Mapping from
-            episode ID to currently ongoing Episode object.
-        unfiltered_obs: Doubly keyed dict of env-ids -> agent ids
-            -> unfiltered observation tensor, returned by a `BaseEnv.poll()`
-            call.
-        rewards: Doubly keyed dict of env-ids -> agent ids ->
-            rewards tensor, returned by a `BaseEnv.poll()` call.
-        dones: Doubly keyed dict of env-ids -> agent ids ->
-            boolean done flags, returned by a `BaseEnv.poll()` call.
-        infos: Doubly keyed dict of env-ids -> agent ids ->
-            info dicts, returned by a `BaseEnv.poll()` call.
-        horizon: Horizon of the episode.
-        multiple_episodes_in_batch: Whether to pack multiple
-            episodes into each batch. This guarantees batches will be exactly
-            `rollout_fragment_length` in size.
-        callbacks: User callbacks to run on episode events.
-        soft_horizon: Calculate rewards but don't reset the
-            environment when the horizon is hit.
-        no_done_at_end: Ignore the done=True at the end of the episode
-            and instead record done=False.
-        observation_fn: Optional multi-agent
-            observation func to use for preprocessing observations.
-        sample_collector: The SampleCollector object
-            used to store and retrieve environment samples.
-
-    Returns:
-        Tuple consisting of 1) active_envs: Set of non-terminated env ids.
-        2) to_eval: Map of policy_id to list of agent PolicyEvalData.
-        3) outputs: List of metrics and samples to return from the sampler.
-    """
-
-    # Output objects.
-    active_envs: Set[EnvID] = set()
-    to_eval: Dict[PolicyID, List[PolicyEvalData]] = defaultdict(list)
-    outputs: List[Union[RolloutMetrics, SampleBatchType]] = []
-
-    # For each (vectorized) sub-environment.
-    # types: EnvID, Dict[AgentID, EnvObsType]
-    for env_id, all_agents_obs in unfiltered_obs.items():
-        is_new_episode: bool = env_id not in active_episodes
-        episode: Episode = active_episodes[env_id]
-
-        if not is_new_episode:
-            sample_collector.episode_step(episode)
-            episode._add_agent_rewards(rewards[env_id])
-
-        # Check episode termination conditions.
-        if dones[env_id]["__all__"] or episode.length >= horizon:
-            hit_horizon = episode.length >= horizon and not dones[env_id]["__all__"]
-            all_agents_done = True
-            atari_metrics: List[RolloutMetrics] = _fetch_atari_metrics(base_env)
-            if atari_metrics is not None:
-                for m in atari_metrics:
-                    outputs.append(m._replace(custom_metrics=episode.custom_metrics))
-            else:
-                outputs.append(
-                    RolloutMetrics(
-                        episode.length,
-                        episode.total_reward,
-                        dict(episode.agent_rewards),
-                        episode.custom_metrics,
-                        {},
-                        episode.hist_data,
-                        episode.media,
-                    )
-                )
-            # Check whether we have to create a fake-last observation
-            # for some agents (the environment is not required to do so if
-            # dones[__all__]=True).
-            for ag_id in episode.get_agents():
-                if not episode.last_done_for(ag_id) and ag_id not in all_agents_obs:
-                    # Create a fake (all-0s) observation.
-                    obs_sp = worker.policy_map[
-                        episode.policy_for(ag_id)
-                    ].observation_space
-                    obs_sp = getattr(obs_sp, "original_space", obs_sp)
-                    all_agents_obs[ag_id] = tree.map_structure(
-                        np.zeros_like, obs_sp.sample()
-                    )
-        else:
-            hit_horizon = False
-            all_agents_done = False
-            active_envs.add(env_id)
-
-        # Custom observation function is applied before preprocessing.
-        if observation_fn:
-            all_agents_obs: Dict[AgentID, EnvObsType] = observation_fn(
-                agent_obs=all_agents_obs,
-                worker=worker,
-                base_env=base_env,
-                policies=worker.policy_map,
-                episode=episode,
-            )
-            if not isinstance(all_agents_obs, dict):
-                raise ValueError("observe() must return a dict of agent observations")
-
-        common_infos = infos[env_id].get("__common__", {})
-        episode._set_last_info("__common__", common_infos)
-
-        # For each agent in the environment.
-        # types: AgentID, EnvObsType
-        for agent_id, raw_obs in all_agents_obs.items():
-            assert agent_id != "__all__"
-
-            last_observation: EnvObsType = episode.last_observation_for(agent_id)
-            agent_done = bool(all_agents_done or dones[env_id].get(agent_id))
-
-            # A new agent (initial obs) is already done -> Skip entirely.
-            if last_observation is None and agent_done:
-                continue
-
-            policy_id: PolicyID = episode.policy_for(agent_id)
-
-            preprocessor = _get_or_raise(worker.preprocessors, policy_id)
-            prep_obs: EnvObsType = raw_obs
-            if preprocessor is not None:
-                prep_obs = preprocessor.transform(raw_obs)
-                if log_once("prep_obs"):
-                    logger.info("Preprocessed obs: {}".format(summarize(prep_obs)))
-            filtered_obs: EnvObsType = _get_or_raise(worker.filters, policy_id)(
-                prep_obs
-            )
-            if log_once("filtered_obs"):
-                logger.info("Filtered obs: {}".format(summarize(filtered_obs)))
-
-            episode._set_last_observation(agent_id, filtered_obs)
-            episode._set_last_raw_obs(agent_id, raw_obs)
-            episode._set_last_done(agent_id, agent_done)
-            # Infos from the environment.
-            agent_infos = infos[env_id].get(agent_id, {})
-            episode._set_last_info(agent_id, agent_infos)
-
-            # Record transition info if applicable.
-            if last_observation is None:
-                sample_collector.add_init_obs(
-                    episode,
-                    agent_id,
-                    env_id,
-                    policy_id,
-                    episode.length - 1,
-                    filtered_obs,
-                )
-            elif agent_infos is None or agent_infos.get("training_enabled", True):
-                # Add actions, rewards, next-obs to collectors.
-                values_dict = {
-                    SampleBatch.T: episode.length - 1,
-                    SampleBatch.ENV_ID: env_id,
-                    SampleBatch.AGENT_INDEX: episode._agent_index(agent_id),
-                    # Action (slot 0) taken at timestep t.
-                    SampleBatch.ACTIONS: episode.last_action_for(agent_id),
-                    # Reward received after taking a at timestep t.
-                    SampleBatch.REWARDS: rewards[env_id].get(agent_id, 0.0),
-                    # After taking action=a, did we reach terminal?
-                    SampleBatch.DONES: (
-                        False
-                        if (no_done_at_end or (hit_horizon and soft_horizon))
-                        else agent_done
-                    ),
-                    # Next observation.
-                    SampleBatch.NEXT_OBS: filtered_obs,
-                }
-                # Add extra-action-fetches (policy-inference infos) to
-                # collectors.
-                pol = worker.policy_map[policy_id]
-                for key, value in episode.last_extra_action_outs_for(agent_id).items():
-                    if key in pol.view_requirements:
-                        values_dict[key] = value
-                # Env infos for this agent.
-                if "infos" in pol.view_requirements:
-                    values_dict["infos"] = agent_infos
-                sample_collector.add_action_reward_next_obs(
-                    episode.episode_id,
-                    agent_id,
-                    env_id,
-                    policy_id,
-                    agent_done,
-                    values_dict,
-                )
-
-            if not agent_done:
-                item = PolicyEvalData(
-                    env_id,
-                    agent_id,
-                    filtered_obs,
-                    agent_infos,
-                    None
-                    if last_observation is None
-                    else episode.rnn_state_for(agent_id),
-                    None
-                    if last_observation is None
-                    else episode.last_action_for(agent_id),
-                    rewards[env_id].get(agent_id, 0.0),
-                )
-                to_eval[policy_id].append(item)
-
-        # Invoke the `on_episode_step` callback after the step is logged
-        # to the episode.
-        # Exception: The very first env.poll() call causes the env to get reset
-        # (no step taken yet, just a single starting observation logged).
-        # We need to skip this callback in this case.
-        if episode.length > 0:
-            callbacks.on_episode_step(
-                worker=worker,
-                base_env=base_env,
-                policies=worker.policy_map,
-                episode=episode,
-                env_index=env_id,
-            )
-
-        # Episode is done for all agents (dones[__all__] == True)
-        # or we hit the horizon.
-        if all_agents_done:
-            is_done = dones[env_id]["__all__"]
-            check_dones = is_done and not no_done_at_end
-
-            # If, we are not allowed to pack the next episode into the same
-            # SampleBatch (batch_mode=complete_episodes) -> Build the
-            # MultiAgentBatch from a single episode and add it to "outputs".
-            # Otherwise, just postprocess and continue collecting across
-            # episodes.
-            ma_sample_batch = sample_collector.postprocess_episode(
-                episode,
-                is_done=is_done or (hit_horizon and not soft_horizon),
-                check_dones=check_dones,
-                build=not multiple_episodes_in_batch,
-            )
-            if ma_sample_batch:
-                outputs.append(ma_sample_batch)
-
-            # Call each (in-memory) policy's Exploration.on_episode_end
-            # method.
-            # Note: This may break the exploration (e.g. ParameterNoise) of
-            # policies in the `policy_map` that have not been recently used
-            # (and are therefore stashed to disk). However, we certainly do not
-            # want to loop through all (even stashed) policies here as that
-            # would counter the purpose of the LRU policy caching.
-            for p in worker.policy_map.cache.values():
-                if getattr(p, "exploration", None) is not None:
-                    p.exploration.on_episode_end(
-                        policy=p,
-                        environment=base_env,
-                        episode=episode,
-                        tf_sess=p.get_session(),
-                    )
-            # Call custom on_episode_end callback.
-            callbacks.on_episode_end(
-                worker=worker,
-                base_env=base_env,
-                policies=worker.policy_map,
-                episode=episode,
-                env_index=env_id,
-            )
-            # Horizon hit and we have a soft horizon (no hard env reset).
-            if hit_horizon and soft_horizon:
-                episode.soft_reset()
-                resetted_obs: Dict[EnvID, Dict[AgentID, EnvObsType]] = {
-                    env_id: all_agents_obs
-                }
-            else:
-                del active_episodes[env_id]
-                resetted_obs: Dict[
-                    EnvID, Dict[AgentID, EnvObsType]
-                ] = base_env.try_reset(env_id)
-            # Reset not supported, drop this env from the ready list.
-            if resetted_obs is None:
-                if horizon != float("inf"):
-                    raise ValueError(
-                        "Setting episode horizon requires reset() support "
-                        "from the environment."
-                    )
-            # Creates a new episode if this is not async return.
-            # If reset is async, we will get its result in some future poll.
-            elif resetted_obs != ASYNC_RESET_RETURN:
-                new_episode: Episode = active_episodes[env_id]
-                resetted_obs = resetted_obs[env_id]
-                if observation_fn:
-                    resetted_obs: Dict[AgentID, EnvObsType] = observation_fn(
-                        agent_obs=resetted_obs,
-                        worker=worker,
-                        base_env=base_env,
-                        policies=worker.policy_map,
-                        episode=new_episode,
-                    )
-                # types: AgentID, EnvObsType
-                for agent_id, raw_obs in resetted_obs.items():
-                    policy_id: PolicyID = new_episode.policy_for(agent_id)
-                    preproccessor = _get_or_raise(worker.preprocessors, policy_id)
-
-                    prep_obs: EnvObsType = raw_obs
-                    if preproccessor is not None:
-                        prep_obs = preproccessor.transform(raw_obs)
-                    filtered_obs: EnvObsType = _get_or_raise(worker.filters, policy_id)(
-                        prep_obs
-                    )
-                    new_episode._set_last_raw_obs(agent_id, raw_obs)
-                    new_episode._set_last_observation(agent_id, filtered_obs)
-
-                    # Add initial obs to buffer.
-                    sample_collector.add_init_obs(
-                        new_episode,
-                        agent_id,
-                        env_id,
-                        policy_id,
-                        new_episode.length - 1,
-                        filtered_obs,
-                    )
-
-                    item = PolicyEvalData(
-                        env_id,
-                        agent_id,
-                        filtered_obs,
-                        episode.last_info_for(agent_id) or {},
-                        episode.rnn_state_for(agent_id),
-                        None,
-                        0.0,
-                    )
-                    to_eval[policy_id].append(item)
-
-    # Try to build something.
-    if multiple_episodes_in_batch:
-        sample_batches = (
-            sample_collector.try_build_truncated_episode_multi_agent_batch()
-        )
-        if sample_batches:
-            outputs.extend(sample_batches)
-
-    return active_envs, to_eval, outputs
-
-
-def _do_policy_eval(
-    *,
-    to_eval: Dict[PolicyID, List[PolicyEvalData]],
-    policies: PolicyMap,
-    sample_collector,
-    active_episodes: Dict[EnvID, Episode],
-) -> Dict[PolicyID, Tuple[TensorStructType, StateBatch, dict]]:
-    """Call compute_actions on collected episode/model data to get next action.
-
-    Args:
-        to_eval: Mapping of policy IDs to lists of PolicyEvalData objects
-            (items in these lists will be the batch's items for the model
-            forward pass).
-        policies: Mapping from policy ID to Policy obj.
-        sample_collector: The SampleCollector object to use.
-        active_episodes: Mapping of EnvID to its currently active episode.
-
-    Returns:
-        Dict mapping PolicyIDs to compute_actions_from_input_dict() outputs.
-    """
-
-    eval_results: Dict[PolicyID, TensorStructType] = {}
-
-    if log_once("compute_actions_input"):
-        logger.info("Inputs to compute_actions():\n\n{}\n".format(summarize(to_eval)))
-
-    for policy_id, eval_data in to_eval.items():
-        # In case the policyID has been removed from this worker, we need to
-        # re-assign policy_id and re-lookup the Policy object to use.
-        try:
-            policy: Policy = _get_or_raise(policies, policy_id)
-        except ValueError:
-            # Important: Get the policy_mapping_fn from the active
-            # Episode as the policy_mapping_fn from the worker may
-            # have already been changed (mapping fn stay constant
-            # within one episode).
-            episode = active_episodes[eval_data[0].env_id]
-            policy_id = episode.policy_mapping_fn(
-                eval_data[0].agent_id, episode, worker=episode.worker
-            )
-            policy: Policy = _get_or_raise(policies, policy_id)
-
-        input_dict = sample_collector.get_inference_input_dict(policy_id)
-        eval_results[policy_id] = policy.compute_actions_from_input_dict(
-            input_dict,
-            timestep=policy.global_timestep,
-            episodes=[active_episodes[t.env_id] for t in eval_data],
-        )
-
-    if log_once("compute_actions_result"):
-        logger.info(
-            "Outputs of compute_actions():\n\n{}\n".format(summarize(eval_results))
-        )
-
-    return eval_results
-
-
-def _process_policy_eval_results(
-    *,
-    to_eval: Dict[PolicyID, List[PolicyEvalData]],
-    eval_results: Dict[PolicyID, Tuple[TensorStructType, StateBatch, dict]],
-    active_episodes: Dict[EnvID, Episode],
-    active_envs: Set[int],
-    off_policy_actions: MultiEnvDict,
-    policies: Dict[PolicyID, Policy],
-    normalize_actions: bool,
-    clip_actions: bool,
-) -> Dict[EnvID, Dict[AgentID, EnvActionType]]:
-    """Process the output of policy neural network evaluation.
-
-    Records policy evaluation results into the given episode objects and
-    returns replies to send back to agents in the env.
-
-    Args:
-        to_eval: Mapping of policy IDs to lists of PolicyEvalData objects.
-        eval_results: Mapping of policy IDs to list of
-            actions, rnn-out states, extra-action-fetches dicts.
-        active_episodes: Mapping from episode ID to currently ongoing
-            Episode object.
-        active_envs: Set of non-terminated env ids.
-        off_policy_actions: Doubly keyed dict of env-ids -> agent ids ->
-            off-policy-action, returned by a `BaseEnv.poll()` call.
-        policies: Mapping from policy ID to Policy.
-        normalize_actions: Whether to normalize actions to the action
-            space's bounds.
-        clip_actions: Whether to clip actions to the action space's bounds.
-
-    Returns:
-        Nested dict of env id -> agent id -> actions to be sent to
-        Env (np.ndarrays).
-    """
-
-    actions_to_send: Dict[EnvID, Dict[AgentID, EnvActionType]] = defaultdict(dict)
-
-    # types: int
-    for env_id in active_envs:
-        actions_to_send[env_id] = {}  # at minimum send empty dict
-
-    # types: PolicyID, List[PolicyEvalData]
-    for policy_id, eval_data in to_eval.items():
-        actions: TensorStructType = eval_results[policy_id][0]
-        actions = convert_to_numpy(actions)
-
-        rnn_out_cols: StateBatch = eval_results[policy_id][1]
-        extra_action_out_cols: dict = eval_results[policy_id][2]
-
-        # In case actions is a list (representing the 0th dim of a batch of
-        # primitive actions), try converting it first.
-        if isinstance(actions, list):
-            actions = np.array(actions)
-
-        # Store RNN state ins/outs and extra-action fetches to episode.
-        for f_i, column in enumerate(rnn_out_cols):
-            extra_action_out_cols["state_out_{}".format(f_i)] = column
-
-        policy: Policy = _get_or_raise(policies, policy_id)
-        # Split action-component batches into single action rows.
-        actions: List[EnvActionType] = unbatch(actions)
-        # types: int, EnvActionType
-        for i, action in enumerate(actions):
-            # Normalize, if necessary.
-            if normalize_actions:
-                action_to_send = unsquash_action(action, policy.action_space_struct)
-            # Clip, if necessary.
-            elif clip_actions:
-                action_to_send = clip_action(action, policy.action_space_struct)
-            else:
-                action_to_send = action
-
-            env_id: int = eval_data[i].env_id
-            agent_id: AgentID = eval_data[i].agent_id
-            episode: Episode = active_episodes[env_id]
-            episode._set_rnn_state(agent_id, [c[i] for c in rnn_out_cols])
-            episode._set_last_extra_action_outs(
-                agent_id, {k: v[i] for k, v in extra_action_out_cols.items()}
-            )
-            if env_id in off_policy_actions and agent_id in off_policy_actions[env_id]:
-                episode._set_last_action(agent_id, off_policy_actions[env_id][agent_id])
-            else:
-                episode._set_last_action(agent_id, action)
-
-            assert agent_id not in actions_to_send[env_id]
-            actions_to_send[env_id][agent_id] = action_to_send
-
-    return actions_to_send
-
-
-def _fetch_atari_metrics(base_env: BaseEnv) -> List[RolloutMetrics]:
-    """Atari games have multiple logical episodes, one per life.
-
-    However, for metrics reporting we count full episodes, all lives included.
-    """
-    sub_environments = base_env.get_sub_environments()
-    if not sub_environments:
-        return None
-    atari_out = []
-    for sub_env in sub_environments:
-        monitor = get_wrapper_by_cls(sub_env, MonitorEnv)
-        if not monitor:
-            return None
-        for eps_rew, eps_len in monitor.next_episode_results():
-            atari_out.append(RolloutMetrics(eps_len, eps_rew))
-    return atari_out
-
-
-def _to_column_format(rnn_state_rows: List[List[Any]]) -> StateBatch:
-    num_cols = len(rnn_state_rows[0])
-    return [[row[i] for row in rnn_state_rows] for i in range(num_cols)]
-
-
-def _get_or_raise(
-    mapping: Dict[PolicyID, Union[Policy, Preprocessor, Filter]], policy_id: PolicyID
-) -> Union[Policy, Preprocessor, Filter]:
-    """Returns an object under key `policy_id` in `mapping`.
-
-    Args:
-        mapping (Dict[PolicyID, Union[Policy, Preprocessor, Filter]]): The
-            mapping dict from policy id (str) to actual object (Policy,
-            Preprocessor, etc.).
-        policy_id (str): The policy ID to lookup.
-
-    Returns:
-        Union[Policy, Preprocessor, Filter]: The found object.
-
-    Raises:
-        ValueError: If `policy_id` cannot be found in `mapping`.
-    """
-    if policy_id not in mapping:
-        raise ValueError(
-            "Could not find policy for agent: PolicyID `{}` not found "
-            "in policy map, whose keys are `{}`.".format(policy_id, mapping.keys())
-        )
-    return mapping[policy_id]
-=======
-from abc import abstractmethod, ABCMeta
-from collections import defaultdict, namedtuple
-import logging
-import numpy as np
-import queue
-import threading
-import time
-import tree  # pip install dm_tree
-from typing import (
-    Any,
-    Callable,
-    Dict,
-    List,
-    Iterator,
-    Optional,
-    Set,
-    Tuple,
-    Type,
-    TYPE_CHECKING,
-    Union,
-)
-
-from ray.util.debug import log_once
-from ray.rllib.evaluation.collectors.sample_collector import SampleCollector
-from ray.rllib.evaluation.collectors.simple_list_collector import SimpleListCollector
-from ray.rllib.evaluation.episode import Episode
-from ray.rllib.evaluation.metrics import RolloutMetrics
-from ray.rllib.evaluation.sample_batch_builder import MultiAgentSampleBatchBuilder
-from ray.rllib.env.base_env import BaseEnv, convert_to_base_env, ASYNC_RESET_RETURN
-from ray.rllib.env.wrappers.atari_wrappers import get_wrapper_by_cls, MonitorEnv
-from ray.rllib.models.preprocessors import Preprocessor
-from ray.rllib.offline import InputReader
-from ray.rllib.policy.policy import Policy
-from ray.rllib.policy.policy_map import PolicyMap
-from ray.rllib.policy.sample_batch import SampleBatch
-from ray.rllib.utils.annotations import override, DeveloperAPI
-from ray.rllib.utils.debug import summarize
-from ray.rllib.utils.deprecation import deprecation_warning
-from ray.rllib.utils.filter import Filter
-from ray.rllib.utils.numpy import convert_to_numpy
-from ray.rllib.utils.spaces.space_utils import clip_action, unsquash_action, unbatch
-from ray.rllib.utils.typing import (
-    SampleBatchType,
-    AgentID,
-    PolicyID,
-    EnvObsType,
-    EnvInfoDict,
-    EnvID,
-    MultiEnvDict,
-    EnvActionType,
-    TensorStructType,
-)
-
-if TYPE_CHECKING:
-    from ray.rllib.agents.callbacks import DefaultCallbacks
-    from ray.rllib.evaluation.observation_function import ObservationFunction
-    from ray.rllib.evaluation.rollout_worker import RolloutWorker
-    from ray.rllib.utils import try_import_tf
-
-    _, tf, _ = try_import_tf()
-    from gym.envs.classic_control.rendering import SimpleImageViewer
-
-logger = logging.getLogger(__name__)
-
-PolicyEvalData = namedtuple(
-    "PolicyEvalData",
-    ["env_id", "agent_id", "obs", "info", "rnn_state", "prev_action", "prev_reward"],
-)
-
-# A batch of RNN states with dimensions [state_index, batch, state_object].
-StateBatch = List[List[Any]]
-
-
-class NewEpisodeDefaultDict(defaultdict):
-    def __missing__(self, env_id):
-        if self.default_factory is None:
-            raise KeyError(env_id)
-        else:
-            ret = self[env_id] = self.default_factory(env_id)
-            return ret
-
-
-class _PerfStats:
-    """Sampler perf stats that will be included in rollout metrics."""
-
-    def __init__(self):
-        self.iters = 0
-        self.raw_obs_processing_time = 0.0
-        self.inference_time = 0.0
-        self.action_processing_time = 0.0
-        self.env_wait_time = 0.0
-        self.env_render_time = 0.0
-
-    def get(self):
-        # Mean multiplicator (1000 = ms -> sec).
-        factor = 1000 / self.iters
-        return {
-            # Raw observation preprocessing.
-            "mean_raw_obs_processing_ms": self.raw_obs_processing_time * factor,
-            # Computing actions through policy.
-            "mean_inference_ms": self.inference_time * factor,
-            # Processing actions (to be sent to env, e.g. clipping).
-            "mean_action_processing_ms": self.action_processing_time * factor,
-            # Waiting for environment (during poll).
-            "mean_env_wait_ms": self.env_wait_time * factor,
-            # Environment rendering (False by default).
-            "mean_env_render_ms": self.env_render_time * factor,
-        }
-
-
-@DeveloperAPI
-class SamplerInput(InputReader, metaclass=ABCMeta):
-    """Reads input experiences from an existing sampler."""
-
-    @override(InputReader)
-    def next(self) -> SampleBatchType:
-        batches = [self.get_data()]
-        batches.extend(self.get_extra_batches())
-        if len(batches) > 1:
-            return batches[0].concat_samples(batches)
-        else:
-            return batches[0]
-
-    @abstractmethod
-    @DeveloperAPI
-    def get_data(self) -> SampleBatchType:
-        """Called by `self.next()` to return the next batch of data.
-
-        Override this in child classes.
-
-        Returns:
-            The next batch of data.
-        """
-        raise NotImplementedError
-
-    @abstractmethod
-    @DeveloperAPI
-    def get_metrics(self) -> List[RolloutMetrics]:
-        """Returns list of episode metrics since the last call to this method.
-
-        The list will contain one RolloutMetrics object per completed episode.
-
-        Returns:
-            List of RolloutMetrics objects, one per completed episode since
-            the last call to this method.
-        """
-        raise NotImplementedError
-
-    @abstractmethod
-    @DeveloperAPI
-    def get_extra_batches(self) -> List[SampleBatchType]:
-        """Returns list of extra batches since the last call to this method.
-
-        The list will contain all SampleBatches or
-        MultiAgentBatches that the user has provided thus-far. Users can
-        add these "extra batches" to an episode by calling the episode's
-        `add_extra_batch([SampleBatchType])` method. This can be done from
-        inside an overridden `Policy.compute_actions_from_input_dict(...,
-        episodes)` or from a custom callback's `on_episode_[start|step|end]()`
-        methods.
-
-        Returns:
-            List of SamplesBatches or MultiAgentBatches provided thus-far by
-            the user since the last call to this method.
-        """
-        raise NotImplementedError
-
-
-@DeveloperAPI
-class SyncSampler(SamplerInput):
-    """Sync SamplerInput that collects experiences when `get_data()` is called."""
-
-    def __init__(
-        self,
-        *,
-        worker: "RolloutWorker",
-        env: BaseEnv,
-        clip_rewards: Union[bool, float],
-        rollout_fragment_length: int,
-        count_steps_by: str = "env_steps",
-        callbacks: "DefaultCallbacks",
-        horizon: int = None,
-        multiple_episodes_in_batch: bool = False,
-        normalize_actions: bool = True,
-        clip_actions: bool = False,
-        soft_horizon: bool = False,
-        no_done_at_end: bool = False,
-        observation_fn: Optional["ObservationFunction"] = None,
-        sample_collector_class: Optional[Type[SampleCollector]] = None,
-        render: bool = False,
-        # Obsolete.
-        policies=None,
-        policy_mapping_fn=None,
-        preprocessors=None,
-        obs_filters=None,
-        tf_sess=None,
-    ):
-        """Initializes a SyncSampler instance.
-
-        Args:
-            worker: The RolloutWorker that will use this Sampler for sampling.
-            env: Any Env object. Will be converted into an RLlib BaseEnv.
-            clip_rewards: True for +/-1.0 clipping,
-                actual float value for +/- value clipping. False for no
-                clipping.
-            rollout_fragment_length: The length of a fragment to collect
-                before building a SampleBatch from the data and resetting
-                the SampleBatchBuilder object.
-            count_steps_by: One of "env_steps" (default) or "agent_steps".
-                Use "agent_steps", if you want rollout lengths to be counted
-                by individual agent steps. In a multi-agent env,
-                a single env_step contains one or more agent_steps, depending
-                on how many agents are present at any given time in the
-                ongoing episode.
-            callbacks: The Callbacks object to use when episode
-                events happen during rollout.
-            horizon: Hard-reset the Env after this many timesteps.
-            multiple_episodes_in_batch: Whether to pack multiple
-                episodes into each batch. This guarantees batches will be
-                exactly `rollout_fragment_length` in size.
-            normalize_actions: Whether to normalize actions to the
-                action space's bounds.
-            clip_actions: Whether to clip actions according to the
-                given action_space's bounds.
-            soft_horizon: If True, calculate bootstrapped values as if
-                episode had ended, but don't physically reset the environment
-                when the horizon is hit.
-            no_done_at_end: Ignore the done=True at the end of the
-                episode and instead record done=False.
-            observation_fn: Optional multi-agent observation func to use for
-                preprocessing observations.
-            sample_collector_class: An optional Samplecollector sub-class to
-                use to collect, store, and retrieve environment-, model-,
-                and sampler data.
-            render: Whether to try to render the environment after each step.
-        """
-        # All of the following arguments are deprecated. They will instead be
-        # provided via the passed in `worker` arg, e.g. `worker.policy_map`.
-        if log_once("deprecated_sync_sampler_args"):
-            if policies is not None:
-                deprecation_warning(old="policies")
-            if policy_mapping_fn is not None:
-                deprecation_warning(old="policy_mapping_fn")
-            if preprocessors is not None:
-                deprecation_warning(old="preprocessors")
-            if obs_filters is not None:
-                deprecation_warning(old="obs_filters")
-            if tf_sess is not None:
-                deprecation_warning(old="tf_sess")
-
-        self.base_env = convert_to_base_env(env)
-        self.rollout_fragment_length = rollout_fragment_length
-        self.horizon = horizon
-        self.extra_batches = queue.Queue()
-        self.perf_stats = _PerfStats()
-        if not sample_collector_class:
-            sample_collector_class = SimpleListCollector
-        self.sample_collector = sample_collector_class(
-            worker.policy_map,
-            clip_rewards,
-            callbacks,
-            multiple_episodes_in_batch,
-            rollout_fragment_length,
-            count_steps_by=count_steps_by,
-        )
-        self.render = render
-
-        # Create the rollout generator to use for calls to `get_data()`.
-        self._env_runner = _env_runner(
-            worker,
-            self.base_env,
-            self.extra_batches.put,
-            self.horizon,
-            normalize_actions,
-            clip_actions,
-            multiple_episodes_in_batch,
-            callbacks,
-            self.perf_stats,
-            soft_horizon,
-            no_done_at_end,
-            observation_fn,
-            self.sample_collector,
-            self.render,
-        )
-        self.metrics_queue = queue.Queue()
-
-    @override(SamplerInput)
-    def get_data(self) -> SampleBatchType:
-        while True:
-            item = next(self._env_runner)
-            if isinstance(item, RolloutMetrics):
-                self.metrics_queue.put(item)
-            else:
-                return item
-
-    @override(SamplerInput)
-    def get_metrics(self) -> List[RolloutMetrics]:
-        completed = []
-        while True:
-            try:
-                completed.append(
-                    self.metrics_queue.get_nowait()._replace(
-                        perf_stats=self.perf_stats.get()
-                    )
-                )
-            except queue.Empty:
-                break
-        return completed
-
-    @override(SamplerInput)
-    def get_extra_batches(self) -> List[SampleBatchType]:
-        extra = []
-        while True:
-            try:
-                extra.append(self.extra_batches.get_nowait())
-            except queue.Empty:
-                break
-        return extra
-
-
-@DeveloperAPI
-class AsyncSampler(threading.Thread, SamplerInput):
-    """Async SamplerInput that collects experiences in thread and queues them.
-
-    Once started, experiences are continuously collected in the background
-    and put into a Queue, from where they can be unqueued by the caller
-    of `get_data()`.
-    """
-
-    def __init__(
-        self,
-        *,
-        worker: "RolloutWorker",
-        env: BaseEnv,
-        clip_rewards: Union[bool, float],
-        rollout_fragment_length: int,
-        count_steps_by: str = "env_steps",
-        callbacks: "DefaultCallbacks",
-        horizon: Optional[int] = None,
-        multiple_episodes_in_batch: bool = False,
-        normalize_actions: bool = True,
-        clip_actions: bool = False,
-        soft_horizon: bool = False,
-        no_done_at_end: bool = False,
-        observation_fn: Optional["ObservationFunction"] = None,
-        sample_collector_class: Optional[Type[SampleCollector]] = None,
-        render: bool = False,
-        blackhole_outputs: bool = False,
-        # Obsolete.
-        policies=None,
-        policy_mapping_fn=None,
-        preprocessors=None,
-        obs_filters=None,
-        tf_sess=None,
-    ):
-        """Initializes an AsyncSampler instance.
-
-        Args:
-            worker: The RolloutWorker that will use this Sampler for sampling.
-            env: Any Env object. Will be converted into an RLlib BaseEnv.
-            clip_rewards: True for +/-1.0 clipping,
-                actual float value for +/- value clipping. False for no
-                clipping.
-            rollout_fragment_length: The length of a fragment to collect
-                before building a SampleBatch from the data and resetting
-                the SampleBatchBuilder object.
-            count_steps_by: One of "env_steps" (default) or "agent_steps".
-                Use "agent_steps", if you want rollout lengths to be counted
-                by individual agent steps. In a multi-agent env,
-                a single env_step contains one or more agent_steps, depending
-                on how many agents are present at any given time in the
-                ongoing episode.
-            horizon: Hard-reset the Env after this many timesteps.
-            multiple_episodes_in_batch: Whether to pack multiple
-                episodes into each batch. This guarantees batches will be
-                exactly `rollout_fragment_length` in size.
-            normalize_actions: Whether to normalize actions to the
-                action space's bounds.
-            clip_actions: Whether to clip actions according to the
-                given action_space's bounds.
-            blackhole_outputs: Whether to collect samples, but then
-                not further process or store them (throw away all samples).
-            soft_horizon: If True, calculate bootstrapped values as if
-                episode had ended, but don't physically reset the environment
-                when the horizon is hit.
-            no_done_at_end: Ignore the done=True at the end of the
-                episode and instead record done=False.
-            observation_fn: Optional multi-agent observation func to use for
-                preprocessing observations.
-            sample_collector_class: An optional SampleCollector sub-class to
-                use to collect, store, and retrieve environment-, model-,
-                and sampler data.
-            render: Whether to try to render the environment after each step.
-        """
-        # All of the following arguments are deprecated. They will instead be
-        # provided via the passed in `worker` arg, e.g. `worker.policy_map`.
-        if log_once("deprecated_async_sampler_args"):
-            if policies is not None:
-                deprecation_warning(old="policies")
-            if policy_mapping_fn is not None:
-                deprecation_warning(old="policy_mapping_fn")
-            if preprocessors is not None:
-                deprecation_warning(old="preprocessors")
-            if obs_filters is not None:
-                deprecation_warning(old="obs_filters")
-            if tf_sess is not None:
-                deprecation_warning(old="tf_sess")
-
-        self.worker = worker
-
-        for _, f in worker.filters.items():
-            assert getattr(
-                f, "is_concurrent", False
-            ), "Observation Filter must support concurrent updates."
-
-        self.base_env = convert_to_base_env(env)
-        threading.Thread.__init__(self)
-        self.queue = queue.Queue(5)
-        self.extra_batches = queue.Queue()
-        self.metrics_queue = queue.Queue()
-        self.rollout_fragment_length = rollout_fragment_length
-        self.horizon = horizon
-        self.clip_rewards = clip_rewards
-        self.daemon = True
-        self.multiple_episodes_in_batch = multiple_episodes_in_batch
-        self.callbacks = callbacks
-        self.normalize_actions = normalize_actions
-        self.clip_actions = clip_actions
-        self.blackhole_outputs = blackhole_outputs
-        self.soft_horizon = soft_horizon
-        self.no_done_at_end = no_done_at_end
-        self.perf_stats = _PerfStats()
-        self.shutdown = False
-        self.observation_fn = observation_fn
-        self.render = render
-        if not sample_collector_class:
-            sample_collector_class = SimpleListCollector
-        self.sample_collector = sample_collector_class(
-            self.worker.policy_map,
-            self.clip_rewards,
-            self.callbacks,
-            self.multiple_episodes_in_batch,
-            self.rollout_fragment_length,
-            count_steps_by=count_steps_by,
-        )
-
-    @override(threading.Thread)
-    def run(self):
-        try:
-            self._run()
-        except BaseException as e:
-            self.queue.put(e)
-            raise e
-
-    def _run(self):
-        if self.blackhole_outputs:
-            queue_putter = lambda x: None
-            extra_batches_putter = lambda x: None
-        else:
-            queue_putter = self.queue.put
-            extra_batches_putter = lambda x: self.extra_batches.put(x, timeout=600.0)
-        env_runner = _env_runner(
-            self.worker,
-            self.base_env,
-            extra_batches_putter,
-            self.horizon,
-            self.normalize_actions,
-            self.clip_actions,
-            self.multiple_episodes_in_batch,
-            self.callbacks,
-            self.perf_stats,
-            self.soft_horizon,
-            self.no_done_at_end,
-            self.observation_fn,
-            self.sample_collector,
-            self.render,
-        )
-        while not self.shutdown:
-            # The timeout variable exists because apparently, if one worker
-            # dies, the other workers won't die with it, unless the timeout is
-            # set to some large number. This is an empirical observation.
-            item = next(env_runner)
-            if isinstance(item, RolloutMetrics):
-                self.metrics_queue.put(item)
-            else:
-                queue_putter(item)
-
-    @override(SamplerInput)
-    def get_data(self) -> SampleBatchType:
-        if not self.is_alive():
-            raise RuntimeError("Sampling thread has died")
-        rollout = self.queue.get(timeout=600.0)
-
-        # Propagate errors.
-        if isinstance(rollout, BaseException):
-            raise rollout
-
-        return rollout
-
-    @override(SamplerInput)
-    def get_metrics(self) -> List[RolloutMetrics]:
-        completed = []
-        while True:
-            try:
-                completed.append(
-                    self.metrics_queue.get_nowait()._replace(
-                        perf_stats=self.perf_stats.get()
-                    )
-                )
-            except queue.Empty:
-                break
-        return completed
-
-    @override(SamplerInput)
-    def get_extra_batches(self) -> List[SampleBatchType]:
-        extra = []
-        while True:
-            try:
-                extra.append(self.extra_batches.get_nowait())
-            except queue.Empty:
-                break
-        return extra
-
-
-def _env_runner(
-    worker: "RolloutWorker",
-    base_env: BaseEnv,
-    extra_batch_callback: Callable[[SampleBatchType], None],
-    horizon: Optional[int],
-    normalize_actions: bool,
-    clip_actions: bool,
-    multiple_episodes_in_batch: bool,
-    callbacks: "DefaultCallbacks",
-    perf_stats: _PerfStats,
-    soft_horizon: bool,
-    no_done_at_end: bool,
-    observation_fn: "ObservationFunction",
-    sample_collector: Optional[SampleCollector] = None,
-    render: bool = None,
-) -> Iterator[SampleBatchType]:
-    """This implements the common experience collection logic.
-
-    Args:
-        worker: Reference to the current rollout worker.
-        base_env: Env implementing BaseEnv.
-        extra_batch_callback: function to send extra batch data to.
-        horizon: Horizon of the episode.
-        multiple_episodes_in_batch: Whether to pack multiple
-            episodes into each batch. This guarantees batches will be exactly
-            `rollout_fragment_length` in size.
-        normalize_actions: Whether to normalize actions to the action
-            space's bounds.
-        clip_actions: Whether to clip actions to the space range.
-        callbacks: User callbacks to run on episode events.
-        perf_stats: Record perf stats into this object.
-        soft_horizon: Calculate rewards but don't reset the
-            environment when the horizon is hit.
-        no_done_at_end: Ignore the done=True at the end of the episode
-            and instead record done=False.
-        observation_fn: Optional multi-agent
-            observation func to use for preprocessing observations.
-        sample_collector: An optional
-            SampleCollector object to use.
-        render: Whether to try to render the environment after each
-            step.
-
-    Yields:
-        Object containing state, action, reward, terminal condition,
-        and other fields as dictated by `policy`.
-    """
-
-    # May be populated with used for image rendering
-    simple_image_viewer: Optional["SimpleImageViewer"] = None
-
-    # Try to get Env's `max_episode_steps` prop. If it doesn't exist, ignore
-    # error and continue with max_episode_steps=None.
-    max_episode_steps = None
-    try:
-        max_episode_steps = base_env.get_sub_environments()[0].spec.max_episode_steps
-    except Exception:
-        pass
-
-    # Trainer has a given `horizon` setting.
-    if horizon:
-        # `horizon` is larger than env's limit.
-        if max_episode_steps and horizon > max_episode_steps:
-            # Try to override the env's own max-step setting with our horizon.
-            # If this won't work, throw an error.
-            try:
-                base_env.get_sub_environments()[0].spec.max_episode_steps = horizon
-                base_env.get_sub_environments()[0]._max_episode_steps = horizon
-            except Exception:
-                raise ValueError(
-                    "Your `horizon` setting ({}) is larger than the Env's own "
-                    "timestep limit ({}), which seems to be unsettable! Try "
-                    "to increase the Env's built-in limit to be at least as "
-                    "large as your wanted `horizon`.".format(horizon, max_episode_steps)
-                )
-    # Otherwise, set Trainer's horizon to env's max-steps.
-    elif max_episode_steps:
-        horizon = max_episode_steps
-        logger.debug(
-            "No episode horizon specified, setting it to Env's limit ({}).".format(
-                max_episode_steps
-            )
-        )
-    # No horizon/max_episode_steps -> Episodes may be infinitely long.
-    else:
-        horizon = float("inf")
-        logger.debug("No episode horizon specified, assuming inf.")
-
-    # Pool of batch builders, which can be shared across episodes to pack
-    # trajectory data.
-    batch_builder_pool: List[MultiAgentSampleBatchBuilder] = []
-
-    def get_batch_builder():
-        if batch_builder_pool:
-            return batch_builder_pool.pop()
-        else:
-            return None
-
-    def new_episode(env_id):
-        episode = Episode(
-            worker.policy_map,
-            worker.policy_mapping_fn,
-            get_batch_builder,
-            extra_batch_callback,
-            env_id=env_id,
-            worker=worker,
-        )
-        # Call each policy's Exploration.on_episode_start method.
-        # Note: This may break the exploration (e.g. ParameterNoise) of
-        # policies in the `policy_map` that have not been recently used
-        # (and are therefore stashed to disk). However, we certainly do not
-        # want to loop through all (even stashed) policies here as that
-        # would counter the purpose of the LRU policy caching.
-        for p in worker.policy_map.cache.values():
-            if getattr(p, "exploration", None) is not None:
-                p.exploration.on_episode_start(
-                    policy=p,
-                    environment=base_env,
-                    episode=episode,
-                    tf_sess=p.get_session(),
-                )
-        callbacks.on_episode_start(
-            worker=worker,
-            base_env=base_env,
-            policies=worker.policy_map,
-            episode=episode,
-            env_index=env_id,
-        )
-        return episode
-
-    active_episodes: Dict[EnvID, Episode] = NewEpisodeDefaultDict(new_episode)
-
-    while True:
-        perf_stats.iters += 1
-        t0 = time.time()
-        # Get observations from all ready agents.
-        # types: MultiEnvDict, MultiEnvDict, MultiEnvDict, MultiEnvDict, ...
-        unfiltered_obs, rewards, dones, infos, off_policy_actions = base_env.poll()
-        perf_stats.env_wait_time += time.time() - t0
-
-        if log_once("env_returns"):
-            logger.info("Raw obs from env: {}".format(summarize(unfiltered_obs)))
-            logger.info("Info return from env: {}".format(summarize(infos)))
-
-        # Process observations and prepare for policy evaluation.
-        t1 = time.time()
-        # types: Set[EnvID], Dict[PolicyID, List[PolicyEvalData]],
-        #       List[Union[RolloutMetrics, SampleBatchType]]
-        active_envs, to_eval, outputs = _process_observations(
-            worker=worker,
-            base_env=base_env,
-            active_episodes=active_episodes,
-            unfiltered_obs=unfiltered_obs,
-            rewards=rewards,
-            dones=dones,
-            infos=infos,
-            horizon=horizon,
-            multiple_episodes_in_batch=multiple_episodes_in_batch,
-            callbacks=callbacks,
-            soft_horizon=soft_horizon,
-            no_done_at_end=no_done_at_end,
-            observation_fn=observation_fn,
-            sample_collector=sample_collector,
-        )
-        perf_stats.raw_obs_processing_time += time.time() - t1
-        for o in outputs:
-            yield o
-
-        # Do batched policy eval (accross vectorized envs).
-        t2 = time.time()
-        # types: Dict[PolicyID, Tuple[TensorStructType, StateBatch, dict]]
-        eval_results = _do_policy_eval(
-            to_eval=to_eval,
-            policies=worker.policy_map,
-            sample_collector=sample_collector,
-            active_episodes=active_episodes,
-        )
-        perf_stats.inference_time += time.time() - t2
-
-        # Process results and update episode state.
-        t3 = time.time()
-        actions_to_send: Dict[
-            EnvID, Dict[AgentID, EnvActionType]
-        ] = _process_policy_eval_results(
-            to_eval=to_eval,
-            eval_results=eval_results,
-            active_episodes=active_episodes,
-            active_envs=active_envs,
-            off_policy_actions=off_policy_actions,
-            policies=worker.policy_map,
-            normalize_actions=normalize_actions,
-            clip_actions=clip_actions,
-        )
-        perf_stats.action_processing_time += time.time() - t3
-
-        # Return computed actions to ready envs. We also send to envs that have
-        # taken off-policy actions; those envs are free to ignore the action.
-        t4 = time.time()
-        base_env.send_actions(actions_to_send)
-        perf_stats.env_wait_time += time.time() - t4
-
-        # Try to render the env, if required.
-        if render:
-            t5 = time.time()
-            # Render can either return an RGB image (uint8 [w x h x 3] numpy
-            # array) or take care of rendering itself (returning True).
-            rendered = base_env.try_render()
-            # Rendering returned an image -> Display it in a SimpleImageViewer.
-            if isinstance(rendered, np.ndarray) and len(rendered.shape) == 3:
-                # ImageViewer not defined yet, try to create one.
-                if simple_image_viewer is None:
-                    try:
-                        from gym.envs.classic_control.rendering import SimpleImageViewer
-
-                        simple_image_viewer = SimpleImageViewer()
-                    except (ImportError, ModuleNotFoundError):
-                        render = False  # disable rendering
-                        logger.warning(
-                            "Could not import gym.envs.classic_control."
-                            "rendering! Try `pip install gym[all]`."
-                        )
-                if simple_image_viewer:
-                    simple_image_viewer.imshow(rendered)
-            elif rendered not in [True, False, None]:
-                raise ValueError(
-                    "The env's ({base_env}) `try_render()` method returned an"
-                    " unsupported value! Make sure you either return a "
-                    "uint8/w x h x 3 (RGB) image or handle rendering in a "
-                    "window and then return `True`."
-                )
-            perf_stats.env_render_time += time.time() - t5
-
-
-def _process_observations(
-    *,
-    worker: "RolloutWorker",
-    base_env: BaseEnv,
-    active_episodes: Dict[EnvID, Episode],
-    unfiltered_obs: Dict[EnvID, Dict[AgentID, EnvObsType]],
-    rewards: Dict[EnvID, Dict[AgentID, float]],
-    dones: Dict[EnvID, Dict[AgentID, bool]],
-    infos: Dict[EnvID, Dict[AgentID, EnvInfoDict]],
-    horizon: int,
-    multiple_episodes_in_batch: bool,
-    callbacks: "DefaultCallbacks",
-    soft_horizon: bool,
-    no_done_at_end: bool,
-    observation_fn: "ObservationFunction",
-    sample_collector: SampleCollector,
-) -> Tuple[
-    Set[EnvID],
-    Dict[PolicyID, List[PolicyEvalData]],
-    List[Union[RolloutMetrics, SampleBatchType]],
-]:
-    """Record new data from the environment and prepare for policy evaluation.
-
-    Args:
-        worker: Reference to the current rollout worker.
-        base_env: Env implementing BaseEnv.
-        active_episodes: Mapping from
-            episode ID to currently ongoing Episode object.
-        unfiltered_obs: Doubly keyed dict of env-ids -> agent ids
-            -> unfiltered observation tensor, returned by a `BaseEnv.poll()`
-            call.
-        rewards: Doubly keyed dict of env-ids -> agent ids ->
-            rewards tensor, returned by a `BaseEnv.poll()` call.
-        dones: Doubly keyed dict of env-ids -> agent ids ->
-            boolean done flags, returned by a `BaseEnv.poll()` call.
-        infos: Doubly keyed dict of env-ids -> agent ids ->
-            info dicts, returned by a `BaseEnv.poll()` call.
-        horizon: Horizon of the episode.
-        multiple_episodes_in_batch: Whether to pack multiple
-            episodes into each batch. This guarantees batches will be exactly
-            `rollout_fragment_length` in size.
-        callbacks: User callbacks to run on episode events.
-        soft_horizon: Calculate rewards but don't reset the
-            environment when the horizon is hit.
-        no_done_at_end: Ignore the done=True at the end of the episode
-            and instead record done=False.
-        observation_fn: Optional multi-agent
-            observation func to use for preprocessing observations.
-        sample_collector: The SampleCollector object
-            used to store and retrieve environment samples.
-
-    Returns:
-        Tuple consisting of 1) active_envs: Set of non-terminated env ids.
-        2) to_eval: Map of policy_id to list of agent PolicyEvalData.
-        3) outputs: List of metrics and samples to return from the sampler.
-    """
-
-    # Output objects.
-    active_envs: Set[EnvID] = set()
-    to_eval: Dict[PolicyID, List[PolicyEvalData]] = defaultdict(list)
-    outputs: List[Union[RolloutMetrics, SampleBatchType]] = []
-
-    # For each (vectorized) sub-environment.
-    # types: EnvID, Dict[AgentID, EnvObsType]
-    for env_id, all_agents_obs in unfiltered_obs.items():
-        is_new_episode: bool = env_id not in active_episodes
-        episode: Episode = active_episodes[env_id]
-
-        if not is_new_episode:
-            sample_collector.episode_step(episode)
-            episode._add_agent_rewards(rewards[env_id])
-
-        # Check episode termination conditions.
-        if dones[env_id]["__all__"] or episode.length >= horizon:
-            hit_horizon = episode.length >= horizon and not dones[env_id]["__all__"]
-            all_agents_done = True
-            atari_metrics: List[RolloutMetrics] = _fetch_atari_metrics(base_env)
-            if atari_metrics is not None:
-                for m in atari_metrics:
-                    outputs.append(m._replace(custom_metrics=episode.custom_metrics))
-            else:
-                outputs.append(
-                    RolloutMetrics(
-                        episode.length,
-                        episode.total_reward,
-                        dict(episode.agent_rewards),
-                        episode.custom_metrics,
-                        {},
-                        episode.hist_data,
-                        episode.media,
-                    )
-                )
-            # Check whether we have to create a fake-last observation
-            # for some agents (the environment is not required to do so if
-            # dones[__all__]=True).
-            for ag_id in episode.get_agents():
-                if not episode.last_done_for(ag_id) and ag_id not in all_agents_obs:
-                    # Create a fake (all-0s) observation.
-                    obs_sp = worker.policy_map[
-                        episode.policy_for(ag_id)
-                    ].observation_space
-                    obs_sp = getattr(obs_sp, "original_space", obs_sp)
-                    all_agents_obs[ag_id] = tree.map_structure(
-                        np.zeros_like, obs_sp.sample()
-                    )
-        else:
-            hit_horizon = False
-            all_agents_done = False
-            active_envs.add(env_id)
-
-        # Custom observation function is applied before preprocessing.
-        if observation_fn:
-            all_agents_obs: Dict[AgentID, EnvObsType] = observation_fn(
-                agent_obs=all_agents_obs,
-                worker=worker,
-                base_env=base_env,
-                policies=worker.policy_map,
-                episode=episode,
-            )
-            if not isinstance(all_agents_obs, dict):
-                raise ValueError("observe() must return a dict of agent observations")
-
-        common_infos = infos[env_id].get("__common__", {})
-        episode._set_last_info("__common__", common_infos)
-
-        # For each agent in the environment.
-        # types: AgentID, EnvObsType
-        for agent_id, raw_obs in all_agents_obs.items():
-            assert agent_id != "__all__"
-
-            last_observation: EnvObsType = episode.last_observation_for(agent_id)
-            agent_done = bool(all_agents_done or dones[env_id].get(agent_id))
-
-            # A new agent (initial obs) is already done -> Skip entirely.
-            if last_observation is None and agent_done:
-                continue
-
-            policy_id: PolicyID = episode.policy_for(agent_id)
-
-            preprocessor = _get_or_raise(worker.preprocessors, policy_id)
-            prep_obs: EnvObsType = raw_obs
-            if preprocessor is not None:
-                prep_obs = preprocessor.transform(raw_obs)
-                if log_once("prep_obs"):
-                    logger.info("Preprocessed obs: {}".format(summarize(prep_obs)))
-            filtered_obs: EnvObsType = _get_or_raise(worker.filters, policy_id)(
-                prep_obs
-            )
-            if log_once("filtered_obs"):
-                logger.info("Filtered obs: {}".format(summarize(filtered_obs)))
-
-            episode._set_last_observation(agent_id, filtered_obs)
-            episode._set_last_raw_obs(agent_id, raw_obs)
-            episode._set_last_done(agent_id, agent_done)
-            # Infos from the environment.
-            agent_infos = infos[env_id].get(agent_id, {})
-            episode._set_last_info(agent_id, agent_infos)
-
-            # Record transition info if applicable.
-            if last_observation is None:
-                sample_collector.add_init_obs(
-                    episode,
-                    agent_id,
-                    env_id,
-                    policy_id,
-                    episode.length - 1,
-                    filtered_obs,
-                )
-            elif agent_infos is None or agent_infos.get("training_enabled", True):
-                # Add actions, rewards, next-obs to collectors.
-                values_dict = {
-                    SampleBatch.T: episode.length - 1,
-                    SampleBatch.ENV_ID: env_id,
-                    SampleBatch.AGENT_INDEX: episode._agent_index(agent_id),
-                    # Action (slot 0) taken at timestep t.
-                    SampleBatch.ACTIONS: episode.last_action_for(agent_id),
-                    # Reward received after taking a at timestep t.
-                    SampleBatch.REWARDS: rewards[env_id].get(agent_id, 0.0),
-                    # After taking action=a, did we reach terminal?
-                    SampleBatch.DONES: (
-                        False
-                        if (no_done_at_end or (hit_horizon and soft_horizon))
-                        else agent_done
-                    ),
-                    # Next observation.
-                    SampleBatch.NEXT_OBS: filtered_obs,
-                }
-                # Add extra-action-fetches (policy-inference infos) to
-                # collectors.
-                pol = worker.policy_map[policy_id]
-                for key, value in episode.last_extra_action_outs_for(agent_id).items():
-                    if key in pol.view_requirements:
-                        values_dict[key] = value
-                # Env infos for this agent.
-                if "infos" in pol.view_requirements:
-                    values_dict["infos"] = agent_infos
-                sample_collector.add_action_reward_next_obs(
-                    episode.episode_id,
-                    agent_id,
-                    env_id,
-                    policy_id,
-                    agent_done,
-                    values_dict,
-                )
-
-            if not agent_done:
-                item = PolicyEvalData(
-                    env_id,
-                    agent_id,
-                    filtered_obs,
-                    agent_infos,
-                    None
-                    if last_observation is None
-                    else episode.rnn_state_for(agent_id),
-                    None
-                    if last_observation is None
-                    else episode.last_action_for(agent_id),
-                    rewards[env_id].get(agent_id, 0.0),
-                )
-                to_eval[policy_id].append(item)
-
-        # Invoke the `on_episode_step` callback after the step is logged
-        # to the episode.
-        # Exception: The very first env.poll() call causes the env to get reset
-        # (no step taken yet, just a single starting observation logged).
-        # We need to skip this callback in this case.
-        if episode.length > 0:
-            callbacks.on_episode_step(
-                worker=worker,
-                base_env=base_env,
-                policies=worker.policy_map,
-                episode=episode,
-                env_index=env_id,
-            )
-
-        # Episode is done for all agents (dones[__all__] == True)
-        # or we hit the horizon.
-        if all_agents_done:
-            is_done = dones[env_id]["__all__"]
-            check_dones = is_done and not no_done_at_end
-
-            # If, we are not allowed to pack the next episode into the same
-            # SampleBatch (batch_mode=complete_episodes) -> Build the
-            # MultiAgentBatch from a single episode and add it to "outputs".
-            # Otherwise, just postprocess and continue collecting across
-            # episodes.
-            ma_sample_batch = sample_collector.postprocess_episode(
-                episode,
-                is_done=is_done or (hit_horizon and not soft_horizon),
-                check_dones=check_dones,
-                build=not multiple_episodes_in_batch,
-            )
-            if ma_sample_batch:
-                outputs.append(ma_sample_batch)
-
-            # Call each (in-memory) policy's Exploration.on_episode_end
-            # method.
-            # Note: This may break the exploration (e.g. ParameterNoise) of
-            # policies in the `policy_map` that have not been recently used
-            # (and are therefore stashed to disk). However, we certainly do not
-            # want to loop through all (even stashed) policies here as that
-            # would counter the purpose of the LRU policy caching.
-            for p in worker.policy_map.cache.values():
-                if getattr(p, "exploration", None) is not None:
-                    p.exploration.on_episode_end(
-                        policy=p,
-                        environment=base_env,
-                        episode=episode,
-                        tf_sess=p.get_session(),
-                    )
-            # Call custom on_episode_end callback.
-            callbacks.on_episode_end(
-                worker=worker,
-                base_env=base_env,
-                policies=worker.policy_map,
-                episode=episode,
-                env_index=env_id,
-            )
-            # Horizon hit and we have a soft horizon (no hard env reset).
-            if hit_horizon and soft_horizon:
-                episode.soft_reset()
-                resetted_obs: Dict[EnvID, Dict[AgentID, EnvObsType]] = {
-                    env_id: all_agents_obs
-                }
-            else:
-                del active_episodes[env_id]
-                resetted_obs: Dict[
-                    EnvID, Dict[AgentID, EnvObsType]
-                ] = base_env.try_reset(env_id)
-            # Reset not supported, drop this env from the ready list.
-            if resetted_obs is None:
-                if horizon != float("inf"):
-                    raise ValueError(
-                        "Setting episode horizon requires reset() support "
-                        "from the environment."
-                    )
-            # Creates a new episode if this is not async return.
-            # If reset is async, we will get its result in some future poll.
-            elif resetted_obs != ASYNC_RESET_RETURN:
-                new_episode: Episode = active_episodes[env_id]
-                resetted_obs = resetted_obs[env_id]
-                if observation_fn:
-                    resetted_obs: Dict[AgentID, EnvObsType] = observation_fn(
-                        agent_obs=resetted_obs,
-                        worker=worker,
-                        base_env=base_env,
-                        policies=worker.policy_map,
-                        episode=new_episode,
-                    )
-                # types: AgentID, EnvObsType
-                for agent_id, raw_obs in resetted_obs.items():
-                    policy_id: PolicyID = new_episode.policy_for(agent_id)
-                    preproccessor = _get_or_raise(worker.preprocessors, policy_id)
-
-                    prep_obs: EnvObsType = raw_obs
-                    if preproccessor is not None:
-                        prep_obs = preproccessor.transform(raw_obs)
-                    filtered_obs: EnvObsType = _get_or_raise(worker.filters, policy_id)(
-                        prep_obs
-                    )
-                    new_episode._set_last_raw_obs(agent_id, raw_obs)
-                    new_episode._set_last_observation(agent_id, filtered_obs)
-
-                    # Add initial obs to buffer.
-                    sample_collector.add_init_obs(
-                        new_episode,
-                        agent_id,
-                        env_id,
-                        policy_id,
-                        new_episode.length - 1,
-                        filtered_obs,
-                    )
-
-                    item = PolicyEvalData(
-                        env_id,
-                        agent_id,
-                        filtered_obs,
-                        episode.last_info_for(agent_id) or {},
-                        episode.rnn_state_for(agent_id),
-                        None,
-                        0.0,
-                    )
-                    to_eval[policy_id].append(item)
-
-    # Try to build something.
-    if multiple_episodes_in_batch:
-        sample_batches = (
-            sample_collector.try_build_truncated_episode_multi_agent_batch()
-        )
-        if sample_batches:
-            outputs.extend(sample_batches)
-
-    return active_envs, to_eval, outputs
-
-
-def _do_policy_eval(
-    *,
-    to_eval: Dict[PolicyID, List[PolicyEvalData]],
-    policies: PolicyMap,
-    sample_collector: SampleCollector,
-    active_episodes: Dict[EnvID, Episode],
-) -> Dict[PolicyID, Tuple[TensorStructType, StateBatch, dict]]:
-    """Call compute_actions on collected episode/model data to get next action.
-
-    Args:
-        to_eval: Mapping of policy IDs to lists of PolicyEvalData objects
-            (items in these lists will be the batch's items for the model
-            forward pass).
-        policies: Mapping from policy ID to Policy obj.
-        sample_collector: The SampleCollector object to use.
-        active_episodes: Mapping of EnvID to its currently active episode.
-
-    Returns:
-        Dict mapping PolicyIDs to compute_actions_from_input_dict() outputs.
-    """
-
-    eval_results: Dict[PolicyID, TensorStructType] = {}
-
-    if log_once("compute_actions_input"):
-        logger.info("Inputs to compute_actions():\n\n{}\n".format(summarize(to_eval)))
-
-    for policy_id, eval_data in to_eval.items():
-        # In case the policyID has been removed from this worker, we need to
-        # re-assign policy_id and re-lookup the Policy object to use.
-        try:
-            policy: Policy = _get_or_raise(policies, policy_id)
-        except ValueError:
-            # Important: Get the policy_mapping_fn from the active
-            # Episode as the policy_mapping_fn from the worker may
-            # have already been changed (mapping fn stay constant
-            # within one episode).
-            episode = active_episodes[eval_data[0].env_id]
-            policy_id = episode.policy_mapping_fn(
-                eval_data[0].agent_id, episode, worker=episode.worker
-            )
-            policy: Policy = _get_or_raise(policies, policy_id)
-
-        input_dict = sample_collector.get_inference_input_dict(policy_id)
-        eval_results[policy_id] = policy.compute_actions_from_input_dict(
-            input_dict,
-            timestep=policy.global_timestep,
-            episodes=[active_episodes[t.env_id] for t in eval_data],
-        )
-
-    if log_once("compute_actions_result"):
-        logger.info(
-            "Outputs of compute_actions():\n\n{}\n".format(summarize(eval_results))
-        )
-
-    return eval_results
-
-
-def _process_policy_eval_results(
-    *,
-    to_eval: Dict[PolicyID, List[PolicyEvalData]],
-    eval_results: Dict[PolicyID, Tuple[TensorStructType, StateBatch, dict]],
-    active_episodes: Dict[EnvID, Episode],
-    active_envs: Set[int],
-    off_policy_actions: MultiEnvDict,
-    policies: Dict[PolicyID, Policy],
-    normalize_actions: bool,
-    clip_actions: bool,
-) -> Dict[EnvID, Dict[AgentID, EnvActionType]]:
-    """Process the output of policy neural network evaluation.
-
-    Records policy evaluation results into the given episode objects and
-    returns replies to send back to agents in the env.
-
-    Args:
-        to_eval: Mapping of policy IDs to lists of PolicyEvalData objects.
-        eval_results: Mapping of policy IDs to list of
-            actions, rnn-out states, extra-action-fetches dicts.
-        active_episodes: Mapping from episode ID to currently ongoing
-            Episode object.
-        active_envs: Set of non-terminated env ids.
-        off_policy_actions: Doubly keyed dict of env-ids -> agent ids ->
-            off-policy-action, returned by a `BaseEnv.poll()` call.
-        policies: Mapping from policy ID to Policy.
-        normalize_actions: Whether to normalize actions to the action
-            space's bounds.
-        clip_actions: Whether to clip actions to the action space's bounds.
-
-    Returns:
-        Nested dict of env id -> agent id -> actions to be sent to
-        Env (np.ndarrays).
-    """
-
-    actions_to_send: Dict[EnvID, Dict[AgentID, EnvActionType]] = defaultdict(dict)
-
-    # types: int
-    for env_id in active_envs:
-        actions_to_send[env_id] = {}  # at minimum send empty dict
-
-    # types: PolicyID, List[PolicyEvalData]
-    for policy_id, eval_data in to_eval.items():
-        actions: TensorStructType = eval_results[policy_id][0]
-        actions = convert_to_numpy(actions)
-
-        rnn_out_cols: StateBatch = eval_results[policy_id][1]
-        extra_action_out_cols: dict = eval_results[policy_id][2]
-
-        # In case actions is a list (representing the 0th dim of a batch of
-        # primitive actions), try converting it first.
-        if isinstance(actions, list):
-            actions = np.array(actions)
-
-        # Store RNN state ins/outs and extra-action fetches to episode.
-        for f_i, column in enumerate(rnn_out_cols):
-            extra_action_out_cols["state_out_{}".format(f_i)] = column
-
-        policy: Policy = _get_or_raise(policies, policy_id)
-        # Split action-component batches into single action rows.
-        actions: List[EnvActionType] = unbatch(actions)
-        # types: int, EnvActionType
-        for i, action in enumerate(actions):
-            # Normalize, if necessary.
-            if normalize_actions:
-                action_to_send = unsquash_action(action, policy.action_space_struct)
-            # Clip, if necessary.
-            elif clip_actions:
-                action_to_send = clip_action(action, policy.action_space_struct)
-            else:
-                action_to_send = action
-
-            env_id: int = eval_data[i].env_id
-            agent_id: AgentID = eval_data[i].agent_id
-            episode: Episode = active_episodes[env_id]
-            episode._set_rnn_state(agent_id, [c[i] for c in rnn_out_cols])
-            episode._set_last_extra_action_outs(
-                agent_id, {k: v[i] for k, v in extra_action_out_cols.items()}
-            )
-            if env_id in off_policy_actions and agent_id in off_policy_actions[env_id]:
-                episode._set_last_action(agent_id, off_policy_actions[env_id][agent_id])
-            else:
-                episode._set_last_action(agent_id, action)
-
-            assert agent_id not in actions_to_send[env_id]
-            actions_to_send[env_id][agent_id] = action_to_send
-
-    return actions_to_send
-
-
-def _fetch_atari_metrics(base_env: BaseEnv) -> List[RolloutMetrics]:
-    """Atari games have multiple logical episodes, one per life.
-
-    However, for metrics reporting we count full episodes, all lives included.
-    """
-    sub_environments = base_env.get_sub_environments()
-    if not sub_environments:
-        return None
-    atari_out = []
-    for sub_env in sub_environments:
-        monitor = get_wrapper_by_cls(sub_env, MonitorEnv)
-        if not monitor:
-            return None
-        for eps_rew, eps_len in monitor.next_episode_results():
-            atari_out.append(RolloutMetrics(eps_len, eps_rew))
-    return atari_out
-
-
-def _to_column_format(rnn_state_rows: List[List[Any]]) -> StateBatch:
-    num_cols = len(rnn_state_rows[0])
-    return [[row[i] for row in rnn_state_rows] for i in range(num_cols)]
-
-
-def _get_or_raise(
-    mapping: Dict[PolicyID, Union[Policy, Preprocessor, Filter]], policy_id: PolicyID
-) -> Union[Policy, Preprocessor, Filter]:
-    """Returns an object under key `policy_id` in `mapping`.
-
-    Args:
-        mapping (Dict[PolicyID, Union[Policy, Preprocessor, Filter]]): The
-            mapping dict from policy id (str) to actual object (Policy,
-            Preprocessor, etc.).
-        policy_id (str): The policy ID to lookup.
-
-    Returns:
-        Union[Policy, Preprocessor, Filter]: The found object.
-
-    Raises:
-        ValueError: If `policy_id` cannot be found in `mapping`.
-    """
-    if policy_id not in mapping:
-        raise ValueError(
-            "Could not find policy for agent: PolicyID `{}` not found "
-            "in policy map, whose keys are `{}`.".format(policy_id, mapping.keys())
-        )
-    return mapping[policy_id]
->>>>>>> 19672688
+from abc import abstractmethod, ABCMeta
+from collections import defaultdict, namedtuple
+import logging
+import numpy as np
+import queue
+import threading
+import time
+import tree  # pip install dm_tree
+from typing import (
+    Any,
+    Callable,
+    Dict,
+    List,
+    Iterator,
+    Optional,
+    Set,
+    Tuple,
+    Type,
+    TYPE_CHECKING,
+    Union,
+)
+
+from ray.util.debug import log_once
+from ray.rllib.evaluation.collectors.sample_collector import SampleCollector
+from ray.rllib.evaluation.collectors.simple_list_collector import SimpleListCollector
+from ray.rllib.evaluation.episode import Episode
+from ray.rllib.evaluation.metrics import RolloutMetrics
+from ray.rllib.evaluation.sample_batch_builder import MultiAgentSampleBatchBuilder
+from ray.rllib.env.base_env import BaseEnv, convert_to_base_env, ASYNC_RESET_RETURN
+from ray.rllib.env.wrappers.atari_wrappers import get_wrapper_by_cls, MonitorEnv
+from ray.rllib.models.preprocessors import Preprocessor
+from ray.rllib.offline import InputReader
+from ray.rllib.policy.policy import Policy
+from ray.rllib.policy.policy_map import PolicyMap
+from ray.rllib.policy.sample_batch import SampleBatch
+from ray.rllib.utils.annotations import override, DeveloperAPI
+from ray.rllib.utils.debug import summarize
+from ray.rllib.utils.deprecation import deprecation_warning
+from ray.rllib.utils.filter import Filter
+from ray.rllib.utils.numpy import convert_to_numpy
+from ray.rllib.utils.spaces.space_utils import clip_action, unsquash_action, unbatch
+from ray.rllib.utils.typing import (
+    SampleBatchType,
+    AgentID,
+    PolicyID,
+    EnvObsType,
+    EnvInfoDict,
+    EnvID,
+    MultiEnvDict,
+    EnvActionType,
+    TensorStructType,
+)
+
+if TYPE_CHECKING:
+    from ray.rllib.agents.callbacks import DefaultCallbacks
+    from ray.rllib.evaluation.observation_function import ObservationFunction
+    from ray.rllib.evaluation.rollout_worker import RolloutWorker
+    from ray.rllib.utils import try_import_tf
+
+    _, tf, _ = try_import_tf()
+    from gym.envs.classic_control.rendering import SimpleImageViewer
+
+logger = logging.getLogger(__name__)
+
+PolicyEvalData = namedtuple(
+    "PolicyEvalData",
+    ["env_id", "agent_id", "obs", "info", "rnn_state", "prev_action", "prev_reward"],
+)
+
+# A batch of RNN states with dimensions [state_index, batch, state_object].
+StateBatch = List[List[Any]]
+
+
+class NewEpisodeDefaultDict(defaultdict):
+    def __missing__(self, env_id):
+        if self.default_factory is None:
+            raise KeyError(env_id)
+        else:
+            ret = self[env_id] = self.default_factory(env_id)
+            return ret
+
+
+class _PerfStats:
+    """Sampler perf stats that will be included in rollout metrics."""
+
+    def __init__(self):
+        self.iters = 0
+        self.raw_obs_processing_time = 0.0
+        self.inference_time = 0.0
+        self.action_processing_time = 0.0
+        self.env_wait_time = 0.0
+        self.env_render_time = 0.0
+
+    def get(self):
+        # Mean multiplicator (1000 = ms -> sec).
+        factor = 1000 / self.iters
+        return {
+            # Raw observation preprocessing.
+            "mean_raw_obs_processing_ms": self.raw_obs_processing_time * factor,
+            # Computing actions through policy.
+            "mean_inference_ms": self.inference_time * factor,
+            # Processing actions (to be sent to env, e.g. clipping).
+            "mean_action_processing_ms": self.action_processing_time * factor,
+            # Waiting for environment (during poll).
+            "mean_env_wait_ms": self.env_wait_time * factor,
+            # Environment rendering (False by default).
+            "mean_env_render_ms": self.env_render_time * factor,
+        }
+
+
+@DeveloperAPI
+class SamplerInput(InputReader, metaclass=ABCMeta):
+    """Reads input experiences from an existing sampler."""
+
+    @override(InputReader)
+    def next(self) -> SampleBatchType:
+        batches = [self.get_data()]
+        batches.extend(self.get_extra_batches())
+        if len(batches) > 1:
+            return batches[0].concat_samples(batches)
+        else:
+            return batches[0]
+
+    @abstractmethod
+    @DeveloperAPI
+    def get_data(self) -> SampleBatchType:
+        """Called by `self.next()` to return the next batch of data.
+
+        Override this in child classes.
+
+        Returns:
+            The next batch of data.
+        """
+        raise NotImplementedError
+
+    @abstractmethod
+    @DeveloperAPI
+    def get_metrics(self) -> List[RolloutMetrics]:
+        """Returns list of episode metrics since the last call to this method.
+
+        The list will contain one RolloutMetrics object per completed episode.
+
+        Returns:
+            List of RolloutMetrics objects, one per completed episode since
+            the last call to this method.
+        """
+        raise NotImplementedError
+
+    @abstractmethod
+    @DeveloperAPI
+    def get_extra_batches(self) -> List[SampleBatchType]:
+        """Returns list of extra batches since the last call to this method.
+
+        The list will contain all SampleBatches or
+        MultiAgentBatches that the user has provided thus-far. Users can
+        add these "extra batches" to an episode by calling the episode's
+        `add_extra_batch([SampleBatchType])` method. This can be done from
+        inside an overridden `Policy.compute_actions_from_input_dict(...,
+        episodes)` or from a custom callback's `on_episode_[start|step|end]()`
+        methods.
+
+        Returns:
+            List of SamplesBatches or MultiAgentBatches provided thus-far by
+            the user since the last call to this method.
+        """
+        raise NotImplementedError
+
+
+@DeveloperAPI
+class SyncSampler(SamplerInput):
+    """Sync SamplerInput that collects experiences when `get_data()` is called."""
+
+    def __init__(
+        self,
+        *,
+        worker: "RolloutWorker",
+        env: BaseEnv,
+        clip_rewards: Union[bool, float],
+        rollout_fragment_length: int,
+        count_steps_by: str = "env_steps",
+        callbacks: "DefaultCallbacks",
+        horizon: int = None,
+        multiple_episodes_in_batch: bool = False,
+        normalize_actions: bool = True,
+        clip_actions: bool = False,
+        soft_horizon: bool = False,
+        no_done_at_end: bool = False,
+        observation_fn: Optional["ObservationFunction"] = None,
+        sample_collector_class: Optional[Type[SampleCollector]] = None,
+        render: bool = False,
+        # Obsolete.
+        policies=None,
+        policy_mapping_fn=None,
+        preprocessors=None,
+        obs_filters=None,
+        tf_sess=None,
+    ):
+        """Initializes a SyncSampler instance.
+
+        Args:
+            worker: The RolloutWorker that will use this Sampler for sampling.
+            env: Any Env object. Will be converted into an RLlib BaseEnv.
+            clip_rewards: True for +/-1.0 clipping,
+                actual float value for +/- value clipping. False for no
+                clipping.
+            rollout_fragment_length: The length of a fragment to collect
+                before building a SampleBatch from the data and resetting
+                the SampleBatchBuilder object.
+            count_steps_by: One of "env_steps" (default) or "agent_steps".
+                Use "agent_steps", if you want rollout lengths to be counted
+                by individual agent steps. In a multi-agent env,
+                a single env_step contains one or more agent_steps, depending
+                on how many agents are present at any given time in the
+                ongoing episode.
+            callbacks: The Callbacks object to use when episode
+                events happen during rollout.
+            horizon: Hard-reset the Env after this many timesteps.
+            multiple_episodes_in_batch: Whether to pack multiple
+                episodes into each batch. This guarantees batches will be
+                exactly `rollout_fragment_length` in size.
+            normalize_actions: Whether to normalize actions to the
+                action space's bounds.
+            clip_actions: Whether to clip actions according to the
+                given action_space's bounds.
+            soft_horizon: If True, calculate bootstrapped values as if
+                episode had ended, but don't physically reset the environment
+                when the horizon is hit.
+            no_done_at_end: Ignore the done=True at the end of the
+                episode and instead record done=False.
+            observation_fn: Optional multi-agent observation func to use for
+                preprocessing observations.
+            sample_collector_class: An optional Samplecollector sub-class to
+                use to collect, store, and retrieve environment-, model-,
+                and sampler data.
+            render: Whether to try to render the environment after each step.
+        """
+        # All of the following arguments are deprecated. They will instead be
+        # provided via the passed in `worker` arg, e.g. `worker.policy_map`.
+        if log_once("deprecated_sync_sampler_args"):
+            if policies is not None:
+                deprecation_warning(old="policies")
+            if policy_mapping_fn is not None:
+                deprecation_warning(old="policy_mapping_fn")
+            if preprocessors is not None:
+                deprecation_warning(old="preprocessors")
+            if obs_filters is not None:
+                deprecation_warning(old="obs_filters")
+            if tf_sess is not None:
+                deprecation_warning(old="tf_sess")
+
+        self.base_env = convert_to_base_env(env)
+        self.rollout_fragment_length = rollout_fragment_length
+        self.horizon = horizon
+        self.extra_batches = queue.Queue()
+        self.perf_stats = _PerfStats()
+        if not sample_collector_class:
+            sample_collector_class = SimpleListCollector
+        self.sample_collector = sample_collector_class(
+            worker.policy_map,
+            clip_rewards,
+            callbacks,
+            multiple_episodes_in_batch,
+            rollout_fragment_length,
+            count_steps_by=count_steps_by,
+        )
+        self.render = render
+
+        # Create the rollout generator to use for calls to `get_data()`.
+        self._env_runner = _env_runner(
+            worker,
+            self.base_env,
+            self.extra_batches.put,
+            self.horizon,
+            normalize_actions,
+            clip_actions,
+            multiple_episodes_in_batch,
+            callbacks,
+            self.perf_stats,
+            soft_horizon,
+            no_done_at_end,
+            observation_fn,
+            self.sample_collector,
+            self.render,
+        )
+        self.metrics_queue = queue.Queue()
+
+    @override(SamplerInput)
+    def get_data(self) -> SampleBatchType:
+        while True:
+            item = next(self._env_runner)
+            if isinstance(item, RolloutMetrics):
+                self.metrics_queue.put(item)
+            else:
+                return item
+
+    @override(SamplerInput)
+    def get_metrics(self) -> List[RolloutMetrics]:
+        completed = []
+        while True:
+            try:
+                completed.append(
+                    self.metrics_queue.get_nowait()._replace(
+                        perf_stats=self.perf_stats.get()
+                    )
+                )
+            except queue.Empty:
+                break
+        return completed
+
+    @override(SamplerInput)
+    def get_extra_batches(self) -> List[SampleBatchType]:
+        extra = []
+        while True:
+            try:
+                extra.append(self.extra_batches.get_nowait())
+            except queue.Empty:
+                break
+        return extra
+
+
+@DeveloperAPI
+class AsyncSampler(threading.Thread, SamplerInput):
+    """Async SamplerInput that collects experiences in thread and queues them.
+
+    Once started, experiences are continuously collected in the background
+    and put into a Queue, from where they can be unqueued by the caller
+    of `get_data()`.
+    """
+
+    def __init__(
+        self,
+        *,
+        worker: "RolloutWorker",
+        env: BaseEnv,
+        clip_rewards: Union[bool, float],
+        rollout_fragment_length: int,
+        count_steps_by: str = "env_steps",
+        callbacks: "DefaultCallbacks",
+        horizon: Optional[int] = None,
+        multiple_episodes_in_batch: bool = False,
+        normalize_actions: bool = True,
+        clip_actions: bool = False,
+        soft_horizon: bool = False,
+        no_done_at_end: bool = False,
+        observation_fn: Optional["ObservationFunction"] = None,
+        sample_collector_class: Optional[Type[SampleCollector]] = None,
+        render: bool = False,
+        blackhole_outputs: bool = False,
+        # Obsolete.
+        policies=None,
+        policy_mapping_fn=None,
+        preprocessors=None,
+        obs_filters=None,
+        tf_sess=None,
+    ):
+        """Initializes an AsyncSampler instance.
+
+        Args:
+            worker: The RolloutWorker that will use this Sampler for sampling.
+            env: Any Env object. Will be converted into an RLlib BaseEnv.
+            clip_rewards: True for +/-1.0 clipping,
+                actual float value for +/- value clipping. False for no
+                clipping.
+            rollout_fragment_length: The length of a fragment to collect
+                before building a SampleBatch from the data and resetting
+                the SampleBatchBuilder object.
+            count_steps_by: One of "env_steps" (default) or "agent_steps".
+                Use "agent_steps", if you want rollout lengths to be counted
+                by individual agent steps. In a multi-agent env,
+                a single env_step contains one or more agent_steps, depending
+                on how many agents are present at any given time in the
+                ongoing episode.
+            horizon: Hard-reset the Env after this many timesteps.
+            multiple_episodes_in_batch: Whether to pack multiple
+                episodes into each batch. This guarantees batches will be
+                exactly `rollout_fragment_length` in size.
+            normalize_actions: Whether to normalize actions to the
+                action space's bounds.
+            clip_actions: Whether to clip actions according to the
+                given action_space's bounds.
+            blackhole_outputs: Whether to collect samples, but then
+                not further process or store them (throw away all samples).
+            soft_horizon: If True, calculate bootstrapped values as if
+                episode had ended, but don't physically reset the environment
+                when the horizon is hit.
+            no_done_at_end: Ignore the done=True at the end of the
+                episode and instead record done=False.
+            observation_fn: Optional multi-agent observation func to use for
+                preprocessing observations.
+            sample_collector_class: An optional SampleCollector sub-class to
+                use to collect, store, and retrieve environment-, model-,
+                and sampler data.
+            render: Whether to try to render the environment after each step.
+        """
+        # All of the following arguments are deprecated. They will instead be
+        # provided via the passed in `worker` arg, e.g. `worker.policy_map`.
+        if log_once("deprecated_async_sampler_args"):
+            if policies is not None:
+                deprecation_warning(old="policies")
+            if policy_mapping_fn is not None:
+                deprecation_warning(old="policy_mapping_fn")
+            if preprocessors is not None:
+                deprecation_warning(old="preprocessors")
+            if obs_filters is not None:
+                deprecation_warning(old="obs_filters")
+            if tf_sess is not None:
+                deprecation_warning(old="tf_sess")
+
+        self.worker = worker
+
+        for _, f in worker.filters.items():
+            assert getattr(
+                f, "is_concurrent", False
+            ), "Observation Filter must support concurrent updates."
+
+        self.base_env = convert_to_base_env(env)
+        threading.Thread.__init__(self)
+        self.queue = queue.Queue(5)
+        self.extra_batches = queue.Queue()
+        self.metrics_queue = queue.Queue()
+        self.rollout_fragment_length = rollout_fragment_length
+        self.horizon = horizon
+        self.clip_rewards = clip_rewards
+        self.daemon = True
+        self.multiple_episodes_in_batch = multiple_episodes_in_batch
+        self.callbacks = callbacks
+        self.normalize_actions = normalize_actions
+        self.clip_actions = clip_actions
+        self.blackhole_outputs = blackhole_outputs
+        self.soft_horizon = soft_horizon
+        self.no_done_at_end = no_done_at_end
+        self.perf_stats = _PerfStats()
+        self.shutdown = False
+        self.observation_fn = observation_fn
+        self.render = render
+        if not sample_collector_class:
+            sample_collector_class = SimpleListCollector
+        self.sample_collector = sample_collector_class(
+            self.worker.policy_map,
+            self.clip_rewards,
+            self.callbacks,
+            self.multiple_episodes_in_batch,
+            self.rollout_fragment_length,
+            count_steps_by=count_steps_by,
+        )
+
+    @override(threading.Thread)
+    def run(self):
+        try:
+            self._run()
+        except BaseException as e:
+            self.queue.put(e)
+            raise e
+
+    def _run(self):
+        if self.blackhole_outputs:
+            queue_putter = lambda x: None
+            extra_batches_putter = lambda x: None
+        else:
+            queue_putter = self.queue.put
+            extra_batches_putter = lambda x: self.extra_batches.put(x, timeout=600.0)
+        env_runner = _env_runner(
+            self.worker,
+            self.base_env,
+            extra_batches_putter,
+            self.horizon,
+            self.normalize_actions,
+            self.clip_actions,
+            self.multiple_episodes_in_batch,
+            self.callbacks,
+            self.perf_stats,
+            self.soft_horizon,
+            self.no_done_at_end,
+            self.observation_fn,
+            self.sample_collector,
+            self.render,
+        )
+        while not self.shutdown:
+            # The timeout variable exists because apparently, if one worker
+            # dies, the other workers won't die with it, unless the timeout is
+            # set to some large number. This is an empirical observation.
+            item = next(env_runner)
+            if isinstance(item, RolloutMetrics):
+                self.metrics_queue.put(item)
+            else:
+                queue_putter(item)
+
+    @override(SamplerInput)
+    def get_data(self) -> SampleBatchType:
+        if not self.is_alive():
+            raise RuntimeError("Sampling thread has died")
+        rollout = self.queue.get(timeout=600.0)
+
+        # Propagate errors.
+        if isinstance(rollout, BaseException):
+            raise rollout
+
+        return rollout
+
+    @override(SamplerInput)
+    def get_metrics(self) -> List[RolloutMetrics]:
+        completed = []
+        while True:
+            try:
+                completed.append(
+                    self.metrics_queue.get_nowait()._replace(
+                        perf_stats=self.perf_stats.get()
+                    )
+                )
+            except queue.Empty:
+                break
+        return completed
+
+    @override(SamplerInput)
+    def get_extra_batches(self) -> List[SampleBatchType]:
+        extra = []
+        while True:
+            try:
+                extra.append(self.extra_batches.get_nowait())
+            except queue.Empty:
+                break
+        return extra
+
+
+def _env_runner(
+    worker: "RolloutWorker",
+    base_env: BaseEnv,
+    extra_batch_callback: Callable[[SampleBatchType], None],
+    horizon: Optional[int],
+    normalize_actions: bool,
+    clip_actions: bool,
+    multiple_episodes_in_batch: bool,
+    callbacks: "DefaultCallbacks",
+    perf_stats: _PerfStats,
+    soft_horizon: bool,
+    no_done_at_end: bool,
+    observation_fn: "ObservationFunction",
+    sample_collector: Optional[SampleCollector] = None,
+    render: bool = None,
+) -> Iterator[SampleBatchType]:
+    """This implements the common experience collection logic.
+
+    Args:
+        worker: Reference to the current rollout worker.
+        base_env: Env implementing BaseEnv.
+        extra_batch_callback: function to send extra batch data to.
+        horizon: Horizon of the episode.
+        multiple_episodes_in_batch: Whether to pack multiple
+            episodes into each batch. This guarantees batches will be exactly
+            `rollout_fragment_length` in size.
+        normalize_actions: Whether to normalize actions to the action
+            space's bounds.
+        clip_actions: Whether to clip actions to the space range.
+        callbacks: User callbacks to run on episode events.
+        perf_stats: Record perf stats into this object.
+        soft_horizon: Calculate rewards but don't reset the
+            environment when the horizon is hit.
+        no_done_at_end: Ignore the done=True at the end of the episode
+            and instead record done=False.
+        observation_fn: Optional multi-agent
+            observation func to use for preprocessing observations.
+        sample_collector: An optional
+            SampleCollector object to use.
+        render: Whether to try to render the environment after each
+            step.
+
+    Yields:
+        Object containing state, action, reward, terminal condition,
+        and other fields as dictated by `policy`.
+    """
+
+    # May be populated with used for image rendering
+    simple_image_viewer: Optional["SimpleImageViewer"] = None
+
+    # Try to get Env's `max_episode_steps` prop. If it doesn't exist, ignore
+    # error and continue with max_episode_steps=None.
+    max_episode_steps = None
+    try:
+        max_episode_steps = base_env.get_sub_environments()[0].spec.max_episode_steps
+    except Exception:
+        pass
+
+    # Trainer has a given `horizon` setting.
+    if horizon:
+        # `horizon` is larger than env's limit.
+        if max_episode_steps and horizon > max_episode_steps:
+            # Try to override the env's own max-step setting with our horizon.
+            # If this won't work, throw an error.
+            try:
+                base_env.get_sub_environments()[0].spec.max_episode_steps = horizon
+                base_env.get_sub_environments()[0]._max_episode_steps = horizon
+            except Exception:
+                raise ValueError(
+                    "Your `horizon` setting ({}) is larger than the Env's own "
+                    "timestep limit ({}), which seems to be unsettable! Try "
+                    "to increase the Env's built-in limit to be at least as "
+                    "large as your wanted `horizon`.".format(horizon, max_episode_steps)
+                )
+    # Otherwise, set Trainer's horizon to env's max-steps.
+    elif max_episode_steps:
+        horizon = max_episode_steps
+        logger.debug(
+            "No episode horizon specified, setting it to Env's limit ({}).".format(
+                max_episode_steps
+            )
+        )
+    # No horizon/max_episode_steps -> Episodes may be infinitely long.
+    else:
+        horizon = float("inf")
+        logger.debug("No episode horizon specified, assuming inf.")
+
+    # Pool of batch builders, which can be shared across episodes to pack
+    # trajectory data.
+    batch_builder_pool: List[MultiAgentSampleBatchBuilder] = []
+
+    def get_batch_builder():
+        if batch_builder_pool:
+            return batch_builder_pool.pop()
+        else:
+            return None
+
+    def new_episode(env_id):
+        episode = Episode(
+            worker.policy_map,
+            worker.policy_mapping_fn,
+            get_batch_builder,
+            extra_batch_callback,
+            env_id=env_id,
+            worker=worker,
+        )
+        # Call each policy's Exploration.on_episode_start method.
+        # Note: This may break the exploration (e.g. ParameterNoise) of
+        # policies in the `policy_map` that have not been recently used
+        # (and are therefore stashed to disk). However, we certainly do not
+        # want to loop through all (even stashed) policies here as that
+        # would counter the purpose of the LRU policy caching.
+        for p in worker.policy_map.cache.values():
+            if getattr(p, "exploration", None) is not None:
+                p.exploration.on_episode_start(
+                    policy=p,
+                    environment=base_env,
+                    episode=episode,
+                    tf_sess=p.get_session(),
+                )
+        callbacks.on_episode_start(
+            worker=worker,
+            base_env=base_env,
+            policies=worker.policy_map,
+            episode=episode,
+            env_index=env_id,
+        )
+        return episode
+
+    active_episodes: Dict[EnvID, Episode] = NewEpisodeDefaultDict(new_episode)
+
+    while True:
+        perf_stats.iters += 1
+        t0 = time.time()
+        # Get observations from all ready agents.
+        # types: MultiEnvDict, MultiEnvDict, MultiEnvDict, MultiEnvDict, ...
+        unfiltered_obs, rewards, dones, infos, off_policy_actions = base_env.poll()
+        perf_stats.env_wait_time += time.time() - t0
+
+        if log_once("env_returns"):
+            logger.info("Raw obs from env: {}".format(summarize(unfiltered_obs)))
+            logger.info("Info return from env: {}".format(summarize(infos)))
+
+        # Process observations and prepare for policy evaluation.
+        t1 = time.time()
+        # types: Set[EnvID], Dict[PolicyID, List[PolicyEvalData]],
+        #       List[Union[RolloutMetrics, SampleBatchType]]
+        active_envs, to_eval, outputs = _process_observations(
+            worker=worker,
+            base_env=base_env,
+            active_episodes=active_episodes,
+            unfiltered_obs=unfiltered_obs,
+            rewards=rewards,
+            dones=dones,
+            infos=infos,
+            horizon=horizon,
+            multiple_episodes_in_batch=multiple_episodes_in_batch,
+            callbacks=callbacks,
+            soft_horizon=soft_horizon,
+            no_done_at_end=no_done_at_end,
+            observation_fn=observation_fn,
+            sample_collector=sample_collector,
+        )
+        perf_stats.raw_obs_processing_time += time.time() - t1
+        for o in outputs:
+            yield o
+
+        # Do batched policy eval (accross vectorized envs).
+        t2 = time.time()
+        # types: Dict[PolicyID, Tuple[TensorStructType, StateBatch, dict]]
+        eval_results = _do_policy_eval(
+            to_eval=to_eval,
+            policies=worker.policy_map,
+            sample_collector=sample_collector,
+            active_episodes=active_episodes,
+        )
+        perf_stats.inference_time += time.time() - t2
+
+        # Process results and update episode state.
+        t3 = time.time()
+        actions_to_send: Dict[
+            EnvID, Dict[AgentID, EnvActionType]
+        ] = _process_policy_eval_results(
+            to_eval=to_eval,
+            eval_results=eval_results,
+            active_episodes=active_episodes,
+            active_envs=active_envs,
+            off_policy_actions=off_policy_actions,
+            policies=worker.policy_map,
+            normalize_actions=normalize_actions,
+            clip_actions=clip_actions,
+        )
+        perf_stats.action_processing_time += time.time() - t3
+
+        # Return computed actions to ready envs. We also send to envs that have
+        # taken off-policy actions; those envs are free to ignore the action.
+        t4 = time.time()
+        base_env.send_actions(actions_to_send)
+        perf_stats.env_wait_time += time.time() - t4
+
+        # Try to render the env, if required.
+        if render:
+            t5 = time.time()
+            # Render can either return an RGB image (uint8 [w x h x 3] numpy
+            # array) or take care of rendering itself (returning True).
+            rendered = base_env.try_render()
+            # Rendering returned an image -> Display it in a SimpleImageViewer.
+            if isinstance(rendered, np.ndarray) and len(rendered.shape) == 3:
+                # ImageViewer not defined yet, try to create one.
+                if simple_image_viewer is None:
+                    try:
+                        from gym.envs.classic_control.rendering import SimpleImageViewer
+
+                        simple_image_viewer = SimpleImageViewer()
+                    except (ImportError, ModuleNotFoundError):
+                        render = False  # disable rendering
+                        logger.warning(
+                            "Could not import gym.envs.classic_control."
+                            "rendering! Try `pip install gym[all]`."
+                        )
+                if simple_image_viewer:
+                    simple_image_viewer.imshow(rendered)
+            elif rendered not in [True, False, None]:
+                raise ValueError(
+                    "The env's ({base_env}) `try_render()` method returned an"
+                    " unsupported value! Make sure you either return a "
+                    "uint8/w x h x 3 (RGB) image or handle rendering in a "
+                    "window and then return `True`."
+                )
+            perf_stats.env_render_time += time.time() - t5
+
+
+def _process_observations(
+    *,
+    worker: "RolloutWorker",
+    base_env: BaseEnv,
+    active_episodes: Dict[EnvID, Episode],
+    unfiltered_obs: Dict[EnvID, Dict[AgentID, EnvObsType]],
+    rewards: Dict[EnvID, Dict[AgentID, float]],
+    dones: Dict[EnvID, Dict[AgentID, bool]],
+    infos: Dict[EnvID, Dict[AgentID, EnvInfoDict]],
+    horizon: int,
+    multiple_episodes_in_batch: bool,
+    callbacks: "DefaultCallbacks",
+    soft_horizon: bool,
+    no_done_at_end: bool,
+    observation_fn: "ObservationFunction",
+    sample_collector: SampleCollector,
+) -> Tuple[
+    Set[EnvID],
+    Dict[PolicyID, List[PolicyEvalData]],
+    List[Union[RolloutMetrics, SampleBatchType]],
+]:
+    """Record new data from the environment and prepare for policy evaluation.
+
+    Args:
+        worker: Reference to the current rollout worker.
+        base_env: Env implementing BaseEnv.
+        active_episodes: Mapping from
+            episode ID to currently ongoing Episode object.
+        unfiltered_obs: Doubly keyed dict of env-ids -> agent ids
+            -> unfiltered observation tensor, returned by a `BaseEnv.poll()`
+            call.
+        rewards: Doubly keyed dict of env-ids -> agent ids ->
+            rewards tensor, returned by a `BaseEnv.poll()` call.
+        dones: Doubly keyed dict of env-ids -> agent ids ->
+            boolean done flags, returned by a `BaseEnv.poll()` call.
+        infos: Doubly keyed dict of env-ids -> agent ids ->
+            info dicts, returned by a `BaseEnv.poll()` call.
+        horizon: Horizon of the episode.
+        multiple_episodes_in_batch: Whether to pack multiple
+            episodes into each batch. This guarantees batches will be exactly
+            `rollout_fragment_length` in size.
+        callbacks: User callbacks to run on episode events.
+        soft_horizon: Calculate rewards but don't reset the
+            environment when the horizon is hit.
+        no_done_at_end: Ignore the done=True at the end of the episode
+            and instead record done=False.
+        observation_fn: Optional multi-agent
+            observation func to use for preprocessing observations.
+        sample_collector: The SampleCollector object
+            used to store and retrieve environment samples.
+
+    Returns:
+        Tuple consisting of 1) active_envs: Set of non-terminated env ids.
+        2) to_eval: Map of policy_id to list of agent PolicyEvalData.
+        3) outputs: List of metrics and samples to return from the sampler.
+    """
+
+    # Output objects.
+    active_envs: Set[EnvID] = set()
+    to_eval: Dict[PolicyID, List[PolicyEvalData]] = defaultdict(list)
+    outputs: List[Union[RolloutMetrics, SampleBatchType]] = []
+
+    # For each (vectorized) sub-environment.
+    # types: EnvID, Dict[AgentID, EnvObsType]
+    for env_id, all_agents_obs in unfiltered_obs.items():
+        is_new_episode: bool = env_id not in active_episodes
+        episode: Episode = active_episodes[env_id]
+
+        if not is_new_episode:
+            sample_collector.episode_step(episode)
+            episode._add_agent_rewards(rewards[env_id])
+
+        # Check episode termination conditions.
+        if dones[env_id]["__all__"] or episode.length >= horizon:
+            hit_horizon = episode.length >= horizon and not dones[env_id]["__all__"]
+            all_agents_done = True
+            atari_metrics: List[RolloutMetrics] = _fetch_atari_metrics(base_env)
+            if atari_metrics is not None:
+                for m in atari_metrics:
+                    outputs.append(m._replace(custom_metrics=episode.custom_metrics))
+            else:
+                outputs.append(
+                    RolloutMetrics(
+                        episode.length,
+                        episode.total_reward,
+                        dict(episode.agent_rewards),
+                        episode.custom_metrics,
+                        {},
+                        episode.hist_data,
+                        episode.media,
+                    )
+                )
+            # Check whether we have to create a fake-last observation
+            # for some agents (the environment is not required to do so if
+            # dones[__all__]=True).
+            for ag_id in episode.get_agents():
+                if not episode.last_done_for(ag_id) and ag_id not in all_agents_obs:
+                    # Create a fake (all-0s) observation.
+                    obs_sp = worker.policy_map[
+                        episode.policy_for(ag_id)
+                    ].observation_space
+                    obs_sp = getattr(obs_sp, "original_space", obs_sp)
+                    all_agents_obs[ag_id] = tree.map_structure(
+                        np.zeros_like, obs_sp.sample()
+                    )
+        else:
+            hit_horizon = False
+            all_agents_done = False
+            active_envs.add(env_id)
+
+        # Custom observation function is applied before preprocessing.
+        if observation_fn:
+            all_agents_obs: Dict[AgentID, EnvObsType] = observation_fn(
+                agent_obs=all_agents_obs,
+                worker=worker,
+                base_env=base_env,
+                policies=worker.policy_map,
+                episode=episode,
+            )
+            if not isinstance(all_agents_obs, dict):
+                raise ValueError("observe() must return a dict of agent observations")
+
+        common_infos = infos[env_id].get("__common__", {})
+        episode._set_last_info("__common__", common_infos)
+
+        # For each agent in the environment.
+        # types: AgentID, EnvObsType
+        for agent_id, raw_obs in all_agents_obs.items():
+            assert agent_id != "__all__"
+
+            last_observation: EnvObsType = episode.last_observation_for(agent_id)
+            agent_done = bool(all_agents_done or dones[env_id].get(agent_id))
+
+            # A new agent (initial obs) is already done -> Skip entirely.
+            if last_observation is None and agent_done:
+                continue
+
+            policy_id: PolicyID = episode.policy_for(agent_id)
+
+            preprocessor = _get_or_raise(worker.preprocessors, policy_id)
+            prep_obs: EnvObsType = raw_obs
+            if preprocessor is not None:
+                prep_obs = preprocessor.transform(raw_obs)
+                if log_once("prep_obs"):
+                    logger.info("Preprocessed obs: {}".format(summarize(prep_obs)))
+            filtered_obs: EnvObsType = _get_or_raise(worker.filters, policy_id)(
+                prep_obs
+            )
+            if log_once("filtered_obs"):
+                logger.info("Filtered obs: {}".format(summarize(filtered_obs)))
+
+            episode._set_last_observation(agent_id, filtered_obs)
+            episode._set_last_raw_obs(agent_id, raw_obs)
+            episode._set_last_done(agent_id, agent_done)
+            # Infos from the environment.
+            agent_infos = infos[env_id].get(agent_id, {})
+            episode._set_last_info(agent_id, agent_infos)
+
+            # Record transition info if applicable.
+            if last_observation is None:
+                sample_collector.add_init_obs(
+                    episode,
+                    agent_id,
+                    env_id,
+                    policy_id,
+                    episode.length - 1,
+                    filtered_obs,
+                )
+            elif agent_infos is None or agent_infos.get("training_enabled", True):
+                # Add actions, rewards, next-obs to collectors.
+                values_dict = {
+                    SampleBatch.T: episode.length - 1,
+                    SampleBatch.ENV_ID: env_id,
+                    SampleBatch.AGENT_INDEX: episode._agent_index(agent_id),
+                    # Action (slot 0) taken at timestep t.
+                    SampleBatch.ACTIONS: episode.last_action_for(agent_id),
+                    # Reward received after taking a at timestep t.
+                    SampleBatch.REWARDS: rewards[env_id].get(agent_id, 0.0),
+                    # After taking action=a, did we reach terminal?
+                    SampleBatch.DONES: (
+                        False
+                        if (no_done_at_end or (hit_horizon and soft_horizon))
+                        else agent_done
+                    ),
+                    # Next observation.
+                    SampleBatch.NEXT_OBS: filtered_obs,
+                }
+                # Add extra-action-fetches (policy-inference infos) to
+                # collectors.
+                pol = worker.policy_map[policy_id]
+                for key, value in episode.last_extra_action_outs_for(agent_id).items():
+                    if key in pol.view_requirements:
+                        values_dict[key] = value
+                # Env infos for this agent.
+                if "infos" in pol.view_requirements:
+                    values_dict["infos"] = agent_infos
+                sample_collector.add_action_reward_next_obs(
+                    episode.episode_id,
+                    agent_id,
+                    env_id,
+                    policy_id,
+                    agent_done,
+                    values_dict,
+                )
+
+            if not agent_done:
+                item = PolicyEvalData(
+                    env_id,
+                    agent_id,
+                    filtered_obs,
+                    agent_infos,
+                    None
+                    if last_observation is None
+                    else episode.rnn_state_for(agent_id),
+                    None
+                    if last_observation is None
+                    else episode.last_action_for(agent_id),
+                    rewards[env_id].get(agent_id, 0.0),
+                )
+                to_eval[policy_id].append(item)
+
+        # Invoke the `on_episode_step` callback after the step is logged
+        # to the episode.
+        # Exception: The very first env.poll() call causes the env to get reset
+        # (no step taken yet, just a single starting observation logged).
+        # We need to skip this callback in this case.
+        if episode.length > 0:
+            callbacks.on_episode_step(
+                worker=worker,
+                base_env=base_env,
+                policies=worker.policy_map,
+                episode=episode,
+                env_index=env_id,
+            )
+
+        # Episode is done for all agents (dones[__all__] == True)
+        # or we hit the horizon.
+        if all_agents_done:
+            is_done = dones[env_id]["__all__"]
+            check_dones = is_done and not no_done_at_end
+
+            # If, we are not allowed to pack the next episode into the same
+            # SampleBatch (batch_mode=complete_episodes) -> Build the
+            # MultiAgentBatch from a single episode and add it to "outputs".
+            # Otherwise, just postprocess and continue collecting across
+            # episodes.
+            ma_sample_batch = sample_collector.postprocess_episode(
+                episode,
+                is_done=is_done or (hit_horizon and not soft_horizon),
+                check_dones=check_dones,
+                build=not multiple_episodes_in_batch,
+            )
+            if ma_sample_batch:
+                outputs.append(ma_sample_batch)
+
+            # Call each (in-memory) policy's Exploration.on_episode_end
+            # method.
+            # Note: This may break the exploration (e.g. ParameterNoise) of
+            # policies in the `policy_map` that have not been recently used
+            # (and are therefore stashed to disk). However, we certainly do not
+            # want to loop through all (even stashed) policies here as that
+            # would counter the purpose of the LRU policy caching.
+            for p in worker.policy_map.cache.values():
+                if getattr(p, "exploration", None) is not None:
+                    p.exploration.on_episode_end(
+                        policy=p,
+                        environment=base_env,
+                        episode=episode,
+                        tf_sess=p.get_session(),
+                    )
+            # Call custom on_episode_end callback.
+            callbacks.on_episode_end(
+                worker=worker,
+                base_env=base_env,
+                policies=worker.policy_map,
+                episode=episode,
+                env_index=env_id,
+            )
+            # Horizon hit and we have a soft horizon (no hard env reset).
+            if hit_horizon and soft_horizon:
+                episode.soft_reset()
+                resetted_obs: Dict[EnvID, Dict[AgentID, EnvObsType]] = {
+                    env_id: all_agents_obs
+                }
+            else:
+                del active_episodes[env_id]
+                resetted_obs: Dict[
+                    EnvID, Dict[AgentID, EnvObsType]
+                ] = base_env.try_reset(env_id)
+            # Reset not supported, drop this env from the ready list.
+            if resetted_obs is None:
+                if horizon != float("inf"):
+                    raise ValueError(
+                        "Setting episode horizon requires reset() support "
+                        "from the environment."
+                    )
+            # Creates a new episode if this is not async return.
+            # If reset is async, we will get its result in some future poll.
+            elif resetted_obs != ASYNC_RESET_RETURN:
+                new_episode: Episode = active_episodes[env_id]
+                resetted_obs = resetted_obs[env_id]
+                if observation_fn:
+                    resetted_obs: Dict[AgentID, EnvObsType] = observation_fn(
+                        agent_obs=resetted_obs,
+                        worker=worker,
+                        base_env=base_env,
+                        policies=worker.policy_map,
+                        episode=new_episode,
+                    )
+                # types: AgentID, EnvObsType
+                for agent_id, raw_obs in resetted_obs.items():
+                    policy_id: PolicyID = new_episode.policy_for(agent_id)
+                    preproccessor = _get_or_raise(worker.preprocessors, policy_id)
+
+                    prep_obs: EnvObsType = raw_obs
+                    if preproccessor is not None:
+                        prep_obs = preproccessor.transform(raw_obs)
+                    filtered_obs: EnvObsType = _get_or_raise(worker.filters, policy_id)(
+                        prep_obs
+                    )
+                    new_episode._set_last_raw_obs(agent_id, raw_obs)
+                    new_episode._set_last_observation(agent_id, filtered_obs)
+
+                    # Add initial obs to buffer.
+                    sample_collector.add_init_obs(
+                        new_episode,
+                        agent_id,
+                        env_id,
+                        policy_id,
+                        new_episode.length - 1,
+                        filtered_obs,
+                    )
+
+                    item = PolicyEvalData(
+                        env_id,
+                        agent_id,
+                        filtered_obs,
+                        episode.last_info_for(agent_id) or {},
+                        episode.rnn_state_for(agent_id),
+                        None,
+                        0.0,
+                    )
+                    to_eval[policy_id].append(item)
+
+    # Try to build something.
+    if multiple_episodes_in_batch:
+        sample_batches = (
+            sample_collector.try_build_truncated_episode_multi_agent_batch()
+        )
+        if sample_batches:
+            outputs.extend(sample_batches)
+
+    return active_envs, to_eval, outputs
+
+
+def _do_policy_eval(
+    *,
+    to_eval: Dict[PolicyID, List[PolicyEvalData]],
+    policies: PolicyMap,
+    sample_collector: SampleCollector,
+    active_episodes: Dict[EnvID, Episode],
+) -> Dict[PolicyID, Tuple[TensorStructType, StateBatch, dict]]:
+    """Call compute_actions on collected episode/model data to get next action.
+
+    Args:
+        to_eval: Mapping of policy IDs to lists of PolicyEvalData objects
+            (items in these lists will be the batch's items for the model
+            forward pass).
+        policies: Mapping from policy ID to Policy obj.
+        sample_collector: The SampleCollector object to use.
+        active_episodes: Mapping of EnvID to its currently active episode.
+
+    Returns:
+        Dict mapping PolicyIDs to compute_actions_from_input_dict() outputs.
+    """
+
+    eval_results: Dict[PolicyID, TensorStructType] = {}
+
+    if log_once("compute_actions_input"):
+        logger.info("Inputs to compute_actions():\n\n{}\n".format(summarize(to_eval)))
+
+    for policy_id, eval_data in to_eval.items():
+        # In case the policyID has been removed from this worker, we need to
+        # re-assign policy_id and re-lookup the Policy object to use.
+        try:
+            policy: Policy = _get_or_raise(policies, policy_id)
+        except ValueError:
+            # Important: Get the policy_mapping_fn from the active
+            # Episode as the policy_mapping_fn from the worker may
+            # have already been changed (mapping fn stay constant
+            # within one episode).
+            episode = active_episodes[eval_data[0].env_id]
+            policy_id = episode.policy_mapping_fn(
+                eval_data[0].agent_id, episode, worker=episode.worker
+            )
+            policy: Policy = _get_or_raise(policies, policy_id)
+
+        input_dict = sample_collector.get_inference_input_dict(policy_id)
+        eval_results[policy_id] = policy.compute_actions_from_input_dict(
+            input_dict,
+            timestep=policy.global_timestep,
+            episodes=[active_episodes[t.env_id] for t in eval_data],
+        )
+
+    if log_once("compute_actions_result"):
+        logger.info(
+            "Outputs of compute_actions():\n\n{}\n".format(summarize(eval_results))
+        )
+
+    return eval_results
+
+
+def _process_policy_eval_results(
+    *,
+    to_eval: Dict[PolicyID, List[PolicyEvalData]],
+    eval_results: Dict[PolicyID, Tuple[TensorStructType, StateBatch, dict]],
+    active_episodes: Dict[EnvID, Episode],
+    active_envs: Set[int],
+    off_policy_actions: MultiEnvDict,
+    policies: Dict[PolicyID, Policy],
+    normalize_actions: bool,
+    clip_actions: bool,
+) -> Dict[EnvID, Dict[AgentID, EnvActionType]]:
+    """Process the output of policy neural network evaluation.
+
+    Records policy evaluation results into the given episode objects and
+    returns replies to send back to agents in the env.
+
+    Args:
+        to_eval: Mapping of policy IDs to lists of PolicyEvalData objects.
+        eval_results: Mapping of policy IDs to list of
+            actions, rnn-out states, extra-action-fetches dicts.
+        active_episodes: Mapping from episode ID to currently ongoing
+            Episode object.
+        active_envs: Set of non-terminated env ids.
+        off_policy_actions: Doubly keyed dict of env-ids -> agent ids ->
+            off-policy-action, returned by a `BaseEnv.poll()` call.
+        policies: Mapping from policy ID to Policy.
+        normalize_actions: Whether to normalize actions to the action
+            space's bounds.
+        clip_actions: Whether to clip actions to the action space's bounds.
+
+    Returns:
+        Nested dict of env id -> agent id -> actions to be sent to
+        Env (np.ndarrays).
+    """
+
+    actions_to_send: Dict[EnvID, Dict[AgentID, EnvActionType]] = defaultdict(dict)
+
+    # types: int
+    for env_id in active_envs:
+        actions_to_send[env_id] = {}  # at minimum send empty dict
+
+    # types: PolicyID, List[PolicyEvalData]
+    for policy_id, eval_data in to_eval.items():
+        actions: TensorStructType = eval_results[policy_id][0]
+        actions = convert_to_numpy(actions)
+
+        rnn_out_cols: StateBatch = eval_results[policy_id][1]
+        extra_action_out_cols: dict = eval_results[policy_id][2]
+
+        # In case actions is a list (representing the 0th dim of a batch of
+        # primitive actions), try converting it first.
+        if isinstance(actions, list):
+            actions = np.array(actions)
+
+        # Store RNN state ins/outs and extra-action fetches to episode.
+        for f_i, column in enumerate(rnn_out_cols):
+            extra_action_out_cols["state_out_{}".format(f_i)] = column
+
+        policy: Policy = _get_or_raise(policies, policy_id)
+        # Split action-component batches into single action rows.
+        actions: List[EnvActionType] = unbatch(actions)
+        # types: int, EnvActionType
+        for i, action in enumerate(actions):
+            # Normalize, if necessary.
+            if normalize_actions:
+                action_to_send = unsquash_action(action, policy.action_space_struct)
+            # Clip, if necessary.
+            elif clip_actions:
+                action_to_send = clip_action(action, policy.action_space_struct)
+            else:
+                action_to_send = action
+
+            env_id: int = eval_data[i].env_id
+            agent_id: AgentID = eval_data[i].agent_id
+            episode: Episode = active_episodes[env_id]
+            episode._set_rnn_state(agent_id, [c[i] for c in rnn_out_cols])
+            episode._set_last_extra_action_outs(
+                agent_id, {k: v[i] for k, v in extra_action_out_cols.items()}
+            )
+            if env_id in off_policy_actions and agent_id in off_policy_actions[env_id]:
+                episode._set_last_action(agent_id, off_policy_actions[env_id][agent_id])
+            else:
+                episode._set_last_action(agent_id, action)
+
+            assert agent_id not in actions_to_send[env_id]
+            actions_to_send[env_id][agent_id] = action_to_send
+
+    return actions_to_send
+
+
+def _fetch_atari_metrics(base_env: BaseEnv) -> List[RolloutMetrics]:
+    """Atari games have multiple logical episodes, one per life.
+
+    However, for metrics reporting we count full episodes, all lives included.
+    """
+    sub_environments = base_env.get_sub_environments()
+    if not sub_environments:
+        return None
+    atari_out = []
+    for sub_env in sub_environments:
+        monitor = get_wrapper_by_cls(sub_env, MonitorEnv)
+        if not monitor:
+            return None
+        for eps_rew, eps_len in monitor.next_episode_results():
+            atari_out.append(RolloutMetrics(eps_len, eps_rew))
+    return atari_out
+
+
+def _to_column_format(rnn_state_rows: List[List[Any]]) -> StateBatch:
+    num_cols = len(rnn_state_rows[0])
+    return [[row[i] for row in rnn_state_rows] for i in range(num_cols)]
+
+
+def _get_or_raise(
+    mapping: Dict[PolicyID, Union[Policy, Preprocessor, Filter]], policy_id: PolicyID
+) -> Union[Policy, Preprocessor, Filter]:
+    """Returns an object under key `policy_id` in `mapping`.
+
+    Args:
+        mapping (Dict[PolicyID, Union[Policy, Preprocessor, Filter]]): The
+            mapping dict from policy id (str) to actual object (Policy,
+            Preprocessor, etc.).
+        policy_id (str): The policy ID to lookup.
+
+    Returns:
+        Union[Policy, Preprocessor, Filter]: The found object.
+
+    Raises:
+        ValueError: If `policy_id` cannot be found in `mapping`.
+    """
+    if policy_id not in mapping:
+        raise ValueError(
+            "Could not find policy for agent: PolicyID `{}` not found "
+            "in policy map, whose keys are `{}`.".format(policy_id, mapping.keys())
+        )
+    return mapping[policy_id]