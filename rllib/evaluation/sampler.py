--- conflicted
+++ resolved
@@ -588,10 +588,7 @@
 
 
 def _process_observations(
-<<<<<<< HEAD
         *,
-=======
->>>>>>> 65848201
         worker: "RolloutWorker",
         base_env: BaseEnv,
         policies: Dict[PolicyID, Policy],
