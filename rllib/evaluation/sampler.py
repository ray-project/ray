--- conflicted
+++ resolved
@@ -117,18 +117,11 @@
                  horizon: int = None,
                  pack_multiple_episodes_in_batch: bool = False,
                  tf_sess=None,
-<<<<<<< HEAD
-                 clip_actions=True,
-                 soft_horizon=False,
-                 no_done_at_end=False,
-                 observation_fn=None,
-                 _fast_sampling=False):
-=======
                  clip_actions: bool = True,
                  soft_horizon: bool = False,
                  no_done_at_end: bool = False,
-                 observation_fn: "ObservationFunction" = None):
->>>>>>> 432ce1be
+                 observation_fn: "ObservationFunction" = None,
+                 _fast_sampling: bool = False):
         """Initializes a SyncSampler object.
 
         Args:
@@ -241,34 +234,26 @@
                  horizon: int = None,
                  pack_multiple_episodes_in_batch: bool = False,
                  tf_sess=None,
-<<<<<<< HEAD
-                 clip_actions=True,
-                 blackhole_outputs=False,
-                 soft_horizon=False,
-                 no_done_at_end=False,
-                 observation_fn=None,
-                 _fast_sampling=False):
-=======
                  clip_actions: bool = True,
                  blackhole_outputs: bool = False,
                  soft_horizon: bool = False,
                  no_done_at_end: bool = False,
-                 observation_fn: "ObservationFunction" = None):
->>>>>>> 432ce1be
+                 observation_fn: "ObservationFunction" = None,
+                 _fast_sampling: bool = False):
         """Initializes a AsyncSampler object.
 
         Args:
             worker (RolloutWorker): The RolloutWorker that will use this
                 Sampler for sampling.
             env (Env): Any Env object. Will be converted into an RLlib BaseEnv.
-            policies (Dict[str, Policy]): Mapping from policy ID to Policy obj.
+            policies (Dict[str,Policy]): Mapping from policy ID to Policy obj.
             policy_mapping_fn (callable): Callable that takes an agent ID and
                 returns a Policy object.
-            preprocessors (Dict[str, Preprocessor]): Mapping from policy ID to
+            preprocessors (Dict[str,Preprocessor]): Mapping from policy ID to
                 Preprocessor object for the observations prior to filtering.
-            obs_filters (Dict[str, Filter]): Mapping from policy ID to
+            obs_filters (Dict[str,Filter]): Mapping from policy ID to
                 env Filter object.
-            clip_rewards (Union[bool, float]): True for +/-1.0 clipping, actual
+            clip_rewards (Union[bool,float]): True for +/-1.0 clipping, actual
                 float value for +/- value clipping. False for no clipping.
             rollout_fragment_length (int): The length of a fragment to collect
                 before building a SampleBatch from the data and resetting
@@ -392,39 +377,26 @@
         return extra
 
 
-<<<<<<< HEAD
-def _env_runner(worker,
-                base_env,
-                extra_batch_callback,
-                policies,
-                policy_mapping_fn,
-                rollout_fragment_length,
-                horizon,
-                preprocessors,
-                obs_filters,
-                clip_rewards,
-                clip_actions,
-                pack_multiple_episodes_in_batch,
-                callbacks,
-                tf_sess,
-                perf_stats,
-                soft_horizon,
-                no_done_at_end,
-                observation_fn,
-                _fast_sampling=False):
-=======
 def _env_runner(
-        worker: "RolloutWorker", base_env: BaseEnv,
-        extra_batch_callback: Callable[[SampleBatchType], None], policies,
+        worker: "RolloutWorker",
+        base_env: BaseEnv,
+        extra_batch_callback: Callable[[SampleBatchType], None],
+        policies,
         policy_mapping_fn: Callable[[AgentID], PolicyID],
-        rollout_fragment_length: int, horizon: int,
+        rollout_fragment_length: int,
+        horizon: int,
         preprocessors: Dict[PolicyID, Preprocessor],
-        obs_filters: Dict[PolicyID, Filter], clip_rewards: bool,
-        clip_actions: bool, pack_multiple_episodes_in_batch: bool,
-        callbacks: "DefaultCallbacks", tf_sess, perf_stats: _PerfStats,
-        soft_horizon: bool, no_done_at_end: bool,
-        observation_fn: "ObservationFunction") -> Iterable[SampleBatchType]:
->>>>>>> 432ce1be
+        obs_filters: Dict[PolicyID, Filter],
+        clip_rewards: bool,
+        clip_actions: bool,
+        pack_multiple_episodes_in_batch: bool,
+        callbacks: "DefaultCallbacks",
+        tf_sess: Optional["tf.Session"],
+        perf_stats: _PerfStats,
+        soft_horizon: bool,
+        no_done_at_end: bool,
+        observation_fn: "ObservationFunction",
+        _fast_sampling: bool = False) -> Iterable[SampleBatchType]:
     """This implements the common experience collection logic.
 
     Args:
@@ -536,12 +508,8 @@
         perf_stats.iters += 1
         t_before_env_poll = time.time()
         # Get observations from all ready agents.
-<<<<<<< HEAD
+        # type: MultiEnvDict, MultiEnvDict, MultiEnvDict, MultiEnvDict, ...
         unfiltered_next_obs, rewards, dones, infos, off_policy_actions = \
-=======
-        # type: MultiEnvDict, MultiEnvDict, MultiEnvDict, MultiEnvDict, ...
-        unfiltered_obs, rewards, dones, infos, off_policy_actions = \
->>>>>>> 432ce1be
             base_env.poll()
         perf_stats.env_wait_time += time.time() - t_before_env_poll
 
@@ -551,10 +519,11 @@
             logger.info("Info return from env: {}".format(summarize(infos)))
 
         # Process observations and prepare for policy evaluation.
-<<<<<<< HEAD
         t_before_obs_processing = time.time()
         # TODO: (sven): Split data-recording code from preprocessing code
         #  below.
+        # type: Set[EnvID], Dict[PolicyID, List[PolicyEvalData]],
+        #       List[Union[RolloutMetrics, SampleBatchType]]
         active_envs, policy_inputs, sample_batches_or_metrics, eval_idx_map = \
             _process_observations(
                 worker=worker,
@@ -584,41 +553,9 @@
 
         # Do batched policy eval (accross vectorized envs).
         t_before_action_inference = time.time()
+        # type: Dict[PolicyID, Tuple[TensorStructType, StateBatch, dict]]
         policy_outputs = _compute_actions_with_policies(
             policy_inputs=policy_inputs,
-=======
-        t1 = time.time()
-        # type: Set[EnvID], Dict[PolicyID, List[PolicyEvalData]],
-        #       List[Union[RolloutMetrics, SampleBatchType]]
-        active_envs, to_eval, outputs = _process_observations(
-            worker=worker,
-            base_env=base_env,
-            policies=policies,
-            batch_builder_pool=batch_builder_pool,
-            active_episodes=active_episodes,
-            unfiltered_obs=unfiltered_obs,
-            rewards=rewards,
-            dones=dones,
-            infos=infos,
-            horizon=horizon,
-            preprocessors=preprocessors,
-            obs_filters=obs_filters,
-            rollout_fragment_length=rollout_fragment_length,
-            pack_multiple_episodes_in_batch=pack_multiple_episodes_in_batch,
-            callbacks=callbacks,
-            soft_horizon=soft_horizon,
-            no_done_at_end=no_done_at_end,
-            observation_fn=observation_fn)
-        perf_stats.processing_time += time.time() - t1
-        for o in outputs:
-            yield o
-
-        # Do batched policy eval (accross vectorized envs).
-        t2 = time.time()
-        # type: Dict[PolicyID, Tuple[TensorStructType, StateBatch, dict]]
-        eval_results = _do_policy_eval(
-            to_eval=to_eval,
->>>>>>> 432ce1be
             policies=policies,
             active_episodes=active_episodes,
             tf_sess=tf_sess,
@@ -626,83 +563,50 @@
         perf_stats.inference_time += time.time() - t_before_action_inference
 
         # Process results and update episode state.
-<<<<<<< HEAD
         t_before_postprocessing = time.time()
-        actions_to_send = _get_actions_for_env(
-            policy_inputs=policy_inputs,
-            policy_outputs=policy_outputs,
-            active_episodes=active_episodes,
-            active_envs=active_envs,
-            off_policy_actions=off_policy_actions,
-            policies=policies,
-            clip_actions=clip_actions,
-            _fast_sampling=_fast_sampling)
-        perf_stats.processing_time += time.time() - t_before_postprocessing
-=======
-        t3 = time.time()
         actions_to_send: Dict[EnvID, Dict[AgentID, EnvActionType]] = \
-            _process_policy_eval_results(
-                to_eval=to_eval,
-                eval_results=eval_results,
+            _get_actions_for_env(
+                policy_inputs=policy_inputs,
+                policy_outputs=policy_outputs,
                 active_episodes=active_episodes,
                 active_envs=active_envs,
                 off_policy_actions=off_policy_actions,
                 policies=policies,
-                clip_actions=clip_actions)
-        perf_stats.processing_time += time.time() - t3
->>>>>>> 432ce1be
+                clip_actions=clip_actions,
+                _fast_sampling=_fast_sampling)
+        perf_stats.processing_time += time.time() - t_before_postprocessing
 
         # Return computed actions to ready envs. We also send to envs that have
         # taken off-policy actions; those envs are free to ignore the action.
         t_before_sending_actions = time.time()
         base_env.send_actions(actions_to_send)
-<<<<<<< HEAD
         perf_stats.env_wait_time += time.time() - t_before_sending_actions
 
 
-def _process_observations(*,
-                          worker,
-                          base_env,
-                          policies,
-                          batch_builder_pool,
-                          active_episodes,
-                          prev_policy_outputs,
-                          prev_eval_idx_map,
-                          unfiltered_next_obs,
-                          rewards,
-                          dones,
-                          infos,
-                          horizon,
-                          preprocessors,
-                          obs_filters,
-                          rollout_fragment_length,
-                          pack_multiple_episodes_in_batch,
-                          callbacks,
-                          soft_horizon,
-                          no_done_at_end,
-                          observation_fn,
-                          _fast_sampling=False):
-=======
-        perf_stats.env_wait_time += time.time() - t4
-
-
 def _process_observations(
-        worker: "RolloutWorker", base_env: BaseEnv,
-        policies: Dict[PolicyID, Policy],
-        batch_builder_pool: List[MultiAgentSampleBatchBuilder],
-        active_episodes: Dict[str, MultiAgentEpisode],
-        unfiltered_obs: Dict[EnvID, Dict[AgentID, EnvObsType]],
-        rewards: Dict[EnvID, Dict[AgentID, float]],
-        dones: Dict[EnvID, Dict[AgentID, bool]],
-        infos: Dict[EnvID, Dict[AgentID, EnvInfoDict]], horizon: int,
-        preprocessors: Dict[PolicyID, Preprocessor],
-        obs_filters: Dict[PolicyID, Filter], rollout_fragment_length: int,
-        pack_multiple_episodes_in_batch: bool, callbacks: "DefaultCallbacks",
-        soft_horizon: bool, no_done_at_end: bool,
-        observation_fn: "ObservationFunction"
+    *,
+    worker: "RolloutWorker",
+    base_env: BaseEnv,
+    policies: Dict[PolicyID, Policy],
+    batch_builder_pool:
+    List[MultiAgentSampleBatchBuilder],
+    active_episodes: Dict[str, MultiAgentEpisode],
+    unfiltered_obs: Dict[EnvID, Dict[AgentID, EnvObsType]],
+    rewards: Dict[EnvID, Dict[AgentID, float]],
+    dones: Dict[EnvID, Dict[AgentID, bool]],
+    infos: Dict[EnvID, Dict[AgentID, EnvInfoDict]],
+    horizon: int,
+    preprocessors: Dict[PolicyID, Preprocessor],
+    obs_filters: Dict[PolicyID, Filter],
+    rollout_fragment_length: int,
+    pack_multiple_episodes_in_batch: bool,
+    callbacks: "DefaultCallbacks",
+    soft_horizon: bool,
+    no_done_at_end: bool,
+    observation_fn: "ObservationFunction",
+    _fast_sampling: bool = False
 ) -> Tuple[Set[EnvID], Dict[PolicyID, List[PolicyEvalData]], List[Union[
         RolloutMetrics, SampleBatchType]]]:
->>>>>>> 432ce1be
     """Record new data from the environment and prepare for policy evaluation.
 
     Args:
@@ -755,33 +659,20 @@
             - sample_batches_or_metrics: List of SampleBatches and/or Metrics.
     """
 
-<<<<<<< HEAD
-    active_envs = set()
-    policy_inputs = defaultdict(list)
-    sample_batches_or_metrics = []
-    large_batch_threshold = max(1000, rollout_fragment_length * 10) if \
-=======
     # Output objects.
     active_envs: Set[EnvID] = set()
-    to_eval: Dict[PolicyID, List[PolicyEvalData]] = defaultdict(list)
-    outputs: List[Union[RolloutMetrics, SampleBatchType]] = []
+    policy_inputs: Dict[PolicyID, List[PolicyEvalData]] = defaultdict(list)
+    sample_batches_or_metrics: Dict[PolicyID, List[PolicyEvalData]] = []
 
     large_batch_threshold: int = max(1000, rollout_fragment_length * 10) if \
->>>>>>> 432ce1be
         rollout_fragment_length != float("inf") else 5000
     eval_idx_map = defaultdict(partial(defaultdict, dict))
 
-<<<<<<< HEAD
     # For each environment.
+    # type: EnvID, Dict[AgentID, EnvObsType]
     for env_id, agent_obs in unfiltered_next_obs.items():
-        is_new_episode = env_id not in active_episodes
-        episode = active_episodes[env_id]
-=======
-    # type: EnvID, Dict[AgentID, EnvObsType]
-    for env_id, agent_obs in unfiltered_obs.items():
         is_new_episode: bool = env_id not in active_episodes
         episode: MultiAgentEpisode = active_episodes[env_id]
->>>>>>> 432ce1be
         if not is_new_episode:
             episode.length += 1
             episode.batch_builder.count += 1
@@ -855,7 +746,6 @@
 
             agent_done = bool(all_agents_done or dones[env_id].get(agent_id))
             if not agent_done:
-<<<<<<< HEAD
                 if not _fast_sampling:
                     item = PolicyEvalData(env_id, agent_id, filtered_obs,
                                           infos[env_id].get(agent_id, {}),
@@ -864,18 +754,8 @@
                                           rewards[env_id][agent_id] or 0.0)
                     policy_inputs[policy_id].append(item)
 
-            prev_observation = episode.last_observation_for(agent_id)
-=======
-                to_eval[policy_id].append(
-                    PolicyEvalData(env_id, agent_id, filtered_obs,
-                                   infos[env_id].get(agent_id, {}),
-                                   episode.rnn_state_for(agent_id),
-                                   episode.last_action_for(agent_id),
-                                   rewards[env_id][agent_id] or 0.0))
-
-            last_observation: EnvObsType = episode.last_observation_for(
+            prev_observation: EnvObsType = episode.last_observation_for(
                 agent_id)
->>>>>>> 432ce1be
             episode._set_last_observation(agent_id, filtered_obs)
             episode._set_last_raw_obs(agent_id, raw_obs)
             episode._set_last_info(agent_id, infos[env_id].get(agent_id, {}))
@@ -1046,39 +926,22 @@
     return active_envs, policy_inputs, sample_batches_or_metrics, eval_idx_map
 
 
-<<<<<<< HEAD
-def _compute_actions_with_policies(*,
-                                   policy_inputs,
-                                   policies,
-                                   active_episodes,
-                                   tf_sess=None,
-                                   _fast_sampling=False):
-    """Call compute_actions on collected episode/model data to get next action.
-
-    Args:
-        policy_inputs (Dict[str,List[PolicyEvalData]]): Mapping of policy IDs
-            to lists of PolicyEvalData objects (items in these lists will be
-            the batch's items for the model forward pass).
-        policies (Dict[str,Policy]): Mapping from policy ID to Policy obj.
-        active_episodes (defaultdict[str,MultiAgentEpisode]): Mapping from
-=======
-def _do_policy_eval(
-        *,
-        to_eval: Dict[PolicyID, List[PolicyEvalData]],
-        policies: Dict[PolicyID, Policy],
-        active_episodes: Dict[str, MultiAgentEpisode],
-        tf_sess=None
+def _compute_actions_with_policies(
+    *,
+    policy_inputs: Dict[PolicyID, List[PolicyEvalData]],
+    policies: Dict[PolicyID, Policy],
+    active_episodes: Dict[str, MultiAgentEpisode],
+    tf_sess=None,
+    _fast_sampling=False
 ) -> Dict[PolicyID, Tuple[TensorStructType, StateBatch, dict]]:
     """Call compute_actions on collected episode/model data to get next action.
 
     Args:
-        tf_sess (Optional[tf.Session]): Optional tensorflow session to use for
-            batching TF policy evaluations.
-        to_eval (Dict[PolicyID, List[PolicyEvalData]]): Mapping of policy IDs
-            to lists of PolicyEvalData objects.
-        policies (Dict[PolicyID, Policy]): Mapping from policy ID to Policy.
-        active_episodes (Dict[str, MultiAgentEpisode]): Mapping from
->>>>>>> 432ce1be
+        policy_inputs (Dict[PolicyID, List[PolicyEvalData]]): Mapping of policy IDs to
+            lists of PolicyEvalData objects (items in these lists will be
+            the batch's items for the model forward pass).
+        policies (Dict[PolicyID, Policy]): Mapping from policy ID to Policy obj.
+        active_episodes (defaultdict[str,MultiAgentEpisode]): Mapping from
             episode ID to currently ongoing MultiAgentEpisode object.
         tf_sess (Optional[tf.Session]): Optional tensorflow session to use for
             batching TF policy evaluations.
@@ -1089,51 +952,29 @@
         policy_outputs: Dict of [policy ID]->[compute_action() outputs].
     """
 
-<<<<<<< HEAD
-    policy_outputs = {}
-=======
-    eval_results: Dict[PolicyID, TensorStructType] = {}
->>>>>>> 432ce1be
+    policy_outputs: Dict[PolicyID, TensorStructType] = {}
 
     tf_run_builder = tf_pending_fetches = None
     if tf_sess:
-<<<<<<< HEAD
         tf_run_builder = TFRunBuilder(tf_sess, "policy_eval")
-        tf_pending_fetches = {}
-=======
-        builder = TFRunBuilder(tf_sess, "policy_eval")
-        pending_fetches: Dict[PolicyID, Any] = {}
-    else:
-        builder = None
->>>>>>> 432ce1be
+        tf_pending_fetches: Dict[PolicyID, Any] = {}
 
     if log_once("compute_actions_input"):
         logger.info("Inputs to compute_actions():\n\n{}\n".format(
             summarize(policy_inputs)))
 
-<<<<<<< HEAD
+    # type: PolicyID, PolicyEvalData
     for policy_id, policy_input in policy_inputs.items():
-        policy = _get_or_raise(policies, policy_id)
-
-=======
-    # type: PolicyID, PolicyEvalData
-    for policy_id, eval_data in to_eval.items():
-        rnn_in: List[List[Any]] = [t.rnn_state for t in eval_data]
         policy: Policy = _get_or_raise(policies, policy_id)
->>>>>>> 432ce1be
+
         # If tf (non eager) AND TFPolicy's compute_action method has not been
         # overridden -> Use `policy._build_compute_actions()`.
         if tf_run_builder and (policy.compute_actions.__code__ is
                                TFPolicy.compute_actions.__code__):
 
-<<<<<<< HEAD
-            obs_batch = [t.obs for t in policy_input]
-            state_batches = _to_column_format(
+            obs_batch: List[EnvObsType] = [t.obs for t in policy_input]
+            state_batches: StateBatch = _to_column_format(
                 [t.rnn_state for t in policy_input])
-=======
-            obs_batch: List[EnvObsType] = [t.obs for t in eval_data]
-            state_batches: StateBatch = _to_column_format(rnn_in)
->>>>>>> 432ce1be
             # TODO(ekl): how can we make info batch available to TF code?
             prev_action_batch = [t.prev_action for t in policy_input]
             prev_reward_batch = [t.prev_reward for t in policy_input]
@@ -1146,13 +987,12 @@
                 prev_reward_batch=prev_reward_batch,
                 timestep=policy.global_timestep)
         else:
-<<<<<<< HEAD
             if _fast_sampling:
                 policy_outputs[policy_id] = policy.compute_actions(
                     trajectories=policy_input, timestep=policy.global_timestep)
             else:
                 rnn_in = [t.rnn_state for t in policy_input]
-                rnn_in_cols = [
+                rnn_in_cols: StateBatch = [
                     np.stack([row[i] for row in rnn_in])
                     for i in range(len(rnn_in[0]))
                 ]
@@ -1165,26 +1005,9 @@
                     episodes=[active_episodes[t.env_id] for t in policy_input],
                     timestep=policy.global_timestep)
     if tf_run_builder:
+        # type: PolicyID, Tuple[TensorStructType, StateBatch, dict]
         for pid, v in tf_pending_fetches.items():
             policy_outputs[pid] = tf_run_builder.get(v)
-=======
-            rnn_in_cols: StateBatch = [
-                np.stack([row[i] for row in rnn_in])
-                for i in range(len(rnn_in[0]))
-            ]
-            eval_results[policy_id] = policy.compute_actions(
-                [t.obs for t in eval_data],
-                state_batches=rnn_in_cols,
-                prev_action_batch=[t.prev_action for t in eval_data],
-                prev_reward_batch=[t.prev_reward for t in eval_data],
-                info_batch=[t.info for t in eval_data],
-                episodes=[active_episodes[t.env_id] for t in eval_data],
-                timestep=policy.global_timestep)
-    if builder:
-        # type: PolicyID, Tuple[TensorStructType, StateBatch, dict]
-        for pid, v in pending_fetches.items():
-            eval_results[pid] = builder.get(v)
->>>>>>> 432ce1be
 
     if log_once("compute_actions_result"):
         logger.info("Outputs of compute_actions():\n\n{}\n".format(
@@ -1193,26 +1016,19 @@
     return policy_outputs
 
 
-<<<<<<< HEAD
-def _get_actions_for_env(*,
-                         policy_inputs,
-                         policy_outputs,
-                         active_episodes,
-                         active_envs,
-                         off_policy_actions,
-                         policies,
-                         clip_actions,
-                         _fast_sampling=False):
-    """Processes outputs of policy inference calls (actions ready for Env).
-=======
-def _process_policy_eval_results(
-        *, to_eval: Dict[PolicyID, List[PolicyEvalData]], eval_results: Dict[
+def _get_actions_for_env(
+        *,
+        policy_inputs: Dict[PolicyID, List[PolicyEvalData]],
+        policy_outputs: Dict[
             PolicyID, Tuple[TensorStructType, StateBatch, dict]],
-        active_episodes: Dict[str, MultiAgentEpisode], active_envs: Set[int],
-        off_policy_actions: MultiEnvDict, policies: Dict[PolicyID, Policy],
-        clip_actions: bool) -> Dict[EnvID, Dict[AgentID, EnvActionType]]:
+        active_episodes: Dict[str, MultiAgentEpisode],
+        active_envs: Set[int],
+        off_policy_actions: MultiEnvDict,
+        policies: Dict[PolicyID, Policy],
+        clip_actions: bool,
+        _fast_sampling: bool = False
+    ) -> Dict[EnvID, Dict[AgentID, EnvActionType]]:
     """Process the output of policy neural network evaluation.
->>>>>>> 432ce1be
 
     # TODO: (sven) deprecate storing data directly into episode object (we have
     #  the buffers inside the Trajectories for that).
@@ -1220,15 +1036,9 @@
     returns replies to send back to agents in the env.
 
     Args:
-<<<<<<< HEAD
-        policy_inputs (Dict[str,List[PolicyEvalData]]): Mapping of policy IDs
-            to lists of PolicyEvalData objects.
-        policy_outputs (Dict[str,List]): Mapping of policy IDs to list of
-=======
-        to_eval (Dict[PolicyID, List[PolicyEvalData]]): Mapping of policy IDs
-            to lists of PolicyEvalData objects.
-        eval_results (Dict[PolicyID, List]): Mapping of policy IDs to list of
->>>>>>> 432ce1be
+        policy_inputs (Dict[PolicyID, List[PolicyEvalData]]): Mapping of policy
+            IDs to lists of PolicyEvalData objects.
+        policy_outputs (Dict[PolicyID, List]): Mapping of policy IDs to list of
             actions, rnn-out states, extra-action-fetches dicts.
         active_episodes (Dict[str, MultiAgentEpisode]): Mapping from
             episode ID to currently ongoing MultiAgentEpisode object.
@@ -1246,19 +1056,8 @@
             sent to Env (np.ndarrays).
     """
 
-<<<<<<< HEAD
     # This will hold (possibly clipped) actions to be sent to the Env (by
     # env_id and by agent_id).
-    actions_to_send = defaultdict(dict)
-    for env_id in active_envs:
-        actions_to_send[env_id] = {}  # at minimum send empty dict
-
-    for policy_id, policy_input in policy_inputs.items():
-        actions = policy_outputs[policy_id][0]
-        actions = convert_to_numpy(actions)
-        rnn_out_cols = policy_outputs[policy_id][1]
-        pi_info_cols = policy_outputs[policy_id][2]
-=======
     actions_to_send: Dict[EnvID, Dict[AgentID, EnvActionType]] = \
         defaultdict(dict)
 
@@ -1267,14 +1066,11 @@
         actions_to_send[env_id] = {}  # at minimum send empty dict
 
     # type: PolicyID, List[PolicyEvalData]
-    for policy_id, eval_data in to_eval.items():
-        rnn_in_cols: StateBatch = _to_column_format(
-            [t.rnn_state for t in eval_data])
-
-        actions: TensorStructType = eval_results[policy_id][0]
-        rnn_out_cols: StateBatch = eval_results[policy_id][1]
-        pi_info_cols: dict = eval_results[policy_id][2]
->>>>>>> 432ce1be
+    for policy_id, policy_input in policy_inputs.items():
+        actions: TensorStructType = policy_outputs[policy_id][0]
+        actions = convert_to_numpy(actions)
+        rnn_out_cols: StateBatch = policy_outputs[policy_id][1]
+        pi_info_cols: dict = policy_outputs[policy_id][2]
 
         # In case actions is a list (representing the 0th dim of a batch of
         # primitive actions), try to convert it first.
@@ -1283,7 +1079,7 @@
 
         # Add RNN state info.
         if not _fast_sampling:
-            rnn_in_cols = _to_column_format(
+            rnn_in_cols: StateBatch = _to_column_format(
                 [t.rnn_state for t in policy_input])
             if len(rnn_in_cols) != len(rnn_out_cols):
                 raise ValueError(
@@ -1299,11 +1095,6 @@
         actions: List[EnvActionType] = unbatch(actions)
         # type: int, EnvActionType
         for i, action in enumerate(actions):
-<<<<<<< HEAD
-=======
-            env_id: int = eval_data[i].env_id
-            agent_id: AgentID = eval_data[i].agent_id
->>>>>>> 432ce1be
             # Clip if necessary.
             if clip_actions:
                 clipped_action = clip_action(action,
@@ -1314,10 +1105,10 @@
             # Fast sampling: Do not store data directly in episode
             #  (entire episode is stored in Trajectory and kept until
             #  end of episode).
-            env_id = policy_input[i].env_id
-            agent_id = policy_input[i].agent_id
+            env_id: int = policy_input[i].env_id
+            agent_id: AgentID = policy_input[i].agent_id
             if not _fast_sampling:
-                episode = active_episodes[env_id]
+                episode: MultiAgentEpisode = active_episodes[env_id]
                 episode._set_rnn_state(agent_id, [c[i] for c in rnn_out_cols])
                 episode._set_last_pi_info(
                     agent_id, {k: v[i]
@@ -1331,20 +1122,6 @@
 
             assert agent_id not in actions_to_send[env_id]
             actions_to_send[env_id][agent_id] = clipped_action
-<<<<<<< HEAD
-=======
-            episode: MultiAgentEpisode = active_episodes[env_id]
-            episode._set_rnn_state(agent_id, [c[i] for c in rnn_out_cols])
-            episode._set_last_pi_info(
-                agent_id, {k: v[i]
-                           for k, v in pi_info_cols.items()})
-            if env_id in off_policy_actions and \
-                    agent_id in off_policy_actions[env_id]:
-                episode._set_last_action(agent_id,
-                                         off_policy_actions[env_id][agent_id])
-            else:
-                episode._set_last_action(agent_id, action)
->>>>>>> 432ce1be
 
     return actions_to_send
 
