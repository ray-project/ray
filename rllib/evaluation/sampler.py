--- conflicted
+++ resolved
@@ -579,24 +579,16 @@
             state_batches = _to_column_format(rnn_in)
 
             # TODO(ekl): how can we make info batch available to TF code?
-<<<<<<< HEAD
-=======
             obs_batch = [t.obs for t in eval_data]
             prev_action_batch = [t.prev_action for t in eval_data]
             prev_reward_batch = [t.prev_reward for t in eval_data]
 
->>>>>>> 87fb0235
             pending_fetches[policy_id] = policy._build_compute_actions(
                 builder,
                 obs_batch=obs_batch,
                 state_batches=state_batches,
-<<<<<<< HEAD
-                prev_action_batch=[t.prev_action for t in eval_data],
-                prev_reward_batch=[t.prev_reward for t in eval_data],
-=======
                 prev_action_batch=prev_action_batch,
                 prev_reward_batch=prev_reward_batch,
->>>>>>> 87fb0235
                 timestep=policy.global_timestep)
         else:
             # TODO(sven): Does this work for LSTM torch?
