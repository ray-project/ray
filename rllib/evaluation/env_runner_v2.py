import logging
import time
from collections import defaultdict
from typing import TYPE_CHECKING, Dict, Iterator, List, Optional, Tuple, Union

import numpy as np
import tree  # pip install dm_tree

from ray.rllib.env.base_env import ASYNC_RESET_RETURN, BaseEnv
from ray.rllib.env.wrappers.atari_wrappers import MonitorEnv, get_wrapper_by_cls
from ray.rllib.evaluation.collectors.simple_list_collector import _PolicyCollectorGroup
from ray.rllib.evaluation.episode_v2 import EpisodeV2
from ray.rllib.evaluation.metrics import RolloutMetrics
from ray.rllib.models.preprocessors import Preprocessor
from ray.rllib.policy.policy import Policy
from ray.rllib.policy.sample_batch import MultiAgentBatch, SampleBatch, concat_samples
from ray.rllib.utils.annotations import DeveloperAPI
from ray.rllib.utils.filter import Filter
from ray.rllib.utils.numpy import convert_to_numpy
from ray.rllib.utils.spaces.space_utils import unbatch
from ray.rllib.utils.typing import (
    ActionConnectorDataType,
    AgentConnectorDataType,
    AgentID,
    EnvActionType,
    EnvID,
    EnvObsType,
    MultiAgentDict,
    MultiEnvDict,
    PolicyID,
    PolicyOutputType,
    SampleBatchType,
    StateBatches,
    TensorStructType,
)
from ray.util.debug import log_once

if TYPE_CHECKING:
    from gym.envs.classic_control.rendering import SimpleImageViewer

    from ray.rllib.algorithms.callbacks import DefaultCallbacks
    from ray.rllib.evaluation.rollout_worker import RolloutWorker


logger = logging.getLogger(__name__)


MIN_LARGE_BATCH_THRESHOLD = 1000
DEFAULT_LARGE_BATCH_THRESHOLD = 5000
MS_TO_SEC = 1000.0


class _PerfStats:
    """Sampler perf stats that will be included in rollout metrics."""

    def __init__(self, ema_coef: Optional[float] = None):
        # If not None, enable Exponential Moving Average mode.
        # The way we update stats is by:
        #     updated = (1 - ema_coef) * old + ema_coef * new
        # In general provides more responsive stats about sampler performance.
        # TODO(jungong) : make ema the default (only) mode if it works well.
        self.ema_coef = ema_coef

        self.iters = 0
        self.raw_obs_processing_time = 0.0
        self.inference_time = 0.0
        self.action_processing_time = 0.0
        self.env_wait_time = 0.0
        self.env_render_time = 0.0

    def incr(self, field: str, value: Union[int, float]):
        if field == "iters":
            self.iters += value
            return

        # All the other fields support either global average or ema mode.
        if self.ema_coef is None:
            # Global average.
            self.__dict__[field] += value
        else:
            self.__dict__[field] = (1.0 - self.ema_coef) * self.__dict__[
                field
            ] + self.ema_coef * value

    def _get_avg(self):
        # Mean multiplicator (1000 = sec -> ms).
        factor = MS_TO_SEC / self.iters
        return {
            # Raw observation preprocessing.
            "mean_raw_obs_processing_ms": self.raw_obs_processing_time * factor,
            # Computing actions through policy.
            "mean_inference_ms": self.inference_time * factor,
            # Processing actions (to be sent to env, e.g. clipping).
            "mean_action_processing_ms": self.action_processing_time * factor,
            # Waiting for environment (during poll).
            "mean_env_wait_ms": self.env_wait_time * factor,
            # Environment rendering (False by default).
            "mean_env_render_ms": self.env_render_time * factor,
        }

    def _get_ema(self):
        # In EMA mode, stats are already (exponentially) averaged,
        # hence we only need to do the sec -> ms conversion here.
        return {
            # Raw observation preprocessing.
            "mean_raw_obs_processing_ms": self.raw_obs_processing_time * MS_TO_SEC,
            # Computing actions through policy.
            "mean_inference_ms": self.inference_time * MS_TO_SEC,
            # Processing actions (to be sent to env, e.g. clipping).
            "mean_action_processing_ms": self.action_processing_time * MS_TO_SEC,
            # Waiting for environment (during poll).
            "mean_env_wait_ms": self.env_wait_time * MS_TO_SEC,
            # Environment rendering (False by default).
            "mean_env_render_ms": self.env_render_time * MS_TO_SEC,
        }

    def get(self):
        if self.ema_coef is None:
            return self._get_avg()
        else:
            return self._get_ema()


class _NewDefaultDict(defaultdict):
    def __missing__(self, env_id):
        ret = self[env_id] = self.default_factory(env_id)
        return ret


def _build_multi_agent_batch(
    episode_id: int,
    batch_builder: _PolicyCollectorGroup,
    large_batch_threshold: int,
    multiple_episodes_in_batch: bool,
) -> MultiAgentBatch:
    """Build MultiAgentBatch from a dict of _PolicyCollectors.

    Args:
        env_steps: total env steps.
        policy_collectors: collected training SampleBatchs by policy.

    Returns:
        Always returns a sample batch in MultiAgentBatch format.
    """
    ma_batch = {}
    for pid, collector in batch_builder.policy_collectors.items():
        if collector.agent_steps <= 0:
            continue

        if batch_builder.agent_steps > large_batch_threshold and log_once(
            "large_batch_warning"
        ):
            logger.warning(
                "More than {} observations in {} env steps for "
                "episode {} ".format(
                    batch_builder.agent_steps, batch_builder.env_steps, episode_id
                )
                + "are buffered in the sampler. If this is more than you "
                "expected, check that that you set a horizon on your "
                "environment correctly and that it terminates at some "
                "point. Note: In multi-agent environments, "
                "`rollout_fragment_length` sets the batch size based on "
                "(across-agents) environment steps, not the steps of "
                "individual agents, which can result in unexpectedly "
                "large batches."
                + (
                    "Also, you may be waiting for your Env to "
                    "terminate (batch_mode=`complete_episodes`). Make sure "
                    "it does at some point."
                    if not multiple_episodes_in_batch
                    else ""
                )
            )

        ma_batch[pid] = collector.build()

    # Create the multi agent batch.
    return MultiAgentBatch(policy_batches=ma_batch, env_steps=batch_builder.env_steps)


def _batch_inference_sample_batches(eval_data: List[SampleBatch]) -> SampleBatch:
    """Batch a list of input SampleBatches into a single SampleBatch.

    Args:
        eval_data: list of SampleBatches.

    Returns:
        single batched SampleBatch.
    """
    inference_batch = concat_samples(eval_data)
    if "state_in_0" in inference_batch:
        batch_size = len(eval_data)
        inference_batch[SampleBatch.SEQ_LENS] = np.ones(batch_size, dtype=np.int32)
    return inference_batch


@DeveloperAPI
class EnvRunnerV2:
    """Collect experiences from user environment using Connectors."""

    def __init__(
        self,
        worker: "RolloutWorker",
        base_env: BaseEnv,
        horizon: Optional[int],
        multiple_episodes_in_batch: bool,
        callbacks: "DefaultCallbacks",
        perf_stats: _PerfStats,
        soft_horizon: bool,
        no_done_at_end: bool,
        rollout_fragment_length: int = 200,
        count_steps_by: str = "env_steps",
        render: bool = None,
    ):
        """
        Args:
            worker: Reference to the current rollout worker.
            base_env: Env implementing BaseEnv.
            horizon: Horizon of the episode.
            multiple_episodes_in_batch: Whether to pack multiple
                episodes into each batch. This guarantees batches will be exactly
                `rollout_fragment_length` in size.
            callbacks: User callbacks to run on episode events.
            perf_stats: Record perf stats into this object.
            soft_horizon: Calculate rewards but don't reset the
                environment when the horizon is hit.
            no_done_at_end: Ignore the done=True at the end of the episode
                and instead record done=False.
            rollout_fragment_length: The length of a fragment to collect
                before building a SampleBatch from the data and resetting
                the SampleBatchBuilder object.
            count_steps_by: One of "env_steps" (default) or "agent_steps".
                Use "agent_steps", if you want rollout lengths to be counted
                by individual agent steps. In a multi-agent env,
                a single env_step contains one or more agent_steps, depending
                on how many agents are present at any given time in the
                ongoing episode.
            render: Whether to try to render the environment after each
                step.
        """
        self._worker = worker
        self._base_env = base_env
        self._multiple_episodes_in_batch = multiple_episodes_in_batch
        self._callbacks = callbacks
        self._perf_stats = perf_stats
        self._soft_horizon = soft_horizon
        self._no_done_at_end = no_done_at_end
        self._rollout_fragment_length = rollout_fragment_length
        self._count_steps_by = count_steps_by
        self._render = render

        self._horizon = self._get_horizon(horizon)
        # May be populated for image rendering.
        self._simple_image_viewer: Optional[
            "SimpleImageViewer"
        ] = self._get_simple_image_viewer()

        # Keeps track of active episodes.
        self._active_episodes: Dict[EnvID, EpisodeV2] = {}
        self._batch_builders: Dict[EnvID, _PolicyCollectorGroup] = _NewDefaultDict(
            self._new_batch_builder
        )

        self._large_batch_threshold: int = (
            max(MIN_LARGE_BATCH_THRESHOLD, self._rollout_fragment_length * 10)
            if self._rollout_fragment_length != float("inf")
            else DEFAULT_LARGE_BATCH_THRESHOLD
        )

    def _get_horizon(self, horizon: Optional[int]):
        """Try figuring out the proper horizon to use for rollout.

        Args:
            base_env: Env implementing BaseEnv.
            horizon: Horizon of the episode.
        """
        # Try to get Env's `max_episode_steps` prop. If it doesn't exist, ignore
        # error and continue with max_episode_steps=None.
        max_episode_steps = None
        try:
            max_episode_steps = self._base_env.get_sub_environments()[
                0
            ].spec.max_episode_steps
        except Exception:
            pass

        # Trainer has a given `horizon` setting.
        if horizon:
            # `horizon` is larger than env's limit.
            if max_episode_steps and horizon > max_episode_steps:
                # Try to override the env's own max-step setting with our horizon.
                # If this won't work, throw an error.
                try:
                    self._base_env.get_sub_environments()[
                        0
                    ].spec.max_episode_steps = horizon
                    self._base_env.get_sub_environments()[
                        0
                    ]._max_episode_steps = horizon
                except Exception:
                    raise ValueError(
                        "Your `horizon` setting ({}) is larger than the Env's own "
                        "timestep limit ({}), which seems to be unsettable! Try "
                        "to increase the Env's built-in limit to be at least as "
                        "large as your wanted `horizon`.".format(
                            horizon, max_episode_steps
                        )
                    )
        # Otherwise, set Trainer's horizon to env's max-steps.
        elif max_episode_steps:
            horizon = max_episode_steps
            logger.debug(
                "No episode horizon specified, setting it to Env's limit ({}).".format(
                    max_episode_steps
                )
            )
        # No horizon/max_episode_steps -> Episodes may be infinitely long.
        else:
            horizon = float("inf")
            logger.debug("No episode horizon specified, assuming inf.")

        return horizon

    def _get_simple_image_viewer(self):
        """Maybe construct a SimpleImageViewer instance for episode rendering."""
        # Try to render the env, if required.
        if not self._render:
            return None

        try:
            from gym.envs.classic_control.rendering import SimpleImageViewer

            return SimpleImageViewer()
        except (ImportError, ModuleNotFoundError):
            self._render = False  # disable rendering
            logger.warning(
                "Could not import gym.envs.classic_control."
                "rendering! Try `pip install gym[all]`."
            )

        return None

    def _call_on_episode_start(self, episode, env_id):
        # Call each policy's Exploration.on_episode_start method.
        # Note: This may break the exploration (e.g. ParameterNoise) of
        # policies in the `policy_map` that have not been recently used
        # (and are therefore stashed to disk). However, we certainly do not
        # want to loop through all (even stashed) policies here as that
        # would counter the purpose of the LRU policy caching.
        for p in self._worker.policy_map.cache.values():
            if getattr(p, "exploration", None) is not None:
                p.exploration.on_episode_start(
                    policy=p,
                    environment=self._base_env,
                    episode=episode,
                    tf_sess=p.get_session(),
                )
        # Call `on_episode_start()` callback.
        self._callbacks.on_episode_start(
            worker=self._worker,
            base_env=self._base_env,
            policies=self._worker.policy_map,
            env_index=env_id,
            episode=episode,
        )

    def _new_batch_builder(self, _) -> _PolicyCollectorGroup:
        """Create a new batch builder.

        We create a _PolicyCollectorGroup based on the full policy_map
        as the batch builder.
        """
        return _PolicyCollectorGroup(self._worker.policy_map)

    def run(self) -> Iterator[SampleBatchType]:
        """Samples and yields training episodes continuously.

        Yields:
            Object containing state, action, reward, terminal condition,
            and other fields as dictated by `policy`.
        """
        while True:
            outputs = self.step()
            for o in outputs:
                yield o

    def step(self) -> List[SampleBatchType]:
        """Samples training episodes by stepping through environments."""

        # Before the very first poll (this will reset all vector sub-environments):
        # Create all upcoming episodes and call `on_episode_created` callbacks for
        # all sub-environments (upcoming episodes).
        if not self._active_episodes:
            for env_id, sub_env in self._base_env.get_sub_environments(
                as_dict=True
            ).items():
                self.create_episode(env_id)

        self._perf_stats.incr("iters", 1)

        t0 = time.time()
        # Get observations from all ready agents.
        # types: MultiEnvDict, MultiEnvDict, MultiEnvDict, MultiEnvDict, ...
        (
            unfiltered_obs,
            rewards,
            dones,
            infos,
            off_policy_actions,
        ) = self._base_env.poll()
        env_poll_time = time.time() - t0

        # Process observations and prepare for policy evaluation.
        t1 = time.time()
        # types: Set[EnvID], Dict[PolicyID, List[AgentConnectorDataType]],
        #       List[Union[RolloutMetrics, SampleBatchType]]
        to_eval, outputs = self._process_observations(
            unfiltered_obs=unfiltered_obs,
            rewards=rewards,
            dones=dones,
            infos=infos,
        )
        self._perf_stats.incr("raw_obs_processing_time", time.time() - t1)

        # Do batched policy eval (accross vectorized envs).
        t2 = time.time()
        # types: Dict[PolicyID, Tuple[TensorStructType, StateBatch, dict]]
        eval_results = self._do_policy_eval(to_eval=to_eval)
        self._perf_stats.incr("inference_time", time.time() - t2)

        # Process results and update episode state.
        t3 = time.time()
        actions_to_send: Dict[
            EnvID, Dict[AgentID, EnvActionType]
        ] = self._process_policy_eval_results(
            to_eval=to_eval,
            eval_results=eval_results,
            off_policy_actions=off_policy_actions,
        )
        self._perf_stats.incr("action_processing_time", time.time() - t3)

        # Return computed actions to ready envs. We also send to envs that have
        # taken off-policy actions; those envs are free to ignore the action.
        t4 = time.time()
        self._base_env.send_actions(actions_to_send)
        self._perf_stats.incr("env_wait_time", env_poll_time + time.time() - t4)

        self._maybe_render()

        return outputs

    def _get_rollout_metrics(self, episode: EpisodeV2) -> List[RolloutMetrics]:
        """Get rollout metrics from completed episode."""
        # TODO(jungong) : why do we need to handle atari metrics differently?
        # Can we unify atari and normal env metrics?
        atari_metrics: List[RolloutMetrics] = _fetch_atari_metrics(self._base_env)
        if atari_metrics is not None:
            for m in atari_metrics:
                m._replace(custom_metrics=episode.custom_metrics)
            return atari_metrics
        # Otherwise, return RolloutMetrics for the episode.
        return [
            RolloutMetrics(
                episode.length,
                episode.total_reward,
                dict(episode.agent_rewards),
                episode.custom_metrics,
                {},
                episode.hist_data,
                episode.media,
            )
        ]

    def _process_observations(
        self,
        unfiltered_obs: MultiEnvDict,
        rewards: MultiEnvDict,
        dones: MultiEnvDict,
        infos: MultiEnvDict,
    ) -> Tuple[
        Dict[PolicyID, List[AgentConnectorDataType]],
        List[Union[RolloutMetrics, SampleBatchType]],
    ]:
        """Process raw obs from env.

        Group data for active agents by policy. Reset environments that are done.

        Args:
            unfiltered_obs: obs
            rewards: rewards
            dones: dones
            infos: infos

        Returns:
            A tuple of:
                AgentConnectorDataType for active agents for policy evaluation.
                SampleBatches and RolloutMetrics for completed agents for output.
        """
        # Output objects.
        to_eval: Dict[PolicyID, List[AgentConnectorDataType]] = defaultdict(list)
        outputs: List[Union[RolloutMetrics, SampleBatchType]] = []

        # For each (vectorized) sub-environment.
        # types: EnvID, Dict[AgentID, EnvObsType]
        for env_id, env_obs in unfiltered_obs.items():
            # Check for env_id having returned an error instead of a multi-agent
            # obs dict. This is how our BaseEnv can tell the caller to `poll()` that
            # one of its sub-environments is faulty and should be restarted (and the
            # ongoing episode should not be used for training).
            if isinstance(env_obs, Exception):
                assert dones[env_id]["__all__"] is True, (
                    f"ERROR: When a sub-environment (env-id {env_id}) returns an error "
                    "as observation, the dones[__all__] flag must also be set to True!"
                )
                # all_agents_obs is an Exception here.
                # Drop this episode and skip to next.
                self._handle_done_episode(
                    env_id=env_id,
                    env_obs_or_exception=env_obs,
                    is_done=True,
                    hit_horizon=False,
                    to_eval=to_eval,
                    outputs=outputs,
                )
                # Tell the sampler we have got a faulty episode.
                outputs.append(RolloutMetrics(episode_faulty=True))
                continue

            episode: EpisodeV2 = self._active_episodes[env_id]
            # Finished advancing episode by 1 step, mark it so.
            episode.step()
            # If this episode is brand-new, call the episode start callback(s).
            # Note: EpisodeV2s are initialized with length=-1 (before the reset).
            if not episode.has_init_obs():
                self._call_on_episode_start(episode, env_id)

            # Episode length after this step.
            next_episode_length = episode.length + 1
            # Check episode termination conditions.
            if dones[env_id]["__all__"] or next_episode_length >= self._horizon:
                hit_horizon = (
                    next_episode_length >= self._horizon
                    and not dones[env_id]["__all__"]
                )
                all_agents_done = True
            else:
                hit_horizon = False
                all_agents_done = False

            # Special handling of common info dict.
            episode.set_last_info("__common__", infos[env_id].get("__common__", {}))

            # Agent sample batches grouped by policy. Each set of sample batches will
            # go through agent connectors together.
            sample_batches_by_policy = defaultdict(list)
            # Whether an agent is done, regardless of no_done_at_end or soft_horizon.
            agent_dones = {}
            for agent_id, obs in env_obs.items():
                assert agent_id != "__all__"

                policy_id: PolicyID = episode.policy_for(agent_id)

                agent_done = bool(all_agents_done or dones[env_id].get(agent_id))
                agent_dones[agent_id] = agent_done

                # A completely new agent is already done -> Skip entirely.
                if not episode.has_init_obs(agent_id) and agent_done:
                    continue

                values_dict = {
                    SampleBatch.T: episode.length - 1,
                    SampleBatch.ENV_ID: env_id,
                    SampleBatch.AGENT_INDEX: episode.agent_index(agent_id),
                    # Last action (SampleBatch.ACTIONS) column will be populated by
                    # StateBufferConnector.
                    # Reward received after taking action at timestep t.
                    SampleBatch.REWARDS: rewards[env_id].get(agent_id, 0.0),
                    # After taking action=a, did we reach terminal?
                    SampleBatch.DONES: (
                        False
                        if (
                            self._no_done_at_end or (hit_horizon and self._soft_horizon)
                        )
                        else agent_done
                    ),
                    SampleBatch.INFOS: infos[env_id].get(agent_id, {}),
                    SampleBatch.NEXT_OBS: obs,
                }

                # Queue this obs sample for connector preprocessing.
                sample_batches_by_policy[policy_id].append((agent_id, values_dict))

            # The entire episode is done.
            if all_agents_done:
                # Let's check to see if there are any agents that haven't got the
                # last "done" obs yet. If there are, we have to create fake-last
                # observations for them. (the environment is not required to do so if
                # dones[__all__]=True).
                for agent_id in episode.get_agents():
                    # If the latest obs we got for this agent is done, or if its
                    # episode state is already done, nothing to do.
                    if agent_dones.get(agent_id, False) or episode.is_done(agent_id):
                        continue

                    policy_id: PolicyID = episode.policy_for(agent_id)
                    policy = self._worker.policy_map[policy_id]

                    # Create a fake (all-0s) observation.
                    obs_space = policy.observation_space
                    obs_space = getattr(obs_space, "original_space", obs_space)
                    values_dict = {
                        SampleBatch.T: episode.length - 1,
                        SampleBatch.ENV_ID: env_id,
                        SampleBatch.AGENT_INDEX: episode.agent_index(agent_id),
                        SampleBatch.REWARDS: 0.0,
                        SampleBatch.DONES: True,
                        SampleBatch.INFOS: {},
                        SampleBatch.NEXT_OBS: tree.map_structure(
                            np.zeros_like, obs_space.sample()
                        ),
                    }

                    # Queue these fake obs for connector preprocessing too.
                    sample_batches_by_policy[policy_id].append((agent_id, values_dict))

            # Run agent connectors.
            for policy_id, batches in sample_batches_by_policy.items():
                policy: Policy = self._worker.policy_map[policy_id]
                # Collected full MultiAgentDicts for this environment.
                # Run agent connectors.
                assert (
                    policy.agent_connectors
                ), "EnvRunnerV2 requires agent connectors to work."

                acd_list: List[AgentConnectorDataType] = [
                    AgentConnectorDataType(env_id, agent_id, data)
                    for agent_id, data in batches
                ]

                # For all agents mapped to policy_id, run their data
                # through agent_connectors.
                processed = policy.agent_connectors(acd_list)

                for d in processed:
                    # Record transition info if applicable.
                    if not episode.has_init_obs(d.agent_id):
                        episode.add_init_obs(
                            agent_id=d.agent_id,
                            init_obs=d.data.raw_dict[SampleBatch.NEXT_OBS],
                            t=d.data.raw_dict[SampleBatch.T],
                        )
                    else:
                        episode.add_action_reward_done_next_obs(
                            d.agent_id, d.data.raw_dict
                        )

                    if not all_agents_done and not agent_dones[d.agent_id]:
                        # Add to eval set if env is not done and this particular agent
                        # is also not done.
                        item = AgentConnectorDataType(d.env_id, d.agent_id, d.data)
                        to_eval[policy_id].append(item)

<<<<<<< HEAD
            # # Finished advancing episode by 1 step, mark it so.
            # episode.step()

=======
>>>>>>> 5223f9aa
            # Exception: The very first env.poll() call causes the env to get reset
            # (no step taken yet, just a single starting observation logged).
            # We need to skip this callback in this case.
            if episode.length > 0:
                # Invoke the `on_episode_step` callback after the step is logged
                # to the episode.
                self._callbacks.on_episode_step(
                    worker=self._worker,
                    base_env=self._base_env,
                    policies=self._worker.policy_map,
                    episode=episode,
                    env_index=env_id,
                )

            # Episode is done for all agents (dones[__all__] == True)
            # or we hit the horizon.
            if all_agents_done:
                is_done = dones[env_id]["__all__"]
                # _handle_done_episode will build a MultiAgentBatch for all
                # the agents that are done during this step of rollout in
                # the case of _multiple_episodes_in_batch=False.
                self._handle_done_episode(
                    env_id, env_obs, is_done, hit_horizon, to_eval, outputs
                )

            # Try to build something.
            if self._multiple_episodes_in_batch:
                sample_batch = self._try_build_truncated_episode_multi_agent_batch(
                    self._batch_builders[env_id], episode
                )
                if sample_batch:
                    outputs.append(sample_batch)

                    # SampleBatch built from data collected by batch_builder.
                    # Clean up and delete the batch_builder.
                    del self._batch_builders[env_id]

        return to_eval, outputs

    def _build_done_episode(
        self,
        env_id: EnvID,
        is_done: bool,
        hit_horizon: bool,
        outputs: List[SampleBatchType],
    ):
        """Builds a MultiAgentSampleBatch from the episode and adds it to outputs.

        Args:
            env_id: The env id.
            is_done: Whether the env is done.
            hit_horizon: Whether the episode hit the horizon.
            outputs: The list of outputs to add the
        """
        episode: EpisodeV2 = self._active_episodes[env_id]
        batch_builder = self._batch_builders[env_id]

        check_dones = is_done and not self._no_done_at_end

        episode.postprocess_episode(
            batch_builder=batch_builder,
            is_done=is_done or (hit_horizon and not self._soft_horizon),
            check_dones=check_dones,
        )

        # If, we are not allowed to pack the next episode into the same
        # SampleBatch (batch_mode=complete_episodes) -> Build the
        # MultiAgentBatch from a single episode and add it to "outputs".
        # Otherwise, just postprocess and continue collecting across
        # episodes.
        if not self._multiple_episodes_in_batch:
            ma_sample_batch = _build_multi_agent_batch(
                episode.episode_id,
                batch_builder,
                self._large_batch_threshold,
                self._multiple_episodes_in_batch,
            )
            if ma_sample_batch:
                outputs.append(ma_sample_batch)

            # SampleBatch built from data collected by batch_builder.
            # Clean up and delete the batch_builder.
            del self._batch_builders[env_id]

    def _handle_done_episode(
        self,
        env_id: EnvID,
        env_obs_or_exception: Union[MultiAgentDict, Exception],
        is_done: bool,
        hit_horizon: bool,
        to_eval: Dict[PolicyID, List[AgentConnectorDataType]],
        outputs: List[SampleBatchType],
    ) -> None:
        """Handle an all-finished episode.

        Add collected SampleBatch to batch builder. Reset corresponding env, etc.

        Args:
            env_id: Environment ID.
            env_obs_or_exception: Last per-environment observation or Exception.
            is_done: If all agents are done.
            hit_horizon: Whether the episode ended because it hit horizon.
            to_eval: Output container for policy eval data.
            outputs: Output container for collected sample batches.
        """
        if isinstance(env_obs_or_exception, Exception):
            is_error = True
            episode_or_exception: Exception = env_obs_or_exception
        else:
            is_error = False
            # Output the collected episode.
            self._build_done_episode(env_id, is_done, hit_horizon, outputs)
            episode_or_exception: EpisodeV2 = self._active_episodes[env_id]
            # Add rollout metrics.
            outputs.extend(self._get_rollout_metrics(episode_or_exception))

        # Clean up and deleted the post-processed episode now that we have collected
        # its data.
        self.end_episode(env_id, episode_or_exception)
        # Create a new episode instance (before we reset the sub-environment).
        self.create_episode(env_id)

        # Horizon hit and we have a soft horizon (no hard env reset).
        if not is_error and hit_horizon and self._soft_horizon:
            resetted_obs: Dict[EnvID, Dict[AgentID, EnvObsType]] = {
                env_id: env_obs_or_exception
            }
            # Do not reset connector state if this is a soft reset.
            # Basically carry RNN and other buffered state to the
            # next episode from the same env.
        else:
            # TODO(jungong) : This will allow a single faulty env to
            # take out the entire RolloutWorker indefinitely. Revisit.
            while True:
                resetted_obs: Dict[
                    EnvID, Dict[AgentID, EnvObsType]
                ] = self._base_env.try_reset(env_id)
                if resetted_obs is None or not isinstance(
                    resetted_obs[env_id], Exception
                ):
                    break
                else:
                    # Report a faulty episode.
                    outputs.append(RolloutMetrics(episode_faulty=True))
            # Reset connector state if this is a hard reset.
            for p in self._worker.policy_map.cache.values():
                p.agent_connectors.reset(env_id)
        # Reset not supported, drop this env from the ready list.
        if resetted_obs is None:
            if self._horizon != float("inf"):
                raise ValueError(
                    "Setting episode horizon requires reset() support "
                    "from the environment."
                )
        # Creates a new episode if this is not async return.
        # If reset is async, we will get its result in some future poll.
        elif resetted_obs != ASYNC_RESET_RETURN:
            new_episode: EpisodeV2 = self._active_episodes[env_id]
            new_episode.step()
            self._call_on_episode_start(new_episode, env_id)

            # Step after adding initial obs. This will give us 0 env and agent step.
            new_episode.step()

            per_policy_resetted_obs: Dict[PolicyID, List] = defaultdict(list)
            # types: AgentID, EnvObsType
            for agent_id, raw_obs in resetted_obs[env_id].items():
                policy_id: PolicyID = new_episode.policy_for(agent_id)
                per_policy_resetted_obs[policy_id].append((agent_id, raw_obs))

            for policy_id, agents_obs in per_policy_resetted_obs.items():
                policy = self._worker.policy_map[policy_id]
                acd_list: List[AgentConnectorDataType] = [
                    AgentConnectorDataType(
                        env_id,
                        agent_id,
                        {
                            SampleBatch.NEXT_OBS: obs,
                            SampleBatch.T: new_episode.length - 1,
                        },
                    )
                    for agent_id, obs in agents_obs
                ]
                # Call agent connectors on these initial obs.
                processed = policy.agent_connectors(acd_list)

                for d in processed:
                    new_episode.add_init_obs(
                        agent_id=d.agent_id,
                        init_obs=d.data.raw_dict[SampleBatch.NEXT_OBS],
                        t=d.data.raw_dict[SampleBatch.T],
                    )
                    to_eval[policy_id].append(d)

<<<<<<< HEAD
            # Step after adding initial obs. This will give us 0 env and agent step.
            # new_episode.step()

=======
>>>>>>> 5223f9aa
    def create_episode(self, env_id: EnvID) -> EpisodeV2:
        """Creates a new EpisodeV2 instance and returns it.

        Calls `on_episode_created` callbacks, but does NOT reset the respective
        sub-environment yet.

        Args:
            env_id: Env ID.

        Returns:
            The newly created EpisodeV2 instance.
        """
        # Make sure we currently don't have an active episode under this env ID.
        assert env_id not in self._active_episodes

        # Create a new episode under the same `env_id` and call the
        # `on_episode_created` callbacks.
        new_episode = EpisodeV2(
            env_id,
            self._worker.policy_map,
            self._worker.policy_mapping_fn,
            worker=self._worker,
            callbacks=self._callbacks,
        )
        self._active_episodes[env_id] = new_episode

        # Call `on_episode_created()` callback.
        self._callbacks.on_episode_created(
            worker=self._worker,
            base_env=self._base_env,
            policies=self._worker.policy_map,
            env_index=env_id,
            episode=new_episode,
        )
        return new_episode

    def end_episode(
        self, env_id: EnvID, episode_or_exception: Union[EpisodeV2, Exception]
    ):
        """Cleans up an episode that has finished.

        Args:
            env_id: Env ID.
            episode_or_exception: Instance of an episode if it finished successfully.
                Otherwise, the exception that was thrown,
        """
        # Signal the end of an episode, either successfully with an Episode or
        # unsuccessfully with an Exception.
        self._callbacks.on_episode_end(
            worker=self._worker,
            base_env=self._base_env,
            policies=self._worker.policy_map,
            episode=episode_or_exception,
            env_index=env_id,
        )

        # Call each (in-memory) policy's Exploration.on_episode_end
        # method.
        # Note: This may break the exploration (e.g. ParameterNoise) of
        # policies in the `policy_map` that have not been recently used
        # (and are therefore stashed to disk). However, we certainly do not
        # want to loop through all (even stashed) policies here as that
        # would counter the purpose of the LRU policy caching.
        for p in self._worker.policy_map.cache.values():
            if getattr(p, "exploration", None) is not None:
                p.exploration.on_episode_end(
                    policy=p,
                    environment=self._base_env,
                    episode=episode_or_exception,
                    tf_sess=p.get_session(),
                )

        if isinstance(episode_or_exception, EpisodeV2):
            episode = episode_or_exception
            if episode.total_agent_steps == 0:
                # if the key does not exist it means that throughout the episode all
                # observations were empty (i.e. there was no agent in the env)
                msg = (
                    f"Data from episode {episode.episode_id} does not show any agent "
                    f"interactions. Hint: Make sure for at least one timestep in the "
                    f"episode, env.step() returns non-empty values."
                )
                raise ValueError(msg)

        # Clean up the episode and batch_builder for this env id.
        del self._active_episodes[env_id]

    def _try_build_truncated_episode_multi_agent_batch(
        self, batch_builder: _PolicyCollectorGroup, episode: EpisodeV2
    ) -> Union[None, SampleBatch, MultiAgentBatch]:
        # Measure batch size in env-steps.
        if self._count_steps_by == "env_steps":
            built_steps = batch_builder.env_steps
            ongoing_steps = episode.active_env_steps
        # Measure batch-size in agent-steps.
        else:
            built_steps = batch_builder.agent_steps
            ongoing_steps = episode.active_agent_steps

        # Reached the fragment-len -> We should build an MA-Batch.
        if built_steps + ongoing_steps >= self._rollout_fragment_length:
            if self._count_steps_by != "agent_steps":
                assert built_steps + ongoing_steps == self._rollout_fragment_length, (
                    f"built_steps ({built_steps}) + ongoing_steps ({ongoing_steps}) != "
                    f"rollout_fragment_length ({self._rollout_fragment_length})."
                )

            # If we reached the fragment-len only because of `episode_id`
            # (still ongoing) -> postprocess `episode_id` first.
            if built_steps < self._rollout_fragment_length:
                episode.postprocess_episode(batch_builder=batch_builder, is_done=False)

            # If builder has collected some data,
            # build the MA-batch and add to return values.
            if batch_builder.agent_steps > 0:
                return _build_multi_agent_batch(
                    episode.episode_id,
                    batch_builder,
                    self._large_batch_threshold,
                    self._multiple_episodes_in_batch,
                )
            # No batch-builder:
            # We have reached the rollout-fragment length w/o any agent
            # steps! Warn that the environment may never request any
            # actions from any agents.
            elif log_once("no_agent_steps"):
                logger.warning(
                    "Your environment seems to be stepping w/o ever "
                    "emitting agent observations (agents are never "
                    "requested to act)!"
                )

        return None

    def _do_policy_eval(
        self,
        to_eval: Dict[PolicyID, List[AgentConnectorDataType]],
    ) -> Dict[PolicyID, PolicyOutputType]:
        """Call compute_actions on collected episode data to get next action.

        Args:
            to_eval: Mapping of policy IDs to lists of AgentConnectorDataType objects
                (items in these lists will be the batch's items for the model
                forward pass).

        Returns:
            Dict mapping PolicyIDs to compute_actions_from_input_dict() outputs.
        """
        policies = self._worker.policy_map

        # In case policy map has changed, try to find the new policy that
        # should handle all these per-agent eval data.
        # Throws exception if these agents are mapped to multiple different
        # policies now.
        def _try_find_policy_again(eval_data: AgentConnectorDataType):
            policy_id = None
            for d in eval_data:
                episode = self._active_episodes[d.env_id]
                # Force refresh policy mapping on the episode.
                pid = episode.policy_for(d.agent_id, refresh=True)
                if policy_id is not None and pid != policy_id:
                    raise ValueError(
                        "Policy map changed. The list of eval data that was handled "
                        f"by a same policy is now handled by policy {pid} "
                        "and {policy_id}. "
                        "Please don't do this in the middle of an episode."
                    )
                policy_id = pid
            return _get_or_raise(self._worker.policy_map, policy_id)

        eval_results: Dict[PolicyID, TensorStructType] = {}
        for policy_id, eval_data in to_eval.items():
            # In case the policyID has been removed from this worker, we need to
            # re-assign policy_id and re-lookup the Policy object to use.
            try:
                policy: Policy = _get_or_raise(policies, policy_id)
            except ValueError:
                # policy_mapping_fn from the worker may have already been
                # changed (mapping fn not staying constant within one episode).
                policy: Policy = _try_find_policy_again(eval_data)

            input_dict = _batch_inference_sample_batches(
                [d.data.sample_batch for d in eval_data]
            )
            eval_results[policy_id] = policy.compute_actions_from_input_dict(
                input_dict,
                timestep=policy.global_timestep,
                episodes=[self._active_episodes[t.env_id] for t in eval_data],
            )

        return eval_results

    def _process_policy_eval_results(
        self,
        to_eval: Dict[PolicyID, List[AgentConnectorDataType]],
        eval_results: Dict[PolicyID, PolicyOutputType],
        off_policy_actions: MultiEnvDict,
    ):
        """Process the output of policy neural network evaluation.

        Records policy evaluation results into agent connectors and
        returns replies to send back to agents in the env.

        Args:
            to_eval: Mapping of policy IDs to lists of AgentConnectorDataType objects.
            eval_results: Mapping of policy IDs to list of
                actions, rnn-out states, extra-action-fetches dicts.
            off_policy_actions: Doubly keyed dict of env-ids -> agent ids ->
                off-policy-action, returned by a `BaseEnv.poll()` call.

        Returns:
            Nested dict of env id -> agent id -> actions to be sent to
            Env (np.ndarrays).
        """
        actions_to_send: Dict[EnvID, Dict[AgentID, EnvActionType]] = defaultdict(dict)
        for eval_data in to_eval.values():
            for d in eval_data:
                actions_to_send[d.env_id] = {}  # at minimum send empty dict

        # types: PolicyID, List[AgentConnectorDataType]
        for policy_id, eval_data in to_eval.items():
            actions: TensorStructType = eval_results[policy_id][0]
            actions = convert_to_numpy(actions)

            rnn_out: StateBatches = eval_results[policy_id][1]
            extra_action_out: dict = eval_results[policy_id][2]

            # In case actions is a list (representing the 0th dim of a batch of
            # primitive actions), try converting it first.
            if isinstance(actions, list):
                actions = np.array(actions)
            # Split action-component batches into single action rows.
            actions: List[EnvActionType] = unbatch(actions)

            policy: Policy = _get_or_raise(self._worker.policy_map, policy_id)
            assert (
                policy.agent_connectors and policy.action_connectors
            ), "EnvRunnerV2 requires action connectors to work."

            # types: int, EnvActionType
            for i, action in enumerate(actions):
                env_id: int = eval_data[i].env_id
                agent_id: AgentID = eval_data[i].agent_id
                input_dict: TensorStructType = eval_data[i].data.raw_dict

                rnn_states: List[StateBatches] = [c[i] for c in rnn_out]
                fetches: Dict = {k: v[i] for k, v in extra_action_out.items()}

                # Post-process policy output by running them through action connectors.
                ac_data = ActionConnectorDataType(
                    env_id, agent_id, input_dict, (action, rnn_states, fetches)
                )
                action_to_send, rnn_states, fetches = policy.action_connectors(
                    ac_data
                ).output

                # The action we want to buffer is the direct output of
                # compute_actions_from_input_dict() here. This is because we want to
                # send the unsqushed actions to the environment while learning and
                # possibly basing subsequent actions on the squashed actions.
                action_to_buffer = (
                    action
                    if env_id not in off_policy_actions
                    or agent_id not in off_policy_actions[env_id]
                    else off_policy_actions[env_id][agent_id]
                )

                # Notify agent connectors with this new policy output.
                # Necessary for state buffering agent connectors, for example.
                ac_data: AgentConnectorDataType = ActionConnectorDataType(
                    env_id,
                    agent_id,
                    input_dict,
                    (action_to_buffer, rnn_states, fetches),
                )
                policy.agent_connectors.on_policy_output(ac_data)

                assert agent_id not in actions_to_send[env_id]
                actions_to_send[env_id][agent_id] = action_to_send

        return actions_to_send

    def _maybe_render(self):
        """Visualize environment."""
        # Check if we should render.
        if not self._render or not self._simple_image_viewer:
            return

        t5 = time.time()

        # Render can either return an RGB image (uint8 [w x h x 3] numpy
        # array) or take care of rendering itself (returning True).
        rendered = self._base_env.try_render()
        # Rendering returned an image -> Display it in a SimpleImageViewer.
        if isinstance(rendered, np.ndarray) and len(rendered.shape) == 3:
            self._simple_image_viewer.imshow(rendered)
        elif rendered not in [True, False, None]:
            raise ValueError(
                f"The env's ({self._base_env}) `try_render()` method returned an"
                " unsupported value! Make sure you either return a "
                "uint8/w x h x 3 (RGB) image or handle rendering in a "
                "window and then return `True`."
            )

        self._perf_stats.incr("env_render_time", time.time() - t5)


def _fetch_atari_metrics(base_env: BaseEnv) -> List[RolloutMetrics]:
    """Atari games have multiple logical episodes, one per life.

    However, for metrics reporting we count full episodes, all lives included.
    """
    sub_environments = base_env.get_sub_environments()
    if not sub_environments:
        return None
    atari_out = []
    for sub_env in sub_environments:
        monitor = get_wrapper_by_cls(sub_env, MonitorEnv)
        if not monitor:
            return None
        for eps_rew, eps_len in monitor.next_episode_results():
            atari_out.append(RolloutMetrics(eps_len, eps_rew))
    return atari_out


def _get_or_raise(
    mapping: Dict[PolicyID, Union[Policy, Preprocessor, Filter]], policy_id: PolicyID
) -> Union[Policy, Preprocessor, Filter]:
    """Returns an object under key `policy_id` in `mapping`.

    Args:
        mapping (Dict[PolicyID, Union[Policy, Preprocessor, Filter]]): The
            mapping dict from policy id (str) to actual object (Policy,
            Preprocessor, etc.).
        policy_id: The policy ID to lookup.

    Returns:
        Union[Policy, Preprocessor, Filter]: The found object.

    Raises:
        ValueError: If `policy_id` cannot be found in `mapping`.
    """
    if policy_id not in mapping:
        raise ValueError(
            "Could not find policy for agent: PolicyID `{}` not found "
            "in policy map, whose keys are `{}`.".format(policy_id, mapping.keys())
        )
    return mapping[policy_id]<|MERGE_RESOLUTION|>--- conflicted
+++ resolved
@@ -660,12 +660,6 @@
                         item = AgentConnectorDataType(d.env_id, d.agent_id, d.data)
                         to_eval[policy_id].append(item)
 
-<<<<<<< HEAD
-            # # Finished advancing episode by 1 step, mark it so.
-            # episode.step()
-
-=======
->>>>>>> 5223f9aa
             # Exception: The very first env.poll() call causes the env to get reset
             # (no step taken yet, just a single starting observation logged).
             # We need to skip this callback in this case.
@@ -860,12 +854,6 @@
                     )
                     to_eval[policy_id].append(d)
 
-<<<<<<< HEAD
-            # Step after adding initial obs. This will give us 0 env and agent step.
-            # new_episode.step()
-
-=======
->>>>>>> 5223f9aa
     def create_episode(self, env_id: EnvID) -> EpisodeV2:
         """Creates a new EpisodeV2 instance and returns it.
 
