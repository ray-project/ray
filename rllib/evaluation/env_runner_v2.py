import logging
import time
from collections import defaultdict
from typing import TYPE_CHECKING, Dict, Iterator, List, Optional, Tuple, Union

import numpy as np
import tree  # pip install dm_tree

from ray.rllib.env.base_env import ASYNC_RESET_RETURN, BaseEnv
from ray.rllib.env.wrappers.atari_wrappers import MonitorEnv, get_wrapper_by_cls
from ray.rllib.evaluation.collectors.simple_list_collector import _PolicyCollectorGroup
from ray.rllib.evaluation.episode_v2 import EpisodeV2
from ray.rllib.evaluation.metrics import RolloutMetrics
from ray.rllib.models.preprocessors import Preprocessor
from ray.rllib.policy.policy import Policy
from ray.rllib.policy.sample_batch import MultiAgentBatch, SampleBatch, concat_samples
from ray.rllib.utils.annotations import DeveloperAPI
from ray.rllib.utils.filter import Filter
from ray.rllib.utils.numpy import convert_to_numpy
from ray.rllib.utils.spaces.space_utils import unbatch
from ray.rllib.utils.typing import (
    ActionConnectorDataType,
    AgentConnectorDataType,
    AgentID,
    EnvActionType,
    EnvID,
    EnvObsType,
    MultiAgentDict,
    MultiEnvDict,
    PolicyID,
    PolicyOutputType,
    SampleBatchType,
    StateBatches,
    TensorStructType,
)
from ray.util.debug import log_once

if TYPE_CHECKING:
    from gym.envs.classic_control.rendering import SimpleImageViewer

    from ray.rllib.algorithms.callbacks import DefaultCallbacks
    from ray.rllib.evaluation.rollout_worker import RolloutWorker


logger = logging.getLogger(__name__)


MIN_LARGE_BATCH_THRESHOLD = 1000
DEFAULT_LARGE_BATCH_THRESHOLD = 5000
MS_TO_SEC = 1000.0


class _PerfStats:
    """Sampler perf stats that will be included in rollout metrics."""

    def __init__(self, ema_coef: Optional[float] = None):
        # If not None, enable Exponential Moving Average mode.
        # The way we update stats is by:
        #     updated = (1 - ema_coef) * old + ema_coef * new
        # In general provides more responsive stats about sampler performance.
        # TODO(jungong) : make ema the default (only) mode if it works well.
        self.ema_coef = ema_coef

        self.iters = 0
        self.raw_obs_processing_time = 0.0
        self.inference_time = 0.0
        self.action_processing_time = 0.0
        self.env_wait_time = 0.0
        self.env_render_time = 0.0

    def incr(self, field: str, value: Union[int, float]):
        if field == "iters":
            self.iters += value
            return

        # All the other fields support either global average or ema mode.
        if self.ema_coef is None:
            # Global average.
            self.__dict__[field] += value
        else:
            self.__dict__[field] = (1.0 - self.ema_coef) * self.__dict__[
                field
            ] + self.ema_coef * value

    def _get_avg(self):
        # Mean multiplicator (1000 = sec -> ms).
        factor = MS_TO_SEC / self.iters
        return {
            # Raw observation preprocessing.
            "mean_raw_obs_processing_ms": self.raw_obs_processing_time * factor,
            # Computing actions through policy.
            "mean_inference_ms": self.inference_time * factor,
            # Processing actions (to be sent to env, e.g. clipping).
            "mean_action_processing_ms": self.action_processing_time * factor,
            # Waiting for environment (during poll).
            "mean_env_wait_ms": self.env_wait_time * factor,
            # Environment rendering (False by default).
            "mean_env_render_ms": self.env_render_time * factor,
        }

    def _get_ema(self):
        # In EMA mode, stats are already (exponentially) averaged,
        # hence we only need to do the sec -> ms conversion here.
        return {
            # Raw observation preprocessing.
            "mean_raw_obs_processing_ms": self.raw_obs_processing_time * MS_TO_SEC,
            # Computing actions through policy.
            "mean_inference_ms": self.inference_time * MS_TO_SEC,
            # Processing actions (to be sent to env, e.g. clipping).
            "mean_action_processing_ms": self.action_processing_time * MS_TO_SEC,
            # Waiting for environment (during poll).
            "mean_env_wait_ms": self.env_wait_time * MS_TO_SEC,
            # Environment rendering (False by default).
            "mean_env_render_ms": self.env_render_time * MS_TO_SEC,
        }

    def get(self):
        if self.ema_coef is None:
            return self._get_avg()
        else:
            return self._get_ema()


class _NewDefaultDict(defaultdict):
    def __missing__(self, env_id):
        ret = self[env_id] = self.default_factory(env_id)
        return ret


def _build_multi_agent_batch(
    episode_id: int,
    batch_builder: _PolicyCollectorGroup,
    large_batch_threshold: int,
    multiple_episodes_in_batch: bool,
) -> MultiAgentBatch:
    """Build MultiAgentBatch from a dict of _PolicyCollectors.

    Args:
        env_steps: total env steps.
        policy_collectors: collected training SampleBatchs by policy.

    Returns:
        Always returns a sample batch in MultiAgentBatch format.
    """
    ma_batch = {}
    for pid, collector in batch_builder.policy_collectors.items():
        if collector.agent_steps <= 0:
            continue

        if batch_builder.agent_steps > large_batch_threshold and log_once(
            "large_batch_warning"
        ):
            logger.warning(
                "More than {} observations in {} env steps for "
                "episode {} ".format(
                    batch_builder.agent_steps, batch_builder.env_steps, episode_id
                )
                + "are buffered in the sampler. If this is more than you "
                "expected, check that that you set a horizon on your "
                "environment correctly and that it terminates at some "
                "point. Note: In multi-agent environments, "
                "`rollout_fragment_length` sets the batch size based on "
                "(across-agents) environment steps, not the steps of "
                "individual agents, which can result in unexpectedly "
                "large batches."
                + (
                    "Also, you may be waiting for your Env to "
                    "terminate (batch_mode=`complete_episodes`). Make sure "
                    "it does at some point."
                    if not multiple_episodes_in_batch
                    else ""
                )
            )

        ma_batch[pid] = collector.build()

    # Create the multi agent batch.
    return MultiAgentBatch(policy_batches=ma_batch, env_steps=batch_builder.env_steps)


def _batch_inference_sample_batches(eval_data: List[SampleBatch]) -> SampleBatch:
    """Batch a list of input SampleBatches into a single SampleBatch.

    Args:
        eval_data: list of SampleBatches.

    Returns:
        single batched SampleBatch.
    """
    inference_batch = concat_samples(eval_data)
    if "state_in_0" in inference_batch:
        batch_size = len(eval_data)
        inference_batch[SampleBatch.SEQ_LENS] = np.ones(batch_size, dtype=np.int32)
    return inference_batch


@DeveloperAPI
class EnvRunnerV2:
    """Collect experiences from user environment using Connectors."""

    def __init__(
        self,
        worker: "RolloutWorker",
        base_env: BaseEnv,
        horizon: Optional[int],
        multiple_episodes_in_batch: bool,
        callbacks: "DefaultCallbacks",
        perf_stats: _PerfStats,
        soft_horizon: bool,
        no_done_at_end: bool,
        rollout_fragment_length: int = 200,
        count_steps_by: str = "env_steps",
        render: bool = None,
    ):
        """
        Args:
            worker: Reference to the current rollout worker.
            base_env: Env implementing BaseEnv.
            horizon: Horizon of the episode.
            multiple_episodes_in_batch: Whether to pack multiple
                episodes into each batch. This guarantees batches will be exactly
                `rollout_fragment_length` in size.
            callbacks: User callbacks to run on episode events.
            perf_stats: Record perf stats into this object.
            soft_horizon: Calculate rewards but don't reset the
                environment when the horizon is hit.
            no_done_at_end: Ignore the done=True at the end of the episode
                and instead record done=False.
            rollout_fragment_length: The length of a fragment to collect
                before building a SampleBatch from the data and resetting
                the SampleBatchBuilder object.
            count_steps_by: One of "env_steps" (default) or "agent_steps".
                Use "agent_steps", if you want rollout lengths to be counted
                by individual agent steps. In a multi-agent env,
                a single env_step contains one or more agent_steps, depending
                on how many agents are present at any given time in the
                ongoing episode.
            render: Whether to try to render the environment after each
                step.
        """
        self._worker = worker
        self._base_env = base_env
        self._multiple_episodes_in_batch = multiple_episodes_in_batch
        self._callbacks = callbacks
        self._perf_stats = perf_stats
        self._soft_horizon = soft_horizon
        self._no_done_at_end = no_done_at_end
        self._rollout_fragment_length = rollout_fragment_length
        self._count_steps_by = count_steps_by
        self._render = render

        self._horizon = self._get_horizon(horizon)
        # May be populated for image rendering.
        self._simple_image_viewer: Optional[
            "SimpleImageViewer"
        ] = self._get_simple_image_viewer()

        # Keeps track of active episodes.
        self._active_episodes: Dict[EnvID, EpisodeV2] = {}
        self._batch_builders: Dict[EnvID, _PolicyCollectorGroup] = _NewDefaultDict(
            self._new_batch_builder
        )

        self._large_batch_threshold: int = (
            max(MIN_LARGE_BATCH_THRESHOLD, self._rollout_fragment_length * 10)
            if self._rollout_fragment_length != float("inf")
            else DEFAULT_LARGE_BATCH_THRESHOLD
        )

    def _get_horizon(self, horizon: Optional[int]):
        """Try figuring out the proper horizon to use for rollout.

        Args:
            base_env: Env implementing BaseEnv.
            horizon: Horizon of the episode.
        """
        # Try to get Env's `max_episode_steps` prop. If it doesn't exist, ignore
        # error and continue with max_episode_steps=None.
        max_episode_steps = None
        try:
            max_episode_steps = self._base_env.get_sub_environments()[
                0
            ].spec.max_episode_steps
        except Exception:
            pass

        # Trainer has a given `horizon` setting.
        if horizon:
            # `horizon` is larger than env's limit.
            if max_episode_steps and horizon > max_episode_steps:
                # Try to override the env's own max-step setting with our horizon.
                # If this won't work, throw an error.
                try:
                    self._base_env.get_sub_environments()[
                        0
                    ].spec.max_episode_steps = horizon
                    self._base_env.get_sub_environments()[
                        0
                    ]._max_episode_steps = horizon
                except Exception:
                    raise ValueError(
                        "Your `horizon` setting ({}) is larger than the Env's own "
                        "timestep limit ({}), which seems to be unsettable! Try "
                        "to increase the Env's built-in limit to be at least as "
                        "large as your wanted `horizon`.".format(
                            horizon, max_episode_steps
                        )
                    )
        # Otherwise, set Trainer's horizon to env's max-steps.
        elif max_episode_steps:
            horizon = max_episode_steps
            logger.debug(
                "No episode horizon specified, setting it to Env's limit ({}).".format(
                    max_episode_steps
                )
            )
        # No horizon/max_episode_steps -> Episodes may be infinitely long.
        else:
            horizon = float("inf")
            logger.debug("No episode horizon specified, assuming inf.")

        return horizon

    def _get_simple_image_viewer(self):
        """Maybe construct a SimpleImageViewer instance for episode rendering."""
        # Try to render the env, if required.
        if not self._render:
            return None

        try:
            from gym.envs.classic_control.rendering import SimpleImageViewer

            return SimpleImageViewer()
        except (ImportError, ModuleNotFoundError):
            self._render = False  # disable rendering
            logger.warning(
                "Could not import gym.envs.classic_control."
                "rendering! Try `pip install gym[all]`."
            )

        return None

    def _call_on_episode_start(self, episode, env_id):
        # Call each policy's Exploration.on_episode_start method.
        # Note: This may break the exploration (e.g. ParameterNoise) of
        # policies in the `policy_map` that have not been recently used
        # (and are therefore stashed to disk). However, we certainly do not
        # want to loop through all (even stashed) policies here as that
        # would counter the purpose of the LRU policy caching.
        for p in self._worker.policy_map.cache.values():
            if getattr(p, "exploration", None) is not None:
                p.exploration.on_episode_start(
                    policy=p,
                    environment=self._base_env,
                    episode=episode,
                    tf_sess=p.get_session(),
                )
        # Call `on_episode_start()` callback.
        self._callbacks.on_episode_start(
            worker=self._worker,
            base_env=self._base_env,
            policies=self._worker.policy_map,
            env_index=env_id,
            episode=episode,
        )

    def _new_batch_builder(self, _) -> _PolicyCollectorGroup:
        """Create a new batch builder.

        We create a _PolicyCollectorGroup based on the full policy_map
        as the batch builder.
        """
        return _PolicyCollectorGroup(self._worker.policy_map)

    def run(self) -> Iterator[SampleBatchType]:
        """Samples and yields training episodes continuously.

        Yields:
            Object containing state, action, reward, terminal condition,
            and other fields as dictated by `policy`.
        """
        while True:
            outputs = self.step()
            for o in outputs:
                yield o

    def step(self) -> List[SampleBatchType]:
        """Samples training episodes by stepping through environments."""

        # Before the very first poll (this will reset all vector sub-environments):
        # Create all upcoming episodes and call `on_episode_created` callbacks for
        # all sub-environments (upcoming episodes).
        if not self._active_episodes:
            for env_id, sub_env in self._base_env.get_sub_environments(
                as_dict=True
            ).items():
                self.create_episode(env_id)

        self._perf_stats.incr("iters", 1)

        t0 = time.time()
        # Get observations from all ready agents.
        # types: MultiEnvDict, MultiEnvDict, MultiEnvDict, MultiEnvDict, ...
        (
            unfiltered_obs,
            rewards,
            dones,
            infos,
            off_policy_actions,
        ) = self._base_env.poll()
        env_poll_time = time.time() - t0

        # Process observations and prepare for policy evaluation.
        t1 = time.time()
        # types: Set[EnvID], Dict[PolicyID, List[AgentConnectorDataType]],
        #       List[Union[RolloutMetrics, SampleBatchType]]
        to_eval, outputs = self._process_observations(
            unfiltered_obs=unfiltered_obs,
            rewards=rewards,
            dones=dones,
            infos=infos,
        )
        self._perf_stats.incr("raw_obs_processing_time", time.time() - t1)

        # Do batched policy eval (accross vectorized envs).
        t2 = time.time()
        # types: Dict[PolicyID, Tuple[TensorStructType, StateBatch, dict]]
        eval_results = self._do_policy_eval(to_eval=to_eval)
        self._perf_stats.incr("inference_time", time.time() - t2)

        # Process results and update episode state.
        t3 = time.time()
        actions_to_send: Dict[
            EnvID, Dict[AgentID, EnvActionType]
        ] = self._process_policy_eval_results(
            to_eval=to_eval,
            eval_results=eval_results,
            off_policy_actions=off_policy_actions,
        )
        self._perf_stats.incr("action_processing_time", time.time() - t3)

        # Return computed actions to ready envs. We also send to envs that have
        # taken off-policy actions; those envs are free to ignore the action.
        t4 = time.time()
        self._base_env.send_actions(actions_to_send)
        self._perf_stats.incr("env_wait_time", env_poll_time + time.time() - t4)

        self._maybe_render()

        return outputs

    def _get_rollout_metrics(self, episode: EpisodeV2) -> List[RolloutMetrics]:
        """Get rollout metrics from completed episode."""
        # TODO(jungong) : why do we need to handle atari metrics differently?
        # Can we unify atari and normal env metrics?
        atari_metrics: List[RolloutMetrics] = _fetch_atari_metrics(self._base_env)
        if atari_metrics is not None:
            for m in atari_metrics:
                m._replace(custom_metrics=episode.custom_metrics)
            return atari_metrics
        # Otherwise, return RolloutMetrics for the episode.
        return [
            RolloutMetrics(
                episode.length,
                episode.total_reward,
                dict(episode.agent_rewards),
                episode.custom_metrics,
                {},
                episode.hist_data,
                episode.media,
            )
        ]

    def _process_observations(
        self,
        unfiltered_obs: MultiEnvDict,
        rewards: MultiEnvDict,
        dones: MultiEnvDict,
        infos: MultiEnvDict,
    ) -> Tuple[
        Dict[PolicyID, List[AgentConnectorDataType]],
        List[Union[RolloutMetrics, SampleBatchType]],
    ]:
        """Process raw obs from env.

        Group data for active agents by policy. Reset environments that are done.

        Args:
            unfiltered_obs: obs
            rewards: rewards
            dones: dones
            infos: infos

        Returns:
            A tuple of:
                AgentConnectorDataType for active agents for policy evaluation.
                SampleBatches and RolloutMetrics for completed agents for output.
        """
        # Output objects.
        to_eval: Dict[PolicyID, List[AgentConnectorDataType]] = defaultdict(list)
        outputs: List[Union[RolloutMetrics, SampleBatchType]] = []

        # For each (vectorized) sub-environment.
        # types: EnvID, Dict[AgentID, EnvObsType]
        for env_id, env_obs in unfiltered_obs.items():
            # Check for env_id having returned an error instead of a multi-agent
            # obs dict. This is how our BaseEnv can tell the caller to `poll()` that
            # one of its sub-environments is faulty and should be restarted (and the
            # ongoing episode should not be used for training).
            if isinstance(env_obs, Exception):
                assert dones[env_id]["__all__"] is True, (
                    f"ERROR: When a sub-environment (env-id {env_id}) returns an error "
                    "as observation, the dones[__all__] flag must also be set to True!"
                )
                # all_agents_obs is an Exception here.
                # Drop this episode and skip to next.
                self._handle_done_episode(
                    env_id=env_id,
                    env_obs_or_exception=env_obs,
                    is_done=True,
                    hit_horizon=False,
                    to_eval=to_eval,
                    outputs=outputs,
                )
                # Tell the sampler we have got a faulty episode.
                outputs.append(RolloutMetrics(episode_faulty=True))
                continue

            episode: EpisodeV2 = self._active_episodes[env_id]
            # If this episode is brand-new, call the episode start callback(s).
            # Note: EpisodeV2s are initialized with length=-1 (before the reset).
            if not episode.has_init_obs():
                self._call_on_episode_start(episode, env_id)

            # Episode length after this step.
            next_episode_length = episode.length + 1
            # Check episode termination conditions.
            if dones[env_id]["__all__"] or next_episode_length >= self._horizon:
                hit_horizon = (
                    next_episode_length >= self._horizon
                    and not dones[env_id]["__all__"]
                )
                all_agents_done = True
                # Add rollout metrics.
                outputs.extend(self._get_rollout_metrics(episode))
            else:
                hit_horizon = False
                all_agents_done = False

            # Special handling of common info dict.
            episode.set_last_info("__common__", infos[env_id].get("__common__", {}))

            # Agent sample batches grouped by policy. Each set of sample batches will
            # go through agent connectors together.
            sample_batches_by_policy = defaultdict(list)
            # Whether an agent is done, regardless of no_done_at_end or soft_horizon.
            agent_dones = {}
            for agent_id, obs in env_obs.items():
                assert agent_id != "__all__"

                policy_id: PolicyID = episode.policy_for(agent_id)

                agent_done = bool(all_agents_done or dones[env_id].get(agent_id))
                agent_dones[agent_id] = agent_done

                # A completely new agent is already done -> Skip entirely.
                if not episode.has_init_obs(agent_id) and agent_done:
                    continue

                values_dict = {
                    SampleBatch.T: episode.length - 1,
                    SampleBatch.ENV_ID: env_id,
                    SampleBatch.AGENT_INDEX: episode.agent_index(agent_id),
                    # Last action (SampleBatch.ACTIONS) column will be populated by
                    # StateBufferConnector.
                    # Reward received after taking action at timestep t.
                    SampleBatch.REWARDS: rewards[env_id].get(agent_id, 0.0),
                    # After taking action=a, did we reach terminal?
                    SampleBatch.DONES: (
                        False
                        if (
                            self._no_done_at_end or (hit_horizon and self._soft_horizon)
                        )
                        else agent_done
                    ),
                    SampleBatch.INFOS: infos[env_id].get(agent_id, {}),
                    SampleBatch.NEXT_OBS: obs,
                }

                # Queue this obs sample for connector preprocessing.
                sample_batches_by_policy[policy_id].append((agent_id, values_dict))

            # The entire episode is done.
            if all_agents_done:
                # Let's check to see if there are any agents that haven't got the
                # last "done" obs yet. If there are, we have to create fake-last
                # observations for them. (the environment is not required to do so if
                # dones[__all__]=True).
                for agent_id in episode.get_agents():
                    # If the latest obs we got for this agent is done, or if its
                    # episode state is already done, nothing to do.
                    if agent_dones.get(agent_id, False) or episode.is_done(agent_id):
                        continue

                    policy_id: PolicyID = episode.policy_for(agent_id)
                    policy = self._worker.policy_map[policy_id]

                    # Create a fake (all-0s) observation.
                    obs_space = policy.observation_space
                    obs_space = getattr(obs_space, "original_space", obs_space)
                    values_dict = {
                        SampleBatch.T: episode.length - 1,
                        SampleBatch.ENV_ID: env_id,
                        SampleBatch.AGENT_INDEX: episode.agent_index(agent_id),
                        SampleBatch.REWARDS: 0.0,
                        SampleBatch.DONES: True,
                        SampleBatch.INFOS: {},
                        SampleBatch.NEXT_OBS: tree.map_structure(
                            np.zeros_like, obs_space.sample()
                        ),
                    }

                    # Queue these fake obs for connector preprocessing too.
                    sample_batches_by_policy[policy_id].append((agent_id, values_dict))

            # Run agent connectors.
            for policy_id, batches in sample_batches_by_policy.items():
                policy: Policy = self._worker.policy_map[policy_id]
                # Collected full MultiAgentDicts for this environment.
                # Run agent connectors.
                assert (
                    policy.agent_connectors
                ), "EnvRunnerV2 requires agent connectors to work."

                acd_list: List[AgentConnectorDataType] = [
                    AgentConnectorDataType(env_id, agent_id, data)
                    for agent_id, data in batches
                ]

                # For all agents mapped to policy_id, run their data
                # through agent_connectors.
                processed = policy.agent_connectors(acd_list)

                for d in processed:
                    # Record transition info if applicable.
                    if not episode.has_init_obs(d.agent_id):
                        episode.add_init_obs(
                            agent_id=d.agent_id,
                            init_obs=d.data.raw_dict[SampleBatch.NEXT_OBS],
                            t=d.data.raw_dict[SampleBatch.T],
                        )
                    else:
                        episode.add_action_reward_done_next_obs(
                            d.agent_id, d.data.raw_dict
                        )

                    if not all_agents_done and not agent_dones[d.agent_id]:
                        # Add to eval set if env is not done and this particular agent
                        # is also not done.
                        item = AgentConnectorDataType(d.env_id, d.agent_id, d.data)
                        to_eval[policy_id].append(item)

            # Finished advancing episode by 1 step, mark it so.
            episode.step()

            # Exception: The very first env.poll() call causes the env to get reset
            # (no step taken yet, just a single starting observation logged).
            # We need to skip this callback in this case.
            if episode.length > 0:
                # Invoke the `on_episode_step` callback after the step is logged
                # to the episode.
                self._callbacks.on_episode_step(
                    worker=self._worker,
                    base_env=self._base_env,
                    policies=self._worker.policy_map,
                    episode=episode,
                    env_index=env_id,
                )

            # Episode is done for all agents (dones[__all__] == True)
            # or we hit the horizon.
            if all_agents_done:
                is_done = dones[env_id]["__all__"]
                # _handle_done_episode will build a MultiAgentBatch for all
                # the agents that are done during this step of rollout in
                # the case of _multiple_episodes_in_batch=False.
                self._handle_done_episode(
                    env_id, env_obs, is_done, hit_horizon, to_eval, outputs
                )

            # Try to build something.
            if self._multiple_episodes_in_batch:
                sample_batch = self._try_build_truncated_episode_multi_agent_batch(
                    self._batch_builders[env_id], episode
                )
                if sample_batch:
                    outputs.append(sample_batch)

                    # SampleBatch built from data collected by batch_builder.
                    # Clean up and delete the batch_builder.
                    del self._batch_builders[env_id]

        return to_eval, outputs

    def _build_done_episode(
        self,
        env_id: EnvID,
        is_done: bool,
        hit_horizon: bool,
        outputs: List[SampleBatchType],
    ):
        """Builds a MultiAgentSampleBatch from the episode and adds it to outputs.

        Args:
            env_id: The env id.
            is_done: Whether the env is done.
            hit_horizon: Whether the episode hit the horizon.
            outputs: The list of outputs to add the
        """
        episode: EpisodeV2 = self._active_episodes[env_id]
        batch_builder = self._batch_builders[env_id]

        check_dones = is_done and not self._no_done_at_end

        episode.postprocess_episode(
            batch_builder=batch_builder,
            is_done=is_done or (hit_horizon and not self._soft_horizon),
            check_dones=check_dones,
        )

        # If, we are not allowed to pack the next episode into the same
        # SampleBatch (batch_mode=complete_episodes) -> Build the
        # MultiAgentBatch from a single episode and add it to "outputs".
        # Otherwise, just postprocess and continue collecting across
        # episodes.
        if not self._multiple_episodes_in_batch:
            ma_sample_batch = _build_multi_agent_batch(
                episode.episode_id,
                batch_builder,
                self._large_batch_threshold,
                self._multiple_episodes_in_batch,
            )
            if ma_sample_batch:
                outputs.append(ma_sample_batch)

            # SampleBatch built from data collected by batch_builder.
            # Clean up and delete the batch_builder.
            del self._batch_builders[env_id]

    def _handle_done_episode(
        self,
        env_id: EnvID,
        env_obs_or_exception: Union[MultiAgentDict, Exception],
        is_done: bool,
        hit_horizon: bool,
        to_eval: Dict[PolicyID, List[AgentConnectorDataType]],
        outputs: List[SampleBatchType],
    ) -> None:
        """Handle an all-finished episode.

        Add collected SampleBatch to batch builder. Reset corresponding env, etc.

        Args:
            env_id: Environment ID.
<<<<<<< HEAD
            env_obs: Last per-environment observation.
=======
            env_obs_or_exception: Last per-environment observation or Exception.
>>>>>>> 993008e1
            is_done: If all agents are done.
            hit_horizon: Whether the episode ended because it hit horizon.
            to_eval: Output container for policy eval data.
            outputs: Output container for collected sample batches.
        """
        if isinstance(env_obs_or_exception, Exception):
            is_error = True
<<<<<<< HEAD
            episode_or_exception: Exception = Exception()
=======
            episode_or_exception: Exception = env_obs_or_exception
>>>>>>> 993008e1
        else:
            is_error = False
            # Output the collected episode.
            self._build_done_episode(env_id, is_done, hit_horizon, outputs)
            episode_or_exception: EpisodeV2 = self._active_episodes[env_id]

        # Clean up and deleted the post-processed episode now that we have collected
        # its data.
        self.end_episode(env_id, episode_or_exception)
        # Create a new episode instance (before we reset the sub-environment).
        self.create_episode(env_id)

        # Horizon hit and we have a soft horizon (no hard env reset).
        if not is_error and hit_horizon and self._soft_horizon:
            resetted_obs: Dict[EnvID, Dict[AgentID, EnvObsType]] = {
                env_id: env_obs_or_exception
            }
            # Do not reset connector state if this is a soft reset.
            # Basically carry RNN and other buffered state to the
            # next episode from the same env.
        else:
            # TODO(jungong) : This will allow a single faulty env to
            # take out the entire RolloutWorker indefinitely. Revisit.
            while True:
                resetted_obs: Dict[
                    EnvID, Dict[AgentID, EnvObsType]
                ] = self._base_env.try_reset(env_id)
                if resetted_obs is None or not isinstance(resetted_obs, Exception):
                    break
                else:
                    # Report a faulty episode.
                    outputs.append(RolloutMetrics(episode_faulty=True))
            # Reset connector state if this is a hard reset.
            for p in self._worker.policy_map.cache.values():
                p.agent_connectors.reset(env_id)
        # Reset not supported, drop this env from the ready list.
        if resetted_obs is None:
            if self._horizon != float("inf"):
                raise ValueError(
                    "Setting episode horizon requires reset() support "
                    "from the environment."
                )
        # Creates a new episode if this is not async return.
        # If reset is async, we will get its result in some future poll.
        elif resetted_obs != ASYNC_RESET_RETURN:
            new_episode: EpisodeV2 = self._active_episodes[env_id]
            self._call_on_episode_start(new_episode, env_id)

            per_policy_resetted_obs: Dict[PolicyID, List] = defaultdict(list)
            # types: AgentID, EnvObsType
            for agent_id, raw_obs in resetted_obs[env_id].items():
                policy_id: PolicyID = new_episode.policy_for(agent_id)
                per_policy_resetted_obs[policy_id].append((agent_id, raw_obs))

            for policy_id, agents_obs in per_policy_resetted_obs.items():
                policy = self._worker.policy_map[policy_id]
                acd_list: List[AgentConnectorDataType] = [
                    AgentConnectorDataType(
                        env_id,
                        agent_id,
                        {
                            SampleBatch.NEXT_OBS: obs,
                            SampleBatch.T: new_episode.length - 1,
                        },
                    )
                    for agent_id, obs in agents_obs
                ]
                # Call agent connectors on these initial obs.
                processed = policy.agent_connectors(acd_list)

                for d in processed:
                    new_episode.add_init_obs(
                        agent_id=d.agent_id,
                        init_obs=d.data.raw_dict[SampleBatch.NEXT_OBS],
                        t=d.data.raw_dict[SampleBatch.T],
                    )
                    to_eval[policy_id].append(d)

            # Step after adding initial obs. This will give us 0 env and agent step.
            new_episode.step()

    def create_episode(self, env_id: EnvID) -> EpisodeV2:
        """Creates a new EpisodeV2 instance and returns it.

        Calls `on_episode_created` callbacks, but does NOT reset the respective
        sub-environment yet.

        Args:
            env_id: Env ID.

        Returns:
            The newly created EpisodeV2 instance.
        """
        # Make sure we currently don't have an active episode under this env ID.
        assert env_id not in self._active_episodes

        # Create a new episode under the same `env_id` and call the
        # `on_episode_created` callbacks.
        new_episode = EpisodeV2(
            env_id,
            self._worker.policy_map,
            self._worker.policy_mapping_fn,
            worker=self._worker,
            callbacks=self._callbacks,
        )
        self._active_episodes[env_id] = new_episode

        # Call `on_episode_created()` callback.
        self._callbacks.on_episode_created(
            worker=self._worker,
            base_env=self._base_env,
            policies=self._worker.policy_map,
            env_index=env_id,
            episode=new_episode,
        )
        return new_episode

    def end_episode(
        self, env_id: EnvID, episode_or_exception: Union[EpisodeV2, Exception]
    ):
        """Cleans up an episode that has finished.

        Args:
            env_id: Env ID.
            episode_or_exception: Instance of an episode if it finished successfully.
                Otherwise, the exception that was thrown,
        """
        # Signal the end of an episode, either successfully with an Episode or
        # unsuccessfully with an Exception.
        self._callbacks.on_episode_end(
            worker=self._worker,
            base_env=self._base_env,
            policies=self._worker.policy_map,
            episode=episode_or_exception,
            env_index=env_id,
        )

        # Call each (in-memory) policy's Exploration.on_episode_end
        # method.
        # Note: This may break the exploration (e.g. ParameterNoise) of
        # policies in the `policy_map` that have not been recently used
        # (and are therefore stashed to disk). However, we certainly do not
        # want to loop through all (even stashed) policies here as that
        # would counter the purpose of the LRU policy caching.
        for p in self._worker.policy_map.cache.values():
            if getattr(p, "exploration", None) is not None:
                p.exploration.on_episode_end(
                    policy=p,
                    environment=self._base_env,
                    episode=episode_or_exception,
                    tf_sess=p.get_session(),
                )

        if isinstance(episode_or_exception, EpisodeV2):
            episode = episode_or_exception
            if episode.total_agent_steps == 0:
                # if the key does not exist it means that throughout the episode all
                # observations were empty (i.e. there was no agent in the env)
                msg = (
                    f"Data from episode {episode.episode_id} does not show any agent "
                    f"interactions. Hint: Make sure for at least one timestep in the "
                    f"episode, env.step() returns non-empty values."
                )
                raise ValueError(msg)

        # Clean up the episode and batch_builder for this env id.
        del self._active_episodes[env_id]

    def _try_build_truncated_episode_multi_agent_batch(
        self, batch_builder: _PolicyCollectorGroup, episode: EpisodeV2
    ) -> Union[None, SampleBatch, MultiAgentBatch]:
        # Measure batch size in env-steps.
        if self._count_steps_by == "env_steps":
            built_steps = batch_builder.env_steps
            ongoing_steps = episode.active_env_steps
        # Measure batch-size in agent-steps.
        else:
            built_steps = batch_builder.agent_steps
            ongoing_steps = episode.active_agent_steps

        # Reached the fragment-len -> We should build an MA-Batch.
        if built_steps + ongoing_steps >= self._rollout_fragment_length:
            if self._count_steps_by != "agent_steps":
                assert built_steps + ongoing_steps == self._rollout_fragment_length, (
                    f"built_steps ({built_steps}) + ongoing_steps ({ongoing_steps}) != "
                    f"rollout_fragment_length ({self._rollout_fragment_length})."
                )

            # If we reached the fragment-len only because of `episode_id`
            # (still ongoing) -> postprocess `episode_id` first.
            if built_steps < self._rollout_fragment_length:
                episode.postprocess_episode(batch_builder=batch_builder, is_done=False)

            # If builder has collected some data,
            # build the MA-batch and add to return values.
            if batch_builder.agent_steps > 0:
                return _build_multi_agent_batch(
                    episode.episode_id,
                    batch_builder,
                    self._large_batch_threshold,
                    self._multiple_episodes_in_batch,
                )
            # No batch-builder:
            # We have reached the rollout-fragment length w/o any agent
            # steps! Warn that the environment may never request any
            # actions from any agents.
            elif log_once("no_agent_steps"):
                logger.warning(
                    "Your environment seems to be stepping w/o ever "
                    "emitting agent observations (agents are never "
                    "requested to act)!"
                )

        return None

    def _do_policy_eval(
        self,
        to_eval: Dict[PolicyID, List[AgentConnectorDataType]],
    ) -> Dict[PolicyID, PolicyOutputType]:
        """Call compute_actions on collected episode data to get next action.

        Args:
            to_eval: Mapping of policy IDs to lists of AgentConnectorDataType objects
                (items in these lists will be the batch's items for the model
                forward pass).

        Returns:
            Dict mapping PolicyIDs to compute_actions_from_input_dict() outputs.
        """
        policies = self._worker.policy_map

        # In case policy map has changed, try to find the new policy that
        # should handle all these per-agent eval data.
        # Throws exception if these agents are mapped to multiple different
        # policies now.
        def _try_find_policy_again(eval_data: AgentConnectorDataType):
            policy_id = None
            for d in eval_data:
                episode = self._active_episodes[d.env_id]
                # Force refresh policy mapping on the episode.
                pid = episode.policy_for(d.agent_id, refresh=True)
                if policy_id is not None and pid != policy_id:
                    raise ValueError(
                        "Policy map changed. The list of eval data that was handled "
                        f"by a same policy is now handled by policy {pid} "
                        "and {policy_id}. "
                        "Please don't do this in the middle of an episode."
                    )
                policy_id = pid
            return _get_or_raise(self._worker.policy_map, policy_id)

        eval_results: Dict[PolicyID, TensorStructType] = {}
        for policy_id, eval_data in to_eval.items():
            # In case the policyID has been removed from this worker, we need to
            # re-assign policy_id and re-lookup the Policy object to use.
            try:
                policy: Policy = _get_or_raise(policies, policy_id)
            except ValueError:
                # policy_mapping_fn from the worker may have already been
                # changed (mapping fn not staying constant within one episode).
                policy: Policy = _try_find_policy_again(eval_data)

            input_dict = _batch_inference_sample_batches(
                [d.data.sample_batch for d in eval_data]
            )
            eval_results[policy_id] = policy.compute_actions_from_input_dict(
                input_dict,
                timestep=policy.global_timestep,
                episodes=[self._active_episodes[t.env_id] for t in eval_data],
            )

        return eval_results

    def _process_policy_eval_results(
        self,
        to_eval: Dict[PolicyID, List[AgentConnectorDataType]],
        eval_results: Dict[PolicyID, PolicyOutputType],
        off_policy_actions: MultiEnvDict,
    ):
        """Process the output of policy neural network evaluation.

        Records policy evaluation results into agent connectors and
        returns replies to send back to agents in the env.

        Args:
            to_eval: Mapping of policy IDs to lists of AgentConnectorDataType objects.
            eval_results: Mapping of policy IDs to list of
                actions, rnn-out states, extra-action-fetches dicts.
            off_policy_actions: Doubly keyed dict of env-ids -> agent ids ->
                off-policy-action, returned by a `BaseEnv.poll()` call.

        Returns:
            Nested dict of env id -> agent id -> actions to be sent to
            Env (np.ndarrays).
        """
        actions_to_send: Dict[EnvID, Dict[AgentID, EnvActionType]] = defaultdict(dict)
        for eval_data in to_eval.values():
            for d in eval_data:
                actions_to_send[d.env_id] = {}  # at minimum send empty dict

        # types: PolicyID, List[AgentConnectorDataType]
        for policy_id, eval_data in to_eval.items():
            actions: TensorStructType = eval_results[policy_id][0]
            actions = convert_to_numpy(actions)

            rnn_out: StateBatches = eval_results[policy_id][1]
            extra_action_out: dict = eval_results[policy_id][2]

            # In case actions is a list (representing the 0th dim of a batch of
            # primitive actions), try converting it first.
            if isinstance(actions, list):
                actions = np.array(actions)
            # Split action-component batches into single action rows.
            actions: List[EnvActionType] = unbatch(actions)

            policy: Policy = _get_or_raise(self._worker.policy_map, policy_id)
            assert (
                policy.agent_connectors and policy.action_connectors
            ), "EnvRunnerV2 requires action connectors to work."

            # types: int, EnvActionType
            for i, action in enumerate(actions):
                env_id: int = eval_data[i].env_id
                agent_id: AgentID = eval_data[i].agent_id
                input_dict: TensorStructType = eval_data[i].data.raw_dict

                rnn_states: List[StateBatches] = [c[i] for c in rnn_out]
                fetches: Dict = {k: v[i] for k, v in extra_action_out.items()}

                # Post-process policy output by running them through action connectors.
                ac_data = ActionConnectorDataType(
                    env_id, agent_id, input_dict, (action, rnn_states, fetches)
                )
                action_to_send, rnn_states, fetches = policy.action_connectors(
                    ac_data
                ).output

                action_to_buffer = (
                    action_to_send
                    if env_id not in off_policy_actions
                    or agent_id not in off_policy_actions[env_id]
                    else off_policy_actions[env_id][agent_id]
                )

                # Notify agent connectors with this new policy output.
                # Necessary for state buffering agent connectors, for example.
                ac_data: AgentConnectorDataType = ActionConnectorDataType(
                    env_id,
                    agent_id,
                    input_dict,
                    (action_to_buffer, rnn_states, fetches),
                )
                policy.agent_connectors.on_policy_output(ac_data)

                assert agent_id not in actions_to_send[env_id]
                actions_to_send[env_id][agent_id] = action_to_send

        return actions_to_send

    def _maybe_render(self):
        """Visualize environment."""
        # Check if we should render.
        if not self._render or not self._simple_image_viewer:
            return

        t5 = time.time()

        # Render can either return an RGB image (uint8 [w x h x 3] numpy
        # array) or take care of rendering itself (returning True).
        rendered = self._base_env.try_render()
        # Rendering returned an image -> Display it in a SimpleImageViewer.
        if isinstance(rendered, np.ndarray) and len(rendered.shape) == 3:
            self._simple_image_viewer.imshow(rendered)
        elif rendered not in [True, False, None]:
            raise ValueError(
                f"The env's ({self._base_env}) `try_render()` method returned an"
                " unsupported value! Make sure you either return a "
                "uint8/w x h x 3 (RGB) image or handle rendering in a "
                "window and then return `True`."
            )

        self._perf_stats.incr("env_render_time", time.time() - t5)


def _fetch_atari_metrics(base_env: BaseEnv) -> List[RolloutMetrics]:
    """Atari games have multiple logical episodes, one per life.

    However, for metrics reporting we count full episodes, all lives included.
    """
    sub_environments = base_env.get_sub_environments()
    if not sub_environments:
        return None
    atari_out = []
    for sub_env in sub_environments:
        monitor = get_wrapper_by_cls(sub_env, MonitorEnv)
        if not monitor:
            return None
        for eps_rew, eps_len in monitor.next_episode_results():
            atari_out.append(RolloutMetrics(eps_len, eps_rew))
    return atari_out


def _get_or_raise(
    mapping: Dict[PolicyID, Union[Policy, Preprocessor, Filter]], policy_id: PolicyID
) -> Union[Policy, Preprocessor, Filter]:
    """Returns an object under key `policy_id` in `mapping`.

    Args:
        mapping (Dict[PolicyID, Union[Policy, Preprocessor, Filter]]): The
            mapping dict from policy id (str) to actual object (Policy,
            Preprocessor, etc.).
        policy_id: The policy ID to lookup.

    Returns:
        Union[Policy, Preprocessor, Filter]: The found object.

    Raises:
        ValueError: If `policy_id` cannot be found in `mapping`.
    """
    if policy_id not in mapping:
        raise ValueError(
            "Could not find policy for agent: PolicyID `{}` not found "
            "in policy map, whose keys are `{}`.".format(policy_id, mapping.keys())
        )
    return mapping[policy_id]<|MERGE_RESOLUTION|>--- conflicted
+++ resolved
@@ -762,11 +762,7 @@
 
         Args:
             env_id: Environment ID.
-<<<<<<< HEAD
-            env_obs: Last per-environment observation.
-=======
             env_obs_or_exception: Last per-environment observation or Exception.
->>>>>>> 993008e1
             is_done: If all agents are done.
             hit_horizon: Whether the episode ended because it hit horizon.
             to_eval: Output container for policy eval data.
@@ -774,11 +770,7 @@
         """
         if isinstance(env_obs_or_exception, Exception):
             is_error = True
-<<<<<<< HEAD
-            episode_or_exception: Exception = Exception()
-=======
             episode_or_exception: Exception = env_obs_or_exception
->>>>>>> 993008e1
         else:
             is_error = False
             # Output the collected episode.
