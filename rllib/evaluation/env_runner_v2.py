from collections import defaultdict
import logging
import time
import tree  # pip install dm_tree
from typing import TYPE_CHECKING, Dict, Iterator, List, Optional, Set, Tuple, Union
import numpy as np

from ray.rllib.env.base_env import ASYNC_RESET_RETURN, BaseEnv
from ray.rllib.env.external_env import ExternalEnvWrapper
from ray.rllib.env.wrappers.atari_wrappers import MonitorEnv, get_wrapper_by_cls
from ray.rllib.evaluation.collectors.simple_list_collector import _PolicyCollectorGroup
from ray.rllib.evaluation.episode_v2 import EpisodeV2
from ray.rllib.evaluation.metrics import RolloutMetrics
from ray.rllib.models.preprocessors import Preprocessor
from ray.rllib.policy.policy import Policy
from ray.rllib.policy.sample_batch import MultiAgentBatch, SampleBatch, concat_samples
from ray.rllib.utils.annotations import DeveloperAPI
from ray.rllib.utils.filter import Filter
from ray.rllib.utils.numpy import convert_to_numpy
from ray.rllib.utils.spaces.space_utils import unbatch, get_original_space
from ray.rllib.utils.typing import (
    ActionConnectorDataType,
    AgentConnectorDataType,
    AgentID,
    EnvActionType,
    EnvID,
    EnvInfoDict,
    EnvObsType,
    MultiAgentDict,
    MultiEnvDict,
    PolicyID,
    PolicyOutputType,
    SampleBatchType,
    StateBatches,
    TensorStructType,
)
from ray.util.debug import log_once

if TYPE_CHECKING:
    from gymnasium.envs.classic_control.rendering import SimpleImageViewer

    from ray.rllib.algorithms.callbacks import DefaultCallbacks
    from ray.rllib.evaluation.rollout_worker import RolloutWorker


logger = logging.getLogger(__name__)


MIN_LARGE_BATCH_THRESHOLD = 1000
DEFAULT_LARGE_BATCH_THRESHOLD = 5000
MS_TO_SEC = 1000.0


class _PerfStats:
    """Sampler perf stats that will be included in rollout metrics."""

    def __init__(self, ema_coef: Optional[float] = None):
        # If not None, enable Exponential Moving Average mode.
        # The way we update stats is by:
        #     updated = (1 - ema_coef) * old + ema_coef * new
        # In general provides more responsive stats about sampler performance.
        # TODO(jungong) : make ema the default (only) mode if it works well.
        self.ema_coef = ema_coef

        self.iters = 0
        self.raw_obs_processing_time = 0.0
        self.inference_time = 0.0
        self.action_processing_time = 0.0
        self.env_wait_time = 0.0
        self.env_render_time = 0.0

    def incr(self, field: str, value: Union[int, float]):
        if field == "iters":
            self.iters += value
            return

        # All the other fields support either global average or ema mode.
        if self.ema_coef is None:
            # Global average.
            self.__dict__[field] += value
        else:
            self.__dict__[field] = (1.0 - self.ema_coef) * self.__dict__[
                field
            ] + self.ema_coef * value

    def _get_avg(self):
        # Mean multiplicator (1000 = sec -> ms).
        factor = MS_TO_SEC / self.iters
        return {
            # Raw observation preprocessing.
            "mean_raw_obs_processing_ms": self.raw_obs_processing_time * factor,
            # Computing actions through policy.
            "mean_inference_ms": self.inference_time * factor,
            # Processing actions (to be sent to env, e.g. clipping).
            "mean_action_processing_ms": self.action_processing_time * factor,
            # Waiting for environment (during poll).
            "mean_env_wait_ms": self.env_wait_time * factor,
            # Environment rendering (False by default).
            "mean_env_render_ms": self.env_render_time * factor,
        }

    def _get_ema(self):
        # In EMA mode, stats are already (exponentially) averaged,
        # hence we only need to do the sec -> ms conversion here.
        return {
            # Raw observation preprocessing.
            "mean_raw_obs_processing_ms": self.raw_obs_processing_time * MS_TO_SEC,
            # Computing actions through policy.
            "mean_inference_ms": self.inference_time * MS_TO_SEC,
            # Processing actions (to be sent to env, e.g. clipping).
            "mean_action_processing_ms": self.action_processing_time * MS_TO_SEC,
            # Waiting for environment (during poll).
            "mean_env_wait_ms": self.env_wait_time * MS_TO_SEC,
            # Environment rendering (False by default).
            "mean_env_render_ms": self.env_render_time * MS_TO_SEC,
        }

    def get(self):
        if self.ema_coef is None:
            return self._get_avg()
        else:
            return self._get_ema()


class _NewDefaultDict(defaultdict):
    def __missing__(self, env_id):
        ret = self[env_id] = self.default_factory(env_id)
        return ret


def _build_multi_agent_batch(
    episode_id: int,
    batch_builder: _PolicyCollectorGroup,
    large_batch_threshold: int,
    multiple_episodes_in_batch: bool,
) -> MultiAgentBatch:
    """Build MultiAgentBatch from a dict of _PolicyCollectors.

    Args:
        env_steps: total env steps.
        policy_collectors: collected training SampleBatchs by policy.

    Returns:
        Always returns a sample batch in MultiAgentBatch format.
    """
    ma_batch = {}
    for pid, collector in batch_builder.policy_collectors.items():
        if collector.agent_steps <= 0:
            continue

        if batch_builder.agent_steps > large_batch_threshold and log_once(
            "large_batch_warning"
        ):
            logger.warning(
                "More than {} observations in {} env steps for "
                "episode {} ".format(
                    batch_builder.agent_steps, batch_builder.env_steps, episode_id
                )
                + "are buffered in the sampler. If this is more than you "
                "expected, check that that you set a horizon on your "
                "environment correctly and that it terminates at some "
                "point. Note: In multi-agent environments, "
                "`rollout_fragment_length` sets the batch size based on "
                "(across-agents) environment steps, not the steps of "
                "individual agents, which can result in unexpectedly "
                "large batches."
                + (
                    "Also, you may be waiting for your Env to "
                    "terminate (batch_mode=`complete_episodes`). Make sure "
                    "it does at some point."
                    if not multiple_episodes_in_batch
                    else ""
                )
            )

        ma_batch[pid] = collector.build()

    # Create the multi agent batch.
    return MultiAgentBatch(policy_batches=ma_batch, env_steps=batch_builder.env_steps)


def _batch_inference_sample_batches(eval_data: List[SampleBatch]) -> SampleBatch:
    """Batch a list of input SampleBatches into a single SampleBatch.

    Args:
        eval_data: list of SampleBatches.

    Returns:
        single batched SampleBatch.
    """
    inference_batch = concat_samples(eval_data)
    if "state_in_0" in inference_batch:
        batch_size = len(eval_data)
        inference_batch[SampleBatch.SEQ_LENS] = np.ones(batch_size, dtype=np.int32)
    return inference_batch


@DeveloperAPI
class EnvRunnerV2:
    """Collect experiences from user environment using Connectors."""

    def __init__(
        self,
        worker: "RolloutWorker",
        base_env: BaseEnv,
        multiple_episodes_in_batch: bool,
        callbacks: "DefaultCallbacks",
        perf_stats: _PerfStats,
        rollout_fragment_length: int = 200,
        count_steps_by: str = "env_steps",
        render: bool = None,
    ):
        """
        Args:
            worker: Reference to the current rollout worker.
            base_env: Env implementing BaseEnv.
            multiple_episodes_in_batch: Whether to pack multiple
                episodes into each batch. This guarantees batches will be exactly
                `rollout_fragment_length` in size.
            callbacks: User callbacks to run on episode events.
            perf_stats: Record perf stats into this object.
            rollout_fragment_length: The length of a fragment to collect
                before building a SampleBatch from the data and resetting
                the SampleBatchBuilder object.
            count_steps_by: One of "env_steps" (default) or "agent_steps".
                Use "agent_steps", if you want rollout lengths to be counted
                by individual agent steps. In a multi-agent env,
                a single env_step contains one or more agent_steps, depending
                on how many agents are present at any given time in the
                ongoing episode.
            render: Whether to try to render the environment after each
                step.
        """
        self._worker = worker
        if isinstance(base_env, ExternalEnvWrapper):
            raise ValueError(
                "Policies using the new Connector API do not support ExternalEnv."
            )
        self._base_env = base_env
        self._multiple_episodes_in_batch = multiple_episodes_in_batch
        self._callbacks = callbacks
        self._perf_stats = perf_stats
        self._rollout_fragment_length = rollout_fragment_length
        self._count_steps_by = count_steps_by
        self._render = render

        # May be populated for image rendering.
        self._simple_image_viewer: Optional[
            "SimpleImageViewer"
        ] = self._get_simple_image_viewer()

        # Keeps track of active episodes.
        self._active_episodes: Dict[EnvID, EpisodeV2] = {}
        self._batch_builders: Dict[EnvID, _PolicyCollectorGroup] = _NewDefaultDict(
            self._new_batch_builder
        )

        self._large_batch_threshold: int = (
            max(MIN_LARGE_BATCH_THRESHOLD, self._rollout_fragment_length * 10)
            if self._rollout_fragment_length != float("inf")
            else DEFAULT_LARGE_BATCH_THRESHOLD
        )

    def _get_simple_image_viewer(self):
        """Maybe construct a SimpleImageViewer instance for episode rendering."""
        # Try to render the env, if required.
        if not self._render:
            return None

        try:
            from gymnasium.envs.classic_control.rendering import SimpleImageViewer

            return SimpleImageViewer()
        except (ImportError, ModuleNotFoundError):
            self._render = False  # disable rendering
            logger.warning(
                "Could not import gymnasium.envs.classic_control."
                "rendering! Try `pip install gymnasium[all]`."
            )

        return None

    def _call_on_episode_start(self, episode, env_id):
        # Call each policy's Exploration.on_episode_start method.
        # Note: This may break the exploration (e.g. ParameterNoise) of
        # policies in the `policy_map` that have not been recently used
        # (and are therefore stashed to disk). However, we certainly do not
        # want to loop through all (even stashed) policies here as that
        # would counter the purpose of the LRU policy caching.
        for p in self._worker.policy_map.cache.values():
            if getattr(p, "exploration", None) is not None:
                p.exploration.on_episode_start(
                    policy=p,
                    environment=self._base_env,
                    episode=episode,
                    tf_sess=p.get_session(),
                )
        # Call `on_episode_start()` callback.
        self._callbacks.on_episode_start(
            worker=self._worker,
            base_env=self._base_env,
            policies=self._worker.policy_map,
            env_index=env_id,
            episode=episode,
        )

    def _new_batch_builder(self, _) -> _PolicyCollectorGroup:
        """Create a new batch builder.

        We create a _PolicyCollectorGroup based on the full policy_map
        as the batch builder.
        """
        return _PolicyCollectorGroup(self._worker.policy_map)

    def run(self) -> Iterator[SampleBatchType]:
        """Samples and yields training episodes continuously.

        Yields:
            Object containing state, action, reward, terminal condition,
            and other fields as dictated by `policy`.
        """
        while True:
            outputs = self.step()
            for o in outputs:
                yield o

    def step(self) -> List[SampleBatchType]:
        """Samples training episodes by stepping through environments."""

        self._perf_stats.incr("iters", 1)

        t0 = time.time()
        # Get observations from all ready agents.
        # types: MultiEnvDict, MultiEnvDict, MultiEnvDict, MultiEnvDict, ...
        (
            unfiltered_obs,
            rewards,
            terminateds,
            truncateds,
            infos,
            off_policy_actions,
        ) = self._base_env.poll()
        env_poll_time = time.time() - t0

        # Process observations and prepare for policy evaluation.
        t1 = time.time()
        # types: Set[EnvID], Dict[PolicyID, List[AgentConnectorDataType]],
        #       List[Union[RolloutMetrics, SampleBatchType]]
        active_envs, to_eval, outputs = self._process_observations(
            unfiltered_obs=unfiltered_obs,
            rewards=rewards,
            terminateds=terminateds,
            truncateds=truncateds,
            infos=infos,
        )
        self._perf_stats.incr("raw_obs_processing_time", time.time() - t1)

        # Do batched policy eval (accross vectorized envs).
        t2 = time.time()
        # types: Dict[PolicyID, Tuple[TensorStructType, StateBatch, dict]]
        eval_results = self._do_policy_eval(to_eval=to_eval)
        self._perf_stats.incr("inference_time", time.time() - t2)

        # Process results and update episode state.
        t3 = time.time()
        actions_to_send: Dict[
            EnvID, Dict[AgentID, EnvActionType]
        ] = self._process_policy_eval_results(
            active_envs=active_envs,
            to_eval=to_eval,
            eval_results=eval_results,
            off_policy_actions=off_policy_actions,
        )
        self._perf_stats.incr("action_processing_time", time.time() - t3)

        # Return computed actions to ready envs. We also send to envs that have
        # taken off-policy actions; those envs are free to ignore the action.
        t4 = time.time()
        self._base_env.send_actions(actions_to_send)
        self._perf_stats.incr("env_wait_time", env_poll_time + time.time() - t4)

        self._maybe_render()

        return outputs

    def _get_rollout_metrics(self, episode: EpisodeV2) -> List[RolloutMetrics]:
        """Get rollout metrics from completed episode."""
        # TODO(jungong) : why do we need to handle atari metrics differently?
        # Can we unify atari and normal env metrics?
        atari_metrics: List[RolloutMetrics] = _fetch_atari_metrics(self._base_env)
        if atari_metrics is not None:
            for m in atari_metrics:
                m._replace(custom_metrics=episode.custom_metrics)
            return atari_metrics
        # Otherwise, return RolloutMetrics for the episode.
        return [
            RolloutMetrics(
                episode.length,
                episode.total_reward,
                dict(episode.agent_rewards),
                episode.custom_metrics,
                {},
                episode.hist_data,
                episode.media,
            )
        ]

    def _process_observations(
        self,
        unfiltered_obs: MultiEnvDict,
        rewards: MultiEnvDict,
        terminateds: MultiEnvDict,
        truncateds: MultiEnvDict,
        infos: MultiEnvDict,
    ) -> Tuple[
        Set[EnvID],
        Dict[PolicyID, List[AgentConnectorDataType]],
        List[Union[RolloutMetrics, SampleBatchType]],
    ]:
        """Process raw obs from env.

        Group data for active agents by policy. Reset environments that are done.

        Args:
            unfiltered_obs: The unfiltered, raw observations from the BaseEnv
                (vectorized, possibly multi-agent). Dict of dict: By env index,
                then agent ID, then mapped to actual obs.
            rewards: The rewards MultiEnvDict of the BaseEnv.
            terminateds: The `terminated` flags MultiEnvDict of the BaseEnv.
            truncateds: The `truncated` flags MultiEnvDict of the BaseEnv.
            infos: The MultiEnvDict of infos dicts of the BaseEnv.

        Returns:
            A tuple of:
                A list of envs that were active during this step.
                AgentConnectorDataType for active agents for policy evaluation.
                SampleBatches and RolloutMetrics for completed agents for output.
        """
        # Output objects.
        # Note that we need to track envs that are active during this round explicitly,
        # just to be confident which envs require us to send at least an empty action
        # dict to.
        # We can not get this from the _active_episode or to_eval lists because
        # 1. All envs are not required to step during every single step. And
        # 2. to_eval only contains data for the agents that are still active. An env may
        # be active but all agents are done during the step.
        active_envs: Set[EnvID] = set()
        to_eval: Dict[PolicyID, List[AgentConnectorDataType]] = defaultdict(list)
        outputs: List[Union[RolloutMetrics, SampleBatchType]] = []

        # For each (vectorized) sub-environment.
        # types: EnvID, Dict[AgentID, EnvObsType]
        for env_id, env_obs in unfiltered_obs.items():
            # Check for env_id having returned an error instead of a multi-agent
            # obs dict. This is how our BaseEnv can tell the caller to `poll()` that
            # one of its sub-environments is faulty and should be restarted (and the
            # ongoing episode should not be used for training).
            if isinstance(env_obs, Exception):
                assert terminateds[env_id]["__all__"] is True, (
                    f"ERROR: When a sub-environment (env-id {env_id}) returns an error "
                    "as observation, the terminateds[__all__] flag must also be set to "
                    "True!"
                )
                # all_agents_obs is an Exception here.
                # Drop this episode and skip to next.
                self._handle_done_episode(
                    env_id=env_id,
                    env_obs_or_exception=env_obs,
                    is_done=True,
                    active_envs=active_envs,
                    to_eval=to_eval,
                    outputs=outputs,
                )
                continue

            if env_id not in self._active_episodes:
                episode: EpisodeV2 = self.create_episode(env_id)
                self._active_episodes[env_id] = episode
            else:
                episode: EpisodeV2 = self._active_episodes[env_id]
            # If this episode is brand-new, call the episode start callback(s).
            # Note: EpisodeV2s are initialized with length=-1 (before the reset).
            if not episode.has_init_obs():
                self._call_on_episode_start(episode, env_id)

            # Check episode termination conditions.
            if terminateds[env_id]["__all__"] or truncateds[env_id]["__all__"]:
                all_agents_done = True
            else:
                all_agents_done = False
                active_envs.add(env_id)

            # Special handling of common info dict.
            episode.set_last_info("__common__", infos[env_id].get("__common__", {}))

            # Agent sample batches grouped by policy. Each set of sample batches will
            # go through agent connectors together.
            sample_batches_by_policy = defaultdict(list)
            # Whether an agent is terminated or truncated.
            agent_terminateds = {}
            agent_truncateds = {}
            for agent_id, obs in env_obs.items():
                assert agent_id != "__all__"

                policy_id: PolicyID = episode.policy_for(agent_id)

                agent_terminated = bool(
                    terminateds[env_id]["__all__"] or terminateds[env_id].get(agent_id)
                )
                agent_terminateds[agent_id] = agent_terminated
                agent_truncated = bool(
                    truncateds[env_id]["__all__"]
                    or truncateds[env_id].get(agent_id, False)
                )
                agent_truncateds[agent_id] = agent_truncated

                # A completely new agent is already done -> Skip entirely.
                if not episode.has_init_obs(agent_id) and (
                    agent_terminated or agent_truncated
                ):
                    continue

                values_dict = {
                    SampleBatch.T: episode.length,  # Episodes start at -1 before we
                    # add the initial obs. After that, we infer from initial obs at
                    # t=0 since that will be our new episode.length.
                    SampleBatch.ENV_ID: env_id,
                    SampleBatch.AGENT_INDEX: episode.agent_index(agent_id),
                    # Last action (SampleBatch.ACTIONS) column will be populated by
                    # StateBufferConnector.
                    # Reward received after taking action at timestep t.
                    SampleBatch.REWARDS: rewards[env_id].get(agent_id, 0.0),
                    # After taking action=a, did we reach terminal?
                    SampleBatch.TERMINATEDS: agent_terminated,
                    # Was the episode truncated artificially
                    # (e.g. b/c of some time limit)?
                    SampleBatch.TRUNCATEDS: agent_truncated,
                    SampleBatch.INFOS: infos[env_id].get(agent_id, {}),
                    SampleBatch.NEXT_OBS: obs,
                }

                # Queue this obs sample for connector preprocessing.
                sample_batches_by_policy[policy_id].append((agent_id, values_dict))

            # The entire episode is done.
            if all_agents_done:
                # Let's check to see if there are any agents that haven't got the
                # last obs yet. If there are, we have to create fake-last
                # observations for them. (the environment is not required to do so if
                # terminateds[__all__]==True or truncateds[__all__]==True).
                for agent_id in episode.get_agents():
                    # If the latest obs we got for this agent is done, or if its
                    # episode state is already done, nothing to do.
                    if (
                        agent_terminateds.get(agent_id, False)
                        or agent_truncateds.get(agent_id, False)
                        or episode.is_done(agent_id)
                    ):
                        continue

                    policy_id: PolicyID = episode.policy_for(agent_id)
                    policy = self._worker.policy_map[policy_id]

                    # Create a fake observation by sampling the original env
                    # observation space.
                    obs_space = get_original_space(policy.observation_space)
                    # Although there is no obs for this agent, there may be
                    # good rewards and info dicts for it.
                    # This is the case for e.g. OpenSpiel games, where a reward
                    # is only earned with the last step, but the obs for that
                    # step is {}.
                    reward = rewards[env_id].get(agent_id, 0.0)
                    info = infos[env_id].get(agent_id, {})
                    values_dict = {
                        SampleBatch.T: episode.length,
                        SampleBatch.ENV_ID: env_id,
                        SampleBatch.AGENT_INDEX: episode.agent_index(agent_id),
<<<<<<< HEAD
                        # TODO(sven): These should be the summed-up(!) rewards since the
                        #  last observation received for this agent.
                        SampleBatch.REWARDS: rewards[env_id].get(agent_id, 0.0),
                        SampleBatch.TERMINATEDS: True,
                        SampleBatch.TRUNCATEDS: truncateds[env_id].get(agent_id, False),
                        SampleBatch.INFOS: {},
=======
                        SampleBatch.REWARDS: reward,
                        SampleBatch.DONES: True,
                        SampleBatch.INFOS: info,
>>>>>>> 4267ac22
                        SampleBatch.NEXT_OBS: obs_space.sample(),
                    }

                    # Queue these fake obs for connector preprocessing too.
                    sample_batches_by_policy[policy_id].append((agent_id, values_dict))

            # Run agent connectors.
            for policy_id, batches in sample_batches_by_policy.items():
                policy: Policy = self._worker.policy_map[policy_id]
                # Collected full MultiAgentDicts for this environment.
                # Run agent connectors.
                assert (
                    policy.agent_connectors
                ), "EnvRunnerV2 requires agent connectors to work."

                acd_list: List[AgentConnectorDataType] = [
                    AgentConnectorDataType(env_id, agent_id, data)
                    for agent_id, data in batches
                ]

                # For all agents mapped to policy_id, run their data
                # through agent_connectors.
                processed = policy.agent_connectors(acd_list)

                for d in processed:
                    # Record transition info if applicable.
                    if not episode.has_init_obs(d.agent_id):
                        episode.add_init_obs(
                            agent_id=d.agent_id,
                            init_obs=d.data.raw_dict[SampleBatch.NEXT_OBS],
                            init_infos=d.data.raw_dict[SampleBatch.INFOS],
                            t=d.data.raw_dict[SampleBatch.T],
                        )
                    else:
                        episode.add_action_reward_done_next_obs(
                            d.agent_id, d.data.raw_dict
                        )

                    # Need to evaluate next actions.
                    if not (
                        all_agents_done
                        or agent_terminateds.get(d.agent_id, False)
                        or agent_truncateds.get(d.agent_id, False)
                        or episode.is_done(d.agent_id)
                    ):
                        # Add to eval set if env is not done and this particular agent
                        # is also not done.
                        item = AgentConnectorDataType(d.env_id, d.agent_id, d.data)
                        to_eval[policy_id].append(item)

            # Finished advancing episode by 1 step, mark it so.
            episode.step()

            # Exception: The very first env.poll() call causes the env to get reset
            # (no step taken yet, just a single starting observation logged).
            # We need to skip this callback in this case.
            if episode.length > 0:
                # Invoke the `on_episode_step` callback after the step is logged
                # to the episode.
                self._callbacks.on_episode_step(
                    worker=self._worker,
                    base_env=self._base_env,
                    policies=self._worker.policy_map,
                    episode=episode,
                    env_index=env_id,
                )

            # Episode is terminated/truncated for all agents
            # (terminateds[__all__] == True or truncateds[__all__] == True).
            if all_agents_done:
                # _handle_done_episode will build a MultiAgentBatch for all
                # the agents that are done during this step of rollout in
                # the case of _multiple_episodes_in_batch=False.
                self._handle_done_episode(
                    env_id,
                    env_obs,
                    terminateds[env_id]["__all__"] or truncateds[env_id]["__all__"],
                    active_envs,
                    to_eval,
                    outputs,
                )

            # Try to build something.
            if self._multiple_episodes_in_batch:
                sample_batch = self._try_build_truncated_episode_multi_agent_batch(
                    self._batch_builders[env_id], episode
                )
                if sample_batch:
                    outputs.append(sample_batch)

                    # SampleBatch built from data collected by batch_builder.
                    # Clean up and delete the batch_builder.
                    del self._batch_builders[env_id]

        return active_envs, to_eval, outputs

    def _build_done_episode(
        self,
        env_id: EnvID,
        is_done: bool,
        outputs: List[SampleBatchType],
    ):
        """Builds a MultiAgentSampleBatch from the episode and adds it to outputs.

        Args:
            env_id: The env id.
            is_done: Whether the env is done.
            outputs: The list of outputs to add the
        """
        episode: EpisodeV2 = self._active_episodes[env_id]
        batch_builder = self._batch_builders[env_id]

        episode.postprocess_episode(
            batch_builder=batch_builder,
            is_done=is_done,
            check_dones=is_done,
        )

        # If, we are not allowed to pack the next episode into the same
        # SampleBatch (batch_mode=complete_episodes) -> Build the
        # MultiAgentBatch from a single episode and add it to "outputs".
        # Otherwise, just postprocess and continue collecting across
        # episodes.
        if not self._multiple_episodes_in_batch:
            ma_sample_batch = _build_multi_agent_batch(
                episode.episode_id,
                batch_builder,
                self._large_batch_threshold,
                self._multiple_episodes_in_batch,
            )
            if ma_sample_batch:
                outputs.append(ma_sample_batch)

            # SampleBatch built from data collected by batch_builder.
            # Clean up and delete the batch_builder.
            del self._batch_builders[env_id]

    def __process_resetted_obs_for_eval(
        self,
        env_id: EnvID,
        obs: Dict[EnvID, Dict[AgentID, EnvObsType]],
        infos: Dict[EnvID, Dict[AgentID, EnvInfoDict]],
        episode: EpisodeV2,
        to_eval: Dict[PolicyID, List[AgentConnectorDataType]],
    ):
        """Process resetted obs through agent connectors for policy eval.

        Args:
            env_id: The env id.
            obs: The Resetted obs.
            episode: New episode.
            to_eval: List of agent connector data for policy eval.
        """
        per_policy_resetted_obs: Dict[PolicyID, List] = defaultdict(list)
        # types: AgentID, EnvObsType
        for agent_id, raw_obs in obs[env_id].items():
            policy_id: PolicyID = episode.policy_for(agent_id)
            per_policy_resetted_obs[policy_id].append((agent_id, raw_obs))

        for policy_id, agents_obs in per_policy_resetted_obs.items():
            policy = self._worker.policy_map[policy_id]
            acd_list: List[AgentConnectorDataType] = [
                AgentConnectorDataType(
                    env_id,
                    agent_id,
                    {
                        SampleBatch.NEXT_OBS: obs,
                        SampleBatch.INFOS: infos,
                        SampleBatch.T: episode.length,
                    },
                )
                for agent_id, obs in agents_obs
            ]
            # Call agent connectors on these initial obs.
            processed = policy.agent_connectors(acd_list)

            for d in processed:
                episode.add_init_obs(
                    agent_id=d.agent_id,
                    init_obs=d.data.raw_dict[SampleBatch.NEXT_OBS],
                    init_infos=d.data.raw_dict[SampleBatch.INFOS],
                    t=d.data.raw_dict[SampleBatch.T],
                )
                to_eval[policy_id].append(d)

    def _handle_done_episode(
        self,
        env_id: EnvID,
        env_obs_or_exception: MultiAgentDict,
        is_done: bool,
        active_envs: Set[EnvID],
        to_eval: Dict[PolicyID, List[AgentConnectorDataType]],
        outputs: List[SampleBatchType],
    ) -> None:
        """Handle an all-finished episode.

        Add collected SampleBatch to batch builder. Reset corresponding env, etc.

        Args:
            env_id: Environment ID.
            env_obs_or_exception: Last per-environment observation or Exception.
            env_infos: Last per-environment infos.
            is_done: If all agents are done.
            active_envs: Set of active env ids.
            to_eval: Output container for policy eval data.
            outputs: Output container for collected sample batches.
        """
        if isinstance(env_obs_or_exception, Exception):
            episode_or_exception: Exception = env_obs_or_exception
            # Tell the sampler we have got a faulty episode.
            outputs.append(RolloutMetrics(episode_faulty=True))
        else:
            episode_or_exception: EpisodeV2 = self._active_episodes[env_id]
            # Add rollout metrics.
            outputs.extend(self._get_rollout_metrics(episode_or_exception))
            # Output the collected episode after adding rollout metrics so that we
            # always fetch metrics with RolloutWorker before we fetch samples.
            # This is because we need to behave like env_runner() for now.
            self._build_done_episode(env_id, is_done, outputs)

        # Clean up and deleted the post-processed episode now that we have collected
        # its data.
        self.end_episode(env_id, episode_or_exception)
        # Create a new episode instance (before we reset the sub-environment).
        new_episode: EpisodeV2 = self.create_episode(env_id)

        # The sub environment at index `env_id` might throw an exception
        # during the following `try_reset()` attempt. If configured with
        # `restart_failed_sub_environments=True`, the BaseEnv will restart
        # the affected sub environment (create a new one using its c'tor) and
        # must reset the recreated sub env right after that.
        # Should the sub environment fail indefinitely during these
        # repeated reset attempts, the entire worker will be blocked.
        # This would be ok, b/c the alternative would be the worker crashing
        # entirely.
        while True:
            resetted_obs, resetted_infos = self._base_env.try_reset(env_id)

            if resetted_obs is None or not isinstance(resetted_obs[env_id], Exception):
                break
            else:
                # Report a faulty episode.
                outputs.append(RolloutMetrics(episode_faulty=True))

        # Reset connector state if this is a hard reset.
        for p in self._worker.policy_map.cache.values():
            p.agent_connectors.reset(env_id)

        # Creates a new episode if this is not async return.
        # If reset is async, we will get its result in some future poll.
        if resetted_obs is not None and resetted_obs != ASYNC_RESET_RETURN:
            self._active_episodes[env_id] = new_episode
            self._call_on_episode_start(new_episode, env_id)

            self.__process_resetted_obs_for_eval(
                env_id,
                resetted_obs,
                resetted_infos,
                new_episode,
                to_eval,
            )

            # Step after adding initial obs. This will give us 0 env and agent step.
            new_episode.step()
            active_envs.add(env_id)

    def create_episode(self, env_id: EnvID) -> EpisodeV2:
        """Creates a new EpisodeV2 instance and returns it.

        Calls `on_episode_created` callbacks, but does NOT reset the respective
        sub-environment yet.

        Args:
            env_id: Env ID.

        Returns:
            The newly created EpisodeV2 instance.
        """
        # Make sure we currently don't have an active episode under this env ID.
        assert env_id not in self._active_episodes

        # Create a new episode under the same `env_id` and call the
        # `on_episode_created` callbacks.
        new_episode = EpisodeV2(
            env_id,
            self._worker.policy_map,
            self._worker.policy_mapping_fn,
            worker=self._worker,
            callbacks=self._callbacks,
        )

        # Call `on_episode_created()` callback.
        self._callbacks.on_episode_created(
            worker=self._worker,
            base_env=self._base_env,
            policies=self._worker.policy_map,
            env_index=env_id,
            episode=new_episode,
        )
        return new_episode

    def end_episode(
        self, env_id: EnvID, episode_or_exception: Union[EpisodeV2, Exception]
    ):
        """Cleans up an episode that has finished.

        Args:
            env_id: Env ID.
            episode_or_exception: Instance of an episode if it finished successfully.
                Otherwise, the exception that was thrown,
        """
        # Signal the end of an episode, either successfully with an Episode or
        # unsuccessfully with an Exception.
        self._callbacks.on_episode_end(
            worker=self._worker,
            base_env=self._base_env,
            policies=self._worker.policy_map,
            episode=episode_or_exception,
            env_index=env_id,
        )

        # Call each (in-memory) policy's Exploration.on_episode_end
        # method.
        # Note: This may break the exploration (e.g. ParameterNoise) of
        # policies in the `policy_map` that have not been recently used
        # (and are therefore stashed to disk). However, we certainly do not
        # want to loop through all (even stashed) policies here as that
        # would counter the purpose of the LRU policy caching.
        for p in self._worker.policy_map.cache.values():
            if getattr(p, "exploration", None) is not None:
                p.exploration.on_episode_end(
                    policy=p,
                    environment=self._base_env,
                    episode=episode_or_exception,
                    tf_sess=p.get_session(),
                )

        if isinstance(episode_or_exception, EpisodeV2):
            episode = episode_or_exception
            if episode.total_agent_steps == 0:
                # if the key does not exist it means that throughout the episode all
                # observations were empty (i.e. there was no agent in the env)
                msg = (
                    f"Data from episode {episode.episode_id} does not show any agent "
                    f"interactions. Hint: Make sure for at least one timestep in the "
                    f"episode, env.step() returns non-empty values."
                )
                raise ValueError(msg)

        # Clean up the episode and batch_builder for this env id.
        if env_id in self._active_episodes:
            del self._active_episodes[env_id]

    def _try_build_truncated_episode_multi_agent_batch(
        self, batch_builder: _PolicyCollectorGroup, episode: EpisodeV2
    ) -> Union[None, SampleBatch, MultiAgentBatch]:
        # Measure batch size in env-steps.
        if self._count_steps_by == "env_steps":
            built_steps = batch_builder.env_steps
            ongoing_steps = episode.active_env_steps
        # Measure batch-size in agent-steps.
        else:
            built_steps = batch_builder.agent_steps
            ongoing_steps = episode.active_agent_steps

        # Reached the fragment-len -> We should build an MA-Batch.
        if built_steps + ongoing_steps >= self._rollout_fragment_length:
            if self._count_steps_by != "agent_steps":
                assert built_steps + ongoing_steps == self._rollout_fragment_length, (
                    f"built_steps ({built_steps}) + ongoing_steps ({ongoing_steps}) != "
                    f"rollout_fragment_length ({self._rollout_fragment_length})."
                )

            # If we reached the fragment-len only because of `episode_id`
            # (still ongoing) -> postprocess `episode_id` first.
            if built_steps < self._rollout_fragment_length:
                episode.postprocess_episode(batch_builder=batch_builder, is_done=False)

            # If builder has collected some data,
            # build the MA-batch and add to return values.
            if batch_builder.agent_steps > 0:
                return _build_multi_agent_batch(
                    episode.episode_id,
                    batch_builder,
                    self._large_batch_threshold,
                    self._multiple_episodes_in_batch,
                )
            # No batch-builder:
            # We have reached the rollout-fragment length w/o any agent
            # steps! Warn that the environment may never request any
            # actions from any agents.
            elif log_once("no_agent_steps"):
                logger.warning(
                    "Your environment seems to be stepping w/o ever "
                    "emitting agent observations (agents are never "
                    "requested to act)!"
                )

        return None

    def _do_policy_eval(
        self,
        to_eval: Dict[PolicyID, List[AgentConnectorDataType]],
    ) -> Dict[PolicyID, PolicyOutputType]:
        """Call compute_actions on collected episode data to get next action.

        Args:
            to_eval: Mapping of policy IDs to lists of AgentConnectorDataType objects
                (items in these lists will be the batch's items for the model
                forward pass).

        Returns:
            Dict mapping PolicyIDs to compute_actions_from_input_dict() outputs.
        """
        policies = self._worker.policy_map

        # In case policy map has changed, try to find the new policy that
        # should handle all these per-agent eval data.
        # Throws exception if these agents are mapped to multiple different
        # policies now.
        def _try_find_policy_again(eval_data: AgentConnectorDataType):
            policy_id = None
            for d in eval_data:
                episode = self._active_episodes[d.env_id]
                # Force refresh policy mapping on the episode.
                pid = episode.policy_for(d.agent_id, refresh=True)
                if policy_id is not None and pid != policy_id:
                    raise ValueError(
                        "Policy map changed. The list of eval data that was handled "
                        f"by a same policy is now handled by policy {pid} "
                        "and {policy_id}. "
                        "Please don't do this in the middle of an episode."
                    )
                policy_id = pid
            return _get_or_raise(self._worker.policy_map, policy_id)

        eval_results: Dict[PolicyID, TensorStructType] = {}
        for policy_id, eval_data in to_eval.items():
            # In case the policyID has been removed from this worker, we need to
            # re-assign policy_id and re-lookup the Policy object to use.
            try:
                policy: Policy = _get_or_raise(policies, policy_id)
            except ValueError:
                # policy_mapping_fn from the worker may have already been
                # changed (mapping fn not staying constant within one episode).
                policy: Policy = _try_find_policy_again(eval_data)

            input_dict = _batch_inference_sample_batches(
                [d.data.sample_batch for d in eval_data]
            )

            eval_results[policy_id] = policy.compute_actions_from_input_dict(
                input_dict,
                timestep=policy.global_timestep,
                episodes=[self._active_episodes[t.env_id] for t in eval_data],
            )

        return eval_results

    def _process_policy_eval_results(
        self,
        active_envs: Set[EnvID],
        to_eval: Dict[PolicyID, List[AgentConnectorDataType]],
        eval_results: Dict[PolicyID, PolicyOutputType],
        off_policy_actions: MultiEnvDict,
    ):
        """Process the output of policy neural network evaluation.

        Records policy evaluation results into agent connectors and
        returns replies to send back to agents in the env.

        Args:
            active_envs: Set of env IDs that are still active.
            to_eval: Mapping of policy IDs to lists of AgentConnectorDataType objects.
            eval_results: Mapping of policy IDs to list of
                actions, rnn-out states, extra-action-fetches dicts.
            off_policy_actions: Doubly keyed dict of env-ids -> agent ids ->
                off-policy-action, returned by a `BaseEnv.poll()` call.

        Returns:
            Nested dict of env id -> agent id -> actions to be sent to
            Env (np.ndarrays).
        """
        actions_to_send: Dict[EnvID, Dict[AgentID, EnvActionType]] = defaultdict(dict)

        for env_id in active_envs:
            actions_to_send[env_id] = {}  # at minimum send empty dict

        # types: PolicyID, List[AgentConnectorDataType]
        for policy_id, eval_data in to_eval.items():
            actions: TensorStructType = eval_results[policy_id][0]
            actions = convert_to_numpy(actions)

            rnn_out: StateBatches = eval_results[policy_id][1]
            extra_action_out: dict = eval_results[policy_id][2]

            # In case actions is a list (representing the 0th dim of a batch of
            # primitive actions), try converting it first.
            if isinstance(actions, list):
                actions = np.array(actions)
            # Split action-component batches into single action rows.
            actions: List[EnvActionType] = unbatch(actions)

            policy: Policy = _get_or_raise(self._worker.policy_map, policy_id)
            assert (
                policy.agent_connectors and policy.action_connectors
            ), "EnvRunnerV2 requires action connectors to work."

            # types: int, EnvActionType
            for i, action in enumerate(actions):
                env_id: int = eval_data[i].env_id
                agent_id: AgentID = eval_data[i].agent_id
                input_dict: TensorStructType = eval_data[i].data.raw_dict

                rnn_states: List[StateBatches] = tree.map_structure(
                    lambda x: x[i], rnn_out
                )

                # extra_action_out could be a nested dict
                fetches: Dict = tree.map_structure(lambda x: x[i], extra_action_out)

                # Post-process policy output by running them through action connectors.
                ac_data = ActionConnectorDataType(
                    env_id, agent_id, input_dict, (action, rnn_states, fetches)
                )

                action_to_send, rnn_states, fetches = policy.action_connectors(
                    ac_data
                ).output

                # The action we want to buffer is the direct output of
                # compute_actions_from_input_dict() here. This is because we want to
                # send the unsqushed actions to the environment while learning and
                # possibly basing subsequent actions on the squashed actions.
                action_to_buffer = (
                    action
                    if env_id not in off_policy_actions
                    or agent_id not in off_policy_actions[env_id]
                    else off_policy_actions[env_id][agent_id]
                )

                # Notify agent connectors with this new policy output.
                # Necessary for state buffering agent connectors, for example.
                ac_data: AgentConnectorDataType = ActionConnectorDataType(
                    env_id,
                    agent_id,
                    input_dict,
                    (action_to_buffer, rnn_states, fetches),
                )
                policy.agent_connectors.on_policy_output(ac_data)

                assert agent_id not in actions_to_send[env_id]
                actions_to_send[env_id][agent_id] = action_to_send

        return actions_to_send

    def _maybe_render(self):
        """Visualize environment."""
        # Check if we should render.
        if not self._render or not self._simple_image_viewer:
            return

        t5 = time.time()

        # Render can either return an RGB image (uint8 [w x h x 3] numpy
        # array) or take care of rendering itself (returning True).
        rendered = self._base_env.try_render()
        # Rendering returned an image -> Display it in a SimpleImageViewer.
        if isinstance(rendered, np.ndarray) and len(rendered.shape) == 3:
            self._simple_image_viewer.imshow(rendered)
        elif rendered not in [True, False, None]:
            raise ValueError(
                f"The env's ({self._base_env}) `try_render()` method returned an"
                " unsupported value! Make sure you either return a "
                "uint8/w x h x 3 (RGB) image or handle rendering in a "
                "window and then return `True`."
            )

        self._perf_stats.incr("env_render_time", time.time() - t5)


def _fetch_atari_metrics(base_env: BaseEnv) -> List[RolloutMetrics]:
    """Atari games have multiple logical episodes, one per life.

    However, for metrics reporting we count full episodes, all lives included.
    """
    sub_environments = base_env.get_sub_environments()
    if not sub_environments:
        return None
    atari_out = []
    for sub_env in sub_environments:
        monitor = get_wrapper_by_cls(sub_env, MonitorEnv)
        if not monitor:
            return None
        for eps_rew, eps_len in monitor.next_episode_results():
            atari_out.append(RolloutMetrics(eps_len, eps_rew))
    return atari_out


def _get_or_raise(
    mapping: Dict[PolicyID, Union[Policy, Preprocessor, Filter]], policy_id: PolicyID
) -> Union[Policy, Preprocessor, Filter]:
    """Returns an object under key `policy_id` in `mapping`.

    Args:
        mapping (Dict[PolicyID, Union[Policy, Preprocessor, Filter]]): The
            mapping dict from policy id (str) to actual object (Policy,
            Preprocessor, etc.).
        policy_id: The policy ID to lookup.

    Returns:
        Union[Policy, Preprocessor, Filter]: The found object.

    Raises:
        ValueError: If `policy_id` cannot be found in `mapping`.
    """
    if policy_id not in mapping:
        raise ValueError(
            "Could not find policy for agent: PolicyID `{}` not found "
            "in policy map, whose keys are `{}`.".format(policy_id, mapping.keys())
        )
    return mapping[policy_id]<|MERGE_RESOLUTION|>--- conflicted
+++ resolved
@@ -575,18 +575,12 @@
                         SampleBatch.T: episode.length,
                         SampleBatch.ENV_ID: env_id,
                         SampleBatch.AGENT_INDEX: episode.agent_index(agent_id),
-<<<<<<< HEAD
                         # TODO(sven): These should be the summed-up(!) rewards since the
                         #  last observation received for this agent.
-                        SampleBatch.REWARDS: rewards[env_id].get(agent_id, 0.0),
+                        SampleBatch.REWARDS: reward,
                         SampleBatch.TERMINATEDS: True,
                         SampleBatch.TRUNCATEDS: truncateds[env_id].get(agent_id, False),
-                        SampleBatch.INFOS: {},
-=======
-                        SampleBatch.REWARDS: reward,
-                        SampleBatch.DONES: True,
                         SampleBatch.INFOS: info,
->>>>>>> 4267ac22
                         SampleBatch.NEXT_OBS: obs_space.sample(),
                     }
 
