import logging
import time
from collections import defaultdict
from typing import TYPE_CHECKING, Dict, Iterator, List, Optional, Set, Tuple, Union

import numpy as np
import tree  # pip install dm_tree

from ray.rllib.env.base_env import ASYNC_RESET_RETURN, BaseEnv
from ray.rllib.env.external_env import ExternalEnvWrapper
from ray.rllib.env.wrappers.atari_wrappers import MonitorEnv, get_wrapper_by_cls
from ray.rllib.evaluation.collectors.simple_list_collector import _PolicyCollectorGroup
from ray.rllib.evaluation.episode_v2 import EpisodeV2
from ray.rllib.evaluation.metrics import RolloutMetrics
from ray.rllib.models.preprocessors import Preprocessor
from ray.rllib.policy.policy import Policy
from ray.rllib.policy.sample_batch import MultiAgentBatch, SampleBatch, concat_samples
from ray.rllib.utils.annotations import DeveloperAPI
from ray.rllib.utils.filter import Filter
from ray.rllib.utils.numpy import convert_to_numpy
from ray.rllib.utils.spaces.space_utils import unbatch
from ray.rllib.utils.typing import (
    ActionConnectorDataType,
    AgentConnectorDataType,
    AgentID,
    EnvActionType,
    EnvID,
    EnvObsType,
    MultiAgentDict,
    MultiEnvDict,
    PolicyID,
    PolicyOutputType,
    SampleBatchType,
    StateBatches,
    TensorStructType,
)
from ray.util.debug import log_once

if TYPE_CHECKING:
    from gymnasium.envs.classic_control.rendering import SimpleImageViewer

    from ray.rllib.algorithms.callbacks import DefaultCallbacks
    from ray.rllib.evaluation.rollout_worker import RolloutWorker


logger = logging.getLogger(__name__)


MIN_LARGE_BATCH_THRESHOLD = 1000
DEFAULT_LARGE_BATCH_THRESHOLD = 5000
MS_TO_SEC = 1000.0


class _PerfStats:
    """Sampler perf stats that will be included in rollout metrics."""

    def __init__(self, ema_coef: Optional[float] = None):
        # If not None, enable Exponential Moving Average mode.
        # The way we update stats is by:
        #     updated = (1 - ema_coef) * old + ema_coef * new
        # In general provides more responsive stats about sampler performance.
        # TODO(jungong) : make ema the default (only) mode if it works well.
        self.ema_coef = ema_coef

        self.iters = 0
        self.raw_obs_processing_time = 0.0
        self.inference_time = 0.0
        self.action_processing_time = 0.0
        self.env_wait_time = 0.0
        self.env_render_time = 0.0

    def incr(self, field: str, value: Union[int, float]):
        if field == "iters":
            self.iters += value
            return

        # All the other fields support either global average or ema mode.
        if self.ema_coef is None:
            # Global average.
            self.__dict__[field] += value
        else:
            self.__dict__[field] = (1.0 - self.ema_coef) * self.__dict__[
                field
            ] + self.ema_coef * value

    def _get_avg(self):
        # Mean multiplicator (1000 = sec -> ms).
        factor = MS_TO_SEC / self.iters
        return {
            # Raw observation preprocessing.
            "mean_raw_obs_processing_ms": self.raw_obs_processing_time * factor,
            # Computing actions through policy.
            "mean_inference_ms": self.inference_time * factor,
            # Processing actions (to be sent to env, e.g. clipping).
            "mean_action_processing_ms": self.action_processing_time * factor,
            # Waiting for environment (during poll).
            "mean_env_wait_ms": self.env_wait_time * factor,
            # Environment rendering (False by default).
            "mean_env_render_ms": self.env_render_time * factor,
        }

    def _get_ema(self):
        # In EMA mode, stats are already (exponentially) averaged,
        # hence we only need to do the sec -> ms conversion here.
        return {
            # Raw observation preprocessing.
            "mean_raw_obs_processing_ms": self.raw_obs_processing_time * MS_TO_SEC,
            # Computing actions through policy.
            "mean_inference_ms": self.inference_time * MS_TO_SEC,
            # Processing actions (to be sent to env, e.g. clipping).
            "mean_action_processing_ms": self.action_processing_time * MS_TO_SEC,
            # Waiting for environment (during poll).
            "mean_env_wait_ms": self.env_wait_time * MS_TO_SEC,
            # Environment rendering (False by default).
            "mean_env_render_ms": self.env_render_time * MS_TO_SEC,
        }

    def get(self):
        if self.ema_coef is None:
            return self._get_avg()
        else:
            return self._get_ema()


class _NewDefaultDict(defaultdict):
    def __missing__(self, env_id):
        ret = self[env_id] = self.default_factory(env_id)
        return ret


def _build_multi_agent_batch(
    episode_id: int,
    batch_builder: _PolicyCollectorGroup,
    large_batch_threshold: int,
    multiple_episodes_in_batch: bool,
) -> MultiAgentBatch:
    """Build MultiAgentBatch from a dict of _PolicyCollectors.

    Args:
        env_steps: total env steps.
        policy_collectors: collected training SampleBatchs by policy.

    Returns:
        Always returns a sample batch in MultiAgentBatch format.
    """
    ma_batch = {}
    for pid, collector in batch_builder.policy_collectors.items():
        if collector.agent_steps <= 0:
            continue

        if batch_builder.agent_steps > large_batch_threshold and log_once(
            "large_batch_warning"
        ):
            logger.warning(
                "More than {} observations in {} env steps for "
                "episode {} ".format(
                    batch_builder.agent_steps, batch_builder.env_steps, episode_id
                )
                + "are buffered in the sampler. If this is more than you "
                "expected, check that that you set a horizon on your "
                "environment correctly and that it terminates at some "
                "point. Note: In multi-agent environments, "
                "`rollout_fragment_length` sets the batch size based on "
                "(across-agents) environment steps, not the steps of "
                "individual agents, which can result in unexpectedly "
                "large batches."
                + (
                    "Also, you may be waiting for your Env to "
                    "terminate (batch_mode=`complete_episodes`). Make sure "
                    "it does at some point."
                    if not multiple_episodes_in_batch
                    else ""
                )
            )

        ma_batch[pid] = collector.build()

    # Create the multi agent batch.
    return MultiAgentBatch(policy_batches=ma_batch, env_steps=batch_builder.env_steps)


def _batch_inference_sample_batches(eval_data: List[SampleBatch]) -> SampleBatch:
    """Batch a list of input SampleBatches into a single SampleBatch.

    Args:
        eval_data: list of SampleBatches.

    Returns:
        single batched SampleBatch.
    """
    inference_batch = concat_samples(eval_data)
    if "state_in_0" in inference_batch:
        batch_size = len(eval_data)
        inference_batch[SampleBatch.SEQ_LENS] = np.ones(batch_size, dtype=np.int32)
    return inference_batch


@DeveloperAPI
class EnvRunnerV2:
    """Collect experiences from user environment using Connectors."""

    def __init__(
        self,
        worker: "RolloutWorker",
        base_env: BaseEnv,
        horizon: Optional[int],
        multiple_episodes_in_batch: bool,
        callbacks: "DefaultCallbacks",
        perf_stats: _PerfStats,
        soft_horizon: bool,
        rollout_fragment_length: int = 200,
        count_steps_by: str = "env_steps",
        render: bool = None,
    ):
        """
        Args:
            worker: Reference to the current rollout worker.
            base_env: Env implementing BaseEnv.
            horizon: Horizon of the episode.
            multiple_episodes_in_batch: Whether to pack multiple
                episodes into each batch. This guarantees batches will be exactly
                `rollout_fragment_length` in size.
            callbacks: User callbacks to run on episode events.
            perf_stats: Record perf stats into this object.
            soft_horizon: Calculate rewards but don't reset the
                environment when the horizon is hit.
            rollout_fragment_length: The length of a fragment to collect
                before building a SampleBatch from the data and resetting
                the SampleBatchBuilder object.
            count_steps_by: One of "env_steps" (default) or "agent_steps".
                Use "agent_steps", if you want rollout lengths to be counted
                by individual agent steps. In a multi-agent env,
                a single env_step contains one or more agent_steps, depending
                on how many agents are present at any given time in the
                ongoing episode.
            render: Whether to try to render the environment after each
                step.
        """
        self._worker = worker
        if isinstance(base_env, ExternalEnvWrapper):
            raise ValueError(
                "Policies using the new Connector API do not support ExternalEnv."
            )
        self._base_env = base_env
        self._multiple_episodes_in_batch = multiple_episodes_in_batch
        self._callbacks = callbacks
        self._perf_stats = perf_stats
        self._soft_horizon = soft_horizon
        self._rollout_fragment_length = rollout_fragment_length
        self._count_steps_by = count_steps_by
        self._render = render

        self._horizon = self._get_horizon(horizon)
        # May be populated for image rendering.
        self._simple_image_viewer: Optional[
            "SimpleImageViewer"
        ] = self._get_simple_image_viewer()

        # Keeps track of active episodes.
        self._active_episodes: Dict[EnvID, EpisodeV2] = {}
        self._batch_builders: Dict[EnvID, _PolicyCollectorGroup] = _NewDefaultDict(
            self._new_batch_builder
        )

        self._large_batch_threshold: int = (
            max(MIN_LARGE_BATCH_THRESHOLD, self._rollout_fragment_length * 10)
            if self._rollout_fragment_length != float("inf")
            else DEFAULT_LARGE_BATCH_THRESHOLD
        )

    def _get_horizon(self, horizon: Optional[int]):
        """Try figuring out the proper horizon to use for rollout.

        Args:
            base_env: Env implementing BaseEnv.
            horizon: Horizon of the episode.
        """
        # Try to get Env's `max_episode_steps` prop. If it doesn't exist, ignore
        # error and continue with max_episode_steps=None.
        max_episode_steps = None
        try:
            max_episode_steps = self._base_env.get_sub_environments()[
                0
            ].spec.max_episode_steps
        except Exception:
            pass

        # Trainer has a given `horizon` setting.
        if horizon:
            # `horizon` is larger than env's limit.
            if max_episode_steps and horizon > max_episode_steps:
                # Try to override the env's own max-step setting with our horizon.
                # If this won't work, throw an error.
                try:
                    self._base_env.get_sub_environments()[
                        0
                    ].spec.max_episode_steps = horizon
                    self._base_env.get_sub_environments()[
                        0
                    ]._max_episode_steps = horizon
                except Exception:
                    raise ValueError(
                        "Your `horizon` setting ({}) is larger than the Env's own "
                        "timestep limit ({}), which seems to be unsettable! Try "
                        "to increase the Env's built-in limit to be at least as "
                        "large as your wanted `horizon`.".format(
                            horizon, max_episode_steps
                        )
                    )
        # Otherwise, set Trainer's horizon to env's max-steps.
        elif max_episode_steps:
            horizon = max_episode_steps
            logger.debug(
                "No episode horizon specified, setting it to Env's limit ({}).".format(
                    max_episode_steps
                )
            )
        # No horizon/max_episode_steps -> Episodes may be infinitely long.
        else:
            horizon = float("inf")
            logger.debug("No episode horizon specified, assuming inf.")

        return horizon

    def _get_simple_image_viewer(self):
        """Maybe construct a SimpleImageViewer instance for episode rendering."""
        # Try to render the env, if required.
        if not self._render:
            return None

        try:
            from gymnasium.envs.classic_control.rendering import SimpleImageViewer

            return SimpleImageViewer()
        except (ImportError, ModuleNotFoundError):
            self._render = False  # disable rendering
            logger.warning(
                "Could not import gym.envs.classic_control."
                "rendering! Try `pip install gym[all]`."
            )

        return None

    def _call_on_episode_start(self, episode, env_id):
        # Call each policy's Exploration.on_episode_start method.
        # Note: This may break the exploration (e.g. ParameterNoise) of
        # policies in the `policy_map` that have not been recently used
        # (and are therefore stashed to disk). However, we certainly do not
        # want to loop through all (even stashed) policies here as that
        # would counter the purpose of the LRU policy caching.
        for p in self._worker.policy_map.cache.values():
            if getattr(p, "exploration", None) is not None:
                p.exploration.on_episode_start(
                    policy=p,
                    environment=self._base_env,
                    episode=episode,
                    tf_sess=p.get_session(),
                )
        # Call `on_episode_start()` callback.
        self._callbacks.on_episode_start(
            worker=self._worker,
            base_env=self._base_env,
            policies=self._worker.policy_map,
            env_index=env_id,
            episode=episode,
        )

    def _new_batch_builder(self, _) -> _PolicyCollectorGroup:
        """Create a new batch builder.

        We create a _PolicyCollectorGroup based on the full policy_map
        as the batch builder.
        """
        return _PolicyCollectorGroup(self._worker.policy_map)

    def run(self) -> Iterator[SampleBatchType]:
        """Samples and yields training episodes continuously.

        Yields:
            Object containing state, action, reward, terminal condition,
            and other fields as dictated by `policy`.
        """
        while True:
            outputs = self.step()
            for o in outputs:
                yield o

    def step(self) -> List[SampleBatchType]:
        """Samples training episodes by stepping through environments."""

        self._perf_stats.incr("iters", 1)

        t0 = time.time()
        # Get observations from all ready agents.
        # types: MultiEnvDict, MultiEnvDict, MultiEnvDict, MultiEnvDict, ...
        (
            unfiltered_obs,
            rewards,
            terminateds,
            truncateds,
            infos,
            off_policy_actions,
        ) = self._base_env.poll()
        env_poll_time = time.time() - t0

        # Process observations and prepare for policy evaluation.
        t1 = time.time()
        # types: Set[EnvID], Dict[PolicyID, List[AgentConnectorDataType]],
        #       List[Union[RolloutMetrics, SampleBatchType]]
        active_envs, to_eval, outputs = self._process_observations(
            unfiltered_obs=unfiltered_obs,
            rewards=rewards,
            terminateds=terminateds,
            truncateds=truncateds,
            infos=infos,
        )
        self._perf_stats.incr("raw_obs_processing_time", time.time() - t1)

        # Do batched policy eval (accross vectorized envs).
        t2 = time.time()
        # types: Dict[PolicyID, Tuple[TensorStructType, StateBatch, dict]]
        eval_results = self._do_policy_eval(to_eval=to_eval)
        self._perf_stats.incr("inference_time", time.time() - t2)

        # Process results and update episode state.
        t3 = time.time()
        actions_to_send: Dict[
            EnvID, Dict[AgentID, EnvActionType]
        ] = self._process_policy_eval_results(
            active_envs=active_envs,
            to_eval=to_eval,
            eval_results=eval_results,
            off_policy_actions=off_policy_actions,
        )
        self._perf_stats.incr("action_processing_time", time.time() - t3)

        # Return computed actions to ready envs. We also send to envs that have
        # taken off-policy actions; those envs are free to ignore the action.
        t4 = time.time()
        self._base_env.send_actions(actions_to_send)
        self._perf_stats.incr("env_wait_time", env_poll_time + time.time() - t4)

        self._maybe_render()

        return outputs

    def _get_rollout_metrics(self, episode: EpisodeV2) -> List[RolloutMetrics]:
        """Get rollout metrics from completed episode."""
        # TODO(jungong) : why do we need to handle atari metrics differently?
        # Can we unify atari and normal env metrics?
        atari_metrics: List[RolloutMetrics] = _fetch_atari_metrics(self._base_env)
        if atari_metrics is not None:
            for m in atari_metrics:
                m._replace(custom_metrics=episode.custom_metrics)
            return atari_metrics
        # Otherwise, return RolloutMetrics for the episode.
        return [
            RolloutMetrics(
                episode.length,
                episode.total_reward,
                dict(episode.agent_rewards),
                episode.custom_metrics,
                {},
                episode.hist_data,
                episode.media,
            )
        ]

    def __needs_policy_eval(self, agent_done: bool, hit_horizon: bool) -> bool:
        """Decide whether an obs should get queued for policy eval.

        Args:
            agent_done: Whether the agent is done.
            hit_horizon: Whether the env simply hit horizon.

        Returns:
            Whether this obs should get queued for policy eval.
        """
        if hit_horizon:
            # Things are pretty tricky.
            # We still need to evaluate the obs for action if soft horizon is enabled.
            # Note that hit_horizon will only be True if agent itself is not done,
            # and __all__ are not done.
            return self._soft_horizon
        if agent_done:
            return False
        # Otherwise, agent is alive.
        return True

    def _process_observations(
        self,
        unfiltered_obs: MultiEnvDict,
        rewards: MultiEnvDict,
        terminateds: MultiEnvDict,
        truncateds: MultiEnvDict,
        infos: MultiEnvDict,
    ) -> Tuple[
        Set[EnvID],
        Dict[PolicyID, List[AgentConnectorDataType]],
        List[Union[RolloutMetrics, SampleBatchType]],
    ]:
        """Process raw obs from env.

        Group data for active agents by policy. Reset environments that are done.

        Args:
            unfiltered_obs: The unfiltered, raw observations from the BaseEnv
                (vectorized, possibly multi-agent). Dict of dict: By env index,
                then agent ID, then mapped to actual obs.
            rewards: The rewards MultiEnvDict of the BaseEnv.
            terminateds: The `terminated` flags MultiEnvDict of the BaseEnv.
            truncateds: The `truncated` flags MultiEnvDict of the BaseEnv.
            infos: The MultiEnvDict of infos dicts of the BaseEnv.

        Returns:
            A tuple of:
                A list of envs that were active during this step.
                AgentConnectorDataType for active agents for policy evaluation.
                SampleBatches and RolloutMetrics for completed agents for output.
        """
        # Output objects.
        # Note that we need to track envs that are active during this round explicitly,
        # just to be confident which envs require us to send at least an empty action
        # dict to.
        # We can not get this from the _active_episode or to_eval lists because
        # 1. All envs are not required to step during every single step. And
        # 2. to_eval only contains data for the agents that are still active. An env may
        # be active but all agents are done during the step.
        active_envs: Set[EnvID] = set()
        to_eval: Dict[PolicyID, List[AgentConnectorDataType]] = defaultdict(list)
        outputs: List[Union[RolloutMetrics, SampleBatchType]] = []

        # For each (vectorized) sub-environment.
        # types: EnvID, Dict[AgentID, EnvObsType]
        for env_id, env_obs in unfiltered_obs.items():
            # Check for env_id having returned an error instead of a multi-agent
            # obs dict. This is how our BaseEnv can tell the caller to `poll()` that
            # one of its sub-environments is faulty and should be restarted (and the
            # ongoing episode should not be used for training).
            if isinstance(env_obs, Exception):
                assert terminateds[env_id]["__all__"] is True, (
                    f"ERROR: When a sub-environment (env-id {env_id}) returns an error "
                    "as observation, the terminateds[__all__] flag must also be set to "
                    "True!"
                )
                # all_agents_obs is an Exception here.
                # Drop this episode and skip to next.
                self._handle_done_episode(
                    env_id=env_id,
                    env_obs_or_exception=env_obs,
                    is_done=True,
                    hit_horizon=False,
                    active_envs=active_envs,
                    to_eval=to_eval,
                    outputs=outputs,
                )
                continue

            if env_id not in self._active_episodes:
                episode: EpisodeV2 = self.create_episode(env_id)
                self._active_episodes[env_id] = episode
            else:
                episode: EpisodeV2 = self._active_episodes[env_id]
            # If this episode is brand-new, call the episode start callback(s).
            # Note: EpisodeV2s are initialized with length=-1 (before the reset).
            if not episode.has_init_obs():
                self._call_on_episode_start(episode, env_id)

            # Episode length after this step.
            next_episode_length = episode.length + 1
            # Check episode termination conditions.
            if terminateds[env_id]["__all__"] or truncateds["__all__"] or next_episode_length >= self._horizon:
                hit_horizon = (
                    next_episode_length >= self._horizon
                    and not terminateds[env_id]["__all__"]
                    and not truncateds[env_id]["__all__"]
                )
                all_agents_done = True
            else:
                hit_horizon = False
                all_agents_done = False
                active_envs.add(env_id)

            # Special handling of common info dict.
            episode.set_last_info("__common__", infos[env_id].get("__common__", {}))

            # Agent sample batches grouped by policy. Each set of sample batches will
            # go through agent connectors together.
            sample_batches_by_policy = defaultdict(list)
            # Whether an agent is done, regardless of soft_horizon.
            agent_terminateds = {}
            agent_truncateds = {}
            for agent_id, obs in env_obs.items():
                assert agent_id != "__all__"

                policy_id: PolicyID = episode.policy_for(agent_id)

                agent_terminated = bool(terminateds[env_id]["__all__"] or terminateds[env_id].get(agent_id))
                agent_terminateds[agent_id] = agent_terminated
                agent_truncated = bool(truncateds[env_id]["__all__"] or truncateds[env_id].get(agent_id, False))
                agent_truncateds[agent_id] = agent_truncated

                # A completely new agent is already done -> Skip entirely.
                if not episode.has_init_obs(agent_id) and (agent_terminated or agent_truncated):
                    continue

                values_dict = {
                    SampleBatch.T: episode.length,  # Episodes start at -1 before we
                    # add the initial obs. After that, we infer from initial obs at
                    # t=0 since that will be our new episode.length.
                    SampleBatch.ENV_ID: env_id,
                    SampleBatch.AGENT_INDEX: episode.agent_index(agent_id),
                    # Last action (SampleBatch.ACTIONS) column will be populated by
                    # StateBufferConnector.
                    # Reward received after taking action at timestep t.
                    SampleBatch.REWARDS: rewards[env_id].get(agent_id, 0.0),
                    # After taking action=a, did we reach terminal?
                    SampleBatch.TERMINATEDS: agent_truncated,
                    # Was the episode truncated artificially
                    # (e.g. b/c of some time limit)?
                    SampleBatch.TRUNCATEDS: agent_truncated,
                    SampleBatch.INFOS: infos[env_id].get(agent_id, {}),
                    SampleBatch.NEXT_OBS: obs,
                }

                # Queue this obs sample for connector preprocessing.
                sample_batches_by_policy[policy_id].append((agent_id, values_dict))

            # The entire episode is done.
            if all_agents_done:
                # Let's check to see if there are any agents that haven't got the
                # last obs yet. If there are, we have to create fake-last
                # observations for them. (the environment is not required to do so if
                # dones[__all__]=True).
                for agent_id in episode.get_agents():
                    # If the latest obs we got for this agent is done, or if its
                    # episode state is already done, nothing to do.
                    if agent_terminateds.get(agent_id, False) or agent_truncateds.get(agent_id, False) or episode.is_done(agent_id):
                        continue

                    policy_id: PolicyID = episode.policy_for(agent_id)
                    policy = self._worker.policy_map[policy_id]

                    # Create a fake (all-0s) observation.
                    obs_space = policy.observation_space
                    obs_space = getattr(obs_space, "original_space", obs_space)
                    values_dict = {
                        SampleBatch.T: episode.length,
                        SampleBatch.ENV_ID: env_id,
                        SampleBatch.AGENT_INDEX: episode.agent_index(agent_id),
                        # TODO(sven): These should be the summed-up(!) rewards since the
                        #  last observation received for this agent.
                        SampleBatch.REWARDS: rewards[env_id].get(agent_id, 0.0),
                        SampleBatch.TERMINATEDS: True,
                        SampleBatch.TRUNCATEDS: truncateds[env_id].get(agent_id, False),
                        SampleBatch.INFOS: {},
                        SampleBatch.NEXT_OBS: tree.map_structure(
                            np.zeros_like, obs_space.sample()
                        ),
                    }

                    # Queue these fake obs for connector preprocessing too.
                    sample_batches_by_policy[policy_id].append((agent_id, values_dict))

            # Run agent connectors.
            for policy_id, batches in sample_batches_by_policy.items():
                policy: Policy = self._worker.policy_map[policy_id]
                # Collected full MultiAgentDicts for this environment.
                # Run agent connectors.
                assert (
                    policy.agent_connectors
                ), "EnvRunnerV2 requires agent connectors to work."

                acd_list: List[AgentConnectorDataType] = [
                    AgentConnectorDataType(env_id, agent_id, data)
                    for agent_id, data in batches
                ]

                # For all agents mapped to policy_id, run their data
                # through agent_connectors.
                processed = policy.agent_connectors(acd_list)

                for d in processed:
                    # Record transition info if applicable.
                    if not episode.has_init_obs(d.agent_id):
                        episode.add_init_obs(
                            agent_id=d.agent_id,
                            init_obs=d.data.raw_dict[SampleBatch.NEXT_OBS],
                            init_infos=d.data.raw_dict[SampleBatch.INFOS],
                            t=d.data.raw_dict[SampleBatch.T],
                        )
                    else:
                        episode.add_action_reward_done_next_obs(
                            d.agent_id, d.data.raw_dict
                        )

<<<<<<< HEAD
                    if not all_agents_done and not agent_terminateds[d.agent_id] and not not agent_truncateds[d.agent_id]:
=======
                    if self.__needs_policy_eval(
                        (
                            all_agents_done
                            or agent_dones.get(d.agent_id, False)
                            or episode.is_done(d.agent_id)
                        ),
                        hit_horizon,
                    ):
>>>>>>> b4e97e08
                        # Add to eval set if env is not done and this particular agent
                        # is also not done.
                        item = AgentConnectorDataType(d.env_id, d.agent_id, d.data)
                        to_eval[policy_id].append(item)

            # Finished advancing episode by 1 step, mark it so.
            episode.step()

            # Exception: The very first env.poll() call causes the env to get reset
            # (no step taken yet, just a single starting observation logged).
            # We need to skip this callback in this case.
            if episode.length > 0:
                # Invoke the `on_episode_step` callback after the step is logged
                # to the episode.
                self._callbacks.on_episode_step(
                    worker=self._worker,
                    base_env=self._base_env,
                    policies=self._worker.policy_map,
                    episode=episode,
                    env_index=env_id,
                )

            # Episode is terminated/truncated for all agents
            # (terminateds[__all__] == True or truncateds[__all__] == True) or
            # we hit the horizon.
            if all_agents_done:
                # _handle_done_episode will build a MultiAgentBatch for all
                # the agents that are done during this step of rollout in
                # the case of _multiple_episodes_in_batch=False.
                self._handle_done_episode(
<<<<<<< HEAD
                    env_id,
                    env_obs,
                    infos[env_id],
                    terminateds[env_id]["__all__"] or truncateds[env_id]["__all__"],
                    hit_horizon,
                    to_eval,
                    outputs,
=======
                    env_id, env_obs, is_done, hit_horizon, active_envs, to_eval, outputs
>>>>>>> b4e97e08
                )

            # Try to build something.
            if self._multiple_episodes_in_batch:
                sample_batch = self._try_build_truncated_episode_multi_agent_batch(
                    self._batch_builders[env_id], episode
                )
                if sample_batch:
                    outputs.append(sample_batch)

                    # SampleBatch built from data collected by batch_builder.
                    # Clean up and delete the batch_builder.
                    del self._batch_builders[env_id]

        return active_envs, to_eval, outputs

    def _build_done_episode(
        self,
        env_id: EnvID,
        is_done: bool,
        hit_horizon: bool,
        outputs: List[SampleBatchType],
    ):
        """Builds a MultiAgentSampleBatch from the episode and adds it to outputs.

        Args:
            env_id: The env id.
            is_done: Whether the env is done.
            hit_horizon: Whether the episode hit the horizon.
            outputs: The list of outputs to add the
        """
        episode: EpisodeV2 = self._active_episodes[env_id]
        batch_builder = self._batch_builders[env_id]

        check_dones = is_done

        episode.postprocess_episode(
            batch_builder=batch_builder,
            is_done=is_done or (hit_horizon and not self._soft_horizon),
            check_dones=check_dones,
        )

        # If, we are not allowed to pack the next episode into the same
        # SampleBatch (batch_mode=complete_episodes) -> Build the
        # MultiAgentBatch from a single episode and add it to "outputs".
        # Otherwise, just postprocess and continue collecting across
        # episodes.
        if not self._multiple_episodes_in_batch:
            ma_sample_batch = _build_multi_agent_batch(
                episode.episode_id,
                batch_builder,
                self._large_batch_threshold,
                self._multiple_episodes_in_batch,
            )
            if ma_sample_batch:
                outputs.append(ma_sample_batch)

            # SampleBatch built from data collected by batch_builder.
            # Clean up and delete the batch_builder.
            del self._batch_builders[env_id]

    def __process_resetted_obs_for_eval(
        self,
        env_id: EnvID,
        obs: Dict[EnvID, Dict[AgentID, EnvObsType]],
        episode: EpisodeV2,
        to_eval: Dict[PolicyID, List[AgentConnectorDataType]],
    ):
        """Process resetted obs through agent connectors for policy eval.

        Args:
            env_id: The env id.
            obs: The Resetted obs.
            episode: New episode.
            to_eval: List of agent connector data for policy eval.
        """
        per_policy_resetted_obs: Dict[PolicyID, List] = defaultdict(list)
        # types: AgentID, EnvObsType
        for agent_id, raw_obs in obs[env_id].items():
            policy_id: PolicyID = episode.policy_for(agent_id)
            per_policy_resetted_obs[policy_id].append((agent_id, raw_obs))

        for policy_id, agents_obs in per_policy_resetted_obs.items():
            policy = self._worker.policy_map[policy_id]
            acd_list: List[AgentConnectorDataType] = [
                AgentConnectorDataType(
                    env_id,
                    agent_id,
                    {
                        SampleBatch.NEXT_OBS: obs,
                        SampleBatch.T: episode.length,
                    },
                )
                for agent_id, obs in agents_obs
            ]
            # Call agent connectors on these initial obs.
            processed = policy.agent_connectors(acd_list)

            for d in processed:
                episode.add_init_obs(
                    agent_id=d.agent_id,
                    init_obs=d.data.raw_dict[SampleBatch.NEXT_OBS],
                    t=d.data.raw_dict[SampleBatch.T],
                )
                to_eval[policy_id].append(d)

    def _handle_done_episode(
        self,
        env_id: EnvID,
        env_obs: MultiAgentDict,
        env_infos: MultiAgentDict,
        is_done: bool,
        hit_horizon: bool,
        active_envs: Set[EnvID],
        to_eval: Dict[PolicyID, List[AgentConnectorDataType]],
        outputs: List[SampleBatchType],
    ) -> None:
        """Handle an all-finished episode.

        Add collected SampleBatch to batch builder. Reset corresponding env, etc.

        Args:
            env_id: Environment ID.
            env_obs_or_exception: Last per-environment observation or Exception.
            is_done: If all agents are done.
            hit_horizon: Whether the episode ended because it hit horizon.
            active_envs: Set of active env ids.
            to_eval: Output container for policy eval data.
            outputs: Output container for collected sample batches.
        """
        if isinstance(env_obs_or_exception, Exception):
            is_error = True
            episode_or_exception: Exception = env_obs_or_exception
            # Tell the sampler we have got a faulty episode.
            outputs.append(RolloutMetrics(episode_faulty=True))
        else:
            is_error = False
            # Output the collected episode.
            self._build_done_episode(env_id, is_done, hit_horizon, outputs)
            episode_or_exception: EpisodeV2 = self._active_episodes[env_id]
            # Add rollout metrics.
            outputs.extend(self._get_rollout_metrics(episode_or_exception))

        # Clean up and deleted the post-processed episode now that we have collected
        # its data.
        self.end_episode(env_id, episode_or_exception)
        # Create a new episode instance (before we reset the sub-environment).
        new_episode: EpisodeV2 = self.create_episode(env_id)

        # Horizon hit and we have a soft horizon (no hard env reset).
        soft_reset = not is_error and hit_horizon and self._soft_horizon
        if soft_reset:
            resetted_obs: Dict[EnvID, Dict[AgentID, EnvObsType]] = {
                env_id: env_obs_or_exception
            }
            resetted_infos = {env_id: env_infos}
            # Do not reset connector state if this is a soft reset.
            # Basically carry RNN and other buffered state to the
            # next episode from the same env.
        else:
            # The sub environment at index `env_id` might throw an exception
            # during the following `try_reset()` attempt. If configured with
            # `restart_failed_sub_environments=True`, the BaseEnv will restart
            # the affected sub environment (create a new one using its c'tor) and
            # must reset the recreated sub env right after that.
            # Should the sub environment fail indefinitely during these
            # repeated reset attempts, the entire worker will be blocked.
            # This would be ok, b/c the alternative would be the worker crashing
            # entirely.
            while True:
                resetted_obs, resetted_infos = self._base_env.try_reset(env_id)
                if resetted_obs is None or not isinstance(
                    resetted_obs[env_id], Exception
                ):
                    break
                else:
                    # Failed to reset, add metrics about a faulty episode.
                    outputs.append(RolloutMetrics(episode_faulty=True))
            # Reset connector state if this is a hard reset.
            for p in self._worker.policy_map.cache.values():
                p.agent_connectors.reset(env_id)

        # Reset not supported, drop this env from the ready list.
        if resetted_obs is None:
            if self._horizon != float("inf"):
                raise ValueError(
                    "Setting episode horizon requires reset() support "
                    "from the environment."
                )
        # Creates a new episode if this is not async return.
        # If reset is async, we will get its result in some future poll.
        elif resetted_obs != ASYNC_RESET_RETURN:
            self._active_episodes[env_id] = new_episode
            self._call_on_episode_start(new_episode, env_id)

<<<<<<< HEAD
            per_policy_resetted_obs: Dict[PolicyID, List] = defaultdict(list)
            # types: AgentID, EnvObsType
            for agent_id, raw_obs in resetted_obs[env_id].items():
                policy_id: PolicyID = new_episode.policy_for(agent_id)
                per_policy_resetted_obs[policy_id].append(
                    (agent_id, raw_obs, env_infos.get(agent_id, {}))
                )

            for policy_id, agents_obs_and_infos in per_policy_resetted_obs.items():
                policy = self._worker.policy_map[policy_id]
                acd_list: List[AgentConnectorDataType] = [
                    AgentConnectorDataType(
                        env_id,
                        agent_id,
                        {
                            SampleBatch.NEXT_OBS: obs,
                            SampleBatch.INFOS: infos,
                            SampleBatch.T: new_episode.length - 1,
                        },
                    )
                    for agent_id, obs, infos in agents_obs_and_infos
                ]
                # Call agent connectors on these initial obs.
                processed = policy.agent_connectors(acd_list)

                for d in processed:
                    new_episode.add_init_obs(
                        agent_id=d.agent_id,
                        init_obs=d.data.raw_dict[SampleBatch.NEXT_OBS],
                        init_infos=d.data.raw_dict[SampleBatch.INFOS],
                        t=d.data.raw_dict[SampleBatch.T],
                    )
                    to_eval[policy_id].append(d)
=======
            if not soft_reset:
                self.__process_resetted_obs_for_eval(
                    env_id,
                    resetted_obs,
                    new_episode,
                    to_eval,
                )
            else:
                # This Env was soft-reset. to_eval should already have the
                # processed obs for this env. Check logics related to
                # __needs_policy_eval.
                pass
>>>>>>> b4e97e08

            # Step after adding initial obs. This will give us 0 env and agent step.
            new_episode.step()
            active_envs.add(env_id)

    def create_episode(self, env_id: EnvID) -> EpisodeV2:
        """Creates a new EpisodeV2 instance and returns it.

        Calls `on_episode_created` callbacks, but does NOT reset the respective
        sub-environment yet.

        Args:
            env_id: Env ID.

        Returns:
            The newly created EpisodeV2 instance.
        """
        # Make sure we currently don't have an active episode under this env ID.
        assert env_id not in self._active_episodes

        # Create a new episode under the same `env_id` and call the
        # `on_episode_created` callbacks.
        new_episode = EpisodeV2(
            env_id,
            self._worker.policy_map,
            self._worker.policy_mapping_fn,
            worker=self._worker,
            callbacks=self._callbacks,
        )

        # Call `on_episode_created()` callback.
        self._callbacks.on_episode_created(
            worker=self._worker,
            base_env=self._base_env,
            policies=self._worker.policy_map,
            env_index=env_id,
            episode=new_episode,
        )
        return new_episode

    def end_episode(
        self, env_id: EnvID, episode_or_exception: Union[EpisodeV2, Exception]
    ):
        """Cleans up an episode that has finished.

        Args:
            env_id: Env ID.
            episode_or_exception: Instance of an episode if it finished successfully.
                Otherwise, the exception that was thrown,
        """
        # Signal the end of an episode, either successfully with an Episode or
        # unsuccessfully with an Exception.
        self._callbacks.on_episode_end(
            worker=self._worker,
            base_env=self._base_env,
            policies=self._worker.policy_map,
            episode=episode_or_exception,
            env_index=env_id,
        )

        # Call each (in-memory) policy's Exploration.on_episode_end
        # method.
        # Note: This may break the exploration (e.g. ParameterNoise) of
        # policies in the `policy_map` that have not been recently used
        # (and are therefore stashed to disk). However, we certainly do not
        # want to loop through all (even stashed) policies here as that
        # would counter the purpose of the LRU policy caching.
        for p in self._worker.policy_map.cache.values():
            if getattr(p, "exploration", None) is not None:
                p.exploration.on_episode_end(
                    policy=p,
                    environment=self._base_env,
                    episode=episode_or_exception,
                    tf_sess=p.get_session(),
                )

        if isinstance(episode_or_exception, EpisodeV2):
            episode = episode_or_exception
            if episode.total_agent_steps == 0:
                # if the key does not exist it means that throughout the episode all
                # observations were empty (i.e. there was no agent in the env)
                msg = (
                    f"Data from episode {episode.episode_id} does not show any agent "
                    f"interactions. Hint: Make sure for at least one timestep in the "
                    f"episode, env.step() returns non-empty values."
                )
                raise ValueError(msg)

        # Clean up the episode and batch_builder for this env id.
        del self._active_episodes[env_id]

    def _try_build_truncated_episode_multi_agent_batch(
        self, batch_builder: _PolicyCollectorGroup, episode: EpisodeV2
    ) -> Union[None, SampleBatch, MultiAgentBatch]:
        # Measure batch size in env-steps.
        if self._count_steps_by == "env_steps":
            built_steps = batch_builder.env_steps
            ongoing_steps = episode.active_env_steps
        # Measure batch-size in agent-steps.
        else:
            built_steps = batch_builder.agent_steps
            ongoing_steps = episode.active_agent_steps

        # Reached the fragment-len -> We should build an MA-Batch.
        if built_steps + ongoing_steps >= self._rollout_fragment_length:
            if self._count_steps_by != "agent_steps":
                assert built_steps + ongoing_steps == self._rollout_fragment_length, (
                    f"built_steps ({built_steps}) + ongoing_steps ({ongoing_steps}) != "
                    f"rollout_fragment_length ({self._rollout_fragment_length})."
                )

            # If we reached the fragment-len only because of `episode_id`
            # (still ongoing) -> postprocess `episode_id` first.
            if built_steps < self._rollout_fragment_length:
                episode.postprocess_episode(batch_builder=batch_builder, is_done=False)

            # If builder has collected some data,
            # build the MA-batch and add to return values.
            if batch_builder.agent_steps > 0:
                return _build_multi_agent_batch(
                    episode.episode_id,
                    batch_builder,
                    self._large_batch_threshold,
                    self._multiple_episodes_in_batch,
                )
            # No batch-builder:
            # We have reached the rollout-fragment length w/o any agent
            # steps! Warn that the environment may never request any
            # actions from any agents.
            elif log_once("no_agent_steps"):
                logger.warning(
                    "Your environment seems to be stepping w/o ever "
                    "emitting agent observations (agents are never "
                    "requested to act)!"
                )

        return None

    def _do_policy_eval(
        self,
        to_eval: Dict[PolicyID, List[AgentConnectorDataType]],
    ) -> Dict[PolicyID, PolicyOutputType]:
        """Call compute_actions on collected episode data to get next action.

        Args:
            to_eval: Mapping of policy IDs to lists of AgentConnectorDataType objects
                (items in these lists will be the batch's items for the model
                forward pass).

        Returns:
            Dict mapping PolicyIDs to compute_actions_from_input_dict() outputs.
        """
        policies = self._worker.policy_map

        # In case policy map has changed, try to find the new policy that
        # should handle all these per-agent eval data.
        # Throws exception if these agents are mapped to multiple different
        # policies now.
        def _try_find_policy_again(eval_data: AgentConnectorDataType):
            policy_id = None
            for d in eval_data:
                episode = self._active_episodes[d.env_id]
                # Force refresh policy mapping on the episode.
                pid = episode.policy_for(d.agent_id, refresh=True)
                if policy_id is not None and pid != policy_id:
                    raise ValueError(
                        "Policy map changed. The list of eval data that was handled "
                        f"by a same policy is now handled by policy {pid} "
                        "and {policy_id}. "
                        "Please don't do this in the middle of an episode."
                    )
                policy_id = pid
            return _get_or_raise(self._worker.policy_map, policy_id)

        eval_results: Dict[PolicyID, TensorStructType] = {}
        for policy_id, eval_data in to_eval.items():
            # In case the policyID has been removed from this worker, we need to
            # re-assign policy_id and re-lookup the Policy object to use.
            try:
                policy: Policy = _get_or_raise(policies, policy_id)
            except ValueError:
                # policy_mapping_fn from the worker may have already been
                # changed (mapping fn not staying constant within one episode).
                policy: Policy = _try_find_policy_again(eval_data)

            input_dict = _batch_inference_sample_batches(
                [d.data.sample_batch for d in eval_data]
            )
            eval_results[policy_id] = policy.compute_actions_from_input_dict(
                input_dict,
                timestep=policy.global_timestep,
                episodes=[self._active_episodes[t.env_id] for t in eval_data],
            )

        return eval_results

    def _process_policy_eval_results(
        self,
        active_envs: Set[EnvID],
        to_eval: Dict[PolicyID, List[AgentConnectorDataType]],
        eval_results: Dict[PolicyID, PolicyOutputType],
        off_policy_actions: MultiEnvDict,
    ):
        """Process the output of policy neural network evaluation.

        Records policy evaluation results into agent connectors and
        returns replies to send back to agents in the env.

        Args:
            active_envs: Set of env IDs that are still active.
            to_eval: Mapping of policy IDs to lists of AgentConnectorDataType objects.
            eval_results: Mapping of policy IDs to list of
                actions, rnn-out states, extra-action-fetches dicts.
            off_policy_actions: Doubly keyed dict of env-ids -> agent ids ->
                off-policy-action, returned by a `BaseEnv.poll()` call.

        Returns:
            Nested dict of env id -> agent id -> actions to be sent to
            Env (np.ndarrays).
        """
        actions_to_send: Dict[EnvID, Dict[AgentID, EnvActionType]] = defaultdict(dict)

        for env_id in active_envs:
            actions_to_send[env_id] = {}  # at minimum send empty dict

        # types: PolicyID, List[AgentConnectorDataType]
        for policy_id, eval_data in to_eval.items():
            actions: TensorStructType = eval_results[policy_id][0]
            actions = convert_to_numpy(actions)

            rnn_out: StateBatches = eval_results[policy_id][1]
            extra_action_out: dict = eval_results[policy_id][2]

            # In case actions is a list (representing the 0th dim of a batch of
            # primitive actions), try converting it first.
            if isinstance(actions, list):
                actions = np.array(actions)
            # Split action-component batches into single action rows.
            actions: List[EnvActionType] = unbatch(actions)

            policy: Policy = _get_or_raise(self._worker.policy_map, policy_id)
            assert (
                policy.agent_connectors and policy.action_connectors
            ), "EnvRunnerV2 requires action connectors to work."

            # types: int, EnvActionType
            for i, action in enumerate(actions):
                env_id: int = eval_data[i].env_id
                agent_id: AgentID = eval_data[i].agent_id
                input_dict: TensorStructType = eval_data[i].data.raw_dict

                rnn_states: List[StateBatches] = [c[i] for c in rnn_out]
                fetches: Dict = {k: v[i] for k, v in extra_action_out.items()}

                # Post-process policy output by running them through action connectors.
                ac_data = ActionConnectorDataType(
                    env_id, agent_id, input_dict, (action, rnn_states, fetches)
                )
                action_to_send, rnn_states, fetches = policy.action_connectors(
                    ac_data
                ).output

                # The action we want to buffer is the direct output of
                # compute_actions_from_input_dict() here. This is because we want to
                # send the unsqushed actions to the environment while learning and
                # possibly basing subsequent actions on the squashed actions.
                action_to_buffer = (
                    action
                    if env_id not in off_policy_actions
                    or agent_id not in off_policy_actions[env_id]
                    else off_policy_actions[env_id][agent_id]
                )

                # Notify agent connectors with this new policy output.
                # Necessary for state buffering agent connectors, for example.
                ac_data: AgentConnectorDataType = ActionConnectorDataType(
                    env_id,
                    agent_id,
                    input_dict,
                    (action_to_buffer, rnn_states, fetches),
                )
                policy.agent_connectors.on_policy_output(ac_data)

                assert agent_id not in actions_to_send[env_id]
                actions_to_send[env_id][agent_id] = action_to_send

        return actions_to_send

    def _maybe_render(self):
        """Visualize environment."""
        # Check if we should render.
        if not self._render or not self._simple_image_viewer:
            return

        t5 = time.time()

        # Render can either return an RGB image (uint8 [w x h x 3] numpy
        # array) or take care of rendering itself (returning True).
        rendered = self._base_env.try_render()
        # Rendering returned an image -> Display it in a SimpleImageViewer.
        if isinstance(rendered, np.ndarray) and len(rendered.shape) == 3:
            self._simple_image_viewer.imshow(rendered)
        elif rendered not in [True, False, None]:
            raise ValueError(
                f"The env's ({self._base_env}) `try_render()` method returned an"
                " unsupported value! Make sure you either return a "
                "uint8/w x h x 3 (RGB) image or handle rendering in a "
                "window and then return `True`."
            )

        self._perf_stats.incr("env_render_time", time.time() - t5)


def _fetch_atari_metrics(base_env: BaseEnv) -> List[RolloutMetrics]:
    """Atari games have multiple logical episodes, one per life.

    However, for metrics reporting we count full episodes, all lives included.
    """
    sub_environments = base_env.get_sub_environments()
    if not sub_environments:
        return None
    atari_out = []
    for sub_env in sub_environments:
        monitor = get_wrapper_by_cls(sub_env, MonitorEnv)
        if not monitor:
            return None
        for eps_rew, eps_len in monitor.next_episode_results():
            atari_out.append(RolloutMetrics(eps_len, eps_rew))
    return atari_out


def _get_or_raise(
    mapping: Dict[PolicyID, Union[Policy, Preprocessor, Filter]], policy_id: PolicyID
) -> Union[Policy, Preprocessor, Filter]:
    """Returns an object under key `policy_id` in `mapping`.

    Args:
        mapping (Dict[PolicyID, Union[Policy, Preprocessor, Filter]]): The
            mapping dict from policy id (str) to actual object (Policy,
            Preprocessor, etc.).
        policy_id: The policy ID to lookup.

    Returns:
        Union[Policy, Preprocessor, Filter]: The found object.

    Raises:
        ValueError: If `policy_id` cannot be found in `mapping`.
    """
    if policy_id not in mapping:
        raise ValueError(
            "Could not find policy for agent: PolicyID `{}` not found "
            "in policy map, whose keys are `{}`.".format(policy_id, mapping.keys())
        )
    return mapping[policy_id]<|MERGE_RESOLUTION|>--- conflicted
+++ resolved
@@ -694,18 +694,15 @@
                             d.agent_id, d.data.raw_dict
                         )
 
-<<<<<<< HEAD
-                    if not all_agents_done and not agent_terminateds[d.agent_id] and not not agent_truncateds[d.agent_id]:
-=======
                     if self.__needs_policy_eval(
                         (
                             all_agents_done
-                            or agent_dones.get(d.agent_id, False)
+                            or agent_terminateds.get(d.agent_id, False)
+                            or agent_truncateds.get(d.agent_id, False)
                             or episode.is_done(d.agent_id)
                         ),
                         hit_horizon,
                     ):
->>>>>>> b4e97e08
                         # Add to eval set if env is not done and this particular agent
                         # is also not done.
                         item = AgentConnectorDataType(d.env_id, d.agent_id, d.data)
@@ -736,17 +733,14 @@
                 # the agents that are done during this step of rollout in
                 # the case of _multiple_episodes_in_batch=False.
                 self._handle_done_episode(
-<<<<<<< HEAD
                     env_id,
                     env_obs,
                     infos[env_id],
                     terminateds[env_id]["__all__"] or truncateds[env_id]["__all__"],
                     hit_horizon,
+                    active_envs,
                     to_eval,
                     outputs,
-=======
-                    env_id, env_obs, is_done, hit_horizon, active_envs, to_eval, outputs
->>>>>>> b4e97e08
                 )
 
             # Try to build something.
@@ -942,45 +936,11 @@
             self._active_episodes[env_id] = new_episode
             self._call_on_episode_start(new_episode, env_id)
 
-<<<<<<< HEAD
-            per_policy_resetted_obs: Dict[PolicyID, List] = defaultdict(list)
-            # types: AgentID, EnvObsType
-            for agent_id, raw_obs in resetted_obs[env_id].items():
-                policy_id: PolicyID = new_episode.policy_for(agent_id)
-                per_policy_resetted_obs[policy_id].append(
-                    (agent_id, raw_obs, env_infos.get(agent_id, {}))
-                )
-
-            for policy_id, agents_obs_and_infos in per_policy_resetted_obs.items():
-                policy = self._worker.policy_map[policy_id]
-                acd_list: List[AgentConnectorDataType] = [
-                    AgentConnectorDataType(
-                        env_id,
-                        agent_id,
-                        {
-                            SampleBatch.NEXT_OBS: obs,
-                            SampleBatch.INFOS: infos,
-                            SampleBatch.T: new_episode.length - 1,
-                        },
-                    )
-                    for agent_id, obs, infos in agents_obs_and_infos
-                ]
-                # Call agent connectors on these initial obs.
-                processed = policy.agent_connectors(acd_list)
-
-                for d in processed:
-                    new_episode.add_init_obs(
-                        agent_id=d.agent_id,
-                        init_obs=d.data.raw_dict[SampleBatch.NEXT_OBS],
-                        init_infos=d.data.raw_dict[SampleBatch.INFOS],
-                        t=d.data.raw_dict[SampleBatch.T],
-                    )
-                    to_eval[policy_id].append(d)
-=======
             if not soft_reset:
                 self.__process_resetted_obs_for_eval(
                     env_id,
                     resetted_obs,
+                    resetted_infos,
                     new_episode,
                     to_eval,
                 )
@@ -989,7 +949,6 @@
                 # processed obs for this env. Check logics related to
                 # __needs_policy_eval.
                 pass
->>>>>>> b4e97e08
 
             # Step after adding initial obs. This will give us 0 env and agent step.
             new_episode.step()
