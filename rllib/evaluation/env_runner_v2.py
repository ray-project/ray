--- conflicted
+++ resolved
@@ -684,12 +684,6 @@
                             d.agent_id, d.data.raw_dict
                         )
 
-<<<<<<< HEAD
-                    # If all agents are done but only some agents' data is contained
-                    # in multi-agent data, the other agents' dones will not be added
-                    # above so we should default to done=True in agent_dones.get().
-                    if self.__needs_policy_eval(agent_dones.get(d.agent_id, True), hit_horizon):
-=======
                     if self.__needs_policy_eval(
                         (
                             all_agents_done
@@ -698,7 +692,6 @@
                         ),
                         hit_horizon,
                     ):
->>>>>>> 6d1efbc7
                         # Add to eval set if env is not done and this particular agent
                         # is also not done.
                         item = AgentConnectorDataType(d.env_id, d.agent_id, d.data)
