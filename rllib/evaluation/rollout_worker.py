--- conflicted
+++ resolved
@@ -41,15 +41,11 @@
     DirectMethod,
     DoublyRobust,
 )
-<<<<<<< HEAD
 from ray.rllib.policy.sample_batch import (
     MultiAgentBatch,
     DEFAULT_POLICY_ID,
     SampleBatch,
 )
-=======
-from ray.rllib.policy.sample_batch import MultiAgentBatch, DEFAULT_POLICY_ID
->>>>>>> 3876fcdb
 from ray.rllib.policy.policy import Policy, PolicySpec
 from ray.rllib.policy.policy_map import PolicyMap
 from ray.rllib.policy.torch_policy import TorchPolicy
@@ -256,11 +252,7 @@
         input_creator: Callable[
             [IOContext], InputReader
         ] = lambda ioctx: ioctx.default_sampler_input(),
-<<<<<<< HEAD
         off_policy_estimation_methods: Optional[Dict] = None,
-=======
-        off_policy_estimation_methods: Optional[Dict[str, Dict]] = None,
->>>>>>> 3876fcdb
         output_creator: Callable[
             [IOContext], OutputWriter
         ] = lambda ioctx: NoopOutput(),
@@ -357,21 +349,10 @@
                 DefaultCallbacks for training/policy/rollout-worker callbacks.
             input_creator: Function that returns an InputReader object for
                 loading previous generated experiences.
-<<<<<<< HEAD
             off_policy_estimation_methods: A dict that specifies how to evaluate the
                 current policy. This only has an effect when reading offline
                 experiences ("input" is not "sampler"). The inputs are as follows:
                 {ope_name: {"type": ope_type, args}}. where `ope_name` is an arbitrary
-=======
-            off_policy_estimation_methods: A dict that specifies how to
-                evaluate the current policy.
-                This only has an effect when reading offline experiences
-                ("input" is not "sampler").
-                Available key-value pairs:
-                - {"simulation": None}: Run the environment in the background, but use
-                this data for evaluation only and not for learning.
-                - {ope_name: {"type": ope_type, args}}. where `ope_name` is an arbitrary
->>>>>>> 3876fcdb
                 string under which the metrics for this OPE estimator are saved,
                 and `ope_type` can be any subclass of OffPolicyEstimator, e.g.
                 ray.rllib.offline.estimators::ImportanceSampling
@@ -754,17 +735,6 @@
                     error=False,
                 )
                 method_type = ope_types[method_type]
-<<<<<<< HEAD
-=======
-            if name == "simulation":
-                logger.warning(
-                    "Requested 'simulation' input evaluation method: "
-                    "will discard all sampler outputs and keep only metrics."
-                )
-                sample_async = True
-            # TODO: Allow for this to be a full classpath string as well, then construct
-            #  this with our `from_config` util.
->>>>>>> 3876fcdb
             elif isinstance(method_type, type) and issubclass(
                 method_type, OffPolicyEstimator
             ):
@@ -783,11 +753,7 @@
             else:
                 raise ValueError(
                     f"Unknown off_policy_estimation type: {method_type}! Must be "
-<<<<<<< HEAD
                     "either a sub-class or a class path to a subclass of ray.rllib."
-=======
-                    "either `simulation|is|wis|dm|dr` or a sub-class of ray.rllib."
->>>>>>> 3876fcdb
                     "offline.estimators.off_policy_estimator::OffPolicyEstimator"
                 )
 
@@ -919,11 +885,7 @@
         # Do off-policy estimation, if needed.
         if self.reward_estimators:
             for estimator in self.reward_estimators:
-<<<<<<< HEAD
-                estimator.process(batch.split_by_episode())
-=======
                 estimator.process(batch)
->>>>>>> 3876fcdb
 
         if log_once("sample_end"):
             logger.info("Completed sample batch:\n\n{}\n".format(summarize(batch)))
