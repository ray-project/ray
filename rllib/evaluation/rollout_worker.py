--- conflicted
+++ resolved
@@ -134,15 +134,9 @@
     # rollout workers.
     max_num_envs_per_env_runner: int = 1000
     assert (
-<<<<<<< HEAD
         worker_idx < max_num_envs_per_env_runners
     ), "Too many envs per worker. Random seeds may collide."
     computed_seed: int = worker_idx * max_num_envs_per_env_runners + vector_idx + seed
-=======
-        worker_idx < max_num_envs_per_env_runner
-    ), "Too many envs per worker. Random seeds may collide."
-    computed_seed: int = worker_idx * max_num_envs_per_env_runner + vector_idx + seed
->>>>>>> 8fe3ac4d
 
     # Gymnasium.env.
     # This will silently fail for most Farama-foundation gymnasium environments.
