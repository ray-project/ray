from collections import defaultdict
import copy
import importlib.util
import logging
import os
import platform
from types import FunctionType
from typing import (
    TYPE_CHECKING,
    Any,
    Callable,
    Container,
    Dict,
    List,
    Optional,
    Set,
    Tuple,
    Type,
    Union,
)

from gym.spaces import Discrete, MultiDiscrete, Space
import numpy as np
import tree  # pip install dm_tree

import ray
from ray import ObjectRef
from ray import cloudpickle as pickle
from ray.rllib.connectors.util import (
    create_connectors_for_policy,
    maybe_get_filters_for_syncing,
)
from ray.rllib.env.base_env import BaseEnv, convert_to_base_env
from ray.rllib.env.env_context import EnvContext
from ray.rllib.env.external_multi_agent_env import ExternalMultiAgentEnv
from ray.rllib.env.multi_agent_env import MultiAgentEnv
from ray.rllib.env.wrappers.atari_wrappers import is_atari, wrap_deepmind
from ray.rllib.evaluation.metrics import RolloutMetrics
from ray.rllib.evaluation.sampler import AsyncSampler, SyncSampler
from ray.rllib.models import ModelCatalog
from ray.rllib.models.preprocessors import Preprocessor
from ray.rllib.offline import (
    D4RLReader,
    DatasetReader,
    DatasetWriter,
    IOContext,
    InputReader,
    JsonReader,
    JsonWriter,
    MixedInput,
    NoopOutput,
    OutputWriter,
    ShuffledInput,
)
from ray.rllib.policy.policy import Policy, PolicySpec
from ray.rllib.policy.policy_map import PolicyMap
from ray.rllib.utils.filter import NoFilter
from ray.rllib.utils.from_config import from_config
from ray.rllib.policy.sample_batch import (
    DEFAULT_POLICY_ID,
    MultiAgentBatch,
    concat_samples,
)
from ray.rllib.policy.torch_policy import TorchPolicy
from ray.rllib.policy.torch_policy_v2 import TorchPolicyV2
from ray.rllib.utils import check_env, force_list
from ray.rllib.utils.annotations import DeveloperAPI
from ray.rllib.utils.debug import summarize, update_global_seed_if_necessary
from ray.rllib.utils.deprecation import (
    Deprecated,
    DEPRECATED_VALUE,
    deprecation_warning,
)
from ray.rllib.utils.error import ERR_MSG_NO_GPUS, HOWTO_CHANGE_CONFIG
from ray.rllib.utils.filter import Filter, get_filter
from ray.rllib.utils.framework import try_import_tf, try_import_torch
from ray.rllib.utils.policy import create_policy_for_framework, validate_policy_id
from ray.rllib.utils.sgd import do_minibatch_sgd
from ray.rllib.utils.tf_run_builder import _TFRunBuilder
from ray.rllib.utils.tf_utils import (
    get_gpu_devices as get_tf_gpu_devices,
    get_tf_eager_cls_if_necessary,
)
from ray.rllib.utils.typing import (
    AgentID,
    EnvCreator,
    EnvType,
    ModelGradients,
    ModelWeights,
    MultiAgentPolicyConfigDict,
    PartialAlgorithmConfigDict,
    PolicyID,
    PolicyState,
    SampleBatchType,
    T,
)
from ray.util.annotations import PublicAPI
from ray.util.debug import disable_log_once_globally, enable_periodic_logging, log_once
from ray.util.iter import ParallelIteratorWorker
from ray.tune.registry import registry_contains_input, registry_get_input

if TYPE_CHECKING:
    from ray.rllib.algorithms.algorithm_config import AlgorithmConfig
    from ray.rllib.algorithms.callbacks import DefaultCallbacks  # noqa
    from ray.rllib.evaluation.episode import Episode

tf1, tf, tfv = try_import_tf()
torch, _ = try_import_torch()

logger = logging.getLogger(__name__)

# Handle to the current rollout worker, which will be set to the most recently
# created RolloutWorker in this process. This can be helpful to access in
# custom env or policy classes for debugging or advanced use cases.
_global_worker: Optional["RolloutWorker"] = None


@DeveloperAPI
def get_global_worker() -> "RolloutWorker":
    """Returns a handle to the active rollout worker in this process."""

    global _global_worker
    return _global_worker


def _update_env_seed_if_necessary(
    env: EnvType, seed: int, worker_idx: int, vector_idx: int
):
    """Set a deterministic random seed on environment.

    NOTE: this may not work with remote environments (issue #18154).
    """
    if not seed:
        return

    # A single RL job is unlikely to have more than 10K
    # rollout workers.
    max_num_envs_per_workers: int = 1000
    assert (
        worker_idx < max_num_envs_per_workers
    ), "Too many envs per worker. Random seeds may collide."
    computed_seed: int = worker_idx * max_num_envs_per_workers + vector_idx + seed

    # Gym.env.
    # This will silently fail for most OpenAI gyms
    # (they do nothing and return None per default)
    if not hasattr(env, "seed"):
        logger.info("Env doesn't support env.seed(): {}".format(env))
    else:
        env.seed(computed_seed)


@DeveloperAPI
class RolloutWorker(ParallelIteratorWorker):
    """Common experience collection class.

    This class wraps a policy instance and an environment class to
    collect experiences from the environment. You can create many replicas of
    this class as Ray actors to scale RL training.

    This class supports vectorized and multi-agent policy evaluation (e.g.,
    VectorEnv, MultiAgentEnv, etc.)

    Examples:
        >>> # Create a rollout worker and using it to collect experiences.
        >>> import gym
        >>> from ray.rllib.evaluation.rollout_worker import RolloutWorker
        >>> from ray.rllib.algorithms.pg.pg_tf_policy import PGTF1Policy
        >>> worker = RolloutWorker( # doctest: +SKIP
        ...   env_creator=lambda _: gym.make("CartPole-v1"), # doctest: +SKIP
        ...   default_policy_class=PGTF1Policy) # doctest: +SKIP
        >>> print(worker.sample()) # doctest: +SKIP
        SampleBatch({
            "obs": [[...]], "actions": [[...]], "rewards": [[...]],
            "dones": [[...]], "new_obs": [[...]]})
        >>> # Creating a multi-agent rollout worker
        >>> from gym.spaces import Discrete, Box
        >>> import random
        >>> MultiAgentTrafficGrid = ... # doctest: +SKIP
        >>> worker = RolloutWorker( # doctest: +SKIP
        ...   env_creator=lambda _: MultiAgentTrafficGrid(num_cars=25),
        ...   config=AlgorithmConfig().multi_agent(
        ...     policies={ # doctest: +SKIP
        ...       # Use an ensemble of two policies for car agents
        ...       "car_policy1": # doctest: +SKIP
        ...         (PGTFPolicy, Box(...), Discrete(...), {"gamma": 0.99}),
        ...       "car_policy2": # doctest: +SKIP
        ...         (PGTFPolicy, Box(...), Discrete(...), {"gamma": 0.95}),
        ...       # Use a single shared policy for all traffic lights
        ...       "traffic_light_policy":
        ...         (PGTFPolicy, Box(...), Discrete(...), {}),
        ...     },
        ...     policy_mapping_fn=(
        ...       lambda agent_id, episode, **kwargs:
        ...       random.choice(["car_policy1", "car_policy2"])
        ...       if agent_id.startswith("car_") else "traffic_light_policy"),
        ...     ),
        ..  )
        >>> print(worker.sample()) # doctest: +SKIP
        MultiAgentBatch({
            "car_policy1": SampleBatch(...),
            "car_policy2": SampleBatch(...),
            "traffic_light_policy": SampleBatch(...)})
    """

    @classmethod
    @DeveloperAPI
    def as_remote(
        cls,
        num_cpus: Optional[int] = None,
        num_gpus: Optional[Union[int, float]] = None,
        memory: Optional[int] = None,
        resources: Optional[dict] = None,
    ) -> type:
        """Returns RolloutWorker class as a `@ray.remote using given options`.

        The returned class can then be used to instantiate ray actors.

        Args:
            num_cpus: The number of CPUs to allocate for the remote actor.
            num_gpus: The number of GPUs to allocate for the remote actor.
                This could be a fraction as well.
            memory: The heap memory request for the remote actor.
            resources: The default custom resources to allocate for the remote
                actor.

        Returns:
            The `@ray.remote` decorated RolloutWorker class.
        """
        return ray.remote(
            num_cpus=num_cpus,
            num_gpus=num_gpus,
            memory=memory,
            resources=resources,
        )(cls)

    @DeveloperAPI
    def __init__(
        self,
        *,
        env_creator: EnvCreator,
        validate_env: Optional[Callable[[EnvType, EnvContext], None]] = None,
<<<<<<< HEAD
        policy_spec: Optional[Union[type, Dict[PolicyID, PolicySpec]]] = None,
        policy_mapping_fn: Optional[Callable[[AgentID, "Episode"], PolicyID]] = None,
        policies_to_train: Union[
            Container[PolicyID], Callable[[PolicyID, SampleBatchType], bool]
        ] = None,
        rollout_fragment_length: int = 100,
        count_steps_by: str = "env_steps",
        batch_mode: str = "truncate_episodes",
        episode_horizon: Optional[int] = None,
        preprocessor_pref: str = "deepmind",
        sample_async: bool = False,
        compress_observations: bool = False,
        num_envs: int = 1,
        observation_fn: Optional["ObservationFunction"] = None,
        clip_rewards: Optional[Union[bool, float]] = None,
        normalize_actions: bool = True,
        clip_actions: bool = False,
        env_config: Optional[EnvConfigDict] = None,
        model_config: Optional[ModelConfigDict] = None,
        policy_config: Optional[PartialAlgorithmConfigDict] = None,
=======
        tf_session_creator: Optional[Callable[[], "tf1.Session"]] = None,
        config: Optional["AlgorithmConfig"] = None,
>>>>>>> b218ae7e
        worker_index: int = 0,
        num_workers: Optional[int] = None,
        recreated_worker: bool = False,
        log_dir: Optional[str] = None,
        spaces: Optional[Dict[PolicyID, Tuple[Space, Space]]] = None,
<<<<<<< HEAD
        # Deprecated args:
        policy=None,
        disable_env_checking=False,
        tf_session_creator=None,  # Use config.tf_session_options instead.
=======
        default_policy_class: Optional[Type[Policy]] = None,
        dataset_shards: Optional[List[ray.data.dataset.Dataset]] = None,
        # Deprecated: This is all specified in `config` anyways.
        policy_config=DEPRECATED_VALUE,
        input_creator=DEPRECATED_VALUE,
        output_creator=DEPRECATED_VALUE,
        rollout_fragment_length=DEPRECATED_VALUE,
        count_steps_by=DEPRECATED_VALUE,
        batch_mode=DEPRECATED_VALUE,
        episode_horizon=DEPRECATED_VALUE,
        preprocessor_pref=DEPRECATED_VALUE,
        sample_async=DEPRECATED_VALUE,
        compress_observations=DEPRECATED_VALUE,
        num_envs=DEPRECATED_VALUE,
        observation_fn=DEPRECATED_VALUE,
        clip_rewards=DEPRECATED_VALUE,
        normalize_actions=DEPRECATED_VALUE,
        clip_actions=DEPRECATED_VALUE,
        env_config=DEPRECATED_VALUE,
        model_config=DEPRECATED_VALUE,
        remote_worker_envs=DEPRECATED_VALUE,
        remote_env_batch_wait_ms=DEPRECATED_VALUE,
        soft_horizon=DEPRECATED_VALUE,
        no_done_at_end=DEPRECATED_VALUE,
        fake_sampler=DEPRECATED_VALUE,
        seed=DEPRECATED_VALUE,
        log_level=DEPRECATED_VALUE,
        callbacks=DEPRECATED_VALUE,
        disable_env_checking=DEPRECATED_VALUE,
        policy_spec=DEPRECATED_VALUE,
        policy_mapping_fn=DEPRECATED_VALUE,
        policies_to_train=DEPRECATED_VALUE,
        extra_python_environs=DEPRECATED_VALUE,
        policy=DEPRECATED_VALUE,
>>>>>>> b218ae7e
    ):
        """Initializes a RolloutWorker instance.

        Args:
            env_creator: Function that returns a gym.Env given an EnvContext
                wrapped configuration.
            validate_env: Optional callable to validate the generated
                environment (only on worker=0).
<<<<<<< HEAD
            policy_spec: The MultiAgentPolicyConfigDict mapping policy IDs
                (str) to PolicySpec's or a single policy class to use.
                If a dict is specified, then we are in multi-agent mode and a
                policy_mapping_fn can also be set (if not, will map all agents
                to DEFAULT_POLICY_ID).
            policy_mapping_fn: A callable that maps agent ids to policy ids in
                multi-agent mode. This function will be called each time a new
                agent appears in an episode, to bind that agent to a policy
                for the duration of the episode. If not provided, will map all
                agents to DEFAULT_POLICY_ID.
            policies_to_train: Optional container of policies to train (None
                for all policies), or a callable taking PolicyID and
                SampleBatchType and returning a bool (trainable or not?).
            rollout_fragment_length: The target number of steps
                (measured in `count_steps_by`) to include in each sample
                batch returned from this worker.
            count_steps_by: The unit in which to count fragment
                lengths. One of env_steps or agent_steps.
            batch_mode: One of the following batch modes:
                - "truncate_episodes": Each call to sample() will return a
                batch of at most `rollout_fragment_length * num_envs` in size.
                The batch will be exactly `rollout_fragment_length * num_envs`
                in size if postprocessing does not change batch sizes. Episodes
                may be truncated in order to meet this size requirement.
                - "complete_episodes": Each call to sample() will return a
                batch of at least `rollout_fragment_length * num_envs` in
                size. Episodes will not be truncated, but multiple episodes
                may be packed within one batch to meet the batch size. Note
                that when `num_envs > 1`, episode steps will be buffered
                until the episode completes, and hence batches may contain
                significant amounts of off-policy data.
            episode_horizon: Horizon at which to stop episodes (even if the
                environment itself has not returned a "done" signal).
            preprocessor_pref: Whether to use RLlib preprocessors
                ("rllib") or deepmind ("deepmind"), when applicable.
            sample_async: Whether to compute samples asynchronously in
                the background, which improves throughput but can cause samples
                to be slightly off-policy.
            compress_observations: If true, compress the observations.
                They can be decompressed with rllib/utils/compression.
            num_envs: If more than one, will create multiple envs
                and vectorize the computation of actions. This has no effect if
                if the env already implements VectorEnv.
            observation_fn: Optional multi-agent observation function.
            clip_rewards: True for clipping rewards to [-1.0, 1.0] prior
                to experience postprocessing. None: Clip for Atari only.
                float: Clip to [-clip_rewards; +clip_rewards].
            normalize_actions: Whether to normalize actions to the
                action space's bounds.
            clip_actions: Whether to clip action values to the range
                specified by the policy action space.
            env_config: Config to pass to the env creator.
            model_config: Config to use when creating the policy model.
            policy_config: Config to pass to the
                policy. In the multi-agent case, this config will be merged
                with the per-policy configs specified by `policy_spec`.
=======
            tf_session_creator: A function that returns a TF session.
                This is optional and only useful with TFPolicy.
>>>>>>> b218ae7e
            worker_index: For remote workers, this should be set to a
                non-zero and unique value. This index is passed to created envs
                through EnvContext so that envs can be configured per worker.
            recreated_worker: Whether this worker is a recreated one. Workers are
                recreated by an Algorithm (via WorkerSet) in case
                `recreate_failed_workers=True` and one of the original workers (or an
                already recreated one) has failed. They don't differ from original
                workers other than the value of this flag (`self.recreated_worker`).
            log_dir: Directory where logs can be placed.
            spaces: An optional space dict mapping policy IDs
                to (obs_space, action_space)-tuples. This is used in case no
                Env is created on this RolloutWorker.
        """
        from ray.rllib.algorithms.algorithm_config import AlgorithmConfig

        # Deprecated args.
<<<<<<< HEAD
        if policy is not None:
            deprecation_warning("policy", "policy_spec", error=False)
            policy_spec = policy
        assert (
            policy_spec is not None
        ), "Must provide `policy_spec` when creating RolloutWorker!"

        if tf_session_creator != DEPRECATED_VALUE:
            deprecation_warning(
                old="RolloutWorker(.., tf_session_creator=.., ..)",
                new="RolloutWorker(.., policy_config={tf_session_options=..}, ..)",
                error=False,
            )

        # Do quick translation into MultiAgentPolicyConfigDict.
        if not isinstance(policy_spec, dict):
            policy_spec = {DEFAULT_POLICY_ID: PolicySpec(policy_class=policy_spec)}
        policy_spec = {
            pid: spec if isinstance(spec, PolicySpec) else PolicySpec(*spec)
            for pid, spec in policy_spec.copy().items()
        }
=======
        if policy != DEPRECATED_VALUE:
            deprecation_warning("policy", "policy_spec", error=True)
        if policy_spec != DEPRECATED_VALUE:
            deprecation_warning(
                "policy_spec",
                "RolloutWorker(default_policy_class=...)",
                error=True,
            )
        if policy_config != DEPRECATED_VALUE:
            deprecation_warning("policy_config", "config", error=True)
        if input_creator != DEPRECATED_VALUE:
            deprecation_warning(
                "input_creator",
                "config.offline_data(input_=..)",
                error=True,
            )
        if output_creator != DEPRECATED_VALUE:
            deprecation_warning(
                "output_creator",
                "config.offline_data(output=..)",
                error=True,
            )
        if rollout_fragment_length != DEPRECATED_VALUE:
            deprecation_warning(
                "rollout_fragment_length",
                "config.rollouts(rollout_fragment_length=..)",
                error=True,
            )
        if count_steps_by != DEPRECATED_VALUE:
            deprecation_warning(
                "count_steps_by", "config.multi_agent(count_steps_by=..)", error=True
            )
        if batch_mode != DEPRECATED_VALUE:
            deprecation_warning(
                "batch_mode", "config.rollouts(batch_mode=..)", error=True
            )
        if episode_horizon != DEPRECATED_VALUE:
            deprecation_warning(
                "episode_horizon", "config.rollouts(horizon=..)", error=True
            )
        if preprocessor_pref != DEPRECATED_VALUE:
            deprecation_warning(
                "preprocessor_pref", "config.rollouts(preprocessor_pref=..)", error=True
            )
        if sample_async != DEPRECATED_VALUE:
            deprecation_warning(
                "sample_async", "config.rollouts(sample_async=..)", error=True
            )
        if compress_observations != DEPRECATED_VALUE:
            deprecation_warning(
                "compress_observations",
                "config.rollouts(compress_observations=..)",
                error=True,
            )
        if num_envs != DEPRECATED_VALUE:
            deprecation_warning(
                "num_envs", "config.rollouts(num_envs_per_worker=..)", error=True
            )
        if observation_fn != DEPRECATED_VALUE:
            deprecation_warning(
                "observation_fn", "config.multi_agent(observation_fn=..)", error=True
            )
        if clip_rewards != DEPRECATED_VALUE:
            deprecation_warning(
                "clip_rewards", "config.environment(clip_rewards=..)", error=True
            )
        if normalize_actions != DEPRECATED_VALUE:
            deprecation_warning(
                "normalize_actions",
                "config.environment(normalize_actions=..)",
                error=True,
            )
        if clip_actions != DEPRECATED_VALUE:
            deprecation_warning(
                "clip_actions", "config.environment(clip_actions=..)", error=True
            )
        if env_config != DEPRECATED_VALUE:
            deprecation_warning(
                "env_config", "config.environment(env_config=..)", error=True
            )
        if model_config != DEPRECATED_VALUE:
            deprecation_warning("model_config", "config.training(model=..)", error=True)
        if remote_worker_envs != DEPRECATED_VALUE:
            deprecation_warning(
                "remote_worker_envs",
                "config.rollouts(remote_worker_envs=..)",
                error=True,
            )
        if remote_env_batch_wait_ms != DEPRECATED_VALUE:
            deprecation_warning(
                "remote_env_batch_wait_ms",
                "config.rollouts(remote_env_batch_wait_ms=..)",
                error=True,
            )
        if soft_horizon != DEPRECATED_VALUE:
            deprecation_warning(
                "soft_horizon", "config.rollouts(soft_horizon=..)", error=True
            )
        if no_done_at_end != DEPRECATED_VALUE:
            deprecation_warning(
                "no_done_at_end", "config.rollouts(no_done_at_end=..)", error=True
            )
        if fake_sampler != DEPRECATED_VALUE:
            deprecation_warning(
                "fake_sampler", "config.rollouts(fake_sampler=..)", error=True
            )
        if seed != DEPRECATED_VALUE:
            deprecation_warning("seed", "config.debugging(seed=..)", error=True)
        if log_level != DEPRECATED_VALUE:
            deprecation_warning(
                "log_level", "config.debugging(log_level=..)", error=True
            )
        if callbacks != DEPRECATED_VALUE:
            deprecation_warning(
                "callbacks", "config.callbacks([DefaultCallbacks subclass])", error=True
            )
        if disable_env_checking != DEPRECATED_VALUE:
            deprecation_warning(
                "disable_env_checking",
                "config.environment(disable_env_checking=..)",
                error=True,
            )
        if policy_mapping_fn != DEPRECATED_VALUE:
            deprecation_warning(
                "policy_mapping_fn",
                "config.multi_agent(policy_mapping_fn=..)",
                error=True,
            )
        if policies_to_train != DEPRECATED_VALUE:
            deprecation_warning(
                "policies_to_train",
                "config.multi_agent(policies_to_train=..)",
                error=True,
            )
        if extra_python_environs != DEPRECATED_VALUE:
            deprecation_warning(
                "extra_python_environs",
                "config.python_environment(extra_python_environs_for_driver=.., "
                "extra_python_environs_for_worker=..)",
                error=True,
            )
>>>>>>> b218ae7e

        self._original_kwargs: dict = locals().copy()
        del self._original_kwargs["self"]

        global _global_worker
        _global_worker = self

        # Default config needed?
        if config is None or isinstance(config, dict):
            config = AlgorithmConfig().update_from_dict(config or {})
        # Freeze config, so no one else can alter it from here on.
        config.freeze()

        # Set extra python env variables before calling super constructor.
        if config.extra_python_environs_for_driver and worker_index == 0:
            for key, value in config.extra_python_environs_for_driver.items():
                os.environ[key] = str(value)
        elif config.extra_python_environs_for_worker and worker_index > 0:
            for key, value in config.extra_python_environs_for_worker.items():
                os.environ[key] = str(value)

        def gen_rollouts():
            while True:
                yield self.sample()

        ParallelIteratorWorker.__init__(self, gen_rollouts, False)

        self.config = config
        # TODO: Remove this backward compatibility.
        #  This property (old-style python config dict) should no longer be used!
        self.policy_config = config.to_dict()

        self.num_workers = (
            num_workers if num_workers is not None else self.config.num_workers
        )
        # In case we are reading from distributed datasets, store the shards here
        # and pick our shard by our worker-index.
        self._ds_shards = dataset_shards
        self.worker_index: int = worker_index

        if (
            tf1
            and (
                config.framework_str in ["tf2", "tfe"] or config.enable_tf1_exec_eagerly
            )
            # This eager check is necessary for certain all-framework tests
            # that use tf's eager_mode() context generator.
            and not tf1.executing_eagerly()
        ):
            tf1.enable_eager_execution()

        if self.config.log_level:
            logging.getLogger("ray.rllib").setLevel(self.config.log_level)

        if self.worker_index > 1:
            disable_log_once_globally()  # only need 1 worker to log
        elif self.config.log_level == "DEBUG":
            enable_periodic_logging()

        env_context = EnvContext(
            self.config.env_config,
            worker_index=self.worker_index,
            vector_index=0,
            num_workers=self.num_workers,
            remote=self.config.remote_worker_envs,
            recreated_worker=recreated_worker,
        )
        self.env_context = env_context
        self.config: AlgorithmConfig = config
        self.callbacks: DefaultCallbacks = self.config.callbacks_class()
        self.recreated_worker: bool = recreated_worker

        # Setup current policy_mapping_fn. Start with the one from the config, which
        # might be None in older checkpoints (nowadays AlgorithmConfig has a proper
        # default for this); Need to cover this situation via the backup lambda here.
        self.policy_mapping_fn = (
            lambda agent_id, episode, worker, **kw: DEFAULT_POLICY_ID
        )
        self.set_policy_mapping_fn(self.config.policy_mapping_fn)

        self.env_creator: EnvCreator = env_creator
        self.total_rollout_fragment_length: int = (
            self.config.rollout_fragment_length * self.config.num_envs_per_worker
        )
        self.preprocessing_enabled: bool = not config._disable_preprocessor_api
        self.last_batch: Optional[SampleBatchType] = None
        self.global_vars: Optional[dict] = None

        # If seed is provided, add worker index to it and 10k iff evaluation worker.
        self.seed = (
            None
            if self.config.seed is None
            else self.config.seed
            + self.worker_index
            + self.config.in_evaluation * 10000
        )

        # Update the global seed for numpy/random/tf-eager/torch if we are not
        # the local worker, otherwise, this was already done in the Trainer
        # object itself.
        if self.worker_index > 0:
            update_global_seed_if_necessary(self.config.framework_str, self.seed)

        # A single environment provided by the user (via config.env). This may
        # also remain None.
        # 1) Create the env using the user provided env_creator. This may
        #    return a gym.Env (incl. MultiAgentEnv), an already vectorized
        #    VectorEnv, BaseEnv, ExternalEnv, or an ActorHandle (remote env).
        # 2) Wrap - if applicable - with Atari/rendering wrappers.
        # 3) Seed the env, if necessary.
        # 4) Vectorize the existing single env by creating more clones of
        #    this env and wrapping it with the RLlib BaseEnv class.
        self.env = self.make_sub_env_fn = None

        # Create a (single) env for this worker.
        if not (
            self.worker_index == 0
            and self.num_workers > 0
            and not self.config.create_env_on_local_worker
        ):
            # Run the `env_creator` function passing the EnvContext.
            self.env = env_creator(copy.deepcopy(self.env_context))

        clip_rewards = self.config.clip_rewards

        if self.env is not None:
            # Validate environment (general validation function).
            if not self.config.disable_env_checking:
                check_env(self.env)
            # Custom validation function given, typically a function attribute of the
            # algorithm trainer.
            if validate_env is not None:
                validate_env(self.env, self.env_context)

            # We can't auto-wrap a BaseEnv.
            if isinstance(self.env, (BaseEnv, ray.actor.ActorHandle)):

                def wrap(env):
                    return env

            # Atari type env and "deepmind" preprocessor pref.
            elif (
                is_atari(self.env)
                and not self.config.model.get("custom_preprocessor")
                and self.config.preprocessor_pref == "deepmind"
            ):
                # Deepmind wrappers already handle all preprocessing.
                self.preprocessing_enabled = False

                # If clip_rewards not explicitly set to False, switch it
                # on here (clip between -1.0 and 1.0).
                if self.config.clip_rewards is None:
                    clip_rewards = True

                # Framestacking is used.
                use_framestack = self.config.model.get("framestack") is True

                def wrap(env):
                    env = wrap_deepmind(
                        env, dim=self.config.model.get("dim"), framestack=use_framestack
                    )
                    return env

            elif (
                not self.config.model.get("custom_preprocessor")
                and self.config.preprocessor_pref is None
            ):
                # Only turn off preprocessing
                self.preprocessing_enabled = False

                def wrap(env):
                    return env

            else:

                def wrap(env):
                    return env

            # Wrap env through the correct wrapper.
            self.env: EnvType = wrap(self.env)
            # Ideally, we would use the same make_sub_env() function below
            # to create self.env, but wrap(env) and self.env has a cyclic
            # dependency on each other right now, so we would settle on
            # duplicating the random seed setting logic for now.
            _update_env_seed_if_necessary(self.env, self.seed, self.worker_index, 0)
            # Call custom callback function `on_sub_environment_created`.
            self.callbacks.on_sub_environment_created(
                worker=self,
                sub_environment=self.env,
                env_context=self.env_context,
            )

            self.make_sub_env_fn = self._get_make_sub_env_fn(
                env_creator, env_context, validate_env, wrap, self.seed
            )

        self.spaces = spaces
        self.default_policy_class = default_policy_class
        self.policy_dict, self.is_policy_to_train = self.config.get_multi_agent_setup(
            env=self.env,
            spaces=self.spaces,
            default_policy_class=self.default_policy_class,
        )

        self.policy_map: PolicyMap = None
        # TODO(jungong) : clean up after non-connector env_runner is fully deprecated.
        self.preprocessors: Dict[PolicyID, Preprocessor] = None

        # Check available number of GPUs.
        num_gpus = (
            self.config.num_gpus
            if self.worker_index == 0
            else self.config.num_gpus_per_worker
        )
        # Error if we don't find enough GPUs.
        if (
            ray.is_initialized()
            and ray._private.worker._mode() != ray._private.worker.LOCAL_MODE
            and not config._fake_gpus
        ):

            devices = []
            if self.config.framework_str in ["tf2", "tf", "tfe"]:
                devices = get_tf_gpu_devices()
            elif self.config.framework_str == "torch":
                devices = list(range(torch.cuda.device_count()))

            if len(devices) < num_gpus:
                raise RuntimeError(
                    ERR_MSG_NO_GPUS.format(len(devices), devices) + HOWTO_CHANGE_CONFIG
                )
        # Warn, if running in local-mode and actual GPUs (not faked) are
        # requested.
        elif (
            ray.is_initialized()
            and ray._private.worker._mode() == ray._private.worker.LOCAL_MODE
            and num_gpus > 0
            and not self.config._fake_gpus
        ):
            logger.warning(
                "You are running ray with `local_mode=True`, but have "
                f"configured {num_gpus} GPUs to be used! In local mode, "
                f"Policies are placed on the CPU and the `num_gpus` setting "
                f"is ignored."
            )

        self.filters: Dict[PolicyID, Filter] = defaultdict(NoFilter)

        self._build_policy_map(
<<<<<<< HEAD
            policy_dict=self.policy_dict,
            policy_config=policy_config,
            seed=seed,
=======
            self.policy_dict,
            config=self.config,
            session_creator=tf_session_creator,
            seed=self.seed,
>>>>>>> b218ae7e
        )

        # Update Policy's view requirements from Model, only if Policy directly
        # inherited from base `Policy` class. At this point here, the Policy
        # must have it's Model (if any) defined and ready to output an initial
        # state.
        for pol in self.policy_map.values():
            if not pol._model_init_state_automatically_added:
                pol._update_model_view_requirements_from_init_state()

        self.multiagent: bool = set(self.policy_map.keys()) != {DEFAULT_POLICY_ID}
        if self.multiagent and self.env is not None:
            if not isinstance(
                self.env,
                (BaseEnv, ExternalMultiAgentEnv, MultiAgentEnv, ray.actor.ActorHandle),
            ):
                raise ValueError(
                    f"Have multiple policies {self.policy_map}, but the "
                    f"env {self.env} is not a subclass of BaseEnv, "
                    f"MultiAgentEnv, ActorHandle, or ExternalMultiAgentEnv!"
                )

        if self.worker_index == 0:
            logger.info("Built filter map: {}".format(self.filters))

        # This RolloutWorker has no env.
        if self.env is None:
            self.async_env = None
        # Use a custom env-vectorizer and call it providing self.env.
        elif "custom_vector_env" in self.config:
            self.async_env = self.config.custom_vector_env(self.env)
        # Default: Vectorize self.env via the make_sub_env function. This adds
        # further clones of self.env and creates a RLlib BaseEnv (which is
        # vectorized under the hood).
        else:
            # Always use vector env for consistency even if num_envs_per_worker=1.
            self.async_env: BaseEnv = convert_to_base_env(
                self.env,
                make_env=self.make_sub_env_fn,
                num_envs=self.config.num_envs_per_worker,
                remote_envs=self.config.remote_worker_envs,
                remote_env_batch_wait_ms=self.config.remote_env_batch_wait_ms,
                worker=self,
                restart_failed_sub_environments=(
                    self.config.restart_failed_sub_environments
                ),
            )

        # `truncate_episodes`: Allow a batch to contain more than one episode
        # (fragments) and always make the batch `rollout_fragment_length`
        # long.
        rollout_fragment_length_for_sampler = self.config.rollout_fragment_length
        if self.config.batch_mode == "truncate_episodes":
            pack = True
        # `complete_episodes`: Never cut episodes and sampler will return
        # exactly one (complete) episode per poll.
        else:
            assert self.config.batch_mode == "complete_episodes"
            rollout_fragment_length_for_sampler = float("inf")
            pack = False

        # Create the IOContext for this worker.
        self.io_context: IOContext = IOContext(
            log_dir, self.config, self.worker_index, self
        )

        render = False
        if self.config.render_env is True and (
            self.num_workers == 0 or self.worker_index == 1
        ):
            render = True

        if self.env is None:
            self.sampler = None
        elif self.config.sample_async:
            self.sampler = AsyncSampler(
                worker=self,
                env=self.async_env,
                clip_rewards=clip_rewards,
                rollout_fragment_length=rollout_fragment_length_for_sampler,
                count_steps_by=self.config.count_steps_by,
                callbacks=self.callbacks,
                horizon=self.config.horizon,
                multiple_episodes_in_batch=pack,
                normalize_actions=self.config.normalize_actions,
                clip_actions=self.config.clip_actions,
                soft_horizon=self.config.soft_horizon,
                no_done_at_end=self.config.no_done_at_end,
                observation_fn=self.config.observation_fn,
                sample_collector_class=self.config.sample_collector,
                render=render,
            )
            # Start the Sampler thread.
            self.sampler.start()
        else:
            self.sampler = SyncSampler(
                worker=self,
                env=self.async_env,
                clip_rewards=clip_rewards,
                rollout_fragment_length=rollout_fragment_length_for_sampler,
                count_steps_by=self.config.count_steps_by,
                callbacks=self.callbacks,
                horizon=self.config.horizon,
                multiple_episodes_in_batch=pack,
                normalize_actions=self.config.normalize_actions,
                clip_actions=self.config.clip_actions,
                soft_horizon=self.config.soft_horizon,
                no_done_at_end=self.config.no_done_at_end,
                observation_fn=self.config.observation_fn,
                sample_collector_class=self.config.sample_collector,
                render=render,
            )

        self.input_reader: InputReader = self._get_input_creator_from_config()(
            self.io_context
        )
        self.output_writer: OutputWriter = self._get_output_creator_from_config()(
            self.io_context
        )

        # The current weights sequence number (version). May remain None for when
        # not tracking weights versions.
        self.weights_seq_no: Optional[int] = None

        logger.debug(
            "Created rollout worker with env {} ({}), policies {}".format(
                self.async_env, self.env, self.policy_map
            )
        )

    @DeveloperAPI
    def assert_healthy(self):
        """Checks that __init__ has been completed properly.

        Useful in case a RolloutWorker is run as @ray.remote (Actor) and the owner
        would like to make sure the worker has been properly initialized.

        Returns:
            True if the worker is properly initialized
        """
        is_healthy = self.policy_map and self.input_reader and self.output_writer
        assert is_healthy, (
            f"RolloutWorker {self} (idx={self.worker_index}; "
            f"num_workers={self.num_workers}) not healthy!"
        )

    @DeveloperAPI
    def sample(self) -> SampleBatchType:
        """Returns a batch of experience sampled from this worker.

        This method must be implemented by subclasses.

        Returns:
            A columnar batch of experiences (e.g., tensors).

        Examples:
            >>> import gym
            >>> from ray.rllib.evaluation.rollout_worker import RolloutWorker
            >>> from ray.rllib.algorithms.pg.pg_tf_policy import PGTF1Policy
            >>> worker = RolloutWorker( # doctest: +SKIP
            ...   env_creator=lambda _: gym.make("CartPole-v1"), # doctest: +SKIP
            ...   default_policy_class=PGTF1Policy, # doctest: +SKIP
            ...   config=AlgorithmConfig(), # doctest: +SKIP
            ... )
            >>> print(worker.sample()) # doctest: +SKIP
            SampleBatch({"obs": [...], "action": [...], ...})
        """
        if self.config.fake_sampler and self.last_batch is not None:
            return self.last_batch
        elif self.input_reader is None:
            raise ValueError(
                "RolloutWorker has no `input_reader` object! "
                "Cannot call `sample()`. You can try setting "
                "`create_env_on_driver` to True."
            )

        if log_once("sample_start"):
            logger.info(
                "Generating sample batch of size {}".format(
                    self.total_rollout_fragment_length
                )
            )

        batches = [self.input_reader.next()]
        steps_so_far = (
            batches[0].count
            if self.config.count_steps_by == "env_steps"
            else batches[0].agent_steps()
        )

        # In truncate_episodes mode, never pull more than 1 batch per env.
        # This avoids over-running the target batch size.
        if (
            self.config.batch_mode == "truncate_episodes"
            and not self.config.offline_sampling
        ):
            max_batches = self.config.num_envs_per_worker
        else:
            max_batches = float("inf")
        while steps_so_far < self.total_rollout_fragment_length and (
            len(batches) < max_batches
        ):
            batch = self.input_reader.next()
            steps_so_far += (
                batch.count
                if self.config.count_steps_by == "env_steps"
                else batch.agent_steps()
            )
            batches.append(batch)
        batch = concat_samples(batches)

        self.callbacks.on_sample_end(worker=self, samples=batch)

        # Always do writes prior to compression for consistency and to allow
        # for better compression inside the writer.
        self.output_writer.write(batch)

        if log_once("sample_end"):
            logger.info("Completed sample batch:\n\n{}\n".format(summarize(batch)))

        if self.config.compress_observations:
            batch.compress(bulk=self.config.compress_observations == "bulk")

        if self.config.fake_sampler:
            self.last_batch = batch
        return batch

    @DeveloperAPI
    @ray.method(num_returns=2)
    def sample_with_count(self) -> Tuple[SampleBatchType, int]:
        """Same as sample() but returns the count as a separate value.

        Returns:
            A columnar batch of experiences (e.g., tensors) and the
                size of the collected batch.

        Examples:
            >>> import gym
            >>> from ray.rllib.evaluation.rollout_worker import RolloutWorker
            >>> from ray.rllib.algorithms.pg.pg_tf_policy import PGTF1Policy
            >>> worker = RolloutWorker( # doctest: +SKIP
            ...   env_creator=lambda _: gym.make("CartPole-v1"), # doctest: +SKIP
            ...   default_policy_class=PGTFPolicy) # doctest: +SKIP
            >>> print(worker.sample_with_count()) # doctest: +SKIP
            (SampleBatch({"obs": [...], "action": [...], ...}), 3)
        """
        batch = self.sample()
        return batch, batch.count

    @DeveloperAPI
    def learn_on_batch(self, samples: SampleBatchType) -> Dict:
        """Update policies based on the given batch.

        This is the equivalent to apply_gradients(compute_gradients(samples)),
        but can be optimized to avoid pulling gradients into CPU memory.

        Args:
            samples: The SampleBatch or MultiAgentBatch to learn on.

        Returns:
            Dictionary of extra metadata from compute_gradients().

        Examples:
            >>> import gym
            >>> from ray.rllib.evaluation.rollout_worker import RolloutWorker
            >>> from ray.rllib.algorithms.pg.pg_tf_policy import PGTF1Policy
            >>> worker = RolloutWorker( # doctest: +SKIP
            ...   env_creator=lambda _: gym.make("CartPole-v1"), # doctest: +SKIP
            ...   default_policy_class=PGTF1Policy) # doctest: +SKIP
            >>> batch = worker.sample() # doctest: +SKIP
            >>> info = worker.learn_on_batch(samples) # doctest: +SKIP
        """
        if log_once("learn_on_batch"):
            logger.info(
                "Training on concatenated sample batches:\n\n{}\n".format(
                    summarize(samples)
                )
            )

        info_out = {}
        if isinstance(samples, MultiAgentBatch):
            builders = {}
            to_fetch = {}
            for pid, batch in samples.policy_batches.items():
                if self.is_policy_to_train is not None and not self.is_policy_to_train(
                    pid, samples
                ):
                    continue
                # Decompress SampleBatch, in case some columns are compressed.
                batch.decompress_if_needed()
                policy = self.policy_map[pid]
                tf_session = policy.get_session()
                if tf_session and hasattr(policy, "_build_learn_on_batch"):
                    builders[pid] = _TFRunBuilder(tf_session, "learn_on_batch")
                    to_fetch[pid] = policy._build_learn_on_batch(builders[pid], batch)
                else:
                    info_out[pid] = policy.learn_on_batch(batch)
            info_out.update({pid: builders[pid].get(v) for pid, v in to_fetch.items()})
        else:
            if self.is_policy_to_train is None or self.is_policy_to_train(
                DEFAULT_POLICY_ID, samples
            ):
                info_out.update(
                    {
                        DEFAULT_POLICY_ID: self.policy_map[
                            DEFAULT_POLICY_ID
                        ].learn_on_batch(samples)
                    }
                )
        if log_once("learn_out"):
            logger.debug("Training out:\n\n{}\n".format(summarize(info_out)))
        return info_out

    def sample_and_learn(
        self,
        expected_batch_size: int,
        num_sgd_iter: int,
        sgd_minibatch_size: str,
        standardize_fields: List[str],
    ) -> Tuple[dict, int]:
        """Sample and batch and learn on it.

        This is typically used in combination with distributed allreduce.

        Args:
            expected_batch_size: Expected number of samples to learn on.
            num_sgd_iter: Number of SGD iterations.
            sgd_minibatch_size: SGD minibatch size.
            standardize_fields: List of sample fields to normalize.

        Returns:
            A tuple consisting of a dictionary of extra metadata returned from
                the policies' `learn_on_batch()` and the number of samples
                learned on.
        """
        batch = self.sample()
        assert batch.count == expected_batch_size, (
            "Batch size possibly out of sync between workers, expected:",
            expected_batch_size,
            "got:",
            batch.count,
        )
        logger.info(
            "Executing distributed minibatch SGD "
            "with epoch size {}, minibatch size {}".format(
                batch.count, sgd_minibatch_size
            )
        )
        info = do_minibatch_sgd(
            batch,
            self.policy_map,
            self,
            num_sgd_iter,
            sgd_minibatch_size,
            standardize_fields,
        )
        return info, batch.count

    @DeveloperAPI
    def compute_gradients(
        self,
        samples: SampleBatchType,
        single_agent: bool = None,
    ) -> Tuple[ModelGradients, dict]:
        """Returns a gradient computed w.r.t the specified samples.

        Uses the Policy's/ies' compute_gradients method(s) to perform the
        calculations. Skips policies that are not trainable as per
        `self.is_policy_to_train()`.

        Args:
            samples: The SampleBatch or MultiAgentBatch to compute gradients
                for using this worker's trainable policies.

        Returns:
            In the single-agent case, a tuple consisting of ModelGradients and
            info dict of the worker's policy.
            In the multi-agent case, a tuple consisting of a dict mapping
            PolicyID to ModelGradients and a dict mapping PolicyID to extra
            metadata info.
            Note that the first return value (grads) can be applied as is to a
            compatible worker using the worker's `apply_gradients()` method.

        Examples:
            >>> import gym
            >>> from ray.rllib.evaluation.rollout_worker import RolloutWorker
            >>> from ray.rllib.algorithms.pg.pg_tf_policy import PGTF1Policy
            >>> worker = RolloutWorker( # doctest: +SKIP
            ...   env_creator=lambda _: gym.make("CartPole-v1"), # doctest: +SKIP
            ...   default_policy_class=PGTF1Policy) # doctest: +SKIP
            >>> batch = worker.sample() # doctest: +SKIP
            >>> grads, info = worker.compute_gradients(samples) # doctest: +SKIP
        """
        if log_once("compute_gradients"):
            logger.info("Compute gradients on:\n\n{}\n".format(summarize(samples)))

        # Backward compatibility for A2C: Single-agent only (ComputeGradients execution
        # op must not return multi-agent dict b/c of A2C's `.batch()` in the execution
        # plan; this would "batch" over the "default_policy" keys instead of the data).
        if single_agent is True:
            # SampleBatch -> Calculate gradients for the default policy.
            grad_out, info_out = self.policy_map[DEFAULT_POLICY_ID].compute_gradients(
                samples
            )
            info_out["batch_count"] = samples.count
            return grad_out, info_out

        # Treat everything as is multi-agent.
        samples = samples.as_multi_agent()

        # Calculate gradients for all policies.
        grad_out, info_out = {}, {}
        if self.config.framework_str == "tf":
            for pid, batch in samples.policy_batches.items():
                if self.is_policy_to_train is not None and not self.is_policy_to_train(
                    pid, samples
                ):
                    continue
                policy = self.policy_map[pid]
                builder = _TFRunBuilder(policy.get_session(), "compute_gradients")
                grad_out[pid], info_out[pid] = policy._build_compute_gradients(
                    builder, batch
                )
            grad_out = {k: builder.get(v) for k, v in grad_out.items()}
            info_out = {k: builder.get(v) for k, v in info_out.items()}
        else:
            for pid, batch in samples.policy_batches.items():
                if self.is_policy_to_train is not None and not self.is_policy_to_train(
                    pid, samples
                ):
                    continue
                grad_out[pid], info_out[pid] = self.policy_map[pid].compute_gradients(
                    batch
                )

        info_out["batch_count"] = samples.count
        if log_once("grad_out"):
            logger.info("Compute grad info:\n\n{}\n".format(summarize(info_out)))

        return grad_out, info_out

    @DeveloperAPI
    def apply_gradients(
        self,
        grads: Union[ModelGradients, Dict[PolicyID, ModelGradients]],
    ) -> None:
        """Applies the given gradients to this worker's models.

        Uses the Policy's/ies' apply_gradients method(s) to perform the
        operations.

        Args:
            grads: Single ModelGradients (single-agent case) or a dict
                mapping PolicyIDs to the respective model gradients
                structs.

        Examples:
            >>> import gym
            >>> from ray.rllib.evaluation.rollout_worker import RolloutWorker
            >>> from ray.rllib.algorithms.pg.pg_tf_policy import PGTF1Policy
            >>> worker = RolloutWorker( # doctest: +SKIP
            ...   env_creator=lambda _: gym.make("CartPole-v1"), # doctest: +SKIP
            ...   default_policy_class=PGTF1Policy) # doctest: +SKIP
            >>> samples = worker.sample() # doctest: +SKIP
            >>> grads, info = worker.compute_gradients(samples) # doctest: +SKIP
            >>> worker.apply_gradients(grads) # doctest: +SKIP
        """
        if log_once("apply_gradients"):
            logger.info("Apply gradients:\n\n{}\n".format(summarize(grads)))
        # Grads is a dict (mapping PolicyIDs to ModelGradients).
        # Multi-agent case.
        if isinstance(grads, dict):
            for pid, g in grads.items():
                if self.is_policy_to_train is None or self.is_policy_to_train(
                    pid, None
                ):
                    self.policy_map[pid].apply_gradients(g)
        # Grads is a ModelGradients type. Single-agent case.
        elif self.is_policy_to_train is None or self.is_policy_to_train(
            DEFAULT_POLICY_ID, None
        ):
            self.policy_map[DEFAULT_POLICY_ID].apply_gradients(grads)

    @DeveloperAPI
    def get_metrics(self) -> List[RolloutMetrics]:
        """Returns the thus-far collected metrics from this worker's rollouts.

        Returns:
             List of RolloutMetrics
             collected thus-far.
        """

        # Get metrics from sampler (if any).
        if self.sampler is not None:
            out = self.sampler.get_metrics()
        else:
            out = []

        return out

    @DeveloperAPI
    def foreach_env(self, func: Callable[[EnvType], T]) -> List[T]:
        """Calls the given function with each sub-environment as arg.

        Args:
            func: The function to call for each underlying
                sub-environment (as only arg).

        Returns:
             The list of return values of all calls to `func([env])`.
        """

        if self.async_env is None:
            return []

        envs = self.async_env.get_sub_environments()
        # Empty list (not implemented): Call function directly on the
        # BaseEnv.
        if not envs:
            return [func(self.async_env)]
        # Call function on all underlying (vectorized) sub environments.
        else:
            return [func(e) for e in envs]

    @DeveloperAPI
    def foreach_env_with_context(
        self, func: Callable[[EnvType, EnvContext], T]
    ) -> List[T]:
        """Calls given function with each sub-env plus env_ctx as args.

        Args:
            func: The function to call for each underlying
                sub-environment and its EnvContext (as the args).

        Returns:
             The list of return values of all calls to `func([env, ctx])`.
        """

        if self.async_env is None:
            return []

        envs = self.async_env.get_sub_environments()
        # Empty list (not implemented): Call function directly on the
        # BaseEnv.
        if not envs:
            return [func(self.async_env, self.env_context)]
        # Call function on all underlying (vectorized) sub environments.
        else:
            ret = []
            for i, e in enumerate(envs):
                ctx = self.env_context.copy_with_overrides(vector_index=i)
                ret.append(func(e, ctx))
            return ret

    @DeveloperAPI
    def get_policy(self, policy_id: PolicyID = DEFAULT_POLICY_ID) -> Optional[Policy]:
        """Return policy for the specified id, or None.

        Args:
            policy_id: ID of the policy to return. None for DEFAULT_POLICY_ID
                (in the single agent case).

        Returns:
            The policy under the given ID (or None if not found).
        """
        return self.policy_map.get(policy_id)

    @DeveloperAPI
    def add_policy(
        self,
        policy_id: PolicyID,
        policy_cls: Optional[Type[Policy]] = None,
        policy: Optional[Policy] = None,
        *,
        observation_space: Optional[Space] = None,
        action_space: Optional[Space] = None,
        config: Optional[PartialAlgorithmConfigDict] = None,
        policy_state: Optional[PolicyState] = None,
        policy_mapping_fn: Optional[Callable[[AgentID, "Episode"], PolicyID]] = None,
        policies_to_train: Optional[
            Union[Container[PolicyID], Callable[[PolicyID, SampleBatchType], bool]]
        ] = None,
    ) -> Policy:
        """Adds a new policy to this RolloutWorker.

        Args:
            policy_id: ID of the policy to add.
            policy_cls: The Policy class to use for constructing the new Policy.
                Note: Only one of `policy_cls` or `policy` must be provided.
            policy: The Policy instance to add to this algorithm.
                Note: Only one of `policy_cls` or `policy` must be provided.
            observation_space: The observation space of the policy to add.
            action_space: The action space of the policy to add.
            config: The config overrides for the policy to add.
            policy_state: Optional state dict to apply to the new
                policy instance, right after its construction.
            policy_mapping_fn: An optional (updated) policy mapping function
                to use from here on. Note that already ongoing episodes will
                not change their mapping but will use the old mapping till
                the end of the episode.
            policies_to_train: An optional container of policy IDs to be
                trained or a callable taking PolicyID and - optionally -
                SampleBatchType and returning a bool (trainable or not?).
                If None, will keep the existing setup in place.
                Policies, whose IDs are not in the list (or for which the
                callable returns False) will not be updated.

        Returns:
            The newly added policy.

        Raises:
            ValueError: If both `policy_cls` AND `policy` are provided.
            KeyError: If the given `policy_id` already exists in this worker's
                PolicyMap.
        """
        validate_policy_id(policy_id, error=False)

        if policy_id in self.policy_map:
            raise KeyError(
                f"Policy ID '{policy_id}' already exists in policy map! "
                "Make sure you use a Policy ID that has not been taken yet."
                " Policy IDs that are already in your policy map: "
                f"{list(self.policy_map.keys())}"
            )
        if (policy_cls is None) == (policy is None):
            raise ValueError(
                "Only one of `policy_cls` or `policy` must be provided to "
                "RolloutWorker.add_policy()!"
            )

        if policy is None:
            policy_dict_to_add, _ = self.config.get_multi_agent_setup(
                policies={
                    policy_id: PolicySpec(
                        policy_cls, observation_space, action_space, config
                    )
                },
                env=self.env,
                spaces=self.spaces,
                default_policy_class=self.default_policy_class,
            )
        else:
            policy_dict_to_add = {
                policy_id: PolicySpec(
                    type(policy),
                    policy.observation_space,
                    policy.action_space,
                    policy.config,
                )
            }

        self.policy_dict.update(policy_dict_to_add)
        self._build_policy_map(
            policy_dict=policy_dict_to_add,
            config=self.config,
            policy=policy,
            seed=self.seed,
        )

        new_policy = self.policy_map[policy_id]
        # Set the state of the newly created policy.
        if policy_state:
            new_policy.set_state(policy_state)

        self.set_policy_mapping_fn(policy_mapping_fn)
        if policies_to_train is not None:
            self.set_is_policy_to_train(policies_to_train)

        return new_policy

    @DeveloperAPI
    def remove_policy(
        self,
        *,
        policy_id: PolicyID = DEFAULT_POLICY_ID,
        policy_mapping_fn: Optional[Callable[[AgentID], PolicyID]] = None,
        policies_to_train: Optional[
            Union[Container[PolicyID], Callable[[PolicyID, SampleBatchType], bool]]
        ] = None,
    ) -> None:
        """Removes a policy from this RolloutWorker.

        Args:
            policy_id: ID of the policy to be removed. None for
                DEFAULT_POLICY_ID.
            policy_mapping_fn: An optional (updated) policy mapping function
                to use from here on. Note that already ongoing episodes will
                not change their mapping but will use the old mapping till
                the end of the episode.
            policies_to_train: An optional container of policy IDs to be
                trained or a callable taking PolicyID and - optionally -
                SampleBatchType and returning a bool (trainable or not?).
                If None, will keep the existing setup in place.
                Policies, whose IDs are not in the list (or for which the
                callable returns False) will not be updated.
        """
        if policy_id not in self.policy_map:
            raise ValueError(f"Policy ID '{policy_id}' not in policy map!")
        del self.policy_map[policy_id]
        del self.preprocessors[policy_id]
        self.set_policy_mapping_fn(policy_mapping_fn)
        if policies_to_train is not None:
            self.set_is_policy_to_train(policies_to_train)

    @DeveloperAPI
    def set_policy_mapping_fn(
        self,
        policy_mapping_fn: Optional[Callable[[AgentID, "Episode"], PolicyID]] = None,
    ) -> None:
        """Sets `self.policy_mapping_fn` to a new callable (if provided).

        Args:
            policy_mapping_fn: The new mapping function to use. If None,
                will keep the existing mapping function in place.
        """
        if policy_mapping_fn is not None:
            self.policy_mapping_fn = policy_mapping_fn
            if not callable(self.policy_mapping_fn):
                raise ValueError("`policy_mapping_fn` must be a callable!")

    @DeveloperAPI
    def set_is_policy_to_train(
        self,
        is_policy_to_train: Union[
            Container[PolicyID], Callable[[PolicyID, Optional[SampleBatchType]], bool]
        ],
    ) -> None:
        """Sets `self.is_policy_to_train()` to a new callable.

        Args:
            is_policy_to_train: A container of policy IDs to be
                trained or a callable taking PolicyID and - optionally -
                SampleBatchType and returning a bool (trainable or not?).
                If None, will keep the existing setup in place.
                Policies, whose IDs are not in the list (or for which the
                callable returns False) will not be updated.
        """
        # If container given, construct a simple default callable returning True
        # if the PolicyID is found in the list/set of IDs.
        if not callable(is_policy_to_train):
            assert isinstance(is_policy_to_train, (list, set, tuple)), (
                "ERROR: `is_policy_to_train`must be a [list|set|tuple] or a "
                "callable taking PolicyID and SampleBatch and returning "
                "True|False (trainable or not?)."
            )
            pols = set(is_policy_to_train)

            def is_policy_to_train(pid, batch=None):
                return pid in pols

        self.is_policy_to_train = is_policy_to_train

    @PublicAPI(stability="alpha")
    def get_policies_to_train(
        self, batch: Optional[SampleBatchType] = None
    ) -> Set[PolicyID]:
        """Returns all policies-to-train, given an optional batch.

        Loops through all policies currently in `self.policy_map` and checks
        the return value of `self.is_policy_to_train(pid, batch)`.

        Args:
            batch: An optional SampleBatchType for the
                `self.is_policy_to_train(pid, [batch]?)` check.

        Returns:
            The set of currently trainable policy IDs, given the optional
            `batch`.
        """
        return {
            pid
            for pid in self.policy_map.keys()
            if self.is_policy_to_train is None or self.is_policy_to_train(pid, batch)
        }

    @DeveloperAPI
    def for_policy(
        self,
        func: Callable[[Policy, Optional[Any]], T],
        policy_id: Optional[PolicyID] = DEFAULT_POLICY_ID,
        **kwargs,
    ) -> T:
        """Calls the given function with the specified policy as first arg.

        Args:
            func: The function to call with the policy as first arg.
            policy_id: The PolicyID of the policy to call the function with.

        Keyword Args:
            kwargs: Additional kwargs to be passed to the call.

        Returns:
            The return value of the function call.
        """

        return func(self.policy_map[policy_id], **kwargs)

    @DeveloperAPI
    def foreach_policy(
        self, func: Callable[[Policy, PolicyID, Optional[Any]], T], **kwargs
    ) -> List[T]:
        """Calls the given function with each (policy, policy_id) tuple.

        Args:
            func: The function to call with each (policy, policy ID) tuple.

        Keyword Args:
            kwargs: Additional kwargs to be passed to the call.

        Returns:
             The list of return values of all calls to
                `func([policy, pid, **kwargs])`.
        """
        return [func(policy, pid, **kwargs) for pid, policy in self.policy_map.items()]

    @DeveloperAPI
    def foreach_policy_to_train(
        self, func: Callable[[Policy, PolicyID, Optional[Any]], T], **kwargs
    ) -> List[T]:
        """
        Calls the given function with each (policy, policy_id) tuple.

        Only those policies/IDs will be called on, for which
        `self.is_policy_to_train()` returns True.

        Args:
            func: The function to call with each (policy, policy ID) tuple,
                for only those policies that `self.is_policy_to_train`
                returns True.

        Keyword Args:
            kwargs: Additional kwargs to be passed to the call.

        Returns:
            The list of return values of all calls to
            `func([policy, pid, **kwargs])`.
        """
        return [
            # Make sure to only iterate over keys() and not items(). Iterating over
            # items will access policy_map elements even for pids that we do not need,
            # i.e. those that are not in policy_to_train. Access to policy_map elements
            # can cause disk access for policies that were offloaded to disk. Since
            # these policies will be skipped in the for-loop accessing them is
            # unnecessary, making subsequent disk access unnecessary.
            func(self.policy_map[pid], pid, **kwargs)
            for pid in self.policy_map.keys()
            if self.is_policy_to_train is None or self.is_policy_to_train(pid, None)
        ]

    @DeveloperAPI
    def sync_filters(self, new_filters: dict) -> None:
        """Changes self's filter to given and rebases any accumulated delta.

        Args:
            new_filters: Filters with new state to update local copy.
        """
        assert all(k in new_filters for k in self.filters)
        for k in self.filters:
            self.filters[k].sync(new_filters[k])

    @DeveloperAPI
    def get_filters(self, flush_after: bool = False) -> Dict:
        """Returns a snapshot of filters.

        Args:
            flush_after: Clears the filter buffer state.

        Returns:
            Dict for serializable filters
        """
        return_filters = {}
        for k, f in self.filters.items():
            return_filters[k] = f.as_serializable()
            if flush_after:
                f.reset_buffer()
        return return_filters

    @DeveloperAPI
    def get_state(self) -> dict:
        """Serializes this RolloutWorker's current state and returns it.

        Returns:
            The current state of this RolloutWorker as a serialized, pickled
            byte sequence.
        """
        filters = self.get_filters(flush_after=True)
        policy_states = {}
        for pid in self.policy_map:
            policy_states[pid] = self.policy_map[pid].get_state()
        return {
            # List all known policy IDs here for convenience. When an Algorithm gets
            # restored from a checkpoint, it will not have access to the list of
            # possible IDs as each policy is stored in its own sub-dir
            # (see "policy_states").
            "policy_ids": list(self.policy_map.keys()),
            # Note that this field will not be stored in the algorithm checkpoint's
            # state file, but each policy will get its own state file generated in
            # a sub-dir within the algo's checkpoint dir.
            "policy_states": policy_states,
            # Also store current mapping fn and which policies to train.
            "policy_mapping_fn": self.policy_mapping_fn,
            "is_policy_to_train": self.is_policy_to_train,
            # TODO: Filters will be replaced by connectors.
            "filters": filters,
        }

    @DeveloperAPI
    def set_state(self, state: dict) -> None:
        """Restores this RolloutWorker's state from a state dict.

        Args:
            state: The state dict to restore this worker's state from.

        Examples:
            >>> from ray.rllib.evaluation.rollout_worker import RolloutWorker
            >>> # Create a RolloutWorker.
            >>> worker = ... # doctest: +SKIP
            >>> state = worker.get_state() # doctest: +SKIP
            >>> new_worker = RolloutWorker(...) # doctest: +SKIP
            >>> new_worker.set_state(state) # doctest: +SKIP
        """
        # Backward compatibility (old checkpoints' states would have the local
        # worker state as a bytes object, not a dict).
        if isinstance(state, bytes):
            state = pickle.loads(state)

        # TODO: Once filters are handled by connectors, get rid of the "filters"
        #  key in `state` entirely (will be part of the policies then).
        self.sync_filters(state["filters"])

        connector_enabled = self.config.enable_connectors

        # Support older checkpoint versions (< 1.0), in which the policy_map
        # was stored under the "state" key, not "policy_states".
        policy_states = (
            state["policy_states"] if "policy_states" in state else state["state"]
        )
        for pid, policy_state in policy_states.items():
            # If - for some reason - we have an invalid PolicyID in the state,
            # this might be from an older checkpoint (pre v1.0). Just warn here.
            validate_policy_id(pid, error=False)

            if pid not in self.policy_map:
                spec = policy_state.get("policy_spec", None)
                if spec is None:
                    logger.warning(
                        f"PolicyID '{pid}' was probably added on-the-fly (not"
                        " part of the static `multagent.policies` config) and"
                        " no PolicySpec objects found in the pickled policy "
                        f"state. Will not add `{pid}`, but ignore it for now."
                    )
                else:
                    policy_spec = (
                        PolicySpec.deserialize(spec)
                        if connector_enabled or isinstance(spec, dict)
                        else spec
                    )
                    self.add_policy(
                        policy_id=pid,
                        policy_cls=policy_spec.policy_class,
                        observation_space=policy_spec.observation_space,
                        action_space=policy_spec.action_space,
                        config=policy_spec.config,
                    )
            if pid in self.policy_map:
                self.policy_map[pid].set_state(policy_state)

        # Also restore mapping fn and which policies to train.
        if "policy_mapping_fn" in state:
            self.set_policy_mapping_fn(state["policy_mapping_fn"])
        if state.get("is_policy_to_train") is not None:
            self.set_is_policy_to_train(state["is_policy_to_train"])

    @DeveloperAPI
    def get_weights(
        self,
        policies: Optional[Container[PolicyID]] = None,
    ) -> Dict[PolicyID, ModelWeights]:
        """Returns each policies' model weights of this worker.

        Args:
            policies: List of PolicyIDs to get the weights from.
                Use None for all policies.

        Returns:
            Dict mapping PolicyIDs to ModelWeights.

        Examples:
            >>> from ray.rllib.evaluation.rollout_worker import RolloutWorker
            >>> # Create a RolloutWorker.
            >>> worker = ... # doctest: +SKIP
            >>> weights = worker.get_weights() # doctest: +SKIP
            >>> print(weights) # doctest: +SKIP
            {"default_policy": {"layer1": array(...), "layer2": ...}}
        """
        if policies is None:
            policies = list(self.policy_map.keys())
        policies = force_list(policies)

        return {
            # Make sure to only iterate over keys() and not items(). Iterating over
            # items will access policy_map elements even for pids that we do not need,
            # i.e. those that are not in policies. Access to policy_map elements can
            # cause disk access for policies that were offloaded to disk. Since these
            # policies will be skipped in the for-loop accessing them is unnecessary,
            # making subsequent disk access unnecessary.
            pid: self.policy_map[pid].get_weights()
            for pid in self.policy_map.keys()
            if pid in policies
        }

    @DeveloperAPI
    def set_weights(
        self,
        weights: Dict[PolicyID, ModelWeights],
        global_vars: Optional[Dict] = None,
        weights_seq_no: Optional[int] = None,
    ) -> None:
        """Sets each policies' model weights of this worker.

        Args:
            weights: Dict mapping PolicyIDs to the new weights to be used.
            global_vars: An optional global vars dict to set this
                worker to. If None, do not update the global_vars.
            weights_seq_no: If needed, a sequence number for the weights version
                can be passed into this method. If not None, will store this seq no
                (in self.weights_seq_no) and in future calls - if the seq no did not
                change wrt. the last call - will ignore the call to save on performance.

        Examples:
            >>> from ray.rllib.evaluation.rollout_worker import RolloutWorker
            >>> # Create a RolloutWorker.
            >>> worker = ... # doctest: +SKIP
            >>> weights = worker.get_weights() # doctest: +SKIP
            >>> # Set `global_vars` (timestep) as well.
            >>> worker.set_weights(weights, {"timestep": 42}) # doctest: +SKIP
        """
        # Only update our weights, if no seq no given OR given seq no is different
        # from ours.
        if weights_seq_no is None or weights_seq_no != self.weights_seq_no:
            # If per-policy weights are object refs, `ray.get()` them first.
            if weights and isinstance(next(iter(weights.values())), ObjectRef):
                actual_weights = ray.get(list(weights.values()))
                weights = {
                    pid: actual_weights[i] for i, pid in enumerate(weights.keys())
                }

            for pid, w in weights.items():
                self.policy_map[pid].set_weights(w)

        self.weights_seq_no = weights_seq_no

        if global_vars:
            self.set_global_vars(global_vars)

    @DeveloperAPI
    def get_global_vars(self) -> dict:
        """Returns the current global_vars dict of this worker.

        Returns:
            The current global_vars dict of this worker.

        Examples:
            >>> from ray.rllib.evaluation.rollout_worker import RolloutWorker
            >>> # Create a RolloutWorker.
            >>> worker = ... # doctest: +SKIP
            >>> global_vars = worker.get_global_vars() # doctest: +SKIP
            >>> print(global_vars) # doctest: +SKIP
            {"timestep": 424242}
        """
        return self.global_vars

    @DeveloperAPI
    def set_global_vars(self, global_vars: dict) -> None:
        """Updates this worker's and all its policies' global vars.

        Args:
            global_vars: The new global_vars dict.

        Examples:
            >>> worker = ... # doctest: +SKIP
            >>> global_vars = worker.set_global_vars( # doctest: +SKIP
            ...     {"timestep": 4242})
        """
        # Only update policies that are being trained in order to avoid superfluous
        # access of policies which might have been offloaded to disk. This is important
        # here since global vars are constantly being updated.
        self.foreach_policy_to_train(lambda p, _: p.on_global_var_update(global_vars))
        self.global_vars = global_vars

    @DeveloperAPI
    def stop(self) -> None:
        """Releases all resources used by this RolloutWorker."""

        # If we have an env -> Release its resources.
        if self.env is not None:
            self.async_env.stop()
        # Close all policies' sessions (if tf static graph).
        for policy in self.policy_map.values():
            sess = policy.get_session()
            # Closes the tf session, if any.
            if sess is not None:
                sess.close()

    @DeveloperAPI
    def apply(
        self,
        func: Callable[["RolloutWorker", Optional[Any], Optional[Any]], T],
        *args,
        **kwargs,
    ) -> T:
        """Calls the given function with this rollout worker instance.

        Useful for when the RolloutWorker class has been converted into a
        ActorHandle and the user needs to execute some functionality (e.g.
        add a property) on the underlying policy object.

        Args:
            func: The function to call, with this RolloutWorker as first
                argument, followed by args, and kwargs.
            args: Optional additional args to pass to the function call.
            kwargs: Optional additional kwargs to pass to the function call.

        Returns:
            The return value of the function call.
        """
        return func(self, *args, **kwargs)

    def setup_torch_data_parallel(
        self, url: str, world_rank: int, world_size: int, backend: str
    ) -> None:
        """Join a torch process group for distributed SGD."""

        logger.info(
            "Joining process group, url={}, world_rank={}, "
            "world_size={}, backend={}".format(url, world_rank, world_size, backend)
        )
        torch.distributed.init_process_group(
            backend=backend, init_method=url, rank=world_rank, world_size=world_size
        )

        for pid, policy in self.policy_map.items():
            if not isinstance(policy, (TorchPolicy, TorchPolicyV2)):
                raise ValueError(
                    "This policy does not support torch distributed", policy
                )
            policy.distributed_world_size = world_size

    @DeveloperAPI
    def creation_args(self) -> dict:
        """Returns the kwargs dict used to create this worker."""
        return self._original_kwargs

    @DeveloperAPI
    def get_host(self) -> str:
        """Returns the hostname of the process running this evaluator."""
        return platform.node()

    @DeveloperAPI
    def get_node_ip(self) -> str:
        """Returns the IP address of the node that this worker runs on."""
        return ray.util.get_node_ip_address()

    @DeveloperAPI
    def find_free_port(self) -> int:
        """Finds a free port on the node that this worker runs on."""
        from ray.air._internal.util import find_free_port

        return find_free_port()

    def __del__(self):
        """If this worker is deleted, clears all resources used by it."""

        # In case we have-an AsyncSampler, kill its sampling thread.
        if hasattr(self, "sampler") and isinstance(self.sampler, AsyncSampler):
            self.sampler.shutdown = True

    def _build_policy_map(
        self,
        *,
        policy_dict: MultiAgentPolicyConfigDict,
        config: "AlgorithmConfig",
        policy: Optional[Policy] = None,
        seed: Optional[int] = None,
    ) -> None:
        """Adds the given policy_dict to `self.policy_map`.

        Args:
            policy_dict: The MultiAgentPolicyConfigDict to be added to this
                worker's PolicyMap.
            config: The general AlgorithmConfig to use. May be updated
                by individual policy config overrides in the given
                multi-agent `policy_dict`.
            policy: If the policy to add already exists, user can provide it here.
            seed: An optional random seed to pass to PolicyMap's
                constructor.
        """
        from ray.rllib.algorithms.algorithm_config import AlgorithmConfig

        # If our policy_map does not exist yet, create it here.
        self.policy_map = self.policy_map or PolicyMap(
<<<<<<< HEAD
            capacity=ma_config.get("policy_map_capacity"),
=======
            worker_index=self.worker_index,
            num_workers=self.num_workers,
            capacity=config.policy_map_capacity,
            path=config.policy_map_cache,
            session_creator=session_creator,
            seed=seed,
>>>>>>> b218ae7e
        )
        # If our preprocessors dict does not exist yet, create it here.
        self.preprocessors = self.preprocessors or {}

        # Loop through given policy-dict and add each entry to our map.
        for name, policy_spec in sorted(policy_dict.items()):
            logger.debug("Creating policy for {}".format(name))
            # Update the general config with the specific config
            # for this particular policy.
            merged_conf: "AlgorithmConfig" = config.copy(copy_frozen=False)
            update_dict = (
                policy_spec.config.to_dict()
                if isinstance(policy_spec.config, AlgorithmConfig)
                else policy_spec.config
            )
            merged_conf.update_from_dict(update_dict or {})

            # Update num_workers and worker_index.
            merged_conf.worker_index = self.worker_index

            # Preprocessors.
            obs_space = policy_spec.observation_space
            # Initialize preprocessor for this policy to None.
            self.preprocessors[name] = None
            if self.preprocessing_enabled:
                # Policies should deal with preprocessed (automatically flattened)
                # observations if preprocessing is enabled.
                preprocessor = ModelCatalog.get_preprocessor_for_space(
                    obs_space, merged_conf.model
                )
                # Original observation space should be accessible at
                # obs_space.original_space after this step.
                if preprocessor is not None:
                    obs_space = preprocessor.observation_space

                if not merged_conf.enable_connectors:
                    # If connectors are not enabled, rollout worker will handle
                    # the running of these preprocessors.
                    self.preprocessors[name] = preprocessor

<<<<<<< HEAD
            # Create the actual policy object.
            if policy is None:
                policy = create_policy_for_framework(
                    policy_id=name,
                    policy_class=get_tf_eager_cls_if_necessary(
                        policy_spec.policy_class, merged_conf
                    ),
                    merged_config=merged_conf,
                    observation_space=obs_space,
                    action_space=policy_spec.action_space,
                    worker_index=self.worker_index,
                    #self.session_creator,
                    seed=seed,
=======
            if policy is not None:
                self.policy_map.insert_policy(name, policy)
            else:
                # Create the actual policy object.
                self.policy_map.create_policy(
                    name,
                    policy_spec.policy_class,
                    obs_space,
                    policy_spec.action_space,
                    config_override=None,
                    merged_config=merged_conf,
>>>>>>> b218ae7e
                )

            self.policy_map[name] = policy

            new_policy = self.policy_map[name]
            if merged_conf.enable_connectors:
                create_connectors_for_policy(new_policy, merged_conf)
                maybe_get_filters_for_syncing(self, name)
            else:
                filter_shape = tree.map_structure(
                    lambda s: (
                        None
                        if isinstance(s, (Discrete, MultiDiscrete))  # noqa
                        else np.array(s.shape)
                    ),
                    new_policy.observation_space_struct,
                )

                self.filters[name] = get_filter(
                    merged_conf.observation_filter,
                    filter_shape,
                )

            if name in self.policy_map:
                self.callbacks.on_create_policy(
                    policy_id=name, policy=self.policy_map[name]
                )

        if self.worker_index == 0:
            logger.info(f"Built policy map: {self.policy_map}")
            logger.info(f"Built preprocessor map: {self.preprocessors}")

    def _get_input_creator_from_config(self):
        def valid_module(class_path):
            if (
                isinstance(class_path, str)
                and not os.path.isfile(class_path)
                and "." in class_path
            ):
                module_path, class_name = class_path.rsplit(".", 1)
                try:
                    spec = importlib.util.find_spec(module_path)
                    if spec is not None:
                        return True
                except (ModuleNotFoundError, ValueError):
                    print(
                        f"module {module_path} not found while trying to get "
                        f"input {class_path}"
                    )
            return False

        # A callable returning an InputReader object to use.
        if isinstance(self.config.input_, FunctionType):
            return self.config.input_
        # Use RLlib's Sampler classes (SyncSampler or AsynchSampler, depending
        # on `config.sample_async` setting).
        elif self.config.input_ == "sampler":
            return lambda ioctx: ioctx.default_sampler_input()
        # Ray Dataset input -> Use `config.input_config` to construct DatasetReader.
        elif self.config.input_ == "dataset":
            assert self._ds_shards is not None
            # Input dataset shards should have already been prepared.
            # We just need to take the proper shard here.
            return lambda ioctx: DatasetReader(
                self._ds_shards[self.worker_index], ioctx
            )
        # Dict: Mix of different input methods with different ratios.
        elif isinstance(self.config.input_, dict):
            return lambda ioctx: ShuffledInput(
                MixedInput(self.config.input_, ioctx), self.config.shuffle_buffer_size
            )
        # A pre-registered input descriptor (str).
        elif isinstance(self.config.input_, str) and registry_contains_input(
            self.config.input_
        ):
            return registry_get_input(self.config.input_)
        # D4RL input.
        elif "d4rl" in self.config.input_:
            env_name = self.config.input_.split(".")[-1]
            return lambda ioctx: D4RLReader(env_name, ioctx)
        # Valid python module (class path) -> Create using `from_config`.
        elif valid_module(self.config.input_):
            return lambda ioctx: ShuffledInput(
                from_config(self.config.input_, ioctx=ioctx)
            )
        # JSON file or list of JSON files -> Use JsonReader (shuffled).
        else:
            return lambda ioctx: ShuffledInput(
                JsonReader(self.config.input_, ioctx), self.config.shuffle_buffer_size
            )

    def _get_output_creator_from_config(self):
        if isinstance(self.config.output, FunctionType):
            return self.config.output
        elif self.config.output is None:
            return lambda ioctx: NoopOutput()
        elif self.config.output == "dataset":
            return lambda ioctx: DatasetWriter(
                ioctx, compress_columns=self.config.output_compress_columns
            )
        elif self.config.output == "logdir":
            return lambda ioctx: JsonWriter(
                ioctx.log_dir,
                ioctx,
                max_file_size=self.config.output_max_file_size,
                compress_columns=self.config.output_compress_columns,
            )
        else:
            return lambda ioctx: JsonWriter(
                self.config.output,
                ioctx,
                max_file_size=self.config.output_max_file_size,
                compress_columns=self.config.output_compress_columns,
            )

    def _get_make_sub_env_fn(
        self, env_creator, env_context, validate_env, env_wrapper, seed
    ):
        disable_env_checking = self.config.disable_env_checking

        def _make_sub_env_local(vector_index):
            # Used to created additional environments during environment
            # vectorization.

            # Create the env context (config dict + meta-data) for
            # this particular sub-env within the vectorized one.
            env_ctx = env_context.copy_with_overrides(vector_index=vector_index)
            # Create the sub-env.
            env = env_creator(env_ctx)
            # Validate first.
            if not disable_env_checking:
                try:
                    check_env(env)
                except Exception as e:
                    logger.warning(
                        "We've added a module for checking environments that "
                        "are used in experiments. Your env may not be set up"
                        "correctly. You can disable env checking for now by setting "
                        "`disable_env_checking` to True in your experiment config "
                        "dictionary. You can run the environment checking module "
                        "standalone by calling ray.rllib.utils.check_env(env)."
                    )
                    raise e
            # Custom validation function given by user.
            if validate_env is not None:
                validate_env(env, env_ctx)
            # Use our wrapper, defined above.
            env = env_wrapper(env)

            # Make sure a deterministic random seed is set on
            # all the sub-environments if specified.
            _update_env_seed_if_necessary(
                env, seed, env_context.worker_index, vector_index
            )
            return env

        if not env_context.remote:

            def _make_sub_env_remote(vector_index):
                sub_env = _make_sub_env_local(vector_index)
                self.callbacks.on_sub_environment_created(
                    worker=self,
                    sub_environment=sub_env,
                    env_context=env_context.copy_with_overrides(
                        worker_index=env_context.worker_index,
                        vector_index=vector_index,
                        remote=False,
                    ),
                )
                return sub_env

            return _make_sub_env_remote

        else:
            return _make_sub_env_local

    @Deprecated(
        new="Trainer.get_policy().export_model([export_dir], [onnx]?)", error=False
    )
    def export_policy_model(
        self,
        export_dir: str,
        policy_id: PolicyID = DEFAULT_POLICY_ID,
        onnx: Optional[int] = None,
    ):
        self.policy_map[policy_id].export_model(export_dir, onnx=onnx)

    @Deprecated(
        new="Trainer.get_policy().import_model_from_h5([import_file])", error=False
    )
    def import_policy_model_from_h5(
        self, import_file: str, policy_id: PolicyID = DEFAULT_POLICY_ID
    ):
        self.policy_map[policy_id].import_model_from_h5(import_file)

    @Deprecated(
        new="Trainer.get_policy().export_checkpoint([export_dir], [filename]?)",
        error=False,
    )
    def export_policy_checkpoint(
        self,
        export_dir: str,
        filename_prefix: str = "model",
        policy_id: PolicyID = DEFAULT_POLICY_ID,
    ):
        self.policy_map[policy_id].export_checkpoint(export_dir, filename_prefix)

    @Deprecated(new="RolloutWorker.foreach_policy_to_train", error=True)
    def foreach_trainable_policy(self, func, **kwargs):
        return self.foreach_policy_to_train(func, **kwargs)

    @Deprecated(new="state_dict = RolloutWorker.get_state()", error=False)
    def save(self):
        state = self.get_state()
        return pickle.dumps(state)

    @Deprecated(new="RolloutWorker.set_state([state_dict])", error=False)
    def restore(self, objs):
        state_dict = pickle.loads(objs)
        self.set_state(state_dict)<|MERGE_RESOLUTION|>--- conflicted
+++ resolved
@@ -240,42 +240,12 @@
         *,
         env_creator: EnvCreator,
         validate_env: Optional[Callable[[EnvType, EnvContext], None]] = None,
-<<<<<<< HEAD
-        policy_spec: Optional[Union[type, Dict[PolicyID, PolicySpec]]] = None,
-        policy_mapping_fn: Optional[Callable[[AgentID, "Episode"], PolicyID]] = None,
-        policies_to_train: Union[
-            Container[PolicyID], Callable[[PolicyID, SampleBatchType], bool]
-        ] = None,
-        rollout_fragment_length: int = 100,
-        count_steps_by: str = "env_steps",
-        batch_mode: str = "truncate_episodes",
-        episode_horizon: Optional[int] = None,
-        preprocessor_pref: str = "deepmind",
-        sample_async: bool = False,
-        compress_observations: bool = False,
-        num_envs: int = 1,
-        observation_fn: Optional["ObservationFunction"] = None,
-        clip_rewards: Optional[Union[bool, float]] = None,
-        normalize_actions: bool = True,
-        clip_actions: bool = False,
-        env_config: Optional[EnvConfigDict] = None,
-        model_config: Optional[ModelConfigDict] = None,
-        policy_config: Optional[PartialAlgorithmConfigDict] = None,
-=======
-        tf_session_creator: Optional[Callable[[], "tf1.Session"]] = None,
         config: Optional["AlgorithmConfig"] = None,
->>>>>>> b218ae7e
         worker_index: int = 0,
         num_workers: Optional[int] = None,
         recreated_worker: bool = False,
         log_dir: Optional[str] = None,
         spaces: Optional[Dict[PolicyID, Tuple[Space, Space]]] = None,
-<<<<<<< HEAD
-        # Deprecated args:
-        policy=None,
-        disable_env_checking=False,
-        tf_session_creator=None,  # Use config.tf_session_options instead.
-=======
         default_policy_class: Optional[Type[Policy]] = None,
         dataset_shards: Optional[List[ray.data.dataset.Dataset]] = None,
         # Deprecated: This is all specified in `config` anyways.
@@ -310,7 +280,7 @@
         policies_to_train=DEPRECATED_VALUE,
         extra_python_environs=DEPRECATED_VALUE,
         policy=DEPRECATED_VALUE,
->>>>>>> b218ae7e
+        tf_session_creator=DEPRECATED_VALUE,  # Use config.tf_session_options instead.
     ):
         """Initializes a RolloutWorker instance.
 
@@ -319,67 +289,6 @@
                 wrapped configuration.
             validate_env: Optional callable to validate the generated
                 environment (only on worker=0).
-<<<<<<< HEAD
-            policy_spec: The MultiAgentPolicyConfigDict mapping policy IDs
-                (str) to PolicySpec's or a single policy class to use.
-                If a dict is specified, then we are in multi-agent mode and a
-                policy_mapping_fn can also be set (if not, will map all agents
-                to DEFAULT_POLICY_ID).
-            policy_mapping_fn: A callable that maps agent ids to policy ids in
-                multi-agent mode. This function will be called each time a new
-                agent appears in an episode, to bind that agent to a policy
-                for the duration of the episode. If not provided, will map all
-                agents to DEFAULT_POLICY_ID.
-            policies_to_train: Optional container of policies to train (None
-                for all policies), or a callable taking PolicyID and
-                SampleBatchType and returning a bool (trainable or not?).
-            rollout_fragment_length: The target number of steps
-                (measured in `count_steps_by`) to include in each sample
-                batch returned from this worker.
-            count_steps_by: The unit in which to count fragment
-                lengths. One of env_steps or agent_steps.
-            batch_mode: One of the following batch modes:
-                - "truncate_episodes": Each call to sample() will return a
-                batch of at most `rollout_fragment_length * num_envs` in size.
-                The batch will be exactly `rollout_fragment_length * num_envs`
-                in size if postprocessing does not change batch sizes. Episodes
-                may be truncated in order to meet this size requirement.
-                - "complete_episodes": Each call to sample() will return a
-                batch of at least `rollout_fragment_length * num_envs` in
-                size. Episodes will not be truncated, but multiple episodes
-                may be packed within one batch to meet the batch size. Note
-                that when `num_envs > 1`, episode steps will be buffered
-                until the episode completes, and hence batches may contain
-                significant amounts of off-policy data.
-            episode_horizon: Horizon at which to stop episodes (even if the
-                environment itself has not returned a "done" signal).
-            preprocessor_pref: Whether to use RLlib preprocessors
-                ("rllib") or deepmind ("deepmind"), when applicable.
-            sample_async: Whether to compute samples asynchronously in
-                the background, which improves throughput but can cause samples
-                to be slightly off-policy.
-            compress_observations: If true, compress the observations.
-                They can be decompressed with rllib/utils/compression.
-            num_envs: If more than one, will create multiple envs
-                and vectorize the computation of actions. This has no effect if
-                if the env already implements VectorEnv.
-            observation_fn: Optional multi-agent observation function.
-            clip_rewards: True for clipping rewards to [-1.0, 1.0] prior
-                to experience postprocessing. None: Clip for Atari only.
-                float: Clip to [-clip_rewards; +clip_rewards].
-            normalize_actions: Whether to normalize actions to the
-                action space's bounds.
-            clip_actions: Whether to clip action values to the range
-                specified by the policy action space.
-            env_config: Config to pass to the env creator.
-            model_config: Config to use when creating the policy model.
-            policy_config: Config to pass to the
-                policy. In the multi-agent case, this config will be merged
-                with the per-policy configs specified by `policy_spec`.
-=======
-            tf_session_creator: A function that returns a TF session.
-                This is optional and only useful with TFPolicy.
->>>>>>> b218ae7e
             worker_index: For remote workers, this should be set to a
                 non-zero and unique value. This index is passed to created envs
                 through EnvContext so that envs can be configured per worker.
@@ -396,29 +305,6 @@
         from ray.rllib.algorithms.algorithm_config import AlgorithmConfig
 
         # Deprecated args.
-<<<<<<< HEAD
-        if policy is not None:
-            deprecation_warning("policy", "policy_spec", error=False)
-            policy_spec = policy
-        assert (
-            policy_spec is not None
-        ), "Must provide `policy_spec` when creating RolloutWorker!"
-
-        if tf_session_creator != DEPRECATED_VALUE:
-            deprecation_warning(
-                old="RolloutWorker(.., tf_session_creator=.., ..)",
-                new="RolloutWorker(.., policy_config={tf_session_options=..}, ..)",
-                error=False,
-            )
-
-        # Do quick translation into MultiAgentPolicyConfigDict.
-        if not isinstance(policy_spec, dict):
-            policy_spec = {DEFAULT_POLICY_ID: PolicySpec(policy_class=policy_spec)}
-        policy_spec = {
-            pid: spec if isinstance(spec, PolicySpec) else PolicySpec(*spec)
-            for pid, spec in policy_spec.copy().items()
-        }
-=======
         if policy != DEPRECATED_VALUE:
             deprecation_warning("policy", "policy_spec", error=True)
         if policy_spec != DEPRECATED_VALUE:
@@ -560,7 +446,12 @@
                 "extra_python_environs_for_worker=..)",
                 error=True,
             )
->>>>>>> b218ae7e
+        if tf_session_creator != DEPRECATED_VALUE:
+            deprecation_warning(
+                old="RolloutWorker(.., tf_session_creator=.., ..)",
+                new="RolloutWorker(.., policy_config={tf_session_options=..}, ..)",
+                error=False,
+            )
 
         self._original_kwargs: dict = locals().copy()
         del self._original_kwargs["self"]
@@ -810,16 +701,9 @@
         self.filters: Dict[PolicyID, Filter] = defaultdict(NoFilter)
 
         self._build_policy_map(
-<<<<<<< HEAD
             policy_dict=self.policy_dict,
-            policy_config=policy_config,
-            seed=seed,
-=======
-            self.policy_dict,
             config=self.config,
-            session_creator=tf_session_creator,
             seed=self.seed,
->>>>>>> b218ae7e
         )
 
         # Update Policy's view requirements from Model, only if Policy directly
@@ -2021,16 +1905,7 @@
 
         # If our policy_map does not exist yet, create it here.
         self.policy_map = self.policy_map or PolicyMap(
-<<<<<<< HEAD
             capacity=ma_config.get("policy_map_capacity"),
-=======
-            worker_index=self.worker_index,
-            num_workers=self.num_workers,
-            capacity=config.policy_map_capacity,
-            path=config.policy_map_cache,
-            session_creator=session_creator,
-            seed=seed,
->>>>>>> b218ae7e
         )
         # If our preprocessors dict does not exist yet, create it here.
         self.preprocessors = self.preprocessors or {}
@@ -2071,7 +1946,6 @@
                     # the running of these preprocessors.
                     self.preprocessors[name] = preprocessor
 
-<<<<<<< HEAD
             # Create the actual policy object.
             if policy is None:
                 policy = create_policy_for_framework(
@@ -2083,21 +1957,7 @@
                     observation_space=obs_space,
                     action_space=policy_spec.action_space,
                     worker_index=self.worker_index,
-                    #self.session_creator,
                     seed=seed,
-=======
-            if policy is not None:
-                self.policy_map.insert_policy(name, policy)
-            else:
-                # Create the actual policy object.
-                self.policy_map.create_policy(
-                    name,
-                    policy_spec.policy_class,
-                    obs_space,
-                    policy_spec.action_space,
-                    config_override=None,
-                    merged_config=merged_conf,
->>>>>>> b218ae7e
                 )
 
             self.policy_map[name] = policy
