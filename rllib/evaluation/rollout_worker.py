import copy
import gym
from gym.spaces import Box, Discrete, MultiDiscrete, Space
import logging
import numpy as np
import platform
import os
import tree  # pip install dm_tree
from typing import (
    Any,
    Callable,
    Container,
    Dict,
    List,
    Optional,
    Set,
    Tuple,
    Type,
    TYPE_CHECKING,
    Union,
)

import ray
from ray import ObjectRef
from ray import cloudpickle as pickle
from ray.rllib.env.base_env import BaseEnv, convert_to_base_env
from ray.rllib.env.env_context import EnvContext
from ray.rllib.env.external_env import ExternalEnv
from ray.rllib.env.multi_agent_env import MultiAgentEnv
from ray.rllib.env.external_multi_agent_env import ExternalMultiAgentEnv
from ray.rllib.env.utils import record_env_wrapper
from ray.rllib.env.vector_env import VectorEnv
from ray.rllib.env.wrappers.atari_wrappers import wrap_deepmind, is_atari
from ray.rllib.evaluation.sampler import AsyncSampler, SyncSampler
from ray.rllib.evaluation.metrics import RolloutMetrics
from ray.rllib.models import ModelCatalog
from ray.rllib.models.preprocessors import Preprocessor
from ray.rllib.offline import NoopOutput, IOContext, OutputWriter, InputReader
from ray.rllib.offline.off_policy_estimator import OffPolicyEstimator, OffPolicyEstimate
from ray.rllib.offline.is_estimator import ImportanceSamplingEstimator
from ray.rllib.offline.wis_estimator import WeightedImportanceSamplingEstimator
from ray.rllib.policy.sample_batch import MultiAgentBatch, DEFAULT_POLICY_ID
from ray.rllib.policy.policy import Policy, PolicySpec
from ray.rllib.policy.policy_map import PolicyMap
from ray.rllib.policy.torch_policy import TorchPolicy
from ray.rllib.utils import force_list, merge_dicts
from ray.rllib.utils.annotations import Deprecated, DeveloperAPI, ExperimentalAPI
from ray.rllib.utils.debug import summarize, update_global_seed_if_necessary
from ray.rllib.utils.deprecation import deprecation_warning
from ray.rllib.utils.error import EnvError, ERR_MSG_NO_GPUS, HOWTO_CHANGE_CONFIG
from ray.rllib.utils.filter import get_filter, Filter
from ray.rllib.utils.framework import try_import_tf, try_import_torch
from ray.rllib.utils.sgd import do_minibatch_sgd
from ray.rllib.utils.tf_utils import get_gpu_devices as get_tf_gpu_devices
from ray.rllib.utils.tf_run_builder import TFRunBuilder
from ray.rllib.utils.typing import (
    AgentID,
    EnvConfigDict,
    EnvCreator,
    EnvType,
    ModelConfigDict,
    ModelGradients,
    ModelWeights,
    MultiAgentPolicyConfigDict,
    PartialTrainerConfigDict,
    PolicyID,
    PolicyState,
    SampleBatchType,
    T,
)
from ray.util.debug import log_once, disable_log_once_globally, enable_periodic_logging
from ray.util.iter import ParallelIteratorWorker

if TYPE_CHECKING:
    from ray.rllib.evaluation.episode import Episode
    from ray.rllib.evaluation.observation_function import ObservationFunction
    from ray.rllib.agents.callbacks import DefaultCallbacks  # noqa

tf1, tf, tfv = try_import_tf()
torch, _ = try_import_torch()

logger = logging.getLogger(__name__)

# Handle to the current rollout worker, which will be set to the most recently
# created RolloutWorker in this process. This can be helpful to access in
# custom env or policy classes for debugging or advanced use cases.
_global_worker: "RolloutWorker" = None


@DeveloperAPI
def get_global_worker() -> "RolloutWorker":
    """Returns a handle to the active rollout worker in this process."""

    global _global_worker
    return _global_worker


def _update_env_seed_if_necessary(
    env: EnvType, seed: int, worker_idx: int, vector_idx: int
):
    """Set a deterministic random seed on environment.

    NOTE: this may not work with remote environments (issue #18154).
    """
    if not seed:
        return

    # A single RL job is unlikely to have more than 10K
    # rollout workers.
    max_num_envs_per_workers: int = 1000
    assert (
        worker_idx < max_num_envs_per_workers
    ), "Too many envs per worker. Random seeds may collide."
    computed_seed: int = worker_idx * max_num_envs_per_workers + vector_idx + seed

    # Gym.env.
    # This will silently fail for most OpenAI gyms
    # (they do nothing and return None per default)
    if not hasattr(env, "seed"):
        logger.info("Env doesn't support env.seed(): {}".format(env))
    else:
        env.seed(computed_seed)


@DeveloperAPI
class RolloutWorker(ParallelIteratorWorker):
    """Common experience collection class.

    This class wraps a policy instance and an environment class to
    collect experiences from the environment. You can create many replicas of
    this class as Ray actors to scale RL training.

    This class supports vectorized and multi-agent policy evaluation (e.g.,
    VectorEnv, MultiAgentEnv, etc.)

    Examples:
        >>> # Create a rollout worker and using it to collect experiences.
        >>> worker = RolloutWorker(
        ...   env_creator=lambda _: gym.make("CartPole-v0"),
        ...   policy_spec=PGTFPolicy)
        >>> print(worker.sample())
        SampleBatch({
            "obs": [[...]], "actions": [[...]], "rewards": [[...]],
            "dones": [[...]], "new_obs": [[...]]})

        >>> # Creating a multi-agent rollout worker
        >>> worker = RolloutWorker(
        ...   env_creator=lambda _: MultiAgentTrafficGrid(num_cars=25),
        ...   policy_spec={
        ...       # Use an ensemble of two policies for car agents
        ...       "car_policy1":
        ...         (PGTFPolicy, Box(...), Discrete(...), {"gamma": 0.99}),
        ...       "car_policy2":
        ...         (PGTFPolicy, Box(...), Discrete(...), {"gamma": 0.95}),
        ...       # Use a single shared policy for all traffic lights
        ...       "traffic_light_policy":
        ...         (PGTFPolicy, Box(...), Discrete(...), {}),
        ...   },
        ...   policy_mapping_fn=lambda agent_id, episode, **kwargs:
        ...     random.choice(["car_policy1", "car_policy2"])
        ...     if agent_id.startswith("car_") else "traffic_light_policy")
        >>> print(worker.sample())
        MultiAgentBatch({
            "car_policy1": SampleBatch(...),
            "car_policy2": SampleBatch(...),
            "traffic_light_policy": SampleBatch(...)})
    """

    @DeveloperAPI
    @classmethod
    def as_remote(
        cls,
        num_cpus: Optional[int] = None,
        num_gpus: Optional[Union[int, float]] = None,
        memory: Optional[int] = None,
        object_store_memory: Optional[int] = None,
        resources: Optional[dict] = None,
    ) -> type:
        """Returns RolloutWorker class as a `@ray.remote using given options`.

        The returned class can then be used to instantiate ray actors.

        Args:
            num_cpus: The number of CPUs to allocate for the remote actor.
            num_gpus: The number of GPUs to allocate for the remote actor.
                This could be a fraction as well.
            memory: The heap memory request for the remote actor.
            object_store_memory: The object store memory for the remote actor.
            resources: The default custom resources to allocate for the remote
                actor.

        Returns:
            The `@ray.remote` decorated RolloutWorker class.
        """
        return ray.remote(
            num_cpus=num_cpus,
            num_gpus=num_gpus,
            memory=memory,
            object_store_memory=object_store_memory,
            resources=resources,
        )(cls)

    @DeveloperAPI
    def __init__(
        self,
        *,
        env_creator: EnvCreator,
        validate_env: Optional[Callable[[EnvType, EnvContext], None]] = None,
        policy_spec: Optional[Union[type, Dict[PolicyID, PolicySpec]]] = None,
        policy_mapping_fn: Optional[Callable[[AgentID, "Episode"], PolicyID]] = None,
        policies_to_train: Union[
            Container[PolicyID], Callable[[PolicyID, SampleBatchType], bool]
        ] = None,
        tf_session_creator: Optional[Callable[[], "tf1.Session"]] = None,
        rollout_fragment_length: int = 100,
        count_steps_by: str = "env_steps",
        batch_mode: str = "truncate_episodes",
        episode_horizon: Optional[int] = None,
        preprocessor_pref: str = "deepmind",
        sample_async: bool = False,
        compress_observations: bool = False,
        num_envs: int = 1,
        observation_fn: Optional["ObservationFunction"] = None,
        observation_filter: str = "NoFilter",
        clip_rewards: Optional[Union[bool, float]] = None,
        normalize_actions: bool = True,
        clip_actions: bool = False,
        env_config: Optional[EnvConfigDict] = None,
        model_config: Optional[ModelConfigDict] = None,
        policy_config: Optional[PartialTrainerConfigDict] = None,
        worker_index: int = 0,
        num_workers: int = 0,
        record_env: Union[bool, str] = False,
        log_dir: Optional[str] = None,
        log_level: Optional[str] = None,
        callbacks: Type["DefaultCallbacks"] = None,
        input_creator: Callable[
            [IOContext], InputReader
        ] = lambda ioctx: ioctx.default_sampler_input(),
        input_evaluation: List[str] = frozenset([]),
        output_creator: Callable[
            [IOContext], OutputWriter
        ] = lambda ioctx: NoopOutput(),
        remote_worker_envs: bool = False,
        remote_env_batch_wait_ms: int = 0,
        soft_horizon: bool = False,
        no_done_at_end: bool = False,
        seed: int = None,
        extra_python_environs: Optional[dict] = None,
        fake_sampler: bool = False,
        spaces: Optional[Dict[PolicyID, Tuple[Space, Space]]] = None,
        policy=None,
        monitor_path=None,
    ):
        """Initializes a RolloutWorker instance.

        Args:
            env_creator: Function that returns a gym.Env given an EnvContext
                wrapped configuration.
            validate_env: Optional callable to validate the generated
                environment (only on worker=0).
            policy_spec: The MultiAgentPolicyConfigDict mapping policy IDs
                (str) to PolicySpec's or a single policy class to use.
                If a dict is specified, then we are in multi-agent mode and a
                policy_mapping_fn can also be set (if not, will map all agents
                to DEFAULT_POLICY_ID).
            policy_mapping_fn: A callable that maps agent ids to policy ids in
                multi-agent mode. This function will be called each time a new
                agent appears in an episode, to bind that agent to a policy
                for the duration of the episode. If not provided, will map all
                agents to DEFAULT_POLICY_ID.
            policies_to_train: Optional container of policies to train (None
                for all policies), or a callable taking PolicyID and
                SampleBatchType and returning a bool (trainable or not?).
            tf_session_creator: A function that returns a TF session.
                This is optional and only useful with TFPolicy.
            rollout_fragment_length: The target number of steps
                (maesured in `count_steps_by`) to include in each sample
                batch returned from this worker.
            count_steps_by: The unit in which to count fragment
                lengths. One of env_steps or agent_steps.
            batch_mode: One of the following batch modes:
                - "truncate_episodes": Each call to sample() will return a
                batch of at most `rollout_fragment_length * num_envs` in size.
                The batch will be exactly `rollout_fragment_length * num_envs`
                in size if postprocessing does not change batch sizes. Episodes
                may be truncated in order to meet this size requirement.
                - "complete_episodes": Each call to sample() will return a
                batch of at least `rollout_fragment_length * num_envs` in
                size. Episodes will not be truncated, but multiple episodes
                may be packed within one batch to meet the batch size. Note
                that when `num_envs > 1`, episode steps will be buffered
                until the episode completes, and hence batches may contain
                significant amounts of off-policy data.
            episode_horizon: Horizon at which to stop episodes (even if the
                environment itself has not retured a "done" signal).
            preprocessor_pref: Whether to use RLlib preprocessors
                ("rllib") or deepmind ("deepmind"), when applicable.
            sample_async: Whether to compute samples asynchronously in
                the background, which improves throughput but can cause samples
                to be slightly off-policy.
            compress_observations: If true, compress the observations.
                They can be decompressed with rllib/utils/compression.
            num_envs: If more than one, will create multiple envs
                and vectorize the computation of actions. This has no effect if
                if the env already implements VectorEnv.
            observation_fn: Optional multi-agent observation function.
            observation_filter: Name of observation filter to use.
            clip_rewards: True for clipping rewards to [-1.0, 1.0] prior
                to experience postprocessing. None: Clip for Atari only.
                float: Clip to [-clip_rewards; +clip_rewards].
            normalize_actions: Whether to normalize actions to the
                action space's bounds.
            clip_actions: Whether to clip action values to the range
                specified by the policy action space.
            env_config: Config to pass to the env creator.
            model_config: Config to use when creating the policy model.
            policy_config: Config to pass to the
                policy. In the multi-agent case, this config will be merged
                with the per-policy configs specified by `policy_spec`.
            worker_index: For remote workers, this should be set to a
                non-zero and unique value. This index is passed to created envs
                through EnvContext so that envs can be configured per worker.
            num_workers: For remote workers, how many workers altogether
                have been created?
            record_env: Write out episode stats and videos
                using gym.wrappers.Monitor to this directory if specified. If
                True, use the default output dir in ~/ray_results/.... If
                False, do not record anything.
            log_dir: Directory where logs can be placed.
            log_level: Set the root log level on creation.
            callbacks: Custom sub-class of
                DefaultCallbacks for training/policy/rollout-worker callbacks.
            input_creator: Function that returns an InputReader object for
                loading previous generated experiences.
            input_evaluation: How to evaluate the policy
                performance. This only makes sense to set when the input is
                reading offline data. The possible values include:
                - "is": the step-wise importance sampling estimator.
                - "wis": the weighted step-wise is estimator.
                - "simulation": run the environment in the background, but
                use this data for evaluation only and never for learning.
            output_creator: Function that returns an OutputWriter object for
                saving generated experiences.
            remote_worker_envs: If using num_envs_per_worker > 1,
                whether to create those new envs in remote processes instead of
                in the current process. This adds overheads, but can make sense
                if your envs are expensive to step/reset (e.g., for StarCraft).
                Use this cautiously, overheads are significant!
            remote_env_batch_wait_ms: Timeout that remote workers
                are waiting when polling environments. 0 (continue when at
                least one env is ready) is a reasonable default, but optimal
                value could be obtained by measuring your environment
                step / reset and model inference perf.
            soft_horizon: Calculate rewards but don't reset the
                environment when the horizon is hit.
            no_done_at_end: Ignore the done=True at the end of the
                episode and instead record done=False.
            seed: Set the seed of both np and tf to this value to
                to ensure each remote worker has unique exploration behavior.
            extra_python_environs: Extra python environments need to be set.
            fake_sampler: Use a fake (inf speed) sampler for testing.
            spaces: An optional space dict mapping policy IDs
                to (obs_space, action_space)-tuples. This is used in case no
                Env is created on this RolloutWorker.
            policy: Obsoleted arg. Use `policy_spec` instead.
            monitor_path: Obsoleted arg. Use `record_env` instead.
        """

        # Deprecated args.
        if policy is not None:
            deprecation_warning("policy", "policy_spec", error=False)
            policy_spec = policy
        assert (
            policy_spec is not None
        ), "Must provide `policy_spec` when creating RolloutWorker!"

        # Do quick translation into MultiAgentPolicyConfigDict.
        if not isinstance(policy_spec, dict):
            policy_spec = {DEFAULT_POLICY_ID: PolicySpec(policy_class=policy_spec)}
        policy_spec = {
            pid: spec if isinstance(spec, PolicySpec) else PolicySpec(*spec)
            for pid, spec in policy_spec.copy().items()
        }

        if monitor_path is not None:
            deprecation_warning("monitor_path", "record_env", error=False)
            record_env = monitor_path

        self._original_kwargs: dict = locals().copy()
        del self._original_kwargs["self"]

        global _global_worker
        _global_worker = self

        # set extra environs first
        if extra_python_environs:
            for key, value in extra_python_environs.items():
                os.environ[key] = str(value)

        def gen_rollouts():
            while True:
                yield self.sample()

        ParallelIteratorWorker.__init__(self, gen_rollouts, False)

        policy_config = policy_config or {}
        if (
            tf1
            and policy_config.get("framework") in ["tf2", "tfe"]
            # This eager check is necessary for certain all-framework tests
            # that use tf's eager_mode() context generator.
            and not tf1.executing_eagerly()
        ):
            tf1.enable_eager_execution()

        if log_level:
            logging.getLogger("ray.rllib").setLevel(log_level)

        if worker_index > 1:
            disable_log_once_globally()  # only need 1 worker to log
        elif log_level == "DEBUG":
            enable_periodic_logging()

        env_context = EnvContext(
            env_config or {},
            worker_index=worker_index,
            vector_index=0,
            num_workers=num_workers,
            remote=remote_worker_envs,
        )
        self.env_context = env_context
        self.policy_config: PartialTrainerConfigDict = policy_config
        if callbacks:
            self.callbacks: "DefaultCallbacks" = callbacks()
        else:
            from ray.rllib.agents.callbacks import DefaultCallbacks  # noqa

            self.callbacks: DefaultCallbacks = DefaultCallbacks()
        self.worker_index: int = worker_index
        self.num_workers: int = num_workers
        model_config: ModelConfigDict = (
            model_config or self.policy_config.get("model") or {}
        )

        # Default policy mapping fn is to always return DEFAULT_POLICY_ID,
        # independent on the agent ID and the episode passed in.
        self.policy_mapping_fn = (
            lambda agent_id, episode, worker, **kwargs: DEFAULT_POLICY_ID
        )
        # If provided, set it here.
        self.set_policy_mapping_fn(policy_mapping_fn)

        self.env_creator: EnvCreator = env_creator
        self.rollout_fragment_length: int = rollout_fragment_length * num_envs
        self.count_steps_by: str = count_steps_by
        self.batch_mode: str = batch_mode
        self.compress_observations: bool = compress_observations
        self.preprocessing_enabled: bool = (
            False if policy_config.get("_disable_preprocessor_api") else True
        )
        self.observation_filter = observation_filter
        self.last_batch: Optional[SampleBatchType] = None
        self.global_vars: Optional[dict] = None
        self.fake_sampler: bool = fake_sampler

        # Update the global seed for numpy/random/tf-eager/torch if we are not
        # the local worker, otherwise, this was already done in the Trainer
        # object itself.
        if self.worker_index > 0:
            update_global_seed_if_necessary(policy_config.get("framework"), seed)

        # A single environment provided by the user (via config.env). This may
        # also remain None.
        # 1) Create the env using the user provided env_creator. This may
        #    return a gym.Env (incl. MultiAgentEnv), an already vectorized
        #    VectorEnv, BaseEnv, ExternalEnv, or an ActorHandle (remote env).
        # 2) Wrap - if applicable - with Atari/recording/rendering wrappers.
        # 3) Seed the env, if necessary.
        # 4) Vectorize the existing single env by creating more clones of
        #    this env and wrapping it with the RLlib BaseEnv class.
        self.env = None

        # Create a (single) env for this worker.
        if not (
            worker_index == 0
            and num_workers > 0
            and not policy_config.get("create_env_on_driver")
        ):
            # Run the `env_creator` function passing the EnvContext.
            self.env = env_creator(copy.deepcopy(self.env_context))

        if self.env is not None:
            # Validate environment (general validation function).
            _validate_env(self.env, env_context=self.env_context)
            # Custom validation function given.
            if validate_env is not None:
                validate_env(self.env, self.env_context)
            # We can't auto-wrap a BaseEnv.
            if isinstance(self.env, (BaseEnv, ray.actor.ActorHandle)):

                def wrap(env):
                    return env

            # Atari type env and "deepmind" preprocessor pref.
            elif (
                is_atari(self.env)
                and not model_config.get("custom_preprocessor")
                and preprocessor_pref == "deepmind"
            ):

                # Deepmind wrappers already handle all preprocessing.
                self.preprocessing_enabled = False

                # If clip_rewards not explicitly set to False, switch it
                # on here (clip between -1.0 and 1.0).
                if clip_rewards is None:
                    clip_rewards = True

                # Framestacking is used.
                use_framestack = model_config.get("framestack") is True

                def wrap(env):
                    env = wrap_deepmind(
                        env, dim=model_config.get("dim"), framestack=use_framestack
                    )
                    env = record_env_wrapper(env, record_env, log_dir, policy_config)
                    return env

            # gym.Env -> Wrap with gym Monitor.
            else:

                def wrap(env):
                    return record_env_wrapper(env, record_env, log_dir, policy_config)

            # Wrap env through the correct wrapper.
            self.env: EnvType = wrap(self.env)
            # Ideally, we would use the same make_sub_env() function below
            # to create self.env, but wrap(env) and self.env has a cyclic
            # dependency on each other right now, so we would settle on
            # duplicating the random seed setting logic for now.
            _update_env_seed_if_necessary(self.env, seed, worker_index, 0)
            # Call custom callback function `on_sub_environment_created`.
            self.callbacks.on_sub_environment_created(
                worker=self,
                sub_environment=self.env,
                env_context=self.env_context,
            )

<<<<<<< HEAD
            self.make_sub_env_fn = self._get_make_sub_env_fn(
                env_creator, env_context, validate_env, wrap, seed)
=======
        def make_sub_env(vector_index):
            # Used to created additional environments during environment
            # vectorization.

            # Create the env context (config dict + meta-data) for
            # this particular sub-env within the vectorized one.
            env_ctx = env_context.copy_with_overrides(
                worker_index=worker_index,
                vector_index=vector_index,
                remote=remote_worker_envs,
            )
            # Create the sub-env.
            env = env_creator(env_ctx)
            # Validate first.
            _validate_env(env, env_context=env_ctx)
            # Custom validation function given by user.
            if validate_env is not None:
                validate_env(env, env_ctx)
            # Use our wrapper, defined above.
            env = wrap(env)

            # Make sure a deterministic random seed is set on
            # all the sub-environments if specified.
            _update_env_seed_if_necessary(env, seed, worker_index, vector_index)
            return env
>>>>>>> 3f03ef8b

        self.spaces = spaces

        self.policy_dict = _determine_spaces_for_multi_agent_dict(
            policy_spec, self.env, spaces=self.spaces, policy_config=policy_config
        )

        # Set of IDs of those policies, which should be trained. This property
        # is optional and mainly used for backward compatibility.
        self.policies_to_train = policies_to_train
        self.is_policy_to_train: Callable[[PolicyID, SampleBatchType], bool]

        # By default (None), use the set of all policies found in the
        # policy_dict.
        if self.policies_to_train is None:
            self.policies_to_train = set(self.policy_dict.keys())

        self.set_is_policy_to_train(self.policies_to_train)

        self.policy_map: PolicyMap = None
        self.preprocessors: Dict[PolicyID, Preprocessor] = None

        # Check available number of GPUs.
        num_gpus = (
            policy_config.get("num_gpus", 0)
            if self.worker_index == 0
            else policy_config.get("num_gpus_per_worker", 0)
        )
        # Error if we don't find enough GPUs.
        if (
            ray.is_initialized()
            and ray.worker._mode() != ray.worker.LOCAL_MODE
            and not policy_config.get("_fake_gpus")
        ):

            devices = []
            if policy_config.get("framework") in ["tf2", "tf", "tfe"]:
                devices = get_tf_gpu_devices()
            elif policy_config.get("framework") == "torch":
                devices = list(range(torch.cuda.device_count()))

            if len(devices) < num_gpus:
                raise RuntimeError(
                    ERR_MSG_NO_GPUS.format(len(devices), devices) + HOWTO_CHANGE_CONFIG
                )
        # Warn, if running in local-mode and actual GPUs (not faked) are
        # requested.
        elif (
            ray.is_initialized()
            and ray.worker._mode() == ray.worker.LOCAL_MODE
            and num_gpus > 0
            and not policy_config.get("_fake_gpus")
        ):
            logger.warning(
                "You are running ray with `local_mode=True`, but have "
                f"configured {num_gpus} GPUs to be used! In local mode, "
                f"Policies are placed on the CPU and the `num_gpus` setting "
                f"is ignored."
            )

        self._build_policy_map(
            self.policy_dict,
            policy_config,
            session_creator=tf_session_creator,
            seed=seed,
        )

        # Update Policy's view requirements from Model, only if Policy directly
        # inherited from base `Policy` class. At this point here, the Policy
        # must have it's Model (if any) defined and ready to output an initial
        # state.
        for pol in self.policy_map.values():
            if not pol._model_init_state_automatically_added:
                pol._update_model_view_requirements_from_init_state()

        self.multiagent: bool = set(self.policy_map.keys()) != {DEFAULT_POLICY_ID}
        if self.multiagent and self.env is not None:
            if not isinstance(
                self.env,
                (BaseEnv, ExternalMultiAgentEnv, MultiAgentEnv, ray.actor.ActorHandle),
            ):
                raise ValueError(
                    f"Have multiple policies {self.policy_map}, but the "
                    f"env {self.env} is not a subclass of BaseEnv, "
                    f"MultiAgentEnv, ActorHandle, or ExternalMultiAgentEnv!"
                )

        self.filters: Dict[PolicyID, Filter] = {}
        for (policy_id, policy) in self.policy_map.items():
            filter_shape = tree.map_structure(
                lambda s: (
                    None
                    if isinstance(s, (Discrete, MultiDiscrete))  # noqa
                    else np.array(s.shape)
                ),
                policy.observation_space_struct,
            )
            self.filters[policy_id] = get_filter(self.observation_filter, filter_shape)

        if self.worker_index == 0:
            logger.info("Built filter map: {}".format(self.filters))

        # Vectorize environment, if any.
        self.num_envs: int = num_envs
        # This RolloutWorker has no env.
        if self.env is None:
            self.async_env = None
        # Use a custom env-vectorizer and call it providing self.env.
        elif "custom_vector_env" in policy_config:
            self.async_env = policy_config["custom_vector_env"](self.env)
        # Default: Vectorize self.env via the make_sub_env function. This adds
        # further clones of self.env and creates a RLlib BaseEnv (which is
        # vectorized under the hood).
        else:
            # Always use vector env for consistency even if num_envs = 1.
            self.async_env: BaseEnv = convert_to_base_env(
                self.env,
                make_env=self.make_sub_env_fn,
                num_envs=num_envs,
                remote_envs=remote_worker_envs,
                remote_env_batch_wait_ms=remote_env_batch_wait_ms,
                worker=self,
            )

        # `truncate_episodes`: Allow a batch to contain more than one episode
        # (fragments) and always make the batch `rollout_fragment_length`
        # long.
        if self.batch_mode == "truncate_episodes":
            pack = True
        # `complete_episodes`: Never cut episodes and sampler will return
        # exactly one (complete) episode per poll.
        elif self.batch_mode == "complete_episodes":
            rollout_fragment_length = float("inf")
            pack = False
        else:
            raise ValueError("Unsupported batch mode: {}".format(self.batch_mode))

        # Create the IOContext for this worker.
        self.io_context: IOContext = IOContext(
            log_dir, policy_config, worker_index, self
        )
        self.reward_estimators: List[OffPolicyEstimator] = []
        for method in input_evaluation:
            if method == "simulation":
                logger.warning(
                    "Requested 'simulation' input evaluation method: "
                    "will discard all sampler outputs and keep only metrics."
                )
                sample_async = True
            elif method == "is":
                ise = ImportanceSamplingEstimator.create_from_io_context(
                    self.io_context
                )
                self.reward_estimators.append(ise)
            elif method == "wis":
                wise = WeightedImportanceSamplingEstimator.create_from_io_context(
                    self.io_context
                )
                self.reward_estimators.append(wise)
            else:
                raise ValueError("Unknown evaluation method: {}".format(method))

        render = False
        if policy_config.get("render_env") is True and (
            num_workers == 0 or worker_index == 1
        ):
            render = True

        if self.env is None:
            self.sampler = None
        elif sample_async:
            self.sampler = AsyncSampler(
                worker=self,
                env=self.async_env,
                clip_rewards=clip_rewards,
                rollout_fragment_length=rollout_fragment_length,
                count_steps_by=count_steps_by,
                callbacks=self.callbacks,
                horizon=episode_horizon,
                multiple_episodes_in_batch=pack,
                normalize_actions=normalize_actions,
                clip_actions=clip_actions,
                blackhole_outputs="simulation" in input_evaluation,
                soft_horizon=soft_horizon,
                no_done_at_end=no_done_at_end,
                observation_fn=observation_fn,
                sample_collector_class=policy_config.get("sample_collector"),
                render=render,
            )
            # Start the Sampler thread.
            self.sampler.start()
        else:
            self.sampler = SyncSampler(
                worker=self,
                env=self.async_env,
                clip_rewards=clip_rewards,
                rollout_fragment_length=rollout_fragment_length,
                count_steps_by=count_steps_by,
                callbacks=self.callbacks,
                horizon=episode_horizon,
                multiple_episodes_in_batch=pack,
                normalize_actions=normalize_actions,
                clip_actions=clip_actions,
                soft_horizon=soft_horizon,
                no_done_at_end=no_done_at_end,
                observation_fn=observation_fn,
                sample_collector_class=policy_config.get("sample_collector"),
                render=render,
            )

        self.input_reader: InputReader = input_creator(self.io_context)
        self.output_writer: OutputWriter = output_creator(self.io_context)

        logger.debug(
            "Created rollout worker with env {} ({}), policies {}".format(
                self.async_env, self.env, self.policy_map
            )
        )

    @DeveloperAPI
    def sample(self) -> SampleBatchType:
        """Returns a batch of experience sampled from this worker.

        This method must be implemented by subclasses.

        Returns:
            A columnar batch of experiences (e.g., tensors).

        Examples:
            >>> print(worker.sample())
            SampleBatch({"obs": [1, 2, 3], "action": [0, 1, 0], ...})
        """

        if self.fake_sampler and self.last_batch is not None:
            return self.last_batch
        elif self.input_reader is None:
            raise ValueError(
                "RolloutWorker has no `input_reader` object! "
                "Cannot call `sample()`. You can try setting "
                "`create_env_on_driver` to True."
            )

        if log_once("sample_start"):
            logger.info(
                "Generating sample batch of size {}".format(
                    self.rollout_fragment_length
                )
            )

        batches = [self.input_reader.next()]
        steps_so_far = (
            batches[0].count
            if self.count_steps_by == "env_steps"
            else batches[0].agent_steps()
        )

        # In truncate_episodes mode, never pull more than 1 batch per env.
        # This avoids over-running the target batch size.
        if self.batch_mode == "truncate_episodes":
            max_batches = self.num_envs
        else:
            max_batches = float("inf")

        while (
            steps_so_far < self.rollout_fragment_length and len(batches) < max_batches
        ):
            batch = self.input_reader.next()
            steps_so_far += (
                batch.count
                if self.count_steps_by == "env_steps"
                else batch.agent_steps()
            )
            batches.append(batch)
        batch = batches[0].concat_samples(batches) if len(batches) > 1 else batches[0]

        self.callbacks.on_sample_end(worker=self, samples=batch)

        # Always do writes prior to compression for consistency and to allow
        # for better compression inside the writer.
        self.output_writer.write(batch)

        # Do off-policy estimation, if needed.
        if self.reward_estimators:
            for sub_batch in batch.split_by_episode():
                for estimator in self.reward_estimators:
                    estimator.process(sub_batch)

        if log_once("sample_end"):
            logger.info("Completed sample batch:\n\n{}\n".format(summarize(batch)))

        if self.compress_observations:
            batch.compress(bulk=self.compress_observations == "bulk")

        if self.fake_sampler:
            self.last_batch = batch
        return batch

    @DeveloperAPI
    @ray.method(num_returns=2)
    def sample_with_count(self) -> Tuple[SampleBatchType, int]:
        """Same as sample() but returns the count as a separate value.

        Returns:
            A columnar batch of experiences (e.g., tensors) and the
                size of the collected batch.

        Examples:
            >>> print(worker.sample_with_count())
            (SampleBatch({"obs": [1, 2, 3], "action": [0, 1, 0], ...}), 3)
        """
        batch = self.sample()
        return batch, batch.count

    @DeveloperAPI
    def learn_on_batch(self, samples: SampleBatchType) -> Dict:
        """Update policies based on the given batch.

        This is the equivalent to apply_gradients(compute_gradients(samples)),
        but can be optimized to avoid pulling gradients into CPU memory.

        Args:
            samples: The SampleBatch or MultiAgentBatch to learn on.

        Returns:
            Dictionary of extra metadata from compute_gradients().

        Examples:
            >>> batch = worker.sample()
            >>> info = worker.learn_on_batch(samples)
        """
        if log_once("learn_on_batch"):
            logger.info(
                "Training on concatenated sample batches:\n\n{}\n".format(
                    summarize(samples)
                )
            )
        if isinstance(samples, MultiAgentBatch):
            info_out = {}
            builders = {}
            to_fetch = {}
            for pid, batch in samples.policy_batches.items():
                if not self.is_policy_to_train(pid, samples):
                    continue
                # Decompress SampleBatch, in case some columns are compressed.
                batch.decompress_if_needed()
                policy = self.policy_map[pid]
                tf_session = policy.get_session()
                if tf_session and hasattr(policy, "_build_learn_on_batch"):
                    builders[pid] = TFRunBuilder(tf_session, "learn_on_batch")
                    to_fetch[pid] = policy._build_learn_on_batch(builders[pid], batch)
                else:
                    info_out[pid] = policy.learn_on_batch(batch)
            info_out.update({pid: builders[pid].get(v) for pid, v in to_fetch.items()})
        else:
            if self.is_policy_to_train(DEFAULT_POLICY_ID, samples):
                info_out = {
                    DEFAULT_POLICY_ID: self.policy_map[
                        DEFAULT_POLICY_ID
                    ].learn_on_batch(samples)
                }
        if log_once("learn_out"):
            logger.debug("Training out:\n\n{}\n".format(summarize(info_out)))
        return info_out

    def sample_and_learn(
        self,
        expected_batch_size: int,
        num_sgd_iter: int,
        sgd_minibatch_size: str,
        standardize_fields: List[str],
    ) -> Tuple[dict, int]:
        """Sample and batch and learn on it.

        This is typically used in combination with distributed allreduce.

        Args:
            expected_batch_size: Expected number of samples to learn on.
            num_sgd_iter: Number of SGD iterations.
            sgd_minibatch_size: SGD minibatch size.
            standardize_fields: List of sample fields to normalize.

        Returns:
            A tuple consisting of a dictionary of extra metadata returned from
                the policies' `learn_on_batch()` and the number of samples
                learned on.
        """
        batch = self.sample()
        assert batch.count == expected_batch_size, (
            "Batch size possibly out of sync between workers, expected:",
            expected_batch_size,
            "got:",
            batch.count,
        )
        logger.info(
            "Executing distributed minibatch SGD "
            "with epoch size {}, minibatch size {}".format(
                batch.count, sgd_minibatch_size
            )
        )
        info = do_minibatch_sgd(
            batch,
            self.policy_map,
            self,
            num_sgd_iter,
            sgd_minibatch_size,
            standardize_fields,
        )
        return info, batch.count

    @DeveloperAPI
    def compute_gradients(
        self, samples: SampleBatchType
    ) -> Tuple[ModelGradients, dict]:
        """Returns a gradient computed w.r.t the specified samples.

        Uses the Policy's/ies' compute_gradients method(s) to perform the
        calculations. Skips policies that are not trainable as per
        `self.is_policy_to_train()`.

        Args:
            samples: The SampleBatch or MultiAgentBatch to compute gradients
                for using this worker's trainable policies.

        Returns:
            In the single-agent case, a tuple consisting of ModelGradients and
            info dict of the worker's policy.
            In the multi-agent case, a tuple consisting of a dict mapping
            PolicyID to ModelGradients and a dict mapping PolicyID to extra
            metadata info.
            Note that the first return value (grads) can be applied as is to a
            compatible worker using the worker's `apply_gradients()` method.

        Examples:
            >>> batch = worker.sample()
            >>> grads, info = worker.compute_gradients(samples)
        """
        if log_once("compute_gradients"):
            logger.info("Compute gradients on:\n\n{}\n".format(summarize(samples)))
        # MultiAgentBatch -> Calculate gradients for all policies.
        if isinstance(samples, MultiAgentBatch):
            grad_out, info_out = {}, {}
            if self.policy_config.get("framework") == "tf":
                for pid, batch in samples.policy_batches.items():
                    if not self.is_policy_to_train(pid, samples):
                        continue
                    policy = self.policy_map[pid]
                    builder = TFRunBuilder(policy.get_session(), "compute_gradients")
                    grad_out[pid], info_out[pid] = policy._build_compute_gradients(
                        builder, batch
                    )
                grad_out = {k: builder.get(v) for k, v in grad_out.items()}
                info_out = {k: builder.get(v) for k, v in info_out.items()}
            else:
                for pid, batch in samples.policy_batches.items():
                    if not self.is_policy_to_train(pid, samples):
                        continue
                    grad_out[pid], info_out[pid] = self.policy_map[
                        pid
                    ].compute_gradients(batch)
        # SampleBatch -> Calculate gradients for the default policy.
        else:
            grad_out, info_out = self.policy_map[DEFAULT_POLICY_ID].compute_gradients(
                samples
            )

        info_out["batch_count"] = samples.count
        if log_once("grad_out"):
            logger.info("Compute grad info:\n\n{}\n".format(summarize(info_out)))

        return grad_out, info_out

    @DeveloperAPI
    def apply_gradients(
        self,
        grads: Union[ModelGradients, Dict[PolicyID, ModelGradients]],
    ) -> None:
        """Applies the given gradients to this worker's models.

        Uses the Policy's/ies' apply_gradients method(s) to perform the
        operations.

        Args:
            grads: Single ModelGradients (single-agent case) or a dict
                mapping PolicyIDs to the respective model gradients
                structs.

        Examples:
            >>> samples = worker.sample()
            >>> grads, info = worker.compute_gradients(samples)
            >>> worker.apply_gradients(grads)
        """
        if log_once("apply_gradients"):
            logger.info("Apply gradients:\n\n{}\n".format(summarize(grads)))
        # Grads is a dict (mapping PolicyIDs to ModelGradients).
        # Multi-agent case.
        if isinstance(grads, dict):
            for pid, g in grads.items():
                if self.is_policy_to_train(pid, None):
                    self.policy_map[pid].apply_gradients(g)
        # Grads is a ModelGradients type. Single-agent case.
        elif self.is_policy_to_train(DEFAULT_POLICY_ID, None):
            self.policy_map[DEFAULT_POLICY_ID].apply_gradients(grads)

    @DeveloperAPI
    def get_metrics(self) -> List[Union[RolloutMetrics, OffPolicyEstimate]]:
        """Returns the thus-far collected metrics from this worker's rollouts.

        Returns:
             List of RolloutMetrics and/or OffPolicyEstimate objects
             collected thus-far.
        """

        # Get metrics from sampler (if any).
        if self.sampler is not None:
            out = self.sampler.get_metrics()
        else:
            out = []
        # Get metrics from our reward-estimators (if any).
        for m in self.reward_estimators:
            out.extend(m.get_metrics())

        return out

    @DeveloperAPI
    def foreach_env(self, func: Callable[[EnvType], T]) -> List[T]:
        """Calls the given function with each sub-environment as arg.

        Args:
            func: The function to call for each underlying
                sub-environment (as only arg).

        Returns:
             The list of return values of all calls to `func([env])`.
        """

        if self.async_env is None:
            return []

        envs = self.async_env.get_sub_environments()
        # Empty list (not implemented): Call function directly on the
        # BaseEnv.
        if not envs:
            return [func(self.async_env)]
        # Call function on all underlying (vectorized) sub environments.
        else:
            return [func(e) for e in envs]

    @DeveloperAPI
    def foreach_env_with_context(
        self, func: Callable[[EnvType, EnvContext], T]
    ) -> List[T]:
        """Calls given function with each sub-env plus env_ctx as args.

        Args:
            func: The function to call for each underlying
                sub-environment and its EnvContext (as the args).

        Returns:
             The list of return values of all calls to `func([env, ctx])`.
        """

        if self.async_env is None:
            return []

        envs = self.async_env.get_sub_environments()
        # Empty list (not implemented): Call function directly on the
        # BaseEnv.
        if not envs:
            return [func(self.async_env, self.env_context)]
        # Call function on all underlying (vectorized) sub environments.
        else:
            ret = []
            for i, e in enumerate(envs):
                ctx = self.env_context.copy_with_overrides(vector_index=i)
                ret.append(func(e, ctx))
            return ret

    @DeveloperAPI
    def get_policy(self, policy_id: PolicyID = DEFAULT_POLICY_ID) -> Optional[Policy]:
        """Return policy for the specified id, or None.

        Args:
            policy_id: ID of the policy to return. None for DEFAULT_POLICY_ID
                (in the single agent case).

        Returns:
            The policy under the given ID (or None if not found).
        """
        return self.policy_map.get(policy_id)

    @DeveloperAPI
    def add_policy(
        self,
        *,
        policy_id: PolicyID,
        policy_cls: Type[Policy],
        observation_space: Optional[Space] = None,
        action_space: Optional[Space] = None,
        config: Optional[PartialTrainerConfigDict] = None,
        policy_state: Optional[PolicyState] = None,
        policy_mapping_fn: Optional[Callable[[AgentID, "Episode"], PolicyID]] = None,
        policies_to_train: Optional[
            Union[Container[PolicyID], Callable[[PolicyID, SampleBatchType], bool]]
        ] = None,
    ) -> Policy:
        """Adds a new policy to this RolloutWorker.

        Args:
            policy_id: ID of the policy to add.
            policy_cls: The Policy class to use for constructing the new
                Policy.
            observation_space: The observation space of the policy to add.
            action_space: The action space of the policy to add.
            config: The config overrides for the policy to add.
            policy_state: Optional state dict to apply to the new
                policy instance, right after its construction.
            policy_mapping_fn: An optional (updated) policy mapping function
                to use from here on. Note that already ongoing episodes will
                not change their mapping but will use the old mapping till
                the end of the episode.
            policies_to_train: An optional container of policy IDs to be
                trained or a callable taking PolicyID and - optionally -
                SampleBatchType and returning a bool (trainable or not?).
                If None, will keep the existing setup in place.
                Policies, whose IDs are not in the list (or for which the
                callable returns False) will not be updated.

        Returns:
            The newly added policy.

        Raises:
            KeyError: If the given `policy_id` already exists in this worker's
                PolicyMap.
        """
        if policy_id in self.policy_map:
            raise KeyError(f"Policy ID '{policy_id}' already in policy map!")
        policy_dict_to_add = _determine_spaces_for_multi_agent_dict(
            {
                policy_id: PolicySpec(
                    policy_cls, observation_space, action_space, config or {}
                )
            },
            self.env,
            spaces=self.spaces,
            policy_config=self.policy_config,
        )
        self.policy_dict.update(policy_dict_to_add)
        self._build_policy_map(
            policy_dict_to_add, self.policy_config, seed=self.policy_config.get("seed")
        )
        new_policy = self.policy_map[policy_id]
        # Set the state of the newly created policy.
        if policy_state:
            new_policy.set_state(policy_state)

        self.filters[policy_id] = get_filter(
            self.observation_filter, new_policy.observation_space.shape
        )

        self.set_policy_mapping_fn(policy_mapping_fn)
        if policies_to_train is not None:
            self.set_is_policy_to_train(policies_to_train)

        return new_policy

    @DeveloperAPI
    def remove_policy(
        self,
        *,
        policy_id: PolicyID = DEFAULT_POLICY_ID,
        policy_mapping_fn: Optional[Callable[[AgentID], PolicyID]] = None,
        policies_to_train: Optional[
            Union[Container[PolicyID], Callable[[PolicyID, SampleBatchType], bool]]
        ] = None,
    ) -> None:
        """Removes a policy from this RolloutWorker.

        Args:
            policy_id: ID of the policy to be removed. None for
                DEFAULT_POLICY_ID.
            policy_mapping_fn: An optional (updated) policy mapping function
                to use from here on. Note that already ongoing episodes will
                not change their mapping but will use the old mapping till
                the end of the episode.
            policies_to_train: An optional container of policy IDs to be
                trained or a callable taking PolicyID and - optionally -
                SampleBatchType and returning a bool (trainable or not?).
                If None, will keep the existing setup in place.
                Policies, whose IDs are not in the list (or for which the
                callable returns False) will not be updated.
        """
        if policy_id not in self.policy_map:
            raise ValueError(f"Policy ID '{policy_id}' not in policy map!")
        del self.policy_map[policy_id]
        del self.preprocessors[policy_id]
        self.set_policy_mapping_fn(policy_mapping_fn)
        if policies_to_train is not None:
            self.set_is_policy_to_train(policies_to_train)

    @DeveloperAPI
    def set_policy_mapping_fn(
        self,
        policy_mapping_fn: Optional[Callable[[AgentID, "Episode"], PolicyID]] = None,
    ) -> None:
        """Sets `self.policy_mapping_fn` to a new callable (if provided).

        Args:
            policy_mapping_fn: The new mapping function to use. If None,
                will keep the existing mapping function in place.
        """
        if policy_mapping_fn is not None:
            self.policy_mapping_fn = policy_mapping_fn
            if not callable(self.policy_mapping_fn):
                raise ValueError("`policy_mapping_fn` must be a callable!")

    @DeveloperAPI
    def set_is_policy_to_train(
        self,
        is_policy_to_train: Union[
            Container[PolicyID], Callable[[PolicyID, Optional[SampleBatchType]], bool]
        ],
    ) -> None:
        """Sets `self.is_policy_to_train()` to a new callable.

        Args:
            is_policy_to_train: A container of policy IDs to be
                trained or a callable taking PolicyID and - optionally -
                SampleBatchType and returning a bool (trainable or not?).
                If None, will keep the existing setup in place.
                Policies, whose IDs are not in the list (or for which the
                callable returns False) will not be updated.
        """
        # If container given, construct a simple default callable returning True
        # if the PolicyID is found in the list/set of IDs.
        if not callable(is_policy_to_train):
            assert isinstance(is_policy_to_train, Container), (
                "ERROR: `is_policy_to_train`must be a container or a "
                "callable taking PolicyID and SampleBatch and returning "
                "True|False (trainable or not?)."
            )
            pols = set(is_policy_to_train)

            def is_policy_to_train(pid, batch=None):
                return pid in pols

        self.is_policy_to_train = is_policy_to_train

    @ExperimentalAPI
    def get_policies_to_train(
        self, batch: Optional[SampleBatchType] = None
    ) -> Set[PolicyID]:
        """Returns all policies-to-train, given an optional batch.

        Loops through all policies currently in `self.policy_map` and checks
        the return value of `self.is_policy_to_train(pid, batch)`.

        Args:
            batch: An optional SampleBatchType for the
                `self.is_policy_to_train(pid, [batch]?)` check.

        Returns:
            The set of currently trainable policy IDs, given the optional
            `batch`.
        """
        return {
            pid for pid in self.policy_map.keys() if self.is_policy_to_train(pid, batch)
        }

    @DeveloperAPI
    def for_policy(
        self,
        func: Callable[[Policy, Optional[Any]], T],
        policy_id: Optional[PolicyID] = DEFAULT_POLICY_ID,
        **kwargs,
    ) -> T:
        """Calls the given function with the specified policy as first arg.

        Args:
            func: The function to call with the policy as first arg.
            policy_id: The PolicyID of the policy to call the function with.

        Keyword Args:
            kwargs: Additional kwargs to be passed to the call.

        Returns:
            The return value of the function call.
        """

        return func(self.policy_map[policy_id], **kwargs)

    @DeveloperAPI
    def foreach_policy(
        self, func: Callable[[Policy, PolicyID, Optional[Any]], T], **kwargs
    ) -> List[T]:
        """Calls the given function with each (policy, policy_id) tuple.

        Args:
            func: The function to call with each (policy, policy ID) tuple.

        Keyword Args:
            kwargs: Additional kwargs to be passed to the call.

        Returns:
             The list of return values of all calls to
                `func([policy, pid, **kwargs])`.
        """
        return [func(policy, pid, **kwargs) for pid, policy in self.policy_map.items()]

    @DeveloperAPI
    def foreach_policy_to_train(
        self, func: Callable[[Policy, PolicyID, Optional[Any]], T], **kwargs
    ) -> List[T]:
        """
        Calls the given function with each (policy, policy_id) tuple.

        Only those policies/IDs will be called on, for which
        `self.is_policy_to_train()` returns True.

        Args:
            func: The function to call with each (policy, policy ID) tuple,
                for only those policies that `self.is_policy_to_train`
                returns True.

        Keyword Args:
            kwargs: Additional kwargs to be passed to the call.

        Returns:
            The list of return values of all calls to
            `func([policy, pid, **kwargs])`.
        """
        return [
            func(policy, pid, **kwargs)
            for pid, policy in self.policy_map.items()
            if self.is_policy_to_train(pid, None)
        ]

    @DeveloperAPI
    def sync_filters(self, new_filters: dict) -> None:
        """Changes self's filter to given and rebases any accumulated delta.

        Args:
            new_filters: Filters with new state to update local copy.
        """
        assert all(k in new_filters for k in self.filters)
        for k in self.filters:
            self.filters[k].sync(new_filters[k])

    @DeveloperAPI
    def get_filters(self, flush_after: bool = False) -> Dict:
        """Returns a snapshot of filters.

        Args:
            flush_after: Clears the filter buffer state.

        Returns:
            Dict for serializable filters
        """
        return_filters = {}
        for k, f in self.filters.items():
            return_filters[k] = f.as_serializable()
            if flush_after:
                f.clear_buffer()
        return return_filters

    @DeveloperAPI
    def save(self) -> bytes:
        """Serializes this RolloutWorker's current state and returns it.

        Returns:
            The current state of this RolloutWorker as a serialized, pickled
            byte sequence.
        """
        filters = self.get_filters(flush_after=True)
        state = {}
        policy_specs = {}
        for pid in self.policy_map:
            state[pid] = self.policy_map[pid].get_state()
            policy_specs[pid] = self.policy_map.policy_specs[pid]
        return pickle.dumps(
            {
                "filters": filters,
                "state": state,
                "policy_specs": policy_specs,
            }
        )

    @DeveloperAPI
    def restore(self, objs: bytes) -> None:
        """Restores this RolloutWorker's state from a sequence of bytes.

        Args:
            objs: The byte sequence to restore this worker's state from.

        Examples:
            >>> state = worker.save()
            >>> new_worker = RolloutWorker(...)
            >>> new_worker.restore(state)
        """
        objs = pickle.loads(objs)
        self.sync_filters(objs["filters"])
        for pid, state in objs["state"].items():
            if pid not in self.policy_map:
                pol_spec = objs.get("policy_specs", {}).get(pid)
                if not pol_spec:
                    logger.warning(
                        f"PolicyID '{pid}' was probably added on-the-fly (not"
                        " part of the static `multagent.policies` config) and"
                        " no PolicySpec objects found in the pickled policy "
                        "state. Will not add `{pid}`, but ignore it for now."
                    )
                else:
                    self.add_policy(
                        policy_id=pid,
                        policy_cls=pol_spec.policy_class,
                        observation_space=pol_spec.observation_space,
                        action_space=pol_spec.action_space,
                        config=pol_spec.config,
                    )
            else:
                self.policy_map[pid].set_state(state)

    @DeveloperAPI
    def get_weights(
        self,
        policies: Optional[Container[PolicyID]] = None,
    ) -> Dict[PolicyID, ModelWeights]:
        """Returns each policies' model weights of this worker.

        Args:
            policies: List of PolicyIDs to get the weights from.
                Use None for all policies.

        Returns:
            Dict mapping PolicyIDs to ModelWeights.

        Examples:
            >>> weights = worker.get_weights()
            >>> print(weights)
            {"default_policy": {"layer1": array(...), "layer2": ...}}
        """
        if policies is None:
            policies = list(self.policy_map.keys())
        policies = force_list(policies)

        return {
            pid: policy.get_weights()
            for pid, policy in self.policy_map.items()
            if pid in policies
        }

    @DeveloperAPI
    def set_weights(
        self, weights: Dict[PolicyID, ModelWeights], global_vars: Optional[Dict] = None
    ) -> None:
        """Sets each policies' model weights of this worker.

        Args:
            weights: Dict mapping PolicyIDs to the new weights to be used.
            global_vars: An optional global vars dict to set this
                worker to. If None, do not update the global_vars.

        Examples:
            >>> weights = worker.get_weights()
            >>> # Set `global_vars` (timestep) as well.
            >>> worker.set_weights(weights, {"timestep": 42})
        """
        # If per-policy weights are object refs, `ray.get()` them first.
        if weights and isinstance(next(iter(weights.values())), ObjectRef):
            actual_weights = ray.get(list(weights.values()))
            weights = {pid: actual_weights[i] for i, pid in enumerate(weights.keys())}

        for pid, w in weights.items():
            self.policy_map[pid].set_weights(w)
        if global_vars:
            self.set_global_vars(global_vars)

    @DeveloperAPI
    def get_global_vars(self) -> dict:
        """Returns the current global_vars dict of this worker.

        Returns:
            The current global_vars dict of this worker.

        Examples:
            >>> global_vars = worker.get_global_vars()
            >>> print(global_vars)
            {"timestep": 424242}
        """
        return self.global_vars

    @DeveloperAPI
    def set_global_vars(self, global_vars: dict) -> None:
        """Updates this worker's and all its policies' global vars.

        Args:
            global_vars: The new global_vars dict.

        Examples:
            >>> global_vars = worker.set_global_vars({"timestep": 4242})
        """
        self.foreach_policy(lambda p, _: p.on_global_var_update(global_vars))
        self.global_vars = global_vars

    @DeveloperAPI
    def stop(self) -> None:
        """Releases all resources used by this RolloutWorker."""

        # If we have an env -> Release its resources.
        if self.env is not None:
            self.async_env.stop()
        # Close all policies' sessions (if tf static graph).
        for policy in self.policy_map.values():
            sess = policy.get_session()
            # Closes the tf session, if any.
            if sess is not None:
                sess.close()

    @DeveloperAPI
    def apply(
        self,
        func: Callable[["RolloutWorker", Optional[Any], Optional[Any]], T],
        *args,
        **kwargs,
    ) -> T:
        """Calls the given function with this rollout worker instance.

        Useful for when the RolloutWorker class has been converted into a
        ActorHandle and the user needs to execute some functionality (e.g.
        add a property) on the underlying policy object.

        Args:
            func: The function to call, with this RolloutWorker as first
                argument, followed by args, and kwargs.
            args: Optional additional args to pass to the function call.
            kwargs: Optional additional kwargs to pass to the function call.

        Returns:
            The return value of the function call.
        """
        return func(self, *args, **kwargs)

    def setup_torch_data_parallel(
        self, url: str, world_rank: int, world_size: int, backend: str
    ) -> None:
        """Join a torch process group for distributed SGD."""

        logger.info(
            "Joining process group, url={}, world_rank={}, "
            "world_size={}, backend={}".format(url, world_rank, world_size, backend)
        )
        torch.distributed.init_process_group(
            backend=backend, init_method=url, rank=world_rank, world_size=world_size
        )

        for pid, policy in self.policy_map.items():
            if not isinstance(policy, TorchPolicy):
                raise ValueError(
                    "This policy does not support torch distributed", policy
                )
            policy.distributed_world_size = world_size

    @DeveloperAPI
    def creation_args(self) -> dict:
        """Returns the kwargs dict used to create this worker."""
        return self._original_kwargs

    @DeveloperAPI
    def get_host(self) -> str:
        """Returns the hostname of the process running this evaluator."""
        return platform.node()

    @DeveloperAPI
    def get_node_ip(self) -> str:
        """Returns the IP address of the node that this worker runs on."""
        return ray.util.get_node_ip_address()

    @DeveloperAPI
    def find_free_port(self) -> int:
        """Finds a free port on the node that this worker runs on."""
        from ray.util.ml_utils.util import find_free_port

        return find_free_port()

    def __del__(self):
        """If this worker is deleted, clears all resources used by it."""

        # In case we have-an AsyncSampler, kill its sampling thread.
        if hasattr(self, "sampler") and isinstance(self.sampler, AsyncSampler):
            self.sampler.shutdown = True

    def _build_policy_map(
        self,
        policy_dict: MultiAgentPolicyConfigDict,
        policy_config: PartialTrainerConfigDict,
        session_creator: Optional[Callable[[], "tf1.Session"]] = None,
        seed: Optional[int] = None,
    ) -> None:
        """Adds the given policy_dict to `self.policy_map`.

        Args:
            policy_dict: The MultiAgentPolicyConfigDict to be added to this
                worker's PolicyMap.
            policy_config: The general policy config to use. May be updated
                by individual policy condig overrides in the given
                multi-agent `policy_dict`.
            session_creator: A callable that creates a tf session
                (if applicable).
            seed: An optional random seed to pass to PolicyMap's
                constructor.
        """
        ma_config = policy_config.get("multiagent", {})

        # If our policy_map does not exist yet, create it here.
        self.policy_map = self.policy_map or PolicyMap(
            worker_index=self.worker_index,
            num_workers=self.num_workers,
            capacity=ma_config.get("policy_map_capacity"),
            path=ma_config.get("policy_map_cache"),
            policy_config=policy_config,
            session_creator=session_creator,
            seed=seed,
        )
        # If our preprocessors dict does not exist yet, create it here.
        self.preprocessors = self.preprocessors or {}

        # Loop through given policy-dict and add each entry to our map.
        for name, (orig_cls, obs_space, act_space, conf) in sorted(policy_dict.items()):
            logger.debug("Creating policy for {}".format(name))
            # Update the general policy_config with the specific config
            # for this particular policy.
            merged_conf = merge_dicts(policy_config, conf or {})
            # Update num_workers and worker_index.
            merged_conf["num_workers"] = self.num_workers
            merged_conf["worker_index"] = self.worker_index
            # Preprocessors.
            if self.preprocessing_enabled:
                preprocessor = ModelCatalog.get_preprocessor_for_space(
                    obs_space, merged_conf.get("model")
                )
                self.preprocessors[name] = preprocessor
                if preprocessor is not None:
                    obs_space = preprocessor.observation_space
            else:
                self.preprocessors[name] = None
            # Create the actual policy object.
            self.policy_map.create_policy(
                name, orig_cls, obs_space, act_space, conf, merged_conf
            )

        if self.worker_index == 0:
            logger.info(f"Built policy map: {self.policy_map}")
            logger.info(f"Built preprocessor map: {self.preprocessors}")

    def _get_make_sub_env_fn(self, env_creator, env_context, validate_env, env_wrapper, seed):

        def _make_sub_env(vector_index):
            # Used to created additional environments during environment
            # vectorization.

            # Create the env context (config dict + meta-data) for
            # this particular sub-env within the vectorized one.
            env_ctx = env_context.copy_with_overrides(
                vector_index=vector_index)
            # Create the sub-env.
            env = env_creator(env_ctx)
            # Validate first.
            _validate_env(env, env_context=env_ctx)
            # Custom validation function given by user.
            if validate_env is not None:
                validate_env(env, env_ctx)
            # Use our wrapper, defined above.
            env = env_wrapper(env)

            # Make sure a deterministic random seed is set on
            # all the sub-environments if specified.
            _update_env_seed_if_necessary(env, seed, env_context.worker_index,
                                          vector_index)
            return env

        if not env_context.remote:

            def make_sub_env(vector_index):
                sub_env = _make_sub_env(vector_index)
                self.callbacks.on_sub_environment_created(
                    worker=self,
                    sub_environment=sub_env,
                    env_context=env_context.copy_with_overrides(
                        worker_index=env_context.worker_index,
                        vector_index=vector_index,
                        remote=False),
                )
                return sub_env
        else:
            make_sub_env = _make_sub_env

        return make_sub_env

    @Deprecated(
        new="Trainer.get_policy().export_model([export_dir], [onnx]?)", error=False
    )
    def export_policy_model(
        self,
        export_dir: str,
        policy_id: PolicyID = DEFAULT_POLICY_ID,
        onnx: Optional[int] = None,
    ):
        self.policy_map[policy_id].export_model(export_dir, onnx=onnx)

    @Deprecated(
        new="Trainer.get_policy().import_model_from_h5([import_file])", error=False
    )
    def import_policy_model_from_h5(
        self, import_file: str, policy_id: PolicyID = DEFAULT_POLICY_ID
    ):
        self.policy_map[policy_id].import_model_from_h5(import_file)

    @Deprecated(
        new="Trainer.get_policy().export_checkpoint([export_dir], " "[filename]?)",
        error=False,
    )
    def export_policy_checkpoint(
        self,
        export_dir: str,
        filename_prefix: str = "model",
        policy_id: PolicyID = DEFAULT_POLICY_ID,
    ):
        self.policy_map[policy_id].export_checkpoint(export_dir, filename_prefix)

    @Deprecated(new="RolloutWorker.foreach_policy_to_train", error=False)
    def foreach_trainable_policy(self, func, **kwargs):
        return self.foreach_policy_to_train(func, **kwargs)


def _determine_spaces_for_multi_agent_dict(
    multi_agent_dict: MultiAgentPolicyConfigDict,
    env: Optional[EnvType] = None,
    spaces: Optional[Dict[PolicyID, Tuple[Space, Space]]] = None,
    policy_config: Optional[PartialTrainerConfigDict] = None,
) -> MultiAgentPolicyConfigDict:

    policy_config = policy_config or {}

    # Try extracting spaces from env or from given spaces dict.
    env_obs_space = None
    env_act_space = None

    # Env is a ray.remote: Get spaces via its (automatically added)
    # `_get_spaces()` method.
    if isinstance(env, ray.actor.ActorHandle):
        env_obs_space, env_act_space = ray.get(env._get_spaces.remote())
    # Normal env (gym.Env or MultiAgentEnv): These should have the
    # `observation_space` and `action_space` properties.
    elif env is not None:
        if hasattr(env, "observation_space") and isinstance(
            env.observation_space, gym.Space
        ):
            env_obs_space = env.observation_space

        if hasattr(env, "action_space") and isinstance(env.action_space, gym.Space):
            env_act_space = env.action_space
    # Last resort: Try getting the env's spaces from the spaces
    # dict's special __env__ key.
    if spaces is not None:
        if env_obs_space is None:
            env_obs_space = spaces.get("__env__", [None])[0]
        if env_act_space is None:
            env_act_space = spaces.get("__env__", [None, None])[1]

    for pid, policy_spec in multi_agent_dict.copy().items():
        if policy_spec.observation_space is None:
            if spaces is not None and pid in spaces:
                obs_space = spaces[pid][0]
            elif env_obs_space is not None:
                obs_space = env_obs_space
            elif policy_config.get("observation_space"):
                obs_space = policy_config["observation_space"]
            else:
                raise ValueError(
                    "`observation_space` not provided in PolicySpec for "
                    f"{pid} and env does not have an observation space OR "
                    "no spaces received from other workers' env(s) OR no "
                    "`observation_space` specified in config!"
                )

            multi_agent_dict[pid] = multi_agent_dict[pid]._replace(
                observation_space=obs_space
            )

        if policy_spec.action_space is None:
            if spaces is not None and pid in spaces:
                act_space = spaces[pid][1]
            elif env_act_space is not None:
                act_space = env_act_space
            elif policy_config.get("action_space"):
                act_space = policy_config["action_space"]
            else:
                raise ValueError(
                    "`action_space` not provided in PolicySpec for "
                    f"{pid} and env does not have an action space OR "
                    "no spaces received from other workers' env(s) OR no "
                    "`action_space` specified in config!"
                )
            multi_agent_dict[pid] = multi_agent_dict[pid]._replace(
                action_space=act_space
            )
    return multi_agent_dict


def _validate_env(env: EnvType, env_context: EnvContext = None):
    # Base message for checking the env for vector-index=0
    msg = f"Validating sub-env at vector index={env_context.vector_index} ..."

    allowed_types = [gym.Env, ExternalEnv, VectorEnv, BaseEnv, ray.actor.ActorHandle]
    if not any(isinstance(env, tpe) for tpe in allowed_types):
        # Allow this as a special case (assumed gym.Env).
        # TODO: Disallow this early-out. Everything should conform to a few
        #  supported classes, i.e. gym.Env/MultiAgentEnv/etc...
        if hasattr(env, "observation_space") and hasattr(env, "action_space"):
            logger.warning(msg + f" (warning; invalid env-type={type(env)})")
            return
        else:
            logger.warning(msg + " (NOT OK)")
            raise EnvError(
                "Returned env should be an instance of gym.Env (incl. "
                "MultiAgentEnv), ExternalEnv, VectorEnv, or BaseEnv. "
                f"The provided env creator function returned {env} "
                f"(type={type(env)})."
            )

    # Do some test runs with the provided env.
    if isinstance(env, gym.Env) and not isinstance(env, MultiAgentEnv):
        # Make sure the gym.Env has the two space attributes properly set.
        assert hasattr(env, "observation_space") and hasattr(env, "action_space")
        # Get a dummy observation by resetting the env.
        dummy_obs = env.reset()
        # Convert lists to np.ndarrays.
        if type(dummy_obs) is list and isinstance(env.observation_space, Box):
            dummy_obs = np.array(dummy_obs)
        # Ignore float32/float64 diffs.
        if (
            isinstance(env.observation_space, Box)
            and env.observation_space.dtype != dummy_obs.dtype
        ):
            dummy_obs = dummy_obs.astype(env.observation_space.dtype)
        # Check, if observation is ok (part of the observation space). If not,
        # error.
        if not env.observation_space.contains(dummy_obs):
            logger.warning(msg + " (NOT OK)")
            raise EnvError(
                f"Env's `observation_space` {env.observation_space} does not "
                f"contain returned observation after a reset ({dummy_obs})!"
            )

    # Log that everything is ok.
    logger.info(msg + " (ok)")<|MERGE_RESOLUTION|>--- conflicted
+++ resolved
@@ -479,7 +479,7 @@
         # 3) Seed the env, if necessary.
         # 4) Vectorize the existing single env by creating more clones of
         #    this env and wrapping it with the RLlib BaseEnv class.
-        self.env = None
+        self.env = self.make_sub_env_fn = None
 
         # Create a (single) env for this worker.
         if not (
@@ -547,36 +547,8 @@
                 env_context=self.env_context,
             )
 
-<<<<<<< HEAD
             self.make_sub_env_fn = self._get_make_sub_env_fn(
                 env_creator, env_context, validate_env, wrap, seed)
-=======
-        def make_sub_env(vector_index):
-            # Used to created additional environments during environment
-            # vectorization.
-
-            # Create the env context (config dict + meta-data) for
-            # this particular sub-env within the vectorized one.
-            env_ctx = env_context.copy_with_overrides(
-                worker_index=worker_index,
-                vector_index=vector_index,
-                remote=remote_worker_envs,
-            )
-            # Create the sub-env.
-            env = env_creator(env_ctx)
-            # Validate first.
-            _validate_env(env, env_context=env_ctx)
-            # Custom validation function given by user.
-            if validate_env is not None:
-                validate_env(env, env_ctx)
-            # Use our wrapper, defined above.
-            env = wrap(env)
-
-            # Make sure a deterministic random seed is set on
-            # all the sub-environments if specified.
-            _update_env_seed_if_necessary(env, seed, worker_index, vector_index)
-            return env
->>>>>>> 3f03ef8b
 
         self.spaces = spaces
 
