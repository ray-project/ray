--- conflicted
+++ resolved
@@ -821,34 +821,20 @@
         )
 
     @DeveloperAPI
-<<<<<<< HEAD
-    def assert_healthiness(self):
-        """Asserts that __init__ has been completed properly.
+    def is_healthy(self):
+        """Checks that __init__ has been completed properly.
 
         Useful in case a RolloutWorker is run as @ray.remote (Actor) and the owner
-        would like to assure healthiness of the Actor.
-
-        Raises:
-            AssertionError: If this RolloutWorker's constructor was not completed
-            properly.
+        would like to make sure the worker has been properly initialized.
+
+        Returns:
+            True if the worker is properly initialized
         """
         assert (
             self.policy_map and self.input_reader and self.output_writer,
             f"RolloutWorker {self} (idx={self.worker_index}; "
             f"num_workers={self.num_workers}) not healthy!"
         )
-=======
-    def is_healthy(self):
-        """Checks that __init__ has been completed properly.
-
-        Useful in case a RolloutWorker is run as @ray.remote (Actor) and the owner
-        would like to make sure the worker has been properly initialized.
-
-        Returns:
-            True if the worker is properly initialized
-        """
-        return bool(self.policy_map and self.input_reader and self.output_writer)
->>>>>>> 73e6c756
 
     @DeveloperAPI
     def sample(self) -> SampleBatchType:
