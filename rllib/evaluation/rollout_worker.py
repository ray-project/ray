import random
import numpy as np
import gym
import logging
import pickle
import platform
import os
from typing import Callable, Any, List, Dict, Tuple, Union, Optional, \
    TYPE_CHECKING, Type, TypeVar

import ray
from ray.rllib.env.atari_wrappers import wrap_deepmind, is_atari
from ray.rllib.env.base_env import BaseEnv
from ray.rllib.env.env_context import EnvContext
from ray.rllib.env.external_env import ExternalEnv
from ray.rllib.env.multi_agent_env import MultiAgentEnv
from ray.rllib.env.external_multi_agent_env import ExternalMultiAgentEnv
from ray.rllib.env.vector_env import VectorEnv
from ray.rllib.evaluation.sampler import AsyncSampler, SyncSampler
from ray.rllib.evaluation.rollout_metrics import RolloutMetrics
from ray.rllib.models import ModelCatalog
from ray.rllib.models.preprocessors import NoPreprocessor, Preprocessor
from ray.rllib.offline import NoopOutput, IOContext, OutputWriter, InputReader
from ray.rllib.offline.off_policy_estimator import OffPolicyEstimator, \
    OffPolicyEstimate
from ray.rllib.offline.is_estimator import ImportanceSamplingEstimator
from ray.rllib.offline.wis_estimator import WeightedImportanceSamplingEstimator
from ray.rllib.policy.sample_batch import MultiAgentBatch, DEFAULT_POLICY_ID
from ray.rllib.policy.policy import Policy
from ray.rllib.policy.tf_policy import TFPolicy
from ray.rllib.policy.torch_policy import TorchPolicy
from ray.rllib.utils import merge_dicts
from ray.rllib.utils.annotations import DeveloperAPI
from ray.rllib.utils.debug import summarize
from ray.rllib.utils.filter import get_filter, Filter
from ray.rllib.utils.framework import try_import_tf, try_import_torch
from ray.rllib.utils.sgd import do_minibatch_sgd
from ray.rllib.utils.tf_run_builder import TFRunBuilder
from ray.rllib.utils.typing import AgentID, EnvConfigDict, EnvType, \
    ModelConfigDict, ModelGradients, ModelWeights, \
    MultiAgentPolicyConfigDict, PartialTrainerConfigDict, PolicyID, \
    SampleBatchType, TrainerConfigDict
from ray.util.debug import log_once, disable_log_once_globally, \
    enable_periodic_logging
from ray.util.iter import ParallelIteratorWorker

if TYPE_CHECKING:
    from ray.rllib.evaluation.observation_function import ObservationFunction

# Generic type var for foreach_* methods.
T = TypeVar("T")

tf1, tf, tfv = try_import_tf()
torch, _ = try_import_torch()

logger = logging.getLogger(__name__)

# Handle to the current rollout worker, which will be set to the most recently
# created RolloutWorker in this process. This can be helpful to access in
# custom env or policy classes for debugging or advanced use cases.
_global_worker: "RolloutWorker" = None


@DeveloperAPI
def get_global_worker() -> "RolloutWorker":
    """Returns a handle to the active rollout worker in this process."""

    global _global_worker
    return _global_worker


@DeveloperAPI
class RolloutWorker(ParallelIteratorWorker):
    """Common experience collection class.

    This class wraps a policy instance and an environment class to
    collect experiences from the environment. You can create many replicas of
    this class as Ray actors to scale RL training.

    This class supports vectorized and multi-agent policy evaluation (e.g.,
    VectorEnv, MultiAgentEnv, etc.)

    Examples:
        >>> # Create a rollout worker and using it to collect experiences.
        >>> worker = RolloutWorker(
        ...   env_creator=lambda _: gym.make("CartPole-v0"),
        ...   policy=PGTFPolicy)
        >>> print(worker.sample())
        SampleBatch({
            "obs": [[...]], "actions": [[...]], "rewards": [[...]],
            "dones": [[...]], "new_obs": [[...]]})

        >>> # Creating a multi-agent rollout worker
        >>> worker = RolloutWorker(
        ...   env_creator=lambda _: MultiAgentTrafficGrid(num_cars=25),
        ...   policies={
        ...       # Use an ensemble of two policies for car agents
        ...       "car_policy1":
        ...         (PGTFPolicy, Box(...), Discrete(...), {"gamma": 0.99}),
        ...       "car_policy2":
        ...         (PGTFPolicy, Box(...), Discrete(...), {"gamma": 0.95}),
        ...       # Use a single shared policy for all traffic lights
        ...       "traffic_light_policy":
        ...         (PGTFPolicy, Box(...), Discrete(...), {}),
        ...   },
        ...   policy_mapping_fn=lambda agent_id:
        ...     random.choice(["car_policy1", "car_policy2"])
        ...     if agent_id.startswith("car_") else "traffic_light_policy")
        >>> print(worker.sample())
        MultiAgentBatch({
            "car_policy1": SampleBatch(...),
            "car_policy2": SampleBatch(...),
            "traffic_light_policy": SampleBatch(...)})
    """

    @DeveloperAPI
    @classmethod
    def as_remote(cls,
                  num_cpus: int = None,
                  num_gpus: int = None,
                  memory: int = None,
                  object_store_memory: int = None,
                  resources: dict = None) -> type:
        return ray.remote(
            num_cpus=num_cpus,
            num_gpus=num_gpus,
            memory=memory,
            object_store_memory=object_store_memory,
            resources=resources)(cls)

    @DeveloperAPI
    def __init__(
            self,
            env_creator: Callable[[EnvContext], EnvType],
            policy: Union[type, Dict[str, Tuple[Optional[
                type], gym.Space, gym.Space, PartialTrainerConfigDict]]],
            policy_mapping_fn: Callable[[AgentID], PolicyID] = None,
            policies_to_train: Optional[List[PolicyID]] = None,
            tf_session_creator: Optional[Callable[[], "tf1.Session"]] = None,
            rollout_fragment_length: int = 100,
            batch_mode: str = "truncate_episodes",
            episode_horizon: int = None,
            preprocessor_pref: str = "deepmind",
            sample_async: bool = False,
            compress_observations: bool = False,
            num_envs: int = 1,
            observation_fn: "ObservationFunction" = None,
            observation_filter: str = "NoFilter",
            clip_rewards: bool = None,
            clip_actions: bool = True,
            env_config: EnvConfigDict = None,
            model_config: ModelConfigDict = None,
            policy_config: TrainerConfigDict = None,
            worker_index: int = 0,
            num_workers: int = 0,
            monitor_path: str = None,
            log_dir: str = None,
            log_level: str = None,
            callbacks: Type["DefaultCallbacks"] = None,
            input_creator: Callable[[
                IOContext
            ], InputReader] = lambda ioctx: ioctx.default_sampler_input(),
            input_evaluation: List[str] = frozenset([]),
            output_creator: Callable[
                [IOContext], OutputWriter] = lambda ioctx: NoopOutput(),
            remote_worker_envs: bool = False,
            remote_env_batch_wait_ms: int = 0,
            soft_horizon: bool = False,
            no_done_at_end: bool = False,
            seed: int = None,
            extra_python_environs: dict = None,
            fake_sampler: bool = False):
        """Initialize a rollout worker.

        Args:
            env_creator (Callable[[EnvContext], EnvType]): Function that
                returns a gym.Env given an EnvContext wrapped configuration.
            policy (Union[type, Dict[str, Tuple[Optional[type], gym.Space,
                gym.Space, PartialTrainerConfigDict]]]): Either a Policy class
                or a dict of policy id strings to
                (Policy (None for default), obs_space, action_space,
                config)-tuples. If a dict is specified, then we are in
                multi-agent mode and a policy_mapping_fn should also be set.
            policy_mapping_fn (Callable[[AgentID], PolicyID]): A function that
                maps agent ids to policy ids in multi-agent mode. This function
                will be called each time a new agent appears in an episode, to
                bind that agent to a policy for the duration of the episode.
            policies_to_train (Optional[List[PolicyID]]): Optional list of
                policies to train, or None for all policies.
            tf_session_creator (Optional[Callable[[], tf1.Session]]): A
                function that returns a TF session. This is optional and only
                useful with TFPolicy.
            rollout_fragment_length (int): The target number of env transitions
                to include in each sample batch returned from this worker.
            batch_mode (str): One of the following batch modes:
                "truncate_episodes": Each call to sample() will return a batch
                    of at most `rollout_fragment_length * num_envs` in size.
                    The batch will be exactly
                    `rollout_fragment_length * num_envs` in size if
                    postprocessing does not change batch sizes. Episodes may be
                    truncated in order to meet this size requirement.
                "complete_episodes": Each call to sample() will return a batch
                    of at least `rollout_fragment_length * num_envs` in size.
                    Episodes will not be truncated, but multiple episodes may
                    be packed within one batch to meet the batch size. Note
                    that when `num_envs > 1`, episode steps will be buffered
                    until the episode completes, and hence batches may contain
                    significant amounts of off-policy data.
            episode_horizon (int): Whether to stop episodes at this horizon.
            preprocessor_pref (str): Whether to prefer RLlib preprocessors
                ("rllib") or deepmind ("deepmind") when applicable.
            sample_async (bool): Whether to compute samples asynchronously in
                the background, which improves throughput but can cause samples
                to be slightly off-policy.
            compress_observations (bool): If true, compress the observations.
                They can be decompressed with rllib/utils/compression.
            num_envs (int): If more than one, will create multiple envs
                and vectorize the computation of actions. This has no effect if
                if the env already implements VectorEnv.
            observation_fn (ObservationFunction): Optional multi-agent
                observation function.
            observation_filter (str): Name of observation filter to use.
            clip_rewards (bool): Whether to clip rewards to [-1, 1] prior to
                experience postprocessing. Setting to None means clip for Atari
                only.
            clip_actions (bool): Whether to clip action values to the range
                specified by the policy action space.
            env_config (EnvConfigDict): Config to pass to the env creator.
            model_config (ModelConfigDict): Config to use when creating the
                policy model.
            policy_config (TrainerConfigDict): Config to pass to the policy.
                In the multi-agent case, this config will be merged with the
                per-policy configs specified by `policy`.
            worker_index (int): For remote workers, this should be set to a
                non-zero and unique value. This index is passed to created envs
                through EnvContext so that envs can be configured per worker.
            num_workers (int): For remote workers, how many workers altogether
                have been created?
            monitor_path (str): Write out episode stats and videos to this
                directory if specified.
            log_dir (str): Directory where logs can be placed.
            log_level (str): Set the root log level on creation.
            callbacks (DefaultCallbacks): Custom training callbacks.
            input_creator (Callable[[IOContext], InputReader]): Function that
                returns an InputReader object for loading previous generated
                experiences.
            input_evaluation (List[str]): How to evaluate the policy
                performance. This only makes sense to set when the input is
                reading offline data. The possible values include:
                  - "is": the step-wise importance sampling estimator.
                  - "wis": the weighted step-wise is estimator.
                  - "simulation": run the environment in the background, but
                    use this data for evaluation only and never for learning.
            output_creator (Callable[[IOContext], OutputWriter]): Function that
                returns an OutputWriter object for saving generated
                experiences.
            remote_worker_envs (bool): If using num_envs > 1, whether to create
                those new envs in remote processes instead of in the current
                process. This adds overheads, but can make sense if your envs
            remote_env_batch_wait_ms (float): Timeout that remote workers
                are waiting when polling environments. 0 (continue when at
                least one env is ready) is a reasonable default, but optimal
                value could be obtained by measuring your environment
                step / reset and model inference perf.
            soft_horizon (bool): Calculate rewards but don't reset the
                environment when the horizon is hit.
            no_done_at_end (bool): Ignore the done=True at the end of the
                episode and instead record done=False.
            seed (int): Set the seed of both np and tf to this value to
                to ensure each remote worker has unique exploration behavior.
            extra_python_environs (dict): Extra python environments need to
                be set.
            fake_sampler (bool): Use a fake (inf speed) sampler for testing.
        """
        self._original_kwargs: dict = locals().copy()
        del self._original_kwargs["self"]

        global _global_worker
        _global_worker = self

        # set extra environs first
        if extra_python_environs:
            for key, value in extra_python_environs.items():
                os.environ[key] = str(value)

        def gen_rollouts():
            while True:
                yield self.sample()

        ParallelIteratorWorker.__init__(self, gen_rollouts, False)

        policy_config: TrainerConfigDict = policy_config or {}
        if (tf1 and policy_config.get("framework") in ["tf2", "tfe"]
                and not policy_config.get("no_eager_on_workers")
                # This eager check is necessary for certain all-framework tests
                # that use tf's eager_mode() context generator.
                and not tf1.executing_eagerly()):
            tf1.enable_eager_execution()

        if log_level:
            logging.getLogger("ray.rllib").setLevel(log_level)

        if worker_index > 1:
            disable_log_once_globally()  # only need 1 worker to log
        elif log_level == "DEBUG":
            enable_periodic_logging()

        env_context = EnvContext(env_config or {}, worker_index)
        self.env_context = env_context
        self.policy_config: TrainerConfigDict = policy_config
        if callbacks:
            self.callbacks: "DefaultCallbacks" = callbacks()
        else:
            from ray.rllib.agents.callbacks import DefaultCallbacks
            self.callbacks: "DefaultCallbacks" = DefaultCallbacks()
        self.worker_index: int = worker_index
        self.num_workers: int = num_workers
        model_config: ModelConfigDict = model_config or {}
        policy_mapping_fn = (policy_mapping_fn
                             or (lambda agent_id: DEFAULT_POLICY_ID))
        if not callable(policy_mapping_fn):
            raise ValueError("Policy mapping function not callable?")
        self.env_creator: Callable[[EnvContext], EnvType] = env_creator
        self.rollout_fragment_length: int = rollout_fragment_length * num_envs
        self.batch_mode: str = batch_mode
        self.compress_observations: bool = compress_observations
        self.preprocessing_enabled: bool = True
        self.last_batch: SampleBatchType = None
        self.global_vars: dict = None
        self.fake_sampler: bool = fake_sampler

        self.env = _validate_env(env_creator(env_context))
        if isinstance(self.env, (BaseEnv, MultiAgentEnv)):

            def wrap(env):
                return env  # we can't auto-wrap these env types

        elif is_atari(self.env) and \
                not model_config.get("custom_preprocessor") and \
                preprocessor_pref == "deepmind":

            # Deepmind wrappers already handle all preprocessing
            self.preprocessing_enabled = False

            # If clip_rewards not explicitly set to False, switch it
            # on here (clip between -1.0 and 1.0).
            if clip_rewards is None:
                clip_rewards = True

            def wrap(env):
                env = wrap_deepmind(
                    env,
                    dim=model_config.get("dim"),
                    framestack=model_config.get("framestack"))
                if monitor_path:
                    from gym import wrappers
                    env = wrappers.Monitor(env, monitor_path, resume=True)
                return env
        else:

            def wrap(env):
                if monitor_path:
                    from gym import wrappers
                    env = wrappers.Monitor(env, monitor_path, resume=True)
                return env

        self.env: EnvType = wrap(self.env)

        def make_env(vector_index):
            return wrap(
                env_creator(
                    env_context.copy_with_overrides(
                        worker_index=worker_index,
                        vector_index=vector_index,
                        remote=remote_worker_envs)))

        self.make_env_fn = make_env

        self.tf_sess = None
        policy_dict = _validate_and_canonicalize(policy, self.env)
        self.policies_to_train: List[PolicyID] = policies_to_train or list(
            policy_dict.keys())
        self.policy_map: Dict[PolicyID, Policy] = None
        self.preprocessors: Dict[PolicyID, Preprocessor] = None

        # set numpy and python seed
        if seed is not None:
            np.random.seed(seed)
            random.seed(seed)
            if not hasattr(self.env, "seed"):
                raise ValueError("Env doesn't support env.seed(): {}".format(
                    self.env))
            self.env.seed(seed)
            try:
                assert torch is not None
                torch.manual_seed(seed)
            except AssertionError:
                logger.info("Could not seed torch")
        if _has_tensorflow_graph(policy_dict) and not (
                tf1 and tf1.executing_eagerly()):
            if not tf1:
                raise ImportError("Could not import tensorflow")
            with tf1.Graph().as_default():
                if tf_session_creator:
                    self.tf_sess = tf_session_creator()
                else:
                    self.tf_sess = tf1.Session(
                        config=tf1.ConfigProto(
                            gpu_options=tf1.GPUOptions(allow_growth=True)))
                with self.tf_sess.as_default():
                    # set graph-level seed
                    if seed is not None:
                        tf1.set_random_seed(seed)
                    self.policy_map, self.preprocessors = \
                        self._build_policy_map(policy_dict, policy_config)
        else:
            self.policy_map, self.preprocessors = self._build_policy_map(
                policy_dict, policy_config)

        if (ray.is_initialized()
                and ray.worker._mode() != ray.worker.LOCAL_MODE):
<<<<<<< HEAD
            # Check available number of GPUs.
            if not ray.get_gpu_ids(as_str=True):
=======
            # Check available number of GPUs
            if not ray.get_gpu_ids():
>>>>>>> 910d5d25
                logger.debug("Creating policy evaluation worker {}".format(
                    worker_index) +
                             " on CPU (please ignore any CUDA init errors)")
            elif (policy_config["framework"] in ["tf2", "tf", "tfe"] and
                  not tf.config.experimental.list_physical_devices("GPU")) or \
                    (policy_config["framework"] == "torch" and
                     not torch.cuda.is_available()):
                raise RuntimeError(
                    "GPUs were assigned to this worker by Ray, but "
                    "your DL framework ({}) reports GPU acceleration is "
                    "disabled. This could be due to a bad CUDA- or {} "
                    "installation.".format(policy_config["framework"],
                                           policy_config["framework"]))

        self.multiagent: bool = set(
            self.policy_map.keys()) != {DEFAULT_POLICY_ID}
        if self.multiagent:
            if not ((isinstance(self.env, MultiAgentEnv)
                     or isinstance(self.env, ExternalMultiAgentEnv))
                    or isinstance(self.env, BaseEnv)):
                raise ValueError(
                    "Have multiple policies {}, but the env ".format(
                        self.policy_map) +
                    "{} is not a subclass of BaseEnv, MultiAgentEnv or "
                    "ExternalMultiAgentEnv?".format(self.env))

        self.filters: Dict[PolicyID, Filter] = {
            policy_id: get_filter(observation_filter,
                                  policy.observation_space.shape)
            for (policy_id, policy) in self.policy_map.items()
        }
        if self.worker_index == 0:
            logger.info("Built filter map: {}".format(self.filters))

        self.num_envs: int = num_envs

        if "custom_vector_env" in policy_config:
            custom_vec_wrapper = policy_config["custom_vector_env"]
            self.async_env = custom_vec_wrapper(self.env)
        else:
            # Always use vector env for consistency even if num_envs = 1.
            self.async_env: BaseEnv = BaseEnv.to_base_env(
                self.env,
                make_env=make_env,
                num_envs=num_envs,
                remote_envs=remote_worker_envs,
                remote_env_batch_wait_ms=remote_env_batch_wait_ms)

        # `truncate_episodes`: Allow a batch to contain more than one episode
        # (fragments) and always make the batch `rollout_fragment_length`
        # long.
        if self.batch_mode == "truncate_episodes":
            pack = True
        # `complete_episodes`: Never cut episodes and sampler will return
        # exactly one (complete) episode per poll.
        elif self.batch_mode == "complete_episodes":
            rollout_fragment_length = float("inf")
            pack = False
        else:
            raise ValueError("Unsupported batch mode: {}".format(
                self.batch_mode))

        self.io_context: IOContext = IOContext(log_dir, policy_config,
                                               worker_index, self)
        self.reward_estimators: OffPolicyEstimator = []
        for method in input_evaluation:
            if method == "simulation":
                logger.warning(
                    "Requested 'simulation' input evaluation method: "
                    "will discard all sampler outputs and keep only metrics.")
                sample_async = True
            elif method == "is":
                ise = ImportanceSamplingEstimator.create(self.io_context)
                self.reward_estimators.append(ise)
            elif method == "wis":
                wise = WeightedImportanceSamplingEstimator.create(
                    self.io_context)
                self.reward_estimators.append(wise)
            else:
                raise ValueError(
                    "Unknown evaluation method: {}".format(method))

        if sample_async:
            self.sampler = AsyncSampler(
                worker=self,
                env=self.async_env,
                policies=self.policy_map,
                policy_mapping_fn=policy_mapping_fn,
                preprocessors=self.preprocessors,
                obs_filters=self.filters,
                clip_rewards=clip_rewards,
                rollout_fragment_length=rollout_fragment_length,
                callbacks=self.callbacks,
                horizon=episode_horizon,
                multiple_episodes_in_batch=pack,
                tf_sess=self.tf_sess,
                clip_actions=clip_actions,
                blackhole_outputs="simulation" in input_evaluation,
                soft_horizon=soft_horizon,
                no_done_at_end=no_done_at_end,
                observation_fn=observation_fn,
                _use_trajectory_view_api=policy_config.get(
                    "_use_trajectory_view_api", False))
            # Start the Sampler thread.
            self.sampler.start()
        else:
            self.sampler = SyncSampler(
                worker=self,
                env=self.async_env,
                policies=self.policy_map,
                policy_mapping_fn=policy_mapping_fn,
                preprocessors=self.preprocessors,
                obs_filters=self.filters,
                clip_rewards=clip_rewards,
                rollout_fragment_length=rollout_fragment_length,
                callbacks=self.callbacks,
                horizon=episode_horizon,
                multiple_episodes_in_batch=pack,
                tf_sess=self.tf_sess,
                clip_actions=clip_actions,
                soft_horizon=soft_horizon,
                no_done_at_end=no_done_at_end,
                observation_fn=observation_fn,
                _use_trajectory_view_api=policy_config.get(
                    "_use_trajectory_view_api", False))

        self.input_reader: InputReader = input_creator(self.io_context)
        self.output_writer: OutputWriter = output_creator(self.io_context)

        logger.debug(
            "Created rollout worker with env {} ({}), policies {}".format(
                self.async_env, self.env, self.policy_map))

    @DeveloperAPI
    def sample(self) -> SampleBatchType:
        """Returns a batch of experience sampled from this worker.

        This method must be implemented by subclasses.

        Returns:
            SampleBatchType: A columnar batch of experiences (e.g., tensors).

        Examples:
            >>> print(worker.sample())
            SampleBatch({"obs": [1, 2, 3], "action": [0, 1, 0], ...})
        """

        if self.fake_sampler and self.last_batch is not None:
            return self.last_batch

        if log_once("sample_start"):
            logger.info("Generating sample batch of size {}".format(
                self.rollout_fragment_length))

        batches = [self.input_reader.next()]
        steps_so_far = batches[0].count

        # In truncate_episodes mode, never pull more than 1 batch per env.
        # This avoids over-running the target batch size.
        if self.batch_mode == "truncate_episodes":
            max_batches = self.num_envs
        else:
            max_batches = float("inf")

        while (steps_so_far < self.rollout_fragment_length
               and len(batches) < max_batches):
            batch = self.input_reader.next()
            steps_so_far += batch.count
            batches.append(batch)
        batch = batches[0].concat_samples(batches) if len(batches) > 1 else \
            batches[0]

        self.callbacks.on_sample_end(worker=self, samples=batch)

        # Always do writes prior to compression for consistency and to allow
        # for better compression inside the writer.
        self.output_writer.write(batch)

        # Do off-policy estimation if needed
        if self.reward_estimators:
            for sub_batch in batch.split_by_episode():
                for estimator in self.reward_estimators:
                    estimator.process(sub_batch)

        if log_once("sample_end"):
            logger.info("Completed sample batch:\n\n{}\n".format(
                summarize(batch)))

        if self.compress_observations == "bulk":
            batch.compress(bulk=True)
        elif self.compress_observations:
            batch.compress()

        if self.fake_sampler:
            self.last_batch = batch
        return batch

    @DeveloperAPI
    @ray.method(num_returns=2)
    def sample_with_count(self) -> Tuple[SampleBatchType, int]:
        """Same as sample() but returns the count as a separate future."""
        batch = self.sample()
        return batch, batch.count

    @DeveloperAPI
    def get_weights(self,
                    policies: List[PolicyID] = None) -> (ModelWeights, dict):
        """Returns the model weights of this worker.

        Returns:
            object: weights that can be set on another worker.
            info: dictionary of extra metadata.

        Examples:
            >>> weights = worker.get_weights()
        """
        if policies is None:
            policies = self.policy_map.keys()
        return {
            pid: policy.get_weights()
            for pid, policy in self.policy_map.items() if pid in policies
        }

    @DeveloperAPI
    def set_weights(self, weights: ModelWeights,
                    global_vars: dict = None) -> None:
        """Sets the model weights of this worker.

        Examples:
            >>> weights = worker.get_weights()
            >>> worker.set_weights(weights)
        """
        for pid, w in weights.items():
            self.policy_map[pid].set_weights(w)
        if global_vars:
            self.set_global_vars(global_vars)

    @DeveloperAPI
    def compute_gradients(
            self, samples: SampleBatchType) -> Tuple[ModelGradients, dict]:
        """Returns a gradient computed w.r.t the specified samples.

        Returns:
            (grads, info): A list of gradients that can be applied on a
            compatible worker. In the multi-agent case, returns a dict
            of gradients keyed by policy ids. An info dictionary of
            extra metadata is also returned.

        Examples:
            >>> batch = worker.sample()
            >>> grads, info = worker.compute_gradients(samples)
        """
        if log_once("compute_gradients"):
            logger.info("Compute gradients on:\n\n{}\n".format(
                summarize(samples)))
        if isinstance(samples, MultiAgentBatch):
            grad_out, info_out = {}, {}
            if self.tf_sess is not None:
                builder = TFRunBuilder(self.tf_sess, "compute_gradients")
                for pid, batch in samples.policy_batches.items():
                    if pid not in self.policies_to_train:
                        continue
                    grad_out[pid], info_out[pid] = (
                        self.policy_map[pid]._build_compute_gradients(
                            builder, batch))
                grad_out = {k: builder.get(v) for k, v in grad_out.items()}
                info_out = {k: builder.get(v) for k, v in info_out.items()}
            else:
                for pid, batch in samples.policy_batches.items():
                    if pid not in self.policies_to_train:
                        continue
                    grad_out[pid], info_out[pid] = (
                        self.policy_map[pid].compute_gradients(batch))
        else:
            grad_out, info_out = (
                self.policy_map[DEFAULT_POLICY_ID].compute_gradients(samples))
        info_out["batch_count"] = samples.count
        if log_once("grad_out"):
            logger.info("Compute grad info:\n\n{}\n".format(
                summarize(info_out)))
        return grad_out, info_out

    @DeveloperAPI
    def apply_gradients(self, grads: ModelGradients) -> Dict[PolicyID, Any]:
        """Applies the given gradients to this worker's weights.

        Examples:
            >>> samples = worker.sample()
            >>> grads, info = worker.compute_gradients(samples)
            >>> worker.apply_gradients(grads)
        """
        if log_once("apply_gradients"):
            logger.info("Apply gradients:\n\n{}\n".format(summarize(grads)))
        if isinstance(grads, dict):
            if self.tf_sess is not None:
                builder = TFRunBuilder(self.tf_sess, "apply_gradients")
                outputs = {
                    pid: self.policy_map[pid]._build_apply_gradients(
                        builder, grad)
                    for pid, grad in grads.items()
                }
                return {k: builder.get(v) for k, v in outputs.items()}
            else:
                return {
                    pid: self.policy_map[pid].apply_gradients(g)
                    for pid, g in grads.items()
                }
        else:
            return self.policy_map[DEFAULT_POLICY_ID].apply_gradients(grads)

    @DeveloperAPI
    def learn_on_batch(self, samples: SampleBatchType) -> dict:
        """Update policies based on the given batch.

        This is the equivalent to apply_gradients(compute_gradients(samples)),
        but can be optimized to avoid pulling gradients into CPU memory.

        Returns:
            info: dictionary of extra metadata from compute_gradients().

        Examples:
            >>> batch = worker.sample()
            >>> worker.learn_on_batch(samples)
        """
        if log_once("learn_on_batch"):
            logger.info(
                "Training on concatenated sample batches:\n\n{}\n".format(
                    summarize(samples)))
        if isinstance(samples, MultiAgentBatch):
            info_out = {}
            to_fetch = {}
            if self.tf_sess is not None:
                builder = TFRunBuilder(self.tf_sess, "learn_on_batch")
            else:
                builder = None
            for pid, batch in samples.policy_batches.items():
                if pid not in self.policies_to_train:
                    continue
                policy = self.policy_map[pid]
                if builder and hasattr(policy, "_build_learn_on_batch"):
                    to_fetch[pid] = policy._build_learn_on_batch(
                        builder, batch)
                else:
                    info_out[pid] = policy.learn_on_batch(batch)
            info_out.update({k: builder.get(v) for k, v in to_fetch.items()})
        else:
            info_out = {
                DEFAULT_POLICY_ID: self.policy_map[DEFAULT_POLICY_ID]
                .learn_on_batch(samples)
            }
        if log_once("learn_out"):
            logger.debug("Training out:\n\n{}\n".format(summarize(info_out)))
        return info_out

    def sample_and_learn(self, expected_batch_size: int, num_sgd_iter: int,
                         sgd_minibatch_size: str,
                         standardize_fields: List[str]) -> Tuple[dict, int]:
        """Sample and batch and learn on it.

        This is typically used in combination with distributed allreduce.

        Arguments:
            expected_batch_size (int): Expected number of samples to learn on.
            num_sgd_iter (int): Number of SGD iterations.
            sgd_minibatch_size (int): SGD minibatch size.
            standardize_fields (list): List of sample fields to normalize.

        Returns:
            info: dictionary of extra metadata from learn_on_batch().
            count: number of samples learned on.
        """
        batch = self.sample()
        assert batch.count == expected_batch_size, \
            ("Batch size possibly out of sync between workers, expected:",
             expected_batch_size, "got:", batch.count)
        logger.info("Executing distributed minibatch SGD "
                    "with epoch size {}, minibatch size {}".format(
                        batch.count, sgd_minibatch_size))
        info = do_minibatch_sgd(batch, self.policy_map, self, num_sgd_iter,
                                sgd_minibatch_size, standardize_fields)
        return info, batch.count

    @DeveloperAPI
    def get_metrics(self) -> List[Union[RolloutMetrics, OffPolicyEstimate]]:
        """Returns a list of new RolloutMetric objects from evaluation."""

        out = self.sampler.get_metrics()
        for m in self.reward_estimators:
            out.extend(m.get_metrics())
        return out

    @DeveloperAPI
    def foreach_env(self, func: Callable[[BaseEnv], T]) -> List[T]:
        """Apply the given function to each underlying env instance."""

        envs = self.async_env.get_unwrapped()
        if not envs:
            return [func(self.async_env)]
        else:
            return [func(e) for e in envs]

    @DeveloperAPI
    def get_policy(
            self, policy_id: Optional[PolicyID] = DEFAULT_POLICY_ID) -> Policy:
        """Return policy for the specified id, or None.

        Arguments:
            policy_id (str): id of policy to return.
        """

        return self.policy_map.get(policy_id)

    @DeveloperAPI
    def for_policy(self,
                   func: Callable[[Policy], T],
                   policy_id: Optional[PolicyID] = DEFAULT_POLICY_ID,
                   **kwargs) -> T:
        """Apply the given function to the specified policy."""

        return func(self.policy_map[policy_id], **kwargs)

    @DeveloperAPI
    def foreach_policy(self, func: Callable[[Policy, PolicyID], T],
                       **kwargs) -> List[T]:
        """Apply the given function to each (policy, policy_id) tuple."""

        return [
            func(policy, pid, **kwargs)
            for pid, policy in self.policy_map.items()
        ]

    @DeveloperAPI
    def foreach_trainable_policy(self, func: Callable[[Policy, PolicyID], T],
                                 **kwargs) -> List[T]:
        """
        Applies the given function to each (policy, policy_id) tuple, which
        can be found in `self.policies_to_train`.

        Args:
            func (callable): A function - taking a Policy and its ID - that is
                called on all Policies within `self.policies_to_train`.

        Returns:
            List[any]: The list of n return values of all
                `func([policy], [ID])`-calls.
        """
        return [
            func(policy, pid, **kwargs)
            for pid, policy in self.policy_map.items()
            if pid in self.policies_to_train
        ]

    @DeveloperAPI
    def sync_filters(self, new_filters: dict) -> None:
        """Changes self's filter to given and rebases any accumulated delta.

        Args:
            new_filters (dict): Filters with new state to update local copy.
        """
        assert all(k in new_filters for k in self.filters)
        for k in self.filters:
            self.filters[k].sync(new_filters[k])

    @DeveloperAPI
    def get_filters(self, flush_after: bool = False) -> dict:
        """Returns a snapshot of filters.

        Args:
            flush_after (bool): Clears the filter buffer state.

        Returns:
            return_filters (dict): Dict for serializable filters
        """
        return_filters = {}
        for k, f in self.filters.items():
            return_filters[k] = f.as_serializable()
            if flush_after:
                f.clear_buffer()
        return return_filters

    @DeveloperAPI
    def save(self) -> str:
        filters = self.get_filters(flush_after=True)
        state = {
            pid: self.policy_map[pid].get_state()
            for pid in self.policy_map
        }
        return pickle.dumps({"filters": filters, "state": state})

    @DeveloperAPI
    def restore(self, objs: str) -> None:
        objs = pickle.loads(objs)
        self.sync_filters(objs["filters"])
        for pid, state in objs["state"].items():
            self.policy_map[pid].set_state(state)

    @DeveloperAPI
    def set_global_vars(self, global_vars: dict) -> None:
        self.foreach_policy(lambda p, _: p.on_global_var_update(global_vars))
        self.global_vars = global_vars

    @DeveloperAPI
    def get_global_vars(self) -> dict:
        return self.global_vars

    @DeveloperAPI
    def export_policy_model(self,
                            export_dir: str,
                            policy_id: PolicyID = DEFAULT_POLICY_ID):
        self.policy_map[policy_id].export_model(export_dir)

    @DeveloperAPI
    def import_policy_model_from_h5(self,
                                    import_file: str,
                                    policy_id: PolicyID = DEFAULT_POLICY_ID):
        self.policy_map[policy_id].import_model_from_h5(import_file)

    @DeveloperAPI
    def export_policy_checkpoint(self,
                                 export_dir: str,
                                 filename_prefix: str = "model",
                                 policy_id: PolicyID = DEFAULT_POLICY_ID):
        self.policy_map[policy_id].export_checkpoint(export_dir,
                                                     filename_prefix)

    @DeveloperAPI
    def stop(self) -> None:
        self.async_env.stop()

    @DeveloperAPI
    def creation_args(self) -> dict:
        """Returns the args used to create this worker."""
        return self._original_kwargs

    @DeveloperAPI
    def get_host(self) -> str:
        """Returns the hostname of the process running this evaluator."""

        return platform.node()

    @DeveloperAPI
    def apply(self, func: Callable[["RolloutWorker"], T], *args) -> T:
        """Apply the given function to this rollout worker instance."""

        return func(self, *args)

    def _build_policy_map(
            self, policy_dict: MultiAgentPolicyConfigDict,
            policy_config: TrainerConfigDict
    ) -> Tuple[Dict[PolicyID, Policy], Dict[PolicyID, Preprocessor]]:
        policy_map = {}
        preprocessors = {}
        for name, (cls, obs_space, act_space,
                   conf) in sorted(policy_dict.items()):
            logger.debug("Creating policy for {}".format(name))
            merged_conf = merge_dicts(policy_config, conf)
            merged_conf["num_workers"] = self.num_workers
            merged_conf["worker_index"] = self.worker_index
            if self.preprocessing_enabled:
                preprocessor = ModelCatalog.get_preprocessor_for_space(
                    obs_space, merged_conf.get("model"))
                preprocessors[name] = preprocessor
                obs_space = preprocessor.observation_space
            else:
                preprocessors[name] = NoPreprocessor(obs_space)
            if isinstance(obs_space, gym.spaces.Dict) or \
                    isinstance(obs_space, gym.spaces.Tuple):
                raise ValueError(
                    "Found raw Tuple|Dict space as input to policy. "
                    "Please preprocess these observations with a "
                    "Tuple|DictFlatteningPreprocessor.")
            if tf1 and tf1.executing_eagerly():
                if hasattr(cls, "as_eager"):
                    cls = cls.as_eager()
                    if policy_config.get("eager_tracing"):
                        cls = cls.with_tracing()
                elif not issubclass(cls, TFPolicy):
                    pass  # could be some other type of policy
                else:
                    raise ValueError("This policy does not support eager "
                                     "execution: {}".format(cls))
            if tf1:
                with tf1.variable_scope(name):
                    policy_map[name] = cls(obs_space, act_space, merged_conf)
            else:
                policy_map[name] = cls(obs_space, act_space, merged_conf)
        if self.worker_index == 0:
            logger.info("Built policy map: {}".format(policy_map))
            logger.info("Built preprocessor map: {}".format(preprocessors))
        return policy_map, preprocessors

    def setup_torch_data_parallel(self, url: str, world_rank: int,
                                  world_size: int, backend: str) -> None:
        """Join a torch process group for distributed SGD."""

        logger.info("Joining process group, url={}, world_rank={}, "
                    "world_size={}, backend={}".format(url, world_rank,
                                                       world_size, backend))
        torch.distributed.init_process_group(
            backend=backend,
            init_method=url,
            rank=world_rank,
            world_size=world_size)

        for pid, policy in self.policy_map.items():
            if not isinstance(policy, TorchPolicy):
                raise ValueError(
                    "This policy does not support torch distributed", policy)
            policy.distributed_world_size = world_size

    def get_node_ip(self) -> str:
        """Returns the IP address of the current node."""
        return ray.services.get_node_ip_address()

    def find_free_port(self) -> int:
        """Finds a free port on the current node."""
        from ray.util.sgd import utils
        return utils.find_free_port()

    def __del__(self):
        if hasattr(self, "sampler") and isinstance(self.sampler, AsyncSampler):
            self.sampler.shutdown = True


def _validate_and_canonicalize(policy: Policy,
                               env: EnvType) -> MultiAgentPolicyConfigDict:
    if isinstance(policy, dict):
        _validate_multiagent_config(policy)
        return policy
    elif not issubclass(policy, Policy):
        raise ValueError("policy must be a rllib.Policy class")
    else:
        if (isinstance(env, MultiAgentEnv)
                and not hasattr(env, "observation_space")):
            raise ValueError(
                "MultiAgentEnv must have observation_space defined if run "
                "in a single-agent configuration.")
        return {
            DEFAULT_POLICY_ID: (policy, env.observation_space,
                                env.action_space, {})
        }


def _validate_multiagent_config(policy: MultiAgentPolicyConfigDict,
                                allow_none_graph: bool = False):
    for k, v in policy.items():
        if not isinstance(k, str):
            raise ValueError("policy keys must be strs, got {}".format(
                type(k)))
        if not isinstance(v, (tuple, list)) or len(v) != 4:
            raise ValueError(
                "policy values must be tuples/lists of "
                "(cls or None, obs_space, action_space, config), got {}".
                format(v))
        if allow_none_graph and v[0] is None:
            pass
        elif not issubclass(v[0], Policy):
            raise ValueError("policy tuple value 0 must be a rllib.Policy "
                             "class or None, got {}".format(v[0]))
        if not isinstance(v[1], gym.Space):
            raise ValueError(
                "policy tuple value 1 (observation_space) must be a "
                "gym.Space, got {}".format(type(v[1])))
        if not isinstance(v[2], gym.Space):
            raise ValueError("policy tuple value 2 (action_space) must be a "
                             "gym.Space, got {}".format(type(v[2])))
        if not isinstance(v[3], dict):
            raise ValueError("policy tuple value 3 (config) must be a dict, "
                             "got {}".format(type(v[3])))


def _validate_env(env: Any) -> EnvType:
    # allow this as a special case (assumed gym.Env)
    if hasattr(env, "observation_space") and hasattr(env, "action_space"):
        return env

    allowed_types = [gym.Env, MultiAgentEnv, ExternalEnv, VectorEnv, BaseEnv]
    if not any(isinstance(env, tpe) for tpe in allowed_types):
        raise ValueError(
            "Returned env should be an instance of gym.Env, MultiAgentEnv, "
            "ExternalEnv, VectorEnv, or BaseEnv. The provided env creator "
            "function returned {} ({}).".format(env, type(env)))
    return env


def _has_tensorflow_graph(policy_dict: MultiAgentPolicyConfigDict) -> bool:
    for policy, _, _, _ in policy_dict.values():
        if issubclass(policy, TFPolicy):
            return True
    return False<|MERGE_RESOLUTION|>--- conflicted
+++ resolved
@@ -419,13 +419,8 @@
 
         if (ray.is_initialized()
                 and ray.worker._mode() != ray.worker.LOCAL_MODE):
-<<<<<<< HEAD
-            # Check available number of GPUs.
-            if not ray.get_gpu_ids(as_str=True):
-=======
             # Check available number of GPUs
             if not ray.get_gpu_ids():
->>>>>>> 910d5d25
                 logger.debug("Creating policy evaluation worker {}".format(
                     worker_index) +
                              " on CPU (please ignore any CUDA init errors)")
