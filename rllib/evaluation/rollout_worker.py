--- conflicted
+++ resolved
@@ -1006,19 +1006,16 @@
         return out
 
     @DeveloperAPI
-    def foreach_env(self, func: Callable[[BaseEnv], T]) -> List[T]:
-<<<<<<< HEAD
-        """Apply the given function to each underlying env instance.
-
-        Args:
-            func: The function to call for each environment (as only arg).
+    def foreach_env(self, func: Callable[[EnvType], T]) -> List[T]:
+        """Calls the given function with each sub-environment as arg.
+
+        Args:
+            func: The function to call for each underlying
+                sub-environment (as only arg).
 
         Returns:
              The list of return values of all calls to `func([env])`.
         """
-=======
-        """Apply the given function to each sub-environment instance."""
->>>>>>> 902e854a
 
         if self.async_env is None:
             return []
@@ -1034,19 +1031,15 @@
 
     @DeveloperAPI
     def foreach_env_with_context(
-            self, func: Callable[[BaseEnv, EnvContext], T]) -> List[T]:
-<<<<<<< HEAD
-        """Apply the given function to each underlying env instance.
-
-        Args:
-            func: The function to call for each environment and its EnvContext
-                (as the args).
+            self, func: Callable[[EnvType, EnvContext], T]) -> List[T]:
+        """Calls given function with each sub-env plus env_ctx as args.
+
+        Args:
+            func: The function to call for each underlying
+                sub-environment and its EnvContext (as the args).
 
         Returns:
              The list of return values of all calls to `func([env, ctx])`.
-=======
-        """Apply the given function to each underlying sub-environment.
->>>>>>> 902e854a
         """
 
         if self.async_env is None:
