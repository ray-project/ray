--- conflicted
+++ resolved
@@ -144,6 +144,7 @@
                  num_envs: int = 1,
                  observation_fn: "ObservationFunction" = None,
                  observation_filter: str = "NoFilter",
+                 clip_rewards: bool = None,
                  clip_actions: bool = True,
                  env_config: EnvConfigDict = None,
                  model_config: ModelConfigDict = None,
@@ -215,6 +216,9 @@
             observation_fn (ObservationFunction): Optional multi-agent
                 observation function.
             observation_filter (str): Name of observation filter to use.
+            clip_rewards (bool): Whether to clip rewards to [-1, 1] prior to
+                experience postprocessing. Setting to None means clip for Atari
+                only.
             clip_actions (bool): Whether to clip action values to the range
                 specified by the policy action space.
             env_config (dict): Config to pass to the env creator.
@@ -332,13 +336,8 @@
 
             # If clip_rewards not explicitly set to False, switch it
             # on here (clip between -1.0 and 1.0).
-<<<<<<< HEAD
-            if self.policy_config["clip_rewards"] is None:
-                self.policy_config["clip_rewards"] = True
-=======
             if clip_rewards is None:
                 clip_rewards = True
->>>>>>> 87adf93e
 
             def wrap(env):
                 env = wrap_deepmind(
@@ -406,13 +405,14 @@
             self.policy_map, self.preprocessors = self._build_policy_map(
                 policy_dict, policy_config)
 
-        if (ray.is_initialized()
-                and ray.worker._mode() != ray.worker.LOCAL_MODE):
+        if (ray.is_initialized() and
+                ray.worker._mode() != ray.worker.LOCAL_MODE):
             # Check available number of GPUs
             if not ray.get_gpu_ids():
-                logger.debug("Creating policy evaluation worker {}".format(
-                    worker_index) +
-                             " on CPU (please ignore any CUDA init errors)")
+                logger.debug(
+                    "Creating policy evaluation worker {}".format(
+                        worker_index) +
+                    " on CPU (please ignore any CUDA init errors)")
             elif (policy_config["framework"] in ["tf2", "tf", "tfe"] and
                   not tf.config.experimental.list_physical_devices("GPU")) or \
                     (policy_config["framework"] == "torch" and
@@ -421,8 +421,9 @@
                     "GPUs were assigned to this worker by Ray, but "
                     "your DL framework ({}) reports GPU acceleration is "
                     "disabled. This could be due to a bad CUDA- or {} "
-                    "installation.".format(policy_config["framework"],
-                                           policy_config["framework"]))
+                    "installation.".format(
+                        policy_config["framework"],
+                        policy_config["framework"]))
 
         self.multiagent: bool = set(
             self.policy_map.keys()) != {DEFAULT_POLICY_ID}
@@ -495,6 +496,7 @@
                 policy_mapping_fn=policy_mapping_fn,
                 preprocessors=self.preprocessors,
                 obs_filters=self.filters,
+                clip_rewards=clip_rewards,
                 rollout_fragment_length=rollout_fragment_length,
                 callbacks=self.callbacks,
                 horizon=episode_horizon,
@@ -517,6 +519,7 @@
                 policy_mapping_fn=policy_mapping_fn,
                 preprocessors=self.preprocessors,
                 obs_filters=self.filters,
+                clip_rewards=clip_rewards,
                 rollout_fragment_length=rollout_fragment_length,
                 callbacks=self.callbacks,
                 horizon=episode_horizon,
