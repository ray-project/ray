--- conflicted
+++ resolved
@@ -50,11 +50,7 @@
 # Generic type var for foreach_* methods.
 T = TypeVar("T")
 
-<<<<<<< HEAD
-tf, tfv = try_import_tf()
-=======
 tf1, tf, tfv = try_import_tf()
->>>>>>> b71c912d
 torch, _ = try_import_torch()
 
 logger = logging.getLogger(__name__)
@@ -970,13 +966,8 @@
                 else:
                     raise ValueError("This policy does not support eager "
                                      "execution: {}".format(cls))
-<<<<<<< HEAD
-            if tf and tfv == 1:
-                with tf.variable_scope(name):
-=======
             if tf1:
                 with tf1.variable_scope(name):
->>>>>>> b71c912d
                     policy_map[name] = cls(obs_space, act_space, merged_conf)
             else:
                 policy_map[name] = cls(obs_space, act_space, merged_conf)
