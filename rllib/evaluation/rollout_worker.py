from collections import defaultdict
import copy
import logging
import os
import platform
from typing import (
    TYPE_CHECKING,
    Any,
    Callable,
    Container,
    Dict,
    List,
    Optional,
    Set,
    Tuple,
    Type,
    Union,
)

import gym
import numpy as np
import tree  # pip install dm_tree
from gym.spaces import Discrete, MultiDiscrete, Space

import ray
from ray import ObjectRef
from ray import cloudpickle as pickle
from ray.rllib.connectors.util import (
    create_connectors_for_policy,
    maybe_get_filters_for_syncing,
)
from ray.rllib.env.base_env import BaseEnv, convert_to_base_env
from ray.rllib.env.env_context import EnvContext
from ray.rllib.env.external_multi_agent_env import ExternalMultiAgentEnv
from ray.rllib.env.multi_agent_env import MultiAgentEnv
from ray.rllib.env.wrappers.atari_wrappers import is_atari, wrap_deepmind
from ray.rllib.evaluation.metrics import RolloutMetrics
from ray.rllib.evaluation.sampler import AsyncSampler, SyncSampler
from ray.rllib.models import ModelCatalog
from ray.rllib.models.preprocessors import Preprocessor
from ray.rllib.offline import NoopOutput, IOContext, OutputWriter, InputReader
from ray.rllib.policy.policy import Policy, PolicySpec
from ray.rllib.policy.policy_map import PolicyMap
<<<<<<< HEAD
from ray.rllib.policy.sample_batch import DEFAULT_POLICY_ID, MultiAgentBatch
from ray.rllib.utils.filter import NoFilter
=======
from ray.rllib.policy.sample_batch import (
    DEFAULT_POLICY_ID,
    MultiAgentBatch,
    concat_samples,
)
>>>>>>> d6b6dc56
from ray.rllib.policy.torch_policy import TorchPolicy
from ray.rllib.policy.torch_policy_v2 import TorchPolicyV2
from ray.rllib.utils import check_env, force_list, merge_dicts
from ray.rllib.utils.annotations import DeveloperAPI
from ray.rllib.utils.debug import summarize, update_global_seed_if_necessary
from ray.rllib.utils.deprecation import Deprecated, deprecation_warning
from ray.rllib.utils.error import ERR_MSG_NO_GPUS, HOWTO_CHANGE_CONFIG
from ray.rllib.utils.filter import Filter, get_filter
from ray.rllib.utils.framework import try_import_tf, try_import_torch
from ray.rllib.utils.policy import validate_policy_id
from ray.rllib.utils.sgd import do_minibatch_sgd
from ray.rllib.utils.tf_run_builder import _TFRunBuilder
from ray.rllib.utils.tf_utils import get_gpu_devices as get_tf_gpu_devices
from ray.rllib.utils.typing import (
    AgentID,
    EnvConfigDict,
    EnvCreator,
    EnvType,
    ModelConfigDict,
    ModelGradients,
    ModelWeights,
    MultiAgentPolicyConfigDict,
    PartialAlgorithmConfigDict,
    PolicyID,
    PolicyState,
    SampleBatchType,
    T,
)
from ray.util.annotations import PublicAPI
from ray.util.debug import disable_log_once_globally, enable_periodic_logging, log_once
from ray.util.iter import ParallelIteratorWorker

if TYPE_CHECKING:
    from ray.rllib.algorithms.callbacks import DefaultCallbacks  # noqa
    from ray.rllib.evaluation.episode import Episode
    from ray.rllib.evaluation.observation_function import ObservationFunction

tf1, tf, tfv = try_import_tf()
torch, _ = try_import_torch()

logger = logging.getLogger(__name__)

# Handle to the current rollout worker, which will be set to the most recently
# created RolloutWorker in this process. This can be helpful to access in
# custom env or policy classes for debugging or advanced use cases.
_global_worker: "RolloutWorker" = None


@DeveloperAPI
def get_global_worker() -> "RolloutWorker":
    """Returns a handle to the active rollout worker in this process."""

    global _global_worker
    return _global_worker


def _update_env_seed_if_necessary(
    env: EnvType, seed: int, worker_idx: int, vector_idx: int
):
    """Set a deterministic random seed on environment.

    NOTE: this may not work with remote environments (issue #18154).
    """
    if not seed:
        return

    # A single RL job is unlikely to have more than 10K
    # rollout workers.
    max_num_envs_per_workers: int = 1000
    assert (
        worker_idx < max_num_envs_per_workers
    ), "Too many envs per worker. Random seeds may collide."
    computed_seed: int = worker_idx * max_num_envs_per_workers + vector_idx + seed

    # Gym.env.
    # This will silently fail for most OpenAI gyms
    # (they do nothing and return None per default)
    if not hasattr(env, "seed"):
        logger.info("Env doesn't support env.seed(): {}".format(env))
    else:
        env.seed(computed_seed)


@DeveloperAPI
class RolloutWorker(ParallelIteratorWorker):
    """Common experience collection class.

    This class wraps a policy instance and an environment class to
    collect experiences from the environment. You can create many replicas of
    this class as Ray actors to scale RL training.

    This class supports vectorized and multi-agent policy evaluation (e.g.,
    VectorEnv, MultiAgentEnv, etc.)

    Examples:
        >>> # Create a rollout worker and using it to collect experiences.
        >>> import gym
        >>> from ray.rllib.evaluation.rollout_worker import RolloutWorker
        >>> from ray.rllib.algorithms.pg.pg_tf_policy import PGTF1Policy
        >>> worker = RolloutWorker( # doctest: +SKIP
        ...   env_creator=lambda _: gym.make("CartPole-v0"), # doctest: +SKIP
        ...   policy_spec=PGTF1Policy) # doctest: +SKIP
        >>> print(worker.sample()) # doctest: +SKIP
        SampleBatch({
            "obs": [[...]], "actions": [[...]], "rewards": [[...]],
            "dones": [[...]], "new_obs": [[...]]})
        >>> # Creating a multi-agent rollout worker
        >>> from gym.spaces import Discrete, Box
        >>> import random
        >>> MultiAgentTrafficGrid = ... # doctest: +SKIP
        >>> worker = RolloutWorker( # doctest: +SKIP
        ...   env_creator=lambda _: MultiAgentTrafficGrid(num_cars=25),
        ...   policy_spec={ # doctest: +SKIP
        ...       # Use an ensemble of two policies for car agents
        ...       "car_policy1": # doctest: +SKIP
        ...         (PGTFPolicy, Box(...), Discrete(...), {"gamma": 0.99}),
        ...       "car_policy2": # doctest: +SKIP
        ...         (PGTFPolicy, Box(...), Discrete(...), {"gamma": 0.95}),
        ...       # Use a single shared policy for all traffic lights
        ...       "traffic_light_policy":
        ...         (PGTFPolicy, Box(...), Discrete(...), {}),
        ...   },
        ...   policy_mapping_fn=lambda agent_id, episode, **kwargs:
        ...     random.choice(["car_policy1", "car_policy2"])
        ...     if agent_id.startswith("car_") else "traffic_light_policy")
        >>> print(worker.sample()) # doctest: +SKIP
        MultiAgentBatch({
            "car_policy1": SampleBatch(...),
            "car_policy2": SampleBatch(...),
            "traffic_light_policy": SampleBatch(...)})
    """

    @classmethod
    @DeveloperAPI
    def as_remote(
        cls,
        num_cpus: Optional[int] = None,
        num_gpus: Optional[Union[int, float]] = None,
        memory: Optional[int] = None,
        resources: Optional[dict] = None,
    ) -> type:
        """Returns RolloutWorker class as a `@ray.remote using given options`.

        The returned class can then be used to instantiate ray actors.

        Args:
            num_cpus: The number of CPUs to allocate for the remote actor.
            num_gpus: The number of GPUs to allocate for the remote actor.
                This could be a fraction as well.
            memory: The heap memory request for the remote actor.
            resources: The default custom resources to allocate for the remote
                actor.

        Returns:
            The `@ray.remote` decorated RolloutWorker class.
        """
        return ray.remote(
            num_cpus=num_cpus,
            num_gpus=num_gpus,
            memory=memory,
            resources=resources,
        )(cls)

    @DeveloperAPI
    def __init__(
        self,
        *,
        env_creator: EnvCreator,
        validate_env: Optional[Callable[[EnvType, EnvContext], None]] = None,
        policy_spec: Optional[Union[type, Dict[PolicyID, PolicySpec]]] = None,
        policy_mapping_fn: Optional[Callable[[AgentID, "Episode"], PolicyID]] = None,
        policies_to_train: Union[
            Container[PolicyID], Callable[[PolicyID, SampleBatchType], bool]
        ] = None,
        tf_session_creator: Optional[Callable[[], "tf1.Session"]] = None,
        rollout_fragment_length: int = 100,
        count_steps_by: str = "env_steps",
        batch_mode: str = "truncate_episodes",
        episode_horizon: Optional[int] = None,
        preprocessor_pref: str = "deepmind",
        sample_async: bool = False,
        compress_observations: bool = False,
        num_envs: int = 1,
        observation_fn: Optional["ObservationFunction"] = None,
        clip_rewards: Optional[Union[bool, float]] = None,
        normalize_actions: bool = True,
        clip_actions: bool = False,
        env_config: Optional[EnvConfigDict] = None,
        model_config: Optional[ModelConfigDict] = None,
        policy_config: Optional[PartialAlgorithmConfigDict] = None,
        worker_index: int = 0,
        num_workers: int = 0,
        recreated_worker: bool = False,
        log_dir: Optional[str] = None,
        log_level: Optional[str] = None,
        callbacks: Type["DefaultCallbacks"] = None,
        input_creator: Callable[
            [IOContext], InputReader
        ] = lambda ioctx: ioctx.default_sampler_input(),
        output_creator: Callable[
            [IOContext], OutputWriter
        ] = lambda ioctx: NoopOutput(),
        remote_worker_envs: bool = False,
        remote_env_batch_wait_ms: int = 0,
        soft_horizon: bool = False,
        no_done_at_end: bool = False,
        seed: int = None,
        extra_python_environs: Optional[dict] = None,
        fake_sampler: bool = False,
        spaces: Optional[Dict[PolicyID, Tuple[Space, Space]]] = None,
        policy=None,
        disable_env_checking=False,
    ):
        """Initializes a RolloutWorker instance.

        Args:
            env_creator: Function that returns a gym.Env given an EnvContext
                wrapped configuration.
            validate_env: Optional callable to validate the generated
                environment (only on worker=0).
            policy_spec: The MultiAgentPolicyConfigDict mapping policy IDs
                (str) to PolicySpec's or a single policy class to use.
                If a dict is specified, then we are in multi-agent mode and a
                policy_mapping_fn can also be set (if not, will map all agents
                to DEFAULT_POLICY_ID).
            policy_mapping_fn: A callable that maps agent ids to policy ids in
                multi-agent mode. This function will be called each time a new
                agent appears in an episode, to bind that agent to a policy
                for the duration of the episode. If not provided, will map all
                agents to DEFAULT_POLICY_ID.
            policies_to_train: Optional container of policies to train (None
                for all policies), or a callable taking PolicyID and
                SampleBatchType and returning a bool (trainable or not?).
            tf_session_creator: A function that returns a TF session.
                This is optional and only useful with TFPolicy.
            rollout_fragment_length: The target number of steps
                (measured in `count_steps_by`) to include in each sample
                batch returned from this worker.
            count_steps_by: The unit in which to count fragment
                lengths. One of env_steps or agent_steps.
            batch_mode: One of the following batch modes:
                - "truncate_episodes": Each call to sample() will return a
                batch of at most `rollout_fragment_length * num_envs` in size.
                The batch will be exactly `rollout_fragment_length * num_envs`
                in size if postprocessing does not change batch sizes. Episodes
                may be truncated in order to meet this size requirement.
                - "complete_episodes": Each call to sample() will return a
                batch of at least `rollout_fragment_length * num_envs` in
                size. Episodes will not be truncated, but multiple episodes
                may be packed within one batch to meet the batch size. Note
                that when `num_envs > 1`, episode steps will be buffered
                until the episode completes, and hence batches may contain
                significant amounts of off-policy data.
            episode_horizon: Horizon at which to stop episodes (even if the
                environment itself has not returned a "done" signal).
            preprocessor_pref: Whether to use RLlib preprocessors
                ("rllib") or deepmind ("deepmind"), when applicable.
            sample_async: Whether to compute samples asynchronously in
                the background, which improves throughput but can cause samples
                to be slightly off-policy.
            compress_observations: If true, compress the observations.
                They can be decompressed with rllib/utils/compression.
            num_envs: If more than one, will create multiple envs
                and vectorize the computation of actions. This has no effect if
                if the env already implements VectorEnv.
            observation_fn: Optional multi-agent observation function.
            clip_rewards: True for clipping rewards to [-1.0, 1.0] prior
                to experience postprocessing. None: Clip for Atari only.
                float: Clip to [-clip_rewards; +clip_rewards].
            normalize_actions: Whether to normalize actions to the
                action space's bounds.
            clip_actions: Whether to clip action values to the range
                specified by the policy action space.
            env_config: Config to pass to the env creator.
            model_config: Config to use when creating the policy model.
            policy_config: Config to pass to the
                policy. In the multi-agent case, this config will be merged
                with the per-policy configs specified by `policy_spec`.
            worker_index: For remote workers, this should be set to a
                non-zero and unique value. This index is passed to created envs
                through EnvContext so that envs can be configured per worker.
            num_workers: For remote workers, how many workers altogether
                have been created?
            recreated_worker: Whether this worker is a recreated one. Workers are
                recreated by an Algorithm (via WorkerSet) in case
                `recreate_failed_workers=True` and one of the original workers (or an
                already recreated one) has failed. They don't differ from original
                workers other than the value of this flag (`self.recreated_worker`).
            log_dir: Directory where logs can be placed.
            log_level: Set the root log level on creation.
            callbacks: Custom sub-class of
                DefaultCallbacks for training/policy/rollout-worker callbacks.
            input_creator: Function that returns an InputReader object for
                loading previous generated experiences.
            output_creator: Function that returns an OutputWriter object for
                saving generated experiences.
            remote_worker_envs: If using num_envs_per_worker > 1,
                whether to create those new envs in remote processes instead of
                in the current process. This adds overheads, but can make sense
                if your envs are expensive to step/reset (e.g., for StarCraft).
                Use this cautiously, overheads are significant!
            remote_env_batch_wait_ms: Timeout that remote workers
                are waiting when polling environments. 0 (continue when at
                least one env is ready) is a reasonable default, but optimal
                value could be obtained by measuring your environment
                step / reset and model inference perf.
            soft_horizon: Calculate rewards but don't reset the
                environment when the horizon is hit.
            no_done_at_end: Ignore the done=True at the end of the
                episode and instead record done=False.
            seed: Set the seed of both np and tf to this value to
                to ensure each remote worker has unique exploration behavior.
            extra_python_environs: Extra python environments need to be set.
            fake_sampler: Use a fake (inf speed) sampler for testing.
            spaces: An optional space dict mapping policy IDs
                to (obs_space, action_space)-tuples. This is used in case no
                Env is created on this RolloutWorker.
            policy: Obsoleted arg. Use `policy_spec` instead.
            disable_env_checking: If True, disables the env checking module that
                validates the properties of the passed environment.
        """

        # Deprecated args.
        if policy is not None:
            deprecation_warning("policy", "policy_spec", error=False)
            policy_spec = policy
        assert (
            policy_spec is not None
        ), "Must provide `policy_spec` when creating RolloutWorker!"

        # Do quick translation into MultiAgentPolicyConfigDict.
        if not isinstance(policy_spec, dict):
            policy_spec = {DEFAULT_POLICY_ID: PolicySpec(policy_class=policy_spec)}
        policy_spec = {
            pid: spec if isinstance(spec, PolicySpec) else PolicySpec(*spec)
            for pid, spec in policy_spec.copy().items()
        }

        self._original_kwargs: dict = locals().copy()
        del self._original_kwargs["self"]

        global _global_worker
        _global_worker = self

        # set extra environs first
        if extra_python_environs:
            for key, value in extra_python_environs.items():
                os.environ[key] = str(value)

        def gen_rollouts():
            while True:
                yield self.sample()

        ParallelIteratorWorker.__init__(self, gen_rollouts, False)

        policy_config = policy_config or {}
        if (
            tf1
            and (
                policy_config.get("framework") in ["tf2", "tfe"]
                or policy_config.get("enable_tf1_exec_eagerly")
            )
            # This eager check is necessary for certain all-framework tests
            # that use tf's eager_mode() context generator.
            and not tf1.executing_eagerly()
        ):
            tf1.enable_eager_execution()

        if log_level:
            logging.getLogger("ray.rllib").setLevel(log_level)

        if worker_index > 1:
            disable_log_once_globally()  # only need 1 worker to log
        elif log_level == "DEBUG":
            enable_periodic_logging()

        env_context = EnvContext(
            env_config or {},
            worker_index=worker_index,
            vector_index=0,
            num_workers=num_workers,
            remote=remote_worker_envs,
            recreated_worker=recreated_worker,
        )
        self.env_context = env_context
        self.policy_config: PartialAlgorithmConfigDict = policy_config
        if callbacks:
            self.callbacks: "DefaultCallbacks" = callbacks()
        else:
            from ray.rllib.algorithms.callbacks import DefaultCallbacks  # noqa

            self.callbacks: DefaultCallbacks = DefaultCallbacks()
        self.worker_index: int = worker_index
        self.num_workers: int = num_workers
        self.recreated_worker: bool = recreated_worker
        model_config: ModelConfigDict = (
            model_config or self.policy_config.get("model") or {}
        )

        # Default policy mapping fn is to always return DEFAULT_POLICY_ID,
        # independent on the agent ID and the episode passed in.
        self.policy_mapping_fn = (
            lambda agent_id, episode, worker, **kwargs: DEFAULT_POLICY_ID
        )
        # If provided, set it here.
        self.set_policy_mapping_fn(policy_mapping_fn)

        self.env_creator: EnvCreator = env_creator
        self.rollout_fragment_length: int = rollout_fragment_length * num_envs
        self.count_steps_by: str = count_steps_by
        self.batch_mode: str = batch_mode
        self.compress_observations: bool = compress_observations
        self.preprocessing_enabled: bool = not policy_config.get(
            "_disable_preprocessor_api"
        )
        self.last_batch: Optional[SampleBatchType] = None
        self.global_vars: Optional[dict] = None
        self.fake_sampler: bool = fake_sampler
        self._disable_env_checking: bool = disable_env_checking

        # Update the global seed for numpy/random/tf-eager/torch if we are not
        # the local worker, otherwise, this was already done in the Trainer
        # object itself.
        if self.worker_index > 0:
            update_global_seed_if_necessary(policy_config.get("framework"), seed)

        # A single environment provided by the user (via config.env). This may
        # also remain None.
        # 1) Create the env using the user provided env_creator. This may
        #    return a gym.Env (incl. MultiAgentEnv), an already vectorized
        #    VectorEnv, BaseEnv, ExternalEnv, or an ActorHandle (remote env).
        # 2) Wrap - if applicable - with Atari/rendering wrappers.
        # 3) Seed the env, if necessary.
        # 4) Vectorize the existing single env by creating more clones of
        #    this env and wrapping it with the RLlib BaseEnv class.
        self.env = self.make_sub_env_fn = None

        # Create a (single) env for this worker.
        if not (
            worker_index == 0
            and num_workers > 0
            and not policy_config.get("create_env_on_driver")
        ):
            # Run the `env_creator` function passing the EnvContext.
            self.env = env_creator(copy.deepcopy(self.env_context))

        if self.env is not None:
            # Validate environment (general validation function).
            if not self._disable_env_checking:
                check_env(self.env)
            # Custom validation function given, typically a function attribute of the
            # algorithm trainer.
            if validate_env is not None:
                validate_env(self.env, self.env_context)

            # We can't auto-wrap a BaseEnv.
            if isinstance(self.env, (BaseEnv, ray.actor.ActorHandle)):

                def wrap(env):
                    return env

            # Atari type env and "deepmind" preprocessor pref.
            elif (
                is_atari(self.env)
                and not model_config.get("custom_preprocessor")
                and preprocessor_pref == "deepmind"
            ):
                # Deepmind wrappers already handle all preprocessing.
                self.preprocessing_enabled = False

                # If clip_rewards not explicitly set to False, switch it
                # on here (clip between -1.0 and 1.0).
                if clip_rewards is None:
                    clip_rewards = True

                # Framestacking is used.
                use_framestack = model_config.get("framestack") is True

                def wrap(env):
                    env = wrap_deepmind(
                        env, dim=model_config.get("dim"), framestack=use_framestack
                    )
                    return env

            elif (
                not model_config.get("custom_preprocessor")
                and preprocessor_pref is None
            ):
                # Only turn off preprocessing
                self.preprocessing_enabled = False

                def wrap(env):
                    return env

            else:

                def wrap(env):
                    return env

            # Wrap env through the correct wrapper.
            self.env: EnvType = wrap(self.env)
            # Ideally, we would use the same make_sub_env() function below
            # to create self.env, but wrap(env) and self.env has a cyclic
            # dependency on each other right now, so we would settle on
            # duplicating the random seed setting logic for now.
            _update_env_seed_if_necessary(self.env, seed, worker_index, 0)
            # Call custom callback function `on_sub_environment_created`.
            self.callbacks.on_sub_environment_created(
                worker=self,
                sub_environment=self.env,
                env_context=self.env_context,
            )

            self.make_sub_env_fn = self._get_make_sub_env_fn(
                env_creator, env_context, validate_env, wrap, seed
            )

        self.spaces = spaces

        self.policy_dict = _determine_spaces_for_multi_agent_dict(
            policy_spec, self.env, spaces=self.spaces, policy_config=policy_config
        )

        # Set of IDs of those policies, which should be trained. This property
        # is optional and mainly used for backward compatibility.
        self.policies_to_train = policies_to_train
        self.is_policy_to_train: Callable[[PolicyID, SampleBatchType], bool]

        # By default (None), use the set of all policies found in the
        # policy_dict.
        if self.policies_to_train is None:
            self.policies_to_train = set(self.policy_dict.keys())

        self.set_is_policy_to_train(self.policies_to_train)

        self.policy_map: PolicyMap = None
        # TODO(jungong) : clean up after non-connector env_runner is fully deprecated.
        self.preprocessors: Dict[PolicyID, Preprocessor] = None

        # Check available number of GPUs.
        num_gpus = (
            policy_config.get("num_gpus", 0)
            if self.worker_index == 0
            else policy_config.get("num_gpus_per_worker", 0)
        )
        # Error if we don't find enough GPUs.
        if (
            ray.is_initialized()
            and ray._private.worker._mode() != ray._private.worker.LOCAL_MODE
            and not policy_config.get("_fake_gpus")
        ):

            devices = []
            if policy_config.get("framework") in ["tf2", "tf", "tfe"]:
                devices = get_tf_gpu_devices()
            elif policy_config.get("framework") == "torch":
                devices = list(range(torch.cuda.device_count()))

            if len(devices) < num_gpus:
                raise RuntimeError(
                    ERR_MSG_NO_GPUS.format(len(devices), devices) + HOWTO_CHANGE_CONFIG
                )
        # Warn, if running in local-mode and actual GPUs (not faked) are
        # requested.
        elif (
            ray.is_initialized()
            and ray._private.worker._mode() == ray._private.worker.LOCAL_MODE
            and num_gpus > 0
            and not policy_config.get("_fake_gpus")
        ):
            logger.warning(
                "You are running ray with `local_mode=True`, but have "
                f"configured {num_gpus} GPUs to be used! In local mode, "
                f"Policies are placed on the CPU and the `num_gpus` setting "
                f"is ignored."
            )

        self.filters: Dict[PolicyID, Filter] = defaultdict(NoFilter)

        self._build_policy_map(
            self.policy_dict,
            policy_config,
            session_creator=tf_session_creator,
            seed=seed,
        )

        # Update Policy's view requirements from Model, only if Policy directly
        # inherited from base `Policy` class. At this point here, the Policy
        # must have it's Model (if any) defined and ready to output an initial
        # state.
        for pol in self.policy_map.values():
            if not pol._model_init_state_automatically_added:
                pol._update_model_view_requirements_from_init_state()

        self.multiagent: bool = set(self.policy_map.keys()) != {DEFAULT_POLICY_ID}
        if self.multiagent and self.env is not None:
            if not isinstance(
                self.env,
                (BaseEnv, ExternalMultiAgentEnv, MultiAgentEnv, ray.actor.ActorHandle),
            ):
                raise ValueError(
                    f"Have multiple policies {self.policy_map}, but the "
                    f"env {self.env} is not a subclass of BaseEnv, "
                    f"MultiAgentEnv, ActorHandle, or ExternalMultiAgentEnv!"
                )

        if self.worker_index == 0:
            logger.info("Built filter map: {}".format(self.filters))

        # Vectorize environment, if any.
        self.num_envs: int = num_envs
        # This RolloutWorker has no env.
        if self.env is None:
            self.async_env = None
        # Use a custom env-vectorizer and call it providing self.env.
        elif "custom_vector_env" in policy_config:
            self.async_env = policy_config["custom_vector_env"](self.env)
        # Default: Vectorize self.env via the make_sub_env function. This adds
        # further clones of self.env and creates a RLlib BaseEnv (which is
        # vectorized under the hood).
        else:
            # Always use vector env for consistency even if num_envs = 1.
            self.async_env: BaseEnv = convert_to_base_env(
                self.env,
                make_env=self.make_sub_env_fn,
                num_envs=num_envs,
                remote_envs=remote_worker_envs,
                remote_env_batch_wait_ms=remote_env_batch_wait_ms,
                worker=self,
                restart_failed_sub_environments=self.policy_config.get(
                    "restart_failed_sub_environments", False
                ),
            )

        # `truncate_episodes`: Allow a batch to contain more than one episode
        # (fragments) and always make the batch `rollout_fragment_length`
        # long.
        if self.batch_mode == "truncate_episodes":
            pack = True
        # `complete_episodes`: Never cut episodes and sampler will return
        # exactly one (complete) episode per poll.
        elif self.batch_mode == "complete_episodes":
            rollout_fragment_length = float("inf")
            pack = False
        else:
            raise ValueError("Unsupported batch mode: {}".format(self.batch_mode))

        # Create the IOContext for this worker.
        self.io_context: IOContext = IOContext(
            log_dir, policy_config, worker_index, self
        )

        render = False
        if policy_config.get("render_env") is True and (
            num_workers == 0 or worker_index == 1
        ):
            render = True

        if self.env is None:
            self.sampler = None
        elif sample_async:
            self.sampler = AsyncSampler(
                worker=self,
                env=self.async_env,
                clip_rewards=clip_rewards,
                rollout_fragment_length=rollout_fragment_length,
                count_steps_by=count_steps_by,
                callbacks=self.callbacks,
                horizon=episode_horizon,
                multiple_episodes_in_batch=pack,
                normalize_actions=normalize_actions,
                clip_actions=clip_actions,
                soft_horizon=soft_horizon,
                no_done_at_end=no_done_at_end,
                observation_fn=observation_fn,
                sample_collector_class=policy_config.get("sample_collector"),
                render=render,
            )
            # Start the Sampler thread.
            self.sampler.start()
        else:
            self.sampler = SyncSampler(
                worker=self,
                env=self.async_env,
                clip_rewards=clip_rewards,
                rollout_fragment_length=rollout_fragment_length,
                count_steps_by=count_steps_by,
                callbacks=self.callbacks,
                horizon=episode_horizon,
                multiple_episodes_in_batch=pack,
                normalize_actions=normalize_actions,
                clip_actions=clip_actions,
                soft_horizon=soft_horizon,
                no_done_at_end=no_done_at_end,
                observation_fn=observation_fn,
                sample_collector_class=policy_config.get("sample_collector"),
                render=render,
            )

        self.input_reader: InputReader = input_creator(self.io_context)
        self.output_writer: OutputWriter = output_creator(self.io_context)

        # The current weights sequence number (version). May remain None for when
        # not tracking weights versions.
        self.weights_seq_no: Optional[int] = None

        logger.debug(
            "Created rollout worker with env {} ({}), policies {}".format(
                self.async_env, self.env, self.policy_map
            )
        )

    @DeveloperAPI
    def assert_healthy(self):
        """Checks that __init__ has been completed properly.

        Useful in case a RolloutWorker is run as @ray.remote (Actor) and the owner
        would like to make sure the worker has been properly initialized.

        Returns:
            True if the worker is properly initialized
        """
        is_healthy = self.policy_map and self.input_reader and self.output_writer
        assert is_healthy, (
            f"RolloutWorker {self} (idx={self.worker_index}; "
            f"num_workers={self.num_workers}) not healthy!"
        )

    @DeveloperAPI
    def sample(self) -> SampleBatchType:
        """Returns a batch of experience sampled from this worker.

        This method must be implemented by subclasses.

        Returns:
            A columnar batch of experiences (e.g., tensors).

        Examples:
            >>> import gym
            >>> from ray.rllib.evaluation.rollout_worker import RolloutWorker
            >>> from ray.rllib.algorithms.pg.pg_tf_policy import PGTF1Policy
            >>> worker = RolloutWorker( # doctest: +SKIP
            ...   env_creator=lambda _: gym.make("CartPole-v0"), # doctest: +SKIP
            ...   policy_spec=PGTF1Policy) # doctest: +SKIP
            >>> print(worker.sample()) # doctest: +SKIP
            SampleBatch({"obs": [...], "action": [...], ...})
        """
        if self.fake_sampler and self.last_batch is not None:
            return self.last_batch
        elif self.input_reader is None:
            raise ValueError(
                "RolloutWorker has no `input_reader` object! "
                "Cannot call `sample()`. You can try setting "
                "`create_env_on_driver` to True."
            )

        if log_once("sample_start"):
            logger.info(
                "Generating sample batch of size {}".format(
                    self.rollout_fragment_length
                )
            )

        batches = [self.input_reader.next()]
        steps_so_far = (
            batches[0].count
            if self.count_steps_by == "env_steps"
            else batches[0].agent_steps()
        )

        # In truncate_episodes mode, never pull more than 1 batch per env.
        # This avoids over-running the target batch size.
        if self.batch_mode == "truncate_episodes":
            max_batches = self.num_envs
        else:
            max_batches = float("inf")
        while steps_so_far < self.rollout_fragment_length and (
            len(batches) < max_batches or self.policy_config.get("offline_sampling")
        ):
            batch = self.input_reader.next()
            steps_so_far += (
                batch.count
                if self.count_steps_by == "env_steps"
                else batch.agent_steps()
            )
            batches.append(batch)
        batch = concat_samples(batches)

        self.callbacks.on_sample_end(worker=self, samples=batch)

        # Always do writes prior to compression for consistency and to allow
        # for better compression inside the writer.
        self.output_writer.write(batch)

        if log_once("sample_end"):
            logger.info("Completed sample batch:\n\n{}\n".format(summarize(batch)))

        if self.compress_observations:
            batch.compress(bulk=self.compress_observations == "bulk")

        if self.fake_sampler:
            self.last_batch = batch
        return batch

    @DeveloperAPI
    @ray.method(num_returns=2)
    def sample_with_count(self) -> Tuple[SampleBatchType, int]:
        """Same as sample() but returns the count as a separate value.

        Returns:
            A columnar batch of experiences (e.g., tensors) and the
                size of the collected batch.

        Examples:
            >>> import gym
            >>> from ray.rllib.evaluation.rollout_worker import RolloutWorker
            >>> from ray.rllib.algorithms.pg.pg_tf_policy import PGTF1Policy
            >>> worker = RolloutWorker( # doctest: +SKIP
            ...   env_creator=lambda _: gym.make("CartPole-v0"), # doctest: +SKIP
            ...   policy_spec=PGTFPolicy) # doctest: +SKIP
            >>> print(worker.sample_with_count()) # doctest: +SKIP
            (SampleBatch({"obs": [...], "action": [...], ...}), 3)
        """
        batch = self.sample()
        return batch, batch.count

    @DeveloperAPI
    def learn_on_batch(self, samples: SampleBatchType) -> Dict:
        """Update policies based on the given batch.

        This is the equivalent to apply_gradients(compute_gradients(samples)),
        but can be optimized to avoid pulling gradients into CPU memory.

        Args:
            samples: The SampleBatch or MultiAgentBatch to learn on.

        Returns:
            Dictionary of extra metadata from compute_gradients().

        Examples:
            >>> import gym
            >>> from ray.rllib.evaluation.rollout_worker import RolloutWorker
            >>> from ray.rllib.algorithms.pg.pg_tf_policy import PGTF1Policy
            >>> worker = RolloutWorker( # doctest: +SKIP
            ...   env_creator=lambda _: gym.make("CartPole-v0"), # doctest: +SKIP
            ...   policy_spec=PGTF1Policy) # doctest: +SKIP
            >>> batch = worker.sample() # doctest: +SKIP
            >>> info = worker.learn_on_batch(samples) # doctest: +SKIP
        """
        if log_once("learn_on_batch"):
            logger.info(
                "Training on concatenated sample batches:\n\n{}\n".format(
                    summarize(samples)
                )
            )

        info_out = {}
        if isinstance(samples, MultiAgentBatch):
            builders = {}
            to_fetch = {}
            for pid, batch in samples.policy_batches.items():
                if not self.is_policy_to_train(pid, samples):
                    continue
                # Decompress SampleBatch, in case some columns are compressed.
                batch.decompress_if_needed()
                policy = self.policy_map[pid]
                tf_session = policy.get_session()
                if tf_session and hasattr(policy, "_build_learn_on_batch"):
                    builders[pid] = _TFRunBuilder(tf_session, "learn_on_batch")
                    to_fetch[pid] = policy._build_learn_on_batch(builders[pid], batch)
                else:
                    info_out[pid] = policy.learn_on_batch(batch)
            info_out.update({pid: builders[pid].get(v) for pid, v in to_fetch.items()})
        else:
            if self.is_policy_to_train(DEFAULT_POLICY_ID, samples):
                info_out.update(
                    {
                        DEFAULT_POLICY_ID: self.policy_map[
                            DEFAULT_POLICY_ID
                        ].learn_on_batch(samples)
                    }
                )
        if log_once("learn_out"):
            logger.debug("Training out:\n\n{}\n".format(summarize(info_out)))
        return info_out

    def sample_and_learn(
        self,
        expected_batch_size: int,
        num_sgd_iter: int,
        sgd_minibatch_size: str,
        standardize_fields: List[str],
    ) -> Tuple[dict, int]:
        """Sample and batch and learn on it.

        This is typically used in combination with distributed allreduce.

        Args:
            expected_batch_size: Expected number of samples to learn on.
            num_sgd_iter: Number of SGD iterations.
            sgd_minibatch_size: SGD minibatch size.
            standardize_fields: List of sample fields to normalize.

        Returns:
            A tuple consisting of a dictionary of extra metadata returned from
                the policies' `learn_on_batch()` and the number of samples
                learned on.
        """
        batch = self.sample()
        assert batch.count == expected_batch_size, (
            "Batch size possibly out of sync between workers, expected:",
            expected_batch_size,
            "got:",
            batch.count,
        )
        logger.info(
            "Executing distributed minibatch SGD "
            "with epoch size {}, minibatch size {}".format(
                batch.count, sgd_minibatch_size
            )
        )
        info = do_minibatch_sgd(
            batch,
            self.policy_map,
            self,
            num_sgd_iter,
            sgd_minibatch_size,
            standardize_fields,
        )
        return info, batch.count

    @DeveloperAPI
    def compute_gradients(
        self,
        samples: SampleBatchType,
        single_agent: bool = None,
    ) -> Tuple[ModelGradients, dict]:
        """Returns a gradient computed w.r.t the specified samples.

        Uses the Policy's/ies' compute_gradients method(s) to perform the
        calculations. Skips policies that are not trainable as per
        `self.is_policy_to_train()`.

        Args:
            samples: The SampleBatch or MultiAgentBatch to compute gradients
                for using this worker's trainable policies.

        Returns:
            In the single-agent case, a tuple consisting of ModelGradients and
            info dict of the worker's policy.
            In the multi-agent case, a tuple consisting of a dict mapping
            PolicyID to ModelGradients and a dict mapping PolicyID to extra
            metadata info.
            Note that the first return value (grads) can be applied as is to a
            compatible worker using the worker's `apply_gradients()` method.

        Examples:
            >>> import gym
            >>> from ray.rllib.evaluation.rollout_worker import RolloutWorker
            >>> from ray.rllib.algorithms.pg.pg_tf_policy import PGTF1Policy
            >>> worker = RolloutWorker( # doctest: +SKIP
            ...   env_creator=lambda _: gym.make("CartPole-v0"), # doctest: +SKIP
            ...   policy_spec=PGTF1Policy) # doctest: +SKIP
            >>> batch = worker.sample() # doctest: +SKIP
            >>> grads, info = worker.compute_gradients(samples) # doctest: +SKIP
        """
        if log_once("compute_gradients"):
            logger.info("Compute gradients on:\n\n{}\n".format(summarize(samples)))

        # Backward compatibility for A2C: Single-agent only (ComputeGradients execution
        # op must not return multi-agent dict b/c of A2C's `.batch()` in the execution
        # plan; this would "batch" over the "default_policy" keys instead of the data).
        if single_agent is True:
            # SampleBatch -> Calculate gradients for the default policy.
            grad_out, info_out = self.policy_map[DEFAULT_POLICY_ID].compute_gradients(
                samples
            )
            info_out["batch_count"] = samples.count
            return grad_out, info_out

        # Treat everything as is multi-agent.
        samples = samples.as_multi_agent()

        # Calculate gradients for all policies.
        grad_out, info_out = {}, {}
        if self.policy_config.get("framework") == "tf":
            for pid, batch in samples.policy_batches.items():
                if not self.is_policy_to_train(pid, samples):
                    continue
                policy = self.policy_map[pid]
                builder = _TFRunBuilder(policy.get_session(), "compute_gradients")
                grad_out[pid], info_out[pid] = policy._build_compute_gradients(
                    builder, batch
                )
            grad_out = {k: builder.get(v) for k, v in grad_out.items()}
            info_out = {k: builder.get(v) for k, v in info_out.items()}
        else:
            for pid, batch in samples.policy_batches.items():
                if not self.is_policy_to_train(pid, samples):
                    continue
                grad_out[pid], info_out[pid] = self.policy_map[pid].compute_gradients(
                    batch
                )

        info_out["batch_count"] = samples.count
        if log_once("grad_out"):
            logger.info("Compute grad info:\n\n{}\n".format(summarize(info_out)))

        return grad_out, info_out

    @DeveloperAPI
    def apply_gradients(
        self,
        grads: Union[ModelGradients, Dict[PolicyID, ModelGradients]],
    ) -> None:
        """Applies the given gradients to this worker's models.

        Uses the Policy's/ies' apply_gradients method(s) to perform the
        operations.

        Args:
            grads: Single ModelGradients (single-agent case) or a dict
                mapping PolicyIDs to the respective model gradients
                structs.

        Examples:
            >>> import gym
            >>> from ray.rllib.evaluation.rollout_worker import RolloutWorker
            >>> from ray.rllib.algorithms.pg.pg_tf_policy import PGTF1Policy
            >>> worker = RolloutWorker( # doctest: +SKIP
            ...   env_creator=lambda _: gym.make("CartPole-v0"), # doctest: +SKIP
            ...   policy_spec=PGTF1Policy) # doctest: +SKIP
            >>> samples = worker.sample() # doctest: +SKIP
            >>> grads, info = worker.compute_gradients(samples) # doctest: +SKIP
            >>> worker.apply_gradients(grads) # doctest: +SKIP
        """
        if log_once("apply_gradients"):
            logger.info("Apply gradients:\n\n{}\n".format(summarize(grads)))
        # Grads is a dict (mapping PolicyIDs to ModelGradients).
        # Multi-agent case.
        if isinstance(grads, dict):
            for pid, g in grads.items():
                if self.is_policy_to_train(pid, None):
                    self.policy_map[pid].apply_gradients(g)
        # Grads is a ModelGradients type. Single-agent case.
        elif self.is_policy_to_train(DEFAULT_POLICY_ID, None):
            self.policy_map[DEFAULT_POLICY_ID].apply_gradients(grads)

    @DeveloperAPI
    def get_metrics(self) -> List[RolloutMetrics]:
        """Returns the thus-far collected metrics from this worker's rollouts.

        Returns:
             List of RolloutMetrics
             collected thus-far.
        """

        # Get metrics from sampler (if any).
        if self.sampler is not None:
            out = self.sampler.get_metrics()
        else:
            out = []

        return out

    @DeveloperAPI
    def foreach_env(self, func: Callable[[EnvType], T]) -> List[T]:
        """Calls the given function with each sub-environment as arg.

        Args:
            func: The function to call for each underlying
                sub-environment (as only arg).

        Returns:
             The list of return values of all calls to `func([env])`.
        """

        if self.async_env is None:
            return []

        envs = self.async_env.get_sub_environments()
        # Empty list (not implemented): Call function directly on the
        # BaseEnv.
        if not envs:
            return [func(self.async_env)]
        # Call function on all underlying (vectorized) sub environments.
        else:
            return [func(e) for e in envs]

    @DeveloperAPI
    def foreach_env_with_context(
        self, func: Callable[[EnvType, EnvContext], T]
    ) -> List[T]:
        """Calls given function with each sub-env plus env_ctx as args.

        Args:
            func: The function to call for each underlying
                sub-environment and its EnvContext (as the args).

        Returns:
             The list of return values of all calls to `func([env, ctx])`.
        """

        if self.async_env is None:
            return []

        envs = self.async_env.get_sub_environments()
        # Empty list (not implemented): Call function directly on the
        # BaseEnv.
        if not envs:
            return [func(self.async_env, self.env_context)]
        # Call function on all underlying (vectorized) sub environments.
        else:
            ret = []
            for i, e in enumerate(envs):
                ctx = self.env_context.copy_with_overrides(vector_index=i)
                ret.append(func(e, ctx))
            return ret

    @DeveloperAPI
    def get_policy(self, policy_id: PolicyID = DEFAULT_POLICY_ID) -> Optional[Policy]:
        """Return policy for the specified id, or None.

        Args:
            policy_id: ID of the policy to return. None for DEFAULT_POLICY_ID
                (in the single agent case).

        Returns:
            The policy under the given ID (or None if not found).
        """
        return self.policy_map.get(policy_id)

    @DeveloperAPI
    def add_policy(
        self,
        policy_id: PolicyID,
        policy_cls: Optional[Type[Policy]] = None,
        policy: Optional[Policy] = None,
        *,
        observation_space: Optional[Space] = None,
        action_space: Optional[Space] = None,
        config: Optional[PartialAlgorithmConfigDict] = None,
        policy_state: Optional[PolicyState] = None,
        policy_mapping_fn: Optional[Callable[[AgentID, "Episode"], PolicyID]] = None,
        policies_to_train: Optional[
            Union[Container[PolicyID], Callable[[PolicyID, SampleBatchType], bool]]
        ] = None,
    ) -> Policy:
        """Adds a new policy to this RolloutWorker.

        Args:
            policy_id: ID of the policy to add.
            policy_cls: The Policy class to use for constructing the new Policy.
                Note: Only one of `policy_cls` or `policy` must be provided.
            policy: The Policy instance to add to this algorithm.
                Note: Only one of `policy_cls` or `policy` must be provided.
            observation_space: The observation space of the policy to add.
            action_space: The action space of the policy to add.
            config: The config overrides for the policy to add.
            policy_state: Optional state dict to apply to the new
                policy instance, right after its construction.
            policy_mapping_fn: An optional (updated) policy mapping function
                to use from here on. Note that already ongoing episodes will
                not change their mapping but will use the old mapping till
                the end of the episode.
            policies_to_train: An optional container of policy IDs to be
                trained or a callable taking PolicyID and - optionally -
                SampleBatchType and returning a bool (trainable or not?).
                If None, will keep the existing setup in place.
                Policies, whose IDs are not in the list (or for which the
                callable returns False) will not be updated.

        Returns:
            The newly added policy.

        Raises:
            ValueError: If both `policy_cls` AND `policy` are provided.
            KeyError: If the given `policy_id` already exists in this worker's
                PolicyMap.
        """
        validate_policy_id(policy_id, error=False)

        if policy_id in self.policy_map:
            raise KeyError(
                f"Policy ID '{policy_id}' already exists in policy map! "
                "Make sure you use a Policy ID that has not been taken yet."
                " Policy IDs that are already in your policy map: "
                f"{list(self.policy_map.keys())}"
            )
        if (policy_cls is None) == (policy is None):
            raise ValueError(
                "Only one of `policy_cls` or `policy` must be provided to "
                "RolloutWorker.add_policy()!"
            )

        if policy is None:
            policy_dict_to_add = _determine_spaces_for_multi_agent_dict(
                {
                    policy_id: PolicySpec(
                        policy_cls, observation_space, action_space, config or {}
                    )
                },
                self.env,
                spaces=self.spaces,
                policy_config=self.policy_config,
            )
        else:
            policy_dict_to_add = {
                policy_id: PolicySpec(
                    type(policy),
                    policy.observation_space,
                    policy.action_space,
                    policy.config,
                )
            }

        self.policy_dict.update(policy_dict_to_add)
        self._build_policy_map(
            policy_dict=policy_dict_to_add,
            policy_config=self.policy_config,
            policy=policy,
            seed=self.policy_config.get("seed"),
        )

        new_policy = self.policy_map[policy_id]
        # Set the state of the newly created policy.
        if policy_state:
            new_policy.set_state(policy_state)

        self.set_policy_mapping_fn(policy_mapping_fn)
        if policies_to_train is not None:
            self.set_is_policy_to_train(policies_to_train)

        return new_policy

    @DeveloperAPI
    def remove_policy(
        self,
        *,
        policy_id: PolicyID = DEFAULT_POLICY_ID,
        policy_mapping_fn: Optional[Callable[[AgentID], PolicyID]] = None,
        policies_to_train: Optional[
            Union[Container[PolicyID], Callable[[PolicyID, SampleBatchType], bool]]
        ] = None,
    ) -> None:
        """Removes a policy from this RolloutWorker.

        Args:
            policy_id: ID of the policy to be removed. None for
                DEFAULT_POLICY_ID.
            policy_mapping_fn: An optional (updated) policy mapping function
                to use from here on. Note that already ongoing episodes will
                not change their mapping but will use the old mapping till
                the end of the episode.
            policies_to_train: An optional container of policy IDs to be
                trained or a callable taking PolicyID and - optionally -
                SampleBatchType and returning a bool (trainable or not?).
                If None, will keep the existing setup in place.
                Policies, whose IDs are not in the list (or for which the
                callable returns False) will not be updated.
        """
        if policy_id not in self.policy_map:
            raise ValueError(f"Policy ID '{policy_id}' not in policy map!")
        del self.policy_map[policy_id]
        del self.preprocessors[policy_id]
        self.set_policy_mapping_fn(policy_mapping_fn)
        if policies_to_train is not None:
            self.set_is_policy_to_train(policies_to_train)

    @DeveloperAPI
    def set_policy_mapping_fn(
        self,
        policy_mapping_fn: Optional[Callable[[AgentID, "Episode"], PolicyID]] = None,
    ) -> None:
        """Sets `self.policy_mapping_fn` to a new callable (if provided).

        Args:
            policy_mapping_fn: The new mapping function to use. If None,
                will keep the existing mapping function in place.
        """
        if policy_mapping_fn is not None:
            self.policy_mapping_fn = policy_mapping_fn
            if not callable(self.policy_mapping_fn):
                raise ValueError("`policy_mapping_fn` must be a callable!")

    @DeveloperAPI
    def set_is_policy_to_train(
        self,
        is_policy_to_train: Union[
            Container[PolicyID], Callable[[PolicyID, Optional[SampleBatchType]], bool]
        ],
    ) -> None:
        """Sets `self.is_policy_to_train()` to a new callable.

        Args:
            is_policy_to_train: A container of policy IDs to be
                trained or a callable taking PolicyID and - optionally -
                SampleBatchType and returning a bool (trainable or not?).
                If None, will keep the existing setup in place.
                Policies, whose IDs are not in the list (or for which the
                callable returns False) will not be updated.
        """
        # If container given, construct a simple default callable returning True
        # if the PolicyID is found in the list/set of IDs.
        if not callable(is_policy_to_train):
            assert isinstance(is_policy_to_train, Container), (
                "ERROR: `is_policy_to_train`must be a container or a "
                "callable taking PolicyID and SampleBatch and returning "
                "True|False (trainable or not?)."
            )
            pols = set(is_policy_to_train)

            def is_policy_to_train(pid, batch=None):
                return pid in pols

        self.is_policy_to_train = is_policy_to_train

    @PublicAPI(stability="alpha")
    def get_policies_to_train(
        self, batch: Optional[SampleBatchType] = None
    ) -> Set[PolicyID]:
        """Returns all policies-to-train, given an optional batch.

        Loops through all policies currently in `self.policy_map` and checks
        the return value of `self.is_policy_to_train(pid, batch)`.

        Args:
            batch: An optional SampleBatchType for the
                `self.is_policy_to_train(pid, [batch]?)` check.

        Returns:
            The set of currently trainable policy IDs, given the optional
            `batch`.
        """
        return {
            pid for pid in self.policy_map.keys() if self.is_policy_to_train(pid, batch)
        }

    @DeveloperAPI
    def for_policy(
        self,
        func: Callable[[Policy, Optional[Any]], T],
        policy_id: Optional[PolicyID] = DEFAULT_POLICY_ID,
        **kwargs,
    ) -> T:
        """Calls the given function with the specified policy as first arg.

        Args:
            func: The function to call with the policy as first arg.
            policy_id: The PolicyID of the policy to call the function with.

        Keyword Args:
            kwargs: Additional kwargs to be passed to the call.

        Returns:
            The return value of the function call.
        """

        return func(self.policy_map[policy_id], **kwargs)

    @DeveloperAPI
    def foreach_policy(
        self, func: Callable[[Policy, PolicyID, Optional[Any]], T], **kwargs
    ) -> List[T]:
        """Calls the given function with each (policy, policy_id) tuple.

        Args:
            func: The function to call with each (policy, policy ID) tuple.

        Keyword Args:
            kwargs: Additional kwargs to be passed to the call.

        Returns:
             The list of return values of all calls to
                `func([policy, pid, **kwargs])`.
        """
        return [func(policy, pid, **kwargs) for pid, policy in self.policy_map.items()]

    @DeveloperAPI
    def foreach_policy_to_train(
        self, func: Callable[[Policy, PolicyID, Optional[Any]], T], **kwargs
    ) -> List[T]:
        """
        Calls the given function with each (policy, policy_id) tuple.

        Only those policies/IDs will be called on, for which
        `self.is_policy_to_train()` returns True.

        Args:
            func: The function to call with each (policy, policy ID) tuple,
                for only those policies that `self.is_policy_to_train`
                returns True.

        Keyword Args:
            kwargs: Additional kwargs to be passed to the call.

        Returns:
            The list of return values of all calls to
            `func([policy, pid, **kwargs])`.
        """
        return [
            # Make sure to only iterate over keys() and not items(). Iterating over
            # items will access policy_map elements even for pids that we do not need,
            # i.e. those that are not in policy_to_train. Access to policy_map elements
            # can cause disk access for policies that were offloaded to disk. Since
            # these policies will be skipped in the for-loop accessing them is
            # unnecessary, making subsequent disk access unnecessary.
            func(self.policy_map[pid], pid, **kwargs)
            for pid in self.policy_map.keys()
            if self.is_policy_to_train(pid, None)
        ]

    @DeveloperAPI
    def sync_filters(self, new_filters: dict) -> None:
        """Changes self's filter to given and rebases any accumulated delta.

        Args:
            new_filters: Filters with new state to update local copy.
        """
        assert all(k in new_filters for k in self.filters)
        for k in self.filters:
            self.filters[k].sync(new_filters[k])

    @DeveloperAPI
    def get_filters(self, flush_after: bool = False) -> Dict:
        """Returns a snapshot of filters.

        Args:
            flush_after: Clears the filter buffer state.

        Returns:
            Dict for serializable filters
        """
        return_filters = {}
        for k, f in self.filters.items():
            return_filters[k] = f.as_serializable()
            if flush_after:
                f.reset_buffer()
        return return_filters

    @DeveloperAPI
    def get_state(self) -> dict:
        """Serializes this RolloutWorker's current state and returns it.

        Returns:
            The current state of this RolloutWorker as a serialized, pickled
            byte sequence.
        """
        filters = self.get_filters(flush_after=True)
        policy_states = {}
        for pid in self.policy_map:
            policy_states[pid] = self.policy_map[pid].get_state()
        return {
            # List all known policy IDs here for convenience. When an Algorithm gets
            # restored from a checkpoint, it will not have access to the list of
            # possible IDs as each policy is stored in its own sub-dir
            # (see "policy_states").
            "policy_ids": list(self.policy_map.keys()),
            # Note that this field will not be stored in the algorithm checkpoint's
            # state file, but each policy will get its own state file generated in
            # a sub-dir within the algo's checkpoint dir.
            "policy_states": policy_states,
            # Also store current mapping fn and which policies to train.
            "policy_mapping_fn": self.policy_mapping_fn,
            "is_policy_to_train": self.is_policy_to_train,
            # TODO: Filters will be replaced by connectors.
            "filters": filters,
        }

    @DeveloperAPI
    def set_state(self, state: dict) -> None:
        """Restores this RolloutWorker's state from a state dict.

        Args:
            state: The state dict to restore this worker's state from.

        Examples:
            >>> from ray.rllib.evaluation.rollout_worker import RolloutWorker
            >>> # Create a RolloutWorker.
            >>> worker = ... # doctest: +SKIP
            >>> state = worker.get_state() # doctest: +SKIP
            >>> new_worker = RolloutWorker(...) # doctest: +SKIP
            >>> new_worker.set_state(state) # doctest: +SKIP
        """
        # Backward compatibility (old checkpoints' states would have the local
        # worker state as a bytes object, not a dict).
        if isinstance(state, bytes):
            state = pickle.loads(state)

        # TODO: Once filters are handled by connectors, get rid of the "filters"
        #  key in `state` entirely (will be part of the policies then).
        self.sync_filters(state["filters"])

        connector_enabled = self.policy_config.get("enable_connectors", False)

        # Support older checkpoint versions (< 1.0), in which the policy_map
        # was stored under the "state" key, not "policy_states".
        policy_states = (
            state["policy_states"] if "policy_states" in state else state["state"]
        )
        for pid, policy_state in policy_states.items():
            # If - for some reason - we have an invalid PolicyID in the state,
            # this might be from an older checkpoint (pre v1.0). Just warn here.
            validate_policy_id(pid, error=False)

            if pid not in self.policy_map:
                spec = policy_state.get("policy_spec", None)
                if spec is None:
                    logger.warning(
                        f"PolicyID '{pid}' was probably added on-the-fly (not"
                        " part of the static `multagent.policies` config) and"
                        " no PolicySpec objects found in the pickled policy "
                        f"state. Will not add `{pid}`, but ignore it for now."
                    )
                else:
                    policy_spec = (
                        PolicySpec.deserialize(spec) if connector_enabled else spec
                    )
                    self.add_policy(
                        policy_id=pid,
                        policy_cls=policy_spec.policy_class,
                        observation_space=policy_spec.observation_space,
                        action_space=policy_spec.action_space,
                        config=policy_spec.config,
                    )
            if pid in self.policy_map:
                self.policy_map[pid].set_state(policy_state)

        # Also restore mapping fn and which policies to train.
        if "policy_mapping_fn" in state:
            self.set_policy_mapping_fn(state["policy_mapping_fn"])
        if "is_policy_to_train" in state:
            self.set_is_policy_to_train(state["is_policy_to_train"])

    @DeveloperAPI
    def get_weights(
        self,
        policies: Optional[Container[PolicyID]] = None,
    ) -> Dict[PolicyID, ModelWeights]:
        """Returns each policies' model weights of this worker.

        Args:
            policies: List of PolicyIDs to get the weights from.
                Use None for all policies.

        Returns:
            Dict mapping PolicyIDs to ModelWeights.

        Examples:
            >>> from ray.rllib.evaluation.rollout_worker import RolloutWorker
            >>> # Create a RolloutWorker.
            >>> worker = ... # doctest: +SKIP
            >>> weights = worker.get_weights() # doctest: +SKIP
            >>> print(weights) # doctest: +SKIP
            {"default_policy": {"layer1": array(...), "layer2": ...}}
        """
        if policies is None:
            policies = list(self.policy_map.keys())
        policies = force_list(policies)

        return {
            # Make sure to only iterate over keys() and not items(). Iterating over
            # items will access policy_map elements even for pids that we do not need,
            # i.e. those that are not in policies. Access to policy_map elements can
            # cause disk access for policies that were offloaded to disk. Since these
            # policies will be skipped in the for-loop accessing them is unnecessary,
            # making subsequent disk access unnecessary.
            pid: self.policy_map[pid].get_weights()
            for pid in self.policy_map.keys()
            if pid in policies
        }

    @DeveloperAPI
    def set_weights(
        self,
        weights: Dict[PolicyID, ModelWeights],
        global_vars: Optional[Dict] = None,
        weights_seq_no: Optional[int] = None,
    ) -> None:
        """Sets each policies' model weights of this worker.

        Args:
            weights: Dict mapping PolicyIDs to the new weights to be used.
            global_vars: An optional global vars dict to set this
                worker to. If None, do not update the global_vars.
            weights_seq_no: If needed, a sequence number for the weights version
                can be passed into this method. If not None, will store this seq no
                (in self.weights_seq_no) and in future calls - if the seq no did not
                change wrt. the last call - will ignore the call to save on performance.

        Examples:
            >>> from ray.rllib.evaluation.rollout_worker import RolloutWorker
            >>> # Create a RolloutWorker.
            >>> worker = ... # doctest: +SKIP
            >>> weights = worker.get_weights() # doctest: +SKIP
            >>> # Set `global_vars` (timestep) as well.
            >>> worker.set_weights(weights, {"timestep": 42}) # doctest: +SKIP
        """
        # Only update our weights, if no seq no given OR given seq no is different
        # from ours.
        if weights_seq_no is None or weights_seq_no != self.weights_seq_no:
            # If per-policy weights are object refs, `ray.get()` them first.
            if weights and isinstance(next(iter(weights.values())), ObjectRef):
                actual_weights = ray.get(list(weights.values()))
                weights = {
                    pid: actual_weights[i] for i, pid in enumerate(weights.keys())
                }

            for pid, w in weights.items():
                self.policy_map[pid].set_weights(w)

        self.weights_seq_no = weights_seq_no

        if global_vars:
            self.set_global_vars(global_vars)

    @DeveloperAPI
    def get_global_vars(self) -> dict:
        """Returns the current global_vars dict of this worker.

        Returns:
            The current global_vars dict of this worker.

        Examples:
            >>> from ray.rllib.evaluation.rollout_worker import RolloutWorker
            >>> # Create a RolloutWorker.
            >>> worker = ... # doctest: +SKIP
            >>> global_vars = worker.get_global_vars() # doctest: +SKIP
            >>> print(global_vars) # doctest: +SKIP
            {"timestep": 424242}
        """
        return self.global_vars

    @DeveloperAPI
    def set_global_vars(self, global_vars: dict) -> None:
        """Updates this worker's and all its policies' global vars.

        Args:
            global_vars: The new global_vars dict.

        Examples:
            >>> worker = ... # doctest: +SKIP
            >>> global_vars = worker.set_global_vars( # doctest: +SKIP
            ...     {"timestep": 4242})
        """
        # Only update policies that are being trained in order to avoid superfluous
        # access of policies which might have been offloaded to disk. This is important
        # here since global vars are constantly being updated.
        self.foreach_policy_to_train(lambda p, _: p.on_global_var_update(global_vars))
        self.global_vars = global_vars

    @DeveloperAPI
    def stop(self) -> None:
        """Releases all resources used by this RolloutWorker."""

        # If we have an env -> Release its resources.
        if self.env is not None:
            self.async_env.stop()
        # Close all policies' sessions (if tf static graph).
        for policy in self.policy_map.values():
            sess = policy.get_session()
            # Closes the tf session, if any.
            if sess is not None:
                sess.close()

    @DeveloperAPI
    def apply(
        self,
        func: Callable[["RolloutWorker", Optional[Any], Optional[Any]], T],
        *args,
        **kwargs,
    ) -> T:
        """Calls the given function with this rollout worker instance.

        Useful for when the RolloutWorker class has been converted into a
        ActorHandle and the user needs to execute some functionality (e.g.
        add a property) on the underlying policy object.

        Args:
            func: The function to call, with this RolloutWorker as first
                argument, followed by args, and kwargs.
            args: Optional additional args to pass to the function call.
            kwargs: Optional additional kwargs to pass to the function call.

        Returns:
            The return value of the function call.
        """
        return func(self, *args, **kwargs)

    def setup_torch_data_parallel(
        self, url: str, world_rank: int, world_size: int, backend: str
    ) -> None:
        """Join a torch process group for distributed SGD."""

        logger.info(
            "Joining process group, url={}, world_rank={}, "
            "world_size={}, backend={}".format(url, world_rank, world_size, backend)
        )
        torch.distributed.init_process_group(
            backend=backend, init_method=url, rank=world_rank, world_size=world_size
        )

        for pid, policy in self.policy_map.items():
            if not isinstance(policy, (TorchPolicy, TorchPolicyV2)):
                raise ValueError(
                    "This policy does not support torch distributed", policy
                )
            policy.distributed_world_size = world_size

    @DeveloperAPI
    def creation_args(self) -> dict:
        """Returns the kwargs dict used to create this worker."""
        return self._original_kwargs

    @DeveloperAPI
    def get_host(self) -> str:
        """Returns the hostname of the process running this evaluator."""
        return platform.node()

    @DeveloperAPI
    def get_node_ip(self) -> str:
        """Returns the IP address of the node that this worker runs on."""
        return ray.util.get_node_ip_address()

    @DeveloperAPI
    def find_free_port(self) -> int:
        """Finds a free port on the node that this worker runs on."""
        from ray.air._internal.util import find_free_port

        return find_free_port()

    def __del__(self):
        """If this worker is deleted, clears all resources used by it."""

        # In case we have-an AsyncSampler, kill its sampling thread.
        if hasattr(self, "sampler") and isinstance(self.sampler, AsyncSampler):
            self.sampler.shutdown = True

    def _build_policy_map(
        self,
        policy_dict: MultiAgentPolicyConfigDict,
        policy_config: PartialAlgorithmConfigDict,
        policy: Optional[Policy] = None,
        session_creator: Optional[Callable[[], "tf1.Session"]] = None,
        seed: Optional[int] = None,
    ) -> None:
        """Adds the given policy_dict to `self.policy_map`.

        Args:
            policy_dict: The MultiAgentPolicyConfigDict to be added to this
                worker's PolicyMap.
            policy_config: The general policy config to use. May be updated
                by individual policy config overrides in the given
                multi-agent `policy_dict`.
            policy: If the policy to add already exists, user can provide it here.
            session_creator: A callable that creates a tf session
                (if applicable).
            seed: An optional random seed to pass to PolicyMap's
                constructor.
        """
        ma_config = policy_config.get("multiagent", {})

        # If our policy_map does not exist yet, create it here.
        self.policy_map = self.policy_map or PolicyMap(
            worker_index=self.worker_index,
            num_workers=self.num_workers,
            capacity=ma_config.get("policy_map_capacity"),
            path=ma_config.get("policy_map_cache"),
            policy_config=policy_config,
            session_creator=session_creator,
            seed=seed,
        )
        # If our preprocessors dict does not exist yet, create it here.
        self.preprocessors = self.preprocessors or {}

        # Loop through given policy-dict and add each entry to our map.
        for name, policy_spec in sorted(policy_dict.items()):
            logger.debug("Creating policy for {}".format(name))
            # Update the general policy_config with the specific config
            # for this particular policy.
            merged_conf = merge_dicts(policy_config, policy_spec.config or {})

            # Update num_workers and worker_index.
            merged_conf["num_workers"] = self.num_workers
            merged_conf["worker_index"] = self.worker_index

            connectors_enabled = policy_config.get("enable_connectors", False)

            # Preprocessors.
            obs_space = policy_spec.observation_space
            # Initialize preprocessor for this policy to None.
            self.preprocessors[name] = None
            if self.preprocessing_enabled:
                # Policies should deal with preprocessed (automatically flattened)
                # observations if preprocessing is enabled.
                preprocessor = ModelCatalog.get_preprocessor_for_space(
                    obs_space, merged_conf.get("model")
                )
                # Original observation space should be accessible at
                # obs_space.original_space after this step.
                if preprocessor is not None:
                    obs_space = preprocessor.observation_space

                if not connectors_enabled:
                    # If connectors are not enabled, rollout worker will handle
                    # the running of these preprocessors.
                    self.preprocessors[name] = preprocessor

            if policy is not None:
                self.policy_map.insert_policy(name, policy)
            else:
                # Create the actual policy object.
                self.policy_map.create_policy(
                    name,
                    policy_spec.policy_class,
                    obs_space,
                    policy_spec.action_space,
                    policy_spec.config,  # overrides.
                    merged_conf,
                )

            new_policy = self.policy_map[name]
            if connectors_enabled:
                create_connectors_for_policy(new_policy, merged_conf)
                maybe_get_filters_for_syncing(self, name)
            else:
                filter_shape = tree.map_structure(
                    lambda s: (
                        None
                        if isinstance(s, (Discrete, MultiDiscrete))  # noqa
                        else np.array(s.shape)
                    ),
                    new_policy.observation_space_struct,
                )

                self.filters[name] = get_filter(
                    (merged_conf or {}).get("observation_filter", "NoFilter"),
                    filter_shape,
                )

            if name in self.policy_map:
                self.callbacks.on_create_policy(
                    policy_id=name, policy=self.policy_map[name]
                )

        if self.worker_index == 0:
            logger.info(f"Built policy map: {self.policy_map}")
            logger.info(f"Built preprocessor map: {self.preprocessors}")

    def _get_make_sub_env_fn(
        self, env_creator, env_context, validate_env, env_wrapper, seed
    ):
        disable_env_checking = self._disable_env_checking

        def _make_sub_env_local(vector_index):
            # Used to created additional environments during environment
            # vectorization.

            # Create the env context (config dict + meta-data) for
            # this particular sub-env within the vectorized one.
            env_ctx = env_context.copy_with_overrides(vector_index=vector_index)
            # Create the sub-env.
            env = env_creator(env_ctx)
            # Validate first.
            if not disable_env_checking:
                try:
                    check_env(env)
                except Exception as e:
                    logger.warning(
                        "We've added a module for checking environments that "
                        "are used in experiments. Your env may not be set up"
                        "correctly. You can disable env checking for now by setting "
                        "`disable_env_checking` to True in your experiment config "
                        "dictionary. You can run the environment checking module "
                        "standalone by calling ray.rllib.utils.check_env(env)."
                    )
                    raise e
            # Custom validation function given by user.
            if validate_env is not None:
                validate_env(env, env_ctx)
            # Use our wrapper, defined above.
            env = env_wrapper(env)

            # Make sure a deterministic random seed is set on
            # all the sub-environments if specified.
            _update_env_seed_if_necessary(
                env, seed, env_context.worker_index, vector_index
            )
            return env

        if not env_context.remote:

            def _make_sub_env_remote(vector_index):
                sub_env = _make_sub_env_local(vector_index)
                self.callbacks.on_sub_environment_created(
                    worker=self,
                    sub_environment=sub_env,
                    env_context=env_context.copy_with_overrides(
                        worker_index=env_context.worker_index,
                        vector_index=vector_index,
                        remote=False,
                    ),
                )
                return sub_env

            return _make_sub_env_remote

        else:
            return _make_sub_env_local

    @Deprecated(
        new="Trainer.get_policy().export_model([export_dir], [onnx]?)", error=False
    )
    def export_policy_model(
        self,
        export_dir: str,
        policy_id: PolicyID = DEFAULT_POLICY_ID,
        onnx: Optional[int] = None,
    ):
        self.policy_map[policy_id].export_model(export_dir, onnx=onnx)

    @Deprecated(
        new="Trainer.get_policy().import_model_from_h5([import_file])", error=False
    )
    def import_policy_model_from_h5(
        self, import_file: str, policy_id: PolicyID = DEFAULT_POLICY_ID
    ):
        self.policy_map[policy_id].import_model_from_h5(import_file)

    @Deprecated(
        new="Trainer.get_policy().export_checkpoint([export_dir], [filename]?)",
        error=False,
    )
    def export_policy_checkpoint(
        self,
        export_dir: str,
        filename_prefix: str = "model",
        policy_id: PolicyID = DEFAULT_POLICY_ID,
    ):
        self.policy_map[policy_id].export_checkpoint(export_dir, filename_prefix)

    @Deprecated(new="RolloutWorker.foreach_policy_to_train", error=True)
    def foreach_trainable_policy(self, func, **kwargs):
        return self.foreach_policy_to_train(func, **kwargs)

    @Deprecated(new="state_dict = RolloutWorker.get_state()", error=False)
    def save(self):
        state = self.get_state()
        return pickle.dumps(state)

    @Deprecated(new="RolloutWorker.set_state([state_dict])", error=False)
    def restore(self, objs):
        state_dict = pickle.loads(objs)
        self.set_state(state_dict)


def _determine_spaces_for_multi_agent_dict(
    multi_agent_policies_dict: MultiAgentPolicyConfigDict,
    env: Optional[EnvType] = None,
    spaces: Optional[Dict[PolicyID, Tuple[Space, Space]]] = None,
    policy_config: Optional[PartialAlgorithmConfigDict] = None,
) -> MultiAgentPolicyConfigDict:
    """Infers the observation- and action spaces in a multi-agent policy dict.

    Args:
        multi_agent_policies_dict: The multi-agent `policies` dict mapping policy IDs
            to PolicySpec objects. Note that the `observation_space` and `action_space`
            properties in these PolicySpecs may be None and must therefore be inferred
            here.
        env: An optional env instance, from which to infer the different spaces for
            the different policies.
        spaces: Optional dict mapping policy IDs to tuples of 1) observation space
            and 2) action space that should be used for the respective policy.
            These spaces were usually provided by an already instantiated remote worker.
        policy_config: Optional partial config dict of the Trainer.

    Returns:
        The updated MultiAgentPolicyConfigDict (changed in-place from the incoming
        `multi_agent_policies_dict` arg).
    """
    policy_config = policy_config or {}

    # Try extracting spaces from env or from given spaces dict.
    env_obs_space = None
    env_act_space = None

    # Env is a ray.remote: Get spaces via its (automatically added)
    # `_get_spaces()` method.
    if isinstance(env, ray.actor.ActorHandle):
        env_obs_space, env_act_space = ray.get(env._get_spaces.remote())
    # Normal env (gym.Env or MultiAgentEnv): These should have the
    # `observation_space` and `action_space` properties.
    elif env is not None:
        if hasattr(env, "observation_space") and isinstance(
            env.observation_space, gym.Space
        ):
            env_obs_space = env.observation_space

        if hasattr(env, "action_space") and isinstance(env.action_space, gym.Space):
            env_act_space = env.action_space
    # Last resort: Try getting the env's spaces from the spaces
    # dict's special __env__ key.
    if spaces is not None:
        if env_obs_space is None:
            env_obs_space = spaces.get("__env__", [None])[0]
        if env_act_space is None:
            env_act_space = spaces.get("__env__", [None, None])[1]

    for pid, policy_spec in multi_agent_policies_dict.copy().items():
        if policy_spec.observation_space is None:
            if spaces is not None and pid in spaces:
                obs_space = spaces[pid][0]
            elif env_obs_space is not None:
                # Multi-agent case AND different agents have different spaces:
                # Need to reverse map spaces (for the different agents) to certain
                # policy IDs.
                if (
                    isinstance(env, MultiAgentEnv)
                    and hasattr(env, "_spaces_in_preferred_format")
                    and env._spaces_in_preferred_format
                ):
                    obs_space = None
                    mapping_fn = policy_config.get("multiagent", {}).get(
                        "policy_mapping_fn", None
                    )
                    if mapping_fn:
                        for aid in env.get_agent_ids():
                            # Match: Assign spaces for this agentID to the policy ID.
                            if mapping_fn(aid, None, None) == pid:
                                # Make sure, different agents that map to the same
                                # policy don't have different spaces.
                                if (
                                    obs_space is not None
                                    and env_obs_space[aid] != obs_space
                                ):
                                    raise ValueError(
                                        "Two agents in your environment map to the same"
                                        " policyID (as per your `policy_mapping_fn`), "
                                        "however, these agents also have different "
                                        "observation spaces!"
                                    )
                                obs_space = env_obs_space[aid]
                # Otherwise, just use env's obs space as-is.
                else:
                    obs_space = env_obs_space
            # Space given directly in config.
            elif policy_config.get("observation_space"):
                obs_space = policy_config["observation_space"]
            else:
                raise ValueError(
                    "`observation_space` not provided in PolicySpec for "
                    f"{pid} and env does not have an observation space OR "
                    "no spaces received from other workers' env(s) OR no "
                    "`observation_space` specified in config!"
                )

            multi_agent_policies_dict[pid].observation_space = obs_space

        if policy_spec.action_space is None:
            if spaces is not None and pid in spaces:
                act_space = spaces[pid][1]
            elif env_act_space is not None:
                # Multi-agent case AND different agents have different spaces:
                # Need to reverse map spaces (for the different agents) to certain
                # policy IDs.
                if (
                    isinstance(env, MultiAgentEnv)
                    and hasattr(env, "_spaces_in_preferred_format")
                    and env._spaces_in_preferred_format
                ):
                    act_space = None
                    mapping_fn = policy_config.get("multiagent", {}).get(
                        "policy_mapping_fn", None
                    )
                    if mapping_fn:
                        for aid in env.get_agent_ids():
                            # Match: Assign spaces for this agentID to the policy ID.
                            if mapping_fn(aid, None, None) == pid:
                                # Make sure, different agents that map to the same
                                # policy don't have different spaces.
                                if (
                                    act_space is not None
                                    and env_act_space[aid] != act_space
                                ):
                                    raise ValueError(
                                        "Two agents in your environment map to the same"
                                        " policyID (as per your `policy_mapping_fn`), "
                                        "however, these agents also have different "
                                        "action spaces!"
                                    )
                                act_space = env_act_space[aid]
                # Otherwise, just use env's action space as-is.
                else:
                    act_space = env_act_space
            elif policy_config.get("action_space"):
                act_space = policy_config["action_space"]
            else:
                raise ValueError(
                    "`action_space` not provided in PolicySpec for "
                    f"{pid} and env does not have an action space OR "
                    "no spaces received from other workers' env(s) OR no "
                    "`action_space` specified in config!"
                )
            multi_agent_policies_dict[pid].action_space = act_space
    return multi_agent_policies_dict<|MERGE_RESOLUTION|>--- conflicted
+++ resolved
@@ -41,16 +41,12 @@
 from ray.rllib.offline import NoopOutput, IOContext, OutputWriter, InputReader
 from ray.rllib.policy.policy import Policy, PolicySpec
 from ray.rllib.policy.policy_map import PolicyMap
-<<<<<<< HEAD
-from ray.rllib.policy.sample_batch import DEFAULT_POLICY_ID, MultiAgentBatch
 from ray.rllib.utils.filter import NoFilter
-=======
 from ray.rllib.policy.sample_batch import (
     DEFAULT_POLICY_ID,
     MultiAgentBatch,
     concat_samples,
 )
->>>>>>> d6b6dc56
 from ray.rllib.policy.torch_policy import TorchPolicy
 from ray.rllib.policy.torch_policy_v2 import TorchPolicyV2
 from ray.rllib.utils import check_env, force_list, merge_dicts
