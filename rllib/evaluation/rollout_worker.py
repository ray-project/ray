from collections import defaultdict
import copy
from gymnasium.spaces import Discrete, MultiDiscrete, Space
import importlib.util
import logging
import numpy as np
import os
import threading
import tree  # pip install dm_tree
from types import FunctionType
from typing import (
    TYPE_CHECKING,
    Any,
    Callable,
    Container,
    Dict,
    List,
    Optional,
    Set,
    Tuple,
    Type,
    Union,
)

import ray
from ray import ObjectRef
from ray import cloudpickle as pickle
from ray.rllib.connectors.util import (
    create_connectors_for_policy,
    maybe_get_filters_for_syncing,
)
from ray.rllib.core.rl_module.rl_module import SingleAgentRLModuleSpec
from ray.rllib.env.base_env import BaseEnv, convert_to_base_env
from ray.rllib.env.env_context import EnvContext
from ray.rllib.env.env_runner import EnvRunner
from ray.rllib.env.external_multi_agent_env import ExternalMultiAgentEnv
from ray.rllib.env.multi_agent_env import MultiAgentEnv
from ray.rllib.env.wrappers.atari_wrappers import is_atari, wrap_deepmind
from ray.rllib.evaluation.metrics import RolloutMetrics
from ray.rllib.evaluation.sampler import AsyncSampler, SyncSampler
from ray.rllib.models import ModelCatalog
from ray.rllib.models.preprocessors import Preprocessor
from ray.rllib.offline import (
    D4RLReader,
    DatasetReader,
    DatasetWriter,
    IOContext,
    InputReader,
    JsonReader,
    JsonWriter,
    MixedInput,
    NoopOutput,
    OutputWriter,
    ShuffledInput,
)
from ray.rllib.policy.policy import Policy, PolicySpec
from ray.rllib.policy.policy_map import PolicyMap
from ray.rllib.policy.sample_batch import convert_ma_batch_to_sample_batch
from ray.rllib.utils.filter import NoFilter
from ray.rllib.utils.from_config import from_config
from ray.rllib.policy.sample_batch import (
    DEFAULT_POLICY_ID,
    MultiAgentBatch,
    concat_samples,
)
from ray.rllib.policy.torch_policy import TorchPolicy
from ray.rllib.policy.torch_policy_v2 import TorchPolicyV2
from ray.rllib.utils import check_env, force_list
from ray.rllib.utils.annotations import DeveloperAPI, override
from ray.rllib.utils.debug import summarize, update_global_seed_if_necessary
from ray.rllib.utils.deprecation import (
    Deprecated,
    DEPRECATED_VALUE,
    deprecation_warning,
)
from ray.rllib.utils.error import ERR_MSG_NO_GPUS, HOWTO_CHANGE_CONFIG
from ray.rllib.utils.filter import Filter, get_filter
from ray.rllib.utils.framework import try_import_tf, try_import_torch
from ray.rllib.utils.policy import create_policy_for_framework, validate_policy_id
from ray.rllib.utils.sgd import do_minibatch_sgd
from ray.rllib.utils.tf_run_builder import _TFRunBuilder
from ray.rllib.utils.tf_utils import (
    get_gpu_devices as get_tf_gpu_devices,
    get_tf_eager_cls_if_necessary,
)
from ray.rllib.utils.typing import (
    AgentID,
    EnvCreator,
    EnvType,
    ModelGradients,
    ModelWeights,
    MultiAgentPolicyConfigDict,
    PartialAlgorithmConfigDict,
    PolicyID,
    PolicyState,
    SampleBatchType,
    T,
)
from ray.util.annotations import PublicAPI
from ray.util.debug import disable_log_once_globally, enable_periodic_logging, log_once
from ray.tune.registry import registry_contains_input, registry_get_input


if TYPE_CHECKING:
    from ray.rllib.algorithms.algorithm_config import AlgorithmConfig
    from ray.rllib.algorithms.callbacks import DefaultCallbacks  # noqa
    from ray.rllib.evaluation.episode import Episode

tf1, tf, tfv = try_import_tf()
torch, _ = try_import_torch()

logger = logging.getLogger(__name__)

# Handle to the current rollout worker, which will be set to the most recently
# created RolloutWorker in this process. This can be helpful to access in
# custom env or policy classes for debugging or advanced use cases.
_global_worker: Optional["RolloutWorker"] = None


@DeveloperAPI
def get_global_worker() -> "RolloutWorker":
    """Returns a handle to the active rollout worker in this process."""

    global _global_worker
    return _global_worker


def _update_env_seed_if_necessary(
    env: EnvType, seed: int, worker_idx: int, vector_idx: int
):
    """Set a deterministic random seed on environment.

    NOTE: this may not work with remote environments (issue #18154).
    """
    if seed is None:
        return

    # A single RL job is unlikely to have more than 10K
    # rollout workers.
    max_num_envs_per_workers: int = 1000
    assert (
        worker_idx < max_num_envs_per_workers
    ), "Too many envs per worker. Random seeds may collide."
    computed_seed: int = worker_idx * max_num_envs_per_workers + vector_idx + seed

    # Gymnasium.env.
    # This will silently fail for most Farama-foundation gymnasium environments.
    # (they do nothing and return None per default)
    if not hasattr(env, "reset"):
        if log_once("env_has_no_reset_method"):
            logger.info(f"Env {env} doesn't have a `reset()` method. Cannot seed.")
    else:
        try:
            env.reset(seed=computed_seed)
        except Exception:
            logger.info(
                f"Env {env} doesn't support setting a seed via its `reset()` "
                "method! Implement this method as `reset(self, *, seed=None, "
                "options=None)` for it to abide to the correct API. Cannot seed."
            )


@DeveloperAPI
class RolloutWorker(EnvRunner):
    """Common experience collection class.

    This class wraps a policy instance and an environment class to
    collect experiences from the environment. You can create many replicas of
    this class as Ray actors to scale RL training.

    This class supports vectorized and multi-agent policy evaluation (e.g.,
    VectorEnv, MultiAgentEnv, etc.)

    Examples:
        >>> # Create a rollout worker and using it to collect experiences.
        >>> import gymnasium as gym
        >>> from ray.rllib.evaluation.rollout_worker import RolloutWorker
        >>> from ray.rllib.algorithms.pg.pg_tf_policy import PGTF1Policy
        >>> worker = RolloutWorker( # doctest: +SKIP
        ...   env_creator=lambda _: gym.make("CartPole-v1"), # doctest: +SKIP
        ...   default_policy_class=PGTF1Policy) # doctest: +SKIP
        >>> print(worker.sample()) # doctest: +SKIP
        SampleBatch({
            "obs": [[...]], "actions": [[...]], "rewards": [[...]],
            "terminateds": [[...]], "truncateds": [[...]], "new_obs": [[...]]})
        >>> # Creating a multi-agent rollout worker
        >>> from gymnasium.spaces import Discrete, Box
        >>> import random
        >>> MultiAgentTrafficGrid = ... # doctest: +SKIP
        >>> worker = RolloutWorker( # doctest: +SKIP
        ...   env_creator=lambda _: MultiAgentTrafficGrid(num_cars=25),
        ...   config=AlgorithmConfig().multi_agent(
        ...     policies={ # doctest: +SKIP
        ...       # Use an ensemble of two policies for car agents
        ...       "car_policy1": # doctest: +SKIP
        ...         (PGTFPolicy, Box(...), Discrete(...),
        ...          AlgorithmConfig.overrides(gamma=0.99)),
        ...       "car_policy2": # doctest: +SKIP
        ...         (PGTFPolicy, Box(...), Discrete(...),
        ...          AlgorithmConfig.overrides(gamma=0.95)),
        ...       # Use a single shared policy for all traffic lights
        ...       "traffic_light_policy":
        ...         (PGTFPolicy, Box(...), Discrete(...), {}),
        ...     },
        ...     policy_mapping_fn=(
        ...       lambda agent_id, episode, **kwargs:
        ...       random.choice(["car_policy1", "car_policy2"])
        ...       if agent_id.startswith("car_") else "traffic_light_policy"),
        ...     ),
        ..  )
        >>> print(worker.sample()) # doctest: +SKIP
        MultiAgentBatch({
            "car_policy1": SampleBatch(...),
            "car_policy2": SampleBatch(...),
            "traffic_light_policy": SampleBatch(...)})
    """

    def __init__(
        self,
        *,
        env_creator: EnvCreator,
        validate_env: Optional[Callable[[EnvType, EnvContext], None]] = None,
        config: Optional["AlgorithmConfig"] = None,
        worker_index: int = 0,
        num_workers: Optional[int] = None,
        recreated_worker: bool = False,
        log_dir: Optional[str] = None,
        spaces: Optional[Dict[PolicyID, Tuple[Space, Space]]] = None,
        default_policy_class: Optional[Type[Policy]] = None,
        dataset_shards: Optional[List[ray.data.Dataset]] = None,
        # Deprecated: This is all specified in `config` anyways.
        tf_session_creator=DEPRECATED_VALUE,  # Use config.tf_session_options instead.
    ):
        """Initializes a RolloutWorker instance.

        Args:
            env_creator: Function that returns a gym.Env given an EnvContext
                wrapped configuration.
            validate_env: Optional callable to validate the generated
                environment (only on worker=0).
            worker_index: For remote workers, this should be set to a
                non-zero and unique value. This index is passed to created envs
                through EnvContext so that envs can be configured per worker.
            recreated_worker: Whether this worker is a recreated one. Workers are
                recreated by an Algorithm (via WorkerSet) in case
                `recreate_failed_workers=True` and one of the original workers (or an
                already recreated one) has failed. They don't differ from original
                workers other than the value of this flag (`self.recreated_worker`).
            log_dir: Directory where logs can be placed.
            spaces: An optional space dict mapping policy IDs
                to (obs_space, action_space)-tuples. This is used in case no
                Env is created on this RolloutWorker.
        """
        # Deprecated args.
        if tf_session_creator != DEPRECATED_VALUE:
            deprecation_warning(
                old="RolloutWorker(.., tf_session_creator=.., ..)",
<<<<<<< HEAD
                new="RolloutWorker(.., policy_config={tf_session_options=..}, ..)",
                error=True,
=======
                new="config.framework(tf_session_args={..}); "
                "RolloutWorker(config=config, ..)",
                error=False,
>>>>>>> f1f714c6
            )

        self._original_kwargs: dict = locals().copy()
        del self._original_kwargs["self"]

        global _global_worker
        _global_worker = self

        from ray.rllib.algorithms.algorithm_config import AlgorithmConfig

        # Default config needed?
        if config is None or isinstance(config, dict):
            config = AlgorithmConfig().update_from_dict(config or {})
        # Freeze config, so no one else can alter it from here on.
        config.freeze()

        # Set extra python env variables before calling super constructor.
        if config.extra_python_environs_for_driver and worker_index == 0:
            for key, value in config.extra_python_environs_for_driver.items():
                os.environ[key] = str(value)
        elif config.extra_python_environs_for_worker and worker_index > 0:
            for key, value in config.extra_python_environs_for_worker.items():
                os.environ[key] = str(value)

        def gen_rollouts():
            while True:
                yield self.sample()

        EnvRunner.__init__(self, config=config)

<<<<<<< HEAD
        # TODO: Remove this backward compatibility.
        #  This property (old-style python config dict) should no longer be used!
        self.policy_config = config.to_dict()
=======
        self.config = config
>>>>>>> f1f714c6

        self.num_workers = (
            num_workers if num_workers is not None else self.config.num_rollout_workers
        )
        # In case we are reading from distributed datasets, store the shards here
        # and pick our shard by our worker-index.
        self._ds_shards = dataset_shards
        self.worker_index: int = worker_index

        # Lock to be able to lock this entire worker
        # (via `self.lock()` and `self.unlock()`).
        # This might be crucial to prevent a race condition in case
        # `config.policy_states_are_swappable=True` and you are using an Algorithm
        # with a learner thread. In this case, the thread might update a policy
        # that is being swapped (during the update) by the Algorithm's
        # training_step's `RolloutWorker.get_weights()` call (to sync back the
        # new weights to all remote workers).
        self._lock = threading.Lock()

        if (
            tf1
            and (config.framework_str == "tf2" or config.enable_tf1_exec_eagerly)
            # This eager check is necessary for certain all-framework tests
            # that use tf's eager_mode() context generator.
            and not tf1.executing_eagerly()
        ):
            tf1.enable_eager_execution()

        if self.config.log_level:
            logging.getLogger("ray.rllib").setLevel(self.config.log_level)

        if self.worker_index > 1:
            disable_log_once_globally()  # only need 1 worker to log
        elif self.config.log_level == "DEBUG":
            enable_periodic_logging()

        env_context = EnvContext(
            self.config.env_config,
            worker_index=self.worker_index,
            vector_index=0,
            num_workers=self.num_workers,
            remote=self.config.remote_worker_envs,
            recreated_worker=recreated_worker,
        )
        self.env_context = env_context
        self.config: AlgorithmConfig = config
        self.callbacks: DefaultCallbacks = self.config.callbacks_class()
        self.recreated_worker: bool = recreated_worker

        # Setup current policy_mapping_fn. Start with the one from the config, which
        # might be None in older checkpoints (nowadays AlgorithmConfig has a proper
        # default for this); Need to cover this situation via the backup lambda here.
        self.policy_mapping_fn = (
            lambda agent_id, episode, worker, **kw: DEFAULT_POLICY_ID
        )
        self.set_policy_mapping_fn(self.config.policy_mapping_fn)

        self.env_creator: EnvCreator = env_creator
        # Resolve possible auto-fragment length.
        configured_rollout_fragment_length = self.config.get_rollout_fragment_length(
            worker_index=self.worker_index
        )
        self.total_rollout_fragment_length: int = (
            configured_rollout_fragment_length * self.config.num_envs_per_worker
        )
        self.preprocessing_enabled: bool = not config._disable_preprocessor_api
        self.last_batch: Optional[SampleBatchType] = None
        self.global_vars: dict = {
            # TODO(sven): Make this per-policy!
            "timestep": 0,
            # Counter for performed gradient updates per policy in `self.policy_map`.
            # Allows for compiling metrics on the off-policy'ness of an update given
            # that the number of gradient updates of the sampling policies are known
            # to the learner (and can be compared to the learner version of the same
            # policy).
            "num_grad_updates_per_policy": defaultdict(int),
        }

        # If seed is provided, add worker index to it and 10k iff evaluation worker.
        self.seed = (
            None
            if self.config.seed is None
            else self.config.seed
            + self.worker_index
            + self.config.in_evaluation * 10000
        )

        # Update the global seed for numpy/random/tf-eager/torch if we are not
        # the local worker, otherwise, this was already done in the Algorithm
        # object itself.
        if self.worker_index > 0:
            update_global_seed_if_necessary(self.config.framework_str, self.seed)

        # A single environment provided by the user (via config.env). This may
        # also remain None.
        # 1) Create the env using the user provided env_creator. This may
        #    return a gym.Env (incl. MultiAgentEnv), an already vectorized
        #    VectorEnv, BaseEnv, ExternalEnv, or an ActorHandle (remote env).
        # 2) Wrap - if applicable - with Atari/rendering wrappers.
        # 3) Seed the env, if necessary.
        # 4) Vectorize the existing single env by creating more clones of
        #    this env and wrapping it with the RLlib BaseEnv class.
        self.env = self.make_sub_env_fn = None

        # Create a (single) env for this worker.
        if not (
            self.worker_index == 0
            and self.num_workers > 0
            and not self.config.create_env_on_local_worker
        ):
            # Run the `env_creator` function passing the EnvContext.
            self.env = env_creator(copy.deepcopy(self.env_context))

        clip_rewards = self.config.clip_rewards

        if self.env is not None:
            # Validate environment (general validation function).
            if not self.config.disable_env_checking:
                check_env(self.env)
            # Custom validation function given, typically a function attribute of the
            # algorithm trainer.
            if validate_env is not None:
                validate_env(self.env, self.env_context)

            # We can't auto-wrap a BaseEnv.
            if isinstance(self.env, (BaseEnv, ray.actor.ActorHandle)):

                def wrap(env):
                    return env

            # Atari type env and "deepmind" preprocessor pref.
            elif is_atari(self.env) and self.config.preprocessor_pref == "deepmind":
                # Deepmind wrappers already handle all preprocessing.
                self.preprocessing_enabled = False

                # If clip_rewards not explicitly set to False, switch it
                # on here (clip between -1.0 and 1.0).
                if self.config.clip_rewards is None:
                    clip_rewards = True

                # Framestacking is used.
                use_framestack = self.config.model.get("framestack") is True

                def wrap(env):
                    env = wrap_deepmind(
                        env,
                        dim=self.config.model.get("dim"),
                        framestack=use_framestack,
                        noframeskip=self.config.env_config.get("frameskip", 0) == 1,
                    )
                    return env

            elif self.config.preprocessor_pref is None:
                # Only turn off preprocessing
                self.preprocessing_enabled = False

                def wrap(env):
                    return env

            else:

                def wrap(env):
                    return env

            # Wrap env through the correct wrapper.
            self.env: EnvType = wrap(self.env)
            # Ideally, we would use the same make_sub_env() function below
            # to create self.env, but wrap(env) and self.env has a cyclic
            # dependency on each other right now, so we would settle on
            # duplicating the random seed setting logic for now.
            _update_env_seed_if_necessary(self.env, self.seed, self.worker_index, 0)
            # Call custom callback function `on_sub_environment_created`.
            self.callbacks.on_sub_environment_created(
                worker=self,
                sub_environment=self.env,
                env_context=self.env_context,
            )

            self.make_sub_env_fn = self._get_make_sub_env_fn(
                env_creator, env_context, validate_env, wrap, self.seed
            )

        self.spaces = spaces
        self.default_policy_class = default_policy_class
        self.policy_dict, self.is_policy_to_train = self.config.get_multi_agent_setup(
            env=self.env,
            spaces=self.spaces,
            default_policy_class=self.default_policy_class,
        )

        self.policy_map: Optional[PolicyMap] = None
        # TODO(jungong) : clean up after non-connector env_runner is fully deprecated.
        self.preprocessors: Dict[PolicyID, Preprocessor] = None

        # Check available number of GPUs.
        num_gpus = (
            self.config.num_gpus
            if self.worker_index == 0
            else self.config.num_gpus_per_worker
        )

        # This is only for the old API where local_worker was responsible for learning
        if not self.config._enable_learner_api:
            # Error if we don't find enough GPUs.
            if (
                ray.is_initialized()
                and ray._private.worker._mode() != ray._private.worker.LOCAL_MODE
                and not config._fake_gpus
            ):

                devices = []
                if self.config.framework_str in ["tf2", "tf"]:
                    devices = get_tf_gpu_devices()
                elif self.config.framework_str == "torch":
                    devices = list(range(torch.cuda.device_count()))

                if len(devices) < num_gpus:
                    raise RuntimeError(
                        ERR_MSG_NO_GPUS.format(len(devices), devices)
                        + HOWTO_CHANGE_CONFIG
                    )
            # Warn, if running in local-mode and actual GPUs (not faked) are
            # requested.
            elif (
                ray.is_initialized()
                and ray._private.worker._mode() == ray._private.worker.LOCAL_MODE
                and num_gpus > 0
                and not self.config._fake_gpus
            ):
                logger.warning(
                    "You are running ray with `local_mode=True`, but have "
                    f"configured {num_gpus} GPUs to be used! In local mode, "
                    f"Policies are placed on the CPU and the `num_gpus` setting "
                    f"is ignored."
                )

        self.filters: Dict[PolicyID, Filter] = defaultdict(NoFilter)

        # if RLModule API is enabled, marl_module_spec holds the specs of the RLModules
        self.marl_module_spec = None
        self._update_policy_map(policy_dict=self.policy_dict)

        # Update Policy's view requirements from Model, only if Policy directly
        # inherited from base `Policy` class. At this point here, the Policy
        # must have it's Model (if any) defined and ready to output an initial
        # state.
        for pol in self.policy_map.values():
            if not pol._model_init_state_automatically_added:
                pol._update_model_view_requirements_from_init_state()

        self.multiagent: bool = set(self.policy_map.keys()) != {DEFAULT_POLICY_ID}
        if self.multiagent and self.env is not None:
            if not isinstance(
                self.env,
                (BaseEnv, ExternalMultiAgentEnv, MultiAgentEnv, ray.actor.ActorHandle),
            ):
                raise ValueError(
                    f"Have multiple policies {self.policy_map}, but the "
                    f"env {self.env} is not a subclass of BaseEnv, "
                    f"MultiAgentEnv, ActorHandle, or ExternalMultiAgentEnv!"
                )

        if self.worker_index == 0:
            logger.info("Built filter map: {}".format(self.filters))

        # This RolloutWorker has no env.
        if self.env is None:
            self.async_env = None
        # Use a custom env-vectorizer and call it providing self.env.
        elif "custom_vector_env" in self.config:
            self.async_env = self.config.custom_vector_env(self.env)
        # Default: Vectorize self.env via the make_sub_env function. This adds
        # further clones of self.env and creates a RLlib BaseEnv (which is
        # vectorized under the hood).
        else:
            # Always use vector env for consistency even if num_envs_per_worker=1.
            self.async_env: BaseEnv = convert_to_base_env(
                self.env,
                make_env=self.make_sub_env_fn,
                num_envs=self.config.num_envs_per_worker,
                remote_envs=self.config.remote_worker_envs,
                remote_env_batch_wait_ms=self.config.remote_env_batch_wait_ms,
                worker=self,
                restart_failed_sub_environments=(
                    self.config.restart_failed_sub_environments
                ),
            )

        # `truncate_episodes`: Allow a batch to contain more than one episode
        # (fragments) and always make the batch `rollout_fragment_length`
        # long.
        rollout_fragment_length_for_sampler = configured_rollout_fragment_length
        if self.config.batch_mode == "truncate_episodes":
            pack = True
        # `complete_episodes`: Never cut episodes and sampler will return
        # exactly one (complete) episode per poll.
        else:
            assert self.config.batch_mode == "complete_episodes"
            rollout_fragment_length_for_sampler = float("inf")
            pack = False

        # Create the IOContext for this worker.
        self.io_context: IOContext = IOContext(
            log_dir, self.config, self.worker_index, self
        )

        render = False
        if self.config.render_env is True and (
            self.num_workers == 0 or self.worker_index == 1
        ):
            render = True

        if self.env is None:
            self.sampler = None
        elif self.config.sample_async:
            self.sampler = AsyncSampler(
                worker=self,
                env=self.async_env,
                clip_rewards=clip_rewards,
                rollout_fragment_length=rollout_fragment_length_for_sampler,
                count_steps_by=self.config.count_steps_by,
                callbacks=self.callbacks,
                multiple_episodes_in_batch=pack,
                normalize_actions=self.config.normalize_actions,
                clip_actions=self.config.clip_actions,
                observation_fn=self.config.observation_fn,
                sample_collector_class=self.config.sample_collector,
                render=render,
            )
            # Start the Sampler thread.
            self.sampler.start()
        else:
            self.sampler = SyncSampler(
                worker=self,
                env=self.async_env,
                clip_rewards=clip_rewards,
                rollout_fragment_length=rollout_fragment_length_for_sampler,
                count_steps_by=self.config.count_steps_by,
                callbacks=self.callbacks,
                multiple_episodes_in_batch=pack,
                normalize_actions=self.config.normalize_actions,
                clip_actions=self.config.clip_actions,
                observation_fn=self.config.observation_fn,
                sample_collector_class=self.config.sample_collector,
                render=render,
            )

        self.input_reader: InputReader = self._get_input_creator_from_config()(
            self.io_context
        )
        self.output_writer: OutputWriter = self._get_output_creator_from_config()(
            self.io_context
        )

        # The current weights sequence number (version). May remain None for when
        # not tracking weights versions.
        self.weights_seq_no: Optional[int] = None

        logger.debug(
            "Created rollout worker with env {} ({}), policies {}".format(
                self.async_env, self.env, self.policy_map
            )
        )

    @override(EnvRunner)
    def assert_healthy(self):
        is_healthy = self.policy_map and self.input_reader and self.output_writer
        assert is_healthy, (
            f"RolloutWorker {self} (idx={self.worker_index}; "
            f"num_workers={self.num_workers}) not healthy!"
        )

    @override(EnvRunner)
    def sample(self) -> SampleBatchType:
        if self.config.fake_sampler and self.last_batch is not None:
            return self.last_batch
        elif self.input_reader is None:
            raise ValueError(
                "RolloutWorker has no `input_reader` object! "
                "Cannot call `sample()`. You can try setting "
                "`create_env_on_driver` to True."
            )

        if log_once("sample_start"):
            logger.info(
                "Generating sample batch of size {}".format(
                    self.total_rollout_fragment_length
                )
            )

        batches = [self.input_reader.next()]
        steps_so_far = (
            batches[0].count
            if self.config.count_steps_by == "env_steps"
            else batches[0].agent_steps()
        )

        # In truncate_episodes mode, never pull more than 1 batch per env.
        # This avoids over-running the target batch size.
        if (
            self.config.batch_mode == "truncate_episodes"
            and not self.config.offline_sampling
        ):
            max_batches = self.config.num_envs_per_worker
        else:
            max_batches = float("inf")
        while steps_so_far < self.total_rollout_fragment_length and (
            len(batches) < max_batches
        ):
            batch = self.input_reader.next()
            steps_so_far += (
                batch.count
                if self.config.count_steps_by == "env_steps"
                else batch.agent_steps()
            )
            batches.append(batch)
        batch = concat_samples(batches)

        self.callbacks.on_sample_end(worker=self, samples=batch)

        # Always do writes prior to compression for consistency and to allow
        # for better compression inside the writer.
        self.output_writer.write(batch)

        if log_once("sample_end"):
            logger.info("Completed sample batch:\n\n{}\n".format(summarize(batch)))

        if self.config.compress_observations:
            batch.compress(bulk=self.config.compress_observations == "bulk")

        if self.config.fake_sampler:
            self.last_batch = batch
        return batch

    @ray.method(num_returns=2)
    def sample_with_count(self) -> Tuple[SampleBatchType, int]:
        """Same as sample() but returns the count as a separate value.

        Returns:
            A columnar batch of experiences (e.g., tensors) and the
                size of the collected batch.

        Examples:
            >>> import gymnasium as gym
            >>> from ray.rllib.evaluation.rollout_worker import RolloutWorker
            >>> from ray.rllib.algorithms.pg.pg_tf_policy import PGTF1Policy
            >>> worker = RolloutWorker( # doctest: +SKIP
            ...   env_creator=lambda _: gym.make("CartPole-v1"), # doctest: +SKIP
            ...   default_policy_class=PGTFPolicy) # doctest: +SKIP
            >>> print(worker.sample_with_count()) # doctest: +SKIP
            (SampleBatch({"obs": [...], "action": [...], ...}), 3)
        """
        batch = self.sample()
        return batch, batch.count

    def learn_on_batch(self, samples: SampleBatchType) -> Dict:
        """Update policies based on the given batch.

        This is the equivalent to apply_gradients(compute_gradients(samples)),
        but can be optimized to avoid pulling gradients into CPU memory.

        Args:
            samples: The SampleBatch or MultiAgentBatch to learn on.

        Returns:
            Dictionary of extra metadata from compute_gradients().

        Examples:
            >>> import gymnasium as gym
            >>> from ray.rllib.evaluation.rollout_worker import RolloutWorker
            >>> from ray.rllib.algorithms.pg.pg_tf_policy import PGTF1Policy
            >>> worker = RolloutWorker( # doctest: +SKIP
            ...   env_creator=lambda _: gym.make("CartPole-v1"), # doctest: +SKIP
            ...   default_policy_class=PGTF1Policy) # doctest: +SKIP
            >>> batch = worker.sample() # doctest: +SKIP
            >>> info = worker.learn_on_batch(samples) # doctest: +SKIP
        """
        if log_once("learn_on_batch"):
            logger.info(
                "Training on concatenated sample batches:\n\n{}\n".format(
                    summarize(samples)
                )
            )

        info_out = {}
        if isinstance(samples, MultiAgentBatch):
            builders = {}
            to_fetch = {}
            for pid, batch in samples.policy_batches.items():
                if self.is_policy_to_train is not None and not self.is_policy_to_train(
                    pid, samples
                ):
                    continue
                # Decompress SampleBatch, in case some columns are compressed.
                batch.decompress_if_needed()

                policy = self.policy_map[pid]
                tf_session = policy.get_session()
                if tf_session and hasattr(policy, "_build_learn_on_batch"):
                    builders[pid] = _TFRunBuilder(tf_session, "learn_on_batch")
                    to_fetch[pid] = policy._build_learn_on_batch(builders[pid], batch)
                else:
                    info_out[pid] = policy.learn_on_batch(batch)

            info_out.update({pid: builders[pid].get(v) for pid, v in to_fetch.items()})
        else:
            if self.is_policy_to_train is None or self.is_policy_to_train(
                DEFAULT_POLICY_ID, samples
            ):
                info_out.update(
                    {
                        DEFAULT_POLICY_ID: self.policy_map[
                            DEFAULT_POLICY_ID
                        ].learn_on_batch(samples)
                    }
                )
        if log_once("learn_out"):
            logger.debug("Training out:\n\n{}\n".format(summarize(info_out)))
        return info_out

    def sample_and_learn(
        self,
        expected_batch_size: int,
        num_sgd_iter: int,
        sgd_minibatch_size: str,
        standardize_fields: List[str],
    ) -> Tuple[dict, int]:
        """Sample and batch and learn on it.

        This is typically used in combination with distributed allreduce.

        Args:
            expected_batch_size: Expected number of samples to learn on.
            num_sgd_iter: Number of SGD iterations.
            sgd_minibatch_size: SGD minibatch size.
            standardize_fields: List of sample fields to normalize.

        Returns:
            A tuple consisting of a dictionary of extra metadata returned from
                the policies' `learn_on_batch()` and the number of samples
                learned on.
        """
        batch = self.sample()
        assert batch.count == expected_batch_size, (
            "Batch size possibly out of sync between workers, expected:",
            expected_batch_size,
            "got:",
            batch.count,
        )
        logger.info(
            "Executing distributed minibatch SGD "
            "with epoch size {}, minibatch size {}".format(
                batch.count, sgd_minibatch_size
            )
        )
        info = do_minibatch_sgd(
            batch,
            self.policy_map,
            self,
            num_sgd_iter,
            sgd_minibatch_size,
            standardize_fields,
        )
        return info, batch.count

    def compute_gradients(
        self,
        samples: SampleBatchType,
        single_agent: bool = None,
    ) -> Tuple[ModelGradients, dict]:
        """Returns a gradient computed w.r.t the specified samples.

        Uses the Policy's/ies' compute_gradients method(s) to perform the
        calculations. Skips policies that are not trainable as per
        `self.is_policy_to_train()`.

        Args:
            samples: The SampleBatch or MultiAgentBatch to compute gradients
                for using this worker's trainable policies.

        Returns:
            In the single-agent case, a tuple consisting of ModelGradients and
            info dict of the worker's policy.
            In the multi-agent case, a tuple consisting of a dict mapping
            PolicyID to ModelGradients and a dict mapping PolicyID to extra
            metadata info.
            Note that the first return value (grads) can be applied as is to a
            compatible worker using the worker's `apply_gradients()` method.

        Examples:
            >>> import gymnasium as gym
            >>> from ray.rllib.evaluation.rollout_worker import RolloutWorker
            >>> from ray.rllib.algorithms.pg.pg_tf_policy import PGTF1Policy
            >>> worker = RolloutWorker( # doctest: +SKIP
            ...   env_creator=lambda _: gym.make("CartPole-v1"), # doctest: +SKIP
            ...   default_policy_class=PGTF1Policy) # doctest: +SKIP
            >>> batch = worker.sample() # doctest: +SKIP
            >>> grads, info = worker.compute_gradients(samples) # doctest: +SKIP
        """
        if log_once("compute_gradients"):
            logger.info("Compute gradients on:\n\n{}\n".format(summarize(samples)))

        if single_agent is True:
            samples = convert_ma_batch_to_sample_batch(samples)
            grad_out, info_out = self.policy_map[DEFAULT_POLICY_ID].compute_gradients(
                samples
            )
            info_out["batch_count"] = samples.count
            return grad_out, info_out

        # Treat everything as is multi-agent.
        samples = samples.as_multi_agent()

        # Calculate gradients for all policies.
        grad_out, info_out = {}, {}
        if self.config.framework_str == "tf":
            for pid, batch in samples.policy_batches.items():
                if self.is_policy_to_train is not None and not self.is_policy_to_train(
                    pid, samples
                ):
                    continue
                policy = self.policy_map[pid]
                builder = _TFRunBuilder(policy.get_session(), "compute_gradients")
                grad_out[pid], info_out[pid] = policy._build_compute_gradients(
                    builder, batch
                )
            grad_out = {k: builder.get(v) for k, v in grad_out.items()}
            info_out = {k: builder.get(v) for k, v in info_out.items()}
        else:
            for pid, batch in samples.policy_batches.items():
                if self.is_policy_to_train is not None and not self.is_policy_to_train(
                    pid, samples
                ):
                    continue
                grad_out[pid], info_out[pid] = self.policy_map[pid].compute_gradients(
                    batch
                )

        info_out["batch_count"] = samples.count
        if log_once("grad_out"):
            logger.info("Compute grad info:\n\n{}\n".format(summarize(info_out)))

        return grad_out, info_out

    def apply_gradients(
        self,
        grads: Union[ModelGradients, Dict[PolicyID, ModelGradients]],
    ) -> None:
        """Applies the given gradients to this worker's models.

        Uses the Policy's/ies' apply_gradients method(s) to perform the
        operations.

        Args:
            grads: Single ModelGradients (single-agent case) or a dict
                mapping PolicyIDs to the respective model gradients
                structs.

        Examples:
            >>> import gymnasium as gym
            >>> from ray.rllib.evaluation.rollout_worker import RolloutWorker
            >>> from ray.rllib.algorithms.pg.pg_tf_policy import PGTF1Policy
            >>> worker = RolloutWorker( # doctest: +SKIP
            ...   env_creator=lambda _: gym.make("CartPole-v1"), # doctest: +SKIP
            ...   default_policy_class=PGTF1Policy) # doctest: +SKIP
            >>> samples = worker.sample() # doctest: +SKIP
            >>> grads, info = worker.compute_gradients(samples) # doctest: +SKIP
            >>> worker.apply_gradients(grads) # doctest: +SKIP
        """
        if log_once("apply_gradients"):
            logger.info("Apply gradients:\n\n{}\n".format(summarize(grads)))
        # Grads is a dict (mapping PolicyIDs to ModelGradients).
        # Multi-agent case.
        if isinstance(grads, dict):
            for pid, g in grads.items():
                if self.is_policy_to_train is None or self.is_policy_to_train(
                    pid, None
                ):
                    self.policy_map[pid].apply_gradients(g)
        # Grads is a ModelGradients type. Single-agent case.
        elif self.is_policy_to_train is None or self.is_policy_to_train(
            DEFAULT_POLICY_ID, None
        ):
            self.policy_map[DEFAULT_POLICY_ID].apply_gradients(grads)

    def get_metrics(self) -> List[RolloutMetrics]:
        # Get metrics from sampler (if any).
        if self.sampler is not None:
            out = self.sampler.get_metrics()
        else:
            out = []

        return out

    def foreach_env(self, func: Callable[[EnvType], T]) -> List[T]:
        """Calls the given function with each sub-environment as arg.

        Args:
            func: The function to call for each underlying
                sub-environment (as only arg).

        Returns:
             The list of return values of all calls to `func([env])`.
        """

        if self.async_env is None:
            return []

        envs = self.async_env.get_sub_environments()
        # Empty list (not implemented): Call function directly on the
        # BaseEnv.
        if not envs:
            return [func(self.async_env)]
        # Call function on all underlying (vectorized) sub environments.
        else:
            return [func(e) for e in envs]

    def foreach_env_with_context(
        self, func: Callable[[EnvType, EnvContext], T]
    ) -> List[T]:
        """Calls given function with each sub-env plus env_ctx as args.

        Args:
            func: The function to call for each underlying
                sub-environment and its EnvContext (as the args).

        Returns:
             The list of return values of all calls to `func([env, ctx])`.
        """

        if self.async_env is None:
            return []

        envs = self.async_env.get_sub_environments()
        # Empty list (not implemented): Call function directly on the
        # BaseEnv.
        if not envs:
            return [func(self.async_env, self.env_context)]
        # Call function on all underlying (vectorized) sub environments.
        else:
            ret = []
            for i, e in enumerate(envs):
                ctx = self.env_context.copy_with_overrides(vector_index=i)
                ret.append(func(e, ctx))
            return ret

    def get_policy(self, policy_id: PolicyID = DEFAULT_POLICY_ID) -> Optional[Policy]:
        """Return policy for the specified id, or None.

        Args:
            policy_id: ID of the policy to return. None for DEFAULT_POLICY_ID
                (in the single agent case).

        Returns:
            The policy under the given ID (or None if not found).
        """
        return self.policy_map.get(policy_id)

    def add_policy(
        self,
        policy_id: PolicyID,
        policy_cls: Optional[Type[Policy]] = None,
        policy: Optional[Policy] = None,
        *,
        observation_space: Optional[Space] = None,
        action_space: Optional[Space] = None,
        config: Optional[PartialAlgorithmConfigDict] = None,
        policy_state: Optional[PolicyState] = None,
        policy_mapping_fn: Optional[Callable[[AgentID, "Episode"], PolicyID]] = None,
        policies_to_train: Optional[
            Union[Container[PolicyID], Callable[[PolicyID, SampleBatchType], bool]]
        ] = None,
        module_spec: Optional[SingleAgentRLModuleSpec] = None,
    ) -> Policy:
        """Adds a new policy to this RolloutWorker.

        Args:
            policy_id: ID of the policy to add.
            policy_cls: The Policy class to use for constructing the new Policy.
                Note: Only one of `policy_cls` or `policy` must be provided.
            policy: The Policy instance to add to this algorithm.
                Note: Only one of `policy_cls` or `policy` must be provided.
            observation_space: The observation space of the policy to add.
            action_space: The action space of the policy to add.
            config: The config overrides for the policy to add.
            policy_state: Optional state dict to apply to the new
                policy instance, right after its construction.
            policy_mapping_fn: An optional (updated) policy mapping function
                to use from here on. Note that already ongoing episodes will
                not change their mapping but will use the old mapping till
                the end of the episode.
            policies_to_train: An optional container of policy IDs to be
                trained or a callable taking PolicyID and - optionally -
                SampleBatchType and returning a bool (trainable or not?).
                If None, will keep the existing setup in place.
                Policies, whose IDs are not in the list (or for which the
                callable returns False) will not be updated.
            module_spec: In the new RLModule API we need to pass in the module_spec for
                the new module that is supposed to be added. Knowing the policy spec is
                not sufficient.

        Returns:
            The newly added policy.

        Raises:
            ValueError: If both `policy_cls` AND `policy` are provided.
            KeyError: If the given `policy_id` already exists in this worker's
                PolicyMap.
        """
        validate_policy_id(policy_id, error=False)

        if module_spec is not None and not self.config._enable_rl_module_api:
            raise ValueError(
                "If you pass in module_spec to the policy, the RLModule API needs "
                "to be enabled."
            )

        if policy_id in self.policy_map:
            raise KeyError(
                f"Policy ID '{policy_id}' already exists in policy map! "
                "Make sure you use a Policy ID that has not been taken yet."
                " Policy IDs that are already in your policy map: "
                f"{list(self.policy_map.keys())}"
            )
        if (policy_cls is None) == (policy is None):
            raise ValueError(
                "Only one of `policy_cls` or `policy` must be provided to "
                "RolloutWorker.add_policy()!"
            )

        if policy is None:
            policy_dict_to_add, _ = self.config.get_multi_agent_setup(
                policies={
                    policy_id: PolicySpec(
                        policy_cls, observation_space, action_space, config
                    )
                },
                env=self.env,
                spaces=self.spaces,
                default_policy_class=self.default_policy_class,
            )
        else:
            policy_dict_to_add = {
                policy_id: PolicySpec(
                    type(policy),
                    policy.observation_space,
                    policy.action_space,
                    policy.config,
                )
            }

        self.policy_dict.update(policy_dict_to_add)
        self._update_policy_map(
            policy_dict=policy_dict_to_add,
            policy=policy,
            policy_states={policy_id: policy_state},
            module_spec=module_spec,
        )

        self.set_policy_mapping_fn(policy_mapping_fn)
        if policies_to_train is not None:
            self.set_is_policy_to_train(policies_to_train)

        return self.policy_map[policy_id]

    def remove_policy(
        self,
        *,
        policy_id: PolicyID = DEFAULT_POLICY_ID,
        policy_mapping_fn: Optional[Callable[[AgentID], PolicyID]] = None,
        policies_to_train: Optional[
            Union[Container[PolicyID], Callable[[PolicyID, SampleBatchType], bool]]
        ] = None,
    ) -> None:
        """Removes a policy from this RolloutWorker.

        Args:
            policy_id: ID of the policy to be removed. None for
                DEFAULT_POLICY_ID.
            policy_mapping_fn: An optional (updated) policy mapping function
                to use from here on. Note that already ongoing episodes will
                not change their mapping but will use the old mapping till
                the end of the episode.
            policies_to_train: An optional container of policy IDs to be
                trained or a callable taking PolicyID and - optionally -
                SampleBatchType and returning a bool (trainable or not?).
                If None, will keep the existing setup in place.
                Policies, whose IDs are not in the list (or for which the
                callable returns False) will not be updated.
        """
        if policy_id not in self.policy_map:
            raise ValueError(f"Policy ID '{policy_id}' not in policy map!")
        del self.policy_map[policy_id]
        del self.preprocessors[policy_id]
        self.set_policy_mapping_fn(policy_mapping_fn)
        if policies_to_train is not None:
            self.set_is_policy_to_train(policies_to_train)

    def set_policy_mapping_fn(
        self,
        policy_mapping_fn: Optional[Callable[[AgentID, "Episode"], PolicyID]] = None,
    ) -> None:
        """Sets `self.policy_mapping_fn` to a new callable (if provided).

        Args:
            policy_mapping_fn: The new mapping function to use. If None,
                will keep the existing mapping function in place.
        """
        if policy_mapping_fn is not None:
            self.policy_mapping_fn = policy_mapping_fn
            if not callable(self.policy_mapping_fn):
                raise ValueError("`policy_mapping_fn` must be a callable!")

    def set_is_policy_to_train(
        self,
        is_policy_to_train: Union[
            Container[PolicyID], Callable[[PolicyID, Optional[SampleBatchType]], bool]
        ],
    ) -> None:
        """Sets `self.is_policy_to_train()` to a new callable.

        Args:
            is_policy_to_train: A container of policy IDs to be
                trained or a callable taking PolicyID and - optionally -
                SampleBatchType and returning a bool (trainable or not?).
                If None, will keep the existing setup in place.
                Policies, whose IDs are not in the list (or for which the
                callable returns False) will not be updated.
        """
        # If container given, construct a simple default callable returning True
        # if the PolicyID is found in the list/set of IDs.
        if not callable(is_policy_to_train):
            assert isinstance(is_policy_to_train, (list, set, tuple)), (
                "ERROR: `is_policy_to_train`must be a [list|set|tuple] or a "
                "callable taking PolicyID and SampleBatch and returning "
                "True|False (trainable or not?)."
            )
            pols = set(is_policy_to_train)

            def is_policy_to_train(pid, batch=None):
                return pid in pols

        self.is_policy_to_train = is_policy_to_train

    @PublicAPI(stability="alpha")
    def get_policies_to_train(
        self, batch: Optional[SampleBatchType] = None
    ) -> Set[PolicyID]:
        """Returns all policies-to-train, given an optional batch.

        Loops through all policies currently in `self.policy_map` and checks
        the return value of `self.is_policy_to_train(pid, batch)`.

        Args:
            batch: An optional SampleBatchType for the
                `self.is_policy_to_train(pid, [batch]?)` check.

        Returns:
            The set of currently trainable policy IDs, given the optional
            `batch`.
        """
        return {
            pid
            for pid in self.policy_map.keys()
            if self.is_policy_to_train is None or self.is_policy_to_train(pid, batch)
        }

    def for_policy(
        self,
        func: Callable[[Policy, Optional[Any]], T],
        policy_id: Optional[PolicyID] = DEFAULT_POLICY_ID,
        **kwargs,
    ) -> T:
        """Calls the given function with the specified policy as first arg.

        Args:
            func: The function to call with the policy as first arg.
            policy_id: The PolicyID of the policy to call the function with.

        Keyword Args:
            kwargs: Additional kwargs to be passed to the call.

        Returns:
            The return value of the function call.
        """

        return func(self.policy_map[policy_id], **kwargs)

    def foreach_policy(
        self, func: Callable[[Policy, PolicyID, Optional[Any]], T], **kwargs
    ) -> List[T]:
        """Calls the given function with each (policy, policy_id) tuple.

        Args:
            func: The function to call with each (policy, policy ID) tuple.

        Keyword Args:
            kwargs: Additional kwargs to be passed to the call.

        Returns:
             The list of return values of all calls to
                `func([policy, pid, **kwargs])`.
        """
        return [func(policy, pid, **kwargs) for pid, policy in self.policy_map.items()]

    def foreach_policy_to_train(
        self, func: Callable[[Policy, PolicyID, Optional[Any]], T], **kwargs
    ) -> List[T]:
        """
        Calls the given function with each (policy, policy_id) tuple.

        Only those policies/IDs will be called on, for which
        `self.is_policy_to_train()` returns True.

        Args:
            func: The function to call with each (policy, policy ID) tuple,
                for only those policies that `self.is_policy_to_train`
                returns True.

        Keyword Args:
            kwargs: Additional kwargs to be passed to the call.

        Returns:
            The list of return values of all calls to
            `func([policy, pid, **kwargs])`.
        """
        return [
            # Make sure to only iterate over keys() and not items(). Iterating over
            # items will access policy_map elements even for pids that we do not need,
            # i.e. those that are not in policy_to_train. Access to policy_map elements
            # can cause disk access for policies that were offloaded to disk. Since
            # these policies will be skipped in the for-loop accessing them is
            # unnecessary, making subsequent disk access unnecessary.
            func(self.policy_map[pid], pid, **kwargs)
            for pid in self.policy_map.keys()
            if self.is_policy_to_train is None or self.is_policy_to_train(pid, None)
        ]

    def sync_filters(self, new_filters: dict) -> None:
        """Changes self's filter to given and rebases any accumulated delta.

        Args:
            new_filters: Filters with new state to update local copy.
        """
        assert all(k in new_filters for k in self.filters)
        for k in self.filters:
            self.filters[k].sync(new_filters[k])

    def get_filters(self, flush_after: bool = False) -> Dict:
        """Returns a snapshot of filters.

        Args:
            flush_after: Clears the filter buffer state.

        Returns:
            Dict for serializable filters
        """
        return_filters = {}
        for k, f in self.filters.items():
            return_filters[k] = f.as_serializable()
            if flush_after:
                f.reset_buffer()
        return return_filters

    @override(EnvRunner)
    def get_state(self) -> dict:
        filters = self.get_filters(flush_after=True)
        policy_states = {}
        for pid in self.policy_map.keys():
            # If required by the user, only capture policies that are actually
            # trainable. Otherwise, capture all policies (for saving to disk).
            if (
                not self.config.checkpoint_trainable_policies_only
                or self.is_policy_to_train is None
                or self.is_policy_to_train(pid)
            ):
                policy_states[pid] = self.policy_map[pid].get_state()

        return {
            # List all known policy IDs here for convenience. When an Algorithm gets
            # restored from a checkpoint, it will not have access to the list of
            # possible IDs as each policy is stored in its own sub-dir
            # (see "policy_states").
            "policy_ids": list(self.policy_map.keys()),
            # Note that this field will not be stored in the algorithm checkpoint's
            # state file, but each policy will get its own state file generated in
            # a sub-dir within the algo's checkpoint dir.
            "policy_states": policy_states,
            # Also store current mapping fn and which policies to train.
            "policy_mapping_fn": self.policy_mapping_fn,
            "is_policy_to_train": self.is_policy_to_train,
            # TODO: Filters will be replaced by connectors.
            "filters": filters,
        }

    @override(EnvRunner)
    def set_state(self, state: dict) -> None:
        # Backward compatibility (old checkpoints' states would have the local
        # worker state as a bytes object, not a dict).
        if isinstance(state, bytes):
            state = pickle.loads(state)

        # TODO: Once filters are handled by connectors, get rid of the "filters"
        #  key in `state` entirely (will be part of the policies then).
        self.sync_filters(state["filters"])

        connector_enabled = self.config.enable_connectors

        # Support older checkpoint versions (< 1.0), in which the policy_map
        # was stored under the "state" key, not "policy_states".
        policy_states = (
            state["policy_states"] if "policy_states" in state else state["state"]
        )
        for pid, policy_state in policy_states.items():
            # If - for some reason - we have an invalid PolicyID in the state,
            # this might be from an older checkpoint (pre v1.0). Just warn here.
            validate_policy_id(pid, error=False)

            if pid not in self.policy_map:
                spec = policy_state.get("policy_spec", None)
                if spec is None:
                    logger.warning(
                        f"PolicyID '{pid}' was probably added on-the-fly (not"
                        " part of the static `multagent.policies` config) and"
                        " no PolicySpec objects found in the pickled policy "
                        f"state. Will not add `{pid}`, but ignore it for now."
                    )
                else:
                    policy_spec = (
                        PolicySpec.deserialize(spec)
                        if connector_enabled or isinstance(spec, dict)
                        else spec
                    )
                    self.add_policy(
                        policy_id=pid,
                        policy_cls=policy_spec.policy_class,
                        observation_space=policy_spec.observation_space,
                        action_space=policy_spec.action_space,
                        config=policy_spec.config,
                    )
            if pid in self.policy_map:
                self.policy_map[pid].set_state(policy_state)

        # Also restore mapping fn and which policies to train.
        if "policy_mapping_fn" in state:
            self.set_policy_mapping_fn(state["policy_mapping_fn"])
        if state.get("is_policy_to_train") is not None:
            self.set_is_policy_to_train(state["is_policy_to_train"])

    def get_weights(
        self,
        policies: Optional[Container[PolicyID]] = None,
    ) -> Dict[PolicyID, ModelWeights]:
        """Returns each policies' model weights of this worker.

        Args:
            policies: List of PolicyIDs to get the weights from.
                Use None for all policies.

        Returns:
            Dict mapping PolicyIDs to ModelWeights.

        Examples:
            >>> from ray.rllib.evaluation.rollout_worker import RolloutWorker
            >>> # Create a RolloutWorker.
            >>> worker = ... # doctest: +SKIP
            >>> weights = worker.get_weights() # doctest: +SKIP
            >>> print(weights) # doctest: +SKIP
            {"default_policy": {"layer1": array(...), "layer2": ...}}
        """
        if policies is None:
            policies = list(self.policy_map.keys())
        policies = force_list(policies)

        return {
            # Make sure to only iterate over keys() and not items(). Iterating over
            # items will access policy_map elements even for pids that we do not need,
            # i.e. those that are not in policies. Access to policy_map elements can
            # cause disk access for policies that were offloaded to disk. Since these
            # policies will be skipped in the for-loop accessing them is unnecessary,
            # making subsequent disk access unnecessary.
            pid: self.policy_map[pid].get_weights()
            for pid in self.policy_map.keys()
            if pid in policies
        }

    def set_weights(
        self,
        weights: Dict[PolicyID, ModelWeights],
        global_vars: Optional[Dict] = None,
        weights_seq_no: Optional[int] = None,
    ) -> None:
        """Sets each policies' model weights of this worker.

        Args:
            weights: Dict mapping PolicyIDs to the new weights to be used.
            global_vars: An optional global vars dict to set this
                worker to. If None, do not update the global_vars.
            weights_seq_no: If needed, a sequence number for the weights version
                can be passed into this method. If not None, will store this seq no
                (in self.weights_seq_no) and in future calls - if the seq no did not
                change wrt. the last call - will ignore the call to save on performance.

        Examples:
            >>> from ray.rllib.evaluation.rollout_worker import RolloutWorker
            >>> # Create a RolloutWorker.
            >>> worker = ... # doctest: +SKIP
            >>> weights = worker.get_weights() # doctest: +SKIP
            >>> # Set `global_vars` (timestep) as well.
            >>> worker.set_weights(weights, {"timestep": 42}) # doctest: +SKIP
        """
        # Only update our weights, if no seq no given OR given seq no is different
        # from ours.
        if weights_seq_no is None or weights_seq_no != self.weights_seq_no:
            # If per-policy weights are object refs, `ray.get()` them first.
            if weights and isinstance(next(iter(weights.values())), ObjectRef):
                actual_weights = ray.get(list(weights.values()))
                weights = {
                    pid: actual_weights[i] for i, pid in enumerate(weights.keys())
                }

            for pid, w in weights.items():
                self.policy_map[pid].set_weights(w)

        self.weights_seq_no = weights_seq_no

        if global_vars:
            self.set_global_vars(global_vars)

    def get_global_vars(self) -> dict:
        """Returns the current `self.global_vars` dict of this RolloutWorker.

        Returns:
            The current `self.global_vars` dict of this RolloutWorker.

        Examples:
            >>> from ray.rllib.evaluation.rollout_worker import RolloutWorker
            >>> # Create a RolloutWorker.
            >>> worker = ... # doctest: +SKIP
            >>> global_vars = worker.get_global_vars() # doctest: +SKIP
            >>> print(global_vars) # doctest: +SKIP
            {"timestep": 424242}
        """
        return self.global_vars

    def set_global_vars(
        self,
        global_vars: dict,
        policy_ids: Optional[List[PolicyID]] = None,
    ) -> None:
        """Updates this worker's and all its policies' global vars.

        Updates are done using the dict's update method.

        Args:
            global_vars: The global_vars dict to update the `self.global_vars` dict
                from.
            policy_ids: Optional list of Policy IDs to update. If None, will update all
                policies on the to-be-updated workers.

        Examples:
            >>> worker = ... # doctest: +SKIP
            >>> global_vars = worker.set_global_vars( # doctest: +SKIP
            ...     {"timestep": 4242})
        """
        # Handle per-policy values.
        global_vars_copy = global_vars.copy()
        gradient_updates_per_policy = global_vars_copy.pop(
            "num_grad_updates_per_policy", {}
        )
        self.global_vars["num_grad_updates_per_policy"].update(
            gradient_updates_per_policy
        )
        # Only update explicitly provided policies or those that that are being
        # trained, in order to avoid superfluous access of policies, which might have
        # been offloaded to the object store.
        # Important b/c global vars are constantly being updated.
        for pid in policy_ids if policy_ids is not None else self.policy_map.keys():
            if self.is_policy_to_train is None or self.is_policy_to_train(pid, None):
                self.policy_map[pid].on_global_var_update(
                    dict(
                        global_vars_copy,
                        # If count is None, Policy won't update the counter.
                        **{"num_grad_updates": gradient_updates_per_policy.get(pid)},
                    )
                )

        # Update all other global vars.
        self.global_vars.update(global_vars_copy)

    @override(EnvRunner)
    def stop(self) -> None:
        """Releases all resources used by this RolloutWorker."""

        # If we have an env -> Release its resources.
        if self.env is not None:
            self.async_env.stop()

        # In case we have-an AsyncSampler, kill its sampling thread.
        if hasattr(self, "sampler") and isinstance(self.sampler, AsyncSampler):
            self.sampler.shutdown = True

        # Close all policies' sessions (if tf static graph).
        for policy in self.policy_map.cache.values():
            sess = policy.get_session()
            # Closes the tf session, if any.
            if sess is not None:
                sess.close()

    def lock(self) -> None:
        """Locks this RolloutWorker via its own threading.Lock."""
        self._lock.acquire()

    def unlock(self) -> None:
        """Unlocks this RolloutWorker via its own threading.Lock."""
        self._lock.release()

    def setup_torch_data_parallel(
        self, url: str, world_rank: int, world_size: int, backend: str
    ) -> None:
        """Join a torch process group for distributed SGD."""

        logger.info(
            "Joining process group, url={}, world_rank={}, "
            "world_size={}, backend={}".format(url, world_rank, world_size, backend)
        )
        torch.distributed.init_process_group(
            backend=backend, init_method=url, rank=world_rank, world_size=world_size
        )

        for pid, policy in self.policy_map.items():
            if not isinstance(policy, (TorchPolicy, TorchPolicyV2)):
                raise ValueError(
                    "This policy does not support torch distributed", policy
                )
            policy.distributed_world_size = world_size

    def creation_args(self) -> dict:
        """Returns the kwargs dict used to create this worker."""
        return self._original_kwargs

    def _update_policy_map(
        self,
        *,
        policy_dict: MultiAgentPolicyConfigDict,
        policy: Optional[Policy] = None,
        policy_states: Optional[Dict[PolicyID, PolicyState]] = None,
        module_spec: Optional[SingleAgentRLModuleSpec] = None,
    ) -> None:
        """Updates the policy map (and other stuff) on this worker.

        It performs the following:
            1. It updates the observation preprocessors and updates the policy_specs
                with the postprocessed observation_spaces.
            2. It updates the policy_specs with the complete algorithm_config (merged
                with the policy_spec's config).
            3. If needed it will update the self.marl_module_spec on this worker
            3. It updates the policy map with the new policies
            4. It updates the filter dict
            5. It calls the on_create_policy() hook of the callbacks on the newly added
                policies.

        Args:
            policy_dict: The policy dict to update the policy map with.
            policy: The policy to update the policy map with.
            policy_states: The policy states to update the policy map with.
            module_spec: The RLModuleSpec to add to the marl_module_spec. If None, the
                default_rl_module_spec will be used to create the policy with.
        """

        # Update the input policy dict with the postprocessed observation spaces and
        # merge configs. Also updates the preprocessor dict.
        updated_policy_dict = self._get_complete_policy_specs_dict(policy_dict)

        # Use the updated policy dict to create the marl_module_spec if necessary
        if self.config._enable_rl_module_api:
            spec = self.config.get_marl_module_spec(
                policy_dict=updated_policy_dict, module_spec=module_spec
            )
            if self.marl_module_spec is None:
                # this is the first time, so we should create the marl_module_spec
                self.marl_module_spec = spec
            else:
                # This is adding a new policy, so we need call add_modules on the
                # module_specs of returned spec.
                self.marl_module_spec.add_modules(spec.module_specs)

            # Add __marl_module_spec key into the config so that the policy can access
            # it.
            updated_policy_dict = self._update_policy_dict_with_marl_module(
                updated_policy_dict
            )

        # Builds the self.policy_map dict
        self._build_policy_map(
            policy_dict=updated_policy_dict,
            policy=policy,
            policy_states=policy_states,
        )

        # Initialize the filter dict
        self._update_filter_dict(updated_policy_dict)

        # Call callback policy init hooks (only if the added policy did not exist
        # before).
        if policy is None:
            self._call_callbacks_on_create_policy()

        if self.worker_index == 0:
            logger.info(f"Built policy map: {self.policy_map}")
            logger.info(f"Built preprocessor map: {self.preprocessors}")

    def _get_complete_policy_specs_dict(
        self, policy_dict: MultiAgentPolicyConfigDict
    ) -> MultiAgentPolicyConfigDict:
        """Processes the policy dict and creates a new copy with the processed attrs.

        This processes the observation_space and prepares them for passing to rl module
        construction. It also merges the policy configs with the algorithm config.
        During this processing, we will also construct the preprocessors dict.
        """
        from ray.rllib.algorithms.algorithm_config import AlgorithmConfig

        updated_policy_dict = copy.deepcopy(policy_dict)
        # If our preprocessors dict does not exist yet, create it here.
        self.preprocessors = self.preprocessors or {}
        # Loop through given policy-dict and add each entry to our map.
        for name, policy_spec in sorted(updated_policy_dict.items()):
            logger.debug("Creating policy for {}".format(name))

            # Policy brings its own complete AlgorithmConfig -> Use it for this policy.
            if isinstance(policy_spec.config, AlgorithmConfig):
                merged_conf = policy_spec.config
            else:
                # Update the general config with the specific config
                # for this particular policy.
                merged_conf: "AlgorithmConfig" = self.config.copy(copy_frozen=False)
                merged_conf.update_from_dict(policy_spec.config or {})

            # Update num_workers and worker_index.
            merged_conf.worker_index = self.worker_index

            # Preprocessors.
            obs_space = policy_spec.observation_space
            # Initialize preprocessor for this policy to None.
            self.preprocessors[name] = None
            if self.preprocessing_enabled:
                # Policies should deal with preprocessed (automatically flattened)
                # observations if preprocessing is enabled.
                preprocessor = ModelCatalog.get_preprocessor_for_space(
                    obs_space,
                    merged_conf.model,
                    include_multi_binary=self.config.get(
                        "_enable_rl_module_api", False
                    ),
                )
                # Original observation space should be accessible at
                # obs_space.original_space after this step.
                if preprocessor is not None:
                    obs_space = preprocessor.observation_space

                if not merged_conf.enable_connectors:
                    # If connectors are not enabled, rollout worker will handle
                    # the running of these preprocessors.
                    self.preprocessors[name] = preprocessor

            policy_spec.config = merged_conf
            policy_spec.observation_space = obs_space

        return updated_policy_dict

    def _update_policy_dict_with_marl_module(
        self, policy_dict: MultiAgentPolicyConfigDict
    ) -> MultiAgentPolicyConfigDict:
        for name, policy_spec in policy_dict.items():
            policy_spec.config["__marl_module_spec"] = self.marl_module_spec
        return policy_dict

    def _build_policy_map(
        self,
        *,
        policy_dict: MultiAgentPolicyConfigDict,
        policy: Optional[Policy] = None,
        policy_states: Optional[Dict[PolicyID, PolicyState]] = None,
    ) -> None:
        """Adds the given policy_dict to `self.policy_map`.

        Args:
            policy_dict: The MultiAgentPolicyConfigDict to be added to this
                worker's PolicyMap.
            policy: If the policy to add already exists, user can provide it here.
            policy_states: Optional dict from PolicyIDs to PolicyStates to
                restore the states of the policies being built.
        """

        # If our policy_map does not exist yet, create it here.
        self.policy_map = self.policy_map or PolicyMap(
            capacity=self.config.policy_map_capacity,
            policy_states_are_swappable=self.config.policy_states_are_swappable,
        )

        # Loop through given policy-dict and add each entry to our map.
        for name, policy_spec in sorted(policy_dict.items()):

            # Create the actual policy object.
            if policy is None:
                new_policy = create_policy_for_framework(
                    policy_id=name,
                    policy_class=get_tf_eager_cls_if_necessary(
                        policy_spec.policy_class, policy_spec.config
                    ),
                    merged_config=policy_spec.config,
                    observation_space=policy_spec.observation_space,
                    action_space=policy_spec.action_space,
                    worker_index=self.worker_index,
                    seed=self.seed,
                )
            else:
                new_policy = policy

            # Maybe torch compile an RLModule.
            if self.config.get("_enable_rl_module_api", False):
                rl_module = getattr(new_policy, "model", None)
                if rl_module is not None and self.config.framework_str == "torch":
                    compile_config = self.config.get_torch_compile_worker_config()
                    rl_module.compile(compile_config)

            self.policy_map[name] = new_policy

            restore_states = (policy_states or {}).get(name, None)
            # Set the state of the newly created policy before syncing filters, etc.
            if restore_states:
                new_policy.set_state(restore_states)

    def _update_filter_dict(self, policy_dict: MultiAgentPolicyConfigDict) -> None:
        """Updates the filter dict for the given policy_dict."""

        for name, policy_spec in sorted(policy_dict.items()):
            new_policy = self.policy_map[name]
            if policy_spec.config.enable_connectors:
                # Note(jungong) : We should only create new connectors for the
                # policy iff we are creating a new policy from scratch. i.e,
                # we should NOT create new connectors when we already have the
                # policy object created before this function call or have the
                # restoring states from the caller.
                # Also note that we cannot just check the existence of connectors
                # to decide whether we should create connectors because we may be
                # restoring a policy that has 0 connectors configured.
                if (
                    new_policy.agent_connectors is None
                    or new_policy.action_connectors is None
                ):
                    # TODO(jungong) : revisit this. It will be nicer to create
                    # connectors as the last step of Policy.__init__().
                    create_connectors_for_policy(new_policy, policy_spec.config)
                maybe_get_filters_for_syncing(self, name)
            else:
                filter_shape = tree.map_structure(
                    lambda s: (
                        None
                        if isinstance(s, (Discrete, MultiDiscrete))  # noqa
                        else np.array(s.shape)
                    ),
                    new_policy.observation_space_struct,
                )

                self.filters[name] = get_filter(
                    policy_spec.config.observation_filter,
                    filter_shape,
                )

    def _call_callbacks_on_create_policy(self):
        """Calls the on_create_policy callback for each policy in the policy map."""
        for name, policy in self.policy_map.items():
            self.callbacks.on_create_policy(policy_id=name, policy=policy)

    def _get_input_creator_from_config(self):
        def valid_module(class_path):
            if (
                isinstance(class_path, str)
                and not os.path.isfile(class_path)
                and "." in class_path
            ):
                module_path, class_name = class_path.rsplit(".", 1)
                try:
                    spec = importlib.util.find_spec(module_path)
                    if spec is not None:
                        return True
                except (ModuleNotFoundError, ValueError):
                    print(
                        f"module {module_path} not found while trying to get "
                        f"input {class_path}"
                    )
            return False

        # A callable returning an InputReader object to use.
        if isinstance(self.config.input_, FunctionType):
            return self.config.input_
        # Use RLlib's Sampler classes (SyncSampler or AsynchSampler, depending
        # on `config.sample_async` setting).
        elif self.config.input_ == "sampler":
            return lambda ioctx: ioctx.default_sampler_input()
        # Ray Dataset input -> Use `config.input_config` to construct DatasetReader.
        elif self.config.input_ == "dataset":
            assert self._ds_shards is not None
            # Input dataset shards should have already been prepared.
            # We just need to take the proper shard here.
            return lambda ioctx: DatasetReader(
                self._ds_shards[self.worker_index], ioctx
            )
        # Dict: Mix of different input methods with different ratios.
        elif isinstance(self.config.input_, dict):
            return lambda ioctx: ShuffledInput(
                MixedInput(self.config.input_, ioctx), self.config.shuffle_buffer_size
            )
        # A pre-registered input descriptor (str).
        elif isinstance(self.config.input_, str) and registry_contains_input(
            self.config.input_
        ):
            return registry_get_input(self.config.input_)
        # D4RL input.
        elif "d4rl" in self.config.input_:
            env_name = self.config.input_.split(".")[-1]
            return lambda ioctx: D4RLReader(env_name, ioctx)
        # Valid python module (class path) -> Create using `from_config`.
        elif valid_module(self.config.input_):
            return lambda ioctx: ShuffledInput(
                from_config(self.config.input_, ioctx=ioctx)
            )
        # JSON file or list of JSON files -> Use JsonReader (shuffled).
        else:
            return lambda ioctx: ShuffledInput(
                JsonReader(self.config.input_, ioctx), self.config.shuffle_buffer_size
            )

    def _get_output_creator_from_config(self):
        if isinstance(self.config.output, FunctionType):
            return self.config.output
        elif self.config.output is None:
            return lambda ioctx: NoopOutput()
        elif self.config.output == "dataset":
            return lambda ioctx: DatasetWriter(
                ioctx, compress_columns=self.config.output_compress_columns
            )
        elif self.config.output == "logdir":
            return lambda ioctx: JsonWriter(
                ioctx.log_dir,
                ioctx,
                max_file_size=self.config.output_max_file_size,
                compress_columns=self.config.output_compress_columns,
            )
        else:
            return lambda ioctx: JsonWriter(
                self.config.output,
                ioctx,
                max_file_size=self.config.output_max_file_size,
                compress_columns=self.config.output_compress_columns,
            )

    def _get_make_sub_env_fn(
        self, env_creator, env_context, validate_env, env_wrapper, seed
    ):
        disable_env_checking = self.config.disable_env_checking

        def _make_sub_env_local(vector_index):
            # Used to created additional environments during environment
            # vectorization.

            # Create the env context (config dict + meta-data) for
            # this particular sub-env within the vectorized one.
            env_ctx = env_context.copy_with_overrides(vector_index=vector_index)
            # Create the sub-env.
            env = env_creator(env_ctx)
            # Validate first.
            if not disable_env_checking:
                try:
                    check_env(env)
                except Exception as e:
                    logger.warning(
                        "We've added a module for checking environments that "
                        "are used in experiments. Your env may not be set up"
                        "correctly. You can disable env checking for now by setting "
                        "`disable_env_checking` to True in your experiment config "
                        "dictionary. You can run the environment checking module "
                        "standalone by calling ray.rllib.utils.check_env(env)."
                    )
                    raise e
            # Custom validation function given by user.
            if validate_env is not None:
                validate_env(env, env_ctx)
            # Use our wrapper, defined above.
            env = env_wrapper(env)

            # Make sure a deterministic random seed is set on
            # all the sub-environments if specified.
            _update_env_seed_if_necessary(
                env, seed, env_context.worker_index, vector_index
            )
            return env

        if not env_context.remote:

            def _make_sub_env_remote(vector_index):
                sub_env = _make_sub_env_local(vector_index)
                self.callbacks.on_sub_environment_created(
                    worker=self,
                    sub_environment=sub_env,
                    env_context=env_context.copy_with_overrides(
                        worker_index=env_context.worker_index,
                        vector_index=vector_index,
                        remote=False,
                    ),
                )
                return sub_env

            return _make_sub_env_remote

        else:
            return _make_sub_env_local

    @Deprecated(
        new="Trainer.get_policy().export_model([export_dir], [onnx]?)", error=True
    )
    def export_policy_model(self, *args, **kwargs):
        pass

    @Deprecated(
        new="Trainer.get_policy().import_model_from_h5([import_file])", error=True
    )
    def import_policy_model_from_h5(self, *args, **kwargs):
        pass

    @Deprecated(
        new="Trainer.get_policy().export_checkpoint([export_dir], [filename]?)",
        error=True,
    )
    def export_policy_checkpoint(self, *args, **kwargs):
        pass

    @Deprecated(new="RolloutWorker.foreach_policy_to_train", error=True)
    def foreach_trainable_policy(self, func, **kwargs):
        pass

    @Deprecated(new="state_dict = RolloutWorker.get_state()", error=True)
    def save(self):
        pass

    @Deprecated(new="RolloutWorker.set_state([state_dict])", error=True)
    def restore(self, objs):
        pass<|MERGE_RESOLUTION|>--- conflicted
+++ resolved
@@ -255,14 +255,9 @@
         if tf_session_creator != DEPRECATED_VALUE:
             deprecation_warning(
                 old="RolloutWorker(.., tf_session_creator=.., ..)",
-<<<<<<< HEAD
-                new="RolloutWorker(.., policy_config={tf_session_options=..}, ..)",
-                error=True,
-=======
                 new="config.framework(tf_session_args={..}); "
                 "RolloutWorker(config=config, ..)",
                 error=False,
->>>>>>> f1f714c6
             )
 
         self._original_kwargs: dict = locals().copy()
@@ -293,13 +288,7 @@
 
         EnvRunner.__init__(self, config=config)
 
-<<<<<<< HEAD
-        # TODO: Remove this backward compatibility.
-        #  This property (old-style python config dict) should no longer be used!
-        self.policy_config = config.to_dict()
-=======
         self.config = config
->>>>>>> f1f714c6
 
         self.num_workers = (
             num_workers if num_workers is not None else self.config.num_rollout_workers
