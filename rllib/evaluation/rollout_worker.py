import copy
import logging
import os
import platform
from typing import (
    TYPE_CHECKING,
    Any,
    Callable,
    Container,
    Dict,
    List,
    Optional,
    Set,
    Tuple,
    Type,
    Union,
)

import gym
import numpy as np
import tree  # pip install dm_tree
from gym.spaces import Discrete, MultiDiscrete, Space

import ray
from ray import ObjectRef
from ray import cloudpickle as pickle
from ray.rllib.connectors.util import create_connectors_for_policy
from ray.rllib.env.base_env import BaseEnv, convert_to_base_env
from ray.rllib.env.env_context import EnvContext
from ray.rllib.env.external_multi_agent_env import ExternalMultiAgentEnv
from ray.rllib.env.multi_agent_env import MultiAgentEnv
from ray.rllib.env.wrappers.atari_wrappers import is_atari, wrap_deepmind
from ray.rllib.evaluation.metrics import RolloutMetrics
from ray.rllib.evaluation.sampler import AsyncSampler, SyncSampler
from ray.rllib.models import ModelCatalog
from ray.rllib.models.preprocessors import Preprocessor
from ray.rllib.offline import NoopOutput, IOContext, OutputWriter, InputReader
from ray.rllib.policy.policy import Policy, PolicySpec
from ray.rllib.policy.policy_map import PolicyMap
from ray.rllib.policy.sample_batch import DEFAULT_POLICY_ID, MultiAgentBatch
from ray.rllib.policy.torch_policy import TorchPolicy
from ray.rllib.policy.torch_policy_v2 import TorchPolicyV2
from ray.rllib.utils import check_env, force_list, merge_dicts
from ray.rllib.utils.annotations import DeveloperAPI
from ray.rllib.utils.debug import summarize, update_global_seed_if_necessary
from ray.rllib.utils.deprecation import Deprecated, deprecation_warning
from ray.rllib.utils.error import ERR_MSG_NO_GPUS, HOWTO_CHANGE_CONFIG
from ray.rllib.utils.filter import Filter, get_filter
from ray.rllib.utils.framework import try_import_tf, try_import_torch
from ray.rllib.utils.sgd import do_minibatch_sgd
from ray.rllib.utils.tf_run_builder import _TFRunBuilder
from ray.rllib.utils.tf_utils import get_gpu_devices as get_tf_gpu_devices
from ray.rllib.utils.typing import (
    AgentID,
    EnvConfigDict,
    EnvCreator,
    EnvType,
    ModelConfigDict,
    ModelGradients,
    ModelWeights,
    MultiAgentPolicyConfigDict,
    PartialAlgorithmConfigDict,
    PolicyID,
    PolicyState,
    SampleBatchType,
    T,
)
from ray.util.annotations import PublicAPI
from ray.util.debug import disable_log_once_globally, enable_periodic_logging, log_once
from ray.util.iter import ParallelIteratorWorker
from ray.rllib.connectors.agent.synced_filter import SyncedFilterAgentConnector

if TYPE_CHECKING:
    from ray.rllib.algorithms.callbacks import DefaultCallbacks  # noqa
    from ray.rllib.evaluation.episode import Episode
    from ray.rllib.evaluation.observation_function import ObservationFunction

tf1, tf, tfv = try_import_tf()
torch, _ = try_import_torch()

logger = logging.getLogger(__name__)

# Handle to the current rollout worker, which will be set to the most recently
# created RolloutWorker in this process. This can be helpful to access in
# custom env or policy classes for debugging or advanced use cases.
_global_worker: "RolloutWorker" = None


@DeveloperAPI
def get_global_worker() -> "RolloutWorker":
    """Returns a handle to the active rollout worker in this process."""

    global _global_worker
    return _global_worker


def _update_env_seed_if_necessary(
    env: EnvType, seed: int, worker_idx: int, vector_idx: int
):
    """Set a deterministic random seed on environment.

    NOTE: this may not work with remote environments (issue #18154).
    """
    if not seed:
        return

    # A single RL job is unlikely to have more than 10K
    # rollout workers.
    max_num_envs_per_workers: int = 1000
    assert (
        worker_idx < max_num_envs_per_workers
    ), "Too many envs per worker. Random seeds may collide."
    computed_seed: int = worker_idx * max_num_envs_per_workers + vector_idx + seed

    # Gym.env.
    # This will silently fail for most OpenAI gyms
    # (they do nothing and return None per default)
    if not hasattr(env, "seed"):
        logger.info("Env doesn't support env.seed(): {}".format(env))
    else:
        env.seed(computed_seed)


@DeveloperAPI
class RolloutWorker(ParallelIteratorWorker):
    """Common experience collection class.

    This class wraps a policy instance and an environment class to
    collect experiences from the environment. You can create many replicas of
    this class as Ray actors to scale RL training.

    This class supports vectorized and multi-agent policy evaluation (e.g.,
    VectorEnv, MultiAgentEnv, etc.)

    Examples:
        >>> # Create a rollout worker and using it to collect experiences.
        >>> import gym
        >>> from ray.rllib.evaluation.rollout_worker import RolloutWorker
        >>> from ray.rllib.algorithms.pg.pg_tf_policy import PGTF1Policy
        >>> worker = RolloutWorker( # doctest: +SKIP
        ...   env_creator=lambda _: gym.make("CartPole-v0"), # doctest: +SKIP
        ...   policy_spec=PGTF1Policy) # doctest: +SKIP
        >>> print(worker.sample()) # doctest: +SKIP
        SampleBatch({
            "obs": [[...]], "actions": [[...]], "rewards": [[...]],
            "dones": [[...]], "new_obs": [[...]]})
        >>> # Creating a multi-agent rollout worker
        >>> from gym.spaces import Discrete, Box
        >>> import random
        >>> MultiAgentTrafficGrid = ... # doctest: +SKIP
        >>> worker = RolloutWorker( # doctest: +SKIP
        ...   env_creator=lambda _: MultiAgentTrafficGrid(num_cars=25),
        ...   policy_spec={ # doctest: +SKIP
        ...       # Use an ensemble of two policies for car agents
        ...       "car_policy1": # doctest: +SKIP
        ...         (PGTFPolicy, Box(...), Discrete(...), {"gamma": 0.99}),
        ...       "car_policy2": # doctest: +SKIP
        ...         (PGTFPolicy, Box(...), Discrete(...), {"gamma": 0.95}),
        ...       # Use a single shared policy for all traffic lights
        ...       "traffic_light_policy":
        ...         (PGTFPolicy, Box(...), Discrete(...), {}),
        ...   },
        ...   policy_mapping_fn=lambda agent_id, episode, **kwargs:
        ...     random.choice(["car_policy1", "car_policy2"])
        ...     if agent_id.startswith("car_") else "traffic_light_policy")
        >>> print(worker.sample()) # doctest: +SKIP
        MultiAgentBatch({
            "car_policy1": SampleBatch(...),
            "car_policy2": SampleBatch(...),
            "traffic_light_policy": SampleBatch(...)})
    """

    @classmethod
    @DeveloperAPI
    def as_remote(
        cls,
        num_cpus: Optional[int] = None,
        num_gpus: Optional[Union[int, float]] = None,
        memory: Optional[int] = None,
        object_store_memory: Optional[int] = None,
        resources: Optional[dict] = None,
    ) -> type:
        """Returns RolloutWorker class as a `@ray.remote using given options`.

        The returned class can then be used to instantiate ray actors.

        Args:
            num_cpus: The number of CPUs to allocate for the remote actor.
            num_gpus: The number of GPUs to allocate for the remote actor.
                This could be a fraction as well.
            memory: The heap memory request for the remote actor.
            object_store_memory: The object store memory for the remote actor.
            resources: The default custom resources to allocate for the remote
                actor.

        Returns:
            The `@ray.remote` decorated RolloutWorker class.
        """
        return ray.remote(
            num_cpus=num_cpus,
            num_gpus=num_gpus,
            memory=memory,
            object_store_memory=object_store_memory,
            resources=resources,
        )(cls)

    @DeveloperAPI
    def __init__(
        self,
        *,
        env_creator: EnvCreator,
        validate_env: Optional[Callable[[EnvType, EnvContext], None]] = None,
        policy_spec: Optional[Union[type, Dict[PolicyID, PolicySpec]]] = None,
        policy_mapping_fn: Optional[Callable[[AgentID, "Episode"], PolicyID]] = None,
        policies_to_train: Union[
            Container[PolicyID], Callable[[PolicyID, SampleBatchType], bool]
        ] = None,
        tf_session_creator: Optional[Callable[[], "tf1.Session"]] = None,
        rollout_fragment_length: int = 100,
        count_steps_by: str = "env_steps",
        batch_mode: str = "truncate_episodes",
        episode_horizon: Optional[int] = None,
        preprocessor_pref: str = "deepmind",
        sample_async: bool = False,
        compress_observations: bool = False,
        num_envs: int = 1,
        observation_fn: Optional["ObservationFunction"] = None,
        clip_rewards: Optional[Union[bool, float]] = None,
        normalize_actions: bool = True,
        clip_actions: bool = False,
        env_config: Optional[EnvConfigDict] = None,
        model_config: Optional[ModelConfigDict] = None,
        policy_config: Optional[PartialAlgorithmConfigDict] = None,
        worker_index: int = 0,
        num_workers: int = 0,
        recreated_worker: bool = False,
        log_dir: Optional[str] = None,
        log_level: Optional[str] = None,
        callbacks: Type["DefaultCallbacks"] = None,
        input_creator: Callable[
            [IOContext], InputReader
        ] = lambda ioctx: ioctx.default_sampler_input(),
        output_creator: Callable[
            [IOContext], OutputWriter
        ] = lambda ioctx: NoopOutput(),
        remote_worker_envs: bool = False,
        remote_env_batch_wait_ms: int = 0,
        soft_horizon: bool = False,
        no_done_at_end: bool = False,
        seed: int = None,
        extra_python_environs: Optional[dict] = None,
        fake_sampler: bool = False,
        spaces: Optional[Dict[PolicyID, Tuple[Space, Space]]] = None,
        policy=None,
        disable_env_checking=False,
    ):
        """Initializes a RolloutWorker instance.

        Args:
            env_creator: Function that returns a gym.Env given an EnvContext
                wrapped configuration.
            validate_env: Optional callable to validate the generated
                environment (only on worker=0).
            policy_spec: The MultiAgentPolicyConfigDict mapping policy IDs
                (str) to PolicySpec's or a single policy class to use.
                If a dict is specified, then we are in multi-agent mode and a
                policy_mapping_fn can also be set (if not, will map all agents
                to DEFAULT_POLICY_ID).
            policy_mapping_fn: A callable that maps agent ids to policy ids in
                multi-agent mode. This function will be called each time a new
                agent appears in an episode, to bind that agent to a policy
                for the duration of the episode. If not provided, will map all
                agents to DEFAULT_POLICY_ID.
            policies_to_train: Optional container of policies to train (None
                for all policies), or a callable taking PolicyID and
                SampleBatchType and returning a bool (trainable or not?).
            tf_session_creator: A function that returns a TF session.
                This is optional and only useful with TFPolicy.
            rollout_fragment_length: The target number of steps
                (measured in `count_steps_by`) to include in each sample
                batch returned from this worker.
            count_steps_by: The unit in which to count fragment
                lengths. One of env_steps or agent_steps.
            batch_mode: One of the following batch modes:
                - "truncate_episodes": Each call to sample() will return a
                batch of at most `rollout_fragment_length * num_envs` in size.
                The batch will be exactly `rollout_fragment_length * num_envs`
                in size if postprocessing does not change batch sizes. Episodes
                may be truncated in order to meet this size requirement.
                - "complete_episodes": Each call to sample() will return a
                batch of at least `rollout_fragment_length * num_envs` in
                size. Episodes will not be truncated, but multiple episodes
                may be packed within one batch to meet the batch size. Note
                that when `num_envs > 1`, episode steps will be buffered
                until the episode completes, and hence batches may contain
                significant amounts of off-policy data.
            episode_horizon: Horizon at which to stop episodes (even if the
                environment itself has not returned a "done" signal).
            preprocessor_pref: Whether to use RLlib preprocessors
                ("rllib") or deepmind ("deepmind"), when applicable.
            sample_async: Whether to compute samples asynchronously in
                the background, which improves throughput but can cause samples
                to be slightly off-policy.
            compress_observations: If true, compress the observations.
                They can be decompressed with rllib/utils/compression.
            num_envs: If more than one, will create multiple envs
                and vectorize the computation of actions. This has no effect if
                if the env already implements VectorEnv.
            observation_fn: Optional multi-agent observation function.
            clip_rewards: True for clipping rewards to [-1.0, 1.0] prior
                to experience postprocessing. None: Clip for Atari only.
                float: Clip to [-clip_rewards; +clip_rewards].
            normalize_actions: Whether to normalize actions to the
                action space's bounds.
            clip_actions: Whether to clip action values to the range
                specified by the policy action space.
            env_config: Config to pass to the env creator.
            model_config: Config to use when creating the policy model.
            policy_config: Config to pass to the
                policy. In the multi-agent case, this config will be merged
                with the per-policy configs specified by `policy_spec`.
            worker_index: For remote workers, this should be set to a
                non-zero and unique value. This index is passed to created envs
                through EnvContext so that envs can be configured per worker.
            num_workers: For remote workers, how many workers altogether
                have been created?
            recreated_worker: Whether this worker is a recreated one. Workers are
                recreated by an Algorithm (via WorkerSet) in case
                `recreate_failed_workers=True` and one of the original workers (or an
                already recreated one) has failed. They don't differ from original
                workers other than the value of this flag (`self.recreated_worker`).
            log_dir: Directory where logs can be placed.
            log_level: Set the root log level on creation.
            callbacks: Custom sub-class of
                DefaultCallbacks for training/policy/rollout-worker callbacks.
            input_creator: Function that returns an InputReader object for
                loading previous generated experiences.
            output_creator: Function that returns an OutputWriter object for
                saving generated experiences.
            remote_worker_envs: If using num_envs_per_worker > 1,
                whether to create those new envs in remote processes instead of
                in the current process. This adds overheads, but can make sense
                if your envs are expensive to step/reset (e.g., for StarCraft).
                Use this cautiously, overheads are significant!
            remote_env_batch_wait_ms: Timeout that remote workers
                are waiting when polling environments. 0 (continue when at
                least one env is ready) is a reasonable default, but optimal
                value could be obtained by measuring your environment
                step / reset and model inference perf.
            soft_horizon: Calculate rewards but don't reset the
                environment when the horizon is hit.
            no_done_at_end: Ignore the done=True at the end of the
                episode and instead record done=False.
            seed: Set the seed of both np and tf to this value to
                to ensure each remote worker has unique exploration behavior.
            extra_python_environs: Extra python environments need to be set.
            fake_sampler: Use a fake (inf speed) sampler for testing.
            spaces: An optional space dict mapping policy IDs
                to (obs_space, action_space)-tuples. This is used in case no
                Env is created on this RolloutWorker.
            policy: Obsoleted arg. Use `policy_spec` instead.
            disable_env_checking: If True, disables the env checking module that
                validates the properties of the passed environment.
        """

        # Deprecated args.
        if policy is not None:
            deprecation_warning("policy", "policy_spec", error=False)
            policy_spec = policy
        assert (
            policy_spec is not None
        ), "Must provide `policy_spec` when creating RolloutWorker!"

        # Do quick translation into MultiAgentPolicyConfigDict.
        if not isinstance(policy_spec, dict):
            policy_spec = {DEFAULT_POLICY_ID: PolicySpec(policy_class=policy_spec)}
        policy_spec = {
            pid: spec if isinstance(spec, PolicySpec) else PolicySpec(*spec)
            for pid, spec in policy_spec.copy().items()
        }

        self._original_kwargs: dict = locals().copy()
        del self._original_kwargs["self"]

        global _global_worker
        _global_worker = self

        # set extra environs first
        if extra_python_environs:
            for key, value in extra_python_environs.items():
                os.environ[key] = str(value)

        def gen_rollouts():
            while True:
                yield self.sample()

        ParallelIteratorWorker.__init__(self, gen_rollouts, False)

        policy_config = policy_config or {}
        if (
            tf1
            and (
                policy_config.get("framework") in ["tf2", "tfe"]
                or policy_config.get("enable_tf1_exec_eagerly")
            )
            # This eager check is necessary for certain all-framework tests
            # that use tf's eager_mode() context generator.
            and not tf1.executing_eagerly()
        ):
            tf1.enable_eager_execution()

        if log_level:
            logging.getLogger("ray.rllib").setLevel(log_level)

        if worker_index > 1:
            disable_log_once_globally()  # only need 1 worker to log
        elif log_level == "DEBUG":
            enable_periodic_logging()

        env_context = EnvContext(
            env_config or {},
            worker_index=worker_index,
            vector_index=0,
            num_workers=num_workers,
            remote=remote_worker_envs,
            recreated_worker=recreated_worker,
        )
        self.env_context = env_context
        self.policy_config: PartialAlgorithmConfigDict = policy_config
        if callbacks:
            self.callbacks: "DefaultCallbacks" = callbacks()
        else:
            from ray.rllib.algorithms.callbacks import DefaultCallbacks  # noqa

            self.callbacks: DefaultCallbacks = DefaultCallbacks()
        self.worker_index: int = worker_index
        self.num_workers: int = num_workers
        self.recreated_worker: bool = recreated_worker
        model_config: ModelConfigDict = (
            model_config or self.policy_config.get("model") or {}
        )

        # Default policy mapping fn is to always return DEFAULT_POLICY_ID,
        # independent on the agent ID and the episode passed in.
        self.policy_mapping_fn = (
            lambda agent_id, episode, worker, **kwargs: DEFAULT_POLICY_ID
        )
        # If provided, set it here.
        self.set_policy_mapping_fn(policy_mapping_fn)

        self.env_creator: EnvCreator = env_creator
        self.rollout_fragment_length: int = rollout_fragment_length * num_envs
        self.count_steps_by: str = count_steps_by
        self.batch_mode: str = batch_mode
        self.compress_observations: bool = compress_observations
        self.preprocessing_enabled: bool = not policy_config.get(
            "_disable_preprocessor_api"
        )
        self.last_batch: Optional[SampleBatchType] = None
        self.global_vars: Optional[dict] = None
        self.fake_sampler: bool = fake_sampler
        self._disable_env_checking: bool = disable_env_checking

        # Update the global seed for numpy/random/tf-eager/torch if we are not
        # the local worker, otherwise, this was already done in the Trainer
        # object itself.
        if self.worker_index > 0:
            update_global_seed_if_necessary(policy_config.get("framework"), seed)

        # A single environment provided by the user (via config.env). This may
        # also remain None.
        # 1) Create the env using the user provided env_creator. This may
        #    return a gym.Env (incl. MultiAgentEnv), an already vectorized
        #    VectorEnv, BaseEnv, ExternalEnv, or an ActorHandle (remote env).
        # 2) Wrap - if applicable - with Atari/rendering wrappers.
        # 3) Seed the env, if necessary.
        # 4) Vectorize the existing single env by creating more clones of
        #    this env and wrapping it with the RLlib BaseEnv class.
        self.env = self.make_sub_env_fn = None

        # Create a (single) env for this worker.
        if not (
            worker_index == 0
            and num_workers > 0
            and not policy_config.get("create_env_on_driver")
        ):
            # Run the `env_creator` function passing the EnvContext.
            self.env = env_creator(copy.deepcopy(self.env_context))

        if self.env is not None:
            # Validate environment (general validation function).
            if not self._disable_env_checking:
                check_env(self.env)
            # Custom validation function given, typically a function attribute of the
            # algorithm trainer.
            if validate_env is not None:
                validate_env(self.env, self.env_context)
            # We can't auto-wrap a BaseEnv.
            if isinstance(self.env, (BaseEnv, ray.actor.ActorHandle)):

                def wrap(env):
                    return env

            # Atari type env and "deepmind" preprocessor pref.
            elif (
                is_atari(self.env)
                and not model_config.get("custom_preprocessor")
                and preprocessor_pref == "deepmind"
            ):

                # Deepmind wrappers already handle all preprocessing.
                self.preprocessing_enabled = False

                # If clip_rewards not explicitly set to False, switch it
                # on here (clip between -1.0 and 1.0).
                if clip_rewards is None:
                    clip_rewards = True

                # Framestacking is used.
                use_framestack = model_config.get("framestack") is True

                def wrap(env):
                    env = wrap_deepmind(
                        env, dim=model_config.get("dim"), framestack=use_framestack
                    )
                    return env

            else:

                def wrap(env):
                    return env

            # Wrap env through the correct wrapper.
            self.env: EnvType = wrap(self.env)
            # Ideally, we would use the same make_sub_env() function below
            # to create self.env, but wrap(env) and self.env has a cyclic
            # dependency on each other right now, so we would settle on
            # duplicating the random seed setting logic for now.
            _update_env_seed_if_necessary(self.env, seed, worker_index, 0)
            # Call custom callback function `on_sub_environment_created`.
            self.callbacks.on_sub_environment_created(
                worker=self,
                sub_environment=self.env,
                env_context=self.env_context,
            )

            self.make_sub_env_fn = self._get_make_sub_env_fn(
                env_creator, env_context, validate_env, wrap, seed
            )

        self.spaces = spaces

        self.policy_dict = _determine_spaces_for_multi_agent_dict(
            policy_spec, self.env, spaces=self.spaces, policy_config=policy_config
        )

        # Set of IDs of those policies, which should be trained. This property
        # is optional and mainly used for backward compatibility.
        self.policies_to_train = policies_to_train
        self.is_policy_to_train: Callable[[PolicyID, SampleBatchType], bool]

        # By default (None), use the set of all policies found in the
        # policy_dict.
        if self.policies_to_train is None:
            self.policies_to_train = set(self.policy_dict.keys())

        self.set_is_policy_to_train(self.policies_to_train)

        self.policy_map: PolicyMap = None
        # TODO(jungong) : clean up after non-connector env_runner is fully deprecated.
        self.preprocessors: Dict[PolicyID, Preprocessor] = None

        # Check available number of GPUs.
        num_gpus = (
            policy_config.get("num_gpus", 0)
            if self.worker_index == 0
            else policy_config.get("num_gpus_per_worker", 0)
        )
        # Error if we don't find enough GPUs.
        if (
            ray.is_initialized()
            and ray._private.worker._mode() != ray._private.worker.LOCAL_MODE
            and not policy_config.get("_fake_gpus")
        ):

            devices = []
            if policy_config.get("framework") in ["tf2", "tf", "tfe"]:
                devices = get_tf_gpu_devices()
            elif policy_config.get("framework") == "torch":
                devices = list(range(torch.cuda.device_count()))

            if len(devices) < num_gpus:
                raise RuntimeError(
                    ERR_MSG_NO_GPUS.format(len(devices), devices) + HOWTO_CHANGE_CONFIG
                )
        # Warn, if running in local-mode and actual GPUs (not faked) are
        # requested.
        elif (
            ray.is_initialized()
            and ray._private.worker._mode() == ray._private.worker.LOCAL_MODE
            and num_gpus > 0
            and not policy_config.get("_fake_gpus")
        ):
            logger.warning(
                "You are running ray with `local_mode=True`, but have "
                f"configured {num_gpus} GPUs to be used! In local mode, "
                f"Policies are placed on the CPU and the `num_gpus` setting "
                f"is ignored."
            )

        self._build_policy_map(
            self.policy_dict,
            policy_config,
            session_creator=tf_session_creator,
            seed=seed,
        )

        # Update Policy's view requirements from Model, only if Policy directly
        # inherited from base `Policy` class. At this point here, the Policy
        # must have it's Model (if any) defined and ready to output an initial
        # state.
        for pol in self.policy_map.values():
            if not pol._model_init_state_automatically_added:
                pol._update_model_view_requirements_from_init_state()

        self.multiagent: bool = set(self.policy_map.keys()) != {DEFAULT_POLICY_ID}
        if self.multiagent and self.env is not None:
            if not isinstance(
                self.env,
                (BaseEnv, ExternalMultiAgentEnv, MultiAgentEnv, ray.actor.ActorHandle),
            ):
                raise ValueError(
                    f"Have multiple policies {self.policy_map}, but the "
                    f"env {self.env} is not a subclass of BaseEnv, "
                    f"MultiAgentEnv, ActorHandle, or ExternalMultiAgentEnv!"
                )

        # TODO(jungong) : clean up after non-connector env_runner is fully deprecated.
        self.filters: Dict[PolicyID, Filter] = {}
        for (policy_id, policy) in self.policy_map.items():
            if not policy_config.get("enable_connectors"):
                filter_shape = tree.map_structure(
                    lambda s: (
                        None
                        if isinstance(s, (Discrete, MultiDiscrete))  # noqa
                        else np.array(s.shape)
                    ),
                    policy.observation_space_struct,
                )
                self.filters[policy_id] = get_filter(
                    self.policy_map[policy_id].config.get(
                        "observation_filter", "NoFilter"
                    ),
                    filter_shape,
                )

        if self.worker_index == 0:
            logger.info("Built filter map: {}".format(self.filters))

        # Vectorize environment, if any.
        self.num_envs: int = num_envs
        # This RolloutWorker has no env.
        if self.env is None:
            self.async_env = None
        # Use a custom env-vectorizer and call it providing self.env.
        elif "custom_vector_env" in policy_config:
            self.async_env = policy_config["custom_vector_env"](self.env)
        # Default: Vectorize self.env via the make_sub_env function. This adds
        # further clones of self.env and creates a RLlib BaseEnv (which is
        # vectorized under the hood).
        else:
            # Always use vector env for consistency even if num_envs = 1.
            self.async_env: BaseEnv = convert_to_base_env(
                self.env,
                make_env=self.make_sub_env_fn,
                num_envs=num_envs,
                remote_envs=remote_worker_envs,
                remote_env_batch_wait_ms=remote_env_batch_wait_ms,
                worker=self,
                restart_failed_sub_environments=self.policy_config.get(
                    "restart_failed_sub_environments", False
                ),
            )

        # `truncate_episodes`: Allow a batch to contain more than one episode
        # (fragments) and always make the batch `rollout_fragment_length`
        # long.
        if self.batch_mode == "truncate_episodes":
            pack = True
        # `complete_episodes`: Never cut episodes and sampler will return
        # exactly one (complete) episode per poll.
        elif self.batch_mode == "complete_episodes":
            rollout_fragment_length = float("inf")
            pack = False
        else:
            raise ValueError("Unsupported batch mode: {}".format(self.batch_mode))

        # Create the IOContext for this worker.
        self.io_context: IOContext = IOContext(
            log_dir, policy_config, worker_index, self
        )

        render = False
        if policy_config.get("render_env") is True and (
            num_workers == 0 or worker_index == 1
        ):
            render = True

        if self.env is None:
            self.sampler = None
        elif sample_async:
            self.sampler = AsyncSampler(
                worker=self,
                env=self.async_env,
                clip_rewards=clip_rewards,
                rollout_fragment_length=rollout_fragment_length,
                count_steps_by=count_steps_by,
                callbacks=self.callbacks,
                horizon=episode_horizon,
                multiple_episodes_in_batch=pack,
                normalize_actions=normalize_actions,
                clip_actions=clip_actions,
                soft_horizon=soft_horizon,
                no_done_at_end=no_done_at_end,
                observation_fn=observation_fn,
                sample_collector_class=policy_config.get("sample_collector"),
                render=render,
            )
            # Start the Sampler thread.
            self.sampler.start()
        else:
            self.sampler = SyncSampler(
                worker=self,
                env=self.async_env,
                clip_rewards=clip_rewards,
                rollout_fragment_length=rollout_fragment_length,
                count_steps_by=count_steps_by,
                callbacks=self.callbacks,
                horizon=episode_horizon,
                multiple_episodes_in_batch=pack,
                normalize_actions=normalize_actions,
                clip_actions=clip_actions,
                soft_horizon=soft_horizon,
                no_done_at_end=no_done_at_end,
                observation_fn=observation_fn,
                sample_collector_class=policy_config.get("sample_collector"),
                render=render,
            )

        self.input_reader: InputReader = input_creator(self.io_context)
        self.output_writer: OutputWriter = output_creator(self.io_context)

        # The current weights sequence number (version). May remain None for when
        # not tracking weights versions.
        self.weights_seq_no: Optional[int] = None

        logger.debug(
            "Created rollout worker with env {} ({}), policies {}".format(
                self.async_env, self.env, self.policy_map
            )
        )

    @DeveloperAPI
    def assert_healthy(self):
        """Checks that __init__ has been completed properly.

        Useful in case a RolloutWorker is run as @ray.remote (Actor) and the owner
        would like to make sure the worker has been properly initialized.

        Returns:
            True if the worker is properly initialized
        """
        is_healthy = self.policy_map and self.input_reader and self.output_writer
        assert is_healthy, (
            f"RolloutWorker {self} (idx={self.worker_index}; "
            f"num_workers={self.num_workers}) not healthy!"
        )

    @DeveloperAPI
    def sample(self) -> SampleBatchType:
        """Returns a batch of experience sampled from this worker.

        This method must be implemented by subclasses.

        Returns:
            A columnar batch of experiences (e.g., tensors).

        Examples:
            >>> import gym
            >>> from ray.rllib.evaluation.rollout_worker import RolloutWorker
            >>> from ray.rllib.algorithms.pg.pg_tf_policy import PGTF1Policy
            >>> worker = RolloutWorker( # doctest: +SKIP
            ...   env_creator=lambda _: gym.make("CartPole-v0"), # doctest: +SKIP
            ...   policy_spec=PGTF1Policy) # doctest: +SKIP
            >>> print(worker.sample()) # doctest: +SKIP
            SampleBatch({"obs": [...], "action": [...], ...})
        """
        if self.fake_sampler and self.last_batch is not None:
            return self.last_batch
        elif self.input_reader is None:
            raise ValueError(
                "RolloutWorker has no `input_reader` object! "
                "Cannot call `sample()`. You can try setting "
                "`create_env_on_driver` to True."
            )

        if log_once("sample_start"):
            logger.info(
                "Generating sample batch of size {}".format(
                    self.rollout_fragment_length
                )
            )

        batches = [self.input_reader.next()]
        steps_so_far = (
            batches[0].count
            if self.count_steps_by == "env_steps"
            else batches[0].agent_steps()
        )

        # In truncate_episodes mode, never pull more than 1 batch per env.
        # This avoids over-running the target batch size.
        if self.batch_mode == "truncate_episodes":
            max_batches = self.num_envs
        else:
            max_batches = float("inf")
        while steps_so_far < self.rollout_fragment_length and (
            len(batches) < max_batches or self.policy_config.get("offline_sampling")
        ):
            batch = self.input_reader.next()
            steps_so_far += (
                batch.count
                if self.count_steps_by == "env_steps"
                else batch.agent_steps()
            )
            batches.append(batch)
        batch = batches[0].concat_samples(batches) if len(batches) > 1 else batches[0]

        self.callbacks.on_sample_end(worker=self, samples=batch)

        # Always do writes prior to compression for consistency and to allow
        # for better compression inside the writer.
        self.output_writer.write(batch)

        if log_once("sample_end"):
            logger.info("Completed sample batch:\n\n{}\n".format(summarize(batch)))

        if self.compress_observations:
            batch.compress(bulk=self.compress_observations == "bulk")

        if self.fake_sampler:
            self.last_batch = batch
        return batch

    @DeveloperAPI
    @ray.method(num_returns=2)
    def sample_with_count(self) -> Tuple[SampleBatchType, int]:
        """Same as sample() but returns the count as a separate value.

        Returns:
            A columnar batch of experiences (e.g., tensors) and the
                size of the collected batch.

        Examples:
            >>> import gym
            >>> from ray.rllib.evaluation.rollout_worker import RolloutWorker
            >>> from ray.rllib.algorithms.pg.pg_tf_policy import PGTF1Policy
            >>> worker = RolloutWorker( # doctest: +SKIP
            ...   env_creator=lambda _: gym.make("CartPole-v0"), # doctest: +SKIP
            ...   policy_spec=PGTFPolicy) # doctest: +SKIP
            >>> print(worker.sample_with_count()) # doctest: +SKIP
            (SampleBatch({"obs": [...], "action": [...], ...}), 3)
        """
        batch = self.sample()
        return batch, batch.count

    @DeveloperAPI
    def learn_on_batch(self, samples: SampleBatchType) -> Dict:
        """Update policies based on the given batch.

        This is the equivalent to apply_gradients(compute_gradients(samples)),
        but can be optimized to avoid pulling gradients into CPU memory.

        Args:
            samples: The SampleBatch or MultiAgentBatch to learn on.

        Returns:
            Dictionary of extra metadata from compute_gradients().

        Examples:
            >>> import gym
            >>> from ray.rllib.evaluation.rollout_worker import RolloutWorker
            >>> from ray.rllib.algorithms.pg.pg_tf_policy import PGTF1Policy
            >>> worker = RolloutWorker( # doctest: +SKIP
            ...   env_creator=lambda _: gym.make("CartPole-v0"), # doctest: +SKIP
            ...   policy_spec=PGTF1Policy) # doctest: +SKIP
            >>> batch = worker.sample() # doctest: +SKIP
            >>> info = worker.learn_on_batch(samples) # doctest: +SKIP
        """
        if log_once("learn_on_batch"):
            logger.info(
                "Training on concatenated sample batches:\n\n{}\n".format(
                    summarize(samples)
                )
            )

        info_out = {}
        if isinstance(samples, MultiAgentBatch):
            builders = {}
            to_fetch = {}
            for pid, batch in samples.policy_batches.items():
                if not self.is_policy_to_train(pid, samples):
                    continue
                # Decompress SampleBatch, in case some columns are compressed.
                batch.decompress_if_needed()
                policy = self.policy_map[pid]
                tf_session = policy.get_session()
                if tf_session and hasattr(policy, "_build_learn_on_batch"):
                    builders[pid] = _TFRunBuilder(tf_session, "learn_on_batch")
                    to_fetch[pid] = policy._build_learn_on_batch(builders[pid], batch)
                else:
                    info_out[pid] = policy.learn_on_batch(batch)
            info_out.update({pid: builders[pid].get(v) for pid, v in to_fetch.items()})
        else:
            if self.is_policy_to_train(DEFAULT_POLICY_ID, samples):
                info_out.update(
                    {
                        DEFAULT_POLICY_ID: self.policy_map[
                            DEFAULT_POLICY_ID
                        ].learn_on_batch(samples)
                    }
                )
        if log_once("learn_out"):
            logger.debug("Training out:\n\n{}\n".format(summarize(info_out)))
        return info_out

    def sample_and_learn(
        self,
        expected_batch_size: int,
        num_sgd_iter: int,
        sgd_minibatch_size: str,
        standardize_fields: List[str],
    ) -> Tuple[dict, int]:
        """Sample and batch and learn on it.

        This is typically used in combination with distributed allreduce.

        Args:
            expected_batch_size: Expected number of samples to learn on.
            num_sgd_iter: Number of SGD iterations.
            sgd_minibatch_size: SGD minibatch size.
            standardize_fields: List of sample fields to normalize.

        Returns:
            A tuple consisting of a dictionary of extra metadata returned from
                the policies' `learn_on_batch()` and the number of samples
                learned on.
        """
        batch = self.sample()
        assert batch.count == expected_batch_size, (
            "Batch size possibly out of sync between workers, expected:",
            expected_batch_size,
            "got:",
            batch.count,
        )
        logger.info(
            "Executing distributed minibatch SGD "
            "with epoch size {}, minibatch size {}".format(
                batch.count, sgd_minibatch_size
            )
        )
        info = do_minibatch_sgd(
            batch,
            self.policy_map,
            self,
            num_sgd_iter,
            sgd_minibatch_size,
            standardize_fields,
        )
        return info, batch.count

    @DeveloperAPI
    def compute_gradients(
        self,
        samples: SampleBatchType,
        single_agent: bool = None,
    ) -> Tuple[ModelGradients, dict]:
        """Returns a gradient computed w.r.t the specified samples.

        Uses the Policy's/ies' compute_gradients method(s) to perform the
        calculations. Skips policies that are not trainable as per
        `self.is_policy_to_train()`.

        Args:
            samples: The SampleBatch or MultiAgentBatch to compute gradients
                for using this worker's trainable policies.

        Returns:
            In the single-agent case, a tuple consisting of ModelGradients and
            info dict of the worker's policy.
            In the multi-agent case, a tuple consisting of a dict mapping
            PolicyID to ModelGradients and a dict mapping PolicyID to extra
            metadata info.
            Note that the first return value (grads) can be applied as is to a
            compatible worker using the worker's `apply_gradients()` method.

        Examples:
            >>> import gym
            >>> from ray.rllib.evaluation.rollout_worker import RolloutWorker
            >>> from ray.rllib.algorithms.pg.pg_tf_policy import PGTF1Policy
            >>> worker = RolloutWorker( # doctest: +SKIP
            ...   env_creator=lambda _: gym.make("CartPole-v0"), # doctest: +SKIP
            ...   policy_spec=PGTF1Policy) # doctest: +SKIP
            >>> batch = worker.sample() # doctest: +SKIP
            >>> grads, info = worker.compute_gradients(samples) # doctest: +SKIP
        """
        if log_once("compute_gradients"):
            logger.info("Compute gradients on:\n\n{}\n".format(summarize(samples)))

        # Backward compatibility for A2C: Single-agent only (ComputeGradients execution
        # op must not return multi-agent dict b/c of A2C's `.batch()` in the execution
        # plan; this would "batch" over the "default_policy" keys instead of the data).
        if single_agent is True:
            # SampleBatch -> Calculate gradients for the default policy.
            grad_out, info_out = self.policy_map[DEFAULT_POLICY_ID].compute_gradients(
                samples
            )
            info_out["batch_count"] = samples.count
            return grad_out, info_out

        # Treat everything as is multi-agent.
        samples = samples.as_multi_agent()

        # Calculate gradients for all policies.
        grad_out, info_out = {}, {}
        if self.policy_config.get("framework") == "tf":
            for pid, batch in samples.policy_batches.items():
                if not self.is_policy_to_train(pid, samples):
                    continue
                policy = self.policy_map[pid]
                builder = _TFRunBuilder(policy.get_session(), "compute_gradients")
                grad_out[pid], info_out[pid] = policy._build_compute_gradients(
                    builder, batch
                )
            grad_out = {k: builder.get(v) for k, v in grad_out.items()}
            info_out = {k: builder.get(v) for k, v in info_out.items()}
        else:
            for pid, batch in samples.policy_batches.items():
                if not self.is_policy_to_train(pid, samples):
                    continue
                grad_out[pid], info_out[pid] = self.policy_map[pid].compute_gradients(
                    batch
                )

        info_out["batch_count"] = samples.count
        if log_once("grad_out"):
            logger.info("Compute grad info:\n\n{}\n".format(summarize(info_out)))

        return grad_out, info_out

    @DeveloperAPI
    def apply_gradients(
        self,
        grads: Union[ModelGradients, Dict[PolicyID, ModelGradients]],
    ) -> None:
        """Applies the given gradients to this worker's models.

        Uses the Policy's/ies' apply_gradients method(s) to perform the
        operations.

        Args:
            grads: Single ModelGradients (single-agent case) or a dict
                mapping PolicyIDs to the respective model gradients
                structs.

        Examples:
            >>> import gym
            >>> from ray.rllib.evaluation.rollout_worker import RolloutWorker
            >>> from ray.rllib.algorithms.pg.pg_tf_policy import PGTF1Policy
            >>> worker = RolloutWorker( # doctest: +SKIP
            ...   env_creator=lambda _: gym.make("CartPole-v0"), # doctest: +SKIP
            ...   policy_spec=PGTF1Policy) # doctest: +SKIP
            >>> samples = worker.sample() # doctest: +SKIP
            >>> grads, info = worker.compute_gradients(samples) # doctest: +SKIP
            >>> worker.apply_gradients(grads) # doctest: +SKIP
        """
        if log_once("apply_gradients"):
            logger.info("Apply gradients:\n\n{}\n".format(summarize(grads)))
        # Grads is a dict (mapping PolicyIDs to ModelGradients).
        # Multi-agent case.
        if isinstance(grads, dict):
            for pid, g in grads.items():
                if self.is_policy_to_train(pid, None):
                    self.policy_map[pid].apply_gradients(g)
        # Grads is a ModelGradients type. Single-agent case.
        elif self.is_policy_to_train(DEFAULT_POLICY_ID, None):
            self.policy_map[DEFAULT_POLICY_ID].apply_gradients(grads)

    @DeveloperAPI
    def get_metrics(self) -> List[RolloutMetrics]:
        """Returns the thus-far collected metrics from this worker's rollouts.

        Returns:
             List of RolloutMetrics
             collected thus-far.
        """

        # Get metrics from sampler (if any).
        if self.sampler is not None:
            out = self.sampler.get_metrics()
        else:
            out = []

        return out

    @DeveloperAPI
    def foreach_env(self, func: Callable[[EnvType], T]) -> List[T]:
        """Calls the given function with each sub-environment as arg.

        Args:
            func: The function to call for each underlying
                sub-environment (as only arg).

        Returns:
             The list of return values of all calls to `func([env])`.
        """

        if self.async_env is None:
            return []

        envs = self.async_env.get_sub_environments()
        # Empty list (not implemented): Call function directly on the
        # BaseEnv.
        if not envs:
            return [func(self.async_env)]
        # Call function on all underlying (vectorized) sub environments.
        else:
            return [func(e) for e in envs]

    @DeveloperAPI
    def foreach_env_with_context(
        self, func: Callable[[EnvType, EnvContext], T]
    ) -> List[T]:
        """Calls given function with each sub-env plus env_ctx as args.

        Args:
            func: The function to call for each underlying
                sub-environment and its EnvContext (as the args).

        Returns:
             The list of return values of all calls to `func([env, ctx])`.
        """

        if self.async_env is None:
            return []

        envs = self.async_env.get_sub_environments()
        # Empty list (not implemented): Call function directly on the
        # BaseEnv.
        if not envs:
            return [func(self.async_env, self.env_context)]
        # Call function on all underlying (vectorized) sub environments.
        else:
            ret = []
            for i, e in enumerate(envs):
                ctx = self.env_context.copy_with_overrides(vector_index=i)
                ret.append(func(e, ctx))
            return ret

    @DeveloperAPI
    def get_policy(self, policy_id: PolicyID = DEFAULT_POLICY_ID) -> Optional[Policy]:
        """Return policy for the specified id, or None.

        Args:
            policy_id: ID of the policy to return. None for DEFAULT_POLICY_ID
                (in the single agent case).

        Returns:
            The policy under the given ID (or None if not found).
        """
        return self.policy_map.get(policy_id)

    @DeveloperAPI
    def add_policy(
        self,
        policy_id: PolicyID,
        policy_cls: Optional[Type[Policy]] = None,
        policy: Optional[Policy] = None,
        *,
        observation_space: Optional[Space] = None,
        action_space: Optional[Space] = None,
        config: Optional[PartialAlgorithmConfigDict] = None,
        policy_state: Optional[PolicyState] = None,
        policy_mapping_fn: Optional[Callable[[AgentID, "Episode"], PolicyID]] = None,
        policies_to_train: Optional[
            Union[Container[PolicyID], Callable[[PolicyID, SampleBatchType], bool]]
        ] = None,
    ) -> Policy:
        """Adds a new policy to this RolloutWorker.

        Args:
            policy_id: ID of the policy to add.
            policy_cls: The Policy class to use for constructing the new Policy.
                Note: Only one of `policy_cls` or `policy` must be provided.
            policy: The Policy instance to add to this algorithm.
                Note: Only one of `policy_cls` or `policy` must be provided.
            observation_space: The observation space of the policy to add.
            action_space: The action space of the policy to add.
            config: The config overrides for the policy to add.
            policy_state: Optional state dict to apply to the new
                policy instance, right after its construction.
            policy_mapping_fn: An optional (updated) policy mapping function
                to use from here on. Note that already ongoing episodes will
                not change their mapping but will use the old mapping till
                the end of the episode.
            policies_to_train: An optional container of policy IDs to be
                trained or a callable taking PolicyID and - optionally -
                SampleBatchType and returning a bool (trainable or not?).
                If None, will keep the existing setup in place.
                Policies, whose IDs are not in the list (or for which the
                callable returns False) will not be updated.

        Returns:
            The newly added policy.

        Raises:
            ValueError: If both `policy_cls` AND `policy` are provided.
            KeyError: If the given `policy_id` already exists in this worker's
                PolicyMap.
        """
<<<<<<< HEAD
        merged_config = (
            {**self.policy_config, **config} if config else self.policy_config
        )
=======
        merged_config = merge_dicts(self.policy_config, config or {})

>>>>>>> 495e2268
        if policy_id in self.policy_map:
            raise KeyError(
                f"Policy ID '{policy_id}' already exists in policy map! "
                "Make sure you use a Policy ID that has not been taken yet."
                " Policy IDs that are already in your policy map: "
                f"{list(self.policy_map.keys())}"
            )
        if (policy_cls is None) == (policy is None):
            raise ValueError(
                "Only one of `policy_cls` or `policy` must be provided to "
                "RolloutWorker.add_policy()!"
            )

        if policy is None:
            policy_dict_to_add = _determine_spaces_for_multi_agent_dict(
                {
                    policy_id: PolicySpec(
                        policy_cls, observation_space, action_space, config or {}
                    )
                },
                self.env,
                spaces=self.spaces,
                policy_config=self.policy_config,
            )
        else:
            policy_dict_to_add = {
                policy_id: PolicySpec(
                    type(policy),
                    policy.observation_space,
                    policy.action_space,
                    policy.config,
                )
            }

        self.policy_dict.update(policy_dict_to_add)
        self._build_policy_map(
            policy_dict=policy_dict_to_add,
            policy_config=self.policy_config,
            policy=policy,
            seed=self.policy_config.get("seed"),
        )
        new_policy = self.policy_map[policy_id]
        # Set the state of the newly created policy.
        if policy_state:
            new_policy.set_state(policy_state)

        connectors_enabled = merged_config.get("enable_connectors", False)

        # Enabling connectors is not per policy, so we can use the general config here
        if not connectors_enabled:
            filter_shape = tree.map_structure(
                lambda s: (
                    None
                    if isinstance(s, (Discrete, MultiDiscrete))  # noqa
                    else np.array(s.shape)
                ),
                new_policy.observation_space_struct,
            )

            self.filters[policy_id] = get_filter(
                (config or {}).get("observation_filter", "NoFilter"), filter_shape
            )

        if connectors_enabled and policy_id in self.policy_map:
            create_connectors_for_policy(self.policy_map[policy_id], self.policy_config)

            # As long as the historic filter synchronization mechanism is in
            # place, we need to put filters into self.filters so that they get
            # synchronized
            filter_connectors = self.policy_map[policy_id].agent_connectors[
                SyncedFilterAgentConnector
            ]
            # There can only be one filter at a time
            if filter_connectors:
                assert len(SyncedFilterAgentConnector) == 1, (
                    "ConnectorPipeline has two connectors of type "
                    "SyncedFilterAgentConnector but can only have one."
                )
                self.filters[policy_id] = filter_connectors[0].filter

        # Create connectors for the new policy, if necessary.
        # Only if connectors are enables and we created the new policy from scratch
        # (it was not provided to us via the `policy` arg.
<<<<<<< HEAD
        if policy is None and connectors_enabled:
            create_connectors_for_policy(new_policy, config=merged_config)
=======
        if policy is None and self.policy_config.get("enable_connectors"):
            create_connectors_for_policy(new_policy, merged_config)
>>>>>>> 495e2268

        self.set_policy_mapping_fn(policy_mapping_fn)
        if policies_to_train is not None:
            self.set_is_policy_to_train(policies_to_train)

        return new_policy

    @DeveloperAPI
    def remove_policy(
        self,
        *,
        policy_id: PolicyID = DEFAULT_POLICY_ID,
        policy_mapping_fn: Optional[Callable[[AgentID], PolicyID]] = None,
        policies_to_train: Optional[
            Union[Container[PolicyID], Callable[[PolicyID, SampleBatchType], bool]]
        ] = None,
    ) -> None:
        """Removes a policy from this RolloutWorker.

        Args:
            policy_id: ID of the policy to be removed. None for
                DEFAULT_POLICY_ID.
            policy_mapping_fn: An optional (updated) policy mapping function
                to use from here on. Note that already ongoing episodes will
                not change their mapping but will use the old mapping till
                the end of the episode.
            policies_to_train: An optional container of policy IDs to be
                trained or a callable taking PolicyID and - optionally -
                SampleBatchType and returning a bool (trainable or not?).
                If None, will keep the existing setup in place.
                Policies, whose IDs are not in the list (or for which the
                callable returns False) will not be updated.
        """
        if policy_id not in self.policy_map:
            raise ValueError(f"Policy ID '{policy_id}' not in policy map!")
        del self.policy_map[policy_id]
        del self.preprocessors[policy_id]
        self.set_policy_mapping_fn(policy_mapping_fn)
        if policies_to_train is not None:
            self.set_is_policy_to_train(policies_to_train)

    @DeveloperAPI
    def set_policy_mapping_fn(
        self,
        policy_mapping_fn: Optional[Callable[[AgentID, "Episode"], PolicyID]] = None,
    ) -> None:
        """Sets `self.policy_mapping_fn` to a new callable (if provided).

        Args:
            policy_mapping_fn: The new mapping function to use. If None,
                will keep the existing mapping function in place.
        """
        if policy_mapping_fn is not None:
            self.policy_mapping_fn = policy_mapping_fn
            if not callable(self.policy_mapping_fn):
                raise ValueError("`policy_mapping_fn` must be a callable!")

    @DeveloperAPI
    def set_is_policy_to_train(
        self,
        is_policy_to_train: Union[
            Container[PolicyID], Callable[[PolicyID, Optional[SampleBatchType]], bool]
        ],
    ) -> None:
        """Sets `self.is_policy_to_train()` to a new callable.

        Args:
            is_policy_to_train: A container of policy IDs to be
                trained or a callable taking PolicyID and - optionally -
                SampleBatchType and returning a bool (trainable or not?).
                If None, will keep the existing setup in place.
                Policies, whose IDs are not in the list (or for which the
                callable returns False) will not be updated.
        """
        # If container given, construct a simple default callable returning True
        # if the PolicyID is found in the list/set of IDs.
        if not callable(is_policy_to_train):
            assert isinstance(is_policy_to_train, Container), (
                "ERROR: `is_policy_to_train`must be a container or a "
                "callable taking PolicyID and SampleBatch and returning "
                "True|False (trainable or not?)."
            )
            pols = set(is_policy_to_train)

            def is_policy_to_train(pid, batch=None):
                return pid in pols

        self.is_policy_to_train = is_policy_to_train

    @PublicAPI(stability="alpha")
    def get_policies_to_train(
        self, batch: Optional[SampleBatchType] = None
    ) -> Set[PolicyID]:
        """Returns all policies-to-train, given an optional batch.

        Loops through all policies currently in `self.policy_map` and checks
        the return value of `self.is_policy_to_train(pid, batch)`.

        Args:
            batch: An optional SampleBatchType for the
                `self.is_policy_to_train(pid, [batch]?)` check.

        Returns:
            The set of currently trainable policy IDs, given the optional
            `batch`.
        """
        return {
            pid for pid in self.policy_map.keys() if self.is_policy_to_train(pid, batch)
        }

    @DeveloperAPI
    def for_policy(
        self,
        func: Callable[[Policy, Optional[Any]], T],
        policy_id: Optional[PolicyID] = DEFAULT_POLICY_ID,
        **kwargs,
    ) -> T:
        """Calls the given function with the specified policy as first arg.

        Args:
            func: The function to call with the policy as first arg.
            policy_id: The PolicyID of the policy to call the function with.

        Keyword Args:
            kwargs: Additional kwargs to be passed to the call.

        Returns:
            The return value of the function call.
        """

        return func(self.policy_map[policy_id], **kwargs)

    @DeveloperAPI
    def foreach_policy(
        self, func: Callable[[Policy, PolicyID, Optional[Any]], T], **kwargs
    ) -> List[T]:
        """Calls the given function with each (policy, policy_id) tuple.

        Args:
            func: The function to call with each (policy, policy ID) tuple.

        Keyword Args:
            kwargs: Additional kwargs to be passed to the call.

        Returns:
             The list of return values of all calls to
                `func([policy, pid, **kwargs])`.
        """
        return [func(policy, pid, **kwargs) for pid, policy in self.policy_map.items()]

    @DeveloperAPI
    def foreach_policy_to_train(
        self, func: Callable[[Policy, PolicyID, Optional[Any]], T], **kwargs
    ) -> List[T]:
        """
        Calls the given function with each (policy, policy_id) tuple.

        Only those policies/IDs will be called on, for which
        `self.is_policy_to_train()` returns True.

        Args:
            func: The function to call with each (policy, policy ID) tuple,
                for only those policies that `self.is_policy_to_train`
                returns True.

        Keyword Args:
            kwargs: Additional kwargs to be passed to the call.

        Returns:
            The list of return values of all calls to
            `func([policy, pid, **kwargs])`.
        """
        return [
            # Make sure to only iterate over keys() and not items(). Iterating over
            # items will access policy_map elements even for pids that we do not need,
            # i.e. those that are not in policy_to_train. Access to policy_map elements
            # can cause disk access for policies that were offloaded to disk. Since
            # these policies will be skipped in the for-loop accessing them is
            # unnecessary, making subsequent disk access unnecessary.
            func(self.policy_map[pid], pid, **kwargs)
            for pid in self.policy_map.keys()
            if self.is_policy_to_train(pid, None)
        ]

    @DeveloperAPI
    def sync_filters(self, new_filters: dict) -> None:
        """Changes self's filter to given and rebases any accumulated delta.

        Args:
            new_filters: Filters with new state to update local copy.
        """
        assert all(k in new_filters for k in self.filters)
        for k in self.filters:
            self.filters[k].sync(new_filters[k])

    @DeveloperAPI
    def get_filters(self, flush_after: bool = False) -> Dict:
        """Returns a snapshot of filters.

        Args:
            flush_after: Clears the filter buffer state.

        Returns:
            Dict for serializable filters
        """
        return_filters = {}
        for k, f in self.filters.items():
            return_filters[k] = f.as_serializable()
            if flush_after:
                f.reset_buffer()
        return return_filters

    @DeveloperAPI
    def get_state(self) -> bytes:
        """Serializes this RolloutWorker's current state and returns it.

        Returns:
            The current state of this RolloutWorker as a serialized, pickled
            byte sequence.
        """
        filters = self.get_filters(flush_after=True)
        state = {}
        policy_specs = {}
        connector_enabled = self.policy_config.get("enable_connectors", False)
        for pid in self.policy_map:
            state[pid] = self.policy_map[pid].get_state()
            policy_spec = self.policy_map.policy_specs[pid]
            # If connectors are enabled, try serializing the policy spec
            # instead of picking the spec object.
            policy_specs[pid] = (
                policy_spec.serialize() if connector_enabled else policy_spec
            )
        return pickle.dumps(
            {
                "filters": filters,
                "state": state,
                "policy_specs": policy_specs,
                "policy_config": self.policy_config,
            }
        )

    @DeveloperAPI
    def set_state(self, objs: bytes) -> None:
        """Restores this RolloutWorker's state from a sequence of bytes.

        Args:
            objs: The byte sequence to restore this worker's state from.

        Examples:
            >>> from ray.rllib.evaluation.rollout_worker import RolloutWorker
            >>> # Create a RolloutWorker.
            >>> worker = ... # doctest: +SKIP
            >>> state = worker.save() # doctest: +SKIP
            >>> new_worker = RolloutWorker(...) # doctest: +SKIP
            >>> new_worker.restore(state) # doctest: +SKIP
        """
        objs = pickle.loads(objs)
        self.sync_filters(objs["filters"])
        connector_enabled = self.policy_config.get("enable_connectors", False)
        for pid, state in objs["state"].items():
            if pid not in self.policy_map:
                spec = objs.get("policy_specs", {}).get(pid)
                if not spec:
                    logger.warning(
                        f"PolicyID '{pid}' was probably added on-the-fly (not"
                        " part of the static `multagent.policies` config) and"
                        " no PolicySpec objects found in the pickled policy "
                        f"state. Will not add `{pid}`, but ignore it for now."
                    )
                else:
                    policy_spec = (
                        PolicySpec.deserialize(spec) if connector_enabled else spec
                    )
                    self.add_policy(
                        policy_id=pid,
                        policy_cls=policy_spec.policy_class,
                        observation_space=policy_spec.observation_space,
                        action_space=policy_spec.action_space,
                        config=policy_spec.config,
                    )
            if pid in self.policy_map:
                self.policy_map[pid].set_state(state)

    @DeveloperAPI
    def get_weights(
        self,
        policies: Optional[Container[PolicyID]] = None,
    ) -> Dict[PolicyID, ModelWeights]:
        """Returns each policies' model weights of this worker.

        Args:
            policies: List of PolicyIDs to get the weights from.
                Use None for all policies.

        Returns:
            Dict mapping PolicyIDs to ModelWeights.

        Examples:
            >>> from ray.rllib.evaluation.rollout_worker import RolloutWorker
            >>> # Create a RolloutWorker.
            >>> worker = ... # doctest: +SKIP
            >>> weights = worker.get_weights() # doctest: +SKIP
            >>> print(weights) # doctest: +SKIP
            {"default_policy": {"layer1": array(...), "layer2": ...}}
        """
        if policies is None:
            policies = list(self.policy_map.keys())
        policies = force_list(policies)

        return {
            # Make sure to only iterate over keys() and not items(). Iterating over
            # items will access policy_map elements even for pids that we do not need,
            # i.e. those that are not in policies. Access to policy_map elements can
            # cause disk access for policies that were offloaded to disk. Since these
            # policies will be skipped in the for-loop accessing them is unnecessary,
            # making subsequent disk access unnecessary.
            pid: self.policy_map[pid].get_weights()
            for pid in self.policy_map.keys()
            if pid in policies
        }

    @DeveloperAPI
    def set_weights(
        self,
        weights: Dict[PolicyID, ModelWeights],
        global_vars: Optional[Dict] = None,
        weights_seq_no: Optional[int] = None,
    ) -> None:
        """Sets each policies' model weights of this worker.

        Args:
            weights: Dict mapping PolicyIDs to the new weights to be used.
            global_vars: An optional global vars dict to set this
                worker to. If None, do not update the global_vars.
            weights_seq_no: If needed, a sequence number for the weights version
                can be passed into this method. If not None, will store this seq no
                (in self.weights_seq_no) and in future calls - if the seq no did not
                change wrt. the last call - will ignore the call to save on performance.

        Examples:
            >>> from ray.rllib.evaluation.rollout_worker import RolloutWorker
            >>> # Create a RolloutWorker.
            >>> worker = ... # doctest: +SKIP
            >>> weights = worker.get_weights() # doctest: +SKIP
            >>> # Set `global_vars` (timestep) as well.
            >>> worker.set_weights(weights, {"timestep": 42}) # doctest: +SKIP
        """
        # Only update our weights, if no seq no given OR given seq no is different
        # from ours.
        if weights_seq_no is None or weights_seq_no != self.weights_seq_no:
            # If per-policy weights are object refs, `ray.get()` them first.
            if weights and isinstance(next(iter(weights.values())), ObjectRef):
                actual_weights = ray.get(list(weights.values()))
                weights = {
                    pid: actual_weights[i] for i, pid in enumerate(weights.keys())
                }

            for pid, w in weights.items():
                self.policy_map[pid].set_weights(w)

        self.weights_seq_no = weights_seq_no

        if global_vars:
            self.set_global_vars(global_vars)

    @DeveloperAPI
    def get_global_vars(self) -> dict:
        """Returns the current global_vars dict of this worker.

        Returns:
            The current global_vars dict of this worker.

        Examples:
            >>> from ray.rllib.evaluation.rollout_worker import RolloutWorker
            >>> # Create a RolloutWorker.
            >>> worker = ... # doctest: +SKIP
            >>> global_vars = worker.get_global_vars() # doctest: +SKIP
            >>> print(global_vars) # doctest: +SKIP
            {"timestep": 424242}
        """
        return self.global_vars

    @DeveloperAPI
    def set_global_vars(self, global_vars: dict) -> None:
        """Updates this worker's and all its policies' global vars.

        Args:
            global_vars: The new global_vars dict.

        Examples:
            >>> worker = ... # doctest: +SKIP
            >>> global_vars = worker.set_global_vars( # doctest: +SKIP
            ...     {"timestep": 4242})
        """
        # Only update policies that are being trained in order to avoid superfluous
        # access of policies which might have been offloaded to disk. This is important
        # here since global vars are constantly being updated.
        self.foreach_policy_to_train(lambda p, _: p.on_global_var_update(global_vars))
        self.global_vars = global_vars

    @DeveloperAPI
    def stop(self) -> None:
        """Releases all resources used by this RolloutWorker."""

        # If we have an env -> Release its resources.
        if self.env is not None:
            self.async_env.stop()
        # Close all policies' sessions (if tf static graph).
        for policy in self.policy_map.values():
            sess = policy.get_session()
            # Closes the tf session, if any.
            if sess is not None:
                sess.close()

    @DeveloperAPI
    def apply(
        self,
        func: Callable[["RolloutWorker", Optional[Any], Optional[Any]], T],
        *args,
        **kwargs,
    ) -> T:
        """Calls the given function with this rollout worker instance.

        Useful for when the RolloutWorker class has been converted into a
        ActorHandle and the user needs to execute some functionality (e.g.
        add a property) on the underlying policy object.

        Args:
            func: The function to call, with this RolloutWorker as first
                argument, followed by args, and kwargs.
            args: Optional additional args to pass to the function call.
            kwargs: Optional additional kwargs to pass to the function call.

        Returns:
            The return value of the function call.
        """
        return func(self, *args, **kwargs)

    def setup_torch_data_parallel(
        self, url: str, world_rank: int, world_size: int, backend: str
    ) -> None:
        """Join a torch process group for distributed SGD."""

        logger.info(
            "Joining process group, url={}, world_rank={}, "
            "world_size={}, backend={}".format(url, world_rank, world_size, backend)
        )
        torch.distributed.init_process_group(
            backend=backend, init_method=url, rank=world_rank, world_size=world_size
        )

        for pid, policy in self.policy_map.items():
            if not isinstance(policy, (TorchPolicy, TorchPolicyV2)):
                raise ValueError(
                    "This policy does not support torch distributed", policy
                )
            policy.distributed_world_size = world_size

    @DeveloperAPI
    def creation_args(self) -> dict:
        """Returns the kwargs dict used to create this worker."""
        return self._original_kwargs

    @DeveloperAPI
    def get_host(self) -> str:
        """Returns the hostname of the process running this evaluator."""
        return platform.node()

    @DeveloperAPI
    def get_node_ip(self) -> str:
        """Returns the IP address of the node that this worker runs on."""
        return ray.util.get_node_ip_address()

    @DeveloperAPI
    def find_free_port(self) -> int:
        """Finds a free port on the node that this worker runs on."""
        from ray.air._internal.util import find_free_port

        return find_free_port()

    def __del__(self):
        """If this worker is deleted, clears all resources used by it."""

        # In case we have-an AsyncSampler, kill its sampling thread.
        if hasattr(self, "sampler") and isinstance(self.sampler, AsyncSampler):
            self.sampler.shutdown = True

    def _build_policy_map(
        self,
        policy_dict: MultiAgentPolicyConfigDict,
        policy_config: PartialAlgorithmConfigDict,
        policy: Optional[Policy] = None,
        session_creator: Optional[Callable[[], "tf1.Session"]] = None,
        seed: Optional[int] = None,
    ) -> None:
        """Adds the given policy_dict to `self.policy_map`.

        Args:
            policy_dict: The MultiAgentPolicyConfigDict to be added to this
                worker's PolicyMap.
            policy_config: The general policy config to use. May be updated
                by individual policy config overrides in the given
                multi-agent `policy_dict`.
            policy: If the policy to add already exists, user can provide it here.
            session_creator: A callable that creates a tf session
                (if applicable).
            seed: An optional random seed to pass to PolicyMap's
                constructor.
        """
        ma_config = policy_config.get("multiagent", {})

        # If our policy_map does not exist yet, create it here.
        self.policy_map = self.policy_map or PolicyMap(
            worker_index=self.worker_index,
            num_workers=self.num_workers,
            capacity=ma_config.get("policy_map_capacity"),
            path=ma_config.get("policy_map_cache"),
            policy_config=policy_config,
            session_creator=session_creator,
            seed=seed,
        )
        # If our preprocessors dict does not exist yet, create it here.
        self.preprocessors = self.preprocessors or {}

        # Loop through given policy-dict and add each entry to our map.
        for name, policy_spec in sorted(policy_dict.items()):
            logger.debug("Creating policy for {}".format(name))
            # Update the general policy_config with the specific config
            # for this particular policy.
            merged_conf = merge_dicts(policy_config, policy_spec.config or {})

            # Update num_workers and worker_index.
            merged_conf["num_workers"] = self.num_workers
            merged_conf["worker_index"] = self.worker_index

            connectors_enabled = policy_config.get("enable_connectors", False)

            # Preprocessors.
            obs_space = policy_spec.observation_space
            # Initialize preprocessor for this policy to None.
            self.preprocessors[name] = None
            if self.preprocessing_enabled:
                # Policies should deal with preprocessed (automatically flattened)
                # observations if preprocessing is enabled.
                preprocessor = ModelCatalog.get_preprocessor_for_space(
                    obs_space, merged_conf.get("model")
                )
                # Original observation space should be accessible at
                # obs_space.original_space after this step.
                if preprocessor is not None:
                    obs_space = preprocessor.observation_space

                if not connectors_enabled:
                    # If connectors are not enabled, rollout worker will handle
                    # the running of these preprocessors.
                    self.preprocessors[name] = preprocessor

            if policy is not None:
                self.policy_map.insert_policy(name, policy)
            else:
                # Create the actual policy object.
                self.policy_map.create_policy(
                    name,
                    policy_spec.policy_class,
                    obs_space,
                    policy_spec.action_space,
                    policy_spec.config,  # overrides.
                    merged_conf,
                )

            if connectors_enabled and name in self.policy_map:
                create_connectors_for_policy(self.policy_map[name], policy_config)

                # As long as the historic filter synchronization mechanism is in
                # place, we need to put filters into self.filters so that they get
                # synchronized
                filter_connectors = self.policy_map[name].agent_connectors[
                    SyncedFilterAgentConnector
                ]
                # There can only be one filter at a time
                if filter_connectors:
                    assert len(SyncedFilterAgentConnector) == 1, (
                        "ConnectorPipeline has two connectors of type "
                        "SyncedFilterAgentConnector but can only have one."
                    )
                    self.filters[name] = filter_connectors[0].filter

            if name in self.policy_map:
                self.callbacks.on_create_policy(
                    policy_id=name, policy=self.policy_map[name]
                )

        if self.worker_index == 0:
            logger.info(f"Built policy map: {self.policy_map}")
            logger.info(f"Built preprocessor map: {self.preprocessors}")

    def _get_make_sub_env_fn(
        self, env_creator, env_context, validate_env, env_wrapper, seed
    ):
        disable_env_checking = self._disable_env_checking

        def _make_sub_env_local(vector_index):
            # Used to created additional environments during environment
            # vectorization.

            # Create the env context (config dict + meta-data) for
            # this particular sub-env within the vectorized one.
            env_ctx = env_context.copy_with_overrides(vector_index=vector_index)
            # Create the sub-env.
            env = env_creator(env_ctx)
            # Validate first.
            if not disable_env_checking:
                try:
                    check_env(env)
                except Exception as e:
                    logger.warning(
                        "We've added a module for checking environments that "
                        "are used in experiments. Your env may not be set up"
                        "correctly. You can disable env checking for now by setting "
                        "`disable_env_checking` to True in your experiment config "
                        "dictionary. You can run the environment checking module "
                        "standalone by calling ray.rllib.utils.check_env(env)."
                    )
                    raise e
            # Custom validation function given by user.
            if validate_env is not None:
                validate_env(env, env_ctx)
            # Use our wrapper, defined above.
            env = env_wrapper(env)

            # Make sure a deterministic random seed is set on
            # all the sub-environments if specified.
            _update_env_seed_if_necessary(
                env, seed, env_context.worker_index, vector_index
            )
            return env

        if not env_context.remote:

            def _make_sub_env_remote(vector_index):
                sub_env = _make_sub_env_local(vector_index)
                self.callbacks.on_sub_environment_created(
                    worker=self,
                    sub_environment=sub_env,
                    env_context=env_context.copy_with_overrides(
                        worker_index=env_context.worker_index,
                        vector_index=vector_index,
                        remote=False,
                    ),
                )
                return sub_env

            return _make_sub_env_remote

        else:
            return _make_sub_env_local

    @Deprecated(
        new="Trainer.get_policy().export_model([export_dir], [onnx]?)", error=False
    )
    def export_policy_model(
        self,
        export_dir: str,
        policy_id: PolicyID = DEFAULT_POLICY_ID,
        onnx: Optional[int] = None,
    ):
        self.policy_map[policy_id].export_model(export_dir, onnx=onnx)

    @Deprecated(
        new="Trainer.get_policy().import_model_from_h5([import_file])", error=False
    )
    def import_policy_model_from_h5(
        self, import_file: str, policy_id: PolicyID = DEFAULT_POLICY_ID
    ):
        self.policy_map[policy_id].import_model_from_h5(import_file)

    @Deprecated(
        new="Trainer.get_policy().export_checkpoint([export_dir], [filename]?)",
        error=False,
    )
    def export_policy_checkpoint(
        self,
        export_dir: str,
        filename_prefix: str = "model",
        policy_id: PolicyID = DEFAULT_POLICY_ID,
    ):
        self.policy_map[policy_id].export_checkpoint(export_dir, filename_prefix)

    @Deprecated(new="RolloutWorker.foreach_policy_to_train", error=True)
    def foreach_trainable_policy(self, func, **kwargs):
        return self.foreach_policy_to_train(func, **kwargs)

    @Deprecated(new="RolloutWorker.get_state()", error=False)
    def save(self, *args, **kwargs):
        return self.get_state(*args, **kwargs)

    @Deprecated(new="RolloutWorker.set_state([state])", error=False)
    def restore(self, *args, **kwargs):
        return self.set_state(*args, **kwargs)


def _determine_spaces_for_multi_agent_dict(
    multi_agent_policies_dict: MultiAgentPolicyConfigDict,
    env: Optional[EnvType] = None,
    spaces: Optional[Dict[PolicyID, Tuple[Space, Space]]] = None,
    policy_config: Optional[PartialAlgorithmConfigDict] = None,
) -> MultiAgentPolicyConfigDict:
    """Infers the observation- and action spaces in a multi-agent policy dict.

    Args:
        multi_agent_policies_dict: The multi-agent `policies` dict mapping policy IDs
            to PolicySpec objects. Note that the `observation_space` and `action_space`
            properties in these PolicySpecs may be None and must therefore be inferred
            here.
        env: An optional env instance, from which to infer the different spaces for
            the different policies.
        spaces: Optional dict mapping policy IDs to tuples of 1) observation space
            and 2) action space that should be used for the respective policy.
            These spaces were usually provided by an already instantiated remote worker.
        policy_config: Optional partial config dict of the Trainer.

    Returns:
        The updated MultiAgentPolicyConfigDict (changed in-place from the incoming
        `multi_agent_policies_dict` arg).
    """
    policy_config = policy_config or {}

    # Try extracting spaces from env or from given spaces dict.
    env_obs_space = None
    env_act_space = None

    # Env is a ray.remote: Get spaces via its (automatically added)
    # `_get_spaces()` method.
    if isinstance(env, ray.actor.ActorHandle):
        env_obs_space, env_act_space = ray.get(env._get_spaces.remote())
    # Normal env (gym.Env or MultiAgentEnv): These should have the
    # `observation_space` and `action_space` properties.
    elif env is not None:
        if hasattr(env, "observation_space") and isinstance(
            env.observation_space, gym.Space
        ):
            env_obs_space = env.observation_space

        if hasattr(env, "action_space") and isinstance(env.action_space, gym.Space):
            env_act_space = env.action_space
    # Last resort: Try getting the env's spaces from the spaces
    # dict's special __env__ key.
    if spaces is not None:
        if env_obs_space is None:
            env_obs_space = spaces.get("__env__", [None])[0]
        if env_act_space is None:
            env_act_space = spaces.get("__env__", [None, None])[1]

    for pid, policy_spec in multi_agent_policies_dict.copy().items():
        if policy_spec.observation_space is None:
            if spaces is not None and pid in spaces:
                obs_space = spaces[pid][0]
            elif env_obs_space is not None:
                # Multi-agent case AND different agents have different spaces:
                # Need to reverse map spaces (for the different agents) to certain
                # policy IDs.
                if (
                    isinstance(env, MultiAgentEnv)
                    and hasattr(env, "_spaces_in_preferred_format")
                    and env._spaces_in_preferred_format
                ):
                    obs_space = None
                    mapping_fn = policy_config.get("multiagent", {}).get(
                        "policy_mapping_fn", None
                    )
                    if mapping_fn:
                        for aid in env.get_agent_ids():
                            # Match: Assign spaces for this agentID to the policy ID.
                            if mapping_fn(aid, None, None) == pid:
                                # Make sure, different agents that map to the same
                                # policy don't have different spaces.
                                if (
                                    obs_space is not None
                                    and env_obs_space[aid] != obs_space
                                ):
                                    raise ValueError(
                                        "Two agents in your environment map to the same"
                                        " policyID (as per your `policy_mapping_fn`), "
                                        "however, these agents also have different "
                                        "observation spaces!"
                                    )
                                obs_space = env_obs_space[aid]
                # Otherwise, just use env's obs space as-is.
                else:
                    obs_space = env_obs_space
            # Space given directly in config.
            elif policy_config.get("observation_space"):
                obs_space = policy_config["observation_space"]
            else:
                raise ValueError(
                    "`observation_space` not provided in PolicySpec for "
                    f"{pid} and env does not have an observation space OR "
                    "no spaces received from other workers' env(s) OR no "
                    "`observation_space` specified in config!"
                )

            multi_agent_policies_dict[pid].observation_space = obs_space

        if policy_spec.action_space is None:
            if spaces is not None and pid in spaces:
                act_space = spaces[pid][1]
            elif env_act_space is not None:
                # Multi-agent case AND different agents have different spaces:
                # Need to reverse map spaces (for the different agents) to certain
                # policy IDs.
                if (
                    isinstance(env, MultiAgentEnv)
                    and hasattr(env, "_spaces_in_preferred_format")
                    and env._spaces_in_preferred_format
                ):
                    act_space = None
                    mapping_fn = policy_config.get("multiagent", {}).get(
                        "policy_mapping_fn", None
                    )
                    if mapping_fn:
                        for aid in env.get_agent_ids():
                            # Match: Assign spaces for this agentID to the policy ID.
                            if mapping_fn(aid, None, None) == pid:
                                # Make sure, different agents that map to the same
                                # policy don't have different spaces.
                                if (
                                    act_space is not None
                                    and env_act_space[aid] != act_space
                                ):
                                    raise ValueError(
                                        "Two agents in your environment map to the same"
                                        " policyID (as per your `policy_mapping_fn`), "
                                        "however, these agents also have different "
                                        "action spaces!"
                                    )
                                act_space = env_act_space[aid]
                # Otherwise, just use env's action space as-is.
                else:
                    act_space = env_act_space
            elif policy_config.get("action_space"):
                act_space = policy_config["action_space"]
            else:
                raise ValueError(
                    "`action_space` not provided in PolicySpec for "
                    f"{pid} and env does not have an action space OR "
                    "no spaces received from other workers' env(s) OR no "
                    "`action_space` specified in config!"
                )
            multi_agent_policies_dict[pid].action_space = act_space
    return multi_agent_policies_dict<|MERGE_RESOLUTION|>--- conflicted
+++ resolved
@@ -1228,14 +1228,8 @@
             KeyError: If the given `policy_id` already exists in this worker's
                 PolicyMap.
         """
-<<<<<<< HEAD
-        merged_config = (
-            {**self.policy_config, **config} if config else self.policy_config
-        )
-=======
         merged_config = merge_dicts(self.policy_config, config or {})
 
->>>>>>> 495e2268
         if policy_id in self.policy_map:
             raise KeyError(
                 f"Policy ID '{policy_id}' already exists in policy map! "
@@ -1319,13 +1313,8 @@
         # Create connectors for the new policy, if necessary.
         # Only if connectors are enables and we created the new policy from scratch
         # (it was not provided to us via the `policy` arg.
-<<<<<<< HEAD
         if policy is None and connectors_enabled:
             create_connectors_for_policy(new_policy, config=merged_config)
-=======
-        if policy is None and self.policy_config.get("enable_connectors"):
-            create_connectors_for_policy(new_policy, merged_config)
->>>>>>> 495e2268
 
         self.set_policy_mapping_fn(policy_mapping_fn)
         if policies_to_train is not None:
