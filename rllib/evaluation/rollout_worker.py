--- conflicted
+++ resolved
@@ -232,11 +232,7 @@
         policy_config: Optional[PartialTrainerConfigDict] = None,
         worker_index: int = 0,
         num_workers: int = 0,
-<<<<<<< HEAD
-=======
         recreated_worker: bool = False,
-        record_env: Union[bool, str] = False,
->>>>>>> 6f74040b
         log_dir: Optional[str] = None,
         log_level: Optional[str] = None,
         callbacks: Type["DefaultCallbacks"] = None,
@@ -329,18 +325,11 @@
                 through EnvContext so that envs can be configured per worker.
             num_workers: For remote workers, how many workers altogether
                 have been created?
-<<<<<<< HEAD
-=======
             recreated_worker: Whether this worker is a recreated one. Workers are
                 recreated by a Trainer (via WorkerSet) in case
                 `recreate_failed_workers=True` and one of the original workers (or an
                 already recreated one) has failed. They don't differ from original
                 workers other than the value of this flag (`self.recreated_worker`).
-            record_env: Write out episode stats and videos
-                using gym.wrappers.Monitor to this directory if specified. If
-                True, use the default output dir in ~/ray_results/.... If
-                False, do not record anything.
->>>>>>> 6f74040b
             log_dir: Directory where logs can be placed.
             log_level: Set the root log level on creation.
             callbacks: Custom sub-class of
