<<<<<<< HEAD
import copy
import gym
import logging
import numpy as np
import platform
import os
from typing import (
    Any,
    Callable,
    Dict,
    List,
    Optional,
    Tuple,
    Type,
    TypeVar,
    TYPE_CHECKING,
    Union,
)

import ray
from ray import cloudpickle as pickle
from ray.rllib.env.base_env import BaseEnv, convert_to_base_env
from ray.rllib.env.env_context import EnvContext
from ray.rllib.env.external_env import ExternalEnv
from ray.rllib.env.multi_agent_env import MultiAgentEnv
from ray.rllib.env.external_multi_agent_env import ExternalMultiAgentEnv
from ray.rllib.env.utils import record_env_wrapper
from ray.rllib.env.vector_env import VectorEnv
from ray.rllib.env.wrappers.atari_wrappers import wrap_deepmind, is_atari
from ray.rllib.evaluation.sampler import AsyncSampler, SyncSampler
from ray.rllib.evaluation.metrics import RolloutMetrics
from ray.rllib.models import ModelCatalog
from ray.rllib.models.preprocessors import Preprocessor
from ray.rllib.offline import NoopOutput, IOContext, OutputWriter, InputReader
from ray.rllib.offline.off_policy_estimator import OffPolicyEstimator, OffPolicyEstimate
from ray.rllib.offline.is_estimator import ImportanceSamplingEstimator
from ray.rllib.offline.wis_estimator import WeightedImportanceSamplingEstimator
from ray.rllib.policy.sample_batch import MultiAgentBatch, DEFAULT_POLICY_ID
from ray.rllib.policy.policy import Policy, PolicySpec
from ray.rllib.policy.policy_map import PolicyMap
from ray.rllib.policy.torch_policy import TorchPolicy
from ray.rllib.utils import force_list, merge_dicts
from ray.rllib.utils.annotations import Deprecated, DeveloperAPI
from ray.rllib.utils.debug import summarize, update_global_seed_if_necessary
from ray.rllib.utils.deprecation import deprecation_warning
from ray.rllib.utils.error import EnvError, ERR_MSG_NO_GPUS, HOWTO_CHANGE_CONFIG
from ray.rllib.utils.filter import get_filter, Filter
from ray.rllib.utils.framework import try_import_tf, try_import_torch
from ray.rllib.utils.sgd import do_minibatch_sgd
from ray.rllib.utils.tf_utils import get_gpu_devices as get_tf_gpu_devices
from ray.rllib.utils.tf_run_builder import TFRunBuilder
from ray.rllib.utils.typing import (
    AgentID,
    EnvConfigDict,
    EnvType,
    ModelConfigDict,
    ModelGradients,
    ModelWeights,
    MultiAgentPolicyConfigDict,
    PartialTrainerConfigDict,
    PolicyID,
    SampleBatchType,
)
from ray.util.debug import log_once, disable_log_once_globally, enable_periodic_logging
from ray.util.iter import ParallelIteratorWorker

if TYPE_CHECKING:
    from ray.rllib.evaluation.episode import Episode
    from ray.rllib.evaluation.observation_function import ObservationFunction
    from ray.rllib.agents.callbacks import DefaultCallbacks  # noqa

# Generic type var for foreach_* methods.
T = TypeVar("T")

tf1, tf, tfv = try_import_tf()
torch, _ = try_import_torch()

logger = logging.getLogger(__name__)

# Handle to the current rollout worker, which will be set to the most recently
# created RolloutWorker in this process. This can be helpful to access in
# custom env or policy classes for debugging or advanced use cases.
_global_worker: "RolloutWorker" = None


@DeveloperAPI
def get_global_worker() -> "RolloutWorker":
    """Returns a handle to the active rollout worker in this process."""

    global _global_worker
    return _global_worker


def _update_env_seed_if_necessary(
    env: EnvType, seed: int, worker_idx: int, vector_idx: int
):
    """Set a deterministic random seed on environment.

    NOTE: this may not work with remote environments (issue #18154).
    """
    if not seed:
        return

    # A single RL job is unlikely to have more than 10K
    # rollout workers.
    max_num_envs_per_workers: int = 1000
    assert (
        worker_idx < max_num_envs_per_workers
    ), "Too many envs per worker. Random seeds may collide."
    computed_seed: int = worker_idx * max_num_envs_per_workers + vector_idx + seed

    # Gym.env.
    # This will silently fail for most OpenAI gyms
    # (they do nothing and return None per default)
    if not hasattr(env, "seed"):
        logger.info("Env doesn't support env.seed(): {}".format(env))
    else:
        env.seed(computed_seed)


@DeveloperAPI
class RolloutWorker(ParallelIteratorWorker):
    """Common experience collection class.

    This class wraps a policy instance and an environment class to
    collect experiences from the environment. You can create many replicas of
    this class as Ray actors to scale RL training.

    This class supports vectorized and multi-agent policy evaluation (e.g.,
    VectorEnv, MultiAgentEnv, etc.)

    Examples:
        >>> # Create a rollout worker and using it to collect experiences.
        >>> worker = RolloutWorker(
        ...   env_creator=lambda _: gym.make("CartPole-v0"),
        ...   policy_spec=PGTFPolicy)
        >>> print(worker.sample())
        SampleBatch({
            "obs": [[...]], "actions": [[...]], "rewards": [[...]],
            "dones": [[...]], "new_obs": [[...]]})

        >>> # Creating a multi-agent rollout worker
        >>> worker = RolloutWorker(
        ...   env_creator=lambda _: MultiAgentTrafficGrid(num_cars=25),
        ...   policy_spec={
        ...       # Use an ensemble of two policies for car agents
        ...       "car_policy1":
        ...         (PGTFPolicy, Box(...), Discrete(...), {"gamma": 0.99}),
        ...       "car_policy2":
        ...         (PGTFPolicy, Box(...), Discrete(...), {"gamma": 0.95}),
        ...       # Use a single shared policy for all traffic lights
        ...       "traffic_light_policy":
        ...         (PGTFPolicy, Box(...), Discrete(...), {}),
        ...   },
        ...   policy_mapping_fn=lambda agent_id, episode, **kwargs:
        ...     random.choice(["car_policy1", "car_policy2"])
        ...     if agent_id.startswith("car_") else "traffic_light_policy")
        >>> print(worker.sample())
        MultiAgentBatch({
            "car_policy1": SampleBatch(...),
            "car_policy2": SampleBatch(...),
            "traffic_light_policy": SampleBatch(...)})
    """

    @DeveloperAPI
    @classmethod
    def as_remote(
        cls,
        num_cpus: Optional[int] = None,
        num_gpus: Optional[Union[int, float]] = None,
        memory: Optional[int] = None,
        object_store_memory: Optional[int] = None,
        resources: Optional[dict] = None,
    ) -> type:
        """Returns RolloutWorker class as a `@ray.remote using given options`.

        The returned class can then be used to instantiate ray actors.

        Args:
            num_cpus: The number of CPUs to allocate for the remote actor.
            num_gpus: The number of GPUs to allocate for the remote actor.
                This could be a fraction as well.
            memory: The heap memory request for the remote actor.
            object_store_memory: The object store memory for the remote actor.
            resources: The default custom resources to allocate for the remote
                actor.

        Returns:
            The `@ray.remote` decorated RolloutWorker class.
        """
        return ray.remote(
            num_cpus=num_cpus,
            num_gpus=num_gpus,
            memory=memory,
            object_store_memory=object_store_memory,
            resources=resources,
        )(cls)

    @DeveloperAPI
    def __init__(
        self,
        *,
        env_creator: Callable[[EnvContext], EnvType],
        validate_env: Optional[Callable[[EnvType, EnvContext], None]] = None,
        policy_spec: Optional[Union[type, Dict[PolicyID, PolicySpec]]] = None,
        policy_mapping_fn: Optional[Callable[[AgentID, "Episode"], PolicyID]] = None,
        policies_to_train: Optional[List[PolicyID]] = None,
        tf_session_creator: Optional[Callable[[], "tf1.Session"]] = None,
        rollout_fragment_length: int = 100,
        count_steps_by: str = "env_steps",
        batch_mode: str = "truncate_episodes",
        episode_horizon: Optional[int] = None,
        preprocessor_pref: str = "deepmind",
        sample_async: bool = False,
        compress_observations: bool = False,
        num_envs: int = 1,
        observation_fn: Optional["ObservationFunction"] = None,
        observation_filter: str = "NoFilter",
        clip_rewards: Optional[Union[bool, float]] = None,
        normalize_actions: bool = True,
        clip_actions: bool = False,
        env_config: Optional[EnvConfigDict] = None,
        model_config: Optional[ModelConfigDict] = None,
        policy_config: Optional[PartialTrainerConfigDict] = None,
        worker_index: int = 0,
        num_workers: int = 0,
        record_env: Union[bool, str] = False,
        log_dir: Optional[str] = None,
        log_level: Optional[str] = None,
        callbacks: Type["DefaultCallbacks"] = None,
        input_creator: Callable[
            [IOContext], InputReader
        ] = lambda ioctx: ioctx.default_sampler_input(),
        input_evaluation: List[str] = frozenset([]),
        output_creator: Callable[
            [IOContext], OutputWriter
        ] = lambda ioctx: NoopOutput(),
        remote_worker_envs: bool = False,
        remote_env_batch_wait_ms: int = 0,
        soft_horizon: bool = False,
        no_done_at_end: bool = False,
        seed: int = None,
        extra_python_environs: Optional[dict] = None,
        fake_sampler: bool = False,
        spaces: Optional[
            Dict[PolicyID, Tuple[gym.spaces.Space, gym.spaces.Space]]
        ] = None,
        policy=None,
        monitor_path=None,
    ):
        """Initializes a RolloutWorker instance.

        Args:
            env_creator: Function that returns a gym.Env given an EnvContext
                wrapped configuration.
            validate_env: Optional callable to validate the generated
                environment (only on worker=0).
            policy_spec: The MultiAgentPolicyConfigDict mapping policy IDs
                (str) to PolicySpec's or a single policy class to use.
                If a dict is specified, then we are in multi-agent mode and a
                policy_mapping_fn can also be set (if not, will map all agents
                to DEFAULT_POLICY_ID).
            policy_mapping_fn: A callable that maps agent ids to policy ids in
                multi-agent mode. This function will be called each time a new
                agent appears in an episode, to bind that agent to a policy
                for the duration of the episode. If not provided, will map all
                agents to DEFAULT_POLICY_ID.
            policies_to_train: Optional list of policies to train, or None
                for all policies.
            tf_session_creator: A function that returns a TF session.
                This is optional and only useful with TFPolicy.
            rollout_fragment_length: The target number of steps
                (maesured in `count_steps_by`) to include in each sample
                batch returned from this worker.
            count_steps_by: The unit in which to count fragment
                lengths. One of env_steps or agent_steps.
            batch_mode: One of the following batch modes:
                - "truncate_episodes": Each call to sample() will return a
                batch of at most `rollout_fragment_length * num_envs` in size.
                The batch will be exactly `rollout_fragment_length * num_envs`
                in size if postprocessing does not change batch sizes. Episodes
                may be truncated in order to meet this size requirement.
                - "complete_episodes": Each call to sample() will return a
                batch of at least `rollout_fragment_length * num_envs` in
                size. Episodes will not be truncated, but multiple episodes
                may be packed within one batch to meet the batch size. Note
                that when `num_envs > 1`, episode steps will be buffered
                until the episode completes, and hence batches may contain
                significant amounts of off-policy data.
            episode_horizon: Horizon at which to stop episodes (even if the
                environment itself has not retured a "done" signal).
            preprocessor_pref: Whether to use RLlib preprocessors
                ("rllib") or deepmind ("deepmind"), when applicable.
            sample_async: Whether to compute samples asynchronously in
                the background, which improves throughput but can cause samples
                to be slightly off-policy.
            compress_observations: If true, compress the observations.
                They can be decompressed with rllib/utils/compression.
            num_envs: If more than one, will create multiple envs
                and vectorize the computation of actions. This has no effect if
                if the env already implements VectorEnv.
            observation_fn: Optional multi-agent observation function.
            observation_filter: Name of observation filter to use.
            clip_rewards: True for clipping rewards to [-1.0, 1.0] prior
                to experience postprocessing. None: Clip for Atari only.
                float: Clip to [-clip_rewards; +clip_rewards].
            normalize_actions: Whether to normalize actions to the
                action space's bounds.
            clip_actions: Whether to clip action values to the range
                specified by the policy action space.
            env_config: Config to pass to the env creator.
            model_config: Config to use when creating the policy model.
            policy_config: Config to pass to the
                policy. In the multi-agent case, this config will be merged
                with the per-policy configs specified by `policy_spec`.
            worker_index: For remote workers, this should be set to a
                non-zero and unique value. This index is passed to created envs
                through EnvContext so that envs can be configured per worker.
            num_workers: For remote workers, how many workers altogether
                have been created?
            record_env: Write out episode stats and videos
                using gym.wrappers.Monitor to this directory if specified. If
                True, use the default output dir in ~/ray_results/.... If
                False, do not record anything.
            log_dir: Directory where logs can be placed.
            log_level: Set the root log level on creation.
            callbacks: Custom sub-class of
                DefaultCallbacks for training/policy/rollout-worker callbacks.
            input_creator: Function that returns an InputReader object for
                loading previous generated experiences.
            input_evaluation: How to evaluate the policy
                performance. This only makes sense to set when the input is
                reading offline data. The possible values include:
                - "is": the step-wise importance sampling estimator.
                - "wis": the weighted step-wise is estimator.
                - "simulation": run the environment in the background, but
                use this data for evaluation only and never for learning.
            output_creator: Function that returns an OutputWriter object for
                saving generated experiences.
            remote_worker_envs: If using num_envs_per_worker > 1,
                whether to create those new envs in remote processes instead of
                in the current process. This adds overheads, but can make sense
                if your envs are expensive to step/reset (e.g., for StarCraft).
                Use this cautiously, overheads are significant!
            remote_env_batch_wait_ms: Timeout that remote workers
                are waiting when polling environments. 0 (continue when at
                least one env is ready) is a reasonable default, but optimal
                value could be obtained by measuring your environment
                step / reset and model inference perf.
            soft_horizon: Calculate rewards but don't reset the
                environment when the horizon is hit.
            no_done_at_end: Ignore the done=True at the end of the
                episode and instead record done=False.
            seed: Set the seed of both np and tf to this value to
                to ensure each remote worker has unique exploration behavior.
            extra_python_environs: Extra python environments need to be set.
            fake_sampler: Use a fake (inf speed) sampler for testing.
            spaces: An optional space dict mapping policy IDs
                to (obs_space, action_space)-tuples. This is used in case no
                Env is created on this RolloutWorker.
            policy: Obsoleted arg. Use `policy_spec` instead.
            monitor_path: Obsoleted arg. Use `record_env` instead.
        """

        # Deprecated args.
        if policy is not None:
            deprecation_warning("policy", "policy_spec", error=False)
            policy_spec = policy
        assert (
            policy_spec is not None
        ), "Must provide `policy_spec` when creating RolloutWorker!"

        # Do quick translation into MultiAgentPolicyConfigDict.
        if not isinstance(policy_spec, dict):
            policy_spec = {DEFAULT_POLICY_ID: PolicySpec(policy_class=policy_spec)}
        policy_spec = {
            pid: spec if isinstance(spec, PolicySpec) else PolicySpec(*spec)
            for pid, spec in policy_spec.copy().items()
        }

        if monitor_path is not None:
            deprecation_warning("monitor_path", "record_env", error=False)
            record_env = monitor_path

        self._original_kwargs: dict = locals().copy()
        del self._original_kwargs["self"]

        global _global_worker
        _global_worker = self

        # set extra environs first
        if extra_python_environs:
            for key, value in extra_python_environs.items():
                os.environ[key] = str(value)

        def gen_rollouts():
            while True:
                yield self.sample()

        ParallelIteratorWorker.__init__(self, gen_rollouts, False)

        policy_config = policy_config or {}
        if (
            tf1
            and policy_config.get("framework") in ["tf2", "tfe"]
            # This eager check is necessary for certain all-framework tests
            # that use tf's eager_mode() context generator.
            and not tf1.executing_eagerly()
        ):
            tf1.enable_eager_execution()

        if log_level:
            logging.getLogger("ray.rllib").setLevel(log_level)

        if worker_index > 1:
            disable_log_once_globally()  # only need 1 worker to log
        elif log_level == "DEBUG":
            enable_periodic_logging()

        env_context = EnvContext(
            env_config or {},
            worker_index=worker_index,
            vector_index=0,
            num_workers=num_workers,
        )
        self.env_context = env_context
        self.policy_config: PartialTrainerConfigDict = policy_config
        if callbacks:
            self.callbacks: "DefaultCallbacks" = callbacks()
        else:
            from ray.rllib.agents.callbacks import DefaultCallbacks  # noqa

            self.callbacks: DefaultCallbacks = DefaultCallbacks()
        self.worker_index: int = worker_index
        self.num_workers: int = num_workers
        model_config: ModelConfigDict = (
            model_config or self.policy_config.get("model") or {}
        )

        # Default policy mapping fn is to always return DEFAULT_POLICY_ID,
        # independent on the agent ID and the episode passed in.
        self.policy_mapping_fn = (
            lambda agent_id, episode, worker, **kwargs: DEFAULT_POLICY_ID
        )
        # If provided, set it here.
        self.set_policy_mapping_fn(policy_mapping_fn)

        self.env_creator: Callable[[EnvContext], EnvType] = env_creator
        self.rollout_fragment_length: int = rollout_fragment_length * num_envs
        self.count_steps_by: str = count_steps_by
        self.batch_mode: str = batch_mode
        self.compress_observations: bool = compress_observations
        self.preprocessing_enabled: bool = (
            False if policy_config.get("_disable_preprocessor_api") else True
        )
        self.observation_filter = observation_filter
        self.last_batch: Optional[SampleBatchType] = None
        self.global_vars: Optional[dict] = None
        self.fake_sampler: bool = fake_sampler

        # Update the global seed for numpy/random/tf-eager/torch if we are not
        # the local worker, otherwise, this was already done in the Trainer
        # object itself.
        if self.worker_index > 0:
            update_global_seed_if_necessary(policy_config.get("framework"), seed)

        # A single environment provided by the user (via config.env). This may
        # also remain None.
        # 1) Create the env using the user provided env_creator. This may
        #    return a gym.Env (incl. MultiAgentEnv), an already vectorized
        #    VectorEnv, BaseEnv, ExternalEnv, or an ActorHandle (remote env).
        # 2) Wrap - if applicable - with Atari/recording/rendering wrappers.
        # 3) Seed the env, if necessary.
        # 4) Vectorize the existing single env by creating more clones of
        #    this env and wrapping it with the RLlib BaseEnv class.
        self.env = None

        # Create a (single) env for this worker.
        if not (
            worker_index == 0
            and num_workers > 0
            and not policy_config.get("create_env_on_driver")
        ):
            # Run the `env_creator` function passing the EnvContext.
            self.env = env_creator(copy.deepcopy(self.env_context))

        if self.env is not None:
            # Validate environment (general validation function).
            _validate_env(self.env, env_context=self.env_context)
            # Custom validation function given.
            if validate_env is not None:
                validate_env(self.env, self.env_context)
            # We can't auto-wrap a BaseEnv.
            if isinstance(self.env, (BaseEnv, ray.actor.ActorHandle)):

                def wrap(env):
                    return env

            # Atari type env and "deepmind" preprocessor pref.
            elif (
                is_atari(self.env)
                and not model_config.get("custom_preprocessor")
                and preprocessor_pref == "deepmind"
            ):

                # Deepmind wrappers already handle all preprocessing.
                self.preprocessing_enabled = False

                # If clip_rewards not explicitly set to False, switch it
                # on here (clip between -1.0 and 1.0).
                if clip_rewards is None:
                    clip_rewards = True

                # Framestacking is used.
                use_framestack = model_config.get("framestack") is True

                def wrap(env):
                    env = wrap_deepmind(
                        env, dim=model_config.get("dim"), framestack=use_framestack
                    )
                    env = record_env_wrapper(env, record_env, log_dir, policy_config)
                    return env

            # gym.Env -> Wrap with gym Monitor.
            else:

                def wrap(env):
                    return record_env_wrapper(env, record_env, log_dir, policy_config)

            # Wrap env through the correct wrapper.
            self.env: EnvType = wrap(self.env)
            # Ideally, we would use the same make_sub_env() function below
            # to create self.env, but wrap(env) and self.env has a cyclic
            # dependency on each other right now, so we would settle on
            # duplicating the random seed setting logic for now.
            _update_env_seed_if_necessary(self.env, seed, worker_index, 0)

        def make_sub_env(vector_index):
            # Used to created additional environments during environment
            # vectorization.

            # Create the env context (config dict + meta-data) for
            # this particular sub-env within the vectorized one.
            env_ctx = env_context.copy_with_overrides(
                worker_index=worker_index,
                vector_index=vector_index,
                remote=remote_worker_envs,
            )
            # Create the sub-env.
            env = env_creator(env_ctx)
            # Validate first.
            _validate_env(env, env_context=env_ctx)
            # Custom validation function given by user.
            if validate_env is not None:
                validate_env(env, env_ctx)
            # Use our wrapper, defined above.
            env = wrap(env)

            # Make sure a deterministic random seed is set on
            # all the sub-environments if specified.
            _update_env_seed_if_necessary(env, seed, worker_index, vector_index)
            return env

        self.make_sub_env_fn = make_sub_env
        self.spaces = spaces

        policy_dict = _determine_spaces_for_multi_agent_dict(
            policy_spec, self.env, spaces=self.spaces, policy_config=policy_config
        )

        # List of IDs of those policies, which should be trained.
        # By default, these are all policies found in the policy_dict.
        self.policies_to_train: List[PolicyID] = policies_to_train or list(
            policy_dict.keys()
        )
        self.set_policies_to_train(self.policies_to_train)

        self.policy_map: PolicyMap = None
        self.preprocessors: Dict[PolicyID, Preprocessor] = None

        # Check available number of GPUs.
        num_gpus = (
            policy_config.get("num_gpus", 0)
            if self.worker_index == 0
            else policy_config.get("num_gpus_per_worker", 0)
        )
        # Error if we don't find enough GPUs.
        if (
            ray.is_initialized()
            and ray.worker._mode() != ray.worker.LOCAL_MODE
            and not policy_config.get("_fake_gpus")
        ):

            devices = []
            if policy_config.get("framework") in ["tf2", "tf", "tfe"]:
                devices = get_tf_gpu_devices()
            elif policy_config.get("framework") == "torch":
                devices = list(range(torch.cuda.device_count()))

            if len(devices) < num_gpus:
                raise RuntimeError(
                    ERR_MSG_NO_GPUS.format(len(devices), devices) + HOWTO_CHANGE_CONFIG
                )
        # Warn, if running in local-mode and actual GPUs (not faked) are
        # requested.
        elif (
            ray.is_initialized()
            and ray.worker._mode() == ray.worker.LOCAL_MODE
            and num_gpus > 0
            and not policy_config.get("_fake_gpus")
        ):
            logger.warning(
                "You are running ray with `local_mode=True`, but have "
                f"configured {num_gpus} GPUs to be used! In local mode, "
                f"Policies are placed on the CPU and the `num_gpus` setting "
                f"is ignored."
            )

        self._build_policy_map(
            policy_dict, policy_config, session_creator=tf_session_creator, seed=seed
        )

        # Update Policy's view requirements from Model, only if Policy directly
        # inherited from base `Policy` class. At this point here, the Policy
        # must have it's Model (if any) defined and ready to output an initial
        # state.
        for pol in self.policy_map.values():
            if not pol._model_init_state_automatically_added:
                pol._update_model_view_requirements_from_init_state()

        self.multiagent: bool = set(self.policy_map.keys()) != {DEFAULT_POLICY_ID}
        if self.multiagent and self.env is not None:
            if not isinstance(
                self.env,
                (BaseEnv, ExternalMultiAgentEnv, MultiAgentEnv, ray.actor.ActorHandle),
            ):
                raise ValueError(
                    f"Have multiple policies {self.policy_map}, but the "
                    f"env {self.env} is not a subclass of BaseEnv, "
                    f"MultiAgentEnv, ActorHandle, or ExternalMultiAgentEnv!"
                )

        self.filters: Dict[PolicyID, Filter] = {
            policy_id: get_filter(
                self.observation_filter, policy.observation_space.shape
            )
            for (policy_id, policy) in self.policy_map.items()
        }
        if self.worker_index == 0:
            logger.info("Built filter map: {}".format(self.filters))

        # Vectorize environment, if any.
        self.num_envs: int = num_envs
        # This RolloutWorker has no env.
        if self.env is None:
            self.async_env = None
        # Use a custom env-vectorizer and call it providing self.env.
        elif "custom_vector_env" in policy_config:
            self.async_env = policy_config["custom_vector_env"](self.env)
        # Default: Vectorize self.env via the make_sub_env function. This adds
        # further clones of self.env and creates a RLlib BaseEnv (which is
        # vectorized under the hood).
        else:
            # Always use vector env for consistency even if num_envs = 1.
            self.async_env: BaseEnv = convert_to_base_env(
                self.env,
                make_env=self.make_sub_env_fn,
                num_envs=num_envs,
                remote_envs=remote_worker_envs,
                remote_env_batch_wait_ms=remote_env_batch_wait_ms,
            )

        # `truncate_episodes`: Allow a batch to contain more than one episode
        # (fragments) and always make the batch `rollout_fragment_length`
        # long.
        if self.batch_mode == "truncate_episodes":
            pack = True
        # `complete_episodes`: Never cut episodes and sampler will return
        # exactly one (complete) episode per poll.
        elif self.batch_mode == "complete_episodes":
            rollout_fragment_length = float("inf")
            pack = False
        else:
            raise ValueError("Unsupported batch mode: {}".format(self.batch_mode))

        # Create the IOContext for this worker.
        self.io_context: IOContext = IOContext(
            log_dir, policy_config, worker_index, self
        )
        self.reward_estimators: List[OffPolicyEstimator] = []
        for method in input_evaluation:
            if method == "simulation":
                logger.warning(
                    "Requested 'simulation' input evaluation method: "
                    "will discard all sampler outputs and keep only metrics."
                )
                sample_async = True
            elif method == "is":
                ise = ImportanceSamplingEstimator.create_from_io_context(
                    self.io_context
                )
                self.reward_estimators.append(ise)
            elif method == "wis":
                wise = WeightedImportanceSamplingEstimator.create_from_io_context(
                    self.io_context
                )
                self.reward_estimators.append(wise)
            else:
                raise ValueError("Unknown evaluation method: {}".format(method))

        render = False
        if policy_config.get("render_env") is True and (
            num_workers == 0 or worker_index == 1
        ):
            render = True

        if self.env is None:
            self.sampler = None
        elif sample_async:
            self.sampler = AsyncSampler(
                worker=self,
                env=self.async_env,
                clip_rewards=clip_rewards,
                rollout_fragment_length=rollout_fragment_length,
                count_steps_by=count_steps_by,
                callbacks=self.callbacks,
                horizon=episode_horizon,
                multiple_episodes_in_batch=pack,
                normalize_actions=normalize_actions,
                clip_actions=clip_actions,
                blackhole_outputs="simulation" in input_evaluation,
                soft_horizon=soft_horizon,
                no_done_at_end=no_done_at_end,
                observation_fn=observation_fn,
                sample_collector_class=policy_config.get("sample_collector"),
                render=render,
            )
            # Start the Sampler thread.
            self.sampler.start()
        else:
            self.sampler = SyncSampler(
                worker=self,
                env=self.async_env,
                clip_rewards=clip_rewards,
                rollout_fragment_length=rollout_fragment_length,
                count_steps_by=count_steps_by,
                callbacks=self.callbacks,
                horizon=episode_horizon,
                multiple_episodes_in_batch=pack,
                normalize_actions=normalize_actions,
                clip_actions=clip_actions,
                soft_horizon=soft_horizon,
                no_done_at_end=no_done_at_end,
                observation_fn=observation_fn,
                sample_collector_class=policy_config.get("sample_collector"),
                render=render,
            )

        self.input_reader: InputReader = input_creator(self.io_context)
        self.output_writer: OutputWriter = output_creator(self.io_context)

        logger.debug(
            "Created rollout worker with env {} ({}), policies {}".format(
                self.async_env, self.env, self.policy_map
            )
        )

    @DeveloperAPI
    def sample(self) -> SampleBatchType:
        """Returns a batch of experience sampled from this worker.

        This method must be implemented by subclasses.

        Returns:
            A columnar batch of experiences (e.g., tensors).

        Examples:
            >>> print(worker.sample())
            SampleBatch({"obs": [1, 2, 3], "action": [0, 1, 0], ...})
        """

        if self.fake_sampler and self.last_batch is not None:
            return self.last_batch
        elif self.input_reader is None:
            raise ValueError(
                "RolloutWorker has no `input_reader` object! "
                "Cannot call `sample()`. You can try setting "
                "`create_env_on_driver` to True."
            )

        if log_once("sample_start"):
            logger.info(
                "Generating sample batch of size {}".format(
                    self.rollout_fragment_length
                )
            )

        batches = [self.input_reader.next()]
        steps_so_far = (
            batches[0].count
            if self.count_steps_by == "env_steps"
            else batches[0].agent_steps()
        )

        # In truncate_episodes mode, never pull more than 1 batch per env.
        # This avoids over-running the target batch size.
        if self.batch_mode == "truncate_episodes":
            max_batches = self.num_envs
        else:
            max_batches = float("inf")

        while (
            steps_so_far < self.rollout_fragment_length and len(batches) < max_batches
        ):
            batch = self.input_reader.next()
            steps_so_far += (
                batch.count
                if self.count_steps_by == "env_steps"
                else batch.agent_steps()
            )
            batches.append(batch)
        batch = batches[0].concat_samples(batches) if len(batches) > 1 else batches[0]

        self.callbacks.on_sample_end(worker=self, samples=batch)

        # Always do writes prior to compression for consistency and to allow
        # for better compression inside the writer.
        self.output_writer.write(batch)

        # Do off-policy estimation, if needed.
        if self.reward_estimators:
            for sub_batch in batch.split_by_episode():
                for estimator in self.reward_estimators:
                    estimator.process(sub_batch)

        if log_once("sample_end"):
            logger.info("Completed sample batch:\n\n{}\n".format(summarize(batch)))

        if self.compress_observations:
            batch.compress(bulk=self.compress_observations == "bulk")

        if self.fake_sampler:
            self.last_batch = batch
        return batch

    @DeveloperAPI
    @ray.method(num_returns=2)
    def sample_with_count(self) -> Tuple[SampleBatchType, int]:
        """Same as sample() but returns the count as a separate value.

        Returns:
            A columnar batch of experiences (e.g., tensors) and the
                size of the collected batch.

        Examples:
            >>> print(worker.sample_with_count())
            (SampleBatch({"obs": [1, 2, 3], "action": [0, 1, 0], ...}), 3)
        """
        batch = self.sample()
        return batch, batch.count

    @DeveloperAPI
    def learn_on_batch(self, samples: SampleBatchType) -> Dict:
        """Update policies based on the given batch.

        This is the equivalent to apply_gradients(compute_gradients(samples)),
        but can be optimized to avoid pulling gradients into CPU memory.

        Args:
            samples: The SampleBatch or MultiAgentBatch to learn on.

        Returns:
            Dictionary of extra metadata from compute_gradients().

        Examples:
            >>> batch = worker.sample()
            >>> info = worker.learn_on_batch(samples)
        """
        if log_once("learn_on_batch"):
            logger.info(
                "Training on concatenated sample batches:\n\n{}\n".format(
                    summarize(samples)
                )
            )
        if isinstance(samples, MultiAgentBatch):
            info_out = {}
            builders = {}
            to_fetch = {}
            for pid, batch in samples.policy_batches.items():
                if pid not in self.policies_to_train:
                    continue
                # Decompress SampleBatch, in case some columns are compressed.
                batch.decompress_if_needed()
                policy = self.policy_map[pid]
                tf_session = policy.get_session()
                if tf_session and hasattr(policy, "_build_learn_on_batch"):
                    builders[pid] = TFRunBuilder(tf_session, "learn_on_batch")
                    to_fetch[pid] = policy._build_learn_on_batch(builders[pid], batch)
                else:
                    info_out[pid] = policy.learn_on_batch(batch)
            info_out.update({pid: builders[pid].get(v) for pid, v in to_fetch.items()})
        else:
            info_out = {
                DEFAULT_POLICY_ID: self.policy_map[DEFAULT_POLICY_ID].learn_on_batch(
                    samples
                )
            }
        if log_once("learn_out"):
            logger.debug("Training out:\n\n{}\n".format(summarize(info_out)))
        return info_out

    def sample_and_learn(
        self,
        expected_batch_size: int,
        num_sgd_iter: int,
        sgd_minibatch_size: str,
        standardize_fields: List[str],
    ) -> Tuple[dict, int]:
        """Sample and batch and learn on it.

        This is typically used in combination with distributed allreduce.

        Args:
            expected_batch_size: Expected number of samples to learn on.
            num_sgd_iter: Number of SGD iterations.
            sgd_minibatch_size: SGD minibatch size.
            standardize_fields: List of sample fields to normalize.

        Returns:
            A tuple consisting of a dictionary of extra metadata returned from
                the policies' `learn_on_batch()` and the number of samples
                learned on.
        """
        batch = self.sample()
        assert batch.count == expected_batch_size, (
            "Batch size possibly out of sync between workers, expected:",
            expected_batch_size,
            "got:",
            batch.count,
        )
        logger.info(
            "Executing distributed minibatch SGD "
            "with epoch size {}, minibatch size {}".format(
                batch.count, sgd_minibatch_size
            )
        )
        info = do_minibatch_sgd(
            batch,
            self.policy_map,
            self,
            num_sgd_iter,
            sgd_minibatch_size,
            standardize_fields,
        )
        return info, batch.count

    @DeveloperAPI
    def compute_gradients(
        self, samples: SampleBatchType
    ) -> Tuple[ModelGradients, dict]:
        """Returns a gradient computed w.r.t the specified samples.

        Uses the Policy's/ies' compute_gradients method(s) to perform the
        calculations.

        Args:
            samples: The SampleBatch or MultiAgentBatch to compute gradients
                for using this worker's policies.

        Returns:
            In the single-agent case, a tuple consisting of ModelGradients and
            info dict of the worker's policy.
            In the multi-agent case, a tuple consisting of a dict mapping
            PolicyID to ModelGradients and a dict mapping PolicyID to extra
            metadata info.
            Note that the first return value (grads) can be applied as is to a
            compatible worker using the worker's `apply_gradients()` method.

        Examples:
            >>> batch = worker.sample()
            >>> grads, info = worker.compute_gradients(samples)
        """
        if log_once("compute_gradients"):
            logger.info("Compute gradients on:\n\n{}\n".format(summarize(samples)))
        # MultiAgentBatch -> Calculate gradients for all policies.
        if isinstance(samples, MultiAgentBatch):
            grad_out, info_out = {}, {}
            if self.policy_config.get("framework") == "tf":
                for pid, batch in samples.policy_batches.items():
                    if pid not in self.policies_to_train:
                        continue
                    policy = self.policy_map[pid]
                    builder = TFRunBuilder(policy.get_session(), "compute_gradients")
                    grad_out[pid], info_out[pid] = policy._build_compute_gradients(
                        builder, batch
                    )
                grad_out = {k: builder.get(v) for k, v in grad_out.items()}
                info_out = {k: builder.get(v) for k, v in info_out.items()}
            else:
                for pid, batch in samples.policy_batches.items():
                    if pid not in self.policies_to_train:
                        continue
                    grad_out[pid], info_out[pid] = self.policy_map[
                        pid
                    ].compute_gradients(batch)
        # SampleBatch -> Calculate gradients for the default policy.
        else:
            grad_out, info_out = self.policy_map[DEFAULT_POLICY_ID].compute_gradients(
                samples
            )

        info_out["batch_count"] = samples.count
        if log_once("grad_out"):
            logger.info("Compute grad info:\n\n{}\n".format(summarize(info_out)))

        return grad_out, info_out

    @DeveloperAPI
    def apply_gradients(
        self,
        grads: Union[ModelGradients, Dict[PolicyID, ModelGradients]],
    ) -> None:
        """Applies the given gradients to this worker's models.

        Uses the Policy's/ies' apply_gradients method(s) to perform the
        operations.

        Args:
            grads: Single ModelGradients (single-agent case) or a dict
                mapping PolicyIDs to the respective model gradients
                structs.

        Examples:
            >>> samples = worker.sample()
            >>> grads, info = worker.compute_gradients(samples)
            >>> worker.apply_gradients(grads)
        """
        if log_once("apply_gradients"):
            logger.info("Apply gradients:\n\n{}\n".format(summarize(grads)))
        # Grads is a dict (mapping PolicyIDs to ModelGradients).
        # Multi-agent case.
        if isinstance(grads, dict):
            for pid, g in grads.items():
                if pid in self.policies_to_train:
                    self.policy_map[pid].apply_gradients(g)
        # Grads is a ModelGradients type. Single-agent case.
        elif DEFAULT_POLICY_ID in self.policies_to_train:
            self.policy_map[DEFAULT_POLICY_ID].apply_gradients(grads)

    @DeveloperAPI
    def get_metrics(self) -> List[Union[RolloutMetrics, OffPolicyEstimate]]:
        """Returns the thus-far collected metrics from this worker's rollouts.

        Returns:
             List of RolloutMetrics and/or OffPolicyEstimate objects
             collected thus-far.
        """

        # Get metrics from sampler (if any).
        if self.sampler is not None:
            out = self.sampler.get_metrics()
        else:
            out = []
        # Get metrics from our reward-estimators (if any).
        for m in self.reward_estimators:
            out.extend(m.get_metrics())

        return out

    @DeveloperAPI
    def foreach_env(self, func: Callable[[EnvType], T]) -> List[T]:
        """Calls the given function with each sub-environment as arg.

        Args:
            func: The function to call for each underlying
                sub-environment (as only arg).

        Returns:
             The list of return values of all calls to `func([env])`.
        """

        if self.async_env is None:
            return []

        envs = self.async_env.get_sub_environments()
        # Empty list (not implemented): Call function directly on the
        # BaseEnv.
        if not envs:
            return [func(self.async_env)]
        # Call function on all underlying (vectorized) sub environments.
        else:
            return [func(e) for e in envs]

    @DeveloperAPI
    def foreach_env_with_context(
        self, func: Callable[[EnvType, EnvContext], T]
    ) -> List[T]:
        """Calls given function with each sub-env plus env_ctx as args.

        Args:
            func: The function to call for each underlying
                sub-environment and its EnvContext (as the args).

        Returns:
             The list of return values of all calls to `func([env, ctx])`.
        """

        if self.async_env is None:
            return []

        envs = self.async_env.get_sub_environments()
        # Empty list (not implemented): Call function directly on the
        # BaseEnv.
        if not envs:
            return [func(self.async_env, self.env_context)]
        # Call function on all underlying (vectorized) sub environments.
        else:
            ret = []
            for i, e in enumerate(envs):
                ctx = self.env_context.copy_with_overrides(vector_index=i)
                ret.append(func(e, ctx))
            return ret

    @DeveloperAPI
    def get_policy(self, policy_id: PolicyID = DEFAULT_POLICY_ID) -> Optional[Policy]:
        """Return policy for the specified id, or None.

        Args:
            policy_id: ID of the policy to return. None for DEFAULT_POLICY_ID
                (in the single agent case).

        Returns:
            The policy under the given ID (or None if not found).
        """
        return self.policy_map.get(policy_id)

    @DeveloperAPI
    def add_policy(
        self,
        *,
        policy_id: PolicyID,
        policy_cls: Type[Policy],
        observation_space: Optional[gym.spaces.Space] = None,
        action_space: Optional[gym.spaces.Space] = None,
        config: Optional[PartialTrainerConfigDict] = None,
        policy_mapping_fn: Optional[Callable[[AgentID, "Episode"], PolicyID]] = None,
        policies_to_train: Optional[List[PolicyID]] = None,
    ) -> Policy:
        """Adds a new policy to this RolloutWorker.

        Args:
            policy_id: ID of the policy to add.
            policy_cls: The Policy class to use for constructing the new
                Policy.
            observation_space: The observation space of the policy to add.
            action_space: The action space of the policy to add.
            config: The config overrides for the policy to add.
            policy_config: The base config of the Trainer object owning this
                RolloutWorker.
            policy_mapping_fn: An optional (updated) policy mapping function
                to use from here on. Note that already ongoing episodes will
                not change their mapping but will use the old mapping till
                the end of the episode.
            policies_to_train: An optional list of policy IDs to be trained.
                If None, will keep the existing list in place. Policies,
                whose IDs are not in the list will not be updated.

        Returns:
            The newly added policy.
        """
        if policy_id in self.policy_map:
            raise ValueError(f"Policy ID '{policy_id}' already in policy map!")
        policy_dict = _determine_spaces_for_multi_agent_dict(
            {
                policy_id: PolicySpec(
                    policy_cls, observation_space, action_space, config or {}
                )
            },
            self.env,
            spaces=self.spaces,
            policy_config=self.policy_config,
        )
        self._build_policy_map(
            policy_dict, self.policy_config, seed=self.policy_config.get("seed")
        )
        new_policy = self.policy_map[policy_id]

        self.filters[policy_id] = get_filter(
            self.observation_filter, new_policy.observation_space.shape
        )

        self.set_policy_mapping_fn(policy_mapping_fn)
        self.set_policies_to_train(policies_to_train)

        return new_policy

    @DeveloperAPI
    def remove_policy(
        self,
        *,
        policy_id: PolicyID = DEFAULT_POLICY_ID,
        policy_mapping_fn: Optional[Callable[[AgentID], PolicyID]] = None,
        policies_to_train: Optional[List[PolicyID]] = None,
    ) -> None:
        """Removes a policy from this RolloutWorker.

        Args:
            policy_id: ID of the policy to be removed. None for
                DEFAULT_POLICY_ID.
            policy_mapping_fn: An optional (updated) policy mapping function
                to use from here on. Note that already ongoing episodes will
                not change their mapping but will use the old mapping till
                the end of the episode.
            policies_to_train: An optional list of policy IDs to be trained.
                If None, will keep the existing list in place. Policies,
                whose IDs are not in the list will not be updated.
        """
        if policy_id not in self.policy_map:
            raise ValueError(f"Policy ID '{policy_id}' not in policy map!")
        del self.policy_map[policy_id]
        del self.preprocessors[policy_id]
        self.set_policy_mapping_fn(policy_mapping_fn)
        self.set_policies_to_train(policies_to_train)

    @DeveloperAPI
    def set_policy_mapping_fn(
        self,
        policy_mapping_fn: Optional[Callable[[AgentID, "Episode"], PolicyID]] = None,
    ) -> None:
        """Sets `self.policy_mapping_fn` to a new callable (if provided).

        Args:
            policy_mapping_fn: The new mapping function to use. If None,
                will keep the existing mapping function in place.
        """
        if policy_mapping_fn is not None:
            self.policy_mapping_fn = policy_mapping_fn
            if not callable(self.policy_mapping_fn):
                raise ValueError("`policy_mapping_fn` must be a callable!")

    @DeveloperAPI
    def set_policies_to_train(
        self, policies_to_train: Optional[List[PolicyID]] = None
    ) -> None:
        """Sets `self.policies_to_train` to a new list of PolicyIDs.

        Args:
            policies_to_train: The new list of policy IDs to train with.
                If None, will keep the existing list in place.
        """
        if policies_to_train is not None:
            self.policies_to_train = policies_to_train

    @DeveloperAPI
    def for_policy(
        self,
        func: Callable[[Policy, Optional[Any]], T],
        policy_id: Optional[PolicyID] = DEFAULT_POLICY_ID,
        **kwargs,
    ) -> T:
        """Calls the given function with the specified policy as first arg.

        Args:
            func: The function to call with the policy as first arg.
            policy_id: The PolicyID of the policy to call the function with.

        Keyword Args:
            kwargs: Additional kwargs to be passed to the call.

        Returns:
            The return value of the function call.
        """

        return func(self.policy_map[policy_id], **kwargs)

    @DeveloperAPI
    def foreach_policy(
        self, func: Callable[[Policy, PolicyID, Optional[Any]], T], **kwargs
    ) -> List[T]:
        """Calls the given function with each (policy, policy_id) tuple.

        Args:
            func: The function to call with each (policy, policy ID) tuple.

        Keyword Args:
            kwargs: Additional kwargs to be passed to the call.

        Returns:
             The list of return values of all calls to
                `func([policy, pid, **kwargs])`.
        """
        return [func(policy, pid, **kwargs) for pid, policy in self.policy_map.items()]

    @DeveloperAPI
    def foreach_trainable_policy(
        self, func: Callable[[Policy, PolicyID, Optional[Any]], T], **kwargs
    ) -> List[T]:
        """
        Calls the given function with each (policy, policy_id) tuple.


        Only those policies/IDs will be called on, which can be found in
        `self.policies_to_train`.

        Args:
            func: The function to call with each (policy, policy ID) tuple,
                for only those policies that are in `self.policies_to_train`.

        Keyword Args:
            kwargs: Additional kwargs to be passed to the call.

        Returns:
            The list of return values of all calls to
            `func([policy, pid, **kwargs])`.
        """
        return [
            func(policy, pid, **kwargs)
            for pid, policy in self.policy_map.items()
            if pid in self.policies_to_train
        ]

    @DeveloperAPI
    def sync_filters(self, new_filters: dict) -> None:
        """Changes self's filter to given and rebases any accumulated delta.

        Args:
            new_filters: Filters with new state to update local copy.
        """
        assert all(k in new_filters for k in self.filters)
        for k in self.filters:
            self.filters[k].sync(new_filters[k])

    @DeveloperAPI
    def get_filters(self, flush_after: bool = False) -> Dict:
        """Returns a snapshot of filters.

        Args:
            flush_after: Clears the filter buffer state.

        Returns:
            Dict for serializable filters
        """
        return_filters = {}
        for k, f in self.filters.items():
            return_filters[k] = f.as_serializable()
            if flush_after:
                f.clear_buffer()
        return return_filters

    @DeveloperAPI
    def save(self) -> bytes:
        """Serializes this RolloutWorker's current state and returns it.

        Returns:
            The current state of this RolloutWorker as a serialized, pickled
            byte sequence.
        """
        filters = self.get_filters(flush_after=True)
        state = {}
        policy_specs = {}
        for pid in self.policy_map:
            state[pid] = self.policy_map[pid].get_state()
            policy_specs[pid] = self.policy_map.policy_specs[pid]
        return pickle.dumps(
            {
                "filters": filters,
                "state": state,
                "policy_specs": policy_specs,
            }
        )

    @DeveloperAPI
    def restore(self, objs: bytes) -> None:
        """Restores this RolloutWorker's state from a sequence of bytes.

        Args:
            objs: The byte sequence to restore this worker's state from.

        Examples:
            >>> state = worker.save()
            >>> new_worker = RolloutWorker(...)
            >>> new_worker.restore(state)
        """
        objs = pickle.loads(objs)
        self.sync_filters(objs["filters"])
        for pid, state in objs["state"].items():
            if pid not in self.policy_map:
                pol_spec = objs.get("policy_specs", {}).get(pid)
                if not pol_spec:
                    logger.warning(
                        f"PolicyID '{pid}' was probably added on-the-fly (not"
                        " part of the static `multagent.policies` config) and"
                        " no PolicySpec objects found in the pickled policy "
                        "state. Will not add `{pid}`, but ignore it for now."
                    )
                else:
                    self.add_policy(
                        policy_id=pid,
                        policy_cls=pol_spec.policy_class,
                        observation_space=pol_spec.observation_space,
                        action_space=pol_spec.action_space,
                        config=pol_spec.config,
                    )
            else:
                self.policy_map[pid].set_state(state)

    @DeveloperAPI
    def get_weights(
        self,
        policies: Optional[List[PolicyID]] = None,
    ) -> Dict[PolicyID, ModelWeights]:
        """Returns each policies' model weights of this worker.

        Args:
            policies: List of PolicyIDs to get the weights from.
                Use None for all policies.

        Returns:
            Dict mapping PolicyIDs to ModelWeights.

        Examples:
            >>> weights = worker.get_weights()
            >>> print(weights)
            {"default_policy": {"layer1": array(...), "layer2": ...}}
        """
        if policies is None:
            policies = list(self.policy_map.keys())
        policies = force_list(policies)

        return {
            pid: policy.get_weights()
            for pid, policy in self.policy_map.items()
            if pid in policies
        }

    @DeveloperAPI
    def set_weights(
        self, weights: Dict[PolicyID, ModelWeights], global_vars: Optional[Dict] = None
    ) -> None:
        """Sets each policies' model weights of this worker.

        Args:
            weights: Dict mapping PolicyIDs to the new weights to be used.
            global_vars: An optional global vars dict to set this
                worker to. If None, do not update the global_vars.

        Examples:
            >>> weights = worker.get_weights()
            >>> # Set `global_vars` (timestep) as well.
            >>> worker.set_weights(weights, {"timestep": 42})
        """
        for pid, w in weights.items():
            self.policy_map[pid].set_weights(w)
        if global_vars:
            self.set_global_vars(global_vars)

    @DeveloperAPI
    def get_global_vars(self) -> dict:
        """Returns the current global_vars dict of this worker.

        Returns:
            The current global_vars dict of this worker.

        Examples:
            >>> global_vars = worker.get_global_vars()
            >>> print(global_vars)
            {"timestep": 424242}
        """
        return self.global_vars

    @DeveloperAPI
    def set_global_vars(self, global_vars: dict) -> None:
        """Updates this worker's and all its policies' global vars.

        Args:
            global_vars: The new global_vars dict.

        Examples:
            >>> global_vars = worker.set_global_vars({"timestep": 4242})
        """
        self.foreach_policy(lambda p, _: p.on_global_var_update(global_vars))
        self.global_vars = global_vars

    @DeveloperAPI
    def stop(self) -> None:
        """Releases all resources used by this RolloutWorker."""

        # If we have an env -> Release its resources.
        if self.env is not None:
            self.async_env.stop()
        # Close all policies' sessions (if tf static graph).
        for policy in self.policy_map.values():
            sess = policy.get_session()
            # Closes the tf session, if any.
            if sess is not None:
                sess.close()

    @DeveloperAPI
    def apply(self, func: Callable[["RolloutWorker", Optional[Any]], T], *args) -> T:
        """Calls the given function with this rollout worker instance.

        Args:
            func: The function to call with this RolloutWorker as first
                argument.
            args: Optional additional args to pass to the function call.

        Returns:
            The return value of the function call.
        """
        return func(self, *args)

    def setup_torch_data_parallel(
        self, url: str, world_rank: int, world_size: int, backend: str
    ) -> None:
        """Join a torch process group for distributed SGD."""

        logger.info(
            "Joining process group, url={}, world_rank={}, "
            "world_size={}, backend={}".format(url, world_rank, world_size, backend)
        )
        torch.distributed.init_process_group(
            backend=backend, init_method=url, rank=world_rank, world_size=world_size
        )

        for pid, policy in self.policy_map.items():
            if not isinstance(policy, TorchPolicy):
                raise ValueError(
                    "This policy does not support torch distributed", policy
                )
            policy.distributed_world_size = world_size

    @DeveloperAPI
    def creation_args(self) -> dict:
        """Returns the kwargs dict used to create this worker."""
        return self._original_kwargs

    @DeveloperAPI
    def get_host(self) -> str:
        """Returns the hostname of the process running this evaluator."""
        return platform.node()

    @DeveloperAPI
    def get_node_ip(self) -> str:
        """Returns the IP address of the node that this worker runs on."""
        return ray.util.get_node_ip_address()

    @DeveloperAPI
    def find_free_port(self) -> int:
        """Finds a free port on the node that this worker runs on."""
        from ray.util.ml_utils.util import find_free_port

        return find_free_port()

    def __del__(self):
        """If this worker is deleted, clears all resources used by it."""

        # In case we have-an AsyncSampler, kill its sampling thread.
        if hasattr(self, "sampler") and isinstance(self.sampler, AsyncSampler):
            self.sampler.shutdown = True

    def _build_policy_map(
        self,
        policy_dict: MultiAgentPolicyConfigDict,
        policy_config: PartialTrainerConfigDict,
        session_creator: Optional[Callable[[], "tf1.Session"]] = None,
        seed: Optional[int] = None,
    ) -> None:
        """Adds the given policy_dict to `self.policy_map`.

        Args:
            policy_dict: The MultiAgentPolicyConfigDict to be added to this
                worker's PolicyMap.
            policy_config: The general policy config to use. May be updated
                by individual policy condig overrides in the given
                multi-agent `policy_dict`.
            session_creator: A callable that creates a tf session
                (if applicable).
            seed: An optional random seed to pass to PolicyMap's
                constructor.
        """
        ma_config = policy_config.get("multiagent", {})

        # If our policy_map does not exist yet, create it here.
        self.policy_map = self.policy_map or PolicyMap(
            worker_index=self.worker_index,
            num_workers=self.num_workers,
            capacity=ma_config.get("policy_map_capacity"),
            path=ma_config.get("policy_map_cache"),
            policy_config=policy_config,
            session_creator=session_creator,
            seed=seed,
        )
        # If our preprocessors dict does not exist yet, create it here.
        self.preprocessors = self.preprocessors or {}

        # Loop through given policy-dict and add each entry to our map.
        for name, (orig_cls, obs_space, act_space, conf) in sorted(policy_dict.items()):
            logger.debug("Creating policy for {}".format(name))
            # Update the general policy_config with the specific config
            # for this particular policy.
            merged_conf = merge_dicts(policy_config, conf or {})
            # Update num_workers and worker_index.
            merged_conf["num_workers"] = self.num_workers
            merged_conf["worker_index"] = self.worker_index
            # Preprocessors.
            if self.preprocessing_enabled:
                preprocessor = ModelCatalog.get_preprocessor_for_space(
                    obs_space, merged_conf.get("model")
                )
                self.preprocessors[name] = preprocessor
                if preprocessor is not None:
                    obs_space = preprocessor.observation_space
            else:
                self.preprocessors[name] = None
            # Create the actual policy object.
            self.policy_map.create_policy(
                name, orig_cls, obs_space, act_space, conf, merged_conf
            )

        if self.worker_index == 0:
            logger.info(f"Built policy map: {self.policy_map}")
            logger.info(f"Built preprocessor map: {self.preprocessors}")

    @Deprecated(
        new="Trainer.get_policy().export_model([export_dir], [onnx]?)", error=False
    )
    def export_policy_model(
        self,
        export_dir: str,
        policy_id: PolicyID = DEFAULT_POLICY_ID,
        onnx: Optional[int] = None,
    ):
        self.policy_map[policy_id].export_model(export_dir, onnx=onnx)

    @Deprecated(
        new="Trainer.get_policy().import_model_from_h5([import_file])", error=False
    )
    def import_policy_model_from_h5(
        self, import_file: str, policy_id: PolicyID = DEFAULT_POLICY_ID
    ):
        self.policy_map[policy_id].import_model_from_h5(import_file)

    @Deprecated(
        new="Trainer.get_policy().export_checkpoint([export_dir], " "[filename]?)",
        error=False,
    )
    def export_policy_checkpoint(
        self,
        export_dir: str,
        filename_prefix: str = "model",
        policy_id: PolicyID = DEFAULT_POLICY_ID,
    ):
        self.policy_map[policy_id].export_checkpoint(export_dir, filename_prefix)


def _determine_spaces_for_multi_agent_dict(
    multi_agent_dict: MultiAgentPolicyConfigDict,
    env: Optional[EnvType] = None,
    spaces: Optional[Dict[PolicyID, Tuple[gym.spaces.Space, gym.spaces.Space]]] = None,
    policy_config: Optional[PartialTrainerConfigDict] = None,
) -> MultiAgentPolicyConfigDict:

    policy_config = policy_config or {}

    # Try extracting spaces from env or from given spaces dict.
    env_obs_space = None
    env_act_space = None

    # Env is a ray.remote: Get spaces via its (automatically added)
    # `_get_spaces()` method.
    if isinstance(env, ray.actor.ActorHandle):
        env_obs_space, env_act_space = ray.get(env._get_spaces.remote())
    # Normal env (gym.Env or MultiAgentEnv): These should have the
    # `observation_space` and `action_space` properties.
    elif env is not None:
        if hasattr(env, "observation_space") and isinstance(
            env.observation_space, gym.Space
        ):
            env_obs_space = env.observation_space

        if hasattr(env, "action_space") and isinstance(env.action_space, gym.Space):
            env_act_space = env.action_space
    # Last resort: Try getting the env's spaces from the spaces
    # dict's special __env__ key.
    if spaces is not None:
        if env_obs_space is None:
            env_obs_space = spaces.get("__env__", [None])[0]
        if env_act_space is None:
            env_act_space = spaces.get("__env__", [None, None])[1]

    for pid, policy_spec in multi_agent_dict.copy().items():
        if policy_spec.observation_space is None:
            if spaces is not None and pid in spaces:
                obs_space = spaces[pid][0]
            elif env_obs_space is not None:
                obs_space = env_obs_space
            elif policy_config.get("observation_space"):
                obs_space = policy_config["observation_space"]
            else:
                raise ValueError(
                    "`observation_space` not provided in PolicySpec for "
                    f"{pid} and env does not have an observation space OR "
                    "no spaces received from other workers' env(s) OR no "
                    "`observation_space` specified in config!"
                )

            multi_agent_dict[pid] = multi_agent_dict[pid]._replace(
                observation_space=obs_space
            )

        if policy_spec.action_space is None:
            if spaces is not None and pid in spaces:
                act_space = spaces[pid][1]
            elif env_act_space is not None:
                act_space = env_act_space
            elif policy_config.get("action_space"):
                act_space = policy_config["action_space"]
            else:
                raise ValueError(
                    "`action_space` not provided in PolicySpec for "
                    f"{pid} and env does not have an action space OR "
                    "no spaces received from other workers' env(s) OR no "
                    "`action_space` specified in config!"
                )
            multi_agent_dict[pid] = multi_agent_dict[pid]._replace(
                action_space=act_space
            )
    return multi_agent_dict


def _validate_env(env: EnvType, env_context: EnvContext = None):
    # Base message for checking the env for vector-index=0
    msg = f"Validating sub-env at vector index={env_context.vector_index} ..."

    allowed_types = [gym.Env, ExternalEnv, VectorEnv, BaseEnv, ray.actor.ActorHandle]
    if not any(isinstance(env, tpe) for tpe in allowed_types):
        # Allow this as a special case (assumed gym.Env).
        # TODO: Disallow this early-out. Everything should conform to a few
        #  supported classes, i.e. gym.Env/MultiAgentEnv/etc...
        if hasattr(env, "observation_space") and hasattr(env, "action_space"):
            logger.warning(msg + f" (warning; invalid env-type={type(env)})")
            return
        else:
            logger.warning(msg + " (NOT OK)")
            raise EnvError(
                "Returned env should be an instance of gym.Env (incl. "
                "MultiAgentEnv), ExternalEnv, VectorEnv, or BaseEnv. "
                f"The provided env creator function returned {env} "
                f"(type={type(env)})."
            )

    # Do some test runs with the provided env.
    if isinstance(env, gym.Env) and not isinstance(env, MultiAgentEnv):
        # Make sure the gym.Env has the two space attributes properly set.
        assert hasattr(env, "observation_space") and hasattr(env, "action_space")
        # Get a dummy observation by resetting the env.
        dummy_obs = env.reset()
        # Convert lists to np.ndarrays.
        if type(dummy_obs) is list and isinstance(
            env.observation_space, gym.spaces.Box
        ):
            dummy_obs = np.array(dummy_obs)
        # Ignore float32/float64 diffs.
        if (
            isinstance(env.observation_space, gym.spaces.Box)
            and env.observation_space.dtype != dummy_obs.dtype
        ):
            dummy_obs = dummy_obs.astype(env.observation_space.dtype)
        # Check, if observation is ok (part of the observation space). If not,
        # error.
        if not env.observation_space.contains(dummy_obs):
            logger.warning(msg + " (NOT OK)")
            raise EnvError(
                f"Env's `observation_space` {env.observation_space} does not "
                f"contain returned observation after a reset ({dummy_obs})!"
            )

    # Log that everything is ok.
    logger.info(msg + " (ok)")
=======
import copy
import gym
from gym.spaces import Box, Discrete, MultiDiscrete, Space
import logging
import numpy as np
import platform
import os
import tree  # pip install dm_tree
from typing import (
    Any,
    Callable,
    Container,
    Dict,
    List,
    Optional,
    Set,
    Tuple,
    Type,
    TYPE_CHECKING,
    Union,
)

import ray
from ray import ObjectRef
from ray import cloudpickle as pickle
from ray.rllib.env.base_env import BaseEnv, convert_to_base_env
from ray.rllib.env.env_context import EnvContext
from ray.rllib.env.external_env import ExternalEnv
from ray.rllib.env.multi_agent_env import MultiAgentEnv
from ray.rllib.env.external_multi_agent_env import ExternalMultiAgentEnv
from ray.rllib.env.utils import record_env_wrapper
from ray.rllib.env.vector_env import VectorEnv
from ray.rllib.env.wrappers.atari_wrappers import wrap_deepmind, is_atari
from ray.rllib.evaluation.sampler import AsyncSampler, SyncSampler
from ray.rllib.evaluation.metrics import RolloutMetrics
from ray.rllib.models import ModelCatalog
from ray.rllib.models.preprocessors import Preprocessor
from ray.rllib.offline import NoopOutput, IOContext, OutputWriter, InputReader
from ray.rllib.offline.off_policy_estimator import OffPolicyEstimator, OffPolicyEstimate
from ray.rllib.offline.is_estimator import ImportanceSamplingEstimator
from ray.rllib.offline.wis_estimator import WeightedImportanceSamplingEstimator
from ray.rllib.policy.sample_batch import MultiAgentBatch, DEFAULT_POLICY_ID
from ray.rllib.policy.policy import Policy, PolicySpec
from ray.rllib.policy.policy_map import PolicyMap
from ray.rllib.policy.torch_policy import TorchPolicy
from ray.rllib.utils import force_list, merge_dicts
from ray.rllib.utils.annotations import Deprecated, DeveloperAPI, ExperimentalAPI
from ray.rllib.utils.debug import summarize, update_global_seed_if_necessary
from ray.rllib.utils.deprecation import deprecation_warning
from ray.rllib.utils.error import EnvError, ERR_MSG_NO_GPUS, HOWTO_CHANGE_CONFIG
from ray.rllib.utils.filter import get_filter, Filter
from ray.rllib.utils.framework import try_import_tf, try_import_torch
from ray.rllib.utils.sgd import do_minibatch_sgd
from ray.rllib.utils.tf_utils import get_gpu_devices as get_tf_gpu_devices
from ray.rllib.utils.tf_run_builder import TFRunBuilder
from ray.rllib.utils.typing import (
    AgentID,
    EnvConfigDict,
    EnvCreator,
    EnvType,
    ModelConfigDict,
    ModelGradients,
    ModelWeights,
    MultiAgentPolicyConfigDict,
    PartialTrainerConfigDict,
    PolicyID,
    PolicyState,
    SampleBatchType,
    T,
)
from ray.util.debug import log_once, disable_log_once_globally, enable_periodic_logging
from ray.util.iter import ParallelIteratorWorker

if TYPE_CHECKING:
    from ray.rllib.evaluation.episode import Episode
    from ray.rllib.evaluation.observation_function import ObservationFunction
    from ray.rllib.agents.callbacks import DefaultCallbacks  # noqa

tf1, tf, tfv = try_import_tf()
torch, _ = try_import_torch()

logger = logging.getLogger(__name__)

# Handle to the current rollout worker, which will be set to the most recently
# created RolloutWorker in this process. This can be helpful to access in
# custom env or policy classes for debugging or advanced use cases.
_global_worker: "RolloutWorker" = None


@DeveloperAPI
def get_global_worker() -> "RolloutWorker":
    """Returns a handle to the active rollout worker in this process."""

    global _global_worker
    return _global_worker


def _update_env_seed_if_necessary(
    env: EnvType, seed: int, worker_idx: int, vector_idx: int
):
    """Set a deterministic random seed on environment.

    NOTE: this may not work with remote environments (issue #18154).
    """
    if not seed:
        return

    # A single RL job is unlikely to have more than 10K
    # rollout workers.
    max_num_envs_per_workers: int = 1000
    assert (
        worker_idx < max_num_envs_per_workers
    ), "Too many envs per worker. Random seeds may collide."
    computed_seed: int = worker_idx * max_num_envs_per_workers + vector_idx + seed

    # Gym.env.
    # This will silently fail for most OpenAI gyms
    # (they do nothing and return None per default)
    if not hasattr(env, "seed"):
        logger.info("Env doesn't support env.seed(): {}".format(env))
    else:
        env.seed(computed_seed)


@DeveloperAPI
class RolloutWorker(ParallelIteratorWorker):
    """Common experience collection class.

    This class wraps a policy instance and an environment class to
    collect experiences from the environment. You can create many replicas of
    this class as Ray actors to scale RL training.

    This class supports vectorized and multi-agent policy evaluation (e.g.,
    VectorEnv, MultiAgentEnv, etc.)

    Examples:
        >>> # Create a rollout worker and using it to collect experiences.
        >>> worker = RolloutWorker(
        ...   env_creator=lambda _: gym.make("CartPole-v0"),
        ...   policy_spec=PGTFPolicy)
        >>> print(worker.sample())
        SampleBatch({
            "obs": [[...]], "actions": [[...]], "rewards": [[...]],
            "dones": [[...]], "new_obs": [[...]]})

        >>> # Creating a multi-agent rollout worker
        >>> worker = RolloutWorker(
        ...   env_creator=lambda _: MultiAgentTrafficGrid(num_cars=25),
        ...   policy_spec={
        ...       # Use an ensemble of two policies for car agents
        ...       "car_policy1":
        ...         (PGTFPolicy, Box(...), Discrete(...), {"gamma": 0.99}),
        ...       "car_policy2":
        ...         (PGTFPolicy, Box(...), Discrete(...), {"gamma": 0.95}),
        ...       # Use a single shared policy for all traffic lights
        ...       "traffic_light_policy":
        ...         (PGTFPolicy, Box(...), Discrete(...), {}),
        ...   },
        ...   policy_mapping_fn=lambda agent_id, episode, **kwargs:
        ...     random.choice(["car_policy1", "car_policy2"])
        ...     if agent_id.startswith("car_") else "traffic_light_policy")
        >>> print(worker.sample())
        MultiAgentBatch({
            "car_policy1": SampleBatch(...),
            "car_policy2": SampleBatch(...),
            "traffic_light_policy": SampleBatch(...)})
    """

    @DeveloperAPI
    @classmethod
    def as_remote(
        cls,
        num_cpus: Optional[int] = None,
        num_gpus: Optional[Union[int, float]] = None,
        memory: Optional[int] = None,
        object_store_memory: Optional[int] = None,
        resources: Optional[dict] = None,
    ) -> type:
        """Returns RolloutWorker class as a `@ray.remote using given options`.

        The returned class can then be used to instantiate ray actors.

        Args:
            num_cpus: The number of CPUs to allocate for the remote actor.
            num_gpus: The number of GPUs to allocate for the remote actor.
                This could be a fraction as well.
            memory: The heap memory request for the remote actor.
            object_store_memory: The object store memory for the remote actor.
            resources: The default custom resources to allocate for the remote
                actor.

        Returns:
            The `@ray.remote` decorated RolloutWorker class.
        """
        return ray.remote(
            num_cpus=num_cpus,
            num_gpus=num_gpus,
            memory=memory,
            object_store_memory=object_store_memory,
            resources=resources,
        )(cls)

    @DeveloperAPI
    def __init__(
        self,
        *,
        env_creator: EnvCreator,
        validate_env: Optional[Callable[[EnvType, EnvContext], None]] = None,
        policy_spec: Optional[Union[type, Dict[PolicyID, PolicySpec]]] = None,
        policy_mapping_fn: Optional[Callable[[AgentID, "Episode"], PolicyID]] = None,
        policies_to_train: Union[
            Container[PolicyID], Callable[[PolicyID, SampleBatchType], bool]
        ] = None,
        tf_session_creator: Optional[Callable[[], "tf1.Session"]] = None,
        rollout_fragment_length: int = 100,
        count_steps_by: str = "env_steps",
        batch_mode: str = "truncate_episodes",
        episode_horizon: Optional[int] = None,
        preprocessor_pref: str = "deepmind",
        sample_async: bool = False,
        compress_observations: bool = False,
        num_envs: int = 1,
        observation_fn: Optional["ObservationFunction"] = None,
        observation_filter: str = "NoFilter",
        clip_rewards: Optional[Union[bool, float]] = None,
        normalize_actions: bool = True,
        clip_actions: bool = False,
        env_config: Optional[EnvConfigDict] = None,
        model_config: Optional[ModelConfigDict] = None,
        policy_config: Optional[PartialTrainerConfigDict] = None,
        worker_index: int = 0,
        num_workers: int = 0,
        record_env: Union[bool, str] = False,
        log_dir: Optional[str] = None,
        log_level: Optional[str] = None,
        callbacks: Type["DefaultCallbacks"] = None,
        input_creator: Callable[
            [IOContext], InputReader
        ] = lambda ioctx: ioctx.default_sampler_input(),
        input_evaluation: List[str] = frozenset([]),
        output_creator: Callable[
            [IOContext], OutputWriter
        ] = lambda ioctx: NoopOutput(),
        remote_worker_envs: bool = False,
        remote_env_batch_wait_ms: int = 0,
        soft_horizon: bool = False,
        no_done_at_end: bool = False,
        seed: int = None,
        extra_python_environs: Optional[dict] = None,
        fake_sampler: bool = False,
        spaces: Optional[Dict[PolicyID, Tuple[Space, Space]]] = None,
        policy=None,
        monitor_path=None,
    ):
        """Initializes a RolloutWorker instance.

        Args:
            env_creator: Function that returns a gym.Env given an EnvContext
                wrapped configuration.
            validate_env: Optional callable to validate the generated
                environment (only on worker=0).
            policy_spec: The MultiAgentPolicyConfigDict mapping policy IDs
                (str) to PolicySpec's or a single policy class to use.
                If a dict is specified, then we are in multi-agent mode and a
                policy_mapping_fn can also be set (if not, will map all agents
                to DEFAULT_POLICY_ID).
            policy_mapping_fn: A callable that maps agent ids to policy ids in
                multi-agent mode. This function will be called each time a new
                agent appears in an episode, to bind that agent to a policy
                for the duration of the episode. If not provided, will map all
                agents to DEFAULT_POLICY_ID.
            policies_to_train: Optional container of policies to train (None
                for all policies), or a callable taking PolicyID and
                SampleBatchType and returning a bool (trainable or not?).
            tf_session_creator: A function that returns a TF session.
                This is optional and only useful with TFPolicy.
            rollout_fragment_length: The target number of steps
                (maesured in `count_steps_by`) to include in each sample
                batch returned from this worker.
            count_steps_by: The unit in which to count fragment
                lengths. One of env_steps or agent_steps.
            batch_mode: One of the following batch modes:
                - "truncate_episodes": Each call to sample() will return a
                batch of at most `rollout_fragment_length * num_envs` in size.
                The batch will be exactly `rollout_fragment_length * num_envs`
                in size if postprocessing does not change batch sizes. Episodes
                may be truncated in order to meet this size requirement.
                - "complete_episodes": Each call to sample() will return a
                batch of at least `rollout_fragment_length * num_envs` in
                size. Episodes will not be truncated, but multiple episodes
                may be packed within one batch to meet the batch size. Note
                that when `num_envs > 1`, episode steps will be buffered
                until the episode completes, and hence batches may contain
                significant amounts of off-policy data.
            episode_horizon: Horizon at which to stop episodes (even if the
                environment itself has not retured a "done" signal).
            preprocessor_pref: Whether to use RLlib preprocessors
                ("rllib") or deepmind ("deepmind"), when applicable.
            sample_async: Whether to compute samples asynchronously in
                the background, which improves throughput but can cause samples
                to be slightly off-policy.
            compress_observations: If true, compress the observations.
                They can be decompressed with rllib/utils/compression.
            num_envs: If more than one, will create multiple envs
                and vectorize the computation of actions. This has no effect if
                if the env already implements VectorEnv.
            observation_fn: Optional multi-agent observation function.
            observation_filter: Name of observation filter to use.
            clip_rewards: True for clipping rewards to [-1.0, 1.0] prior
                to experience postprocessing. None: Clip for Atari only.
                float: Clip to [-clip_rewards; +clip_rewards].
            normalize_actions: Whether to normalize actions to the
                action space's bounds.
            clip_actions: Whether to clip action values to the range
                specified by the policy action space.
            env_config: Config to pass to the env creator.
            model_config: Config to use when creating the policy model.
            policy_config: Config to pass to the
                policy. In the multi-agent case, this config will be merged
                with the per-policy configs specified by `policy_spec`.
            worker_index: For remote workers, this should be set to a
                non-zero and unique value. This index is passed to created envs
                through EnvContext so that envs can be configured per worker.
            num_workers: For remote workers, how many workers altogether
                have been created?
            record_env: Write out episode stats and videos
                using gym.wrappers.Monitor to this directory if specified. If
                True, use the default output dir in ~/ray_results/.... If
                False, do not record anything.
            log_dir: Directory where logs can be placed.
            log_level: Set the root log level on creation.
            callbacks: Custom sub-class of
                DefaultCallbacks for training/policy/rollout-worker callbacks.
            input_creator: Function that returns an InputReader object for
                loading previous generated experiences.
            input_evaluation: How to evaluate the policy
                performance. This only makes sense to set when the input is
                reading offline data. The possible values include:
                - "is": the step-wise importance sampling estimator.
                - "wis": the weighted step-wise is estimator.
                - "simulation": run the environment in the background, but
                use this data for evaluation only and never for learning.
            output_creator: Function that returns an OutputWriter object for
                saving generated experiences.
            remote_worker_envs: If using num_envs_per_worker > 1,
                whether to create those new envs in remote processes instead of
                in the current process. This adds overheads, but can make sense
                if your envs are expensive to step/reset (e.g., for StarCraft).
                Use this cautiously, overheads are significant!
            remote_env_batch_wait_ms: Timeout that remote workers
                are waiting when polling environments. 0 (continue when at
                least one env is ready) is a reasonable default, but optimal
                value could be obtained by measuring your environment
                step / reset and model inference perf.
            soft_horizon: Calculate rewards but don't reset the
                environment when the horizon is hit.
            no_done_at_end: Ignore the done=True at the end of the
                episode and instead record done=False.
            seed: Set the seed of both np and tf to this value to
                to ensure each remote worker has unique exploration behavior.
            extra_python_environs: Extra python environments need to be set.
            fake_sampler: Use a fake (inf speed) sampler for testing.
            spaces: An optional space dict mapping policy IDs
                to (obs_space, action_space)-tuples. This is used in case no
                Env is created on this RolloutWorker.
            policy: Obsoleted arg. Use `policy_spec` instead.
            monitor_path: Obsoleted arg. Use `record_env` instead.
        """

        # Deprecated args.
        if policy is not None:
            deprecation_warning("policy", "policy_spec", error=False)
            policy_spec = policy
        assert (
            policy_spec is not None
        ), "Must provide `policy_spec` when creating RolloutWorker!"

        # Do quick translation into MultiAgentPolicyConfigDict.
        if not isinstance(policy_spec, dict):
            policy_spec = {DEFAULT_POLICY_ID: PolicySpec(policy_class=policy_spec)}
        policy_spec = {
            pid: spec if isinstance(spec, PolicySpec) else PolicySpec(*spec)
            for pid, spec in policy_spec.copy().items()
        }

        if monitor_path is not None:
            deprecation_warning("monitor_path", "record_env", error=False)
            record_env = monitor_path

        self._original_kwargs: dict = locals().copy()
        del self._original_kwargs["self"]

        global _global_worker
        _global_worker = self

        # set extra environs first
        if extra_python_environs:
            for key, value in extra_python_environs.items():
                os.environ[key] = str(value)

        def gen_rollouts():
            while True:
                yield self.sample()

        ParallelIteratorWorker.__init__(self, gen_rollouts, False)

        policy_config = policy_config or {}
        if (
            tf1
            and policy_config.get("framework") in ["tf2", "tfe"]
            # This eager check is necessary for certain all-framework tests
            # that use tf's eager_mode() context generator.
            and not tf1.executing_eagerly()
        ):
            tf1.enable_eager_execution()

        if log_level:
            logging.getLogger("ray.rllib").setLevel(log_level)

        if worker_index > 1:
            disable_log_once_globally()  # only need 1 worker to log
        elif log_level == "DEBUG":
            enable_periodic_logging()

        env_context = EnvContext(
            env_config or {},
            worker_index=worker_index,
            vector_index=0,
            num_workers=num_workers,
        )
        self.env_context = env_context
        self.policy_config: PartialTrainerConfigDict = policy_config
        if callbacks:
            self.callbacks: "DefaultCallbacks" = callbacks()
        else:
            from ray.rllib.agents.callbacks import DefaultCallbacks  # noqa

            self.callbacks: DefaultCallbacks = DefaultCallbacks()
        self.worker_index: int = worker_index
        self.num_workers: int = num_workers
        model_config: ModelConfigDict = (
            model_config or self.policy_config.get("model") or {}
        )

        # Default policy mapping fn is to always return DEFAULT_POLICY_ID,
        # independent on the agent ID and the episode passed in.
        self.policy_mapping_fn = (
            lambda agent_id, episode, worker, **kwargs: DEFAULT_POLICY_ID
        )
        # If provided, set it here.
        self.set_policy_mapping_fn(policy_mapping_fn)

        self.env_creator: EnvCreator = env_creator
        self.rollout_fragment_length: int = rollout_fragment_length * num_envs
        self.count_steps_by: str = count_steps_by
        self.batch_mode: str = batch_mode
        self.compress_observations: bool = compress_observations
        self.preprocessing_enabled: bool = (
            False if policy_config.get("_disable_preprocessor_api") else True
        )
        self.observation_filter = observation_filter
        self.last_batch: Optional[SampleBatchType] = None
        self.global_vars: Optional[dict] = None
        self.fake_sampler: bool = fake_sampler

        # Update the global seed for numpy/random/tf-eager/torch if we are not
        # the local worker, otherwise, this was already done in the Trainer
        # object itself.
        if self.worker_index > 0:
            update_global_seed_if_necessary(policy_config.get("framework"), seed)

        # A single environment provided by the user (via config.env). This may
        # also remain None.
        # 1) Create the env using the user provided env_creator. This may
        #    return a gym.Env (incl. MultiAgentEnv), an already vectorized
        #    VectorEnv, BaseEnv, ExternalEnv, or an ActorHandle (remote env).
        # 2) Wrap - if applicable - with Atari/recording/rendering wrappers.
        # 3) Seed the env, if necessary.
        # 4) Vectorize the existing single env by creating more clones of
        #    this env and wrapping it with the RLlib BaseEnv class.
        self.env = None

        # Create a (single) env for this worker.
        if not (
            worker_index == 0
            and num_workers > 0
            and not policy_config.get("create_env_on_driver")
        ):
            # Run the `env_creator` function passing the EnvContext.
            self.env = env_creator(copy.deepcopy(self.env_context))

        if self.env is not None:
            # Validate environment (general validation function).
            _validate_env(self.env, env_context=self.env_context)
            # Custom validation function given.
            if validate_env is not None:
                validate_env(self.env, self.env_context)
            # We can't auto-wrap a BaseEnv.
            if isinstance(self.env, (BaseEnv, ray.actor.ActorHandle)):

                def wrap(env):
                    return env

            # Atari type env and "deepmind" preprocessor pref.
            elif (
                is_atari(self.env)
                and not model_config.get("custom_preprocessor")
                and preprocessor_pref == "deepmind"
            ):

                # Deepmind wrappers already handle all preprocessing.
                self.preprocessing_enabled = False

                # If clip_rewards not explicitly set to False, switch it
                # on here (clip between -1.0 and 1.0).
                if clip_rewards is None:
                    clip_rewards = True

                # Framestacking is used.
                use_framestack = model_config.get("framestack") is True

                def wrap(env):
                    env = wrap_deepmind(
                        env, dim=model_config.get("dim"), framestack=use_framestack
                    )
                    env = record_env_wrapper(env, record_env, log_dir, policy_config)
                    return env

            # gym.Env -> Wrap with gym Monitor.
            else:

                def wrap(env):
                    return record_env_wrapper(env, record_env, log_dir, policy_config)

            # Wrap env through the correct wrapper.
            self.env: EnvType = wrap(self.env)
            # Ideally, we would use the same make_sub_env() function below
            # to create self.env, but wrap(env) and self.env has a cyclic
            # dependency on each other right now, so we would settle on
            # duplicating the random seed setting logic for now.
            _update_env_seed_if_necessary(self.env, seed, worker_index, 0)

        def make_sub_env(vector_index):
            # Used to created additional environments during environment
            # vectorization.

            # Create the env context (config dict + meta-data) for
            # this particular sub-env within the vectorized one.
            env_ctx = env_context.copy_with_overrides(
                worker_index=worker_index,
                vector_index=vector_index,
                remote=remote_worker_envs,
            )
            # Create the sub-env.
            env = env_creator(env_ctx)
            # Validate first.
            _validate_env(env, env_context=env_ctx)
            # Custom validation function given by user.
            if validate_env is not None:
                validate_env(env, env_ctx)
            # Use our wrapper, defined above.
            env = wrap(env)

            # Make sure a deterministic random seed is set on
            # all the sub-environments if specified.
            _update_env_seed_if_necessary(env, seed, worker_index, vector_index)
            return env

        self.make_sub_env_fn = make_sub_env
        self.spaces = spaces

        self.policy_dict = _determine_spaces_for_multi_agent_dict(
            policy_spec, self.env, spaces=self.spaces, policy_config=policy_config
        )

        # Set of IDs of those policies, which should be trained. This property
        # is optional and mainly used for backward compatibility.
        self.policies_to_train = policies_to_train
        self.is_policy_to_train: Callable[[PolicyID, SampleBatchType], bool]

        # By default (None), use the set of all policies found in the
        # policy_dict.
        if self.policies_to_train is None:
            self.policies_to_train = set(self.policy_dict.keys())

        self.set_is_policy_to_train(self.policies_to_train)

        self.policy_map: PolicyMap = None
        self.preprocessors: Dict[PolicyID, Preprocessor] = None

        # Check available number of GPUs.
        num_gpus = (
            policy_config.get("num_gpus", 0)
            if self.worker_index == 0
            else policy_config.get("num_gpus_per_worker", 0)
        )
        # Error if we don't find enough GPUs.
        if (
            ray.is_initialized()
            and ray.worker._mode() != ray.worker.LOCAL_MODE
            and not policy_config.get("_fake_gpus")
        ):

            devices = []
            if policy_config.get("framework") in ["tf2", "tf", "tfe"]:
                devices = get_tf_gpu_devices()
            elif policy_config.get("framework") == "torch":
                devices = list(range(torch.cuda.device_count()))

            if len(devices) < num_gpus:
                raise RuntimeError(
                    ERR_MSG_NO_GPUS.format(len(devices), devices) + HOWTO_CHANGE_CONFIG
                )
        # Warn, if running in local-mode and actual GPUs (not faked) are
        # requested.
        elif (
            ray.is_initialized()
            and ray.worker._mode() == ray.worker.LOCAL_MODE
            and num_gpus > 0
            and not policy_config.get("_fake_gpus")
        ):
            logger.warning(
                "You are running ray with `local_mode=True`, but have "
                f"configured {num_gpus} GPUs to be used! In local mode, "
                f"Policies are placed on the CPU and the `num_gpus` setting "
                f"is ignored."
            )

        self._build_policy_map(
            self.policy_dict,
            policy_config,
            session_creator=tf_session_creator,
            seed=seed,
        )

        # Update Policy's view requirements from Model, only if Policy directly
        # inherited from base `Policy` class. At this point here, the Policy
        # must have it's Model (if any) defined and ready to output an initial
        # state.
        for pol in self.policy_map.values():
            if not pol._model_init_state_automatically_added:
                pol._update_model_view_requirements_from_init_state()

        self.multiagent: bool = set(self.policy_map.keys()) != {DEFAULT_POLICY_ID}
        if self.multiagent and self.env is not None:
            if not isinstance(
                self.env,
                (BaseEnv, ExternalMultiAgentEnv, MultiAgentEnv, ray.actor.ActorHandle),
            ):
                raise ValueError(
                    f"Have multiple policies {self.policy_map}, but the "
                    f"env {self.env} is not a subclass of BaseEnv, "
                    f"MultiAgentEnv, ActorHandle, or ExternalMultiAgentEnv!"
                )

        self.filters: Dict[PolicyID, Filter] = {}
        for (policy_id, policy) in self.policy_map.items():
            filter_shape = tree.map_structure(
                lambda s: (
                    None
                    if isinstance(s, (Discrete, MultiDiscrete))  # noqa
                    else np.array(s.shape)
                ),
                policy.observation_space_struct,
            )
            self.filters[policy_id] = get_filter(self.observation_filter, filter_shape)

        if self.worker_index == 0:
            logger.info("Built filter map: {}".format(self.filters))

        # Vectorize environment, if any.
        self.num_envs: int = num_envs
        # This RolloutWorker has no env.
        if self.env is None:
            self.async_env = None
        # Use a custom env-vectorizer and call it providing self.env.
        elif "custom_vector_env" in policy_config:
            self.async_env = policy_config["custom_vector_env"](self.env)
        # Default: Vectorize self.env via the make_sub_env function. This adds
        # further clones of self.env and creates a RLlib BaseEnv (which is
        # vectorized under the hood).
        else:
            # Always use vector env for consistency even if num_envs = 1.
            self.async_env: BaseEnv = convert_to_base_env(
                self.env,
                make_env=self.make_sub_env_fn,
                num_envs=num_envs,
                remote_envs=remote_worker_envs,
                remote_env_batch_wait_ms=remote_env_batch_wait_ms,
            )

        # `truncate_episodes`: Allow a batch to contain more than one episode
        # (fragments) and always make the batch `rollout_fragment_length`
        # long.
        if self.batch_mode == "truncate_episodes":
            pack = True
        # `complete_episodes`: Never cut episodes and sampler will return
        # exactly one (complete) episode per poll.
        elif self.batch_mode == "complete_episodes":
            rollout_fragment_length = float("inf")
            pack = False
        else:
            raise ValueError("Unsupported batch mode: {}".format(self.batch_mode))

        # Create the IOContext for this worker.
        self.io_context: IOContext = IOContext(
            log_dir, policy_config, worker_index, self
        )
        self.reward_estimators: List[OffPolicyEstimator] = []
        for method in input_evaluation:
            if method == "simulation":
                logger.warning(
                    "Requested 'simulation' input evaluation method: "
                    "will discard all sampler outputs and keep only metrics."
                )
                sample_async = True
            elif method == "is":
                ise = ImportanceSamplingEstimator.create_from_io_context(
                    self.io_context
                )
                self.reward_estimators.append(ise)
            elif method == "wis":
                wise = WeightedImportanceSamplingEstimator.create_from_io_context(
                    self.io_context
                )
                self.reward_estimators.append(wise)
            else:
                raise ValueError("Unknown evaluation method: {}".format(method))

        render = False
        if policy_config.get("render_env") is True and (
            num_workers == 0 or worker_index == 1
        ):
            render = True

        if self.env is None:
            self.sampler = None
        elif sample_async:
            self.sampler = AsyncSampler(
                worker=self,
                env=self.async_env,
                clip_rewards=clip_rewards,
                rollout_fragment_length=rollout_fragment_length,
                count_steps_by=count_steps_by,
                callbacks=self.callbacks,
                horizon=episode_horizon,
                multiple_episodes_in_batch=pack,
                normalize_actions=normalize_actions,
                clip_actions=clip_actions,
                blackhole_outputs="simulation" in input_evaluation,
                soft_horizon=soft_horizon,
                no_done_at_end=no_done_at_end,
                observation_fn=observation_fn,
                sample_collector_class=policy_config.get("sample_collector"),
                render=render,
            )
            # Start the Sampler thread.
            self.sampler.start()
        else:
            self.sampler = SyncSampler(
                worker=self,
                env=self.async_env,
                clip_rewards=clip_rewards,
                rollout_fragment_length=rollout_fragment_length,
                count_steps_by=count_steps_by,
                callbacks=self.callbacks,
                horizon=episode_horizon,
                multiple_episodes_in_batch=pack,
                normalize_actions=normalize_actions,
                clip_actions=clip_actions,
                soft_horizon=soft_horizon,
                no_done_at_end=no_done_at_end,
                observation_fn=observation_fn,
                sample_collector_class=policy_config.get("sample_collector"),
                render=render,
            )

        self.input_reader: InputReader = input_creator(self.io_context)
        self.output_writer: OutputWriter = output_creator(self.io_context)

        logger.debug(
            "Created rollout worker with env {} ({}), policies {}".format(
                self.async_env, self.env, self.policy_map
            )
        )

    @DeveloperAPI
    def sample(self) -> SampleBatchType:
        """Returns a batch of experience sampled from this worker.

        This method must be implemented by subclasses.

        Returns:
            A columnar batch of experiences (e.g., tensors).

        Examples:
            >>> print(worker.sample())
            SampleBatch({"obs": [1, 2, 3], "action": [0, 1, 0], ...})
        """

        if self.fake_sampler and self.last_batch is not None:
            return self.last_batch
        elif self.input_reader is None:
            raise ValueError(
                "RolloutWorker has no `input_reader` object! "
                "Cannot call `sample()`. You can try setting "
                "`create_env_on_driver` to True."
            )

        if log_once("sample_start"):
            logger.info(
                "Generating sample batch of size {}".format(
                    self.rollout_fragment_length
                )
            )

        batches = [self.input_reader.next()]
        steps_so_far = (
            batches[0].count
            if self.count_steps_by == "env_steps"
            else batches[0].agent_steps()
        )

        # In truncate_episodes mode, never pull more than 1 batch per env.
        # This avoids over-running the target batch size.
        if self.batch_mode == "truncate_episodes":
            max_batches = self.num_envs
        else:
            max_batches = float("inf")

        while (
            steps_so_far < self.rollout_fragment_length and len(batches) < max_batches
        ):
            batch = self.input_reader.next()
            steps_so_far += (
                batch.count
                if self.count_steps_by == "env_steps"
                else batch.agent_steps()
            )
            batches.append(batch)
        batch = batches[0].concat_samples(batches) if len(batches) > 1 else batches[0]

        self.callbacks.on_sample_end(worker=self, samples=batch)

        # Always do writes prior to compression for consistency and to allow
        # for better compression inside the writer.
        self.output_writer.write(batch)

        # Do off-policy estimation, if needed.
        if self.reward_estimators:
            for sub_batch in batch.split_by_episode():
                for estimator in self.reward_estimators:
                    estimator.process(sub_batch)

        if log_once("sample_end"):
            logger.info("Completed sample batch:\n\n{}\n".format(summarize(batch)))

        if self.compress_observations:
            batch.compress(bulk=self.compress_observations == "bulk")

        if self.fake_sampler:
            self.last_batch = batch
        return batch

    @DeveloperAPI
    @ray.method(num_returns=2)
    def sample_with_count(self) -> Tuple[SampleBatchType, int]:
        """Same as sample() but returns the count as a separate value.

        Returns:
            A columnar batch of experiences (e.g., tensors) and the
                size of the collected batch.

        Examples:
            >>> print(worker.sample_with_count())
            (SampleBatch({"obs": [1, 2, 3], "action": [0, 1, 0], ...}), 3)
        """
        batch = self.sample()
        return batch, batch.count

    @DeveloperAPI
    def learn_on_batch(self, samples: SampleBatchType) -> Dict:
        """Update policies based on the given batch.

        This is the equivalent to apply_gradients(compute_gradients(samples)),
        but can be optimized to avoid pulling gradients into CPU memory.

        Args:
            samples: The SampleBatch or MultiAgentBatch to learn on.

        Returns:
            Dictionary of extra metadata from compute_gradients().

        Examples:
            >>> batch = worker.sample()
            >>> info = worker.learn_on_batch(samples)
        """
        if log_once("learn_on_batch"):
            logger.info(
                "Training on concatenated sample batches:\n\n{}\n".format(
                    summarize(samples)
                )
            )
        if isinstance(samples, MultiAgentBatch):
            info_out = {}
            builders = {}
            to_fetch = {}
            for pid, batch in samples.policy_batches.items():
                if not self.is_policy_to_train(pid, samples):
                    continue
                # Decompress SampleBatch, in case some columns are compressed.
                batch.decompress_if_needed()
                policy = self.policy_map[pid]
                tf_session = policy.get_session()
                if tf_session and hasattr(policy, "_build_learn_on_batch"):
                    builders[pid] = TFRunBuilder(tf_session, "learn_on_batch")
                    to_fetch[pid] = policy._build_learn_on_batch(builders[pid], batch)
                else:
                    info_out[pid] = policy.learn_on_batch(batch)
            info_out.update({pid: builders[pid].get(v) for pid, v in to_fetch.items()})
        else:
            if self.is_policy_to_train(DEFAULT_POLICY_ID, samples):
                info_out = {
                    DEFAULT_POLICY_ID: self.policy_map[
                        DEFAULT_POLICY_ID
                    ].learn_on_batch(samples)
                }
        if log_once("learn_out"):
            logger.debug("Training out:\n\n{}\n".format(summarize(info_out)))
        return info_out

    def sample_and_learn(
        self,
        expected_batch_size: int,
        num_sgd_iter: int,
        sgd_minibatch_size: str,
        standardize_fields: List[str],
    ) -> Tuple[dict, int]:
        """Sample and batch and learn on it.

        This is typically used in combination with distributed allreduce.

        Args:
            expected_batch_size: Expected number of samples to learn on.
            num_sgd_iter: Number of SGD iterations.
            sgd_minibatch_size: SGD minibatch size.
            standardize_fields: List of sample fields to normalize.

        Returns:
            A tuple consisting of a dictionary of extra metadata returned from
                the policies' `learn_on_batch()` and the number of samples
                learned on.
        """
        batch = self.sample()
        assert batch.count == expected_batch_size, (
            "Batch size possibly out of sync between workers, expected:",
            expected_batch_size,
            "got:",
            batch.count,
        )
        logger.info(
            "Executing distributed minibatch SGD "
            "with epoch size {}, minibatch size {}".format(
                batch.count, sgd_minibatch_size
            )
        )
        info = do_minibatch_sgd(
            batch,
            self.policy_map,
            self,
            num_sgd_iter,
            sgd_minibatch_size,
            standardize_fields,
        )
        return info, batch.count

    @DeveloperAPI
    def compute_gradients(
        self, samples: SampleBatchType
    ) -> Tuple[ModelGradients, dict]:
        """Returns a gradient computed w.r.t the specified samples.

        Uses the Policy's/ies' compute_gradients method(s) to perform the
        calculations. Skips policies that are not trainable as per
        `self.is_policy_to_train()`.

        Args:
            samples: The SampleBatch or MultiAgentBatch to compute gradients
                for using this worker's trainable policies.

        Returns:
            In the single-agent case, a tuple consisting of ModelGradients and
            info dict of the worker's policy.
            In the multi-agent case, a tuple consisting of a dict mapping
            PolicyID to ModelGradients and a dict mapping PolicyID to extra
            metadata info.
            Note that the first return value (grads) can be applied as is to a
            compatible worker using the worker's `apply_gradients()` method.

        Examples:
            >>> batch = worker.sample()
            >>> grads, info = worker.compute_gradients(samples)
        """
        if log_once("compute_gradients"):
            logger.info("Compute gradients on:\n\n{}\n".format(summarize(samples)))
        # MultiAgentBatch -> Calculate gradients for all policies.
        if isinstance(samples, MultiAgentBatch):
            grad_out, info_out = {}, {}
            if self.policy_config.get("framework") == "tf":
                for pid, batch in samples.policy_batches.items():
                    if not self.is_policy_to_train(pid, samples):
                        continue
                    policy = self.policy_map[pid]
                    builder = TFRunBuilder(policy.get_session(), "compute_gradients")
                    grad_out[pid], info_out[pid] = policy._build_compute_gradients(
                        builder, batch
                    )
                grad_out = {k: builder.get(v) for k, v in grad_out.items()}
                info_out = {k: builder.get(v) for k, v in info_out.items()}
            else:
                for pid, batch in samples.policy_batches.items():
                    if not self.is_policy_to_train(pid, samples):
                        continue
                    grad_out[pid], info_out[pid] = self.policy_map[
                        pid
                    ].compute_gradients(batch)
        # SampleBatch -> Calculate gradients for the default policy.
        else:
            grad_out, info_out = self.policy_map[DEFAULT_POLICY_ID].compute_gradients(
                samples
            )

        info_out["batch_count"] = samples.count
        if log_once("grad_out"):
            logger.info("Compute grad info:\n\n{}\n".format(summarize(info_out)))

        return grad_out, info_out

    @DeveloperAPI
    def apply_gradients(
        self,
        grads: Union[ModelGradients, Dict[PolicyID, ModelGradients]],
    ) -> None:
        """Applies the given gradients to this worker's models.

        Uses the Policy's/ies' apply_gradients method(s) to perform the
        operations.

        Args:
            grads: Single ModelGradients (single-agent case) or a dict
                mapping PolicyIDs to the respective model gradients
                structs.

        Examples:
            >>> samples = worker.sample()
            >>> grads, info = worker.compute_gradients(samples)
            >>> worker.apply_gradients(grads)
        """
        if log_once("apply_gradients"):
            logger.info("Apply gradients:\n\n{}\n".format(summarize(grads)))
        # Grads is a dict (mapping PolicyIDs to ModelGradients).
        # Multi-agent case.
        if isinstance(grads, dict):
            for pid, g in grads.items():
                if self.is_policy_to_train(pid, None):
                    self.policy_map[pid].apply_gradients(g)
        # Grads is a ModelGradients type. Single-agent case.
        elif self.is_policy_to_train(DEFAULT_POLICY_ID, None):
            self.policy_map[DEFAULT_POLICY_ID].apply_gradients(grads)

    @DeveloperAPI
    def get_metrics(self) -> List[Union[RolloutMetrics, OffPolicyEstimate]]:
        """Returns the thus-far collected metrics from this worker's rollouts.

        Returns:
             List of RolloutMetrics and/or OffPolicyEstimate objects
             collected thus-far.
        """

        # Get metrics from sampler (if any).
        if self.sampler is not None:
            out = self.sampler.get_metrics()
        else:
            out = []
        # Get metrics from our reward-estimators (if any).
        for m in self.reward_estimators:
            out.extend(m.get_metrics())

        return out

    @DeveloperAPI
    def foreach_env(self, func: Callable[[EnvType], T]) -> List[T]:
        """Calls the given function with each sub-environment as arg.

        Args:
            func: The function to call for each underlying
                sub-environment (as only arg).

        Returns:
             The list of return values of all calls to `func([env])`.
        """

        if self.async_env is None:
            return []

        envs = self.async_env.get_sub_environments()
        # Empty list (not implemented): Call function directly on the
        # BaseEnv.
        if not envs:
            return [func(self.async_env)]
        # Call function on all underlying (vectorized) sub environments.
        else:
            return [func(e) for e in envs]

    @DeveloperAPI
    def foreach_env_with_context(
        self, func: Callable[[EnvType, EnvContext], T]
    ) -> List[T]:
        """Calls given function with each sub-env plus env_ctx as args.

        Args:
            func: The function to call for each underlying
                sub-environment and its EnvContext (as the args).

        Returns:
             The list of return values of all calls to `func([env, ctx])`.
        """

        if self.async_env is None:
            return []

        envs = self.async_env.get_sub_environments()
        # Empty list (not implemented): Call function directly on the
        # BaseEnv.
        if not envs:
            return [func(self.async_env, self.env_context)]
        # Call function on all underlying (vectorized) sub environments.
        else:
            ret = []
            for i, e in enumerate(envs):
                ctx = self.env_context.copy_with_overrides(vector_index=i)
                ret.append(func(e, ctx))
            return ret

    @DeveloperAPI
    def get_policy(self, policy_id: PolicyID = DEFAULT_POLICY_ID) -> Optional[Policy]:
        """Return policy for the specified id, or None.

        Args:
            policy_id: ID of the policy to return. None for DEFAULT_POLICY_ID
                (in the single agent case).

        Returns:
            The policy under the given ID (or None if not found).
        """
        return self.policy_map.get(policy_id)

    @DeveloperAPI
    def add_policy(
        self,
        *,
        policy_id: PolicyID,
        policy_cls: Type[Policy],
        observation_space: Optional[Space] = None,
        action_space: Optional[Space] = None,
        config: Optional[PartialTrainerConfigDict] = None,
        policy_state: Optional[PolicyState] = None,
        policy_mapping_fn: Optional[Callable[[AgentID, "Episode"], PolicyID]] = None,
        policies_to_train: Optional[
            Union[Container[PolicyID], Callable[[PolicyID, SampleBatchType], bool]]
        ] = None,
    ) -> Policy:
        """Adds a new policy to this RolloutWorker.

        Args:
            policy_id: ID of the policy to add.
            policy_cls: The Policy class to use for constructing the new
                Policy.
            observation_space: The observation space of the policy to add.
            action_space: The action space of the policy to add.
            config: The config overrides for the policy to add.
            policy_state: Optional state dict to apply to the new
                policy instance, right after its construction.
            policy_mapping_fn: An optional (updated) policy mapping function
                to use from here on. Note that already ongoing episodes will
                not change their mapping but will use the old mapping till
                the end of the episode.
            policies_to_train: An optional container of policy IDs to be
                trained or a callable taking PolicyID and - optionally -
                SampleBatchType and returning a bool (trainable or not?).
                If None, will keep the existing setup in place.
                Policies, whose IDs are not in the list (or for which the
                callable returns False) will not be updated.

        Returns:
            The newly added policy.

        Raises:
            KeyError: If the given `policy_id` already exists in this worker's
                PolicyMap.
        """
        if policy_id in self.policy_map:
            raise KeyError(f"Policy ID '{policy_id}' already in policy map!")
        policy_dict_to_add = _determine_spaces_for_multi_agent_dict(
            {
                policy_id: PolicySpec(
                    policy_cls, observation_space, action_space, config or {}
                )
            },
            self.env,
            spaces=self.spaces,
            policy_config=self.policy_config,
        )
        self.policy_dict.update(policy_dict_to_add)
        self._build_policy_map(
            policy_dict_to_add, self.policy_config, seed=self.policy_config.get("seed")
        )
        new_policy = self.policy_map[policy_id]
        # Set the state of the newly created policy.
        if policy_state:
            new_policy.set_state(policy_state)

        self.filters[policy_id] = get_filter(
            self.observation_filter, new_policy.observation_space.shape
        )

        self.set_policy_mapping_fn(policy_mapping_fn)
        if policies_to_train is not None:
            self.set_is_policy_to_train(policies_to_train)

        return new_policy

    @DeveloperAPI
    def remove_policy(
        self,
        *,
        policy_id: PolicyID = DEFAULT_POLICY_ID,
        policy_mapping_fn: Optional[Callable[[AgentID], PolicyID]] = None,
        policies_to_train: Optional[
            Union[Container[PolicyID], Callable[[PolicyID, SampleBatchType], bool]]
        ] = None,
    ) -> None:
        """Removes a policy from this RolloutWorker.

        Args:
            policy_id: ID of the policy to be removed. None for
                DEFAULT_POLICY_ID.
            policy_mapping_fn: An optional (updated) policy mapping function
                to use from here on. Note that already ongoing episodes will
                not change their mapping but will use the old mapping till
                the end of the episode.
            policies_to_train: An optional container of policy IDs to be
                trained or a callable taking PolicyID and - optionally -
                SampleBatchType and returning a bool (trainable or not?).
                If None, will keep the existing setup in place.
                Policies, whose IDs are not in the list (or for which the
                callable returns False) will not be updated.
        """
        if policy_id not in self.policy_map:
            raise ValueError(f"Policy ID '{policy_id}' not in policy map!")
        del self.policy_map[policy_id]
        del self.preprocessors[policy_id]
        self.set_policy_mapping_fn(policy_mapping_fn)
        if policies_to_train is not None:
            self.set_is_policy_to_train(policies_to_train)

    @DeveloperAPI
    def set_policy_mapping_fn(
        self,
        policy_mapping_fn: Optional[Callable[[AgentID, "Episode"], PolicyID]] = None,
    ) -> None:
        """Sets `self.policy_mapping_fn` to a new callable (if provided).

        Args:
            policy_mapping_fn: The new mapping function to use. If None,
                will keep the existing mapping function in place.
        """
        if policy_mapping_fn is not None:
            self.policy_mapping_fn = policy_mapping_fn
            if not callable(self.policy_mapping_fn):
                raise ValueError("`policy_mapping_fn` must be a callable!")

    @DeveloperAPI
    def set_is_policy_to_train(
        self,
        is_policy_to_train: Union[
            Container[PolicyID], Callable[[PolicyID, Optional[SampleBatchType]], bool]
        ],
    ) -> None:
        """Sets `self.is_policy_to_train()` to a new callable.

        Args:
            is_policy_to_train: A container of policy IDs to be
                trained or a callable taking PolicyID and - optionally -
                SampleBatchType and returning a bool (trainable or not?).
                If None, will keep the existing setup in place.
                Policies, whose IDs are not in the list (or for which the
                callable returns False) will not be updated.
        """
        # If container given, construct a simple default callable returning True
        # if the PolicyID is found in the list/set of IDs.
        if not callable(is_policy_to_train):
            assert isinstance(is_policy_to_train, Container), (
                "ERROR: `is_policy_to_train`must be a container or a "
                "callable taking PolicyID and SampleBatch and returning "
                "True|False (trainable or not?)."
            )
            pols = set(is_policy_to_train)

            def is_policy_to_train(pid, batch=None):
                return pid in pols

        self.is_policy_to_train = is_policy_to_train

    @ExperimentalAPI
    def get_policies_to_train(
        self, batch: Optional[SampleBatchType] = None
    ) -> Set[PolicyID]:
        """Returns all policies-to-train, given an optional batch.

        Loops through all policies currently in `self.policy_map` and checks
        the return value of `self.is_policy_to_train(pid, batch)`.

        Args:
            batch: An optional SampleBatchType for the
                `self.is_policy_to_train(pid, [batch]?)` check.

        Returns:
            The set of currently trainable policy IDs, given the optional
            `batch`.
        """
        return {
            pid for pid in self.policy_map.keys() if self.is_policy_to_train(pid, batch)
        }

    @DeveloperAPI
    def for_policy(
        self,
        func: Callable[[Policy, Optional[Any]], T],
        policy_id: Optional[PolicyID] = DEFAULT_POLICY_ID,
        **kwargs,
    ) -> T:
        """Calls the given function with the specified policy as first arg.

        Args:
            func: The function to call with the policy as first arg.
            policy_id: The PolicyID of the policy to call the function with.

        Keyword Args:
            kwargs: Additional kwargs to be passed to the call.

        Returns:
            The return value of the function call.
        """

        return func(self.policy_map[policy_id], **kwargs)

    @DeveloperAPI
    def foreach_policy(
        self, func: Callable[[Policy, PolicyID, Optional[Any]], T], **kwargs
    ) -> List[T]:
        """Calls the given function with each (policy, policy_id) tuple.

        Args:
            func: The function to call with each (policy, policy ID) tuple.

        Keyword Args:
            kwargs: Additional kwargs to be passed to the call.

        Returns:
             The list of return values of all calls to
                `func([policy, pid, **kwargs])`.
        """
        return [func(policy, pid, **kwargs) for pid, policy in self.policy_map.items()]

    @DeveloperAPI
    def foreach_policy_to_train(
        self, func: Callable[[Policy, PolicyID, Optional[Any]], T], **kwargs
    ) -> List[T]:
        """
        Calls the given function with each (policy, policy_id) tuple.

        Only those policies/IDs will be called on, for which
        `self.is_policy_to_train()` returns True.

        Args:
            func: The function to call with each (policy, policy ID) tuple,
                for only those policies that `self.is_policy_to_train`
                returns True.

        Keyword Args:
            kwargs: Additional kwargs to be passed to the call.

        Returns:
            The list of return values of all calls to
            `func([policy, pid, **kwargs])`.
        """
        return [
            func(policy, pid, **kwargs)
            for pid, policy in self.policy_map.items()
            if self.is_policy_to_train(pid, None)
        ]

    @DeveloperAPI
    def sync_filters(self, new_filters: dict) -> None:
        """Changes self's filter to given and rebases any accumulated delta.

        Args:
            new_filters: Filters with new state to update local copy.
        """
        assert all(k in new_filters for k in self.filters)
        for k in self.filters:
            self.filters[k].sync(new_filters[k])

    @DeveloperAPI
    def get_filters(self, flush_after: bool = False) -> Dict:
        """Returns a snapshot of filters.

        Args:
            flush_after: Clears the filter buffer state.

        Returns:
            Dict for serializable filters
        """
        return_filters = {}
        for k, f in self.filters.items():
            return_filters[k] = f.as_serializable()
            if flush_after:
                f.clear_buffer()
        return return_filters

    @DeveloperAPI
    def save(self) -> bytes:
        """Serializes this RolloutWorker's current state and returns it.

        Returns:
            The current state of this RolloutWorker as a serialized, pickled
            byte sequence.
        """
        filters = self.get_filters(flush_after=True)
        state = {}
        policy_specs = {}
        for pid in self.policy_map:
            state[pid] = self.policy_map[pid].get_state()
            policy_specs[pid] = self.policy_map.policy_specs[pid]
        return pickle.dumps(
            {
                "filters": filters,
                "state": state,
                "policy_specs": policy_specs,
            }
        )

    @DeveloperAPI
    def restore(self, objs: bytes) -> None:
        """Restores this RolloutWorker's state from a sequence of bytes.

        Args:
            objs: The byte sequence to restore this worker's state from.

        Examples:
            >>> state = worker.save()
            >>> new_worker = RolloutWorker(...)
            >>> new_worker.restore(state)
        """
        objs = pickle.loads(objs)
        self.sync_filters(objs["filters"])
        for pid, state in objs["state"].items():
            if pid not in self.policy_map:
                pol_spec = objs.get("policy_specs", {}).get(pid)
                if not pol_spec:
                    logger.warning(
                        f"PolicyID '{pid}' was probably added on-the-fly (not"
                        " part of the static `multagent.policies` config) and"
                        " no PolicySpec objects found in the pickled policy "
                        "state. Will not add `{pid}`, but ignore it for now."
                    )
                else:
                    self.add_policy(
                        policy_id=pid,
                        policy_cls=pol_spec.policy_class,
                        observation_space=pol_spec.observation_space,
                        action_space=pol_spec.action_space,
                        config=pol_spec.config,
                    )
            else:
                self.policy_map[pid].set_state(state)

    @DeveloperAPI
    def get_weights(
        self,
        policies: Optional[Container[PolicyID]] = None,
    ) -> Dict[PolicyID, ModelWeights]:
        """Returns each policies' model weights of this worker.

        Args:
            policies: List of PolicyIDs to get the weights from.
                Use None for all policies.

        Returns:
            Dict mapping PolicyIDs to ModelWeights.

        Examples:
            >>> weights = worker.get_weights()
            >>> print(weights)
            {"default_policy": {"layer1": array(...), "layer2": ...}}
        """
        if policies is None:
            policies = list(self.policy_map.keys())
        policies = force_list(policies)

        return {
            pid: policy.get_weights()
            for pid, policy in self.policy_map.items()
            if pid in policies
        }

    @DeveloperAPI
    def set_weights(
        self, weights: Dict[PolicyID, ModelWeights], global_vars: Optional[Dict] = None
    ) -> None:
        """Sets each policies' model weights of this worker.

        Args:
            weights: Dict mapping PolicyIDs to the new weights to be used.
            global_vars: An optional global vars dict to set this
                worker to. If None, do not update the global_vars.

        Examples:
            >>> weights = worker.get_weights()
            >>> # Set `global_vars` (timestep) as well.
            >>> worker.set_weights(weights, {"timestep": 42})
        """
        # If per-policy weights are object refs, `ray.get()` them first.
        if weights and isinstance(next(iter(weights.values())), ObjectRef):
            actual_weights = ray.get(list(weights.values()))
            weights = {pid: actual_weights[i] for i, pid in enumerate(weights.keys())}

        for pid, w in weights.items():
            self.policy_map[pid].set_weights(w)
        if global_vars:
            self.set_global_vars(global_vars)

    @DeveloperAPI
    def get_global_vars(self) -> dict:
        """Returns the current global_vars dict of this worker.

        Returns:
            The current global_vars dict of this worker.

        Examples:
            >>> global_vars = worker.get_global_vars()
            >>> print(global_vars)
            {"timestep": 424242}
        """
        return self.global_vars

    @DeveloperAPI
    def set_global_vars(self, global_vars: dict) -> None:
        """Updates this worker's and all its policies' global vars.

        Args:
            global_vars: The new global_vars dict.

        Examples:
            >>> global_vars = worker.set_global_vars({"timestep": 4242})
        """
        self.foreach_policy(lambda p, _: p.on_global_var_update(global_vars))
        self.global_vars = global_vars

    @DeveloperAPI
    def stop(self) -> None:
        """Releases all resources used by this RolloutWorker."""

        # If we have an env -> Release its resources.
        if self.env is not None:
            self.async_env.stop()
        # Close all policies' sessions (if tf static graph).
        for policy in self.policy_map.values():
            sess = policy.get_session()
            # Closes the tf session, if any.
            if sess is not None:
                sess.close()

    @DeveloperAPI
    def apply(
        self,
        func: Callable[["RolloutWorker", Optional[Any], Optional[Any]], T],
        *args,
        **kwargs,
    ) -> T:
        """Calls the given function with this rollout worker instance.

        Useful for when the RolloutWorker class has been converted into a
        ActorHandle and the user needs to execute some functionality (e.g.
        add a property) on the underlying policy object.

        Args:
            func: The function to call, with this RolloutWorker as first
                argument, followed by args, and kwargs.
            args: Optional additional args to pass to the function call.
            kwargs: Optional additional kwargs to pass to the function call.

        Returns:
            The return value of the function call.
        """
        return func(self, *args, **kwargs)

    def setup_torch_data_parallel(
        self, url: str, world_rank: int, world_size: int, backend: str
    ) -> None:
        """Join a torch process group for distributed SGD."""

        logger.info(
            "Joining process group, url={}, world_rank={}, "
            "world_size={}, backend={}".format(url, world_rank, world_size, backend)
        )
        torch.distributed.init_process_group(
            backend=backend, init_method=url, rank=world_rank, world_size=world_size
        )

        for pid, policy in self.policy_map.items():
            if not isinstance(policy, TorchPolicy):
                raise ValueError(
                    "This policy does not support torch distributed", policy
                )
            policy.distributed_world_size = world_size

    @DeveloperAPI
    def creation_args(self) -> dict:
        """Returns the kwargs dict used to create this worker."""
        return self._original_kwargs

    @DeveloperAPI
    def get_host(self) -> str:
        """Returns the hostname of the process running this evaluator."""
        return platform.node()

    @DeveloperAPI
    def get_node_ip(self) -> str:
        """Returns the IP address of the node that this worker runs on."""
        return ray.util.get_node_ip_address()

    @DeveloperAPI
    def find_free_port(self) -> int:
        """Finds a free port on the node that this worker runs on."""
        from ray.util.ml_utils.util import find_free_port

        return find_free_port()

    def __del__(self):
        """If this worker is deleted, clears all resources used by it."""

        # In case we have-an AsyncSampler, kill its sampling thread.
        if hasattr(self, "sampler") and isinstance(self.sampler, AsyncSampler):
            self.sampler.shutdown = True

    def _build_policy_map(
        self,
        policy_dict: MultiAgentPolicyConfigDict,
        policy_config: PartialTrainerConfigDict,
        session_creator: Optional[Callable[[], "tf1.Session"]] = None,
        seed: Optional[int] = None,
    ) -> None:
        """Adds the given policy_dict to `self.policy_map`.

        Args:
            policy_dict: The MultiAgentPolicyConfigDict to be added to this
                worker's PolicyMap.
            policy_config: The general policy config to use. May be updated
                by individual policy condig overrides in the given
                multi-agent `policy_dict`.
            session_creator: A callable that creates a tf session
                (if applicable).
            seed: An optional random seed to pass to PolicyMap's
                constructor.
        """
        ma_config = policy_config.get("multiagent", {})

        # If our policy_map does not exist yet, create it here.
        self.policy_map = self.policy_map or PolicyMap(
            worker_index=self.worker_index,
            num_workers=self.num_workers,
            capacity=ma_config.get("policy_map_capacity"),
            path=ma_config.get("policy_map_cache"),
            policy_config=policy_config,
            session_creator=session_creator,
            seed=seed,
        )
        # If our preprocessors dict does not exist yet, create it here.
        self.preprocessors = self.preprocessors or {}

        # Loop through given policy-dict and add each entry to our map.
        for name, (orig_cls, obs_space, act_space, conf) in sorted(policy_dict.items()):
            logger.debug("Creating policy for {}".format(name))
            # Update the general policy_config with the specific config
            # for this particular policy.
            merged_conf = merge_dicts(policy_config, conf or {})
            # Update num_workers and worker_index.
            merged_conf["num_workers"] = self.num_workers
            merged_conf["worker_index"] = self.worker_index
            # Preprocessors.
            if self.preprocessing_enabled:
                preprocessor = ModelCatalog.get_preprocessor_for_space(
                    obs_space, merged_conf.get("model")
                )
                self.preprocessors[name] = preprocessor
                if preprocessor is not None:
                    obs_space = preprocessor.observation_space
            else:
                self.preprocessors[name] = None
            # Create the actual policy object.
            self.policy_map.create_policy(
                name, orig_cls, obs_space, act_space, conf, merged_conf
            )

        if self.worker_index == 0:
            logger.info(f"Built policy map: {self.policy_map}")
            logger.info(f"Built preprocessor map: {self.preprocessors}")

    @Deprecated(
        new="Trainer.get_policy().export_model([export_dir], [onnx]?)", error=False
    )
    def export_policy_model(
        self,
        export_dir: str,
        policy_id: PolicyID = DEFAULT_POLICY_ID,
        onnx: Optional[int] = None,
    ):
        self.policy_map[policy_id].export_model(export_dir, onnx=onnx)

    @Deprecated(
        new="Trainer.get_policy().import_model_from_h5([import_file])", error=False
    )
    def import_policy_model_from_h5(
        self, import_file: str, policy_id: PolicyID = DEFAULT_POLICY_ID
    ):
        self.policy_map[policy_id].import_model_from_h5(import_file)

    @Deprecated(
        new="Trainer.get_policy().export_checkpoint([export_dir], " "[filename]?)",
        error=False,
    )
    def export_policy_checkpoint(
        self,
        export_dir: str,
        filename_prefix: str = "model",
        policy_id: PolicyID = DEFAULT_POLICY_ID,
    ):
        self.policy_map[policy_id].export_checkpoint(export_dir, filename_prefix)

    @Deprecated(new="RolloutWorker.foreach_policy_to_train", error=False)
    def foreach_trainable_policy(self, func, **kwargs):
        return self.foreach_policy_to_train(func, **kwargs)


def _determine_spaces_for_multi_agent_dict(
    multi_agent_dict: MultiAgentPolicyConfigDict,
    env: Optional[EnvType] = None,
    spaces: Optional[Dict[PolicyID, Tuple[Space, Space]]] = None,
    policy_config: Optional[PartialTrainerConfigDict] = None,
) -> MultiAgentPolicyConfigDict:

    policy_config = policy_config or {}

    # Try extracting spaces from env or from given spaces dict.
    env_obs_space = None
    env_act_space = None

    # Env is a ray.remote: Get spaces via its (automatically added)
    # `_get_spaces()` method.
    if isinstance(env, ray.actor.ActorHandle):
        env_obs_space, env_act_space = ray.get(env._get_spaces.remote())
    # Normal env (gym.Env or MultiAgentEnv): These should have the
    # `observation_space` and `action_space` properties.
    elif env is not None:
        if hasattr(env, "observation_space") and isinstance(
            env.observation_space, gym.Space
        ):
            env_obs_space = env.observation_space

        if hasattr(env, "action_space") and isinstance(env.action_space, gym.Space):
            env_act_space = env.action_space
    # Last resort: Try getting the env's spaces from the spaces
    # dict's special __env__ key.
    if spaces is not None:
        if env_obs_space is None:
            env_obs_space = spaces.get("__env__", [None])[0]
        if env_act_space is None:
            env_act_space = spaces.get("__env__", [None, None])[1]

    for pid, policy_spec in multi_agent_dict.copy().items():
        if policy_spec.observation_space is None:
            if spaces is not None and pid in spaces:
                obs_space = spaces[pid][0]
            elif env_obs_space is not None:
                obs_space = env_obs_space
            elif policy_config.get("observation_space"):
                obs_space = policy_config["observation_space"]
            else:
                raise ValueError(
                    "`observation_space` not provided in PolicySpec for "
                    f"{pid} and env does not have an observation space OR "
                    "no spaces received from other workers' env(s) OR no "
                    "`observation_space` specified in config!"
                )

            multi_agent_dict[pid] = multi_agent_dict[pid]._replace(
                observation_space=obs_space
            )

        if policy_spec.action_space is None:
            if spaces is not None and pid in spaces:
                act_space = spaces[pid][1]
            elif env_act_space is not None:
                act_space = env_act_space
            elif policy_config.get("action_space"):
                act_space = policy_config["action_space"]
            else:
                raise ValueError(
                    "`action_space` not provided in PolicySpec for "
                    f"{pid} and env does not have an action space OR "
                    "no spaces received from other workers' env(s) OR no "
                    "`action_space` specified in config!"
                )
            multi_agent_dict[pid] = multi_agent_dict[pid]._replace(
                action_space=act_space
            )
    return multi_agent_dict


def _validate_env(env: EnvType, env_context: EnvContext = None):
    # Base message for checking the env for vector-index=0
    msg = f"Validating sub-env at vector index={env_context.vector_index} ..."

    allowed_types = [gym.Env, ExternalEnv, VectorEnv, BaseEnv, ray.actor.ActorHandle]
    if not any(isinstance(env, tpe) for tpe in allowed_types):
        # Allow this as a special case (assumed gym.Env).
        # TODO: Disallow this early-out. Everything should conform to a few
        #  supported classes, i.e. gym.Env/MultiAgentEnv/etc...
        if hasattr(env, "observation_space") and hasattr(env, "action_space"):
            logger.warning(msg + f" (warning; invalid env-type={type(env)})")
            return
        else:
            logger.warning(msg + " (NOT OK)")
            raise EnvError(
                "Returned env should be an instance of gym.Env (incl. "
                "MultiAgentEnv), ExternalEnv, VectorEnv, or BaseEnv. "
                f"The provided env creator function returned {env} "
                f"(type={type(env)})."
            )

    # Do some test runs with the provided env.
    if isinstance(env, gym.Env) and not isinstance(env, MultiAgentEnv):
        # Make sure the gym.Env has the two space attributes properly set.
        assert hasattr(env, "observation_space") and hasattr(env, "action_space")
        # Get a dummy observation by resetting the env.
        dummy_obs = env.reset()
        # Convert lists to np.ndarrays.
        if type(dummy_obs) is list and isinstance(env.observation_space, Box):
            dummy_obs = np.array(dummy_obs)
        # Ignore float32/float64 diffs.
        if (
            isinstance(env.observation_space, Box)
            and env.observation_space.dtype != dummy_obs.dtype
        ):
            dummy_obs = dummy_obs.astype(env.observation_space.dtype)
        # Check, if observation is ok (part of the observation space). If not,
        # error.
        if not env.observation_space.contains(dummy_obs):
            logger.warning(msg + " (NOT OK)")
            raise EnvError(
                f"Env's `observation_space` {env.observation_space} does not "
                f"contain returned observation after a reset ({dummy_obs})!"
            )

    # Log that everything is ok.
    logger.info(msg + " (ok)")
>>>>>>> 19672688
<|MERGE_RESOLUTION|>--- conflicted
+++ resolved
@@ -1,3660 +1,1878 @@
-<<<<<<< HEAD
-import copy
-import gym
-import logging
-import numpy as np
-import platform
-import os
-from typing import (
-    Any,
-    Callable,
-    Dict,
-    List,
-    Optional,
-    Tuple,
-    Type,
-    TypeVar,
-    TYPE_CHECKING,
-    Union,
-)
-
-import ray
-from ray import cloudpickle as pickle
-from ray.rllib.env.base_env import BaseEnv, convert_to_base_env
-from ray.rllib.env.env_context import EnvContext
-from ray.rllib.env.external_env import ExternalEnv
-from ray.rllib.env.multi_agent_env import MultiAgentEnv
-from ray.rllib.env.external_multi_agent_env import ExternalMultiAgentEnv
-from ray.rllib.env.utils import record_env_wrapper
-from ray.rllib.env.vector_env import VectorEnv
-from ray.rllib.env.wrappers.atari_wrappers import wrap_deepmind, is_atari
-from ray.rllib.evaluation.sampler import AsyncSampler, SyncSampler
-from ray.rllib.evaluation.metrics import RolloutMetrics
-from ray.rllib.models import ModelCatalog
-from ray.rllib.models.preprocessors import Preprocessor
-from ray.rllib.offline import NoopOutput, IOContext, OutputWriter, InputReader
-from ray.rllib.offline.off_policy_estimator import OffPolicyEstimator, OffPolicyEstimate
-from ray.rllib.offline.is_estimator import ImportanceSamplingEstimator
-from ray.rllib.offline.wis_estimator import WeightedImportanceSamplingEstimator
-from ray.rllib.policy.sample_batch import MultiAgentBatch, DEFAULT_POLICY_ID
-from ray.rllib.policy.policy import Policy, PolicySpec
-from ray.rllib.policy.policy_map import PolicyMap
-from ray.rllib.policy.torch_policy import TorchPolicy
-from ray.rllib.utils import force_list, merge_dicts
-from ray.rllib.utils.annotations import Deprecated, DeveloperAPI
-from ray.rllib.utils.debug import summarize, update_global_seed_if_necessary
-from ray.rllib.utils.deprecation import deprecation_warning
-from ray.rllib.utils.error import EnvError, ERR_MSG_NO_GPUS, HOWTO_CHANGE_CONFIG
-from ray.rllib.utils.filter import get_filter, Filter
-from ray.rllib.utils.framework import try_import_tf, try_import_torch
-from ray.rllib.utils.sgd import do_minibatch_sgd
-from ray.rllib.utils.tf_utils import get_gpu_devices as get_tf_gpu_devices
-from ray.rllib.utils.tf_run_builder import TFRunBuilder
-from ray.rllib.utils.typing import (
-    AgentID,
-    EnvConfigDict,
-    EnvType,
-    ModelConfigDict,
-    ModelGradients,
-    ModelWeights,
-    MultiAgentPolicyConfigDict,
-    PartialTrainerConfigDict,
-    PolicyID,
-    SampleBatchType,
-)
-from ray.util.debug import log_once, disable_log_once_globally, enable_periodic_logging
-from ray.util.iter import ParallelIteratorWorker
-
-if TYPE_CHECKING:
-    from ray.rllib.evaluation.episode import Episode
-    from ray.rllib.evaluation.observation_function import ObservationFunction
-    from ray.rllib.agents.callbacks import DefaultCallbacks  # noqa
-
-# Generic type var for foreach_* methods.
-T = TypeVar("T")
-
-tf1, tf, tfv = try_import_tf()
-torch, _ = try_import_torch()
-
-logger = logging.getLogger(__name__)
-
-# Handle to the current rollout worker, which will be set to the most recently
-# created RolloutWorker in this process. This can be helpful to access in
-# custom env or policy classes for debugging or advanced use cases.
-_global_worker: "RolloutWorker" = None
-
-
-@DeveloperAPI
-def get_global_worker() -> "RolloutWorker":
-    """Returns a handle to the active rollout worker in this process."""
-
-    global _global_worker
-    return _global_worker
-
-
-def _update_env_seed_if_necessary(
-    env: EnvType, seed: int, worker_idx: int, vector_idx: int
-):
-    """Set a deterministic random seed on environment.
-
-    NOTE: this may not work with remote environments (issue #18154).
-    """
-    if not seed:
-        return
-
-    # A single RL job is unlikely to have more than 10K
-    # rollout workers.
-    max_num_envs_per_workers: int = 1000
-    assert (
-        worker_idx < max_num_envs_per_workers
-    ), "Too many envs per worker. Random seeds may collide."
-    computed_seed: int = worker_idx * max_num_envs_per_workers + vector_idx + seed
-
-    # Gym.env.
-    # This will silently fail for most OpenAI gyms
-    # (they do nothing and return None per default)
-    if not hasattr(env, "seed"):
-        logger.info("Env doesn't support env.seed(): {}".format(env))
-    else:
-        env.seed(computed_seed)
-
-
-@DeveloperAPI
-class RolloutWorker(ParallelIteratorWorker):
-    """Common experience collection class.
-
-    This class wraps a policy instance and an environment class to
-    collect experiences from the environment. You can create many replicas of
-    this class as Ray actors to scale RL training.
-
-    This class supports vectorized and multi-agent policy evaluation (e.g.,
-    VectorEnv, MultiAgentEnv, etc.)
-
-    Examples:
-        >>> # Create a rollout worker and using it to collect experiences.
-        >>> worker = RolloutWorker(
-        ...   env_creator=lambda _: gym.make("CartPole-v0"),
-        ...   policy_spec=PGTFPolicy)
-        >>> print(worker.sample())
-        SampleBatch({
-            "obs": [[...]], "actions": [[...]], "rewards": [[...]],
-            "dones": [[...]], "new_obs": [[...]]})
-
-        >>> # Creating a multi-agent rollout worker
-        >>> worker = RolloutWorker(
-        ...   env_creator=lambda _: MultiAgentTrafficGrid(num_cars=25),
-        ...   policy_spec={
-        ...       # Use an ensemble of two policies for car agents
-        ...       "car_policy1":
-        ...         (PGTFPolicy, Box(...), Discrete(...), {"gamma": 0.99}),
-        ...       "car_policy2":
-        ...         (PGTFPolicy, Box(...), Discrete(...), {"gamma": 0.95}),
-        ...       # Use a single shared policy for all traffic lights
-        ...       "traffic_light_policy":
-        ...         (PGTFPolicy, Box(...), Discrete(...), {}),
-        ...   },
-        ...   policy_mapping_fn=lambda agent_id, episode, **kwargs:
-        ...     random.choice(["car_policy1", "car_policy2"])
-        ...     if agent_id.startswith("car_") else "traffic_light_policy")
-        >>> print(worker.sample())
-        MultiAgentBatch({
-            "car_policy1": SampleBatch(...),
-            "car_policy2": SampleBatch(...),
-            "traffic_light_policy": SampleBatch(...)})
-    """
-
-    @DeveloperAPI
-    @classmethod
-    def as_remote(
-        cls,
-        num_cpus: Optional[int] = None,
-        num_gpus: Optional[Union[int, float]] = None,
-        memory: Optional[int] = None,
-        object_store_memory: Optional[int] = None,
-        resources: Optional[dict] = None,
-    ) -> type:
-        """Returns RolloutWorker class as a `@ray.remote using given options`.
-
-        The returned class can then be used to instantiate ray actors.
-
-        Args:
-            num_cpus: The number of CPUs to allocate for the remote actor.
-            num_gpus: The number of GPUs to allocate for the remote actor.
-                This could be a fraction as well.
-            memory: The heap memory request for the remote actor.
-            object_store_memory: The object store memory for the remote actor.
-            resources: The default custom resources to allocate for the remote
-                actor.
-
-        Returns:
-            The `@ray.remote` decorated RolloutWorker class.
-        """
-        return ray.remote(
-            num_cpus=num_cpus,
-            num_gpus=num_gpus,
-            memory=memory,
-            object_store_memory=object_store_memory,
-            resources=resources,
-        )(cls)
-
-    @DeveloperAPI
-    def __init__(
-        self,
-        *,
-        env_creator: Callable[[EnvContext], EnvType],
-        validate_env: Optional[Callable[[EnvType, EnvContext], None]] = None,
-        policy_spec: Optional[Union[type, Dict[PolicyID, PolicySpec]]] = None,
-        policy_mapping_fn: Optional[Callable[[AgentID, "Episode"], PolicyID]] = None,
-        policies_to_train: Optional[List[PolicyID]] = None,
-        tf_session_creator: Optional[Callable[[], "tf1.Session"]] = None,
-        rollout_fragment_length: int = 100,
-        count_steps_by: str = "env_steps",
-        batch_mode: str = "truncate_episodes",
-        episode_horizon: Optional[int] = None,
-        preprocessor_pref: str = "deepmind",
-        sample_async: bool = False,
-        compress_observations: bool = False,
-        num_envs: int = 1,
-        observation_fn: Optional["ObservationFunction"] = None,
-        observation_filter: str = "NoFilter",
-        clip_rewards: Optional[Union[bool, float]] = None,
-        normalize_actions: bool = True,
-        clip_actions: bool = False,
-        env_config: Optional[EnvConfigDict] = None,
-        model_config: Optional[ModelConfigDict] = None,
-        policy_config: Optional[PartialTrainerConfigDict] = None,
-        worker_index: int = 0,
-        num_workers: int = 0,
-        record_env: Union[bool, str] = False,
-        log_dir: Optional[str] = None,
-        log_level: Optional[str] = None,
-        callbacks: Type["DefaultCallbacks"] = None,
-        input_creator: Callable[
-            [IOContext], InputReader
-        ] = lambda ioctx: ioctx.default_sampler_input(),
-        input_evaluation: List[str] = frozenset([]),
-        output_creator: Callable[
-            [IOContext], OutputWriter
-        ] = lambda ioctx: NoopOutput(),
-        remote_worker_envs: bool = False,
-        remote_env_batch_wait_ms: int = 0,
-        soft_horizon: bool = False,
-        no_done_at_end: bool = False,
-        seed: int = None,
-        extra_python_environs: Optional[dict] = None,
-        fake_sampler: bool = False,
-        spaces: Optional[
-            Dict[PolicyID, Tuple[gym.spaces.Space, gym.spaces.Space]]
-        ] = None,
-        policy=None,
-        monitor_path=None,
-    ):
-        """Initializes a RolloutWorker instance.
-
-        Args:
-            env_creator: Function that returns a gym.Env given an EnvContext
-                wrapped configuration.
-            validate_env: Optional callable to validate the generated
-                environment (only on worker=0).
-            policy_spec: The MultiAgentPolicyConfigDict mapping policy IDs
-                (str) to PolicySpec's or a single policy class to use.
-                If a dict is specified, then we are in multi-agent mode and a
-                policy_mapping_fn can also be set (if not, will map all agents
-                to DEFAULT_POLICY_ID).
-            policy_mapping_fn: A callable that maps agent ids to policy ids in
-                multi-agent mode. This function will be called each time a new
-                agent appears in an episode, to bind that agent to a policy
-                for the duration of the episode. If not provided, will map all
-                agents to DEFAULT_POLICY_ID.
-            policies_to_train: Optional list of policies to train, or None
-                for all policies.
-            tf_session_creator: A function that returns a TF session.
-                This is optional and only useful with TFPolicy.
-            rollout_fragment_length: The target number of steps
-                (maesured in `count_steps_by`) to include in each sample
-                batch returned from this worker.
-            count_steps_by: The unit in which to count fragment
-                lengths. One of env_steps or agent_steps.
-            batch_mode: One of the following batch modes:
-                - "truncate_episodes": Each call to sample() will return a
-                batch of at most `rollout_fragment_length * num_envs` in size.
-                The batch will be exactly `rollout_fragment_length * num_envs`
-                in size if postprocessing does not change batch sizes. Episodes
-                may be truncated in order to meet this size requirement.
-                - "complete_episodes": Each call to sample() will return a
-                batch of at least `rollout_fragment_length * num_envs` in
-                size. Episodes will not be truncated, but multiple episodes
-                may be packed within one batch to meet the batch size. Note
-                that when `num_envs > 1`, episode steps will be buffered
-                until the episode completes, and hence batches may contain
-                significant amounts of off-policy data.
-            episode_horizon: Horizon at which to stop episodes (even if the
-                environment itself has not retured a "done" signal).
-            preprocessor_pref: Whether to use RLlib preprocessors
-                ("rllib") or deepmind ("deepmind"), when applicable.
-            sample_async: Whether to compute samples asynchronously in
-                the background, which improves throughput but can cause samples
-                to be slightly off-policy.
-            compress_observations: If true, compress the observations.
-                They can be decompressed with rllib/utils/compression.
-            num_envs: If more than one, will create multiple envs
-                and vectorize the computation of actions. This has no effect if
-                if the env already implements VectorEnv.
-            observation_fn: Optional multi-agent observation function.
-            observation_filter: Name of observation filter to use.
-            clip_rewards: True for clipping rewards to [-1.0, 1.0] prior
-                to experience postprocessing. None: Clip for Atari only.
-                float: Clip to [-clip_rewards; +clip_rewards].
-            normalize_actions: Whether to normalize actions to the
-                action space's bounds.
-            clip_actions: Whether to clip action values to the range
-                specified by the policy action space.
-            env_config: Config to pass to the env creator.
-            model_config: Config to use when creating the policy model.
-            policy_config: Config to pass to the
-                policy. In the multi-agent case, this config will be merged
-                with the per-policy configs specified by `policy_spec`.
-            worker_index: For remote workers, this should be set to a
-                non-zero and unique value. This index is passed to created envs
-                through EnvContext so that envs can be configured per worker.
-            num_workers: For remote workers, how many workers altogether
-                have been created?
-            record_env: Write out episode stats and videos
-                using gym.wrappers.Monitor to this directory if specified. If
-                True, use the default output dir in ~/ray_results/.... If
-                False, do not record anything.
-            log_dir: Directory where logs can be placed.
-            log_level: Set the root log level on creation.
-            callbacks: Custom sub-class of
-                DefaultCallbacks for training/policy/rollout-worker callbacks.
-            input_creator: Function that returns an InputReader object for
-                loading previous generated experiences.
-            input_evaluation: How to evaluate the policy
-                performance. This only makes sense to set when the input is
-                reading offline data. The possible values include:
-                - "is": the step-wise importance sampling estimator.
-                - "wis": the weighted step-wise is estimator.
-                - "simulation": run the environment in the background, but
-                use this data for evaluation only and never for learning.
-            output_creator: Function that returns an OutputWriter object for
-                saving generated experiences.
-            remote_worker_envs: If using num_envs_per_worker > 1,
-                whether to create those new envs in remote processes instead of
-                in the current process. This adds overheads, but can make sense
-                if your envs are expensive to step/reset (e.g., for StarCraft).
-                Use this cautiously, overheads are significant!
-            remote_env_batch_wait_ms: Timeout that remote workers
-                are waiting when polling environments. 0 (continue when at
-                least one env is ready) is a reasonable default, but optimal
-                value could be obtained by measuring your environment
-                step / reset and model inference perf.
-            soft_horizon: Calculate rewards but don't reset the
-                environment when the horizon is hit.
-            no_done_at_end: Ignore the done=True at the end of the
-                episode and instead record done=False.
-            seed: Set the seed of both np and tf to this value to
-                to ensure each remote worker has unique exploration behavior.
-            extra_python_environs: Extra python environments need to be set.
-            fake_sampler: Use a fake (inf speed) sampler for testing.
-            spaces: An optional space dict mapping policy IDs
-                to (obs_space, action_space)-tuples. This is used in case no
-                Env is created on this RolloutWorker.
-            policy: Obsoleted arg. Use `policy_spec` instead.
-            monitor_path: Obsoleted arg. Use `record_env` instead.
-        """
-
-        # Deprecated args.
-        if policy is not None:
-            deprecation_warning("policy", "policy_spec", error=False)
-            policy_spec = policy
-        assert (
-            policy_spec is not None
-        ), "Must provide `policy_spec` when creating RolloutWorker!"
-
-        # Do quick translation into MultiAgentPolicyConfigDict.
-        if not isinstance(policy_spec, dict):
-            policy_spec = {DEFAULT_POLICY_ID: PolicySpec(policy_class=policy_spec)}
-        policy_spec = {
-            pid: spec if isinstance(spec, PolicySpec) else PolicySpec(*spec)
-            for pid, spec in policy_spec.copy().items()
-        }
-
-        if monitor_path is not None:
-            deprecation_warning("monitor_path", "record_env", error=False)
-            record_env = monitor_path
-
-        self._original_kwargs: dict = locals().copy()
-        del self._original_kwargs["self"]
-
-        global _global_worker
-        _global_worker = self
-
-        # set extra environs first
-        if extra_python_environs:
-            for key, value in extra_python_environs.items():
-                os.environ[key] = str(value)
-
-        def gen_rollouts():
-            while True:
-                yield self.sample()
-
-        ParallelIteratorWorker.__init__(self, gen_rollouts, False)
-
-        policy_config = policy_config or {}
-        if (
-            tf1
-            and policy_config.get("framework") in ["tf2", "tfe"]
-            # This eager check is necessary for certain all-framework tests
-            # that use tf's eager_mode() context generator.
-            and not tf1.executing_eagerly()
-        ):
-            tf1.enable_eager_execution()
-
-        if log_level:
-            logging.getLogger("ray.rllib").setLevel(log_level)
-
-        if worker_index > 1:
-            disable_log_once_globally()  # only need 1 worker to log
-        elif log_level == "DEBUG":
-            enable_periodic_logging()
-
-        env_context = EnvContext(
-            env_config or {},
-            worker_index=worker_index,
-            vector_index=0,
-            num_workers=num_workers,
-        )
-        self.env_context = env_context
-        self.policy_config: PartialTrainerConfigDict = policy_config
-        if callbacks:
-            self.callbacks: "DefaultCallbacks" = callbacks()
-        else:
-            from ray.rllib.agents.callbacks import DefaultCallbacks  # noqa
-
-            self.callbacks: DefaultCallbacks = DefaultCallbacks()
-        self.worker_index: int = worker_index
-        self.num_workers: int = num_workers
-        model_config: ModelConfigDict = (
-            model_config or self.policy_config.get("model") or {}
-        )
-
-        # Default policy mapping fn is to always return DEFAULT_POLICY_ID,
-        # independent on the agent ID and the episode passed in.
-        self.policy_mapping_fn = (
-            lambda agent_id, episode, worker, **kwargs: DEFAULT_POLICY_ID
-        )
-        # If provided, set it here.
-        self.set_policy_mapping_fn(policy_mapping_fn)
-
-        self.env_creator: Callable[[EnvContext], EnvType] = env_creator
-        self.rollout_fragment_length: int = rollout_fragment_length * num_envs
-        self.count_steps_by: str = count_steps_by
-        self.batch_mode: str = batch_mode
-        self.compress_observations: bool = compress_observations
-        self.preprocessing_enabled: bool = (
-            False if policy_config.get("_disable_preprocessor_api") else True
-        )
-        self.observation_filter = observation_filter
-        self.last_batch: Optional[SampleBatchType] = None
-        self.global_vars: Optional[dict] = None
-        self.fake_sampler: bool = fake_sampler
-
-        # Update the global seed for numpy/random/tf-eager/torch if we are not
-        # the local worker, otherwise, this was already done in the Trainer
-        # object itself.
-        if self.worker_index > 0:
-            update_global_seed_if_necessary(policy_config.get("framework"), seed)
-
-        # A single environment provided by the user (via config.env). This may
-        # also remain None.
-        # 1) Create the env using the user provided env_creator. This may
-        #    return a gym.Env (incl. MultiAgentEnv), an already vectorized
-        #    VectorEnv, BaseEnv, ExternalEnv, or an ActorHandle (remote env).
-        # 2) Wrap - if applicable - with Atari/recording/rendering wrappers.
-        # 3) Seed the env, if necessary.
-        # 4) Vectorize the existing single env by creating more clones of
-        #    this env and wrapping it with the RLlib BaseEnv class.
-        self.env = None
-
-        # Create a (single) env for this worker.
-        if not (
-            worker_index == 0
-            and num_workers > 0
-            and not policy_config.get("create_env_on_driver")
-        ):
-            # Run the `env_creator` function passing the EnvContext.
-            self.env = env_creator(copy.deepcopy(self.env_context))
-
-        if self.env is not None:
-            # Validate environment (general validation function).
-            _validate_env(self.env, env_context=self.env_context)
-            # Custom validation function given.
-            if validate_env is not None:
-                validate_env(self.env, self.env_context)
-            # We can't auto-wrap a BaseEnv.
-            if isinstance(self.env, (BaseEnv, ray.actor.ActorHandle)):
-
-                def wrap(env):
-                    return env
-
-            # Atari type env and "deepmind" preprocessor pref.
-            elif (
-                is_atari(self.env)
-                and not model_config.get("custom_preprocessor")
-                and preprocessor_pref == "deepmind"
-            ):
-
-                # Deepmind wrappers already handle all preprocessing.
-                self.preprocessing_enabled = False
-
-                # If clip_rewards not explicitly set to False, switch it
-                # on here (clip between -1.0 and 1.0).
-                if clip_rewards is None:
-                    clip_rewards = True
-
-                # Framestacking is used.
-                use_framestack = model_config.get("framestack") is True
-
-                def wrap(env):
-                    env = wrap_deepmind(
-                        env, dim=model_config.get("dim"), framestack=use_framestack
-                    )
-                    env = record_env_wrapper(env, record_env, log_dir, policy_config)
-                    return env
-
-            # gym.Env -> Wrap with gym Monitor.
-            else:
-
-                def wrap(env):
-                    return record_env_wrapper(env, record_env, log_dir, policy_config)
-
-            # Wrap env through the correct wrapper.
-            self.env: EnvType = wrap(self.env)
-            # Ideally, we would use the same make_sub_env() function below
-            # to create self.env, but wrap(env) and self.env has a cyclic
-            # dependency on each other right now, so we would settle on
-            # duplicating the random seed setting logic for now.
-            _update_env_seed_if_necessary(self.env, seed, worker_index, 0)
-
-        def make_sub_env(vector_index):
-            # Used to created additional environments during environment
-            # vectorization.
-
-            # Create the env context (config dict + meta-data) for
-            # this particular sub-env within the vectorized one.
-            env_ctx = env_context.copy_with_overrides(
-                worker_index=worker_index,
-                vector_index=vector_index,
-                remote=remote_worker_envs,
-            )
-            # Create the sub-env.
-            env = env_creator(env_ctx)
-            # Validate first.
-            _validate_env(env, env_context=env_ctx)
-            # Custom validation function given by user.
-            if validate_env is not None:
-                validate_env(env, env_ctx)
-            # Use our wrapper, defined above.
-            env = wrap(env)
-
-            # Make sure a deterministic random seed is set on
-            # all the sub-environments if specified.
-            _update_env_seed_if_necessary(env, seed, worker_index, vector_index)
-            return env
-
-        self.make_sub_env_fn = make_sub_env
-        self.spaces = spaces
-
-        policy_dict = _determine_spaces_for_multi_agent_dict(
-            policy_spec, self.env, spaces=self.spaces, policy_config=policy_config
-        )
-
-        # List of IDs of those policies, which should be trained.
-        # By default, these are all policies found in the policy_dict.
-        self.policies_to_train: List[PolicyID] = policies_to_train or list(
-            policy_dict.keys()
-        )
-        self.set_policies_to_train(self.policies_to_train)
-
-        self.policy_map: PolicyMap = None
-        self.preprocessors: Dict[PolicyID, Preprocessor] = None
-
-        # Check available number of GPUs.
-        num_gpus = (
-            policy_config.get("num_gpus", 0)
-            if self.worker_index == 0
-            else policy_config.get("num_gpus_per_worker", 0)
-        )
-        # Error if we don't find enough GPUs.
-        if (
-            ray.is_initialized()
-            and ray.worker._mode() != ray.worker.LOCAL_MODE
-            and not policy_config.get("_fake_gpus")
-        ):
-
-            devices = []
-            if policy_config.get("framework") in ["tf2", "tf", "tfe"]:
-                devices = get_tf_gpu_devices()
-            elif policy_config.get("framework") == "torch":
-                devices = list(range(torch.cuda.device_count()))
-
-            if len(devices) < num_gpus:
-                raise RuntimeError(
-                    ERR_MSG_NO_GPUS.format(len(devices), devices) + HOWTO_CHANGE_CONFIG
-                )
-        # Warn, if running in local-mode and actual GPUs (not faked) are
-        # requested.
-        elif (
-            ray.is_initialized()
-            and ray.worker._mode() == ray.worker.LOCAL_MODE
-            and num_gpus > 0
-            and not policy_config.get("_fake_gpus")
-        ):
-            logger.warning(
-                "You are running ray with `local_mode=True`, but have "
-                f"configured {num_gpus} GPUs to be used! In local mode, "
-                f"Policies are placed on the CPU and the `num_gpus` setting "
-                f"is ignored."
-            )
-
-        self._build_policy_map(
-            policy_dict, policy_config, session_creator=tf_session_creator, seed=seed
-        )
-
-        # Update Policy's view requirements from Model, only if Policy directly
-        # inherited from base `Policy` class. At this point here, the Policy
-        # must have it's Model (if any) defined and ready to output an initial
-        # state.
-        for pol in self.policy_map.values():
-            if not pol._model_init_state_automatically_added:
-                pol._update_model_view_requirements_from_init_state()
-
-        self.multiagent: bool = set(self.policy_map.keys()) != {DEFAULT_POLICY_ID}
-        if self.multiagent and self.env is not None:
-            if not isinstance(
-                self.env,
-                (BaseEnv, ExternalMultiAgentEnv, MultiAgentEnv, ray.actor.ActorHandle),
-            ):
-                raise ValueError(
-                    f"Have multiple policies {self.policy_map}, but the "
-                    f"env {self.env} is not a subclass of BaseEnv, "
-                    f"MultiAgentEnv, ActorHandle, or ExternalMultiAgentEnv!"
-                )
-
-        self.filters: Dict[PolicyID, Filter] = {
-            policy_id: get_filter(
-                self.observation_filter, policy.observation_space.shape
-            )
-            for (policy_id, policy) in self.policy_map.items()
-        }
-        if self.worker_index == 0:
-            logger.info("Built filter map: {}".format(self.filters))
-
-        # Vectorize environment, if any.
-        self.num_envs: int = num_envs
-        # This RolloutWorker has no env.
-        if self.env is None:
-            self.async_env = None
-        # Use a custom env-vectorizer and call it providing self.env.
-        elif "custom_vector_env" in policy_config:
-            self.async_env = policy_config["custom_vector_env"](self.env)
-        # Default: Vectorize self.env via the make_sub_env function. This adds
-        # further clones of self.env and creates a RLlib BaseEnv (which is
-        # vectorized under the hood).
-        else:
-            # Always use vector env for consistency even if num_envs = 1.
-            self.async_env: BaseEnv = convert_to_base_env(
-                self.env,
-                make_env=self.make_sub_env_fn,
-                num_envs=num_envs,
-                remote_envs=remote_worker_envs,
-                remote_env_batch_wait_ms=remote_env_batch_wait_ms,
-            )
-
-        # `truncate_episodes`: Allow a batch to contain more than one episode
-        # (fragments) and always make the batch `rollout_fragment_length`
-        # long.
-        if self.batch_mode == "truncate_episodes":
-            pack = True
-        # `complete_episodes`: Never cut episodes and sampler will return
-        # exactly one (complete) episode per poll.
-        elif self.batch_mode == "complete_episodes":
-            rollout_fragment_length = float("inf")
-            pack = False
-        else:
-            raise ValueError("Unsupported batch mode: {}".format(self.batch_mode))
-
-        # Create the IOContext for this worker.
-        self.io_context: IOContext = IOContext(
-            log_dir, policy_config, worker_index, self
-        )
-        self.reward_estimators: List[OffPolicyEstimator] = []
-        for method in input_evaluation:
-            if method == "simulation":
-                logger.warning(
-                    "Requested 'simulation' input evaluation method: "
-                    "will discard all sampler outputs and keep only metrics."
-                )
-                sample_async = True
-            elif method == "is":
-                ise = ImportanceSamplingEstimator.create_from_io_context(
-                    self.io_context
-                )
-                self.reward_estimators.append(ise)
-            elif method == "wis":
-                wise = WeightedImportanceSamplingEstimator.create_from_io_context(
-                    self.io_context
-                )
-                self.reward_estimators.append(wise)
-            else:
-                raise ValueError("Unknown evaluation method: {}".format(method))
-
-        render = False
-        if policy_config.get("render_env") is True and (
-            num_workers == 0 or worker_index == 1
-        ):
-            render = True
-
-        if self.env is None:
-            self.sampler = None
-        elif sample_async:
-            self.sampler = AsyncSampler(
-                worker=self,
-                env=self.async_env,
-                clip_rewards=clip_rewards,
-                rollout_fragment_length=rollout_fragment_length,
-                count_steps_by=count_steps_by,
-                callbacks=self.callbacks,
-                horizon=episode_horizon,
-                multiple_episodes_in_batch=pack,
-                normalize_actions=normalize_actions,
-                clip_actions=clip_actions,
-                blackhole_outputs="simulation" in input_evaluation,
-                soft_horizon=soft_horizon,
-                no_done_at_end=no_done_at_end,
-                observation_fn=observation_fn,
-                sample_collector_class=policy_config.get("sample_collector"),
-                render=render,
-            )
-            # Start the Sampler thread.
-            self.sampler.start()
-        else:
-            self.sampler = SyncSampler(
-                worker=self,
-                env=self.async_env,
-                clip_rewards=clip_rewards,
-                rollout_fragment_length=rollout_fragment_length,
-                count_steps_by=count_steps_by,
-                callbacks=self.callbacks,
-                horizon=episode_horizon,
-                multiple_episodes_in_batch=pack,
-                normalize_actions=normalize_actions,
-                clip_actions=clip_actions,
-                soft_horizon=soft_horizon,
-                no_done_at_end=no_done_at_end,
-                observation_fn=observation_fn,
-                sample_collector_class=policy_config.get("sample_collector"),
-                render=render,
-            )
-
-        self.input_reader: InputReader = input_creator(self.io_context)
-        self.output_writer: OutputWriter = output_creator(self.io_context)
-
-        logger.debug(
-            "Created rollout worker with env {} ({}), policies {}".format(
-                self.async_env, self.env, self.policy_map
-            )
-        )
-
-    @DeveloperAPI
-    def sample(self) -> SampleBatchType:
-        """Returns a batch of experience sampled from this worker.
-
-        This method must be implemented by subclasses.
-
-        Returns:
-            A columnar batch of experiences (e.g., tensors).
-
-        Examples:
-            >>> print(worker.sample())
-            SampleBatch({"obs": [1, 2, 3], "action": [0, 1, 0], ...})
-        """
-
-        if self.fake_sampler and self.last_batch is not None:
-            return self.last_batch
-        elif self.input_reader is None:
-            raise ValueError(
-                "RolloutWorker has no `input_reader` object! "
-                "Cannot call `sample()`. You can try setting "
-                "`create_env_on_driver` to True."
-            )
-
-        if log_once("sample_start"):
-            logger.info(
-                "Generating sample batch of size {}".format(
-                    self.rollout_fragment_length
-                )
-            )
-
-        batches = [self.input_reader.next()]
-        steps_so_far = (
-            batches[0].count
-            if self.count_steps_by == "env_steps"
-            else batches[0].agent_steps()
-        )
-
-        # In truncate_episodes mode, never pull more than 1 batch per env.
-        # This avoids over-running the target batch size.
-        if self.batch_mode == "truncate_episodes":
-            max_batches = self.num_envs
-        else:
-            max_batches = float("inf")
-
-        while (
-            steps_so_far < self.rollout_fragment_length and len(batches) < max_batches
-        ):
-            batch = self.input_reader.next()
-            steps_so_far += (
-                batch.count
-                if self.count_steps_by == "env_steps"
-                else batch.agent_steps()
-            )
-            batches.append(batch)
-        batch = batches[0].concat_samples(batches) if len(batches) > 1 else batches[0]
-
-        self.callbacks.on_sample_end(worker=self, samples=batch)
-
-        # Always do writes prior to compression for consistency and to allow
-        # for better compression inside the writer.
-        self.output_writer.write(batch)
-
-        # Do off-policy estimation, if needed.
-        if self.reward_estimators:
-            for sub_batch in batch.split_by_episode():
-                for estimator in self.reward_estimators:
-                    estimator.process(sub_batch)
-
-        if log_once("sample_end"):
-            logger.info("Completed sample batch:\n\n{}\n".format(summarize(batch)))
-
-        if self.compress_observations:
-            batch.compress(bulk=self.compress_observations == "bulk")
-
-        if self.fake_sampler:
-            self.last_batch = batch
-        return batch
-
-    @DeveloperAPI
-    @ray.method(num_returns=2)
-    def sample_with_count(self) -> Tuple[SampleBatchType, int]:
-        """Same as sample() but returns the count as a separate value.
-
-        Returns:
-            A columnar batch of experiences (e.g., tensors) and the
-                size of the collected batch.
-
-        Examples:
-            >>> print(worker.sample_with_count())
-            (SampleBatch({"obs": [1, 2, 3], "action": [0, 1, 0], ...}), 3)
-        """
-        batch = self.sample()
-        return batch, batch.count
-
-    @DeveloperAPI
-    def learn_on_batch(self, samples: SampleBatchType) -> Dict:
-        """Update policies based on the given batch.
-
-        This is the equivalent to apply_gradients(compute_gradients(samples)),
-        but can be optimized to avoid pulling gradients into CPU memory.
-
-        Args:
-            samples: The SampleBatch or MultiAgentBatch to learn on.
-
-        Returns:
-            Dictionary of extra metadata from compute_gradients().
-
-        Examples:
-            >>> batch = worker.sample()
-            >>> info = worker.learn_on_batch(samples)
-        """
-        if log_once("learn_on_batch"):
-            logger.info(
-                "Training on concatenated sample batches:\n\n{}\n".format(
-                    summarize(samples)
-                )
-            )
-        if isinstance(samples, MultiAgentBatch):
-            info_out = {}
-            builders = {}
-            to_fetch = {}
-            for pid, batch in samples.policy_batches.items():
-                if pid not in self.policies_to_train:
-                    continue
-                # Decompress SampleBatch, in case some columns are compressed.
-                batch.decompress_if_needed()
-                policy = self.policy_map[pid]
-                tf_session = policy.get_session()
-                if tf_session and hasattr(policy, "_build_learn_on_batch"):
-                    builders[pid] = TFRunBuilder(tf_session, "learn_on_batch")
-                    to_fetch[pid] = policy._build_learn_on_batch(builders[pid], batch)
-                else:
-                    info_out[pid] = policy.learn_on_batch(batch)
-            info_out.update({pid: builders[pid].get(v) for pid, v in to_fetch.items()})
-        else:
-            info_out = {
-                DEFAULT_POLICY_ID: self.policy_map[DEFAULT_POLICY_ID].learn_on_batch(
-                    samples
-                )
-            }
-        if log_once("learn_out"):
-            logger.debug("Training out:\n\n{}\n".format(summarize(info_out)))
-        return info_out
-
-    def sample_and_learn(
-        self,
-        expected_batch_size: int,
-        num_sgd_iter: int,
-        sgd_minibatch_size: str,
-        standardize_fields: List[str],
-    ) -> Tuple[dict, int]:
-        """Sample and batch and learn on it.
-
-        This is typically used in combination with distributed allreduce.
-
-        Args:
-            expected_batch_size: Expected number of samples to learn on.
-            num_sgd_iter: Number of SGD iterations.
-            sgd_minibatch_size: SGD minibatch size.
-            standardize_fields: List of sample fields to normalize.
-
-        Returns:
-            A tuple consisting of a dictionary of extra metadata returned from
-                the policies' `learn_on_batch()` and the number of samples
-                learned on.
-        """
-        batch = self.sample()
-        assert batch.count == expected_batch_size, (
-            "Batch size possibly out of sync between workers, expected:",
-            expected_batch_size,
-            "got:",
-            batch.count,
-        )
-        logger.info(
-            "Executing distributed minibatch SGD "
-            "with epoch size {}, minibatch size {}".format(
-                batch.count, sgd_minibatch_size
-            )
-        )
-        info = do_minibatch_sgd(
-            batch,
-            self.policy_map,
-            self,
-            num_sgd_iter,
-            sgd_minibatch_size,
-            standardize_fields,
-        )
-        return info, batch.count
-
-    @DeveloperAPI
-    def compute_gradients(
-        self, samples: SampleBatchType
-    ) -> Tuple[ModelGradients, dict]:
-        """Returns a gradient computed w.r.t the specified samples.
-
-        Uses the Policy's/ies' compute_gradients method(s) to perform the
-        calculations.
-
-        Args:
-            samples: The SampleBatch or MultiAgentBatch to compute gradients
-                for using this worker's policies.
-
-        Returns:
-            In the single-agent case, a tuple consisting of ModelGradients and
-            info dict of the worker's policy.
-            In the multi-agent case, a tuple consisting of a dict mapping
-            PolicyID to ModelGradients and a dict mapping PolicyID to extra
-            metadata info.
-            Note that the first return value (grads) can be applied as is to a
-            compatible worker using the worker's `apply_gradients()` method.
-
-        Examples:
-            >>> batch = worker.sample()
-            >>> grads, info = worker.compute_gradients(samples)
-        """
-        if log_once("compute_gradients"):
-            logger.info("Compute gradients on:\n\n{}\n".format(summarize(samples)))
-        # MultiAgentBatch -> Calculate gradients for all policies.
-        if isinstance(samples, MultiAgentBatch):
-            grad_out, info_out = {}, {}
-            if self.policy_config.get("framework") == "tf":
-                for pid, batch in samples.policy_batches.items():
-                    if pid not in self.policies_to_train:
-                        continue
-                    policy = self.policy_map[pid]
-                    builder = TFRunBuilder(policy.get_session(), "compute_gradients")
-                    grad_out[pid], info_out[pid] = policy._build_compute_gradients(
-                        builder, batch
-                    )
-                grad_out = {k: builder.get(v) for k, v in grad_out.items()}
-                info_out = {k: builder.get(v) for k, v in info_out.items()}
-            else:
-                for pid, batch in samples.policy_batches.items():
-                    if pid not in self.policies_to_train:
-                        continue
-                    grad_out[pid], info_out[pid] = self.policy_map[
-                        pid
-                    ].compute_gradients(batch)
-        # SampleBatch -> Calculate gradients for the default policy.
-        else:
-            grad_out, info_out = self.policy_map[DEFAULT_POLICY_ID].compute_gradients(
-                samples
-            )
-
-        info_out["batch_count"] = samples.count
-        if log_once("grad_out"):
-            logger.info("Compute grad info:\n\n{}\n".format(summarize(info_out)))
-
-        return grad_out, info_out
-
-    @DeveloperAPI
-    def apply_gradients(
-        self,
-        grads: Union[ModelGradients, Dict[PolicyID, ModelGradients]],
-    ) -> None:
-        """Applies the given gradients to this worker's models.
-
-        Uses the Policy's/ies' apply_gradients method(s) to perform the
-        operations.
-
-        Args:
-            grads: Single ModelGradients (single-agent case) or a dict
-                mapping PolicyIDs to the respective model gradients
-                structs.
-
-        Examples:
-            >>> samples = worker.sample()
-            >>> grads, info = worker.compute_gradients(samples)
-            >>> worker.apply_gradients(grads)
-        """
-        if log_once("apply_gradients"):
-            logger.info("Apply gradients:\n\n{}\n".format(summarize(grads)))
-        # Grads is a dict (mapping PolicyIDs to ModelGradients).
-        # Multi-agent case.
-        if isinstance(grads, dict):
-            for pid, g in grads.items():
-                if pid in self.policies_to_train:
-                    self.policy_map[pid].apply_gradients(g)
-        # Grads is a ModelGradients type. Single-agent case.
-        elif DEFAULT_POLICY_ID in self.policies_to_train:
-            self.policy_map[DEFAULT_POLICY_ID].apply_gradients(grads)
-
-    @DeveloperAPI
-    def get_metrics(self) -> List[Union[RolloutMetrics, OffPolicyEstimate]]:
-        """Returns the thus-far collected metrics from this worker's rollouts.
-
-        Returns:
-             List of RolloutMetrics and/or OffPolicyEstimate objects
-             collected thus-far.
-        """
-
-        # Get metrics from sampler (if any).
-        if self.sampler is not None:
-            out = self.sampler.get_metrics()
-        else:
-            out = []
-        # Get metrics from our reward-estimators (if any).
-        for m in self.reward_estimators:
-            out.extend(m.get_metrics())
-
-        return out
-
-    @DeveloperAPI
-    def foreach_env(self, func: Callable[[EnvType], T]) -> List[T]:
-        """Calls the given function with each sub-environment as arg.
-
-        Args:
-            func: The function to call for each underlying
-                sub-environment (as only arg).
-
-        Returns:
-             The list of return values of all calls to `func([env])`.
-        """
-
-        if self.async_env is None:
-            return []
-
-        envs = self.async_env.get_sub_environments()
-        # Empty list (not implemented): Call function directly on the
-        # BaseEnv.
-        if not envs:
-            return [func(self.async_env)]
-        # Call function on all underlying (vectorized) sub environments.
-        else:
-            return [func(e) for e in envs]
-
-    @DeveloperAPI
-    def foreach_env_with_context(
-        self, func: Callable[[EnvType, EnvContext], T]
-    ) -> List[T]:
-        """Calls given function with each sub-env plus env_ctx as args.
-
-        Args:
-            func: The function to call for each underlying
-                sub-environment and its EnvContext (as the args).
-
-        Returns:
-             The list of return values of all calls to `func([env, ctx])`.
-        """
-
-        if self.async_env is None:
-            return []
-
-        envs = self.async_env.get_sub_environments()
-        # Empty list (not implemented): Call function directly on the
-        # BaseEnv.
-        if not envs:
-            return [func(self.async_env, self.env_context)]
-        # Call function on all underlying (vectorized) sub environments.
-        else:
-            ret = []
-            for i, e in enumerate(envs):
-                ctx = self.env_context.copy_with_overrides(vector_index=i)
-                ret.append(func(e, ctx))
-            return ret
-
-    @DeveloperAPI
-    def get_policy(self, policy_id: PolicyID = DEFAULT_POLICY_ID) -> Optional[Policy]:
-        """Return policy for the specified id, or None.
-
-        Args:
-            policy_id: ID of the policy to return. None for DEFAULT_POLICY_ID
-                (in the single agent case).
-
-        Returns:
-            The policy under the given ID (or None if not found).
-        """
-        return self.policy_map.get(policy_id)
-
-    @DeveloperAPI
-    def add_policy(
-        self,
-        *,
-        policy_id: PolicyID,
-        policy_cls: Type[Policy],
-        observation_space: Optional[gym.spaces.Space] = None,
-        action_space: Optional[gym.spaces.Space] = None,
-        config: Optional[PartialTrainerConfigDict] = None,
-        policy_mapping_fn: Optional[Callable[[AgentID, "Episode"], PolicyID]] = None,
-        policies_to_train: Optional[List[PolicyID]] = None,
-    ) -> Policy:
-        """Adds a new policy to this RolloutWorker.
-
-        Args:
-            policy_id: ID of the policy to add.
-            policy_cls: The Policy class to use for constructing the new
-                Policy.
-            observation_space: The observation space of the policy to add.
-            action_space: The action space of the policy to add.
-            config: The config overrides for the policy to add.
-            policy_config: The base config of the Trainer object owning this
-                RolloutWorker.
-            policy_mapping_fn: An optional (updated) policy mapping function
-                to use from here on. Note that already ongoing episodes will
-                not change their mapping but will use the old mapping till
-                the end of the episode.
-            policies_to_train: An optional list of policy IDs to be trained.
-                If None, will keep the existing list in place. Policies,
-                whose IDs are not in the list will not be updated.
-
-        Returns:
-            The newly added policy.
-        """
-        if policy_id in self.policy_map:
-            raise ValueError(f"Policy ID '{policy_id}' already in policy map!")
-        policy_dict = _determine_spaces_for_multi_agent_dict(
-            {
-                policy_id: PolicySpec(
-                    policy_cls, observation_space, action_space, config or {}
-                )
-            },
-            self.env,
-            spaces=self.spaces,
-            policy_config=self.policy_config,
-        )
-        self._build_policy_map(
-            policy_dict, self.policy_config, seed=self.policy_config.get("seed")
-        )
-        new_policy = self.policy_map[policy_id]
-
-        self.filters[policy_id] = get_filter(
-            self.observation_filter, new_policy.observation_space.shape
-        )
-
-        self.set_policy_mapping_fn(policy_mapping_fn)
-        self.set_policies_to_train(policies_to_train)
-
-        return new_policy
-
-    @DeveloperAPI
-    def remove_policy(
-        self,
-        *,
-        policy_id: PolicyID = DEFAULT_POLICY_ID,
-        policy_mapping_fn: Optional[Callable[[AgentID], PolicyID]] = None,
-        policies_to_train: Optional[List[PolicyID]] = None,
-    ) -> None:
-        """Removes a policy from this RolloutWorker.
-
-        Args:
-            policy_id: ID of the policy to be removed. None for
-                DEFAULT_POLICY_ID.
-            policy_mapping_fn: An optional (updated) policy mapping function
-                to use from here on. Note that already ongoing episodes will
-                not change their mapping but will use the old mapping till
-                the end of the episode.
-            policies_to_train: An optional list of policy IDs to be trained.
-                If None, will keep the existing list in place. Policies,
-                whose IDs are not in the list will not be updated.
-        """
-        if policy_id not in self.policy_map:
-            raise ValueError(f"Policy ID '{policy_id}' not in policy map!")
-        del self.policy_map[policy_id]
-        del self.preprocessors[policy_id]
-        self.set_policy_mapping_fn(policy_mapping_fn)
-        self.set_policies_to_train(policies_to_train)
-
-    @DeveloperAPI
-    def set_policy_mapping_fn(
-        self,
-        policy_mapping_fn: Optional[Callable[[AgentID, "Episode"], PolicyID]] = None,
-    ) -> None:
-        """Sets `self.policy_mapping_fn` to a new callable (if provided).
-
-        Args:
-            policy_mapping_fn: The new mapping function to use. If None,
-                will keep the existing mapping function in place.
-        """
-        if policy_mapping_fn is not None:
-            self.policy_mapping_fn = policy_mapping_fn
-            if not callable(self.policy_mapping_fn):
-                raise ValueError("`policy_mapping_fn` must be a callable!")
-
-    @DeveloperAPI
-    def set_policies_to_train(
-        self, policies_to_train: Optional[List[PolicyID]] = None
-    ) -> None:
-        """Sets `self.policies_to_train` to a new list of PolicyIDs.
-
-        Args:
-            policies_to_train: The new list of policy IDs to train with.
-                If None, will keep the existing list in place.
-        """
-        if policies_to_train is not None:
-            self.policies_to_train = policies_to_train
-
-    @DeveloperAPI
-    def for_policy(
-        self,
-        func: Callable[[Policy, Optional[Any]], T],
-        policy_id: Optional[PolicyID] = DEFAULT_POLICY_ID,
-        **kwargs,
-    ) -> T:
-        """Calls the given function with the specified policy as first arg.
-
-        Args:
-            func: The function to call with the policy as first arg.
-            policy_id: The PolicyID of the policy to call the function with.
-
-        Keyword Args:
-            kwargs: Additional kwargs to be passed to the call.
-
-        Returns:
-            The return value of the function call.
-        """
-
-        return func(self.policy_map[policy_id], **kwargs)
-
-    @DeveloperAPI
-    def foreach_policy(
-        self, func: Callable[[Policy, PolicyID, Optional[Any]], T], **kwargs
-    ) -> List[T]:
-        """Calls the given function with each (policy, policy_id) tuple.
-
-        Args:
-            func: The function to call with each (policy, policy ID) tuple.
-
-        Keyword Args:
-            kwargs: Additional kwargs to be passed to the call.
-
-        Returns:
-             The list of return values of all calls to
-                `func([policy, pid, **kwargs])`.
-        """
-        return [func(policy, pid, **kwargs) for pid, policy in self.policy_map.items()]
-
-    @DeveloperAPI
-    def foreach_trainable_policy(
-        self, func: Callable[[Policy, PolicyID, Optional[Any]], T], **kwargs
-    ) -> List[T]:
-        """
-        Calls the given function with each (policy, policy_id) tuple.
-
-
-        Only those policies/IDs will be called on, which can be found in
-        `self.policies_to_train`.
-
-        Args:
-            func: The function to call with each (policy, policy ID) tuple,
-                for only those policies that are in `self.policies_to_train`.
-
-        Keyword Args:
-            kwargs: Additional kwargs to be passed to the call.
-
-        Returns:
-            The list of return values of all calls to
-            `func([policy, pid, **kwargs])`.
-        """
-        return [
-            func(policy, pid, **kwargs)
-            for pid, policy in self.policy_map.items()
-            if pid in self.policies_to_train
-        ]
-
-    @DeveloperAPI
-    def sync_filters(self, new_filters: dict) -> None:
-        """Changes self's filter to given and rebases any accumulated delta.
-
-        Args:
-            new_filters: Filters with new state to update local copy.
-        """
-        assert all(k in new_filters for k in self.filters)
-        for k in self.filters:
-            self.filters[k].sync(new_filters[k])
-
-    @DeveloperAPI
-    def get_filters(self, flush_after: bool = False) -> Dict:
-        """Returns a snapshot of filters.
-
-        Args:
-            flush_after: Clears the filter buffer state.
-
-        Returns:
-            Dict for serializable filters
-        """
-        return_filters = {}
-        for k, f in self.filters.items():
-            return_filters[k] = f.as_serializable()
-            if flush_after:
-                f.clear_buffer()
-        return return_filters
-
-    @DeveloperAPI
-    def save(self) -> bytes:
-        """Serializes this RolloutWorker's current state and returns it.
-
-        Returns:
-            The current state of this RolloutWorker as a serialized, pickled
-            byte sequence.
-        """
-        filters = self.get_filters(flush_after=True)
-        state = {}
-        policy_specs = {}
-        for pid in self.policy_map:
-            state[pid] = self.policy_map[pid].get_state()
-            policy_specs[pid] = self.policy_map.policy_specs[pid]
-        return pickle.dumps(
-            {
-                "filters": filters,
-                "state": state,
-                "policy_specs": policy_specs,
-            }
-        )
-
-    @DeveloperAPI
-    def restore(self, objs: bytes) -> None:
-        """Restores this RolloutWorker's state from a sequence of bytes.
-
-        Args:
-            objs: The byte sequence to restore this worker's state from.
-
-        Examples:
-            >>> state = worker.save()
-            >>> new_worker = RolloutWorker(...)
-            >>> new_worker.restore(state)
-        """
-        objs = pickle.loads(objs)
-        self.sync_filters(objs["filters"])
-        for pid, state in objs["state"].items():
-            if pid not in self.policy_map:
-                pol_spec = objs.get("policy_specs", {}).get(pid)
-                if not pol_spec:
-                    logger.warning(
-                        f"PolicyID '{pid}' was probably added on-the-fly (not"
-                        " part of the static `multagent.policies` config) and"
-                        " no PolicySpec objects found in the pickled policy "
-                        "state. Will not add `{pid}`, but ignore it for now."
-                    )
-                else:
-                    self.add_policy(
-                        policy_id=pid,
-                        policy_cls=pol_spec.policy_class,
-                        observation_space=pol_spec.observation_space,
-                        action_space=pol_spec.action_space,
-                        config=pol_spec.config,
-                    )
-            else:
-                self.policy_map[pid].set_state(state)
-
-    @DeveloperAPI
-    def get_weights(
-        self,
-        policies: Optional[List[PolicyID]] = None,
-    ) -> Dict[PolicyID, ModelWeights]:
-        """Returns each policies' model weights of this worker.
-
-        Args:
-            policies: List of PolicyIDs to get the weights from.
-                Use None for all policies.
-
-        Returns:
-            Dict mapping PolicyIDs to ModelWeights.
-
-        Examples:
-            >>> weights = worker.get_weights()
-            >>> print(weights)
-            {"default_policy": {"layer1": array(...), "layer2": ...}}
-        """
-        if policies is None:
-            policies = list(self.policy_map.keys())
-        policies = force_list(policies)
-
-        return {
-            pid: policy.get_weights()
-            for pid, policy in self.policy_map.items()
-            if pid in policies
-        }
-
-    @DeveloperAPI
-    def set_weights(
-        self, weights: Dict[PolicyID, ModelWeights], global_vars: Optional[Dict] = None
-    ) -> None:
-        """Sets each policies' model weights of this worker.
-
-        Args:
-            weights: Dict mapping PolicyIDs to the new weights to be used.
-            global_vars: An optional global vars dict to set this
-                worker to. If None, do not update the global_vars.
-
-        Examples:
-            >>> weights = worker.get_weights()
-            >>> # Set `global_vars` (timestep) as well.
-            >>> worker.set_weights(weights, {"timestep": 42})
-        """
-        for pid, w in weights.items():
-            self.policy_map[pid].set_weights(w)
-        if global_vars:
-            self.set_global_vars(global_vars)
-
-    @DeveloperAPI
-    def get_global_vars(self) -> dict:
-        """Returns the current global_vars dict of this worker.
-
-        Returns:
-            The current global_vars dict of this worker.
-
-        Examples:
-            >>> global_vars = worker.get_global_vars()
-            >>> print(global_vars)
-            {"timestep": 424242}
-        """
-        return self.global_vars
-
-    @DeveloperAPI
-    def set_global_vars(self, global_vars: dict) -> None:
-        """Updates this worker's and all its policies' global vars.
-
-        Args:
-            global_vars: The new global_vars dict.
-
-        Examples:
-            >>> global_vars = worker.set_global_vars({"timestep": 4242})
-        """
-        self.foreach_policy(lambda p, _: p.on_global_var_update(global_vars))
-        self.global_vars = global_vars
-
-    @DeveloperAPI
-    def stop(self) -> None:
-        """Releases all resources used by this RolloutWorker."""
-
-        # If we have an env -> Release its resources.
-        if self.env is not None:
-            self.async_env.stop()
-        # Close all policies' sessions (if tf static graph).
-        for policy in self.policy_map.values():
-            sess = policy.get_session()
-            # Closes the tf session, if any.
-            if sess is not None:
-                sess.close()
-
-    @DeveloperAPI
-    def apply(self, func: Callable[["RolloutWorker", Optional[Any]], T], *args) -> T:
-        """Calls the given function with this rollout worker instance.
-
-        Args:
-            func: The function to call with this RolloutWorker as first
-                argument.
-            args: Optional additional args to pass to the function call.
-
-        Returns:
-            The return value of the function call.
-        """
-        return func(self, *args)
-
-    def setup_torch_data_parallel(
-        self, url: str, world_rank: int, world_size: int, backend: str
-    ) -> None:
-        """Join a torch process group for distributed SGD."""
-
-        logger.info(
-            "Joining process group, url={}, world_rank={}, "
-            "world_size={}, backend={}".format(url, world_rank, world_size, backend)
-        )
-        torch.distributed.init_process_group(
-            backend=backend, init_method=url, rank=world_rank, world_size=world_size
-        )
-
-        for pid, policy in self.policy_map.items():
-            if not isinstance(policy, TorchPolicy):
-                raise ValueError(
-                    "This policy does not support torch distributed", policy
-                )
-            policy.distributed_world_size = world_size
-
-    @DeveloperAPI
-    def creation_args(self) -> dict:
-        """Returns the kwargs dict used to create this worker."""
-        return self._original_kwargs
-
-    @DeveloperAPI
-    def get_host(self) -> str:
-        """Returns the hostname of the process running this evaluator."""
-        return platform.node()
-
-    @DeveloperAPI
-    def get_node_ip(self) -> str:
-        """Returns the IP address of the node that this worker runs on."""
-        return ray.util.get_node_ip_address()
-
-    @DeveloperAPI
-    def find_free_port(self) -> int:
-        """Finds a free port on the node that this worker runs on."""
-        from ray.util.ml_utils.util import find_free_port
-
-        return find_free_port()
-
-    def __del__(self):
-        """If this worker is deleted, clears all resources used by it."""
-
-        # In case we have-an AsyncSampler, kill its sampling thread.
-        if hasattr(self, "sampler") and isinstance(self.sampler, AsyncSampler):
-            self.sampler.shutdown = True
-
-    def _build_policy_map(
-        self,
-        policy_dict: MultiAgentPolicyConfigDict,
-        policy_config: PartialTrainerConfigDict,
-        session_creator: Optional[Callable[[], "tf1.Session"]] = None,
-        seed: Optional[int] = None,
-    ) -> None:
-        """Adds the given policy_dict to `self.policy_map`.
-
-        Args:
-            policy_dict: The MultiAgentPolicyConfigDict to be added to this
-                worker's PolicyMap.
-            policy_config: The general policy config to use. May be updated
-                by individual policy condig overrides in the given
-                multi-agent `policy_dict`.
-            session_creator: A callable that creates a tf session
-                (if applicable).
-            seed: An optional random seed to pass to PolicyMap's
-                constructor.
-        """
-        ma_config = policy_config.get("multiagent", {})
-
-        # If our policy_map does not exist yet, create it here.
-        self.policy_map = self.policy_map or PolicyMap(
-            worker_index=self.worker_index,
-            num_workers=self.num_workers,
-            capacity=ma_config.get("policy_map_capacity"),
-            path=ma_config.get("policy_map_cache"),
-            policy_config=policy_config,
-            session_creator=session_creator,
-            seed=seed,
-        )
-        # If our preprocessors dict does not exist yet, create it here.
-        self.preprocessors = self.preprocessors or {}
-
-        # Loop through given policy-dict and add each entry to our map.
-        for name, (orig_cls, obs_space, act_space, conf) in sorted(policy_dict.items()):
-            logger.debug("Creating policy for {}".format(name))
-            # Update the general policy_config with the specific config
-            # for this particular policy.
-            merged_conf = merge_dicts(policy_config, conf or {})
-            # Update num_workers and worker_index.
-            merged_conf["num_workers"] = self.num_workers
-            merged_conf["worker_index"] = self.worker_index
-            # Preprocessors.
-            if self.preprocessing_enabled:
-                preprocessor = ModelCatalog.get_preprocessor_for_space(
-                    obs_space, merged_conf.get("model")
-                )
-                self.preprocessors[name] = preprocessor
-                if preprocessor is not None:
-                    obs_space = preprocessor.observation_space
-            else:
-                self.preprocessors[name] = None
-            # Create the actual policy object.
-            self.policy_map.create_policy(
-                name, orig_cls, obs_space, act_space, conf, merged_conf
-            )
-
-        if self.worker_index == 0:
-            logger.info(f"Built policy map: {self.policy_map}")
-            logger.info(f"Built preprocessor map: {self.preprocessors}")
-
-    @Deprecated(
-        new="Trainer.get_policy().export_model([export_dir], [onnx]?)", error=False
-    )
-    def export_policy_model(
-        self,
-        export_dir: str,
-        policy_id: PolicyID = DEFAULT_POLICY_ID,
-        onnx: Optional[int] = None,
-    ):
-        self.policy_map[policy_id].export_model(export_dir, onnx=onnx)
-
-    @Deprecated(
-        new="Trainer.get_policy().import_model_from_h5([import_file])", error=False
-    )
-    def import_policy_model_from_h5(
-        self, import_file: str, policy_id: PolicyID = DEFAULT_POLICY_ID
-    ):
-        self.policy_map[policy_id].import_model_from_h5(import_file)
-
-    @Deprecated(
-        new="Trainer.get_policy().export_checkpoint([export_dir], " "[filename]?)",
-        error=False,
-    )
-    def export_policy_checkpoint(
-        self,
-        export_dir: str,
-        filename_prefix: str = "model",
-        policy_id: PolicyID = DEFAULT_POLICY_ID,
-    ):
-        self.policy_map[policy_id].export_checkpoint(export_dir, filename_prefix)
-
-
-def _determine_spaces_for_multi_agent_dict(
-    multi_agent_dict: MultiAgentPolicyConfigDict,
-    env: Optional[EnvType] = None,
-    spaces: Optional[Dict[PolicyID, Tuple[gym.spaces.Space, gym.spaces.Space]]] = None,
-    policy_config: Optional[PartialTrainerConfigDict] = None,
-) -> MultiAgentPolicyConfigDict:
-
-    policy_config = policy_config or {}
-
-    # Try extracting spaces from env or from given spaces dict.
-    env_obs_space = None
-    env_act_space = None
-
-    # Env is a ray.remote: Get spaces via its (automatically added)
-    # `_get_spaces()` method.
-    if isinstance(env, ray.actor.ActorHandle):
-        env_obs_space, env_act_space = ray.get(env._get_spaces.remote())
-    # Normal env (gym.Env or MultiAgentEnv): These should have the
-    # `observation_space` and `action_space` properties.
-    elif env is not None:
-        if hasattr(env, "observation_space") and isinstance(
-            env.observation_space, gym.Space
-        ):
-            env_obs_space = env.observation_space
-
-        if hasattr(env, "action_space") and isinstance(env.action_space, gym.Space):
-            env_act_space = env.action_space
-    # Last resort: Try getting the env's spaces from the spaces
-    # dict's special __env__ key.
-    if spaces is not None:
-        if env_obs_space is None:
-            env_obs_space = spaces.get("__env__", [None])[0]
-        if env_act_space is None:
-            env_act_space = spaces.get("__env__", [None, None])[1]
-
-    for pid, policy_spec in multi_agent_dict.copy().items():
-        if policy_spec.observation_space is None:
-            if spaces is not None and pid in spaces:
-                obs_space = spaces[pid][0]
-            elif env_obs_space is not None:
-                obs_space = env_obs_space
-            elif policy_config.get("observation_space"):
-                obs_space = policy_config["observation_space"]
-            else:
-                raise ValueError(
-                    "`observation_space` not provided in PolicySpec for "
-                    f"{pid} and env does not have an observation space OR "
-                    "no spaces received from other workers' env(s) OR no "
-                    "`observation_space` specified in config!"
-                )
-
-            multi_agent_dict[pid] = multi_agent_dict[pid]._replace(
-                observation_space=obs_space
-            )
-
-        if policy_spec.action_space is None:
-            if spaces is not None and pid in spaces:
-                act_space = spaces[pid][1]
-            elif env_act_space is not None:
-                act_space = env_act_space
-            elif policy_config.get("action_space"):
-                act_space = policy_config["action_space"]
-            else:
-                raise ValueError(
-                    "`action_space` not provided in PolicySpec for "
-                    f"{pid} and env does not have an action space OR "
-                    "no spaces received from other workers' env(s) OR no "
-                    "`action_space` specified in config!"
-                )
-            multi_agent_dict[pid] = multi_agent_dict[pid]._replace(
-                action_space=act_space
-            )
-    return multi_agent_dict
-
-
-def _validate_env(env: EnvType, env_context: EnvContext = None):
-    # Base message for checking the env for vector-index=0
-    msg = f"Validating sub-env at vector index={env_context.vector_index} ..."
-
-    allowed_types = [gym.Env, ExternalEnv, VectorEnv, BaseEnv, ray.actor.ActorHandle]
-    if not any(isinstance(env, tpe) for tpe in allowed_types):
-        # Allow this as a special case (assumed gym.Env).
-        # TODO: Disallow this early-out. Everything should conform to a few
-        #  supported classes, i.e. gym.Env/MultiAgentEnv/etc...
-        if hasattr(env, "observation_space") and hasattr(env, "action_space"):
-            logger.warning(msg + f" (warning; invalid env-type={type(env)})")
-            return
-        else:
-            logger.warning(msg + " (NOT OK)")
-            raise EnvError(
-                "Returned env should be an instance of gym.Env (incl. "
-                "MultiAgentEnv), ExternalEnv, VectorEnv, or BaseEnv. "
-                f"The provided env creator function returned {env} "
-                f"(type={type(env)})."
-            )
-
-    # Do some test runs with the provided env.
-    if isinstance(env, gym.Env) and not isinstance(env, MultiAgentEnv):
-        # Make sure the gym.Env has the two space attributes properly set.
-        assert hasattr(env, "observation_space") and hasattr(env, "action_space")
-        # Get a dummy observation by resetting the env.
-        dummy_obs = env.reset()
-        # Convert lists to np.ndarrays.
-        if type(dummy_obs) is list and isinstance(
-            env.observation_space, gym.spaces.Box
-        ):
-            dummy_obs = np.array(dummy_obs)
-        # Ignore float32/float64 diffs.
-        if (
-            isinstance(env.observation_space, gym.spaces.Box)
-            and env.observation_space.dtype != dummy_obs.dtype
-        ):
-            dummy_obs = dummy_obs.astype(env.observation_space.dtype)
-        # Check, if observation is ok (part of the observation space). If not,
-        # error.
-        if not env.observation_space.contains(dummy_obs):
-            logger.warning(msg + " (NOT OK)")
-            raise EnvError(
-                f"Env's `observation_space` {env.observation_space} does not "
-                f"contain returned observation after a reset ({dummy_obs})!"
-            )
-
-    # Log that everything is ok.
-    logger.info(msg + " (ok)")
-=======
-import copy
-import gym
-from gym.spaces import Box, Discrete, MultiDiscrete, Space
-import logging
-import numpy as np
-import platform
-import os
-import tree  # pip install dm_tree
-from typing import (
-    Any,
-    Callable,
-    Container,
-    Dict,
-    List,
-    Optional,
-    Set,
-    Tuple,
-    Type,
-    TYPE_CHECKING,
-    Union,
-)
-
-import ray
-from ray import ObjectRef
-from ray import cloudpickle as pickle
-from ray.rllib.env.base_env import BaseEnv, convert_to_base_env
-from ray.rllib.env.env_context import EnvContext
-from ray.rllib.env.external_env import ExternalEnv
-from ray.rllib.env.multi_agent_env import MultiAgentEnv
-from ray.rllib.env.external_multi_agent_env import ExternalMultiAgentEnv
-from ray.rllib.env.utils import record_env_wrapper
-from ray.rllib.env.vector_env import VectorEnv
-from ray.rllib.env.wrappers.atari_wrappers import wrap_deepmind, is_atari
-from ray.rllib.evaluation.sampler import AsyncSampler, SyncSampler
-from ray.rllib.evaluation.metrics import RolloutMetrics
-from ray.rllib.models import ModelCatalog
-from ray.rllib.models.preprocessors import Preprocessor
-from ray.rllib.offline import NoopOutput, IOContext, OutputWriter, InputReader
-from ray.rllib.offline.off_policy_estimator import OffPolicyEstimator, OffPolicyEstimate
-from ray.rllib.offline.is_estimator import ImportanceSamplingEstimator
-from ray.rllib.offline.wis_estimator import WeightedImportanceSamplingEstimator
-from ray.rllib.policy.sample_batch import MultiAgentBatch, DEFAULT_POLICY_ID
-from ray.rllib.policy.policy import Policy, PolicySpec
-from ray.rllib.policy.policy_map import PolicyMap
-from ray.rllib.policy.torch_policy import TorchPolicy
-from ray.rllib.utils import force_list, merge_dicts
-from ray.rllib.utils.annotations import Deprecated, DeveloperAPI, ExperimentalAPI
-from ray.rllib.utils.debug import summarize, update_global_seed_if_necessary
-from ray.rllib.utils.deprecation import deprecation_warning
-from ray.rllib.utils.error import EnvError, ERR_MSG_NO_GPUS, HOWTO_CHANGE_CONFIG
-from ray.rllib.utils.filter import get_filter, Filter
-from ray.rllib.utils.framework import try_import_tf, try_import_torch
-from ray.rllib.utils.sgd import do_minibatch_sgd
-from ray.rllib.utils.tf_utils import get_gpu_devices as get_tf_gpu_devices
-from ray.rllib.utils.tf_run_builder import TFRunBuilder
-from ray.rllib.utils.typing import (
-    AgentID,
-    EnvConfigDict,
-    EnvCreator,
-    EnvType,
-    ModelConfigDict,
-    ModelGradients,
-    ModelWeights,
-    MultiAgentPolicyConfigDict,
-    PartialTrainerConfigDict,
-    PolicyID,
-    PolicyState,
-    SampleBatchType,
-    T,
-)
-from ray.util.debug import log_once, disable_log_once_globally, enable_periodic_logging
-from ray.util.iter import ParallelIteratorWorker
-
-if TYPE_CHECKING:
-    from ray.rllib.evaluation.episode import Episode
-    from ray.rllib.evaluation.observation_function import ObservationFunction
-    from ray.rllib.agents.callbacks import DefaultCallbacks  # noqa
-
-tf1, tf, tfv = try_import_tf()
-torch, _ = try_import_torch()
-
-logger = logging.getLogger(__name__)
-
-# Handle to the current rollout worker, which will be set to the most recently
-# created RolloutWorker in this process. This can be helpful to access in
-# custom env or policy classes for debugging or advanced use cases.
-_global_worker: "RolloutWorker" = None
-
-
-@DeveloperAPI
-def get_global_worker() -> "RolloutWorker":
-    """Returns a handle to the active rollout worker in this process."""
-
-    global _global_worker
-    return _global_worker
-
-
-def _update_env_seed_if_necessary(
-    env: EnvType, seed: int, worker_idx: int, vector_idx: int
-):
-    """Set a deterministic random seed on environment.
-
-    NOTE: this may not work with remote environments (issue #18154).
-    """
-    if not seed:
-        return
-
-    # A single RL job is unlikely to have more than 10K
-    # rollout workers.
-    max_num_envs_per_workers: int = 1000
-    assert (
-        worker_idx < max_num_envs_per_workers
-    ), "Too many envs per worker. Random seeds may collide."
-    computed_seed: int = worker_idx * max_num_envs_per_workers + vector_idx + seed
-
-    # Gym.env.
-    # This will silently fail for most OpenAI gyms
-    # (they do nothing and return None per default)
-    if not hasattr(env, "seed"):
-        logger.info("Env doesn't support env.seed(): {}".format(env))
-    else:
-        env.seed(computed_seed)
-
-
-@DeveloperAPI
-class RolloutWorker(ParallelIteratorWorker):
-    """Common experience collection class.
-
-    This class wraps a policy instance and an environment class to
-    collect experiences from the environment. You can create many replicas of
-    this class as Ray actors to scale RL training.
-
-    This class supports vectorized and multi-agent policy evaluation (e.g.,
-    VectorEnv, MultiAgentEnv, etc.)
-
-    Examples:
-        >>> # Create a rollout worker and using it to collect experiences.
-        >>> worker = RolloutWorker(
-        ...   env_creator=lambda _: gym.make("CartPole-v0"),
-        ...   policy_spec=PGTFPolicy)
-        >>> print(worker.sample())
-        SampleBatch({
-            "obs": [[...]], "actions": [[...]], "rewards": [[...]],
-            "dones": [[...]], "new_obs": [[...]]})
-
-        >>> # Creating a multi-agent rollout worker
-        >>> worker = RolloutWorker(
-        ...   env_creator=lambda _: MultiAgentTrafficGrid(num_cars=25),
-        ...   policy_spec={
-        ...       # Use an ensemble of two policies for car agents
-        ...       "car_policy1":
-        ...         (PGTFPolicy, Box(...), Discrete(...), {"gamma": 0.99}),
-        ...       "car_policy2":
-        ...         (PGTFPolicy, Box(...), Discrete(...), {"gamma": 0.95}),
-        ...       # Use a single shared policy for all traffic lights
-        ...       "traffic_light_policy":
-        ...         (PGTFPolicy, Box(...), Discrete(...), {}),
-        ...   },
-        ...   policy_mapping_fn=lambda agent_id, episode, **kwargs:
-        ...     random.choice(["car_policy1", "car_policy2"])
-        ...     if agent_id.startswith("car_") else "traffic_light_policy")
-        >>> print(worker.sample())
-        MultiAgentBatch({
-            "car_policy1": SampleBatch(...),
-            "car_policy2": SampleBatch(...),
-            "traffic_light_policy": SampleBatch(...)})
-    """
-
-    @DeveloperAPI
-    @classmethod
-    def as_remote(
-        cls,
-        num_cpus: Optional[int] = None,
-        num_gpus: Optional[Union[int, float]] = None,
-        memory: Optional[int] = None,
-        object_store_memory: Optional[int] = None,
-        resources: Optional[dict] = None,
-    ) -> type:
-        """Returns RolloutWorker class as a `@ray.remote using given options`.
-
-        The returned class can then be used to instantiate ray actors.
-
-        Args:
-            num_cpus: The number of CPUs to allocate for the remote actor.
-            num_gpus: The number of GPUs to allocate for the remote actor.
-                This could be a fraction as well.
-            memory: The heap memory request for the remote actor.
-            object_store_memory: The object store memory for the remote actor.
-            resources: The default custom resources to allocate for the remote
-                actor.
-
-        Returns:
-            The `@ray.remote` decorated RolloutWorker class.
-        """
-        return ray.remote(
-            num_cpus=num_cpus,
-            num_gpus=num_gpus,
-            memory=memory,
-            object_store_memory=object_store_memory,
-            resources=resources,
-        )(cls)
-
-    @DeveloperAPI
-    def __init__(
-        self,
-        *,
-        env_creator: EnvCreator,
-        validate_env: Optional[Callable[[EnvType, EnvContext], None]] = None,
-        policy_spec: Optional[Union[type, Dict[PolicyID, PolicySpec]]] = None,
-        policy_mapping_fn: Optional[Callable[[AgentID, "Episode"], PolicyID]] = None,
-        policies_to_train: Union[
-            Container[PolicyID], Callable[[PolicyID, SampleBatchType], bool]
-        ] = None,
-        tf_session_creator: Optional[Callable[[], "tf1.Session"]] = None,
-        rollout_fragment_length: int = 100,
-        count_steps_by: str = "env_steps",
-        batch_mode: str = "truncate_episodes",
-        episode_horizon: Optional[int] = None,
-        preprocessor_pref: str = "deepmind",
-        sample_async: bool = False,
-        compress_observations: bool = False,
-        num_envs: int = 1,
-        observation_fn: Optional["ObservationFunction"] = None,
-        observation_filter: str = "NoFilter",
-        clip_rewards: Optional[Union[bool, float]] = None,
-        normalize_actions: bool = True,
-        clip_actions: bool = False,
-        env_config: Optional[EnvConfigDict] = None,
-        model_config: Optional[ModelConfigDict] = None,
-        policy_config: Optional[PartialTrainerConfigDict] = None,
-        worker_index: int = 0,
-        num_workers: int = 0,
-        record_env: Union[bool, str] = False,
-        log_dir: Optional[str] = None,
-        log_level: Optional[str] = None,
-        callbacks: Type["DefaultCallbacks"] = None,
-        input_creator: Callable[
-            [IOContext], InputReader
-        ] = lambda ioctx: ioctx.default_sampler_input(),
-        input_evaluation: List[str] = frozenset([]),
-        output_creator: Callable[
-            [IOContext], OutputWriter
-        ] = lambda ioctx: NoopOutput(),
-        remote_worker_envs: bool = False,
-        remote_env_batch_wait_ms: int = 0,
-        soft_horizon: bool = False,
-        no_done_at_end: bool = False,
-        seed: int = None,
-        extra_python_environs: Optional[dict] = None,
-        fake_sampler: bool = False,
-        spaces: Optional[Dict[PolicyID, Tuple[Space, Space]]] = None,
-        policy=None,
-        monitor_path=None,
-    ):
-        """Initializes a RolloutWorker instance.
-
-        Args:
-            env_creator: Function that returns a gym.Env given an EnvContext
-                wrapped configuration.
-            validate_env: Optional callable to validate the generated
-                environment (only on worker=0).
-            policy_spec: The MultiAgentPolicyConfigDict mapping policy IDs
-                (str) to PolicySpec's or a single policy class to use.
-                If a dict is specified, then we are in multi-agent mode and a
-                policy_mapping_fn can also be set (if not, will map all agents
-                to DEFAULT_POLICY_ID).
-            policy_mapping_fn: A callable that maps agent ids to policy ids in
-                multi-agent mode. This function will be called each time a new
-                agent appears in an episode, to bind that agent to a policy
-                for the duration of the episode. If not provided, will map all
-                agents to DEFAULT_POLICY_ID.
-            policies_to_train: Optional container of policies to train (None
-                for all policies), or a callable taking PolicyID and
-                SampleBatchType and returning a bool (trainable or not?).
-            tf_session_creator: A function that returns a TF session.
-                This is optional and only useful with TFPolicy.
-            rollout_fragment_length: The target number of steps
-                (maesured in `count_steps_by`) to include in each sample
-                batch returned from this worker.
-            count_steps_by: The unit in which to count fragment
-                lengths. One of env_steps or agent_steps.
-            batch_mode: One of the following batch modes:
-                - "truncate_episodes": Each call to sample() will return a
-                batch of at most `rollout_fragment_length * num_envs` in size.
-                The batch will be exactly `rollout_fragment_length * num_envs`
-                in size if postprocessing does not change batch sizes. Episodes
-                may be truncated in order to meet this size requirement.
-                - "complete_episodes": Each call to sample() will return a
-                batch of at least `rollout_fragment_length * num_envs` in
-                size. Episodes will not be truncated, but multiple episodes
-                may be packed within one batch to meet the batch size. Note
-                that when `num_envs > 1`, episode steps will be buffered
-                until the episode completes, and hence batches may contain
-                significant amounts of off-policy data.
-            episode_horizon: Horizon at which to stop episodes (even if the
-                environment itself has not retured a "done" signal).
-            preprocessor_pref: Whether to use RLlib preprocessors
-                ("rllib") or deepmind ("deepmind"), when applicable.
-            sample_async: Whether to compute samples asynchronously in
-                the background, which improves throughput but can cause samples
-                to be slightly off-policy.
-            compress_observations: If true, compress the observations.
-                They can be decompressed with rllib/utils/compression.
-            num_envs: If more than one, will create multiple envs
-                and vectorize the computation of actions. This has no effect if
-                if the env already implements VectorEnv.
-            observation_fn: Optional multi-agent observation function.
-            observation_filter: Name of observation filter to use.
-            clip_rewards: True for clipping rewards to [-1.0, 1.0] prior
-                to experience postprocessing. None: Clip for Atari only.
-                float: Clip to [-clip_rewards; +clip_rewards].
-            normalize_actions: Whether to normalize actions to the
-                action space's bounds.
-            clip_actions: Whether to clip action values to the range
-                specified by the policy action space.
-            env_config: Config to pass to the env creator.
-            model_config: Config to use when creating the policy model.
-            policy_config: Config to pass to the
-                policy. In the multi-agent case, this config will be merged
-                with the per-policy configs specified by `policy_spec`.
-            worker_index: For remote workers, this should be set to a
-                non-zero and unique value. This index is passed to created envs
-                through EnvContext so that envs can be configured per worker.
-            num_workers: For remote workers, how many workers altogether
-                have been created?
-            record_env: Write out episode stats and videos
-                using gym.wrappers.Monitor to this directory if specified. If
-                True, use the default output dir in ~/ray_results/.... If
-                False, do not record anything.
-            log_dir: Directory where logs can be placed.
-            log_level: Set the root log level on creation.
-            callbacks: Custom sub-class of
-                DefaultCallbacks for training/policy/rollout-worker callbacks.
-            input_creator: Function that returns an InputReader object for
-                loading previous generated experiences.
-            input_evaluation: How to evaluate the policy
-                performance. This only makes sense to set when the input is
-                reading offline data. The possible values include:
-                - "is": the step-wise importance sampling estimator.
-                - "wis": the weighted step-wise is estimator.
-                - "simulation": run the environment in the background, but
-                use this data for evaluation only and never for learning.
-            output_creator: Function that returns an OutputWriter object for
-                saving generated experiences.
-            remote_worker_envs: If using num_envs_per_worker > 1,
-                whether to create those new envs in remote processes instead of
-                in the current process. This adds overheads, but can make sense
-                if your envs are expensive to step/reset (e.g., for StarCraft).
-                Use this cautiously, overheads are significant!
-            remote_env_batch_wait_ms: Timeout that remote workers
-                are waiting when polling environments. 0 (continue when at
-                least one env is ready) is a reasonable default, but optimal
-                value could be obtained by measuring your environment
-                step / reset and model inference perf.
-            soft_horizon: Calculate rewards but don't reset the
-                environment when the horizon is hit.
-            no_done_at_end: Ignore the done=True at the end of the
-                episode and instead record done=False.
-            seed: Set the seed of both np and tf to this value to
-                to ensure each remote worker has unique exploration behavior.
-            extra_python_environs: Extra python environments need to be set.
-            fake_sampler: Use a fake (inf speed) sampler for testing.
-            spaces: An optional space dict mapping policy IDs
-                to (obs_space, action_space)-tuples. This is used in case no
-                Env is created on this RolloutWorker.
-            policy: Obsoleted arg. Use `policy_spec` instead.
-            monitor_path: Obsoleted arg. Use `record_env` instead.
-        """
-
-        # Deprecated args.
-        if policy is not None:
-            deprecation_warning("policy", "policy_spec", error=False)
-            policy_spec = policy
-        assert (
-            policy_spec is not None
-        ), "Must provide `policy_spec` when creating RolloutWorker!"
-
-        # Do quick translation into MultiAgentPolicyConfigDict.
-        if not isinstance(policy_spec, dict):
-            policy_spec = {DEFAULT_POLICY_ID: PolicySpec(policy_class=policy_spec)}
-        policy_spec = {
-            pid: spec if isinstance(spec, PolicySpec) else PolicySpec(*spec)
-            for pid, spec in policy_spec.copy().items()
-        }
-
-        if monitor_path is not None:
-            deprecation_warning("monitor_path", "record_env", error=False)
-            record_env = monitor_path
-
-        self._original_kwargs: dict = locals().copy()
-        del self._original_kwargs["self"]
-
-        global _global_worker
-        _global_worker = self
-
-        # set extra environs first
-        if extra_python_environs:
-            for key, value in extra_python_environs.items():
-                os.environ[key] = str(value)
-
-        def gen_rollouts():
-            while True:
-                yield self.sample()
-
-        ParallelIteratorWorker.__init__(self, gen_rollouts, False)
-
-        policy_config = policy_config or {}
-        if (
-            tf1
-            and policy_config.get("framework") in ["tf2", "tfe"]
-            # This eager check is necessary for certain all-framework tests
-            # that use tf's eager_mode() context generator.
-            and not tf1.executing_eagerly()
-        ):
-            tf1.enable_eager_execution()
-
-        if log_level:
-            logging.getLogger("ray.rllib").setLevel(log_level)
-
-        if worker_index > 1:
-            disable_log_once_globally()  # only need 1 worker to log
-        elif log_level == "DEBUG":
-            enable_periodic_logging()
-
-        env_context = EnvContext(
-            env_config or {},
-            worker_index=worker_index,
-            vector_index=0,
-            num_workers=num_workers,
-        )
-        self.env_context = env_context
-        self.policy_config: PartialTrainerConfigDict = policy_config
-        if callbacks:
-            self.callbacks: "DefaultCallbacks" = callbacks()
-        else:
-            from ray.rllib.agents.callbacks import DefaultCallbacks  # noqa
-
-            self.callbacks: DefaultCallbacks = DefaultCallbacks()
-        self.worker_index: int = worker_index
-        self.num_workers: int = num_workers
-        model_config: ModelConfigDict = (
-            model_config or self.policy_config.get("model") or {}
-        )
-
-        # Default policy mapping fn is to always return DEFAULT_POLICY_ID,
-        # independent on the agent ID and the episode passed in.
-        self.policy_mapping_fn = (
-            lambda agent_id, episode, worker, **kwargs: DEFAULT_POLICY_ID
-        )
-        # If provided, set it here.
-        self.set_policy_mapping_fn(policy_mapping_fn)
-
-        self.env_creator: EnvCreator = env_creator
-        self.rollout_fragment_length: int = rollout_fragment_length * num_envs
-        self.count_steps_by: str = count_steps_by
-        self.batch_mode: str = batch_mode
-        self.compress_observations: bool = compress_observations
-        self.preprocessing_enabled: bool = (
-            False if policy_config.get("_disable_preprocessor_api") else True
-        )
-        self.observation_filter = observation_filter
-        self.last_batch: Optional[SampleBatchType] = None
-        self.global_vars: Optional[dict] = None
-        self.fake_sampler: bool = fake_sampler
-
-        # Update the global seed for numpy/random/tf-eager/torch if we are not
-        # the local worker, otherwise, this was already done in the Trainer
-        # object itself.
-        if self.worker_index > 0:
-            update_global_seed_if_necessary(policy_config.get("framework"), seed)
-
-        # A single environment provided by the user (via config.env). This may
-        # also remain None.
-        # 1) Create the env using the user provided env_creator. This may
-        #    return a gym.Env (incl. MultiAgentEnv), an already vectorized
-        #    VectorEnv, BaseEnv, ExternalEnv, or an ActorHandle (remote env).
-        # 2) Wrap - if applicable - with Atari/recording/rendering wrappers.
-        # 3) Seed the env, if necessary.
-        # 4) Vectorize the existing single env by creating more clones of
-        #    this env and wrapping it with the RLlib BaseEnv class.
-        self.env = None
-
-        # Create a (single) env for this worker.
-        if not (
-            worker_index == 0
-            and num_workers > 0
-            and not policy_config.get("create_env_on_driver")
-        ):
-            # Run the `env_creator` function passing the EnvContext.
-            self.env = env_creator(copy.deepcopy(self.env_context))
-
-        if self.env is not None:
-            # Validate environment (general validation function).
-            _validate_env(self.env, env_context=self.env_context)
-            # Custom validation function given.
-            if validate_env is not None:
-                validate_env(self.env, self.env_context)
-            # We can't auto-wrap a BaseEnv.
-            if isinstance(self.env, (BaseEnv, ray.actor.ActorHandle)):
-
-                def wrap(env):
-                    return env
-
-            # Atari type env and "deepmind" preprocessor pref.
-            elif (
-                is_atari(self.env)
-                and not model_config.get("custom_preprocessor")
-                and preprocessor_pref == "deepmind"
-            ):
-
-                # Deepmind wrappers already handle all preprocessing.
-                self.preprocessing_enabled = False
-
-                # If clip_rewards not explicitly set to False, switch it
-                # on here (clip between -1.0 and 1.0).
-                if clip_rewards is None:
-                    clip_rewards = True
-
-                # Framestacking is used.
-                use_framestack = model_config.get("framestack") is True
-
-                def wrap(env):
-                    env = wrap_deepmind(
-                        env, dim=model_config.get("dim"), framestack=use_framestack
-                    )
-                    env = record_env_wrapper(env, record_env, log_dir, policy_config)
-                    return env
-
-            # gym.Env -> Wrap with gym Monitor.
-            else:
-
-                def wrap(env):
-                    return record_env_wrapper(env, record_env, log_dir, policy_config)
-
-            # Wrap env through the correct wrapper.
-            self.env: EnvType = wrap(self.env)
-            # Ideally, we would use the same make_sub_env() function below
-            # to create self.env, but wrap(env) and self.env has a cyclic
-            # dependency on each other right now, so we would settle on
-            # duplicating the random seed setting logic for now.
-            _update_env_seed_if_necessary(self.env, seed, worker_index, 0)
-
-        def make_sub_env(vector_index):
-            # Used to created additional environments during environment
-            # vectorization.
-
-            # Create the env context (config dict + meta-data) for
-            # this particular sub-env within the vectorized one.
-            env_ctx = env_context.copy_with_overrides(
-                worker_index=worker_index,
-                vector_index=vector_index,
-                remote=remote_worker_envs,
-            )
-            # Create the sub-env.
-            env = env_creator(env_ctx)
-            # Validate first.
-            _validate_env(env, env_context=env_ctx)
-            # Custom validation function given by user.
-            if validate_env is not None:
-                validate_env(env, env_ctx)
-            # Use our wrapper, defined above.
-            env = wrap(env)
-
-            # Make sure a deterministic random seed is set on
-            # all the sub-environments if specified.
-            _update_env_seed_if_necessary(env, seed, worker_index, vector_index)
-            return env
-
-        self.make_sub_env_fn = make_sub_env
-        self.spaces = spaces
-
-        self.policy_dict = _determine_spaces_for_multi_agent_dict(
-            policy_spec, self.env, spaces=self.spaces, policy_config=policy_config
-        )
-
-        # Set of IDs of those policies, which should be trained. This property
-        # is optional and mainly used for backward compatibility.
-        self.policies_to_train = policies_to_train
-        self.is_policy_to_train: Callable[[PolicyID, SampleBatchType], bool]
-
-        # By default (None), use the set of all policies found in the
-        # policy_dict.
-        if self.policies_to_train is None:
-            self.policies_to_train = set(self.policy_dict.keys())
-
-        self.set_is_policy_to_train(self.policies_to_train)
-
-        self.policy_map: PolicyMap = None
-        self.preprocessors: Dict[PolicyID, Preprocessor] = None
-
-        # Check available number of GPUs.
-        num_gpus = (
-            policy_config.get("num_gpus", 0)
-            if self.worker_index == 0
-            else policy_config.get("num_gpus_per_worker", 0)
-        )
-        # Error if we don't find enough GPUs.
-        if (
-            ray.is_initialized()
-            and ray.worker._mode() != ray.worker.LOCAL_MODE
-            and not policy_config.get("_fake_gpus")
-        ):
-
-            devices = []
-            if policy_config.get("framework") in ["tf2", "tf", "tfe"]:
-                devices = get_tf_gpu_devices()
-            elif policy_config.get("framework") == "torch":
-                devices = list(range(torch.cuda.device_count()))
-
-            if len(devices) < num_gpus:
-                raise RuntimeError(
-                    ERR_MSG_NO_GPUS.format(len(devices), devices) + HOWTO_CHANGE_CONFIG
-                )
-        # Warn, if running in local-mode and actual GPUs (not faked) are
-        # requested.
-        elif (
-            ray.is_initialized()
-            and ray.worker._mode() == ray.worker.LOCAL_MODE
-            and num_gpus > 0
-            and not policy_config.get("_fake_gpus")
-        ):
-            logger.warning(
-                "You are running ray with `local_mode=True`, but have "
-                f"configured {num_gpus} GPUs to be used! In local mode, "
-                f"Policies are placed on the CPU and the `num_gpus` setting "
-                f"is ignored."
-            )
-
-        self._build_policy_map(
-            self.policy_dict,
-            policy_config,
-            session_creator=tf_session_creator,
-            seed=seed,
-        )
-
-        # Update Policy's view requirements from Model, only if Policy directly
-        # inherited from base `Policy` class. At this point here, the Policy
-        # must have it's Model (if any) defined and ready to output an initial
-        # state.
-        for pol in self.policy_map.values():
-            if not pol._model_init_state_automatically_added:
-                pol._update_model_view_requirements_from_init_state()
-
-        self.multiagent: bool = set(self.policy_map.keys()) != {DEFAULT_POLICY_ID}
-        if self.multiagent and self.env is not None:
-            if not isinstance(
-                self.env,
-                (BaseEnv, ExternalMultiAgentEnv, MultiAgentEnv, ray.actor.ActorHandle),
-            ):
-                raise ValueError(
-                    f"Have multiple policies {self.policy_map}, but the "
-                    f"env {self.env} is not a subclass of BaseEnv, "
-                    f"MultiAgentEnv, ActorHandle, or ExternalMultiAgentEnv!"
-                )
-
-        self.filters: Dict[PolicyID, Filter] = {}
-        for (policy_id, policy) in self.policy_map.items():
-            filter_shape = tree.map_structure(
-                lambda s: (
-                    None
-                    if isinstance(s, (Discrete, MultiDiscrete))  # noqa
-                    else np.array(s.shape)
-                ),
-                policy.observation_space_struct,
-            )
-            self.filters[policy_id] = get_filter(self.observation_filter, filter_shape)
-
-        if self.worker_index == 0:
-            logger.info("Built filter map: {}".format(self.filters))
-
-        # Vectorize environment, if any.
-        self.num_envs: int = num_envs
-        # This RolloutWorker has no env.
-        if self.env is None:
-            self.async_env = None
-        # Use a custom env-vectorizer and call it providing self.env.
-        elif "custom_vector_env" in policy_config:
-            self.async_env = policy_config["custom_vector_env"](self.env)
-        # Default: Vectorize self.env via the make_sub_env function. This adds
-        # further clones of self.env and creates a RLlib BaseEnv (which is
-        # vectorized under the hood).
-        else:
-            # Always use vector env for consistency even if num_envs = 1.
-            self.async_env: BaseEnv = convert_to_base_env(
-                self.env,
-                make_env=self.make_sub_env_fn,
-                num_envs=num_envs,
-                remote_envs=remote_worker_envs,
-                remote_env_batch_wait_ms=remote_env_batch_wait_ms,
-            )
-
-        # `truncate_episodes`: Allow a batch to contain more than one episode
-        # (fragments) and always make the batch `rollout_fragment_length`
-        # long.
-        if self.batch_mode == "truncate_episodes":
-            pack = True
-        # `complete_episodes`: Never cut episodes and sampler will return
-        # exactly one (complete) episode per poll.
-        elif self.batch_mode == "complete_episodes":
-            rollout_fragment_length = float("inf")
-            pack = False
-        else:
-            raise ValueError("Unsupported batch mode: {}".format(self.batch_mode))
-
-        # Create the IOContext for this worker.
-        self.io_context: IOContext = IOContext(
-            log_dir, policy_config, worker_index, self
-        )
-        self.reward_estimators: List[OffPolicyEstimator] = []
-        for method in input_evaluation:
-            if method == "simulation":
-                logger.warning(
-                    "Requested 'simulation' input evaluation method: "
-                    "will discard all sampler outputs and keep only metrics."
-                )
-                sample_async = True
-            elif method == "is":
-                ise = ImportanceSamplingEstimator.create_from_io_context(
-                    self.io_context
-                )
-                self.reward_estimators.append(ise)
-            elif method == "wis":
-                wise = WeightedImportanceSamplingEstimator.create_from_io_context(
-                    self.io_context
-                )
-                self.reward_estimators.append(wise)
-            else:
-                raise ValueError("Unknown evaluation method: {}".format(method))
-
-        render = False
-        if policy_config.get("render_env") is True and (
-            num_workers == 0 or worker_index == 1
-        ):
-            render = True
-
-        if self.env is None:
-            self.sampler = None
-        elif sample_async:
-            self.sampler = AsyncSampler(
-                worker=self,
-                env=self.async_env,
-                clip_rewards=clip_rewards,
-                rollout_fragment_length=rollout_fragment_length,
-                count_steps_by=count_steps_by,
-                callbacks=self.callbacks,
-                horizon=episode_horizon,
-                multiple_episodes_in_batch=pack,
-                normalize_actions=normalize_actions,
-                clip_actions=clip_actions,
-                blackhole_outputs="simulation" in input_evaluation,
-                soft_horizon=soft_horizon,
-                no_done_at_end=no_done_at_end,
-                observation_fn=observation_fn,
-                sample_collector_class=policy_config.get("sample_collector"),
-                render=render,
-            )
-            # Start the Sampler thread.
-            self.sampler.start()
-        else:
-            self.sampler = SyncSampler(
-                worker=self,
-                env=self.async_env,
-                clip_rewards=clip_rewards,
-                rollout_fragment_length=rollout_fragment_length,
-                count_steps_by=count_steps_by,
-                callbacks=self.callbacks,
-                horizon=episode_horizon,
-                multiple_episodes_in_batch=pack,
-                normalize_actions=normalize_actions,
-                clip_actions=clip_actions,
-                soft_horizon=soft_horizon,
-                no_done_at_end=no_done_at_end,
-                observation_fn=observation_fn,
-                sample_collector_class=policy_config.get("sample_collector"),
-                render=render,
-            )
-
-        self.input_reader: InputReader = input_creator(self.io_context)
-        self.output_writer: OutputWriter = output_creator(self.io_context)
-
-        logger.debug(
-            "Created rollout worker with env {} ({}), policies {}".format(
-                self.async_env, self.env, self.policy_map
-            )
-        )
-
-    @DeveloperAPI
-    def sample(self) -> SampleBatchType:
-        """Returns a batch of experience sampled from this worker.
-
-        This method must be implemented by subclasses.
-
-        Returns:
-            A columnar batch of experiences (e.g., tensors).
-
-        Examples:
-            >>> print(worker.sample())
-            SampleBatch({"obs": [1, 2, 3], "action": [0, 1, 0], ...})
-        """
-
-        if self.fake_sampler and self.last_batch is not None:
-            return self.last_batch
-        elif self.input_reader is None:
-            raise ValueError(
-                "RolloutWorker has no `input_reader` object! "
-                "Cannot call `sample()`. You can try setting "
-                "`create_env_on_driver` to True."
-            )
-
-        if log_once("sample_start"):
-            logger.info(
-                "Generating sample batch of size {}".format(
-                    self.rollout_fragment_length
-                )
-            )
-
-        batches = [self.input_reader.next()]
-        steps_so_far = (
-            batches[0].count
-            if self.count_steps_by == "env_steps"
-            else batches[0].agent_steps()
-        )
-
-        # In truncate_episodes mode, never pull more than 1 batch per env.
-        # This avoids over-running the target batch size.
-        if self.batch_mode == "truncate_episodes":
-            max_batches = self.num_envs
-        else:
-            max_batches = float("inf")
-
-        while (
-            steps_so_far < self.rollout_fragment_length and len(batches) < max_batches
-        ):
-            batch = self.input_reader.next()
-            steps_so_far += (
-                batch.count
-                if self.count_steps_by == "env_steps"
-                else batch.agent_steps()
-            )
-            batches.append(batch)
-        batch = batches[0].concat_samples(batches) if len(batches) > 1 else batches[0]
-
-        self.callbacks.on_sample_end(worker=self, samples=batch)
-
-        # Always do writes prior to compression for consistency and to allow
-        # for better compression inside the writer.
-        self.output_writer.write(batch)
-
-        # Do off-policy estimation, if needed.
-        if self.reward_estimators:
-            for sub_batch in batch.split_by_episode():
-                for estimator in self.reward_estimators:
-                    estimator.process(sub_batch)
-
-        if log_once("sample_end"):
-            logger.info("Completed sample batch:\n\n{}\n".format(summarize(batch)))
-
-        if self.compress_observations:
-            batch.compress(bulk=self.compress_observations == "bulk")
-
-        if self.fake_sampler:
-            self.last_batch = batch
-        return batch
-
-    @DeveloperAPI
-    @ray.method(num_returns=2)
-    def sample_with_count(self) -> Tuple[SampleBatchType, int]:
-        """Same as sample() but returns the count as a separate value.
-
-        Returns:
-            A columnar batch of experiences (e.g., tensors) and the
-                size of the collected batch.
-
-        Examples:
-            >>> print(worker.sample_with_count())
-            (SampleBatch({"obs": [1, 2, 3], "action": [0, 1, 0], ...}), 3)
-        """
-        batch = self.sample()
-        return batch, batch.count
-
-    @DeveloperAPI
-    def learn_on_batch(self, samples: SampleBatchType) -> Dict:
-        """Update policies based on the given batch.
-
-        This is the equivalent to apply_gradients(compute_gradients(samples)),
-        but can be optimized to avoid pulling gradients into CPU memory.
-
-        Args:
-            samples: The SampleBatch or MultiAgentBatch to learn on.
-
-        Returns:
-            Dictionary of extra metadata from compute_gradients().
-
-        Examples:
-            >>> batch = worker.sample()
-            >>> info = worker.learn_on_batch(samples)
-        """
-        if log_once("learn_on_batch"):
-            logger.info(
-                "Training on concatenated sample batches:\n\n{}\n".format(
-                    summarize(samples)
-                )
-            )
-        if isinstance(samples, MultiAgentBatch):
-            info_out = {}
-            builders = {}
-            to_fetch = {}
-            for pid, batch in samples.policy_batches.items():
-                if not self.is_policy_to_train(pid, samples):
-                    continue
-                # Decompress SampleBatch, in case some columns are compressed.
-                batch.decompress_if_needed()
-                policy = self.policy_map[pid]
-                tf_session = policy.get_session()
-                if tf_session and hasattr(policy, "_build_learn_on_batch"):
-                    builders[pid] = TFRunBuilder(tf_session, "learn_on_batch")
-                    to_fetch[pid] = policy._build_learn_on_batch(builders[pid], batch)
-                else:
-                    info_out[pid] = policy.learn_on_batch(batch)
-            info_out.update({pid: builders[pid].get(v) for pid, v in to_fetch.items()})
-        else:
-            if self.is_policy_to_train(DEFAULT_POLICY_ID, samples):
-                info_out = {
-                    DEFAULT_POLICY_ID: self.policy_map[
-                        DEFAULT_POLICY_ID
-                    ].learn_on_batch(samples)
-                }
-        if log_once("learn_out"):
-            logger.debug("Training out:\n\n{}\n".format(summarize(info_out)))
-        return info_out
-
-    def sample_and_learn(
-        self,
-        expected_batch_size: int,
-        num_sgd_iter: int,
-        sgd_minibatch_size: str,
-        standardize_fields: List[str],
-    ) -> Tuple[dict, int]:
-        """Sample and batch and learn on it.
-
-        This is typically used in combination with distributed allreduce.
-
-        Args:
-            expected_batch_size: Expected number of samples to learn on.
-            num_sgd_iter: Number of SGD iterations.
-            sgd_minibatch_size: SGD minibatch size.
-            standardize_fields: List of sample fields to normalize.
-
-        Returns:
-            A tuple consisting of a dictionary of extra metadata returned from
-                the policies' `learn_on_batch()` and the number of samples
-                learned on.
-        """
-        batch = self.sample()
-        assert batch.count == expected_batch_size, (
-            "Batch size possibly out of sync between workers, expected:",
-            expected_batch_size,
-            "got:",
-            batch.count,
-        )
-        logger.info(
-            "Executing distributed minibatch SGD "
-            "with epoch size {}, minibatch size {}".format(
-                batch.count, sgd_minibatch_size
-            )
-        )
-        info = do_minibatch_sgd(
-            batch,
-            self.policy_map,
-            self,
-            num_sgd_iter,
-            sgd_minibatch_size,
-            standardize_fields,
-        )
-        return info, batch.count
-
-    @DeveloperAPI
-    def compute_gradients(
-        self, samples: SampleBatchType
-    ) -> Tuple[ModelGradients, dict]:
-        """Returns a gradient computed w.r.t the specified samples.
-
-        Uses the Policy's/ies' compute_gradients method(s) to perform the
-        calculations. Skips policies that are not trainable as per
-        `self.is_policy_to_train()`.
-
-        Args:
-            samples: The SampleBatch or MultiAgentBatch to compute gradients
-                for using this worker's trainable policies.
-
-        Returns:
-            In the single-agent case, a tuple consisting of ModelGradients and
-            info dict of the worker's policy.
-            In the multi-agent case, a tuple consisting of a dict mapping
-            PolicyID to ModelGradients and a dict mapping PolicyID to extra
-            metadata info.
-            Note that the first return value (grads) can be applied as is to a
-            compatible worker using the worker's `apply_gradients()` method.
-
-        Examples:
-            >>> batch = worker.sample()
-            >>> grads, info = worker.compute_gradients(samples)
-        """
-        if log_once("compute_gradients"):
-            logger.info("Compute gradients on:\n\n{}\n".format(summarize(samples)))
-        # MultiAgentBatch -> Calculate gradients for all policies.
-        if isinstance(samples, MultiAgentBatch):
-            grad_out, info_out = {}, {}
-            if self.policy_config.get("framework") == "tf":
-                for pid, batch in samples.policy_batches.items():
-                    if not self.is_policy_to_train(pid, samples):
-                        continue
-                    policy = self.policy_map[pid]
-                    builder = TFRunBuilder(policy.get_session(), "compute_gradients")
-                    grad_out[pid], info_out[pid] = policy._build_compute_gradients(
-                        builder, batch
-                    )
-                grad_out = {k: builder.get(v) for k, v in grad_out.items()}
-                info_out = {k: builder.get(v) for k, v in info_out.items()}
-            else:
-                for pid, batch in samples.policy_batches.items():
-                    if not self.is_policy_to_train(pid, samples):
-                        continue
-                    grad_out[pid], info_out[pid] = self.policy_map[
-                        pid
-                    ].compute_gradients(batch)
-        # SampleBatch -> Calculate gradients for the default policy.
-        else:
-            grad_out, info_out = self.policy_map[DEFAULT_POLICY_ID].compute_gradients(
-                samples
-            )
-
-        info_out["batch_count"] = samples.count
-        if log_once("grad_out"):
-            logger.info("Compute grad info:\n\n{}\n".format(summarize(info_out)))
-
-        return grad_out, info_out
-
-    @DeveloperAPI
-    def apply_gradients(
-        self,
-        grads: Union[ModelGradients, Dict[PolicyID, ModelGradients]],
-    ) -> None:
-        """Applies the given gradients to this worker's models.
-
-        Uses the Policy's/ies' apply_gradients method(s) to perform the
-        operations.
-
-        Args:
-            grads: Single ModelGradients (single-agent case) or a dict
-                mapping PolicyIDs to the respective model gradients
-                structs.
-
-        Examples:
-            >>> samples = worker.sample()
-            >>> grads, info = worker.compute_gradients(samples)
-            >>> worker.apply_gradients(grads)
-        """
-        if log_once("apply_gradients"):
-            logger.info("Apply gradients:\n\n{}\n".format(summarize(grads)))
-        # Grads is a dict (mapping PolicyIDs to ModelGradients).
-        # Multi-agent case.
-        if isinstance(grads, dict):
-            for pid, g in grads.items():
-                if self.is_policy_to_train(pid, None):
-                    self.policy_map[pid].apply_gradients(g)
-        # Grads is a ModelGradients type. Single-agent case.
-        elif self.is_policy_to_train(DEFAULT_POLICY_ID, None):
-            self.policy_map[DEFAULT_POLICY_ID].apply_gradients(grads)
-
-    @DeveloperAPI
-    def get_metrics(self) -> List[Union[RolloutMetrics, OffPolicyEstimate]]:
-        """Returns the thus-far collected metrics from this worker's rollouts.
-
-        Returns:
-             List of RolloutMetrics and/or OffPolicyEstimate objects
-             collected thus-far.
-        """
-
-        # Get metrics from sampler (if any).
-        if self.sampler is not None:
-            out = self.sampler.get_metrics()
-        else:
-            out = []
-        # Get metrics from our reward-estimators (if any).
-        for m in self.reward_estimators:
-            out.extend(m.get_metrics())
-
-        return out
-
-    @DeveloperAPI
-    def foreach_env(self, func: Callable[[EnvType], T]) -> List[T]:
-        """Calls the given function with each sub-environment as arg.
-
-        Args:
-            func: The function to call for each underlying
-                sub-environment (as only arg).
-
-        Returns:
-             The list of return values of all calls to `func([env])`.
-        """
-
-        if self.async_env is None:
-            return []
-
-        envs = self.async_env.get_sub_environments()
-        # Empty list (not implemented): Call function directly on the
-        # BaseEnv.
-        if not envs:
-            return [func(self.async_env)]
-        # Call function on all underlying (vectorized) sub environments.
-        else:
-            return [func(e) for e in envs]
-
-    @DeveloperAPI
-    def foreach_env_with_context(
-        self, func: Callable[[EnvType, EnvContext], T]
-    ) -> List[T]:
-        """Calls given function with each sub-env plus env_ctx as args.
-
-        Args:
-            func: The function to call for each underlying
-                sub-environment and its EnvContext (as the args).
-
-        Returns:
-             The list of return values of all calls to `func([env, ctx])`.
-        """
-
-        if self.async_env is None:
-            return []
-
-        envs = self.async_env.get_sub_environments()
-        # Empty list (not implemented): Call function directly on the
-        # BaseEnv.
-        if not envs:
-            return [func(self.async_env, self.env_context)]
-        # Call function on all underlying (vectorized) sub environments.
-        else:
-            ret = []
-            for i, e in enumerate(envs):
-                ctx = self.env_context.copy_with_overrides(vector_index=i)
-                ret.append(func(e, ctx))
-            return ret
-
-    @DeveloperAPI
-    def get_policy(self, policy_id: PolicyID = DEFAULT_POLICY_ID) -> Optional[Policy]:
-        """Return policy for the specified id, or None.
-
-        Args:
-            policy_id: ID of the policy to return. None for DEFAULT_POLICY_ID
-                (in the single agent case).
-
-        Returns:
-            The policy under the given ID (or None if not found).
-        """
-        return self.policy_map.get(policy_id)
-
-    @DeveloperAPI
-    def add_policy(
-        self,
-        *,
-        policy_id: PolicyID,
-        policy_cls: Type[Policy],
-        observation_space: Optional[Space] = None,
-        action_space: Optional[Space] = None,
-        config: Optional[PartialTrainerConfigDict] = None,
-        policy_state: Optional[PolicyState] = None,
-        policy_mapping_fn: Optional[Callable[[AgentID, "Episode"], PolicyID]] = None,
-        policies_to_train: Optional[
-            Union[Container[PolicyID], Callable[[PolicyID, SampleBatchType], bool]]
-        ] = None,
-    ) -> Policy:
-        """Adds a new policy to this RolloutWorker.
-
-        Args:
-            policy_id: ID of the policy to add.
-            policy_cls: The Policy class to use for constructing the new
-                Policy.
-            observation_space: The observation space of the policy to add.
-            action_space: The action space of the policy to add.
-            config: The config overrides for the policy to add.
-            policy_state: Optional state dict to apply to the new
-                policy instance, right after its construction.
-            policy_mapping_fn: An optional (updated) policy mapping function
-                to use from here on. Note that already ongoing episodes will
-                not change their mapping but will use the old mapping till
-                the end of the episode.
-            policies_to_train: An optional container of policy IDs to be
-                trained or a callable taking PolicyID and - optionally -
-                SampleBatchType and returning a bool (trainable or not?).
-                If None, will keep the existing setup in place.
-                Policies, whose IDs are not in the list (or for which the
-                callable returns False) will not be updated.
-
-        Returns:
-            The newly added policy.
-
-        Raises:
-            KeyError: If the given `policy_id` already exists in this worker's
-                PolicyMap.
-        """
-        if policy_id in self.policy_map:
-            raise KeyError(f"Policy ID '{policy_id}' already in policy map!")
-        policy_dict_to_add = _determine_spaces_for_multi_agent_dict(
-            {
-                policy_id: PolicySpec(
-                    policy_cls, observation_space, action_space, config or {}
-                )
-            },
-            self.env,
-            spaces=self.spaces,
-            policy_config=self.policy_config,
-        )
-        self.policy_dict.update(policy_dict_to_add)
-        self._build_policy_map(
-            policy_dict_to_add, self.policy_config, seed=self.policy_config.get("seed")
-        )
-        new_policy = self.policy_map[policy_id]
-        # Set the state of the newly created policy.
-        if policy_state:
-            new_policy.set_state(policy_state)
-
-        self.filters[policy_id] = get_filter(
-            self.observation_filter, new_policy.observation_space.shape
-        )
-
-        self.set_policy_mapping_fn(policy_mapping_fn)
-        if policies_to_train is not None:
-            self.set_is_policy_to_train(policies_to_train)
-
-        return new_policy
-
-    @DeveloperAPI
-    def remove_policy(
-        self,
-        *,
-        policy_id: PolicyID = DEFAULT_POLICY_ID,
-        policy_mapping_fn: Optional[Callable[[AgentID], PolicyID]] = None,
-        policies_to_train: Optional[
-            Union[Container[PolicyID], Callable[[PolicyID, SampleBatchType], bool]]
-        ] = None,
-    ) -> None:
-        """Removes a policy from this RolloutWorker.
-
-        Args:
-            policy_id: ID of the policy to be removed. None for
-                DEFAULT_POLICY_ID.
-            policy_mapping_fn: An optional (updated) policy mapping function
-                to use from here on. Note that already ongoing episodes will
-                not change their mapping but will use the old mapping till
-                the end of the episode.
-            policies_to_train: An optional container of policy IDs to be
-                trained or a callable taking PolicyID and - optionally -
-                SampleBatchType and returning a bool (trainable or not?).
-                If None, will keep the existing setup in place.
-                Policies, whose IDs are not in the list (or for which the
-                callable returns False) will not be updated.
-        """
-        if policy_id not in self.policy_map:
-            raise ValueError(f"Policy ID '{policy_id}' not in policy map!")
-        del self.policy_map[policy_id]
-        del self.preprocessors[policy_id]
-        self.set_policy_mapping_fn(policy_mapping_fn)
-        if policies_to_train is not None:
-            self.set_is_policy_to_train(policies_to_train)
-
-    @DeveloperAPI
-    def set_policy_mapping_fn(
-        self,
-        policy_mapping_fn: Optional[Callable[[AgentID, "Episode"], PolicyID]] = None,
-    ) -> None:
-        """Sets `self.policy_mapping_fn` to a new callable (if provided).
-
-        Args:
-            policy_mapping_fn: The new mapping function to use. If None,
-                will keep the existing mapping function in place.
-        """
-        if policy_mapping_fn is not None:
-            self.policy_mapping_fn = policy_mapping_fn
-            if not callable(self.policy_mapping_fn):
-                raise ValueError("`policy_mapping_fn` must be a callable!")
-
-    @DeveloperAPI
-    def set_is_policy_to_train(
-        self,
-        is_policy_to_train: Union[
-            Container[PolicyID], Callable[[PolicyID, Optional[SampleBatchType]], bool]
-        ],
-    ) -> None:
-        """Sets `self.is_policy_to_train()` to a new callable.
-
-        Args:
-            is_policy_to_train: A container of policy IDs to be
-                trained or a callable taking PolicyID and - optionally -
-                SampleBatchType and returning a bool (trainable or not?).
-                If None, will keep the existing setup in place.
-                Policies, whose IDs are not in the list (or for which the
-                callable returns False) will not be updated.
-        """
-        # If container given, construct a simple default callable returning True
-        # if the PolicyID is found in the list/set of IDs.
-        if not callable(is_policy_to_train):
-            assert isinstance(is_policy_to_train, Container), (
-                "ERROR: `is_policy_to_train`must be a container or a "
-                "callable taking PolicyID and SampleBatch and returning "
-                "True|False (trainable or not?)."
-            )
-            pols = set(is_policy_to_train)
-
-            def is_policy_to_train(pid, batch=None):
-                return pid in pols
-
-        self.is_policy_to_train = is_policy_to_train
-
-    @ExperimentalAPI
-    def get_policies_to_train(
-        self, batch: Optional[SampleBatchType] = None
-    ) -> Set[PolicyID]:
-        """Returns all policies-to-train, given an optional batch.
-
-        Loops through all policies currently in `self.policy_map` and checks
-        the return value of `self.is_policy_to_train(pid, batch)`.
-
-        Args:
-            batch: An optional SampleBatchType for the
-                `self.is_policy_to_train(pid, [batch]?)` check.
-
-        Returns:
-            The set of currently trainable policy IDs, given the optional
-            `batch`.
-        """
-        return {
-            pid for pid in self.policy_map.keys() if self.is_policy_to_train(pid, batch)
-        }
-
-    @DeveloperAPI
-    def for_policy(
-        self,
-        func: Callable[[Policy, Optional[Any]], T],
-        policy_id: Optional[PolicyID] = DEFAULT_POLICY_ID,
-        **kwargs,
-    ) -> T:
-        """Calls the given function with the specified policy as first arg.
-
-        Args:
-            func: The function to call with the policy as first arg.
-            policy_id: The PolicyID of the policy to call the function with.
-
-        Keyword Args:
-            kwargs: Additional kwargs to be passed to the call.
-
-        Returns:
-            The return value of the function call.
-        """
-
-        return func(self.policy_map[policy_id], **kwargs)
-
-    @DeveloperAPI
-    def foreach_policy(
-        self, func: Callable[[Policy, PolicyID, Optional[Any]], T], **kwargs
-    ) -> List[T]:
-        """Calls the given function with each (policy, policy_id) tuple.
-
-        Args:
-            func: The function to call with each (policy, policy ID) tuple.
-
-        Keyword Args:
-            kwargs: Additional kwargs to be passed to the call.
-
-        Returns:
-             The list of return values of all calls to
-                `func([policy, pid, **kwargs])`.
-        """
-        return [func(policy, pid, **kwargs) for pid, policy in self.policy_map.items()]
-
-    @DeveloperAPI
-    def foreach_policy_to_train(
-        self, func: Callable[[Policy, PolicyID, Optional[Any]], T], **kwargs
-    ) -> List[T]:
-        """
-        Calls the given function with each (policy, policy_id) tuple.
-
-        Only those policies/IDs will be called on, for which
-        `self.is_policy_to_train()` returns True.
-
-        Args:
-            func: The function to call with each (policy, policy ID) tuple,
-                for only those policies that `self.is_policy_to_train`
-                returns True.
-
-        Keyword Args:
-            kwargs: Additional kwargs to be passed to the call.
-
-        Returns:
-            The list of return values of all calls to
-            `func([policy, pid, **kwargs])`.
-        """
-        return [
-            func(policy, pid, **kwargs)
-            for pid, policy in self.policy_map.items()
-            if self.is_policy_to_train(pid, None)
-        ]
-
-    @DeveloperAPI
-    def sync_filters(self, new_filters: dict) -> None:
-        """Changes self's filter to given and rebases any accumulated delta.
-
-        Args:
-            new_filters: Filters with new state to update local copy.
-        """
-        assert all(k in new_filters for k in self.filters)
-        for k in self.filters:
-            self.filters[k].sync(new_filters[k])
-
-    @DeveloperAPI
-    def get_filters(self, flush_after: bool = False) -> Dict:
-        """Returns a snapshot of filters.
-
-        Args:
-            flush_after: Clears the filter buffer state.
-
-        Returns:
-            Dict for serializable filters
-        """
-        return_filters = {}
-        for k, f in self.filters.items():
-            return_filters[k] = f.as_serializable()
-            if flush_after:
-                f.clear_buffer()
-        return return_filters
-
-    @DeveloperAPI
-    def save(self) -> bytes:
-        """Serializes this RolloutWorker's current state and returns it.
-
-        Returns:
-            The current state of this RolloutWorker as a serialized, pickled
-            byte sequence.
-        """
-        filters = self.get_filters(flush_after=True)
-        state = {}
-        policy_specs = {}
-        for pid in self.policy_map:
-            state[pid] = self.policy_map[pid].get_state()
-            policy_specs[pid] = self.policy_map.policy_specs[pid]
-        return pickle.dumps(
-            {
-                "filters": filters,
-                "state": state,
-                "policy_specs": policy_specs,
-            }
-        )
-
-    @DeveloperAPI
-    def restore(self, objs: bytes) -> None:
-        """Restores this RolloutWorker's state from a sequence of bytes.
-
-        Args:
-            objs: The byte sequence to restore this worker's state from.
-
-        Examples:
-            >>> state = worker.save()
-            >>> new_worker = RolloutWorker(...)
-            >>> new_worker.restore(state)
-        """
-        objs = pickle.loads(objs)
-        self.sync_filters(objs["filters"])
-        for pid, state in objs["state"].items():
-            if pid not in self.policy_map:
-                pol_spec = objs.get("policy_specs", {}).get(pid)
-                if not pol_spec:
-                    logger.warning(
-                        f"PolicyID '{pid}' was probably added on-the-fly (not"
-                        " part of the static `multagent.policies` config) and"
-                        " no PolicySpec objects found in the pickled policy "
-                        "state. Will not add `{pid}`, but ignore it for now."
-                    )
-                else:
-                    self.add_policy(
-                        policy_id=pid,
-                        policy_cls=pol_spec.policy_class,
-                        observation_space=pol_spec.observation_space,
-                        action_space=pol_spec.action_space,
-                        config=pol_spec.config,
-                    )
-            else:
-                self.policy_map[pid].set_state(state)
-
-    @DeveloperAPI
-    def get_weights(
-        self,
-        policies: Optional[Container[PolicyID]] = None,
-    ) -> Dict[PolicyID, ModelWeights]:
-        """Returns each policies' model weights of this worker.
-
-        Args:
-            policies: List of PolicyIDs to get the weights from.
-                Use None for all policies.
-
-        Returns:
-            Dict mapping PolicyIDs to ModelWeights.
-
-        Examples:
-            >>> weights = worker.get_weights()
-            >>> print(weights)
-            {"default_policy": {"layer1": array(...), "layer2": ...}}
-        """
-        if policies is None:
-            policies = list(self.policy_map.keys())
-        policies = force_list(policies)
-
-        return {
-            pid: policy.get_weights()
-            for pid, policy in self.policy_map.items()
-            if pid in policies
-        }
-
-    @DeveloperAPI
-    def set_weights(
-        self, weights: Dict[PolicyID, ModelWeights], global_vars: Optional[Dict] = None
-    ) -> None:
-        """Sets each policies' model weights of this worker.
-
-        Args:
-            weights: Dict mapping PolicyIDs to the new weights to be used.
-            global_vars: An optional global vars dict to set this
-                worker to. If None, do not update the global_vars.
-
-        Examples:
-            >>> weights = worker.get_weights()
-            >>> # Set `global_vars` (timestep) as well.
-            >>> worker.set_weights(weights, {"timestep": 42})
-        """
-        # If per-policy weights are object refs, `ray.get()` them first.
-        if weights and isinstance(next(iter(weights.values())), ObjectRef):
-            actual_weights = ray.get(list(weights.values()))
-            weights = {pid: actual_weights[i] for i, pid in enumerate(weights.keys())}
-
-        for pid, w in weights.items():
-            self.policy_map[pid].set_weights(w)
-        if global_vars:
-            self.set_global_vars(global_vars)
-
-    @DeveloperAPI
-    def get_global_vars(self) -> dict:
-        """Returns the current global_vars dict of this worker.
-
-        Returns:
-            The current global_vars dict of this worker.
-
-        Examples:
-            >>> global_vars = worker.get_global_vars()
-            >>> print(global_vars)
-            {"timestep": 424242}
-        """
-        return self.global_vars
-
-    @DeveloperAPI
-    def set_global_vars(self, global_vars: dict) -> None:
-        """Updates this worker's and all its policies' global vars.
-
-        Args:
-            global_vars: The new global_vars dict.
-
-        Examples:
-            >>> global_vars = worker.set_global_vars({"timestep": 4242})
-        """
-        self.foreach_policy(lambda p, _: p.on_global_var_update(global_vars))
-        self.global_vars = global_vars
-
-    @DeveloperAPI
-    def stop(self) -> None:
-        """Releases all resources used by this RolloutWorker."""
-
-        # If we have an env -> Release its resources.
-        if self.env is not None:
-            self.async_env.stop()
-        # Close all policies' sessions (if tf static graph).
-        for policy in self.policy_map.values():
-            sess = policy.get_session()
-            # Closes the tf session, if any.
-            if sess is not None:
-                sess.close()
-
-    @DeveloperAPI
-    def apply(
-        self,
-        func: Callable[["RolloutWorker", Optional[Any], Optional[Any]], T],
-        *args,
-        **kwargs,
-    ) -> T:
-        """Calls the given function with this rollout worker instance.
-
-        Useful for when the RolloutWorker class has been converted into a
-        ActorHandle and the user needs to execute some functionality (e.g.
-        add a property) on the underlying policy object.
-
-        Args:
-            func: The function to call, with this RolloutWorker as first
-                argument, followed by args, and kwargs.
-            args: Optional additional args to pass to the function call.
-            kwargs: Optional additional kwargs to pass to the function call.
-
-        Returns:
-            The return value of the function call.
-        """
-        return func(self, *args, **kwargs)
-
-    def setup_torch_data_parallel(
-        self, url: str, world_rank: int, world_size: int, backend: str
-    ) -> None:
-        """Join a torch process group for distributed SGD."""
-
-        logger.info(
-            "Joining process group, url={}, world_rank={}, "
-            "world_size={}, backend={}".format(url, world_rank, world_size, backend)
-        )
-        torch.distributed.init_process_group(
-            backend=backend, init_method=url, rank=world_rank, world_size=world_size
-        )
-
-        for pid, policy in self.policy_map.items():
-            if not isinstance(policy, TorchPolicy):
-                raise ValueError(
-                    "This policy does not support torch distributed", policy
-                )
-            policy.distributed_world_size = world_size
-
-    @DeveloperAPI
-    def creation_args(self) -> dict:
-        """Returns the kwargs dict used to create this worker."""
-        return self._original_kwargs
-
-    @DeveloperAPI
-    def get_host(self) -> str:
-        """Returns the hostname of the process running this evaluator."""
-        return platform.node()
-
-    @DeveloperAPI
-    def get_node_ip(self) -> str:
-        """Returns the IP address of the node that this worker runs on."""
-        return ray.util.get_node_ip_address()
-
-    @DeveloperAPI
-    def find_free_port(self) -> int:
-        """Finds a free port on the node that this worker runs on."""
-        from ray.util.ml_utils.util import find_free_port
-
-        return find_free_port()
-
-    def __del__(self):
-        """If this worker is deleted, clears all resources used by it."""
-
-        # In case we have-an AsyncSampler, kill its sampling thread.
-        if hasattr(self, "sampler") and isinstance(self.sampler, AsyncSampler):
-            self.sampler.shutdown = True
-
-    def _build_policy_map(
-        self,
-        policy_dict: MultiAgentPolicyConfigDict,
-        policy_config: PartialTrainerConfigDict,
-        session_creator: Optional[Callable[[], "tf1.Session"]] = None,
-        seed: Optional[int] = None,
-    ) -> None:
-        """Adds the given policy_dict to `self.policy_map`.
-
-        Args:
-            policy_dict: The MultiAgentPolicyConfigDict to be added to this
-                worker's PolicyMap.
-            policy_config: The general policy config to use. May be updated
-                by individual policy condig overrides in the given
-                multi-agent `policy_dict`.
-            session_creator: A callable that creates a tf session
-                (if applicable).
-            seed: An optional random seed to pass to PolicyMap's
-                constructor.
-        """
-        ma_config = policy_config.get("multiagent", {})
-
-        # If our policy_map does not exist yet, create it here.
-        self.policy_map = self.policy_map or PolicyMap(
-            worker_index=self.worker_index,
-            num_workers=self.num_workers,
-            capacity=ma_config.get("policy_map_capacity"),
-            path=ma_config.get("policy_map_cache"),
-            policy_config=policy_config,
-            session_creator=session_creator,
-            seed=seed,
-        )
-        # If our preprocessors dict does not exist yet, create it here.
-        self.preprocessors = self.preprocessors or {}
-
-        # Loop through given policy-dict and add each entry to our map.
-        for name, (orig_cls, obs_space, act_space, conf) in sorted(policy_dict.items()):
-            logger.debug("Creating policy for {}".format(name))
-            # Update the general policy_config with the specific config
-            # for this particular policy.
-            merged_conf = merge_dicts(policy_config, conf or {})
-            # Update num_workers and worker_index.
-            merged_conf["num_workers"] = self.num_workers
-            merged_conf["worker_index"] = self.worker_index
-            # Preprocessors.
-            if self.preprocessing_enabled:
-                preprocessor = ModelCatalog.get_preprocessor_for_space(
-                    obs_space, merged_conf.get("model")
-                )
-                self.preprocessors[name] = preprocessor
-                if preprocessor is not None:
-                    obs_space = preprocessor.observation_space
-            else:
-                self.preprocessors[name] = None
-            # Create the actual policy object.
-            self.policy_map.create_policy(
-                name, orig_cls, obs_space, act_space, conf, merged_conf
-            )
-
-        if self.worker_index == 0:
-            logger.info(f"Built policy map: {self.policy_map}")
-            logger.info(f"Built preprocessor map: {self.preprocessors}")
-
-    @Deprecated(
-        new="Trainer.get_policy().export_model([export_dir], [onnx]?)", error=False
-    )
-    def export_policy_model(
-        self,
-        export_dir: str,
-        policy_id: PolicyID = DEFAULT_POLICY_ID,
-        onnx: Optional[int] = None,
-    ):
-        self.policy_map[policy_id].export_model(export_dir, onnx=onnx)
-
-    @Deprecated(
-        new="Trainer.get_policy().import_model_from_h5([import_file])", error=False
-    )
-    def import_policy_model_from_h5(
-        self, import_file: str, policy_id: PolicyID = DEFAULT_POLICY_ID
-    ):
-        self.policy_map[policy_id].import_model_from_h5(import_file)
-
-    @Deprecated(
-        new="Trainer.get_policy().export_checkpoint([export_dir], " "[filename]?)",
-        error=False,
-    )
-    def export_policy_checkpoint(
-        self,
-        export_dir: str,
-        filename_prefix: str = "model",
-        policy_id: PolicyID = DEFAULT_POLICY_ID,
-    ):
-        self.policy_map[policy_id].export_checkpoint(export_dir, filename_prefix)
-
-    @Deprecated(new="RolloutWorker.foreach_policy_to_train", error=False)
-    def foreach_trainable_policy(self, func, **kwargs):
-        return self.foreach_policy_to_train(func, **kwargs)
-
-
-def _determine_spaces_for_multi_agent_dict(
-    multi_agent_dict: MultiAgentPolicyConfigDict,
-    env: Optional[EnvType] = None,
-    spaces: Optional[Dict[PolicyID, Tuple[Space, Space]]] = None,
-    policy_config: Optional[PartialTrainerConfigDict] = None,
-) -> MultiAgentPolicyConfigDict:
-
-    policy_config = policy_config or {}
-
-    # Try extracting spaces from env or from given spaces dict.
-    env_obs_space = None
-    env_act_space = None
-
-    # Env is a ray.remote: Get spaces via its (automatically added)
-    # `_get_spaces()` method.
-    if isinstance(env, ray.actor.ActorHandle):
-        env_obs_space, env_act_space = ray.get(env._get_spaces.remote())
-    # Normal env (gym.Env or MultiAgentEnv): These should have the
-    # `observation_space` and `action_space` properties.
-    elif env is not None:
-        if hasattr(env, "observation_space") and isinstance(
-            env.observation_space, gym.Space
-        ):
-            env_obs_space = env.observation_space
-
-        if hasattr(env, "action_space") and isinstance(env.action_space, gym.Space):
-            env_act_space = env.action_space
-    # Last resort: Try getting the env's spaces from the spaces
-    # dict's special __env__ key.
-    if spaces is not None:
-        if env_obs_space is None:
-            env_obs_space = spaces.get("__env__", [None])[0]
-        if env_act_space is None:
-            env_act_space = spaces.get("__env__", [None, None])[1]
-
-    for pid, policy_spec in multi_agent_dict.copy().items():
-        if policy_spec.observation_space is None:
-            if spaces is not None and pid in spaces:
-                obs_space = spaces[pid][0]
-            elif env_obs_space is not None:
-                obs_space = env_obs_space
-            elif policy_config.get("observation_space"):
-                obs_space = policy_config["observation_space"]
-            else:
-                raise ValueError(
-                    "`observation_space` not provided in PolicySpec for "
-                    f"{pid} and env does not have an observation space OR "
-                    "no spaces received from other workers' env(s) OR no "
-                    "`observation_space` specified in config!"
-                )
-
-            multi_agent_dict[pid] = multi_agent_dict[pid]._replace(
-                observation_space=obs_space
-            )
-
-        if policy_spec.action_space is None:
-            if spaces is not None and pid in spaces:
-                act_space = spaces[pid][1]
-            elif env_act_space is not None:
-                act_space = env_act_space
-            elif policy_config.get("action_space"):
-                act_space = policy_config["action_space"]
-            else:
-                raise ValueError(
-                    "`action_space` not provided in PolicySpec for "
-                    f"{pid} and env does not have an action space OR "
-                    "no spaces received from other workers' env(s) OR no "
-                    "`action_space` specified in config!"
-                )
-            multi_agent_dict[pid] = multi_agent_dict[pid]._replace(
-                action_space=act_space
-            )
-    return multi_agent_dict
-
-
-def _validate_env(env: EnvType, env_context: EnvContext = None):
-    # Base message for checking the env for vector-index=0
-    msg = f"Validating sub-env at vector index={env_context.vector_index} ..."
-
-    allowed_types = [gym.Env, ExternalEnv, VectorEnv, BaseEnv, ray.actor.ActorHandle]
-    if not any(isinstance(env, tpe) for tpe in allowed_types):
-        # Allow this as a special case (assumed gym.Env).
-        # TODO: Disallow this early-out. Everything should conform to a few
-        #  supported classes, i.e. gym.Env/MultiAgentEnv/etc...
-        if hasattr(env, "observation_space") and hasattr(env, "action_space"):
-            logger.warning(msg + f" (warning; invalid env-type={type(env)})")
-            return
-        else:
-            logger.warning(msg + " (NOT OK)")
-            raise EnvError(
-                "Returned env should be an instance of gym.Env (incl. "
-                "MultiAgentEnv), ExternalEnv, VectorEnv, or BaseEnv. "
-                f"The provided env creator function returned {env} "
-                f"(type={type(env)})."
-            )
-
-    # Do some test runs with the provided env.
-    if isinstance(env, gym.Env) and not isinstance(env, MultiAgentEnv):
-        # Make sure the gym.Env has the two space attributes properly set.
-        assert hasattr(env, "observation_space") and hasattr(env, "action_space")
-        # Get a dummy observation by resetting the env.
-        dummy_obs = env.reset()
-        # Convert lists to np.ndarrays.
-        if type(dummy_obs) is list and isinstance(env.observation_space, Box):
-            dummy_obs = np.array(dummy_obs)
-        # Ignore float32/float64 diffs.
-        if (
-            isinstance(env.observation_space, Box)
-            and env.observation_space.dtype != dummy_obs.dtype
-        ):
-            dummy_obs = dummy_obs.astype(env.observation_space.dtype)
-        # Check, if observation is ok (part of the observation space). If not,
-        # error.
-        if not env.observation_space.contains(dummy_obs):
-            logger.warning(msg + " (NOT OK)")
-            raise EnvError(
-                f"Env's `observation_space` {env.observation_space} does not "
-                f"contain returned observation after a reset ({dummy_obs})!"
-            )
-
-    # Log that everything is ok.
-    logger.info(msg + " (ok)")
->>>>>>> 19672688
+import copy
+import gym
+from gym.spaces import Box, Discrete, MultiDiscrete, Space
+import logging
+import numpy as np
+import platform
+import os
+import tree  # pip install dm_tree
+from typing import (
+    Any,
+    Callable,
+    Container,
+    Dict,
+    List,
+    Optional,
+    Set,
+    Tuple,
+    Type,
+    TYPE_CHECKING,
+    Union,
+)
+
+import ray
+from ray import ObjectRef
+from ray import cloudpickle as pickle
+from ray.rllib.env.base_env import BaseEnv, convert_to_base_env
+from ray.rllib.env.env_context import EnvContext
+from ray.rllib.env.external_env import ExternalEnv
+from ray.rllib.env.multi_agent_env import MultiAgentEnv
+from ray.rllib.env.external_multi_agent_env import ExternalMultiAgentEnv
+from ray.rllib.env.utils import record_env_wrapper
+from ray.rllib.env.vector_env import VectorEnv
+from ray.rllib.env.wrappers.atari_wrappers import wrap_deepmind, is_atari
+from ray.rllib.evaluation.sampler import AsyncSampler, SyncSampler
+from ray.rllib.evaluation.metrics import RolloutMetrics
+from ray.rllib.models import ModelCatalog
+from ray.rllib.models.preprocessors import Preprocessor
+from ray.rllib.offline import NoopOutput, IOContext, OutputWriter, InputReader
+from ray.rllib.offline.off_policy_estimator import OffPolicyEstimator, OffPolicyEstimate
+from ray.rllib.offline.is_estimator import ImportanceSamplingEstimator
+from ray.rllib.offline.wis_estimator import WeightedImportanceSamplingEstimator
+from ray.rllib.policy.sample_batch import MultiAgentBatch, DEFAULT_POLICY_ID
+from ray.rllib.policy.policy import Policy, PolicySpec
+from ray.rllib.policy.policy_map import PolicyMap
+from ray.rllib.policy.torch_policy import TorchPolicy
+from ray.rllib.utils import force_list, merge_dicts
+from ray.rllib.utils.annotations import Deprecated, DeveloperAPI, ExperimentalAPI
+from ray.rllib.utils.debug import summarize, update_global_seed_if_necessary
+from ray.rllib.utils.deprecation import deprecation_warning
+from ray.rllib.utils.error import EnvError, ERR_MSG_NO_GPUS, HOWTO_CHANGE_CONFIG
+from ray.rllib.utils.filter import get_filter, Filter
+from ray.rllib.utils.framework import try_import_tf, try_import_torch
+from ray.rllib.utils.sgd import do_minibatch_sgd
+from ray.rllib.utils.tf_utils import get_gpu_devices as get_tf_gpu_devices
+from ray.rllib.utils.tf_run_builder import TFRunBuilder
+from ray.rllib.utils.typing import (
+    AgentID,
+    EnvConfigDict,
+    EnvCreator,
+    EnvType,
+    ModelConfigDict,
+    ModelGradients,
+    ModelWeights,
+    MultiAgentPolicyConfigDict,
+    PartialTrainerConfigDict,
+    PolicyID,
+    PolicyState,
+    SampleBatchType,
+    T,
+)
+from ray.util.debug import log_once, disable_log_once_globally, enable_periodic_logging
+from ray.util.iter import ParallelIteratorWorker
+
+if TYPE_CHECKING:
+    from ray.rllib.evaluation.episode import Episode
+    from ray.rllib.evaluation.observation_function import ObservationFunction
+    from ray.rllib.agents.callbacks import DefaultCallbacks  # noqa
+
+tf1, tf, tfv = try_import_tf()
+torch, _ = try_import_torch()
+
+logger = logging.getLogger(__name__)
+
+# Handle to the current rollout worker, which will be set to the most recently
+# created RolloutWorker in this process. This can be helpful to access in
+# custom env or policy classes for debugging or advanced use cases.
+_global_worker: "RolloutWorker" = None
+
+
+@DeveloperAPI
+def get_global_worker() -> "RolloutWorker":
+    """Returns a handle to the active rollout worker in this process."""
+
+    global _global_worker
+    return _global_worker
+
+
+def _update_env_seed_if_necessary(
+    env: EnvType, seed: int, worker_idx: int, vector_idx: int
+):
+    """Set a deterministic random seed on environment.
+
+    NOTE: this may not work with remote environments (issue #18154).
+    """
+    if not seed:
+        return
+
+    # A single RL job is unlikely to have more than 10K
+    # rollout workers.
+    max_num_envs_per_workers: int = 1000
+    assert (
+        worker_idx < max_num_envs_per_workers
+    ), "Too many envs per worker. Random seeds may collide."
+    computed_seed: int = worker_idx * max_num_envs_per_workers + vector_idx + seed
+
+    # Gym.env.
+    # This will silently fail for most OpenAI gyms
+    # (they do nothing and return None per default)
+    if not hasattr(env, "seed"):
+        logger.info("Env doesn't support env.seed(): {}".format(env))
+    else:
+        env.seed(computed_seed)
+
+
+@DeveloperAPI
+class RolloutWorker(ParallelIteratorWorker):
+    """Common experience collection class.
+
+    This class wraps a policy instance and an environment class to
+    collect experiences from the environment. You can create many replicas of
+    this class as Ray actors to scale RL training.
+
+    This class supports vectorized and multi-agent policy evaluation (e.g.,
+    VectorEnv, MultiAgentEnv, etc.)
+
+    Examples:
+        >>> # Create a rollout worker and using it to collect experiences.
+        >>> worker = RolloutWorker(
+        ...   env_creator=lambda _: gym.make("CartPole-v0"),
+        ...   policy_spec=PGTFPolicy)
+        >>> print(worker.sample())
+        SampleBatch({
+            "obs": [[...]], "actions": [[...]], "rewards": [[...]],
+            "dones": [[...]], "new_obs": [[...]]})
+
+        >>> # Creating a multi-agent rollout worker
+        >>> worker = RolloutWorker(
+        ...   env_creator=lambda _: MultiAgentTrafficGrid(num_cars=25),
+        ...   policy_spec={
+        ...       # Use an ensemble of two policies for car agents
+        ...       "car_policy1":
+        ...         (PGTFPolicy, Box(...), Discrete(...), {"gamma": 0.99}),
+        ...       "car_policy2":
+        ...         (PGTFPolicy, Box(...), Discrete(...), {"gamma": 0.95}),
+        ...       # Use a single shared policy for all traffic lights
+        ...       "traffic_light_policy":
+        ...         (PGTFPolicy, Box(...), Discrete(...), {}),
+        ...   },
+        ...   policy_mapping_fn=lambda agent_id, episode, **kwargs:
+        ...     random.choice(["car_policy1", "car_policy2"])
+        ...     if agent_id.startswith("car_") else "traffic_light_policy")
+        >>> print(worker.sample())
+        MultiAgentBatch({
+            "car_policy1": SampleBatch(...),
+            "car_policy2": SampleBatch(...),
+            "traffic_light_policy": SampleBatch(...)})
+    """
+
+    @DeveloperAPI
+    @classmethod
+    def as_remote(
+        cls,
+        num_cpus: Optional[int] = None,
+        num_gpus: Optional[Union[int, float]] = None,
+        memory: Optional[int] = None,
+        object_store_memory: Optional[int] = None,
+        resources: Optional[dict] = None,
+    ) -> type:
+        """Returns RolloutWorker class as a `@ray.remote using given options`.
+
+        The returned class can then be used to instantiate ray actors.
+
+        Args:
+            num_cpus: The number of CPUs to allocate for the remote actor.
+            num_gpus: The number of GPUs to allocate for the remote actor.
+                This could be a fraction as well.
+            memory: The heap memory request for the remote actor.
+            object_store_memory: The object store memory for the remote actor.
+            resources: The default custom resources to allocate for the remote
+                actor.
+
+        Returns:
+            The `@ray.remote` decorated RolloutWorker class.
+        """
+        return ray.remote(
+            num_cpus=num_cpus,
+            num_gpus=num_gpus,
+            memory=memory,
+            object_store_memory=object_store_memory,
+            resources=resources,
+        )(cls)
+
+    @DeveloperAPI
+    def __init__(
+        self,
+        *,
+        env_creator: EnvCreator,
+        validate_env: Optional[Callable[[EnvType, EnvContext], None]] = None,
+        policy_spec: Optional[Union[type, Dict[PolicyID, PolicySpec]]] = None,
+        policy_mapping_fn: Optional[Callable[[AgentID, "Episode"], PolicyID]] = None,
+        policies_to_train: Union[
+            Container[PolicyID], Callable[[PolicyID, SampleBatchType], bool]
+        ] = None,
+        tf_session_creator: Optional[Callable[[], "tf1.Session"]] = None,
+        rollout_fragment_length: int = 100,
+        count_steps_by: str = "env_steps",
+        batch_mode: str = "truncate_episodes",
+        episode_horizon: Optional[int] = None,
+        preprocessor_pref: str = "deepmind",
+        sample_async: bool = False,
+        compress_observations: bool = False,
+        num_envs: int = 1,
+        observation_fn: Optional["ObservationFunction"] = None,
+        observation_filter: str = "NoFilter",
+        clip_rewards: Optional[Union[bool, float]] = None,
+        normalize_actions: bool = True,
+        clip_actions: bool = False,
+        env_config: Optional[EnvConfigDict] = None,
+        model_config: Optional[ModelConfigDict] = None,
+        policy_config: Optional[PartialTrainerConfigDict] = None,
+        worker_index: int = 0,
+        num_workers: int = 0,
+        record_env: Union[bool, str] = False,
+        log_dir: Optional[str] = None,
+        log_level: Optional[str] = None,
+        callbacks: Type["DefaultCallbacks"] = None,
+        input_creator: Callable[
+            [IOContext], InputReader
+        ] = lambda ioctx: ioctx.default_sampler_input(),
+        input_evaluation: List[str] = frozenset([]),
+        output_creator: Callable[
+            [IOContext], OutputWriter
+        ] = lambda ioctx: NoopOutput(),
+        remote_worker_envs: bool = False,
+        remote_env_batch_wait_ms: int = 0,
+        soft_horizon: bool = False,
+        no_done_at_end: bool = False,
+        seed: int = None,
+        extra_python_environs: Optional[dict] = None,
+        fake_sampler: bool = False,
+        spaces: Optional[Dict[PolicyID, Tuple[Space, Space]]] = None,
+        policy=None,
+        monitor_path=None,
+    ):
+        """Initializes a RolloutWorker instance.
+
+        Args:
+            env_creator: Function that returns a gym.Env given an EnvContext
+                wrapped configuration.
+            validate_env: Optional callable to validate the generated
+                environment (only on worker=0).
+            policy_spec: The MultiAgentPolicyConfigDict mapping policy IDs
+                (str) to PolicySpec's or a single policy class to use.
+                If a dict is specified, then we are in multi-agent mode and a
+                policy_mapping_fn can also be set (if not, will map all agents
+                to DEFAULT_POLICY_ID).
+            policy_mapping_fn: A callable that maps agent ids to policy ids in
+                multi-agent mode. This function will be called each time a new
+                agent appears in an episode, to bind that agent to a policy
+                for the duration of the episode. If not provided, will map all
+                agents to DEFAULT_POLICY_ID.
+            policies_to_train: Optional container of policies to train (None
+                for all policies), or a callable taking PolicyID and
+                SampleBatchType and returning a bool (trainable or not?).
+            tf_session_creator: A function that returns a TF session.
+                This is optional and only useful with TFPolicy.
+            rollout_fragment_length: The target number of steps
+                (maesured in `count_steps_by`) to include in each sample
+                batch returned from this worker.
+            count_steps_by: The unit in which to count fragment
+                lengths. One of env_steps or agent_steps.
+            batch_mode: One of the following batch modes:
+                - "truncate_episodes": Each call to sample() will return a
+                batch of at most `rollout_fragment_length * num_envs` in size.
+                The batch will be exactly `rollout_fragment_length * num_envs`
+                in size if postprocessing does not change batch sizes. Episodes
+                may be truncated in order to meet this size requirement.
+                - "complete_episodes": Each call to sample() will return a
+                batch of at least `rollout_fragment_length * num_envs` in
+                size. Episodes will not be truncated, but multiple episodes
+                may be packed within one batch to meet the batch size. Note
+                that when `num_envs > 1`, episode steps will be buffered
+                until the episode completes, and hence batches may contain
+                significant amounts of off-policy data.
+            episode_horizon: Horizon at which to stop episodes (even if the
+                environment itself has not retured a "done" signal).
+            preprocessor_pref: Whether to use RLlib preprocessors
+                ("rllib") or deepmind ("deepmind"), when applicable.
+            sample_async: Whether to compute samples asynchronously in
+                the background, which improves throughput but can cause samples
+                to be slightly off-policy.
+            compress_observations: If true, compress the observations.
+                They can be decompressed with rllib/utils/compression.
+            num_envs: If more than one, will create multiple envs
+                and vectorize the computation of actions. This has no effect if
+                if the env already implements VectorEnv.
+            observation_fn: Optional multi-agent observation function.
+            observation_filter: Name of observation filter to use.
+            clip_rewards: True for clipping rewards to [-1.0, 1.0] prior
+                to experience postprocessing. None: Clip for Atari only.
+                float: Clip to [-clip_rewards; +clip_rewards].
+            normalize_actions: Whether to normalize actions to the
+                action space's bounds.
+            clip_actions: Whether to clip action values to the range
+                specified by the policy action space.
+            env_config: Config to pass to the env creator.
+            model_config: Config to use when creating the policy model.
+            policy_config: Config to pass to the
+                policy. In the multi-agent case, this config will be merged
+                with the per-policy configs specified by `policy_spec`.
+            worker_index: For remote workers, this should be set to a
+                non-zero and unique value. This index is passed to created envs
+                through EnvContext so that envs can be configured per worker.
+            num_workers: For remote workers, how many workers altogether
+                have been created?
+            record_env: Write out episode stats and videos
+                using gym.wrappers.Monitor to this directory if specified. If
+                True, use the default output dir in ~/ray_results/.... If
+                False, do not record anything.
+            log_dir: Directory where logs can be placed.
+            log_level: Set the root log level on creation.
+            callbacks: Custom sub-class of
+                DefaultCallbacks for training/policy/rollout-worker callbacks.
+            input_creator: Function that returns an InputReader object for
+                loading previous generated experiences.
+            input_evaluation: How to evaluate the policy
+                performance. This only makes sense to set when the input is
+                reading offline data. The possible values include:
+                - "is": the step-wise importance sampling estimator.
+                - "wis": the weighted step-wise is estimator.
+                - "simulation": run the environment in the background, but
+                use this data for evaluation only and never for learning.
+            output_creator: Function that returns an OutputWriter object for
+                saving generated experiences.
+            remote_worker_envs: If using num_envs_per_worker > 1,
+                whether to create those new envs in remote processes instead of
+                in the current process. This adds overheads, but can make sense
+                if your envs are expensive to step/reset (e.g., for StarCraft).
+                Use this cautiously, overheads are significant!
+            remote_env_batch_wait_ms: Timeout that remote workers
+                are waiting when polling environments. 0 (continue when at
+                least one env is ready) is a reasonable default, but optimal
+                value could be obtained by measuring your environment
+                step / reset and model inference perf.
+            soft_horizon: Calculate rewards but don't reset the
+                environment when the horizon is hit.
+            no_done_at_end: Ignore the done=True at the end of the
+                episode and instead record done=False.
+            seed: Set the seed of both np and tf to this value to
+                to ensure each remote worker has unique exploration behavior.
+            extra_python_environs: Extra python environments need to be set.
+            fake_sampler: Use a fake (inf speed) sampler for testing.
+            spaces: An optional space dict mapping policy IDs
+                to (obs_space, action_space)-tuples. This is used in case no
+                Env is created on this RolloutWorker.
+            policy: Obsoleted arg. Use `policy_spec` instead.
+            monitor_path: Obsoleted arg. Use `record_env` instead.
+        """
+
+        # Deprecated args.
+        if policy is not None:
+            deprecation_warning("policy", "policy_spec", error=False)
+            policy_spec = policy
+        assert (
+            policy_spec is not None
+        ), "Must provide `policy_spec` when creating RolloutWorker!"
+
+        # Do quick translation into MultiAgentPolicyConfigDict.
+        if not isinstance(policy_spec, dict):
+            policy_spec = {DEFAULT_POLICY_ID: PolicySpec(policy_class=policy_spec)}
+        policy_spec = {
+            pid: spec if isinstance(spec, PolicySpec) else PolicySpec(*spec)
+            for pid, spec in policy_spec.copy().items()
+        }
+
+        if monitor_path is not None:
+            deprecation_warning("monitor_path", "record_env", error=False)
+            record_env = monitor_path
+
+        self._original_kwargs: dict = locals().copy()
+        del self._original_kwargs["self"]
+
+        global _global_worker
+        _global_worker = self
+
+        # set extra environs first
+        if extra_python_environs:
+            for key, value in extra_python_environs.items():
+                os.environ[key] = str(value)
+
+        def gen_rollouts():
+            while True:
+                yield self.sample()
+
+        ParallelIteratorWorker.__init__(self, gen_rollouts, False)
+
+        policy_config = policy_config or {}
+        if (
+            tf1
+            and policy_config.get("framework") in ["tf2", "tfe"]
+            # This eager check is necessary for certain all-framework tests
+            # that use tf's eager_mode() context generator.
+            and not tf1.executing_eagerly()
+        ):
+            tf1.enable_eager_execution()
+
+        if log_level:
+            logging.getLogger("ray.rllib").setLevel(log_level)
+
+        if worker_index > 1:
+            disable_log_once_globally()  # only need 1 worker to log
+        elif log_level == "DEBUG":
+            enable_periodic_logging()
+
+        env_context = EnvContext(
+            env_config or {},
+            worker_index=worker_index,
+            vector_index=0,
+            num_workers=num_workers,
+        )
+        self.env_context = env_context
+        self.policy_config: PartialTrainerConfigDict = policy_config
+        if callbacks:
+            self.callbacks: "DefaultCallbacks" = callbacks()
+        else:
+            from ray.rllib.agents.callbacks import DefaultCallbacks  # noqa
+
+            self.callbacks: DefaultCallbacks = DefaultCallbacks()
+        self.worker_index: int = worker_index
+        self.num_workers: int = num_workers
+        model_config: ModelConfigDict = (
+            model_config or self.policy_config.get("model") or {}
+        )
+
+        # Default policy mapping fn is to always return DEFAULT_POLICY_ID,
+        # independent on the agent ID and the episode passed in.
+        self.policy_mapping_fn = (
+            lambda agent_id, episode, worker, **kwargs: DEFAULT_POLICY_ID
+        )
+        # If provided, set it here.
+        self.set_policy_mapping_fn(policy_mapping_fn)
+
+        self.env_creator: EnvCreator = env_creator
+        self.rollout_fragment_length: int = rollout_fragment_length * num_envs
+        self.count_steps_by: str = count_steps_by
+        self.batch_mode: str = batch_mode
+        self.compress_observations: bool = compress_observations
+        self.preprocessing_enabled: bool = (
+            False if policy_config.get("_disable_preprocessor_api") else True
+        )
+        self.observation_filter = observation_filter
+        self.last_batch: Optional[SampleBatchType] = None
+        self.global_vars: Optional[dict] = None
+        self.fake_sampler: bool = fake_sampler
+
+        # Update the global seed for numpy/random/tf-eager/torch if we are not
+        # the local worker, otherwise, this was already done in the Trainer
+        # object itself.
+        if self.worker_index > 0:
+            update_global_seed_if_necessary(policy_config.get("framework"), seed)
+
+        # A single environment provided by the user (via config.env). This may
+        # also remain None.
+        # 1) Create the env using the user provided env_creator. This may
+        #    return a gym.Env (incl. MultiAgentEnv), an already vectorized
+        #    VectorEnv, BaseEnv, ExternalEnv, or an ActorHandle (remote env).
+        # 2) Wrap - if applicable - with Atari/recording/rendering wrappers.
+        # 3) Seed the env, if necessary.
+        # 4) Vectorize the existing single env by creating more clones of
+        #    this env and wrapping it with the RLlib BaseEnv class.
+        self.env = None
+
+        # Create a (single) env for this worker.
+        if not (
+            worker_index == 0
+            and num_workers > 0
+            and not policy_config.get("create_env_on_driver")
+        ):
+            # Run the `env_creator` function passing the EnvContext.
+            self.env = env_creator(copy.deepcopy(self.env_context))
+
+        if self.env is not None:
+            # Validate environment (general validation function).
+            _validate_env(self.env, env_context=self.env_context)
+            # Custom validation function given.
+            if validate_env is not None:
+                validate_env(self.env, self.env_context)
+            # We can't auto-wrap a BaseEnv.
+            if isinstance(self.env, (BaseEnv, ray.actor.ActorHandle)):
+
+                def wrap(env):
+                    return env
+
+            # Atari type env and "deepmind" preprocessor pref.
+            elif (
+                is_atari(self.env)
+                and not model_config.get("custom_preprocessor")
+                and preprocessor_pref == "deepmind"
+            ):
+
+                # Deepmind wrappers already handle all preprocessing.
+                self.preprocessing_enabled = False
+
+                # If clip_rewards not explicitly set to False, switch it
+                # on here (clip between -1.0 and 1.0).
+                if clip_rewards is None:
+                    clip_rewards = True
+
+                # Framestacking is used.
+                use_framestack = model_config.get("framestack") is True
+
+                def wrap(env):
+                    env = wrap_deepmind(
+                        env, dim=model_config.get("dim"), framestack=use_framestack
+                    )
+                    env = record_env_wrapper(env, record_env, log_dir, policy_config)
+                    return env
+
+            # gym.Env -> Wrap with gym Monitor.
+            else:
+
+                def wrap(env):
+                    return record_env_wrapper(env, record_env, log_dir, policy_config)
+
+            # Wrap env through the correct wrapper.
+            self.env: EnvType = wrap(self.env)
+            # Ideally, we would use the same make_sub_env() function below
+            # to create self.env, but wrap(env) and self.env has a cyclic
+            # dependency on each other right now, so we would settle on
+            # duplicating the random seed setting logic for now.
+            _update_env_seed_if_necessary(self.env, seed, worker_index, 0)
+
+        def make_sub_env(vector_index):
+            # Used to created additional environments during environment
+            # vectorization.
+
+            # Create the env context (config dict + meta-data) for
+            # this particular sub-env within the vectorized one.
+            env_ctx = env_context.copy_with_overrides(
+                worker_index=worker_index,
+                vector_index=vector_index,
+                remote=remote_worker_envs,
+            )
+            # Create the sub-env.
+            env = env_creator(env_ctx)
+            # Validate first.
+            _validate_env(env, env_context=env_ctx)
+            # Custom validation function given by user.
+            if validate_env is not None:
+                validate_env(env, env_ctx)
+            # Use our wrapper, defined above.
+            env = wrap(env)
+
+            # Make sure a deterministic random seed is set on
+            # all the sub-environments if specified.
+            _update_env_seed_if_necessary(env, seed, worker_index, vector_index)
+            return env
+
+        self.make_sub_env_fn = make_sub_env
+        self.spaces = spaces
+
+        self.policy_dict = _determine_spaces_for_multi_agent_dict(
+            policy_spec, self.env, spaces=self.spaces, policy_config=policy_config
+        )
+
+        # Set of IDs of those policies, which should be trained. This property
+        # is optional and mainly used for backward compatibility.
+        self.policies_to_train = policies_to_train
+        self.is_policy_to_train: Callable[[PolicyID, SampleBatchType], bool]
+
+        # By default (None), use the set of all policies found in the
+        # policy_dict.
+        if self.policies_to_train is None:
+            self.policies_to_train = set(self.policy_dict.keys())
+
+        self.set_is_policy_to_train(self.policies_to_train)
+
+        self.policy_map: PolicyMap = None
+        self.preprocessors: Dict[PolicyID, Preprocessor] = None
+
+        # Check available number of GPUs.
+        num_gpus = (
+            policy_config.get("num_gpus", 0)
+            if self.worker_index == 0
+            else policy_config.get("num_gpus_per_worker", 0)
+        )
+        # Error if we don't find enough GPUs.
+        if (
+            ray.is_initialized()
+            and ray.worker._mode() != ray.worker.LOCAL_MODE
+            and not policy_config.get("_fake_gpus")
+        ):
+
+            devices = []
+            if policy_config.get("framework") in ["tf2", "tf", "tfe"]:
+                devices = get_tf_gpu_devices()
+            elif policy_config.get("framework") == "torch":
+                devices = list(range(torch.cuda.device_count()))
+
+            if len(devices) < num_gpus:
+                raise RuntimeError(
+                    ERR_MSG_NO_GPUS.format(len(devices), devices) + HOWTO_CHANGE_CONFIG
+                )
+        # Warn, if running in local-mode and actual GPUs (not faked) are
+        # requested.
+        elif (
+            ray.is_initialized()
+            and ray.worker._mode() == ray.worker.LOCAL_MODE
+            and num_gpus > 0
+            and not policy_config.get("_fake_gpus")
+        ):
+            logger.warning(
+                "You are running ray with `local_mode=True`, but have "
+                f"configured {num_gpus} GPUs to be used! In local mode, "
+                f"Policies are placed on the CPU and the `num_gpus` setting "
+                f"is ignored."
+            )
+
+        self._build_policy_map(
+            self.policy_dict,
+            policy_config,
+            session_creator=tf_session_creator,
+            seed=seed,
+        )
+
+        # Update Policy's view requirements from Model, only if Policy directly
+        # inherited from base `Policy` class. At this point here, the Policy
+        # must have it's Model (if any) defined and ready to output an initial
+        # state.
+        for pol in self.policy_map.values():
+            if not pol._model_init_state_automatically_added:
+                pol._update_model_view_requirements_from_init_state()
+
+        self.multiagent: bool = set(self.policy_map.keys()) != {DEFAULT_POLICY_ID}
+        if self.multiagent and self.env is not None:
+            if not isinstance(
+                self.env,
+                (BaseEnv, ExternalMultiAgentEnv, MultiAgentEnv, ray.actor.ActorHandle),
+            ):
+                raise ValueError(
+                    f"Have multiple policies {self.policy_map}, but the "
+                    f"env {self.env} is not a subclass of BaseEnv, "
+                    f"MultiAgentEnv, ActorHandle, or ExternalMultiAgentEnv!"
+                )
+
+        self.filters: Dict[PolicyID, Filter] = {}
+        for (policy_id, policy) in self.policy_map.items():
+            filter_shape = tree.map_structure(
+                lambda s: (
+                    None
+                    if isinstance(s, (Discrete, MultiDiscrete))  # noqa
+                    else np.array(s.shape)
+                ),
+                policy.observation_space_struct,
+            )
+            self.filters[policy_id] = get_filter(self.observation_filter, filter_shape)
+
+        if self.worker_index == 0:
+            logger.info("Built filter map: {}".format(self.filters))
+
+        # Vectorize environment, if any.
+        self.num_envs: int = num_envs
+        # This RolloutWorker has no env.
+        if self.env is None:
+            self.async_env = None
+        # Use a custom env-vectorizer and call it providing self.env.
+        elif "custom_vector_env" in policy_config:
+            self.async_env = policy_config["custom_vector_env"](self.env)
+        # Default: Vectorize self.env via the make_sub_env function. This adds
+        # further clones of self.env and creates a RLlib BaseEnv (which is
+        # vectorized under the hood).
+        else:
+            # Always use vector env for consistency even if num_envs = 1.
+            self.async_env: BaseEnv = convert_to_base_env(
+                self.env,
+                make_env=self.make_sub_env_fn,
+                num_envs=num_envs,
+                remote_envs=remote_worker_envs,
+                remote_env_batch_wait_ms=remote_env_batch_wait_ms,
+            )
+
+        # `truncate_episodes`: Allow a batch to contain more than one episode
+        # (fragments) and always make the batch `rollout_fragment_length`
+        # long.
+        if self.batch_mode == "truncate_episodes":
+            pack = True
+        # `complete_episodes`: Never cut episodes and sampler will return
+        # exactly one (complete) episode per poll.
+        elif self.batch_mode == "complete_episodes":
+            rollout_fragment_length = float("inf")
+            pack = False
+        else:
+            raise ValueError("Unsupported batch mode: {}".format(self.batch_mode))
+
+        # Create the IOContext for this worker.
+        self.io_context: IOContext = IOContext(
+            log_dir, policy_config, worker_index, self
+        )
+        self.reward_estimators: List[OffPolicyEstimator] = []
+        for method in input_evaluation:
+            if method == "simulation":
+                logger.warning(
+                    "Requested 'simulation' input evaluation method: "
+                    "will discard all sampler outputs and keep only metrics."
+                )
+                sample_async = True
+            elif method == "is":
+                ise = ImportanceSamplingEstimator.create_from_io_context(
+                    self.io_context
+                )
+                self.reward_estimators.append(ise)
+            elif method == "wis":
+                wise = WeightedImportanceSamplingEstimator.create_from_io_context(
+                    self.io_context
+                )
+                self.reward_estimators.append(wise)
+            else:
+                raise ValueError("Unknown evaluation method: {}".format(method))
+
+        render = False
+        if policy_config.get("render_env") is True and (
+            num_workers == 0 or worker_index == 1
+        ):
+            render = True
+
+        if self.env is None:
+            self.sampler = None
+        elif sample_async:
+            self.sampler = AsyncSampler(
+                worker=self,
+                env=self.async_env,
+                clip_rewards=clip_rewards,
+                rollout_fragment_length=rollout_fragment_length,
+                count_steps_by=count_steps_by,
+                callbacks=self.callbacks,
+                horizon=episode_horizon,
+                multiple_episodes_in_batch=pack,
+                normalize_actions=normalize_actions,
+                clip_actions=clip_actions,
+                blackhole_outputs="simulation" in input_evaluation,
+                soft_horizon=soft_horizon,
+                no_done_at_end=no_done_at_end,
+                observation_fn=observation_fn,
+                sample_collector_class=policy_config.get("sample_collector"),
+                render=render,
+            )
+            # Start the Sampler thread.
+            self.sampler.start()
+        else:
+            self.sampler = SyncSampler(
+                worker=self,
+                env=self.async_env,
+                clip_rewards=clip_rewards,
+                rollout_fragment_length=rollout_fragment_length,
+                count_steps_by=count_steps_by,
+                callbacks=self.callbacks,
+                horizon=episode_horizon,
+                multiple_episodes_in_batch=pack,
+                normalize_actions=normalize_actions,
+                clip_actions=clip_actions,
+                soft_horizon=soft_horizon,
+                no_done_at_end=no_done_at_end,
+                observation_fn=observation_fn,
+                sample_collector_class=policy_config.get("sample_collector"),
+                render=render,
+            )
+
+        self.input_reader: InputReader = input_creator(self.io_context)
+        self.output_writer: OutputWriter = output_creator(self.io_context)
+
+        logger.debug(
+            "Created rollout worker with env {} ({}), policies {}".format(
+                self.async_env, self.env, self.policy_map
+            )
+        )
+
+    @DeveloperAPI
+    def sample(self) -> SampleBatchType:
+        """Returns a batch of experience sampled from this worker.
+
+        This method must be implemented by subclasses.
+
+        Returns:
+            A columnar batch of experiences (e.g., tensors).
+
+        Examples:
+            >>> print(worker.sample())
+            SampleBatch({"obs": [1, 2, 3], "action": [0, 1, 0], ...})
+        """
+
+        if self.fake_sampler and self.last_batch is not None:
+            return self.last_batch
+        elif self.input_reader is None:
+            raise ValueError(
+                "RolloutWorker has no `input_reader` object! "
+                "Cannot call `sample()`. You can try setting "
+                "`create_env_on_driver` to True."
+            )
+
+        if log_once("sample_start"):
+            logger.info(
+                "Generating sample batch of size {}".format(
+                    self.rollout_fragment_length
+                )
+            )
+
+        batches = [self.input_reader.next()]
+        steps_so_far = (
+            batches[0].count
+            if self.count_steps_by == "env_steps"
+            else batches[0].agent_steps()
+        )
+
+        # In truncate_episodes mode, never pull more than 1 batch per env.
+        # This avoids over-running the target batch size.
+        if self.batch_mode == "truncate_episodes":
+            max_batches = self.num_envs
+        else:
+            max_batches = float("inf")
+
+        while (
+            steps_so_far < self.rollout_fragment_length and len(batches) < max_batches
+        ):
+            batch = self.input_reader.next()
+            steps_so_far += (
+                batch.count
+                if self.count_steps_by == "env_steps"
+                else batch.agent_steps()
+            )
+            batches.append(batch)
+        batch = batches[0].concat_samples(batches) if len(batches) > 1 else batches[0]
+
+        self.callbacks.on_sample_end(worker=self, samples=batch)
+
+        # Always do writes prior to compression for consistency and to allow
+        # for better compression inside the writer.
+        self.output_writer.write(batch)
+
+        # Do off-policy estimation, if needed.
+        if self.reward_estimators:
+            for sub_batch in batch.split_by_episode():
+                for estimator in self.reward_estimators:
+                    estimator.process(sub_batch)
+
+        if log_once("sample_end"):
+            logger.info("Completed sample batch:\n\n{}\n".format(summarize(batch)))
+
+        if self.compress_observations:
+            batch.compress(bulk=self.compress_observations == "bulk")
+
+        if self.fake_sampler:
+            self.last_batch = batch
+        return batch
+
+    @DeveloperAPI
+    @ray.method(num_returns=2)
+    def sample_with_count(self) -> Tuple[SampleBatchType, int]:
+        """Same as sample() but returns the count as a separate value.
+
+        Returns:
+            A columnar batch of experiences (e.g., tensors) and the
+                size of the collected batch.
+
+        Examples:
+            >>> print(worker.sample_with_count())
+            (SampleBatch({"obs": [1, 2, 3], "action": [0, 1, 0], ...}), 3)
+        """
+        batch = self.sample()
+        return batch, batch.count
+
+    @DeveloperAPI
+    def learn_on_batch(self, samples: SampleBatchType) -> Dict:
+        """Update policies based on the given batch.
+
+        This is the equivalent to apply_gradients(compute_gradients(samples)),
+        but can be optimized to avoid pulling gradients into CPU memory.
+
+        Args:
+            samples: The SampleBatch or MultiAgentBatch to learn on.
+
+        Returns:
+            Dictionary of extra metadata from compute_gradients().
+
+        Examples:
+            >>> batch = worker.sample()
+            >>> info = worker.learn_on_batch(samples)
+        """
+        if log_once("learn_on_batch"):
+            logger.info(
+                "Training on concatenated sample batches:\n\n{}\n".format(
+                    summarize(samples)
+                )
+            )
+        if isinstance(samples, MultiAgentBatch):
+            info_out = {}
+            builders = {}
+            to_fetch = {}
+            for pid, batch in samples.policy_batches.items():
+                if not self.is_policy_to_train(pid, samples):
+                    continue
+                # Decompress SampleBatch, in case some columns are compressed.
+                batch.decompress_if_needed()
+                policy = self.policy_map[pid]
+                tf_session = policy.get_session()
+                if tf_session and hasattr(policy, "_build_learn_on_batch"):
+                    builders[pid] = TFRunBuilder(tf_session, "learn_on_batch")
+                    to_fetch[pid] = policy._build_learn_on_batch(builders[pid], batch)
+                else:
+                    info_out[pid] = policy.learn_on_batch(batch)
+            info_out.update({pid: builders[pid].get(v) for pid, v in to_fetch.items()})
+        else:
+            if self.is_policy_to_train(DEFAULT_POLICY_ID, samples):
+                info_out = {
+                    DEFAULT_POLICY_ID: self.policy_map[
+                        DEFAULT_POLICY_ID
+                    ].learn_on_batch(samples)
+                }
+        if log_once("learn_out"):
+            logger.debug("Training out:\n\n{}\n".format(summarize(info_out)))
+        return info_out
+
+    def sample_and_learn(
+        self,
+        expected_batch_size: int,
+        num_sgd_iter: int,
+        sgd_minibatch_size: str,
+        standardize_fields: List[str],
+    ) -> Tuple[dict, int]:
+        """Sample and batch and learn on it.
+
+        This is typically used in combination with distributed allreduce.
+
+        Args:
+            expected_batch_size: Expected number of samples to learn on.
+            num_sgd_iter: Number of SGD iterations.
+            sgd_minibatch_size: SGD minibatch size.
+            standardize_fields: List of sample fields to normalize.
+
+        Returns:
+            A tuple consisting of a dictionary of extra metadata returned from
+                the policies' `learn_on_batch()` and the number of samples
+                learned on.
+        """
+        batch = self.sample()
+        assert batch.count == expected_batch_size, (
+            "Batch size possibly out of sync between workers, expected:",
+            expected_batch_size,
+            "got:",
+            batch.count,
+        )
+        logger.info(
+            "Executing distributed minibatch SGD "
+            "with epoch size {}, minibatch size {}".format(
+                batch.count, sgd_minibatch_size
+            )
+        )
+        info = do_minibatch_sgd(
+            batch,
+            self.policy_map,
+            self,
+            num_sgd_iter,
+            sgd_minibatch_size,
+            standardize_fields,
+        )
+        return info, batch.count
+
+    @DeveloperAPI
+    def compute_gradients(
+        self, samples: SampleBatchType
+    ) -> Tuple[ModelGradients, dict]:
+        """Returns a gradient computed w.r.t the specified samples.
+
+        Uses the Policy's/ies' compute_gradients method(s) to perform the
+        calculations. Skips policies that are not trainable as per
+        `self.is_policy_to_train()`.
+
+        Args:
+            samples: The SampleBatch or MultiAgentBatch to compute gradients
+                for using this worker's trainable policies.
+
+        Returns:
+            In the single-agent case, a tuple consisting of ModelGradients and
+            info dict of the worker's policy.
+            In the multi-agent case, a tuple consisting of a dict mapping
+            PolicyID to ModelGradients and a dict mapping PolicyID to extra
+            metadata info.
+            Note that the first return value (grads) can be applied as is to a
+            compatible worker using the worker's `apply_gradients()` method.
+
+        Examples:
+            >>> batch = worker.sample()
+            >>> grads, info = worker.compute_gradients(samples)
+        """
+        if log_once("compute_gradients"):
+            logger.info("Compute gradients on:\n\n{}\n".format(summarize(samples)))
+        # MultiAgentBatch -> Calculate gradients for all policies.
+        if isinstance(samples, MultiAgentBatch):
+            grad_out, info_out = {}, {}
+            if self.policy_config.get("framework") == "tf":
+                for pid, batch in samples.policy_batches.items():
+                    if not self.is_policy_to_train(pid, samples):
+                        continue
+                    policy = self.policy_map[pid]
+                    builder = TFRunBuilder(policy.get_session(), "compute_gradients")
+                    grad_out[pid], info_out[pid] = policy._build_compute_gradients(
+                        builder, batch
+                    )
+                grad_out = {k: builder.get(v) for k, v in grad_out.items()}
+                info_out = {k: builder.get(v) for k, v in info_out.items()}
+            else:
+                for pid, batch in samples.policy_batches.items():
+                    if not self.is_policy_to_train(pid, samples):
+                        continue
+                    grad_out[pid], info_out[pid] = self.policy_map[
+                        pid
+                    ].compute_gradients(batch)
+        # SampleBatch -> Calculate gradients for the default policy.
+        else:
+            grad_out, info_out = self.policy_map[DEFAULT_POLICY_ID].compute_gradients(
+                samples
+            )
+
+        info_out["batch_count"] = samples.count
+        if log_once("grad_out"):
+            logger.info("Compute grad info:\n\n{}\n".format(summarize(info_out)))
+
+        return grad_out, info_out
+
+    @DeveloperAPI
+    def apply_gradients(
+        self,
+        grads: Union[ModelGradients, Dict[PolicyID, ModelGradients]],
+    ) -> None:
+        """Applies the given gradients to this worker's models.
+
+        Uses the Policy's/ies' apply_gradients method(s) to perform the
+        operations.
+
+        Args:
+            grads: Single ModelGradients (single-agent case) or a dict
+                mapping PolicyIDs to the respective model gradients
+                structs.
+
+        Examples:
+            >>> samples = worker.sample()
+            >>> grads, info = worker.compute_gradients(samples)
+            >>> worker.apply_gradients(grads)
+        """
+        if log_once("apply_gradients"):
+            logger.info("Apply gradients:\n\n{}\n".format(summarize(grads)))
+        # Grads is a dict (mapping PolicyIDs to ModelGradients).
+        # Multi-agent case.
+        if isinstance(grads, dict):
+            for pid, g in grads.items():
+                if self.is_policy_to_train(pid, None):
+                    self.policy_map[pid].apply_gradients(g)
+        # Grads is a ModelGradients type. Single-agent case.
+        elif self.is_policy_to_train(DEFAULT_POLICY_ID, None):
+            self.policy_map[DEFAULT_POLICY_ID].apply_gradients(grads)
+
+    @DeveloperAPI
+    def get_metrics(self) -> List[Union[RolloutMetrics, OffPolicyEstimate]]:
+        """Returns the thus-far collected metrics from this worker's rollouts.
+
+        Returns:
+             List of RolloutMetrics and/or OffPolicyEstimate objects
+             collected thus-far.
+        """
+
+        # Get metrics from sampler (if any).
+        if self.sampler is not None:
+            out = self.sampler.get_metrics()
+        else:
+            out = []
+        # Get metrics from our reward-estimators (if any).
+        for m in self.reward_estimators:
+            out.extend(m.get_metrics())
+
+        return out
+
+    @DeveloperAPI
+    def foreach_env(self, func: Callable[[EnvType], T]) -> List[T]:
+        """Calls the given function with each sub-environment as arg.
+
+        Args:
+            func: The function to call for each underlying
+                sub-environment (as only arg).
+
+        Returns:
+             The list of return values of all calls to `func([env])`.
+        """
+
+        if self.async_env is None:
+            return []
+
+        envs = self.async_env.get_sub_environments()
+        # Empty list (not implemented): Call function directly on the
+        # BaseEnv.
+        if not envs:
+            return [func(self.async_env)]
+        # Call function on all underlying (vectorized) sub environments.
+        else:
+            return [func(e) for e in envs]
+
+    @DeveloperAPI
+    def foreach_env_with_context(
+        self, func: Callable[[EnvType, EnvContext], T]
+    ) -> List[T]:
+        """Calls given function with each sub-env plus env_ctx as args.
+
+        Args:
+            func: The function to call for each underlying
+                sub-environment and its EnvContext (as the args).
+
+        Returns:
+             The list of return values of all calls to `func([env, ctx])`.
+        """
+
+        if self.async_env is None:
+            return []
+
+        envs = self.async_env.get_sub_environments()
+        # Empty list (not implemented): Call function directly on the
+        # BaseEnv.
+        if not envs:
+            return [func(self.async_env, self.env_context)]
+        # Call function on all underlying (vectorized) sub environments.
+        else:
+            ret = []
+            for i, e in enumerate(envs):
+                ctx = self.env_context.copy_with_overrides(vector_index=i)
+                ret.append(func(e, ctx))
+            return ret
+
+    @DeveloperAPI
+    def get_policy(self, policy_id: PolicyID = DEFAULT_POLICY_ID) -> Optional[Policy]:
+        """Return policy for the specified id, or None.
+
+        Args:
+            policy_id: ID of the policy to return. None for DEFAULT_POLICY_ID
+                (in the single agent case).
+
+        Returns:
+            The policy under the given ID (or None if not found).
+        """
+        return self.policy_map.get(policy_id)
+
+    @DeveloperAPI
+    def add_policy(
+        self,
+        *,
+        policy_id: PolicyID,
+        policy_cls: Type[Policy],
+        observation_space: Optional[Space] = None,
+        action_space: Optional[Space] = None,
+        config: Optional[PartialTrainerConfigDict] = None,
+        policy_state: Optional[PolicyState] = None,
+        policy_mapping_fn: Optional[Callable[[AgentID, "Episode"], PolicyID]] = None,
+        policies_to_train: Optional[
+            Union[Container[PolicyID], Callable[[PolicyID, SampleBatchType], bool]]
+        ] = None,
+    ) -> Policy:
+        """Adds a new policy to this RolloutWorker.
+
+        Args:
+            policy_id: ID of the policy to add.
+            policy_cls: The Policy class to use for constructing the new
+                Policy.
+            observation_space: The observation space of the policy to add.
+            action_space: The action space of the policy to add.
+            config: The config overrides for the policy to add.
+            policy_state: Optional state dict to apply to the new
+                policy instance, right after its construction.
+            policy_mapping_fn: An optional (updated) policy mapping function
+                to use from here on. Note that already ongoing episodes will
+                not change their mapping but will use the old mapping till
+                the end of the episode.
+            policies_to_train: An optional container of policy IDs to be
+                trained or a callable taking PolicyID and - optionally -
+                SampleBatchType and returning a bool (trainable or not?).
+                If None, will keep the existing setup in place.
+                Policies, whose IDs are not in the list (or for which the
+                callable returns False) will not be updated.
+
+        Returns:
+            The newly added policy.
+
+        Raises:
+            KeyError: If the given `policy_id` already exists in this worker's
+                PolicyMap.
+        """
+        if policy_id in self.policy_map:
+            raise KeyError(f"Policy ID '{policy_id}' already in policy map!")
+        policy_dict_to_add = _determine_spaces_for_multi_agent_dict(
+            {
+                policy_id: PolicySpec(
+                    policy_cls, observation_space, action_space, config or {}
+                )
+            },
+            self.env,
+            spaces=self.spaces,
+            policy_config=self.policy_config,
+        )
+        self.policy_dict.update(policy_dict_to_add)
+        self._build_policy_map(
+            policy_dict_to_add, self.policy_config, seed=self.policy_config.get("seed")
+        )
+        new_policy = self.policy_map[policy_id]
+        # Set the state of the newly created policy.
+        if policy_state:
+            new_policy.set_state(policy_state)
+
+        self.filters[policy_id] = get_filter(
+            self.observation_filter, new_policy.observation_space.shape
+        )
+
+        self.set_policy_mapping_fn(policy_mapping_fn)
+        if policies_to_train is not None:
+            self.set_is_policy_to_train(policies_to_train)
+
+        return new_policy
+
+    @DeveloperAPI
+    def remove_policy(
+        self,
+        *,
+        policy_id: PolicyID = DEFAULT_POLICY_ID,
+        policy_mapping_fn: Optional[Callable[[AgentID], PolicyID]] = None,
+        policies_to_train: Optional[
+            Union[Container[PolicyID], Callable[[PolicyID, SampleBatchType], bool]]
+        ] = None,
+    ) -> None:
+        """Removes a policy from this RolloutWorker.
+
+        Args:
+            policy_id: ID of the policy to be removed. None for
+                DEFAULT_POLICY_ID.
+            policy_mapping_fn: An optional (updated) policy mapping function
+                to use from here on. Note that already ongoing episodes will
+                not change their mapping but will use the old mapping till
+                the end of the episode.
+            policies_to_train: An optional container of policy IDs to be
+                trained or a callable taking PolicyID and - optionally -
+                SampleBatchType and returning a bool (trainable or not?).
+                If None, will keep the existing setup in place.
+                Policies, whose IDs are not in the list (or for which the
+                callable returns False) will not be updated.
+        """
+        if policy_id not in self.policy_map:
+            raise ValueError(f"Policy ID '{policy_id}' not in policy map!")
+        del self.policy_map[policy_id]
+        del self.preprocessors[policy_id]
+        self.set_policy_mapping_fn(policy_mapping_fn)
+        if policies_to_train is not None:
+            self.set_is_policy_to_train(policies_to_train)
+
+    @DeveloperAPI
+    def set_policy_mapping_fn(
+        self,
+        policy_mapping_fn: Optional[Callable[[AgentID, "Episode"], PolicyID]] = None,
+    ) -> None:
+        """Sets `self.policy_mapping_fn` to a new callable (if provided).
+
+        Args:
+            policy_mapping_fn: The new mapping function to use. If None,
+                will keep the existing mapping function in place.
+        """
+        if policy_mapping_fn is not None:
+            self.policy_mapping_fn = policy_mapping_fn
+            if not callable(self.policy_mapping_fn):
+                raise ValueError("`policy_mapping_fn` must be a callable!")
+
+    @DeveloperAPI
+    def set_is_policy_to_train(
+        self,
+        is_policy_to_train: Union[
+            Container[PolicyID], Callable[[PolicyID, Optional[SampleBatchType]], bool]
+        ],
+    ) -> None:
+        """Sets `self.is_policy_to_train()` to a new callable.
+
+        Args:
+            is_policy_to_train: A container of policy IDs to be
+                trained or a callable taking PolicyID and - optionally -
+                SampleBatchType and returning a bool (trainable or not?).
+                If None, will keep the existing setup in place.
+                Policies, whose IDs are not in the list (or for which the
+                callable returns False) will not be updated.
+        """
+        # If container given, construct a simple default callable returning True
+        # if the PolicyID is found in the list/set of IDs.
+        if not callable(is_policy_to_train):
+            assert isinstance(is_policy_to_train, Container), (
+                "ERROR: `is_policy_to_train`must be a container or a "
+                "callable taking PolicyID and SampleBatch and returning "
+                "True|False (trainable or not?)."
+            )
+            pols = set(is_policy_to_train)
+
+            def is_policy_to_train(pid, batch=None):
+                return pid in pols
+
+        self.is_policy_to_train = is_policy_to_train
+
+    @ExperimentalAPI
+    def get_policies_to_train(
+        self, batch: Optional[SampleBatchType] = None
+    ) -> Set[PolicyID]:
+        """Returns all policies-to-train, given an optional batch.
+
+        Loops through all policies currently in `self.policy_map` and checks
+        the return value of `self.is_policy_to_train(pid, batch)`.
+
+        Args:
+            batch: An optional SampleBatchType for the
+                `self.is_policy_to_train(pid, [batch]?)` check.
+
+        Returns:
+            The set of currently trainable policy IDs, given the optional
+            `batch`.
+        """
+        return {
+            pid for pid in self.policy_map.keys() if self.is_policy_to_train(pid, batch)
+        }
+
+    @DeveloperAPI
+    def for_policy(
+        self,
+        func: Callable[[Policy, Optional[Any]], T],
+        policy_id: Optional[PolicyID] = DEFAULT_POLICY_ID,
+        **kwargs,
+    ) -> T:
+        """Calls the given function with the specified policy as first arg.
+
+        Args:
+            func: The function to call with the policy as first arg.
+            policy_id: The PolicyID of the policy to call the function with.
+
+        Keyword Args:
+            kwargs: Additional kwargs to be passed to the call.
+
+        Returns:
+            The return value of the function call.
+        """
+
+        return func(self.policy_map[policy_id], **kwargs)
+
+    @DeveloperAPI
+    def foreach_policy(
+        self, func: Callable[[Policy, PolicyID, Optional[Any]], T], **kwargs
+    ) -> List[T]:
+        """Calls the given function with each (policy, policy_id) tuple.
+
+        Args:
+            func: The function to call with each (policy, policy ID) tuple.
+
+        Keyword Args:
+            kwargs: Additional kwargs to be passed to the call.
+
+        Returns:
+             The list of return values of all calls to
+                `func([policy, pid, **kwargs])`.
+        """
+        return [func(policy, pid, **kwargs) for pid, policy in self.policy_map.items()]
+
+    @DeveloperAPI
+    def foreach_policy_to_train(
+        self, func: Callable[[Policy, PolicyID, Optional[Any]], T], **kwargs
+    ) -> List[T]:
+        """
+        Calls the given function with each (policy, policy_id) tuple.
+
+        Only those policies/IDs will be called on, for which
+        `self.is_policy_to_train()` returns True.
+
+        Args:
+            func: The function to call with each (policy, policy ID) tuple,
+                for only those policies that `self.is_policy_to_train`
+                returns True.
+
+        Keyword Args:
+            kwargs: Additional kwargs to be passed to the call.
+
+        Returns:
+            The list of return values of all calls to
+            `func([policy, pid, **kwargs])`.
+        """
+        return [
+            func(policy, pid, **kwargs)
+            for pid, policy in self.policy_map.items()
+            if self.is_policy_to_train(pid, None)
+        ]
+
+    @DeveloperAPI
+    def sync_filters(self, new_filters: dict) -> None:
+        """Changes self's filter to given and rebases any accumulated delta.
+
+        Args:
+            new_filters: Filters with new state to update local copy.
+        """
+        assert all(k in new_filters for k in self.filters)
+        for k in self.filters:
+            self.filters[k].sync(new_filters[k])
+
+    @DeveloperAPI
+    def get_filters(self, flush_after: bool = False) -> Dict:
+        """Returns a snapshot of filters.
+
+        Args:
+            flush_after: Clears the filter buffer state.
+
+        Returns:
+            Dict for serializable filters
+        """
+        return_filters = {}
+        for k, f in self.filters.items():
+            return_filters[k] = f.as_serializable()
+            if flush_after:
+                f.clear_buffer()
+        return return_filters
+
+    @DeveloperAPI
+    def save(self) -> bytes:
+        """Serializes this RolloutWorker's current state and returns it.
+
+        Returns:
+            The current state of this RolloutWorker as a serialized, pickled
+            byte sequence.
+        """
+        filters = self.get_filters(flush_after=True)
+        state = {}
+        policy_specs = {}
+        for pid in self.policy_map:
+            state[pid] = self.policy_map[pid].get_state()
+            policy_specs[pid] = self.policy_map.policy_specs[pid]
+        return pickle.dumps(
+            {
+                "filters": filters,
+                "state": state,
+                "policy_specs": policy_specs,
+            }
+        )
+
+    @DeveloperAPI
+    def restore(self, objs: bytes) -> None:
+        """Restores this RolloutWorker's state from a sequence of bytes.
+
+        Args:
+            objs: The byte sequence to restore this worker's state from.
+
+        Examples:
+            >>> state = worker.save()
+            >>> new_worker = RolloutWorker(...)
+            >>> new_worker.restore(state)
+        """
+        objs = pickle.loads(objs)
+        self.sync_filters(objs["filters"])
+        for pid, state in objs["state"].items():
+            if pid not in self.policy_map:
+                pol_spec = objs.get("policy_specs", {}).get(pid)
+                if not pol_spec:
+                    logger.warning(
+                        f"PolicyID '{pid}' was probably added on-the-fly (not"
+                        " part of the static `multagent.policies` config) and"
+                        " no PolicySpec objects found in the pickled policy "
+                        "state. Will not add `{pid}`, but ignore it for now."
+                    )
+                else:
+                    self.add_policy(
+                        policy_id=pid,
+                        policy_cls=pol_spec.policy_class,
+                        observation_space=pol_spec.observation_space,
+                        action_space=pol_spec.action_space,
+                        config=pol_spec.config,
+                    )
+            else:
+                self.policy_map[pid].set_state(state)
+
+    @DeveloperAPI
+    def get_weights(
+        self,
+        policies: Optional[Container[PolicyID]] = None,
+    ) -> Dict[PolicyID, ModelWeights]:
+        """Returns each policies' model weights of this worker.
+
+        Args:
+            policies: List of PolicyIDs to get the weights from.
+                Use None for all policies.
+
+        Returns:
+            Dict mapping PolicyIDs to ModelWeights.
+
+        Examples:
+            >>> weights = worker.get_weights()
+            >>> print(weights)
+            {"default_policy": {"layer1": array(...), "layer2": ...}}
+        """
+        if policies is None:
+            policies = list(self.policy_map.keys())
+        policies = force_list(policies)
+
+        return {
+            pid: policy.get_weights()
+            for pid, policy in self.policy_map.items()
+            if pid in policies
+        }
+
+    @DeveloperAPI
+    def set_weights(
+        self, weights: Dict[PolicyID, ModelWeights], global_vars: Optional[Dict] = None
+    ) -> None:
+        """Sets each policies' model weights of this worker.
+
+        Args:
+            weights: Dict mapping PolicyIDs to the new weights to be used.
+            global_vars: An optional global vars dict to set this
+                worker to. If None, do not update the global_vars.
+
+        Examples:
+            >>> weights = worker.get_weights()
+            >>> # Set `global_vars` (timestep) as well.
+            >>> worker.set_weights(weights, {"timestep": 42})
+        """
+        # If per-policy weights are object refs, `ray.get()` them first.
+        if weights and isinstance(next(iter(weights.values())), ObjectRef):
+            actual_weights = ray.get(list(weights.values()))
+            weights = {pid: actual_weights[i] for i, pid in enumerate(weights.keys())}
+
+        for pid, w in weights.items():
+            self.policy_map[pid].set_weights(w)
+        if global_vars:
+            self.set_global_vars(global_vars)
+
+    @DeveloperAPI
+    def get_global_vars(self) -> dict:
+        """Returns the current global_vars dict of this worker.
+
+        Returns:
+            The current global_vars dict of this worker.
+
+        Examples:
+            >>> global_vars = worker.get_global_vars()
+            >>> print(global_vars)
+            {"timestep": 424242}
+        """
+        return self.global_vars
+
+    @DeveloperAPI
+    def set_global_vars(self, global_vars: dict) -> None:
+        """Updates this worker's and all its policies' global vars.
+
+        Args:
+            global_vars: The new global_vars dict.
+
+        Examples:
+            >>> global_vars = worker.set_global_vars({"timestep": 4242})
+        """
+        self.foreach_policy(lambda p, _: p.on_global_var_update(global_vars))
+        self.global_vars = global_vars
+
+    @DeveloperAPI
+    def stop(self) -> None:
+        """Releases all resources used by this RolloutWorker."""
+
+        # If we have an env -> Release its resources.
+        if self.env is not None:
+            self.async_env.stop()
+        # Close all policies' sessions (if tf static graph).
+        for policy in self.policy_map.values():
+            sess = policy.get_session()
+            # Closes the tf session, if any.
+            if sess is not None:
+                sess.close()
+
+    @DeveloperAPI
+    def apply(
+        self,
+        func: Callable[["RolloutWorker", Optional[Any], Optional[Any]], T],
+        *args,
+        **kwargs,
+    ) -> T:
+        """Calls the given function with this rollout worker instance.
+
+        Useful for when the RolloutWorker class has been converted into a
+        ActorHandle and the user needs to execute some functionality (e.g.
+        add a property) on the underlying policy object.
+
+        Args:
+            func: The function to call, with this RolloutWorker as first
+                argument, followed by args, and kwargs.
+            args: Optional additional args to pass to the function call.
+            kwargs: Optional additional kwargs to pass to the function call.
+
+        Returns:
+            The return value of the function call.
+        """
+        return func(self, *args, **kwargs)
+
+    def setup_torch_data_parallel(
+        self, url: str, world_rank: int, world_size: int, backend: str
+    ) -> None:
+        """Join a torch process group for distributed SGD."""
+
+        logger.info(
+            "Joining process group, url={}, world_rank={}, "
+            "world_size={}, backend={}".format(url, world_rank, world_size, backend)
+        )
+        torch.distributed.init_process_group(
+            backend=backend, init_method=url, rank=world_rank, world_size=world_size
+        )
+
+        for pid, policy in self.policy_map.items():
+            if not isinstance(policy, TorchPolicy):
+                raise ValueError(
+                    "This policy does not support torch distributed", policy
+                )
+            policy.distributed_world_size = world_size
+
+    @DeveloperAPI
+    def creation_args(self) -> dict:
+        """Returns the kwargs dict used to create this worker."""
+        return self._original_kwargs
+
+    @DeveloperAPI
+    def get_host(self) -> str:
+        """Returns the hostname of the process running this evaluator."""
+        return platform.node()
+
+    @DeveloperAPI
+    def get_node_ip(self) -> str:
+        """Returns the IP address of the node that this worker runs on."""
+        return ray.util.get_node_ip_address()
+
+    @DeveloperAPI
+    def find_free_port(self) -> int:
+        """Finds a free port on the node that this worker runs on."""
+        from ray.util.ml_utils.util import find_free_port
+
+        return find_free_port()
+
+    def __del__(self):
+        """If this worker is deleted, clears all resources used by it."""
+
+        # In case we have-an AsyncSampler, kill its sampling thread.
+        if hasattr(self, "sampler") and isinstance(self.sampler, AsyncSampler):
+            self.sampler.shutdown = True
+
+    def _build_policy_map(
+        self,
+        policy_dict: MultiAgentPolicyConfigDict,
+        policy_config: PartialTrainerConfigDict,
+        session_creator: Optional[Callable[[], "tf1.Session"]] = None,
+        seed: Optional[int] = None,
+    ) -> None:
+        """Adds the given policy_dict to `self.policy_map`.
+
+        Args:
+            policy_dict: The MultiAgentPolicyConfigDict to be added to this
+                worker's PolicyMap.
+            policy_config: The general policy config to use. May be updated
+                by individual policy condig overrides in the given
+                multi-agent `policy_dict`.
+            session_creator: A callable that creates a tf session
+                (if applicable).
+            seed: An optional random seed to pass to PolicyMap's
+                constructor.
+        """
+        ma_config = policy_config.get("multiagent", {})
+
+        # If our policy_map does not exist yet, create it here.
+        self.policy_map = self.policy_map or PolicyMap(
+            worker_index=self.worker_index,
+            num_workers=self.num_workers,
+            capacity=ma_config.get("policy_map_capacity"),
+            path=ma_config.get("policy_map_cache"),
+            policy_config=policy_config,
+            session_creator=session_creator,
+            seed=seed,
+        )
+        # If our preprocessors dict does not exist yet, create it here.
+        self.preprocessors = self.preprocessors or {}
+
+        # Loop through given policy-dict and add each entry to our map.
+        for name, (orig_cls, obs_space, act_space, conf) in sorted(policy_dict.items()):
+            logger.debug("Creating policy for {}".format(name))
+            # Update the general policy_config with the specific config
+            # for this particular policy.
+            merged_conf = merge_dicts(policy_config, conf or {})
+            # Update num_workers and worker_index.
+            merged_conf["num_workers"] = self.num_workers
+            merged_conf["worker_index"] = self.worker_index
+            # Preprocessors.
+            if self.preprocessing_enabled:
+                preprocessor = ModelCatalog.get_preprocessor_for_space(
+                    obs_space, merged_conf.get("model")
+                )
+                self.preprocessors[name] = preprocessor
+                if preprocessor is not None:
+                    obs_space = preprocessor.observation_space
+            else:
+                self.preprocessors[name] = None
+            # Create the actual policy object.
+            self.policy_map.create_policy(
+                name, orig_cls, obs_space, act_space, conf, merged_conf
+            )
+
+        if self.worker_index == 0:
+            logger.info(f"Built policy map: {self.policy_map}")
+            logger.info(f"Built preprocessor map: {self.preprocessors}")
+
+    @Deprecated(
+        new="Trainer.get_policy().export_model([export_dir], [onnx]?)", error=False
+    )
+    def export_policy_model(
+        self,
+        export_dir: str,
+        policy_id: PolicyID = DEFAULT_POLICY_ID,
+        onnx: Optional[int] = None,
+    ):
+        self.policy_map[policy_id].export_model(export_dir, onnx=onnx)
+
+    @Deprecated(
+        new="Trainer.get_policy().import_model_from_h5([import_file])", error=False
+    )
+    def import_policy_model_from_h5(
+        self, import_file: str, policy_id: PolicyID = DEFAULT_POLICY_ID
+    ):
+        self.policy_map[policy_id].import_model_from_h5(import_file)
+
+    @Deprecated(
+        new="Trainer.get_policy().export_checkpoint([export_dir], " "[filename]?)",
+        error=False,
+    )
+    def export_policy_checkpoint(
+        self,
+        export_dir: str,
+        filename_prefix: str = "model",
+        policy_id: PolicyID = DEFAULT_POLICY_ID,
+    ):
+        self.policy_map[policy_id].export_checkpoint(export_dir, filename_prefix)
+
+    @Deprecated(new="RolloutWorker.foreach_policy_to_train", error=False)
+    def foreach_trainable_policy(self, func, **kwargs):
+        return self.foreach_policy_to_train(func, **kwargs)
+
+
+def _determine_spaces_for_multi_agent_dict(
+    multi_agent_dict: MultiAgentPolicyConfigDict,
+    env: Optional[EnvType] = None,
+    spaces: Optional[Dict[PolicyID, Tuple[Space, Space]]] = None,
+    policy_config: Optional[PartialTrainerConfigDict] = None,
+) -> MultiAgentPolicyConfigDict:
+
+    policy_config = policy_config or {}
+
+    # Try extracting spaces from env or from given spaces dict.
+    env_obs_space = None
+    env_act_space = None
+
+    # Env is a ray.remote: Get spaces via its (automatically added)
+    # `_get_spaces()` method.
+    if isinstance(env, ray.actor.ActorHandle):
+        env_obs_space, env_act_space = ray.get(env._get_spaces.remote())
+    # Normal env (gym.Env or MultiAgentEnv): These should have the
+    # `observation_space` and `action_space` properties.
+    elif env is not None:
+        if hasattr(env, "observation_space") and isinstance(
+            env.observation_space, gym.Space
+        ):
+            env_obs_space = env.observation_space
+
+        if hasattr(env, "action_space") and isinstance(env.action_space, gym.Space):
+            env_act_space = env.action_space
+    # Last resort: Try getting the env's spaces from the spaces
+    # dict's special __env__ key.
+    if spaces is not None:
+        if env_obs_space is None:
+            env_obs_space = spaces.get("__env__", [None])[0]
+        if env_act_space is None:
+            env_act_space = spaces.get("__env__", [None, None])[1]
+
+    for pid, policy_spec in multi_agent_dict.copy().items():
+        if policy_spec.observation_space is None:
+            if spaces is not None and pid in spaces:
+                obs_space = spaces[pid][0]
+            elif env_obs_space is not None:
+                obs_space = env_obs_space
+            elif policy_config.get("observation_space"):
+                obs_space = policy_config["observation_space"]
+            else:
+                raise ValueError(
+                    "`observation_space` not provided in PolicySpec for "
+                    f"{pid} and env does not have an observation space OR "
+                    "no spaces received from other workers' env(s) OR no "
+                    "`observation_space` specified in config!"
+                )
+
+            multi_agent_dict[pid] = multi_agent_dict[pid]._replace(
+                observation_space=obs_space
+            )
+
+        if policy_spec.action_space is None:
+            if spaces is not None and pid in spaces:
+                act_space = spaces[pid][1]
+            elif env_act_space is not None:
+                act_space = env_act_space
+            elif policy_config.get("action_space"):
+                act_space = policy_config["action_space"]
+            else:
+                raise ValueError(
+                    "`action_space` not provided in PolicySpec for "
+                    f"{pid} and env does not have an action space OR "
+                    "no spaces received from other workers' env(s) OR no "
+                    "`action_space` specified in config!"
+                )
+            multi_agent_dict[pid] = multi_agent_dict[pid]._replace(
+                action_space=act_space
+            )
+    return multi_agent_dict
+
+
+def _validate_env(env: EnvType, env_context: EnvContext = None):
+    # Base message for checking the env for vector-index=0
+    msg = f"Validating sub-env at vector index={env_context.vector_index} ..."
+
+    allowed_types = [gym.Env, ExternalEnv, VectorEnv, BaseEnv, ray.actor.ActorHandle]
+    if not any(isinstance(env, tpe) for tpe in allowed_types):
+        # Allow this as a special case (assumed gym.Env).
+        # TODO: Disallow this early-out. Everything should conform to a few
+        #  supported classes, i.e. gym.Env/MultiAgentEnv/etc...
+        if hasattr(env, "observation_space") and hasattr(env, "action_space"):
+            logger.warning(msg + f" (warning; invalid env-type={type(env)})")
+            return
+        else:
+            logger.warning(msg + " (NOT OK)")
+            raise EnvError(
+                "Returned env should be an instance of gym.Env (incl. "
+                "MultiAgentEnv), ExternalEnv, VectorEnv, or BaseEnv. "
+                f"The provided env creator function returned {env} "
+                f"(type={type(env)})."
+            )
+
+    # Do some test runs with the provided env.
+    if isinstance(env, gym.Env) and not isinstance(env, MultiAgentEnv):
+        # Make sure the gym.Env has the two space attributes properly set.
+        assert hasattr(env, "observation_space") and hasattr(env, "action_space")
+        # Get a dummy observation by resetting the env.
+        dummy_obs = env.reset()
+        # Convert lists to np.ndarrays.
+        if type(dummy_obs) is list and isinstance(env.observation_space, Box):
+            dummy_obs = np.array(dummy_obs)
+        # Ignore float32/float64 diffs.
+        if (
+            isinstance(env.observation_space, Box)
+            and env.observation_space.dtype != dummy_obs.dtype
+        ):
+            dummy_obs = dummy_obs.astype(env.observation_space.dtype)
+        # Check, if observation is ok (part of the observation space). If not,
+        # error.
+        if not env.observation_space.contains(dummy_obs):
+            logger.warning(msg + " (NOT OK)")
+            raise EnvError(
+                f"Env's `observation_space` {env.observation_space} does not "
+                f"contain returned observation after a reset ({dummy_obs})!"
+            )
+
+    # Log that everything is ok.
+    logger.info(msg + " (ok)")