--- conflicted
+++ resolved
@@ -485,13 +485,8 @@
         self.make_env_fn = make_env
 
         self.tf_sess = None
-<<<<<<< HEAD
         policy_dict = _determine_spaces_for_multi_agent_dict(
-            policy_spec, self.env, spaces=spaces)
-=======
-        policy_dict = _validate_and_canonicalize(
             policy_spec, self.env, spaces=spaces, policy_config=policy_config)
->>>>>>> 38157a31
         # List of IDs of those policies, which should be trained.
         # By default, these are all policies found in the policy_dict.
         self.policies_to_train: List[PolicyID] = policies_to_train or list(
@@ -1370,13 +1365,13 @@
             self.sampler.shutdown = True
 
 
-<<<<<<< HEAD
 def _determine_spaces_for_multi_agent_dict(
         multi_agent_dict: MultiAgentPolicyConfigDict,
         env: Optional[EnvType] = None,
-        spaces: Optional[Dict[PolicyID, Tuple[
-            gym.spaces.Space, gym.spaces.Space]]] = None) -> \
-        MultiAgentPolicyConfigDict:
+        spaces: Optional[Dict[PolicyID, Tuple[gym.spaces.Space,
+                                              gym.spaces.Space]]] = None,
+        policy_config: Optional[PartialTrainerConfigDict] = None,
+) -> MultiAgentPolicyConfigDict:
 
     # Try extracting spaces from env.
     env_obs_space = None
@@ -1394,6 +1389,8 @@
                 obs_space = spaces[pid][0]
             elif env_obs_space is not None:
                 obs_space = env_obs_space
+            elif "observation_space" in policy_config:
+                obs_space = policy_config["observation_space"]
             else:
                 raise ValueError(
                     "`observation_space` not provided in PolicySpec for "
@@ -1408,6 +1405,8 @@
                 act_space = spaces[pid][1]
             elif env_act_space is not None:
                 act_space = env_act_space
+            elif "action_space" in policy_config:
+                act_space = policy_config["action_space"]
             else:
                 raise ValueError(
                     "`action_space` not provided in PolicySpec for "
@@ -1417,76 +1416,6 @@
             multi_agent_dict[pid] = multi_agent_dict[pid]._replace(
                 action_space=act_space)
     return multi_agent_dict
-=======
-def _validate_and_canonicalize(
-        policy: Union[Type[Policy], MultiAgentPolicyConfigDict],
-        env: Optional[EnvType],
-        spaces: Optional[Dict[PolicyID, Tuple[gym.spaces.Space,
-                                              gym.spaces.Space]]],
-        policy_config: Optional[PartialTrainerConfigDict],
-) -> MultiAgentPolicyConfigDict:
-
-    if isinstance(policy, dict):
-        _validate_multiagent_config(policy)
-        return policy
-    elif not issubclass(policy, Policy):
-        raise ValueError(f"`policy` ({policy}) must be a rllib.Policy class!")
-    else:
-        if (isinstance(env, MultiAgentEnv)
-                and not hasattr(env, "observation_space")):
-            raise ValueError(
-                "MultiAgentEnv must have observation_space defined if run "
-                "in a single-agent configuration.")
-        if env is not None:
-            return {
-                DEFAULT_POLICY_ID: (policy, env.observation_space,
-                                    env.action_space, {})
-            }
-
-        if spaces is None:
-            if "action_space" not in policy_config or \
-                    "observation_space" not in policy_config:
-                raise ValueError(
-                    "If no env given, must provide obs/action spaces either "
-                    "in the `multiagent.policies` dict or under "
-                    "`config.[observation|action]_space`!")
-            spaces = {
-                DEFAULT_POLICY_ID: (policy_config["observation_space"],
-                                    policy_config["action_space"])
-            }
-        return {
-            DEFAULT_POLICY_ID: (policy, spaces[DEFAULT_POLICY_ID][0],
-                                spaces[DEFAULT_POLICY_ID][1], {})
-        }
-
-
-def _validate_multiagent_config(policy: MultiAgentPolicyConfigDict,
-                                allow_none_graph: bool = False) -> None:
-    # Loop through all policy definitions in multi-agent policie
-    for k, v in policy.items():
-        if not isinstance(k, str):
-            raise ValueError("Policy key must be str, got {}!".format(k))
-        if not isinstance(v, (tuple, list)) or len(v) != 4:
-            raise ValueError(
-                "policy values must be tuples/lists of "
-                "(cls or None, obs_space, action_space, config), got {}".
-                format(v))
-        if allow_none_graph and v[0] is None:
-            pass
-        elif not issubclass(v[0], Policy):
-            raise ValueError("policy tuple value 0 must be a rllib.Policy "
-                             "class or None, got {}".format(v[0]))
-        if not isinstance(v[1], gym.Space):
-            raise ValueError(
-                "policy tuple value 1 (observation_space) must be a "
-                "gym.Space, got {}".format(type(v[1])))
-        if not isinstance(v[2], gym.Space):
-            raise ValueError("policy tuple value 2 (action_space) must be a "
-                             "gym.Space, got {}".format(type(v[2])))
-        if not isinstance(v[3], dict):
-            raise ValueError("policy tuple value 3 (config) must be a dict, "
-                             "got {}".format(type(v[3])))
->>>>>>> 38157a31
 
 
 def _validate_env(env: Any) -> EnvType:
