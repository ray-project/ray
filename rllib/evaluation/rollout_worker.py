--- conflicted
+++ resolved
@@ -1105,13 +1105,7 @@
             logger.info("Compute gradients on:\n\n{}\n".format(summarize(samples)))
 
         if single_agent is True:
-<<<<<<< HEAD
-            if self.config.get("enable_connectors"):
-                # We always sample MA batches from EnvRunnerV2
-                samples = samples.policy_batches[DEFAULT_POLICY_ID]
-=======
             samples = convert_ma_batch_to_sample_batch(samples)
->>>>>>> 6a2ac4f9
             grad_out, info_out = self.policy_map[DEFAULT_POLICY_ID].compute_gradients(
                 samples
             )
