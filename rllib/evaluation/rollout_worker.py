from collections import defaultdict
import copy
import importlib.util
import logging
import os
import platform
from types import FunctionType
from typing import (
    TYPE_CHECKING,
    Any,
    Callable,
    Container,
    Dict,
    List,
    Optional,
    Set,
    Tuple,
    Type,
    Union,
)

<<<<<<< HEAD
import gym
=======
>>>>>>> 182744bb
from gym.spaces import Discrete, MultiDiscrete, Space
import numpy as np
import tree  # pip install dm_tree

import ray
from ray import ObjectRef
from ray import cloudpickle as pickle
from ray.rllib.connectors.util import (
    create_connectors_for_policy,
    maybe_get_filters_for_syncing,
)
from ray.rllib.env.base_env import BaseEnv, convert_to_base_env
from ray.rllib.env.env_context import EnvContext
from ray.rllib.env.external_multi_agent_env import ExternalMultiAgentEnv
from ray.rllib.env.multi_agent_env import MultiAgentEnv
from ray.rllib.env.wrappers.atari_wrappers import is_atari, wrap_deepmind
from ray.rllib.evaluation.metrics import RolloutMetrics
from ray.rllib.evaluation.sampler import AsyncSampler, SyncSampler
from ray.rllib.models import ModelCatalog
from ray.rllib.models.preprocessors import Preprocessor
from ray.rllib.offline import (
    D4RLReader,
    DatasetReader,
    DatasetWriter,
    IOContext,
    InputReader,
    JsonReader,
    JsonWriter,
    MixedInput,
    NoopOutput,
    OutputWriter,
    ShuffledInput,
)
from ray.rllib.policy.policy import Policy, PolicySpec
from ray.rllib.policy.policy_map import PolicyMap
from ray.rllib.utils.filter import NoFilter
from ray.rllib.utils.from_config import from_config
from ray.rllib.policy.sample_batch import (
    DEFAULT_POLICY_ID,
    MultiAgentBatch,
    concat_samples,
)
from ray.rllib.policy.torch_policy import TorchPolicy
from ray.rllib.policy.torch_policy_v2 import TorchPolicyV2
from ray.rllib.utils import check_env, force_list
from ray.rllib.utils.annotations import DeveloperAPI
from ray.rllib.utils.debug import summarize, update_global_seed_if_necessary
from ray.rllib.utils.deprecation import (
    Deprecated,
    DEPRECATED_VALUE,
    deprecation_warning,
)
from ray.rllib.utils.error import ERR_MSG_NO_GPUS, HOWTO_CHANGE_CONFIG
from ray.rllib.utils.filter import Filter, get_filter
from ray.rllib.utils.framework import try_import_tf, try_import_torch
from ray.rllib.utils.policy import validate_policy_id
from ray.rllib.utils.sgd import do_minibatch_sgd
from ray.rllib.utils.tf_run_builder import _TFRunBuilder
from ray.rllib.utils.tf_utils import get_gpu_devices as get_tf_gpu_devices
from ray.rllib.utils.typing import (
    AgentID,
    EnvCreator,
    EnvType,
    ModelGradients,
    ModelWeights,
    MultiAgentPolicyConfigDict,
    PartialAlgorithmConfigDict,
    PolicyID,
    PolicyState,
    SampleBatchType,
    T,
)
from ray.util.annotations import PublicAPI
from ray.util.debug import disable_log_once_globally, enable_periodic_logging, log_once
from ray.util.iter import ParallelIteratorWorker
from ray.tune.registry import registry_contains_input, registry_get_input

if TYPE_CHECKING:
    from ray.rllib.algorithms.algorithm_config import AlgorithmConfig
    from ray.rllib.algorithms.callbacks import DefaultCallbacks  # noqa
    from ray.rllib.evaluation.episode import Episode

tf1, tf, tfv = try_import_tf()
torch, _ = try_import_torch()

logger = logging.getLogger(__name__)

# Handle to the current rollout worker, which will be set to the most recently
# created RolloutWorker in this process. This can be helpful to access in
# custom env or policy classes for debugging or advanced use cases.
_global_worker: Optional["RolloutWorker"] = None


@DeveloperAPI
def get_global_worker() -> "RolloutWorker":
    """Returns a handle to the active rollout worker in this process."""

    global _global_worker
    return _global_worker


def _update_env_seed_if_necessary(
    env: EnvType, seed: int, worker_idx: int, vector_idx: int
):
    """Set a deterministic random seed on environment.

    NOTE: this may not work with remote environments (issue #18154).
    """
    if not seed:
        return

    # A single RL job is unlikely to have more than 10K
    # rollout workers.
    max_num_envs_per_workers: int = 1000
    assert (
        worker_idx < max_num_envs_per_workers
    ), "Too many envs per worker. Random seeds may collide."
    computed_seed: int = worker_idx * max_num_envs_per_workers + vector_idx + seed

    # Gym.env.
    # This will silently fail for most OpenAI gyms
    # (they do nothing and return None per default)
    if not hasattr(env, "seed"):
        logger.info("Env doesn't support env.seed(): {}".format(env))
    else:
        env.seed(computed_seed)


@DeveloperAPI
class RolloutWorker(ParallelIteratorWorker):
    """Common experience collection class.

    This class wraps a policy instance and an environment class to
    collect experiences from the environment. You can create many replicas of
    this class as Ray actors to scale RL training.

    This class supports vectorized and multi-agent policy evaluation (e.g.,
    VectorEnv, MultiAgentEnv, etc.)

    Examples:
        >>> # Create a rollout worker and using it to collect experiences.
        >>> import gym
        >>> from ray.rllib.evaluation.rollout_worker import RolloutWorker
        >>> from ray.rllib.algorithms.pg.pg_tf_policy import PGTF1Policy
        >>> worker = RolloutWorker( # doctest: +SKIP
        ...   env_creator=lambda _: gym.make("CartPole-v0"), # doctest: +SKIP
        ...   default_policy_class=PGTF1Policy) # doctest: +SKIP
        >>> print(worker.sample()) # doctest: +SKIP
        SampleBatch({
            "obs": [[...]], "actions": [[...]], "rewards": [[...]],
            "dones": [[...]], "new_obs": [[...]]})
        >>> # Creating a multi-agent rollout worker
        >>> from gym.spaces import Discrete, Box
        >>> import random
        >>> MultiAgentTrafficGrid = ... # doctest: +SKIP
        >>> worker = RolloutWorker( # doctest: +SKIP
        ...   env_creator=lambda _: MultiAgentTrafficGrid(num_cars=25),
        ...   config=AlgorithmConfig().multi_agent(
        ...     policies={ # doctest: +SKIP
        ...       # Use an ensemble of two policies for car agents
        ...       "car_policy1": # doctest: +SKIP
        ...         (PGTFPolicy, Box(...), Discrete(...), {"gamma": 0.99}),
        ...       "car_policy2": # doctest: +SKIP
        ...         (PGTFPolicy, Box(...), Discrete(...), {"gamma": 0.95}),
        ...       # Use a single shared policy for all traffic lights
        ...       "traffic_light_policy":
        ...         (PGTFPolicy, Box(...), Discrete(...), {}),
        ...     },
        ...     policy_mapping_fn=(
        ...       lambda agent_id, episode, **kwargs:
        ...       random.choice(["car_policy1", "car_policy2"])
        ...       if agent_id.startswith("car_") else "traffic_light_policy"),
        ...     ),
        ..  )
        >>> print(worker.sample()) # doctest: +SKIP
        MultiAgentBatch({
            "car_policy1": SampleBatch(...),
            "car_policy2": SampleBatch(...),
            "traffic_light_policy": SampleBatch(...)})
    """

    @classmethod
    @DeveloperAPI
    def as_remote(
        cls,
        num_cpus: Optional[int] = None,
        num_gpus: Optional[Union[int, float]] = None,
        memory: Optional[int] = None,
        resources: Optional[dict] = None,
    ) -> type:
        """Returns RolloutWorker class as a `@ray.remote using given options`.

        The returned class can then be used to instantiate ray actors.

        Args:
            num_cpus: The number of CPUs to allocate for the remote actor.
            num_gpus: The number of GPUs to allocate for the remote actor.
                This could be a fraction as well.
            memory: The heap memory request for the remote actor.
            resources: The default custom resources to allocate for the remote
                actor.

        Returns:
            The `@ray.remote` decorated RolloutWorker class.
        """
        return ray.remote(
            num_cpus=num_cpus,
            num_gpus=num_gpus,
            memory=memory,
            resources=resources,
        )(cls)

    @DeveloperAPI
    def __init__(
        self,
        *,
        env_creator: EnvCreator,
        validate_env: Optional[Callable[[EnvType, EnvContext], None]] = None,
        tf_session_creator: Optional[Callable[[], "tf1.Session"]] = None,
        config: Optional["AlgorithmConfig"] = None,
        worker_index: int = 0,
        num_workers: Optional[int] = None,
        recreated_worker: bool = False,
        log_dir: Optional[str] = None,
        spaces: Optional[Dict[PolicyID, Tuple[Space, Space]]] = None,
        default_policy_class: Optional[Type[Policy]] = None,
        dataset_shards: Optional[List[ray.data.dataset.Dataset]] = None,
        # Deprecated: This is all specified in `config` anyways.
        policy_config=DEPRECATED_VALUE,
        input_creator=DEPRECATED_VALUE,
        output_creator=DEPRECATED_VALUE,
        rollout_fragment_length=DEPRECATED_VALUE,
        count_steps_by=DEPRECATED_VALUE,
        batch_mode=DEPRECATED_VALUE,
        episode_horizon=DEPRECATED_VALUE,
        preprocessor_pref=DEPRECATED_VALUE,
        sample_async=DEPRECATED_VALUE,
        compress_observations=DEPRECATED_VALUE,
        num_envs=DEPRECATED_VALUE,
        observation_fn=DEPRECATED_VALUE,
        clip_rewards=DEPRECATED_VALUE,
        normalize_actions=DEPRECATED_VALUE,
        clip_actions=DEPRECATED_VALUE,
        env_config=DEPRECATED_VALUE,
        model_config=DEPRECATED_VALUE,
        remote_worker_envs=DEPRECATED_VALUE,
        remote_env_batch_wait_ms=DEPRECATED_VALUE,
        soft_horizon=DEPRECATED_VALUE,
        no_done_at_end=DEPRECATED_VALUE,
        fake_sampler=DEPRECATED_VALUE,
        seed=DEPRECATED_VALUE,
        log_level=DEPRECATED_VALUE,
        callbacks=DEPRECATED_VALUE,
        disable_env_checking=DEPRECATED_VALUE,
        policy_spec=DEPRECATED_VALUE,
        policy_mapping_fn=DEPRECATED_VALUE,
        policies_to_train=DEPRECATED_VALUE,
        extra_python_environs=DEPRECATED_VALUE,
        policy=DEPRECATED_VALUE,
    ):
        """Initializes a RolloutWorker instance.

        Args:
            env_creator: Function that returns a gym.Env given an EnvContext
                wrapped configuration.
            validate_env: Optional callable to validate the generated
                environment (only on worker=0).
            tf_session_creator: A function that returns a TF session.
                This is optional and only useful with TFPolicy.
            worker_index: For remote workers, this should be set to a
                non-zero and unique value. This index is passed to created envs
                through EnvContext so that envs can be configured per worker.
            recreated_worker: Whether this worker is a recreated one. Workers are
                recreated by an Algorithm (via WorkerSet) in case
                `recreate_failed_workers=True` and one of the original workers (or an
                already recreated one) has failed. They don't differ from original
                workers other than the value of this flag (`self.recreated_worker`).
            log_dir: Directory where logs can be placed.
            spaces: An optional space dict mapping policy IDs
                to (obs_space, action_space)-tuples. This is used in case no
                Env is created on this RolloutWorker.
        """
        from ray.rllib.algorithms.algorithm_config import AlgorithmConfig

        # Deprecated args.
        if policy != DEPRECATED_VALUE:
            deprecation_warning("policy", "policy_spec", error=True)
        if policy_spec != DEPRECATED_VALUE:
            deprecation_warning(
                "policy_spec",
                "RolloutWorker(default_policy_class=...)",
                error=True,
            )
        if policy_config != DEPRECATED_VALUE:
            deprecation_warning("policy_config", "config", error=True)
        if input_creator != DEPRECATED_VALUE:
            deprecation_warning(
                "input_creator",
                "config.offline_data(input_=..)",
                error=True,
            )
        if output_creator != DEPRECATED_VALUE:
            deprecation_warning(
                "output_creator",
                "config.offline_data(output=..)",
                error=True,
            )
        if rollout_fragment_length != DEPRECATED_VALUE:
            deprecation_warning(
                "rollout_fragment_length",
                "config.rollouts(rollout_fragment_length=..)",
                error=True,
            )
        if count_steps_by != DEPRECATED_VALUE:
            deprecation_warning(
                "count_steps_by", "config.multi_agent(count_steps_by=..)", error=True
            )
        if batch_mode != DEPRECATED_VALUE:
            deprecation_warning(
                "batch_mode", "config.rollouts(batch_mode=..)", error=True
            )
        if episode_horizon != DEPRECATED_VALUE:
            deprecation_warning(
                "episode_horizon", "config.rollouts(horizon=..)", error=True
            )
        if preprocessor_pref != DEPRECATED_VALUE:
            deprecation_warning(
                "preprocessor_pref", "config.rollouts(preprocessor_pref=..)", error=True
            )
        if sample_async != DEPRECATED_VALUE:
            deprecation_warning(
                "sample_async", "config.rollouts(sample_async=..)", error=True
            )
        if compress_observations != DEPRECATED_VALUE:
            deprecation_warning(
                "compress_observations",
                "config.rollouts(compress_observations=..)",
                error=True,
            )
        if num_envs != DEPRECATED_VALUE:
            deprecation_warning(
                "num_envs", "config.rollouts(num_envs_per_worker=..)", error=True
            )
        if observation_fn != DEPRECATED_VALUE:
            deprecation_warning(
                "observation_fn", "config.multi_agent(observation_fn=..)", error=True
            )
        if clip_rewards != DEPRECATED_VALUE:
            deprecation_warning(
                "clip_rewards", "config.environment(clip_rewards=..)", error=True
            )
        if normalize_actions != DEPRECATED_VALUE:
            deprecation_warning(
                "normalize_actions",
                "config.environment(normalize_actions=..)",
                error=True,
            )
        if clip_actions != DEPRECATED_VALUE:
            deprecation_warning(
                "clip_actions", "config.environment(clip_actions=..)", error=True
            )
        if env_config != DEPRECATED_VALUE:
            deprecation_warning(
                "env_config", "config.environment(env_config=..)", error=True
            )
        if model_config != DEPRECATED_VALUE:
            deprecation_warning("model_config", "config.training(model=..)", error=True)
        if remote_worker_envs != DEPRECATED_VALUE:
            deprecation_warning(
                "remote_worker_envs",
                "config.rollouts(remote_worker_envs=..)",
                error=True,
            )
        if remote_env_batch_wait_ms != DEPRECATED_VALUE:
            deprecation_warning(
                "remote_env_batch_wait_ms",
                "config.rollouts(remote_env_batch_wait_ms=..)",
                error=True,
            )
        if soft_horizon != DEPRECATED_VALUE:
            deprecation_warning(
                "soft_horizon", "config.rollouts(soft_horizon=..)", error=True
            )
        if no_done_at_end != DEPRECATED_VALUE:
            deprecation_warning(
                "no_done_at_end", "config.rollouts(no_done_at_end=..)", error=True
            )
        if fake_sampler != DEPRECATED_VALUE:
            deprecation_warning(
                "fake_sampler", "config.rollouts(fake_sampler=..)", error=True
            )
        if seed != DEPRECATED_VALUE:
            deprecation_warning("seed", "config.debugging(seed=..)", error=True)
        if log_level != DEPRECATED_VALUE:
            deprecation_warning(
                "log_level", "config.debugging(log_level=..)", error=True
            )
        if callbacks != DEPRECATED_VALUE:
            deprecation_warning(
                "callbacks", "config.callbacks([DefaultCallbacks subclass])", error=True
            )
        if disable_env_checking != DEPRECATED_VALUE:
            deprecation_warning(
                "disable_env_checking",
                "config.environment(disable_env_checking=..)",
                error=True,
            )
        if policy_mapping_fn != DEPRECATED_VALUE:
            deprecation_warning(
                "policy_mapping_fn",
                "config.multi_agent(policy_mapping_fn=..)",
                error=True,
            )
        if policies_to_train != DEPRECATED_VALUE:
            deprecation_warning(
                "policies_to_train",
                "config.multi_agent(policies_to_train=..)",
                error=True,
            )
        if extra_python_environs != DEPRECATED_VALUE:
            deprecation_warning(
                "extra_python_environs",
                "config.python_environment(extra_python_environs_for_driver=.., "
                "extra_python_environs_for_worker=..)",
                error=True,
            )

        self._original_kwargs: dict = locals().copy()
        del self._original_kwargs["self"]

        global _global_worker
        _global_worker = self

        # Default config needed?
        if config is None or isinstance(config, dict):
            config = AlgorithmConfig().update_from_dict(config or {})
        # Freeze config, so no one else can alter it from here on.
        config.freeze()

        # Set extra python env variables before calling super constructor.
        if config.extra_python_environs_for_driver and worker_index == 0:
            for key, value in config.extra_python_environs_for_driver.items():
                os.environ[key] = str(value)
        elif config.extra_python_environs_for_worker and worker_index > 0:
            for key, value in config.extra_python_environs_for_worker.items():
                os.environ[key] = str(value)

        def gen_rollouts():
            while True:
                yield self.sample()

        ParallelIteratorWorker.__init__(self, gen_rollouts, False)

        self.config = config
        # TODO: Remove this backward compatibility.
        #  This property (old-style python config dict) should no longer be used!
        self.policy_config = config.to_dict()

        self.num_workers = (
            num_workers if num_workers is not None else self.config.num_workers
        )
        # In case we are reading from distributed datasets, store the shards here
        # and pick our shard by our worker-index.
        self._ds_shards = dataset_shards
        self.worker_index: int = worker_index

        if (
            tf1
            and (
                config.framework_str in ["tf2", "tfe"] or config.enable_tf1_exec_eagerly
            )
            # This eager check is necessary for certain all-framework tests
            # that use tf's eager_mode() context generator.
            and not tf1.executing_eagerly()
        ):
            tf1.enable_eager_execution()

        if self.config.log_level:
            logging.getLogger("ray.rllib").setLevel(self.config.log_level)

        if self.worker_index > 1:
            disable_log_once_globally()  # only need 1 worker to log
        elif self.config.log_level == "DEBUG":
            enable_periodic_logging()

        env_context = EnvContext(
            self.config.env_config,
            worker_index=self.worker_index,
            vector_index=0,
            num_workers=self.num_workers,
            remote=self.config.remote_worker_envs,
            recreated_worker=recreated_worker,
        )
        self.env_context = env_context
        self.config: AlgorithmConfig = config
        self.callbacks: DefaultCallbacks = self.config.callbacks_class()
        self.recreated_worker: bool = recreated_worker

<<<<<<< HEAD
        # Setup current policy_mapping_fn (start with the one from the config).
        self.policy_mapping_fn = None
=======
        # Setup current policy_mapping_fn. Start with the one from the config, which
        # might be None in older checkpoints (nowadays AlgorithmConfig has a proper
        # default for this); Need to cover this situation via the backup lambda here.
        self.policy_mapping_fn = (
            lambda agent_id, episode, worker, **kw: DEFAULT_POLICY_ID
        )
>>>>>>> 182744bb
        self.set_policy_mapping_fn(self.config.policy_mapping_fn)

        self.env_creator: EnvCreator = env_creator
        self.total_rollout_fragment_length: int = (
            self.config.rollout_fragment_length * self.config.num_envs_per_worker
        )
        self.preprocessing_enabled: bool = not config._disable_preprocessor_api
        self.last_batch: Optional[SampleBatchType] = None
        self.global_vars: Optional[dict] = None

        # If seed is provided, add worker index to it and 10k iff evaluation worker.
        self.seed = (
            None
            if self.config.seed is None
            else self.config.seed
            + self.worker_index
            + self.config.in_evaluation * 10000
        )

        # Update the global seed for numpy/random/tf-eager/torch if we are not
        # the local worker, otherwise, this was already done in the Trainer
        # object itself.
        if self.worker_index > 0:
            update_global_seed_if_necessary(self.config.framework_str, self.seed)

        # A single environment provided by the user (via config.env). This may
        # also remain None.
        # 1) Create the env using the user provided env_creator. This may
        #    return a gym.Env (incl. MultiAgentEnv), an already vectorized
        #    VectorEnv, BaseEnv, ExternalEnv, or an ActorHandle (remote env).
        # 2) Wrap - if applicable - with Atari/rendering wrappers.
        # 3) Seed the env, if necessary.
        # 4) Vectorize the existing single env by creating more clones of
        #    this env and wrapping it with the RLlib BaseEnv class.
        self.env = self.make_sub_env_fn = None

        # Create a (single) env for this worker.
        if not (
            self.worker_index == 0
            and self.num_workers > 0
            and not self.config.create_env_on_local_worker
        ):
            # Run the `env_creator` function passing the EnvContext.
            self.env = env_creator(copy.deepcopy(self.env_context))

        clip_rewards = self.config.clip_rewards

        if self.env is not None:
            # Validate environment (general validation function).
            if not self.config.disable_env_checking:
                check_env(self.env)
            # Custom validation function given, typically a function attribute of the
            # algorithm trainer.
            if validate_env is not None:
                validate_env(self.env, self.env_context)

            # We can't auto-wrap a BaseEnv.
            if isinstance(self.env, (BaseEnv, ray.actor.ActorHandle)):

                def wrap(env):
                    return env

            # Atari type env and "deepmind" preprocessor pref.
            elif (
                is_atari(self.env)
                and not self.config.model.get("custom_preprocessor")
                and self.config.preprocessor_pref == "deepmind"
            ):
                # Deepmind wrappers already handle all preprocessing.
                self.preprocessing_enabled = False

                # If clip_rewards not explicitly set to False, switch it
                # on here (clip between -1.0 and 1.0).
                if self.config.clip_rewards is None:
                    clip_rewards = True

                # Framestacking is used.
                use_framestack = self.config.model.get("framestack") is True

                def wrap(env):
                    env = wrap_deepmind(
                        env, dim=self.config.model.get("dim"), framestack=use_framestack
                    )
                    return env

            elif (
                not self.config.model.get("custom_preprocessor")
                and self.config.preprocessor_pref is None
            ):
                # Only turn off preprocessing
                self.preprocessing_enabled = False

                def wrap(env):
                    return env

            else:

                def wrap(env):
                    return env

            # Wrap env through the correct wrapper.
            self.env: EnvType = wrap(self.env)
            # Ideally, we would use the same make_sub_env() function below
            # to create self.env, but wrap(env) and self.env has a cyclic
            # dependency on each other right now, so we would settle on
            # duplicating the random seed setting logic for now.
            _update_env_seed_if_necessary(self.env, self.seed, self.worker_index, 0)
            # Call custom callback function `on_sub_environment_created`.
            self.callbacks.on_sub_environment_created(
                worker=self,
                sub_environment=self.env,
                env_context=self.env_context,
            )

            self.make_sub_env_fn = self._get_make_sub_env_fn(
                env_creator, env_context, validate_env, wrap, self.seed
            )

        self.spaces = spaces
        self.default_policy_class = default_policy_class
        self.policy_dict, self.is_policy_to_train = self.config.get_multi_agent_setup(
            env=self.env,
            spaces=self.spaces,
            default_policy_class=self.default_policy_class,
        )

        self.policy_map: PolicyMap = None
        # TODO(jungong) : clean up after non-connector env_runner is fully deprecated.
        self.preprocessors: Dict[PolicyID, Preprocessor] = None

        # Check available number of GPUs.
        num_gpus = (
            self.config.num_gpus
            if self.worker_index == 0
            else self.config.num_gpus_per_worker
        )
        # Error if we don't find enough GPUs.
        if (
            ray.is_initialized()
            and ray._private.worker._mode() != ray._private.worker.LOCAL_MODE
            and not config._fake_gpus
        ):

            devices = []
            if self.config.framework_str in ["tf2", "tf", "tfe"]:
                devices = get_tf_gpu_devices()
            elif self.config.framework_str == "torch":
                devices = list(range(torch.cuda.device_count()))

            if len(devices) < num_gpus:
                raise RuntimeError(
                    ERR_MSG_NO_GPUS.format(len(devices), devices) + HOWTO_CHANGE_CONFIG
                )
        # Warn, if running in local-mode and actual GPUs (not faked) are
        # requested.
        elif (
            ray.is_initialized()
            and ray._private.worker._mode() == ray._private.worker.LOCAL_MODE
            and num_gpus > 0
            and not self.config._fake_gpus
        ):
            logger.warning(
                "You are running ray with `local_mode=True`, but have "
                f"configured {num_gpus} GPUs to be used! In local mode, "
                f"Policies are placed on the CPU and the `num_gpus` setting "
                f"is ignored."
            )

        self.filters: Dict[PolicyID, Filter] = defaultdict(NoFilter)

        self._build_policy_map(
            self.policy_dict,
            config=self.config,
            session_creator=tf_session_creator,
            seed=self.seed,
        )

        # Update Policy's view requirements from Model, only if Policy directly
        # inherited from base `Policy` class. At this point here, the Policy
        # must have it's Model (if any) defined and ready to output an initial
        # state.
        for pol in self.policy_map.values():
            if not pol._model_init_state_automatically_added:
                pol._update_model_view_requirements_from_init_state()

        self.multiagent: bool = set(self.policy_map.keys()) != {DEFAULT_POLICY_ID}
        if self.multiagent and self.env is not None:
            if not isinstance(
                self.env,
                (BaseEnv, ExternalMultiAgentEnv, MultiAgentEnv, ray.actor.ActorHandle),
            ):
                raise ValueError(
                    f"Have multiple policies {self.policy_map}, but the "
                    f"env {self.env} is not a subclass of BaseEnv, "
                    f"MultiAgentEnv, ActorHandle, or ExternalMultiAgentEnv!"
                )

        if self.worker_index == 0:
            logger.info("Built filter map: {}".format(self.filters))

        # This RolloutWorker has no env.
        if self.env is None:
            self.async_env = None
        # Use a custom env-vectorizer and call it providing self.env.
        elif "custom_vector_env" in self.config:
            self.async_env = self.config.custom_vector_env(self.env)
        # Default: Vectorize self.env via the make_sub_env function. This adds
        # further clones of self.env and creates a RLlib BaseEnv (which is
        # vectorized under the hood).
        else:
            # Always use vector env for consistency even if num_envs_per_worker=1.
            self.async_env: BaseEnv = convert_to_base_env(
                self.env,
                make_env=self.make_sub_env_fn,
                num_envs=self.config.num_envs_per_worker,
                remote_envs=self.config.remote_worker_envs,
                remote_env_batch_wait_ms=self.config.remote_env_batch_wait_ms,
                worker=self,
                restart_failed_sub_environments=(
                    self.config.restart_failed_sub_environments
                ),
            )

        # `truncate_episodes`: Allow a batch to contain more than one episode
        # (fragments) and always make the batch `rollout_fragment_length`
        # long.
        rollout_fragment_length_for_sampler = self.config.rollout_fragment_length
        if self.config.batch_mode == "truncate_episodes":
            pack = True
        # `complete_episodes`: Never cut episodes and sampler will return
        # exactly one (complete) episode per poll.
        else:
            assert self.config.batch_mode == "complete_episodes"
            rollout_fragment_length_for_sampler = float("inf")
            pack = False

        # Create the IOContext for this worker.
        self.io_context: IOContext = IOContext(
            log_dir, self.config, self.worker_index, self
        )

        render = False
        if self.config.render_env is True and (
            self.num_workers == 0 or self.worker_index == 1
        ):
            render = True

        if self.env is None:
            self.sampler = None
        elif self.config.sample_async:
            self.sampler = AsyncSampler(
                worker=self,
                env=self.async_env,
                clip_rewards=clip_rewards,
                rollout_fragment_length=rollout_fragment_length_for_sampler,
                count_steps_by=self.config.count_steps_by,
                callbacks=self.callbacks,
                horizon=self.config.horizon,
                multiple_episodes_in_batch=pack,
                normalize_actions=self.config.normalize_actions,
                clip_actions=self.config.clip_actions,
                soft_horizon=self.config.soft_horizon,
                no_done_at_end=self.config.no_done_at_end,
                observation_fn=self.config.observation_fn,
                sample_collector_class=self.config.sample_collector,
                render=render,
            )
            # Start the Sampler thread.
            self.sampler.start()
        else:
            self.sampler = SyncSampler(
                worker=self,
                env=self.async_env,
                clip_rewards=clip_rewards,
                rollout_fragment_length=rollout_fragment_length_for_sampler,
                count_steps_by=self.config.count_steps_by,
                callbacks=self.callbacks,
                horizon=self.config.horizon,
                multiple_episodes_in_batch=pack,
                normalize_actions=self.config.normalize_actions,
                clip_actions=self.config.clip_actions,
                soft_horizon=self.config.soft_horizon,
                no_done_at_end=self.config.no_done_at_end,
                observation_fn=self.config.observation_fn,
                sample_collector_class=self.config.sample_collector,
                render=render,
            )

        self.input_reader: InputReader = self._get_input_creator_from_config()(
            self.io_context
        )
        self.output_writer: OutputWriter = self._get_output_creator_from_config()(
            self.io_context
        )

        # The current weights sequence number (version). May remain None for when
        # not tracking weights versions.
        self.weights_seq_no: Optional[int] = None

        logger.debug(
            "Created rollout worker with env {} ({}), policies {}".format(
                self.async_env, self.env, self.policy_map
            )
        )

    @DeveloperAPI
    def assert_healthy(self):
        """Checks that __init__ has been completed properly.

        Useful in case a RolloutWorker is run as @ray.remote (Actor) and the owner
        would like to make sure the worker has been properly initialized.

        Returns:
            True if the worker is properly initialized
        """
        is_healthy = self.policy_map and self.input_reader and self.output_writer
        assert is_healthy, (
            f"RolloutWorker {self} (idx={self.worker_index}; "
            f"num_workers={self.num_workers}) not healthy!"
        )

    @DeveloperAPI
    def sample(self) -> SampleBatchType:
        """Returns a batch of experience sampled from this worker.

        This method must be implemented by subclasses.

        Returns:
            A columnar batch of experiences (e.g., tensors).

        Examples:
            >>> import gym
            >>> from ray.rllib.evaluation.rollout_worker import RolloutWorker
            >>> from ray.rllib.algorithms.pg.pg_tf_policy import PGTF1Policy
            >>> worker = RolloutWorker( # doctest: +SKIP
            ...   env_creator=lambda _: gym.make("CartPole-v0"), # doctest: +SKIP
            ...   default_policy_class=PGTF1Policy, # doctest: +SKIP
            ...   config=AlgorithmConfig(), # doctest: +SKIP
            ... )
            >>> print(worker.sample()) # doctest: +SKIP
            SampleBatch({"obs": [...], "action": [...], ...})
        """
        if self.config.fake_sampler and self.last_batch is not None:
            return self.last_batch
        elif self.input_reader is None:
            raise ValueError(
                "RolloutWorker has no `input_reader` object! "
                "Cannot call `sample()`. You can try setting "
                "`create_env_on_driver` to True."
            )

        if log_once("sample_start"):
            logger.info(
                "Generating sample batch of size {}".format(
                    self.total_rollout_fragment_length
                )
            )

        batches = [self.input_reader.next()]
        steps_so_far = (
            batches[0].count
            if self.config.count_steps_by == "env_steps"
            else batches[0].agent_steps()
        )

        # In truncate_episodes mode, never pull more than 1 batch per env.
        # This avoids over-running the target batch size.
        if (
            self.config.batch_mode == "truncate_episodes"
            and not self.config.offline_sampling
        ):
            max_batches = self.config.num_envs_per_worker
        else:
            max_batches = float("inf")
        while steps_so_far < self.total_rollout_fragment_length and (
            len(batches) < max_batches
        ):
            batch = self.input_reader.next()
            steps_so_far += (
                batch.count
                if self.config.count_steps_by == "env_steps"
                else batch.agent_steps()
            )
            batches.append(batch)
        batch = concat_samples(batches)

        self.callbacks.on_sample_end(worker=self, samples=batch)

        # Always do writes prior to compression for consistency and to allow
        # for better compression inside the writer.
        self.output_writer.write(batch)

        if log_once("sample_end"):
            logger.info("Completed sample batch:\n\n{}\n".format(summarize(batch)))

        if self.config.compress_observations:
            batch.compress(bulk=self.config.compress_observations == "bulk")

        if self.config.fake_sampler:
            self.last_batch = batch
        return batch

    @DeveloperAPI
    @ray.method(num_returns=2)
    def sample_with_count(self) -> Tuple[SampleBatchType, int]:
        """Same as sample() but returns the count as a separate value.

        Returns:
            A columnar batch of experiences (e.g., tensors) and the
                size of the collected batch.

        Examples:
            >>> import gym
            >>> from ray.rllib.evaluation.rollout_worker import RolloutWorker
            >>> from ray.rllib.algorithms.pg.pg_tf_policy import PGTF1Policy
            >>> worker = RolloutWorker( # doctest: +SKIP
            ...   env_creator=lambda _: gym.make("CartPole-v0"), # doctest: +SKIP
            ...   default_policy_class=PGTFPolicy) # doctest: +SKIP
            >>> print(worker.sample_with_count()) # doctest: +SKIP
            (SampleBatch({"obs": [...], "action": [...], ...}), 3)
        """
        batch = self.sample()
        return batch, batch.count

    @DeveloperAPI
    def learn_on_batch(self, samples: SampleBatchType) -> Dict:
        """Update policies based on the given batch.

        This is the equivalent to apply_gradients(compute_gradients(samples)),
        but can be optimized to avoid pulling gradients into CPU memory.

        Args:
            samples: The SampleBatch or MultiAgentBatch to learn on.

        Returns:
            Dictionary of extra metadata from compute_gradients().

        Examples:
            >>> import gym
            >>> from ray.rllib.evaluation.rollout_worker import RolloutWorker
            >>> from ray.rllib.algorithms.pg.pg_tf_policy import PGTF1Policy
            >>> worker = RolloutWorker( # doctest: +SKIP
            ...   env_creator=lambda _: gym.make("CartPole-v0"), # doctest: +SKIP
            ...   default_policy_class=PGTF1Policy) # doctest: +SKIP
            >>> batch = worker.sample() # doctest: +SKIP
            >>> info = worker.learn_on_batch(samples) # doctest: +SKIP
        """
        if log_once("learn_on_batch"):
            logger.info(
                "Training on concatenated sample batches:\n\n{}\n".format(
                    summarize(samples)
                )
            )

        info_out = {}
        if isinstance(samples, MultiAgentBatch):
            builders = {}
            to_fetch = {}
            for pid, batch in samples.policy_batches.items():
<<<<<<< HEAD
                if self.is_policy_to_train is not None and not self.is_policy_to_train(pid, samples):
=======
                if self.is_policy_to_train is not None and not self.is_policy_to_train(
                    pid, samples
                ):
>>>>>>> 182744bb
                    continue
                # Decompress SampleBatch, in case some columns are compressed.
                batch.decompress_if_needed()
                policy = self.policy_map[pid]
                tf_session = policy.get_session()
                if tf_session and hasattr(policy, "_build_learn_on_batch"):
                    builders[pid] = _TFRunBuilder(tf_session, "learn_on_batch")
                    to_fetch[pid] = policy._build_learn_on_batch(builders[pid], batch)
                else:
                    info_out[pid] = policy.learn_on_batch(batch)
            info_out.update({pid: builders[pid].get(v) for pid, v in to_fetch.items()})
        else:
<<<<<<< HEAD
            if self.is_policy_to_train is None or self.is_policy_to_train(DEFAULT_POLICY_ID, samples):
=======
            if self.is_policy_to_train is None or self.is_policy_to_train(
                DEFAULT_POLICY_ID, samples
            ):
>>>>>>> 182744bb
                info_out.update(
                    {
                        DEFAULT_POLICY_ID: self.policy_map[
                            DEFAULT_POLICY_ID
                        ].learn_on_batch(samples)
                    }
                )
        if log_once("learn_out"):
            logger.debug("Training out:\n\n{}\n".format(summarize(info_out)))
        return info_out

    def sample_and_learn(
        self,
        expected_batch_size: int,
        num_sgd_iter: int,
        sgd_minibatch_size: str,
        standardize_fields: List[str],
    ) -> Tuple[dict, int]:
        """Sample and batch and learn on it.

        This is typically used in combination with distributed allreduce.

        Args:
            expected_batch_size: Expected number of samples to learn on.
            num_sgd_iter: Number of SGD iterations.
            sgd_minibatch_size: SGD minibatch size.
            standardize_fields: List of sample fields to normalize.

        Returns:
            A tuple consisting of a dictionary of extra metadata returned from
                the policies' `learn_on_batch()` and the number of samples
                learned on.
        """
        batch = self.sample()
        assert batch.count == expected_batch_size, (
            "Batch size possibly out of sync between workers, expected:",
            expected_batch_size,
            "got:",
            batch.count,
        )
        logger.info(
            "Executing distributed minibatch SGD "
            "with epoch size {}, minibatch size {}".format(
                batch.count, sgd_minibatch_size
            )
        )
        info = do_minibatch_sgd(
            batch,
            self.policy_map,
            self,
            num_sgd_iter,
            sgd_minibatch_size,
            standardize_fields,
        )
        return info, batch.count

    @DeveloperAPI
    def compute_gradients(
        self,
        samples: SampleBatchType,
        single_agent: bool = None,
    ) -> Tuple[ModelGradients, dict]:
        """Returns a gradient computed w.r.t the specified samples.

        Uses the Policy's/ies' compute_gradients method(s) to perform the
        calculations. Skips policies that are not trainable as per
        `self.is_policy_to_train()`.

        Args:
            samples: The SampleBatch or MultiAgentBatch to compute gradients
                for using this worker's trainable policies.

        Returns:
            In the single-agent case, a tuple consisting of ModelGradients and
            info dict of the worker's policy.
            In the multi-agent case, a tuple consisting of a dict mapping
            PolicyID to ModelGradients and a dict mapping PolicyID to extra
            metadata info.
            Note that the first return value (grads) can be applied as is to a
            compatible worker using the worker's `apply_gradients()` method.

        Examples:
            >>> import gym
            >>> from ray.rllib.evaluation.rollout_worker import RolloutWorker
            >>> from ray.rllib.algorithms.pg.pg_tf_policy import PGTF1Policy
            >>> worker = RolloutWorker( # doctest: +SKIP
            ...   env_creator=lambda _: gym.make("CartPole-v0"), # doctest: +SKIP
            ...   default_policy_class=PGTF1Policy) # doctest: +SKIP
            >>> batch = worker.sample() # doctest: +SKIP
            >>> grads, info = worker.compute_gradients(samples) # doctest: +SKIP
        """
        if log_once("compute_gradients"):
            logger.info("Compute gradients on:\n\n{}\n".format(summarize(samples)))

        # Backward compatibility for A2C: Single-agent only (ComputeGradients execution
        # op must not return multi-agent dict b/c of A2C's `.batch()` in the execution
        # plan; this would "batch" over the "default_policy" keys instead of the data).
        if single_agent is True:
            # SampleBatch -> Calculate gradients for the default policy.
            grad_out, info_out = self.policy_map[DEFAULT_POLICY_ID].compute_gradients(
                samples
            )
            info_out["batch_count"] = samples.count
            return grad_out, info_out

        # Treat everything as is multi-agent.
        samples = samples.as_multi_agent()

        # Calculate gradients for all policies.
        grad_out, info_out = {}, {}
        if self.config.framework_str == "tf":
            for pid, batch in samples.policy_batches.items():
<<<<<<< HEAD
                if self.is_policy_to_train is not None and not self.is_policy_to_train(pid, samples):
=======
                if self.is_policy_to_train is not None and not self.is_policy_to_train(
                    pid, samples
                ):
>>>>>>> 182744bb
                    continue
                policy = self.policy_map[pid]
                builder = _TFRunBuilder(policy.get_session(), "compute_gradients")
                grad_out[pid], info_out[pid] = policy._build_compute_gradients(
                    builder, batch
                )
            grad_out = {k: builder.get(v) for k, v in grad_out.items()}
            info_out = {k: builder.get(v) for k, v in info_out.items()}
        else:
            for pid, batch in samples.policy_batches.items():
<<<<<<< HEAD
                if self.is_policy_to_train is not None and not self.is_policy_to_train(pid, samples):
=======
                if self.is_policy_to_train is not None and not self.is_policy_to_train(
                    pid, samples
                ):
>>>>>>> 182744bb
                    continue
                grad_out[pid], info_out[pid] = self.policy_map[pid].compute_gradients(
                    batch
                )

        info_out["batch_count"] = samples.count
        if log_once("grad_out"):
            logger.info("Compute grad info:\n\n{}\n".format(summarize(info_out)))

        return grad_out, info_out

    @DeveloperAPI
    def apply_gradients(
        self,
        grads: Union[ModelGradients, Dict[PolicyID, ModelGradients]],
    ) -> None:
        """Applies the given gradients to this worker's models.

        Uses the Policy's/ies' apply_gradients method(s) to perform the
        operations.

        Args:
            grads: Single ModelGradients (single-agent case) or a dict
                mapping PolicyIDs to the respective model gradients
                structs.

        Examples:
            >>> import gym
            >>> from ray.rllib.evaluation.rollout_worker import RolloutWorker
            >>> from ray.rllib.algorithms.pg.pg_tf_policy import PGTF1Policy
            >>> worker = RolloutWorker( # doctest: +SKIP
            ...   env_creator=lambda _: gym.make("CartPole-v0"), # doctest: +SKIP
            ...   default_policy_class=PGTF1Policy) # doctest: +SKIP
            >>> samples = worker.sample() # doctest: +SKIP
            >>> grads, info = worker.compute_gradients(samples) # doctest: +SKIP
            >>> worker.apply_gradients(grads) # doctest: +SKIP
        """
        if log_once("apply_gradients"):
            logger.info("Apply gradients:\n\n{}\n".format(summarize(grads)))
        # Grads is a dict (mapping PolicyIDs to ModelGradients).
        # Multi-agent case.
        if isinstance(grads, dict):
            for pid, g in grads.items():
<<<<<<< HEAD
                if self.is_policy_to_train is None or self.is_policy_to_train(pid, None):
                    self.policy_map[pid].apply_gradients(g)
        # Grads is a ModelGradients type. Single-agent case.
        elif self.is_policy_to_train is None or self.is_policy_to_train(DEFAULT_POLICY_ID, None):
=======
                if self.is_policy_to_train is None or self.is_policy_to_train(
                    pid, None
                ):
                    self.policy_map[pid].apply_gradients(g)
        # Grads is a ModelGradients type. Single-agent case.
        elif self.is_policy_to_train is None or self.is_policy_to_train(
            DEFAULT_POLICY_ID, None
        ):
>>>>>>> 182744bb
            self.policy_map[DEFAULT_POLICY_ID].apply_gradients(grads)

    @DeveloperAPI
    def get_metrics(self) -> List[RolloutMetrics]:
        """Returns the thus-far collected metrics from this worker's rollouts.

        Returns:
             List of RolloutMetrics
             collected thus-far.
        """

        # Get metrics from sampler (if any).
        if self.sampler is not None:
            out = self.sampler.get_metrics()
        else:
            out = []

        return out

    @DeveloperAPI
    def foreach_env(self, func: Callable[[EnvType], T]) -> List[T]:
        """Calls the given function with each sub-environment as arg.

        Args:
            func: The function to call for each underlying
                sub-environment (as only arg).

        Returns:
             The list of return values of all calls to `func([env])`.
        """

        if self.async_env is None:
            return []

        envs = self.async_env.get_sub_environments()
        # Empty list (not implemented): Call function directly on the
        # BaseEnv.
        if not envs:
            return [func(self.async_env)]
        # Call function on all underlying (vectorized) sub environments.
        else:
            return [func(e) for e in envs]

    @DeveloperAPI
    def foreach_env_with_context(
        self, func: Callable[[EnvType, EnvContext], T]
    ) -> List[T]:
        """Calls given function with each sub-env plus env_ctx as args.

        Args:
            func: The function to call for each underlying
                sub-environment and its EnvContext (as the args).

        Returns:
             The list of return values of all calls to `func([env, ctx])`.
        """

        if self.async_env is None:
            return []

        envs = self.async_env.get_sub_environments()
        # Empty list (not implemented): Call function directly on the
        # BaseEnv.
        if not envs:
            return [func(self.async_env, self.env_context)]
        # Call function on all underlying (vectorized) sub environments.
        else:
            ret = []
            for i, e in enumerate(envs):
                ctx = self.env_context.copy_with_overrides(vector_index=i)
                ret.append(func(e, ctx))
            return ret

    @DeveloperAPI
    def get_policy(self, policy_id: PolicyID = DEFAULT_POLICY_ID) -> Optional[Policy]:
        """Return policy for the specified id, or None.

        Args:
            policy_id: ID of the policy to return. None for DEFAULT_POLICY_ID
                (in the single agent case).

        Returns:
            The policy under the given ID (or None if not found).
        """
        return self.policy_map.get(policy_id)

    @DeveloperAPI
    def add_policy(
        self,
        policy_id: PolicyID,
        policy_cls: Optional[Type[Policy]] = None,
        policy: Optional[Policy] = None,
        *,
        observation_space: Optional[Space] = None,
        action_space: Optional[Space] = None,
        config: Optional[PartialAlgorithmConfigDict] = None,
        policy_state: Optional[PolicyState] = None,
        policy_mapping_fn: Optional[Callable[[AgentID, "Episode"], PolicyID]] = None,
        policies_to_train: Optional[
            Union[Container[PolicyID], Callable[[PolicyID, SampleBatchType], bool]]
        ] = None,
    ) -> Policy:
        """Adds a new policy to this RolloutWorker.

        Args:
            policy_id: ID of the policy to add.
            policy_cls: The Policy class to use for constructing the new Policy.
                Note: Only one of `policy_cls` or `policy` must be provided.
            policy: The Policy instance to add to this algorithm.
                Note: Only one of `policy_cls` or `policy` must be provided.
            observation_space: The observation space of the policy to add.
            action_space: The action space of the policy to add.
            config: The config overrides for the policy to add.
            policy_state: Optional state dict to apply to the new
                policy instance, right after its construction.
            policy_mapping_fn: An optional (updated) policy mapping function
                to use from here on. Note that already ongoing episodes will
                not change their mapping but will use the old mapping till
                the end of the episode.
            policies_to_train: An optional container of policy IDs to be
                trained or a callable taking PolicyID and - optionally -
                SampleBatchType and returning a bool (trainable or not?).
                If None, will keep the existing setup in place.
                Policies, whose IDs are not in the list (or for which the
                callable returns False) will not be updated.

        Returns:
            The newly added policy.

        Raises:
            ValueError: If both `policy_cls` AND `policy` are provided.
            KeyError: If the given `policy_id` already exists in this worker's
                PolicyMap.
        """
        validate_policy_id(policy_id, error=False)

        if policy_id in self.policy_map:
            raise KeyError(
                f"Policy ID '{policy_id}' already exists in policy map! "
                "Make sure you use a Policy ID that has not been taken yet."
                " Policy IDs that are already in your policy map: "
                f"{list(self.policy_map.keys())}"
            )
        if (policy_cls is None) == (policy is None):
            raise ValueError(
                "Only one of `policy_cls` or `policy` must be provided to "
                "RolloutWorker.add_policy()!"
            )

        if policy is None:
            policy_dict_to_add, _ = self.config.get_multi_agent_setup(
                policies={
                    policy_id: PolicySpec(
                        policy_cls, observation_space, action_space, config
                    )
                },
                env=self.env,
                spaces=self.spaces,
                default_policy_class=self.default_policy_class,
            )
        else:
            policy_dict_to_add = {
                policy_id: PolicySpec(
                    type(policy),
                    policy.observation_space,
                    policy.action_space,
                    policy.config,
                )
            }

        self.policy_dict.update(policy_dict_to_add)
        self._build_policy_map(
            policy_dict=policy_dict_to_add,
            config=self.config,
            policy=policy,
            seed=self.seed,
        )

        new_policy = self.policy_map[policy_id]
        # Set the state of the newly created policy.
        if policy_state:
            new_policy.set_state(policy_state)

        self.set_policy_mapping_fn(policy_mapping_fn)
        if policies_to_train is not None:
            self.set_is_policy_to_train(policies_to_train)

        return new_policy

    @DeveloperAPI
    def remove_policy(
        self,
        *,
        policy_id: PolicyID = DEFAULT_POLICY_ID,
        policy_mapping_fn: Optional[Callable[[AgentID], PolicyID]] = None,
        policies_to_train: Optional[
            Union[Container[PolicyID], Callable[[PolicyID, SampleBatchType], bool]]
        ] = None,
    ) -> None:
        """Removes a policy from this RolloutWorker.

        Args:
            policy_id: ID of the policy to be removed. None for
                DEFAULT_POLICY_ID.
            policy_mapping_fn: An optional (updated) policy mapping function
                to use from here on. Note that already ongoing episodes will
                not change their mapping but will use the old mapping till
                the end of the episode.
            policies_to_train: An optional container of policy IDs to be
                trained or a callable taking PolicyID and - optionally -
                SampleBatchType and returning a bool (trainable or not?).
                If None, will keep the existing setup in place.
                Policies, whose IDs are not in the list (or for which the
                callable returns False) will not be updated.
        """
        if policy_id not in self.policy_map:
            raise ValueError(f"Policy ID '{policy_id}' not in policy map!")
        del self.policy_map[policy_id]
        del self.preprocessors[policy_id]
        self.set_policy_mapping_fn(policy_mapping_fn)
        if policies_to_train is not None:
            self.set_is_policy_to_train(policies_to_train)

    @DeveloperAPI
    def set_policy_mapping_fn(
        self,
        policy_mapping_fn: Optional[Callable[[AgentID, "Episode"], PolicyID]] = None,
    ) -> None:
        """Sets `self.policy_mapping_fn` to a new callable (if provided).

        Args:
            policy_mapping_fn: The new mapping function to use. If None,
                will keep the existing mapping function in place.
        """
        if policy_mapping_fn is not None:
            self.policy_mapping_fn = policy_mapping_fn
            if not callable(self.policy_mapping_fn):
                raise ValueError("`policy_mapping_fn` must be a callable!")

    @DeveloperAPI
    def set_is_policy_to_train(
        self,
        is_policy_to_train: Union[
            Container[PolicyID], Callable[[PolicyID, Optional[SampleBatchType]], bool]
        ],
    ) -> None:
        """Sets `self.is_policy_to_train()` to a new callable.

        Args:
            is_policy_to_train: A container of policy IDs to be
                trained or a callable taking PolicyID and - optionally -
                SampleBatchType and returning a bool (trainable or not?).
                If None, will keep the existing setup in place.
                Policies, whose IDs are not in the list (or for which the
                callable returns False) will not be updated.
        """
        # If container given, construct a simple default callable returning True
        # if the PolicyID is found in the list/set of IDs.
        if not callable(is_policy_to_train):
            assert isinstance(is_policy_to_train, (list, set, tuple)), (
                "ERROR: `is_policy_to_train`must be a [list|set|tuple] or a "
                "callable taking PolicyID and SampleBatch and returning "
                "True|False (trainable or not?)."
            )
            pols = set(is_policy_to_train)

            def is_policy_to_train(pid, batch=None):
                return pid in pols

        self.is_policy_to_train = is_policy_to_train

    @PublicAPI(stability="alpha")
    def get_policies_to_train(
        self, batch: Optional[SampleBatchType] = None
    ) -> Set[PolicyID]:
        """Returns all policies-to-train, given an optional batch.

        Loops through all policies currently in `self.policy_map` and checks
        the return value of `self.is_policy_to_train(pid, batch)`.

        Args:
            batch: An optional SampleBatchType for the
                `self.is_policy_to_train(pid, [batch]?)` check.

        Returns:
            The set of currently trainable policy IDs, given the optional
            `batch`.
        """
        return {
            pid
            for pid in self.policy_map.keys()
            if self.is_policy_to_train is None or self.is_policy_to_train(pid, batch)
        }

    @DeveloperAPI
    def for_policy(
        self,
        func: Callable[[Policy, Optional[Any]], T],
        policy_id: Optional[PolicyID] = DEFAULT_POLICY_ID,
        **kwargs,
    ) -> T:
        """Calls the given function with the specified policy as first arg.

        Args:
            func: The function to call with the policy as first arg.
            policy_id: The PolicyID of the policy to call the function with.

        Keyword Args:
            kwargs: Additional kwargs to be passed to the call.

        Returns:
            The return value of the function call.
        """

        return func(self.policy_map[policy_id], **kwargs)

    @DeveloperAPI
    def foreach_policy(
        self, func: Callable[[Policy, PolicyID, Optional[Any]], T], **kwargs
    ) -> List[T]:
        """Calls the given function with each (policy, policy_id) tuple.

        Args:
            func: The function to call with each (policy, policy ID) tuple.

        Keyword Args:
            kwargs: Additional kwargs to be passed to the call.

        Returns:
             The list of return values of all calls to
                `func([policy, pid, **kwargs])`.
        """
        return [func(policy, pid, **kwargs) for pid, policy in self.policy_map.items()]

    @DeveloperAPI
    def foreach_policy_to_train(
        self, func: Callable[[Policy, PolicyID, Optional[Any]], T], **kwargs
    ) -> List[T]:
        """
        Calls the given function with each (policy, policy_id) tuple.

        Only those policies/IDs will be called on, for which
        `self.is_policy_to_train()` returns True.

        Args:
            func: The function to call with each (policy, policy ID) tuple,
                for only those policies that `self.is_policy_to_train`
                returns True.

        Keyword Args:
            kwargs: Additional kwargs to be passed to the call.

        Returns:
            The list of return values of all calls to
            `func([policy, pid, **kwargs])`.
        """
        return [
            # Make sure to only iterate over keys() and not items(). Iterating over
            # items will access policy_map elements even for pids that we do not need,
            # i.e. those that are not in policy_to_train. Access to policy_map elements
            # can cause disk access for policies that were offloaded to disk. Since
            # these policies will be skipped in the for-loop accessing them is
            # unnecessary, making subsequent disk access unnecessary.
            func(self.policy_map[pid], pid, **kwargs)
            for pid in self.policy_map.keys()
            if self.is_policy_to_train is None or self.is_policy_to_train(pid, None)
        ]

    @DeveloperAPI
    def sync_filters(self, new_filters: dict) -> None:
        """Changes self's filter to given and rebases any accumulated delta.

        Args:
            new_filters: Filters with new state to update local copy.
        """
        assert all(k in new_filters for k in self.filters)
        for k in self.filters:
            self.filters[k].sync(new_filters[k])

    @DeveloperAPI
    def get_filters(self, flush_after: bool = False) -> Dict:
        """Returns a snapshot of filters.

        Args:
            flush_after: Clears the filter buffer state.

        Returns:
            Dict for serializable filters
        """
        return_filters = {}
        for k, f in self.filters.items():
            return_filters[k] = f.as_serializable()
            if flush_after:
                f.reset_buffer()
        return return_filters

    @DeveloperAPI
    def get_state(self) -> dict:
        """Serializes this RolloutWorker's current state and returns it.

        Returns:
            The current state of this RolloutWorker as a serialized, pickled
            byte sequence.
        """
        filters = self.get_filters(flush_after=True)
        policy_states = {}
        for pid in self.policy_map:
            policy_states[pid] = self.policy_map[pid].get_state()
        return {
            # List all known policy IDs here for convenience. When an Algorithm gets
            # restored from a checkpoint, it will not have access to the list of
            # possible IDs as each policy is stored in its own sub-dir
            # (see "policy_states").
            "policy_ids": list(self.policy_map.keys()),
            # Note that this field will not be stored in the algorithm checkpoint's
            # state file, but each policy will get its own state file generated in
            # a sub-dir within the algo's checkpoint dir.
            "policy_states": policy_states,
            # Also store current mapping fn and which policies to train.
            "policy_mapping_fn": self.policy_mapping_fn,
            "is_policy_to_train": self.is_policy_to_train,
            # TODO: Filters will be replaced by connectors.
            "filters": filters,
        }

    @DeveloperAPI
    def set_state(self, state: dict) -> None:
        """Restores this RolloutWorker's state from a state dict.

        Args:
            state: The state dict to restore this worker's state from.

        Examples:
            >>> from ray.rllib.evaluation.rollout_worker import RolloutWorker
            >>> # Create a RolloutWorker.
            >>> worker = ... # doctest: +SKIP
            >>> state = worker.get_state() # doctest: +SKIP
            >>> new_worker = RolloutWorker(...) # doctest: +SKIP
            >>> new_worker.set_state(state) # doctest: +SKIP
        """
        # Backward compatibility (old checkpoints' states would have the local
        # worker state as a bytes object, not a dict).
        if isinstance(state, bytes):
            state = pickle.loads(state)

        # TODO: Once filters are handled by connectors, get rid of the "filters"
        #  key in `state` entirely (will be part of the policies then).
        self.sync_filters(state["filters"])

        connector_enabled = self.config.enable_connectors

        # Support older checkpoint versions (< 1.0), in which the policy_map
        # was stored under the "state" key, not "policy_states".
        policy_states = (
            state["policy_states"] if "policy_states" in state else state["state"]
        )
        for pid, policy_state in policy_states.items():
            # If - for some reason - we have an invalid PolicyID in the state,
            # this might be from an older checkpoint (pre v1.0). Just warn here.
            validate_policy_id(pid, error=False)

            if pid not in self.policy_map:
                spec = policy_state.get("policy_spec", None)
                if spec is None:
                    logger.warning(
                        f"PolicyID '{pid}' was probably added on-the-fly (not"
                        " part of the static `multagent.policies` config) and"
                        " no PolicySpec objects found in the pickled policy "
                        f"state. Will not add `{pid}`, but ignore it for now."
                    )
                else:
                    policy_spec = (
                        PolicySpec.deserialize(spec)
                        if connector_enabled or isinstance(spec, dict)
                        else spec
                    )
                    self.add_policy(
                        policy_id=pid,
                        policy_cls=policy_spec.policy_class,
                        observation_space=policy_spec.observation_space,
                        action_space=policy_spec.action_space,
                        config=policy_spec.config,
                    )
            if pid in self.policy_map:
                self.policy_map[pid].set_state(policy_state)

        # Also restore mapping fn and which policies to train.
        if "policy_mapping_fn" in state:
            self.set_policy_mapping_fn(state["policy_mapping_fn"])
        if state.get("is_policy_to_train") is not None:
            self.set_is_policy_to_train(state["is_policy_to_train"])

    @DeveloperAPI
    def get_weights(
        self,
        policies: Optional[Container[PolicyID]] = None,
    ) -> Dict[PolicyID, ModelWeights]:
        """Returns each policies' model weights of this worker.

        Args:
            policies: List of PolicyIDs to get the weights from.
                Use None for all policies.

        Returns:
            Dict mapping PolicyIDs to ModelWeights.

        Examples:
            >>> from ray.rllib.evaluation.rollout_worker import RolloutWorker
            >>> # Create a RolloutWorker.
            >>> worker = ... # doctest: +SKIP
            >>> weights = worker.get_weights() # doctest: +SKIP
            >>> print(weights) # doctest: +SKIP
            {"default_policy": {"layer1": array(...), "layer2": ...}}
        """
        if policies is None:
            policies = list(self.policy_map.keys())
        policies = force_list(policies)

        return {
            # Make sure to only iterate over keys() and not items(). Iterating over
            # items will access policy_map elements even for pids that we do not need,
            # i.e. those that are not in policies. Access to policy_map elements can
            # cause disk access for policies that were offloaded to disk. Since these
            # policies will be skipped in the for-loop accessing them is unnecessary,
            # making subsequent disk access unnecessary.
            pid: self.policy_map[pid].get_weights()
            for pid in self.policy_map.keys()
            if pid in policies
        }

    @DeveloperAPI
    def set_weights(
        self,
        weights: Dict[PolicyID, ModelWeights],
        global_vars: Optional[Dict] = None,
        weights_seq_no: Optional[int] = None,
    ) -> None:
        """Sets each policies' model weights of this worker.

        Args:
            weights: Dict mapping PolicyIDs to the new weights to be used.
            global_vars: An optional global vars dict to set this
                worker to. If None, do not update the global_vars.
            weights_seq_no: If needed, a sequence number for the weights version
                can be passed into this method. If not None, will store this seq no
                (in self.weights_seq_no) and in future calls - if the seq no did not
                change wrt. the last call - will ignore the call to save on performance.

        Examples:
            >>> from ray.rllib.evaluation.rollout_worker import RolloutWorker
            >>> # Create a RolloutWorker.
            >>> worker = ... # doctest: +SKIP
            >>> weights = worker.get_weights() # doctest: +SKIP
            >>> # Set `global_vars` (timestep) as well.
            >>> worker.set_weights(weights, {"timestep": 42}) # doctest: +SKIP
        """
        # Only update our weights, if no seq no given OR given seq no is different
        # from ours.
        if weights_seq_no is None or weights_seq_no != self.weights_seq_no:
            # If per-policy weights are object refs, `ray.get()` them first.
            if weights and isinstance(next(iter(weights.values())), ObjectRef):
                actual_weights = ray.get(list(weights.values()))
                weights = {
                    pid: actual_weights[i] for i, pid in enumerate(weights.keys())
                }

            for pid, w in weights.items():
                self.policy_map[pid].set_weights(w)

        self.weights_seq_no = weights_seq_no

        if global_vars:
            self.set_global_vars(global_vars)

    @DeveloperAPI
    def get_global_vars(self) -> dict:
        """Returns the current global_vars dict of this worker.

        Returns:
            The current global_vars dict of this worker.

        Examples:
            >>> from ray.rllib.evaluation.rollout_worker import RolloutWorker
            >>> # Create a RolloutWorker.
            >>> worker = ... # doctest: +SKIP
            >>> global_vars = worker.get_global_vars() # doctest: +SKIP
            >>> print(global_vars) # doctest: +SKIP
            {"timestep": 424242}
        """
        return self.global_vars

    @DeveloperAPI
    def set_global_vars(self, global_vars: dict) -> None:
        """Updates this worker's and all its policies' global vars.

        Args:
            global_vars: The new global_vars dict.

        Examples:
            >>> worker = ... # doctest: +SKIP
            >>> global_vars = worker.set_global_vars( # doctest: +SKIP
            ...     {"timestep": 4242})
        """
        # Only update policies that are being trained in order to avoid superfluous
        # access of policies which might have been offloaded to disk. This is important
        # here since global vars are constantly being updated.
        self.foreach_policy_to_train(lambda p, _: p.on_global_var_update(global_vars))
        self.global_vars = global_vars

    @DeveloperAPI
    def stop(self) -> None:
        """Releases all resources used by this RolloutWorker."""

        # If we have an env -> Release its resources.
        if self.env is not None:
            self.async_env.stop()
        # Close all policies' sessions (if tf static graph).
        for policy in self.policy_map.values():
            sess = policy.get_session()
            # Closes the tf session, if any.
            if sess is not None:
                sess.close()

    @DeveloperAPI
    def apply(
        self,
        func: Callable[["RolloutWorker", Optional[Any], Optional[Any]], T],
        *args,
        **kwargs,
    ) -> T:
        """Calls the given function with this rollout worker instance.

        Useful for when the RolloutWorker class has been converted into a
        ActorHandle and the user needs to execute some functionality (e.g.
        add a property) on the underlying policy object.

        Args:
            func: The function to call, with this RolloutWorker as first
                argument, followed by args, and kwargs.
            args: Optional additional args to pass to the function call.
            kwargs: Optional additional kwargs to pass to the function call.

        Returns:
            The return value of the function call.
        """
        return func(self, *args, **kwargs)

    def setup_torch_data_parallel(
        self, url: str, world_rank: int, world_size: int, backend: str
    ) -> None:
        """Join a torch process group for distributed SGD."""

        logger.info(
            "Joining process group, url={}, world_rank={}, "
            "world_size={}, backend={}".format(url, world_rank, world_size, backend)
        )
        torch.distributed.init_process_group(
            backend=backend, init_method=url, rank=world_rank, world_size=world_size
        )

        for pid, policy in self.policy_map.items():
            if not isinstance(policy, (TorchPolicy, TorchPolicyV2)):
                raise ValueError(
                    "This policy does not support torch distributed", policy
                )
            policy.distributed_world_size = world_size

    @DeveloperAPI
    def creation_args(self) -> dict:
        """Returns the kwargs dict used to create this worker."""
        return self._original_kwargs

    @DeveloperAPI
    def get_host(self) -> str:
        """Returns the hostname of the process running this evaluator."""
        return platform.node()

    @DeveloperAPI
    def get_node_ip(self) -> str:
        """Returns the IP address of the node that this worker runs on."""
        return ray.util.get_node_ip_address()

    @DeveloperAPI
    def find_free_port(self) -> int:
        """Finds a free port on the node that this worker runs on."""
        from ray.air._internal.util import find_free_port

        return find_free_port()

    def __del__(self):
        """If this worker is deleted, clears all resources used by it."""

        # In case we have-an AsyncSampler, kill its sampling thread.
        if hasattr(self, "sampler") and isinstance(self.sampler, AsyncSampler):
            self.sampler.shutdown = True

    def _build_policy_map(
        self,
        policy_dict: MultiAgentPolicyConfigDict,
        config: "AlgorithmConfig",
        policy: Optional[Policy] = None,
        session_creator: Optional[Callable[[], "tf1.Session"]] = None,
        seed: Optional[int] = None,
    ) -> None:
        """Adds the given policy_dict to `self.policy_map`.

        Args:
            policy_dict: The MultiAgentPolicyConfigDict to be added to this
                worker's PolicyMap.
            config: The general AlgorithmConfig to use. May be updated
                by individual policy config overrides in the given
                multi-agent `policy_dict`.
            policy: If the policy to add already exists, user can provide it here.
            session_creator: A callable that creates a tf session
                (if applicable).
            seed: An optional random seed to pass to PolicyMap's
                constructor.
        """
<<<<<<< HEAD
=======
        from ray.rllib.algorithms.algorithm_config import AlgorithmConfig

>>>>>>> 182744bb
        # If our policy_map does not exist yet, create it here.
        self.policy_map = self.policy_map or PolicyMap(
            worker_index=self.worker_index,
            num_workers=self.num_workers,
            capacity=config.policy_map_capacity,
            path=config.policy_map_cache,
<<<<<<< HEAD
            policy_config=config,
=======
>>>>>>> 182744bb
            session_creator=session_creator,
            seed=seed,
        )
        # If our preprocessors dict does not exist yet, create it here.
        self.preprocessors = self.preprocessors or {}

        # Loop through given policy-dict and add each entry to our map.
        for name, policy_spec in sorted(policy_dict.items()):
            logger.debug("Creating policy for {}".format(name))
            # Update the general config with the specific config
            # for this particular policy.
<<<<<<< HEAD
            merged_conf: "AlgorithmConfig" = copy.deepcopy(config)
            merged_conf._is_frozen = False
            merged_conf.update_from_dict(policy_spec.config or {})
=======
            merged_conf: "AlgorithmConfig" = config.copy(copy_frozen=False)
            update_dict = (
                policy_spec.config.to_dict()
                if isinstance(policy_spec.config, AlgorithmConfig)
                else policy_spec.config
            )
            merged_conf.update_from_dict(update_dict or {})
>>>>>>> 182744bb

            # Update num_workers and worker_index.
            merged_conf.worker_index = self.worker_index

            # Preprocessors.
            obs_space = policy_spec.observation_space
            # Initialize preprocessor for this policy to None.
            self.preprocessors[name] = None
            if self.preprocessing_enabled:
                # Policies should deal with preprocessed (automatically flattened)
                # observations if preprocessing is enabled.
                preprocessor = ModelCatalog.get_preprocessor_for_space(
                    obs_space, merged_conf.model
                )
                # Original observation space should be accessible at
                # obs_space.original_space after this step.
                if preprocessor is not None:
                    obs_space = preprocessor.observation_space

                if not merged_conf.enable_connectors:
                    # If connectors are not enabled, rollout worker will handle
                    # the running of these preprocessors.
                    self.preprocessors[name] = preprocessor

            if policy is not None:
                self.policy_map.insert_policy(name, policy)
            else:
                # Create the actual policy object.
                self.policy_map.create_policy(
                    name,
                    policy_spec.policy_class,
                    obs_space,
                    policy_spec.action_space,
                    config_override=None,
                    merged_config=merged_conf,
                )

            new_policy = self.policy_map[name]
            if merged_conf.enable_connectors:
                create_connectors_for_policy(new_policy, merged_conf)
                maybe_get_filters_for_syncing(self, name)
            else:
                filter_shape = tree.map_structure(
                    lambda s: (
                        None
                        if isinstance(s, (Discrete, MultiDiscrete))  # noqa
                        else np.array(s.shape)
                    ),
                    new_policy.observation_space_struct,
                )

                self.filters[name] = get_filter(
                    merged_conf.observation_filter,
                    filter_shape,
                )

            if name in self.policy_map:
                self.callbacks.on_create_policy(
                    policy_id=name, policy=self.policy_map[name]
                )

        if self.worker_index == 0:
            logger.info(f"Built policy map: {self.policy_map}")
            logger.info(f"Built preprocessor map: {self.preprocessors}")

    def _get_input_creator_from_config(self):
        def valid_module(class_path):
            if (
                isinstance(class_path, str)
                and not os.path.isfile(class_path)
                and "." in class_path
            ):
                module_path, class_name = class_path.rsplit(".", 1)
                try:
                    spec = importlib.util.find_spec(module_path)
                    if spec is not None:
                        return True
                except (ModuleNotFoundError, ValueError):
                    print(
                        f"module {module_path} not found while trying to get "
                        f"input {class_path}"
                    )
            return False

        # A callable returning an InputReader object to use.
        if isinstance(self.config.input_, FunctionType):
            return self.config.input_
        # Use RLlib's Sampler classes (SyncSampler or AsynchSampler, depending
        # on `config.sample_async` setting).
        elif self.config.input_ == "sampler":
            return lambda ioctx: ioctx.default_sampler_input()
        # Ray Dataset input -> Use `config.input_config` to construct DatasetReader.
        elif self.config.input_ == "dataset":
            assert self._ds_shards is not None
            # Input dataset shards should have already been prepared.
            # We just need to take the proper shard here.
            return lambda ioctx: DatasetReader(
                self._ds_shards[self.worker_index], ioctx
            )
        # Dict: Mix of different input methods with different ratios.
        elif isinstance(self.config.input_, dict):
            return lambda ioctx: ShuffledInput(
                MixedInput(self.config.input_, ioctx), self.config.shuffle_buffer_size
            )
        # A pre-registered input descriptor (str).
        elif isinstance(self.config.input_, str) and registry_contains_input(
            self.config.input_
        ):
            return registry_get_input(self.config.input_)
        # D4RL input.
        elif "d4rl" in self.config.input_:
            env_name = self.config.input_.split(".")[-1]
            return lambda ioctx: D4RLReader(env_name, ioctx)
        # Valid python module (class path) -> Create using `from_config`.
        elif valid_module(self.config.input_):
            return lambda ioctx: ShuffledInput(
                from_config(self.config.input_, ioctx=ioctx)
            )
        # JSON file or list of JSON files -> Use JsonReader (shuffled).
        else:
            return lambda ioctx: ShuffledInput(
                JsonReader(self.config.input_, ioctx), self.config.shuffle_buffer_size
            )

    def _get_output_creator_from_config(self):
        if isinstance(self.config.output, FunctionType):
            return self.config.output
        elif self.config.output is None:
            return lambda ioctx: NoopOutput()
        elif self.config.output == "dataset":
            return lambda ioctx: DatasetWriter(
                ioctx, compress_columns=self.config.output_compress_columns
            )
        elif self.config.output == "logdir":
            return lambda ioctx: JsonWriter(
                ioctx.log_dir,
                ioctx,
                max_file_size=self.config.output_max_file_size,
                compress_columns=self.config.output_compress_columns,
            )
        else:
            return lambda ioctx: JsonWriter(
                self.config.output,
                ioctx,
                max_file_size=self.config.output_max_file_size,
                compress_columns=self.config.output_compress_columns,
            )

    def _get_make_sub_env_fn(
        self, env_creator, env_context, validate_env, env_wrapper, seed
    ):
        disable_env_checking = self.config.disable_env_checking

        def _make_sub_env_local(vector_index):
            # Used to created additional environments during environment
            # vectorization.

            # Create the env context (config dict + meta-data) for
            # this particular sub-env within the vectorized one.
            env_ctx = env_context.copy_with_overrides(vector_index=vector_index)
            # Create the sub-env.
            env = env_creator(env_ctx)
            # Validate first.
            if not disable_env_checking:
                try:
                    check_env(env)
                except Exception as e:
                    logger.warning(
                        "We've added a module for checking environments that "
                        "are used in experiments. Your env may not be set up"
                        "correctly. You can disable env checking for now by setting "
                        "`disable_env_checking` to True in your experiment config "
                        "dictionary. You can run the environment checking module "
                        "standalone by calling ray.rllib.utils.check_env(env)."
                    )
                    raise e
            # Custom validation function given by user.
            if validate_env is not None:
                validate_env(env, env_ctx)
            # Use our wrapper, defined above.
            env = env_wrapper(env)

            # Make sure a deterministic random seed is set on
            # all the sub-environments if specified.
            _update_env_seed_if_necessary(
                env, seed, env_context.worker_index, vector_index
            )
            return env

        if not env_context.remote:

            def _make_sub_env_remote(vector_index):
                sub_env = _make_sub_env_local(vector_index)
                self.callbacks.on_sub_environment_created(
                    worker=self,
                    sub_environment=sub_env,
                    env_context=env_context.copy_with_overrides(
                        worker_index=env_context.worker_index,
                        vector_index=vector_index,
                        remote=False,
                    ),
                )
                return sub_env

            return _make_sub_env_remote

        else:
            return _make_sub_env_local

    @Deprecated(
        new="Trainer.get_policy().export_model([export_dir], [onnx]?)", error=False
    )
    def export_policy_model(
        self,
        export_dir: str,
        policy_id: PolicyID = DEFAULT_POLICY_ID,
        onnx: Optional[int] = None,
    ):
        self.policy_map[policy_id].export_model(export_dir, onnx=onnx)

    @Deprecated(
        new="Trainer.get_policy().import_model_from_h5([import_file])", error=False
    )
    def import_policy_model_from_h5(
        self, import_file: str, policy_id: PolicyID = DEFAULT_POLICY_ID
    ):
        self.policy_map[policy_id].import_model_from_h5(import_file)

    @Deprecated(
        new="Trainer.get_policy().export_checkpoint([export_dir], [filename]?)",
        error=False,
    )
    def export_policy_checkpoint(
        self,
        export_dir: str,
        filename_prefix: str = "model",
        policy_id: PolicyID = DEFAULT_POLICY_ID,
    ):
        self.policy_map[policy_id].export_checkpoint(export_dir, filename_prefix)

    @Deprecated(new="RolloutWorker.foreach_policy_to_train", error=True)
    def foreach_trainable_policy(self, func, **kwargs):
        return self.foreach_policy_to_train(func, **kwargs)

    @Deprecated(new="state_dict = RolloutWorker.get_state()", error=False)
    def save(self):
        state = self.get_state()
        return pickle.dumps(state)

    @Deprecated(new="RolloutWorker.set_state([state_dict])", error=False)
    def restore(self, objs):
        state_dict = pickle.loads(objs)
        self.set_state(state_dict)<|MERGE_RESOLUTION|>--- conflicted
+++ resolved
@@ -1,9 +1,13 @@
 from collections import defaultdict
 import copy
+import gym
+from gym.spaces import Discrete, MultiDiscrete, Space
 import importlib.util
 import logging
+import numpy as np
 import os
 import platform
+import tree  # pip install dm_tree
 from types import FunctionType
 from typing import (
     TYPE_CHECKING,
@@ -18,14 +22,6 @@
     Type,
     Union,
 )
-
-<<<<<<< HEAD
-import gym
-=======
->>>>>>> 182744bb
-from gym.spaces import Discrete, MultiDiscrete, Space
-import numpy as np
-import tree  # pip install dm_tree
 
 import ray
 from ray import ObjectRef
@@ -521,17 +517,12 @@
         self.callbacks: DefaultCallbacks = self.config.callbacks_class()
         self.recreated_worker: bool = recreated_worker
 
-<<<<<<< HEAD
-        # Setup current policy_mapping_fn (start with the one from the config).
-        self.policy_mapping_fn = None
-=======
         # Setup current policy_mapping_fn. Start with the one from the config, which
         # might be None in older checkpoints (nowadays AlgorithmConfig has a proper
         # default for this); Need to cover this situation via the backup lambda here.
         self.policy_mapping_fn = (
             lambda agent_id, episode, worker, **kw: DEFAULT_POLICY_ID
         )
->>>>>>> 182744bb
         self.set_policy_mapping_fn(self.config.policy_mapping_fn)
 
         self.env_creator: EnvCreator = env_creator
@@ -991,13 +982,9 @@
             builders = {}
             to_fetch = {}
             for pid, batch in samples.policy_batches.items():
-<<<<<<< HEAD
-                if self.is_policy_to_train is not None and not self.is_policy_to_train(pid, samples):
-=======
                 if self.is_policy_to_train is not None and not self.is_policy_to_train(
                     pid, samples
                 ):
->>>>>>> 182744bb
                     continue
                 # Decompress SampleBatch, in case some columns are compressed.
                 batch.decompress_if_needed()
@@ -1010,13 +997,9 @@
                     info_out[pid] = policy.learn_on_batch(batch)
             info_out.update({pid: builders[pid].get(v) for pid, v in to_fetch.items()})
         else:
-<<<<<<< HEAD
-            if self.is_policy_to_train is None or self.is_policy_to_train(DEFAULT_POLICY_ID, samples):
-=======
             if self.is_policy_to_train is None or self.is_policy_to_train(
                 DEFAULT_POLICY_ID, samples
             ):
->>>>>>> 182744bb
                 info_out.update(
                     {
                         DEFAULT_POLICY_ID: self.policy_map[
@@ -1129,13 +1112,9 @@
         grad_out, info_out = {}, {}
         if self.config.framework_str == "tf":
             for pid, batch in samples.policy_batches.items():
-<<<<<<< HEAD
-                if self.is_policy_to_train is not None and not self.is_policy_to_train(pid, samples):
-=======
                 if self.is_policy_to_train is not None and not self.is_policy_to_train(
                     pid, samples
                 ):
->>>>>>> 182744bb
                     continue
                 policy = self.policy_map[pid]
                 builder = _TFRunBuilder(policy.get_session(), "compute_gradients")
@@ -1146,13 +1125,9 @@
             info_out = {k: builder.get(v) for k, v in info_out.items()}
         else:
             for pid, batch in samples.policy_batches.items():
-<<<<<<< HEAD
-                if self.is_policy_to_train is not None and not self.is_policy_to_train(pid, samples):
-=======
                 if self.is_policy_to_train is not None and not self.is_policy_to_train(
                     pid, samples
                 ):
->>>>>>> 182744bb
                     continue
                 grad_out[pid], info_out[pid] = self.policy_map[pid].compute_gradients(
                     batch
@@ -1196,12 +1171,6 @@
         # Multi-agent case.
         if isinstance(grads, dict):
             for pid, g in grads.items():
-<<<<<<< HEAD
-                if self.is_policy_to_train is None or self.is_policy_to_train(pid, None):
-                    self.policy_map[pid].apply_gradients(g)
-        # Grads is a ModelGradients type. Single-agent case.
-        elif self.is_policy_to_train is None or self.is_policy_to_train(DEFAULT_POLICY_ID, None):
-=======
                 if self.is_policy_to_train is None or self.is_policy_to_train(
                     pid, None
                 ):
@@ -1210,7 +1179,6 @@
         elif self.is_policy_to_train is None or self.is_policy_to_train(
             DEFAULT_POLICY_ID, None
         ):
->>>>>>> 182744bb
             self.policy_map[DEFAULT_POLICY_ID].apply_gradients(grads)
 
     @DeveloperAPI
@@ -1929,21 +1897,14 @@
             seed: An optional random seed to pass to PolicyMap's
                 constructor.
         """
-<<<<<<< HEAD
-=======
         from ray.rllib.algorithms.algorithm_config import AlgorithmConfig
 
->>>>>>> 182744bb
         # If our policy_map does not exist yet, create it here.
         self.policy_map = self.policy_map or PolicyMap(
             worker_index=self.worker_index,
             num_workers=self.num_workers,
             capacity=config.policy_map_capacity,
             path=config.policy_map_cache,
-<<<<<<< HEAD
-            policy_config=config,
-=======
->>>>>>> 182744bb
             session_creator=session_creator,
             seed=seed,
         )
@@ -1955,11 +1916,6 @@
             logger.debug("Creating policy for {}".format(name))
             # Update the general config with the specific config
             # for this particular policy.
-<<<<<<< HEAD
-            merged_conf: "AlgorithmConfig" = copy.deepcopy(config)
-            merged_conf._is_frozen = False
-            merged_conf.update_from_dict(policy_spec.config or {})
-=======
             merged_conf: "AlgorithmConfig" = config.copy(copy_frozen=False)
             update_dict = (
                 policy_spec.config.to_dict()
@@ -1967,7 +1923,6 @@
                 else policy_spec.config
             )
             merged_conf.update_from_dict(update_dict or {})
->>>>>>> 182744bb
 
             # Update num_workers and worker_index.
             merged_conf.worker_index = self.worker_index
