import copy
import time
import gym
from gym.spaces import Discrete, MultiDiscrete, Space
import logging
import numpy as np
import cupy as cp
import platform
import os
from regex import I
import tree  # pip install dm_tree
from typing import (
    Any,
    Callable,
    Container,
    Dict,
    List,
    Optional,
    Set,
    Tuple,
    Type,
    TYPE_CHECKING,
    Union,
)

import ray
import ray.util.collective as collective
from ray.util.collective.collective_group import nccl_util

from ray.util.collective.types import Backend
from ray import ObjectRef
from ray import cloudpickle as pickle
from ray.rllib.env.base_env import BaseEnv, convert_to_base_env
from ray.rllib.env.env_context import EnvContext
from ray.rllib.env.multi_agent_env import MultiAgentEnv
from ray.rllib.env.external_multi_agent_env import ExternalMultiAgentEnv
from ray.rllib.env.wrappers.atari_wrappers import wrap_deepmind, is_atari
from ray.rllib.evaluation.sampler import AsyncSampler, SyncSampler
from ray.rllib.evaluation.metrics import RolloutMetrics
from ray.rllib.models import ModelCatalog
from ray.rllib.models.preprocessors import Preprocessor
from ray.rllib.offline import NoopOutput, IOContext, OutputWriter, InputReader
from ray.rllib.offline.off_policy_estimator import OffPolicyEstimator, OffPolicyEstimate
from ray.rllib.offline.estimators import ImportanceSampling, WeightedImportanceSampling
from ray.rllib.policy.sample_batch import MultiAgentBatch, DEFAULT_POLICY_ID
from ray.rllib.policy.policy import Policy, PolicySpec
from ray.rllib.policy.policy_map import PolicyMap
from ray.rllib.policy.torch_policy import TorchPolicy
from ray.rllib.policy.torch_policy_v2 import TorchPolicyV2
from ray.rllib.utils import force_list, merge_dicts, check_env
from ray.rllib.utils.annotations import DeveloperAPI, ExperimentalAPI
from ray.rllib.utils.debug import summarize, update_global_seed_if_necessary
from ray.rllib.utils.deprecation import (
    Deprecated,
    deprecation_warning,
)
from ray.rllib.utils.error import ERR_MSG_NO_GPUS, HOWTO_CHANGE_CONFIG
from ray.rllib.utils.filter import get_filter, Filter
from ray.rllib.utils.framework import try_import_tf, try_import_torch
from ray.rllib.utils.sgd import do_minibatch_sgd
from ray.rllib.utils.tf_utils import get_gpu_devices as get_tf_gpu_devices
from ray.rllib.utils.tf_run_builder import _TFRunBuilder
from ray.rllib.utils.typing import (
    AgentID,
    EnvConfigDict,
    EnvCreator,
    EnvType,
    ModelConfigDict,
    ModelGradients,
    ModelWeights,
    MultiAgentPolicyConfigDict,
    PartialTrainerConfigDict,
    PolicyID,
    PolicyState,
    SampleBatchType,
    T,
)
from ray.util.debug import log_once, disable_log_once_globally, enable_periodic_logging
from ray.util.iter import ParallelIteratorWorker

if TYPE_CHECKING:
    from ray.rllib.evaluation.episode import Episode
    from ray.rllib.evaluation.observation_function import ObservationFunction
    from ray.rllib.agents.callbacks import DefaultCallbacks  # noqa

tf1, tf, tfv = try_import_tf()
torch, _ = try_import_torch()

logger = logging.getLogger(__name__)

# Handle to the current rollout worker, which will be set to the most recently
# created RolloutWorker in this process. This can be helpful to access in
# custom env or policy classes for debugging or advanced use cases.
_global_worker: "RolloutWorker" = None


@DeveloperAPI
def get_global_worker() -> "RolloutWorker":
    """Returns a handle to the active rollout worker in this process."""

    global _global_worker
    return _global_worker


def _update_env_seed_if_necessary(
    env: EnvType, seed: int, worker_idx: int, vector_idx: int
):
    """Set a deterministic random seed on environment.

    NOTE: this may not work with remote environments (issue #18154).
    """
    if not seed:
        return

    # A single RL job is unlikely to have more than 10K
    # rollout workers.
    max_num_envs_per_workers: int = 1000
    assert (
        worker_idx < max_num_envs_per_workers
    ), "Too many envs per worker. Random seeds may collide."
    computed_seed: int = worker_idx * max_num_envs_per_workers + vector_idx + seed

    # Gym.env.
    # This will silently fail for most OpenAI gyms
    # (they do nothing and return None per default)
    if not hasattr(env, "seed"):
        logger.info("Env doesn't support env.seed(): {}".format(env))
    else:
        env.seed(computed_seed)


@DeveloperAPI
class RolloutWorker(ParallelIteratorWorker):
    """Common experience collection class.

    This class wraps a policy instance and an environment class to
    collect experiences from the environment. You can create many replicas of
    this class as Ray actors to scale RL training.

    This class supports vectorized and multi-agent policy evaluation (e.g.,
    VectorEnv, MultiAgentEnv, etc.)

    Examples:
        >>> # Create a rollout worker and using it to collect experiences.
        >>> import gym
        >>> from ray.rllib.evaluation.rollout_worker import RolloutWorker
        >>> from ray.rllib.algorithms.pg.pg_tf_policy import PGTFPolicy
        >>> worker = RolloutWorker( # doctest: +SKIP
        ...   env_creator=lambda _: gym.make("CartPole-v0"), # doctest: +SKIP
        ...   policy_spec=PGTFPolicy) # doctest: +SKIP
        >>> print(worker.sample()) # doctest: +SKIP
        SampleBatch({
            "obs": [[...]], "actions": [[...]], "rewards": [[...]],
            "dones": [[...]], "new_obs": [[...]]})
        >>> # Creating a multi-agent rollout worker
        >>> from gym.spaces import Discrete, Box
        >>> import random
        >>> MultiAgentTrafficGrid = ... # doctest: +SKIP
        >>> worker = RolloutWorker( # doctest: +SKIP
        ...   env_creator=lambda _: MultiAgentTrafficGrid(num_cars=25),
        ...   policy_spec={ # doctest: +SKIP
        ...       # Use an ensemble of two policies for car agents
        ...       "car_policy1": # doctest: +SKIP
        ...         (PGTFPolicy, Box(...), Discrete(...), {"gamma": 0.99}),
        ...       "car_policy2": # doctest: +SKIP
        ...         (PGTFPolicy, Box(...), Discrete(...), {"gamma": 0.95}),
        ...       # Use a single shared policy for all traffic lights
        ...       "traffic_light_policy":
        ...         (PGTFPolicy, Box(...), Discrete(...), {}),
        ...   },
        ...   policy_mapping_fn=lambda agent_id, episode, **kwargs:
        ...     random.choice(["car_policy1", "car_policy2"])
        ...     if agent_id.startswith("car_") else "traffic_light_policy")
        >>> print(worker.sample()) # doctest: +SKIP
        MultiAgentBatch({
            "car_policy1": SampleBatch(...),
            "car_policy2": SampleBatch(...),
            "traffic_light_policy": SampleBatch(...)})
    """

    @classmethod
    @DeveloperAPI
    def as_remote(
        cls,
        num_cpus: Optional[int] = None,
        num_gpus: Optional[Union[int, float]] = None,
        memory: Optional[int] = None,
        object_store_memory: Optional[int] = None,
        resources: Optional[dict] = None,
    ) -> type:
        """Returns RolloutWorker class as a `@ray.remote using given options`.

        The returned class can then be used to instantiate ray actors.

        Args:
            num_cpus: The number of CPUs to allocate for the remote actor.
            num_gpus: The number of GPUs to allocate for the remote actor.
                This could be a fraction as well.
            memory: The heap memory request for the remote actor.
            object_store_memory: The object store memory for the remote actor.
            resources: The default custom resources to allocate for the remote
                actor.

        Returns:
            The `@ray.remote` decorated RolloutWorker class.
        """
        return ray.remote(
            num_cpus=num_cpus,
            num_gpus=num_gpus,
            memory=memory,
            object_store_memory=object_store_memory,
            resources=resources,
        )(cls)

    @DeveloperAPI
    def __init__(
        self,
        *,
        env_creator: EnvCreator,
        validate_env: Optional[Callable[[EnvType, EnvContext], None]] = None,
        policy_spec: Optional[Union[type, Dict[PolicyID, PolicySpec]]] = None,
        policy_mapping_fn: Optional[Callable[[AgentID, "Episode"], PolicyID]] = None,
        policies_to_train: Union[
            Container[PolicyID], Callable[[PolicyID, SampleBatchType], bool]
        ] = None,
        tf_session_creator: Optional[Callable[[], "tf1.Session"]] = None,
        rollout_fragment_length: int = 100,
        count_steps_by: str = "env_steps",
        batch_mode: str = "truncate_episodes",
        episode_horizon: Optional[int] = None,
        preprocessor_pref: str = "deepmind",
        sample_async: bool = False,
        compress_observations: bool = False,
        num_envs: int = 1,
        observation_fn: Optional["ObservationFunction"] = None,
        observation_filter: str = "NoFilter",
        clip_rewards: Optional[Union[bool, float]] = None,
        normalize_actions: bool = True,
        clip_actions: bool = False,
        env_config: Optional[EnvConfigDict] = None,
        model_config: Optional[ModelConfigDict] = None,
        policy_config: Optional[PartialTrainerConfigDict] = None,
        worker_index: int = 0,
        num_workers: int = 0,
        recreated_worker: bool = False,
        log_dir: Optional[str] = None,
        log_level: Optional[str] = None,
        callbacks: Type["DefaultCallbacks"] = None,
        input_creator: Callable[
            [IOContext], InputReader
        ] = lambda ioctx: ioctx.default_sampler_input(),
        off_policy_estimation_methods: List[str] = frozenset([]),
        output_creator: Callable[
            [IOContext], OutputWriter
        ] = lambda ioctx: NoopOutput(),
        remote_worker_envs: bool = False,
        remote_env_batch_wait_ms: int = 0,
        soft_horizon: bool = False,
        no_done_at_end: bool = False,
        seed: int = None,
        extra_python_environs: Optional[dict] = None,
        fake_sampler: bool = False,
        spaces: Optional[Dict[PolicyID, Tuple[Space, Space]]] = None,
        policy=None,
        disable_env_checking=False,
    ):
        """Initializes a RolloutWorker instance.

        Args:
            env_creator: Function that returns a gym.Env given an EnvContext
                wrapped configuration.
            validate_env: Optional callable to validate the generated
                environment (only on worker=0).
            policy_spec: The MultiAgentPolicyConfigDict mapping policy IDs
                (str) to PolicySpec's or a single policy class to use.
                If a dict is specified, then we are in multi-agent mode and a
                policy_mapping_fn can also be set (if not, will map all agents
                to DEFAULT_POLICY_ID).
            policy_mapping_fn: A callable that maps agent ids to policy ids in
                multi-agent mode. This function will be called each time a new
                agent appears in an episode, to bind that agent to a policy
                for the duration of the episode. If not provided, will map all
                agents to DEFAULT_POLICY_ID.
            policies_to_train: Optional container of policies to train (None
                for all policies), or a callable taking PolicyID and
                SampleBatchType and returning a bool (trainable or not?).
            tf_session_creator: A function that returns a TF session.
                This is optional and only useful with TFPolicy.
            rollout_fragment_length: The target number of steps
                (maesured in `count_steps_by`) to include in each sample
                batch returned from this worker.
            count_steps_by: The unit in which to count fragment
                lengths. One of env_steps or agent_steps.
            batch_mode: One of the following batch modes:
                - "truncate_episodes": Each call to sample() will return a
                batch of at most `rollout_fragment_length * num_envs` in size.
                The batch will be exactly `rollout_fragment_length * num_envs`
                in size if postprocessing does not change batch sizes. Episodes
                may be truncated in order to meet this size requirement.
                - "complete_episodes": Each call to sample() will return a
                batch of at least `rollout_fragment_length * num_envs` in
                size. Episodes will not be truncated, but multiple episodes
                may be packed within one batch to meet the batch size. Note
                that when `num_envs > 1`, episode steps will be buffered
                until the episode completes, and hence batches may contain
                significant amounts of off-policy data.
            episode_horizon: Horizon at which to stop episodes (even if the
                environment itself has not retured a "done" signal).
            preprocessor_pref: Whether to use RLlib preprocessors
                ("rllib") or deepmind ("deepmind"), when applicable.
            sample_async: Whether to compute samples asynchronously in
                the background, which improves throughput but can cause samples
                to be slightly off-policy.
            compress_observations: If true, compress the observations.
                They can be decompressed with rllib/utils/compression.
            num_envs: If more than one, will create multiple envs
                and vectorize the computation of actions. This has no effect if
                if the env already implements VectorEnv.
            observation_fn: Optional multi-agent observation function.
            observation_filter: Name of observation filter to use.
            clip_rewards: True for clipping rewards to [-1.0, 1.0] prior
                to experience postprocessing. None: Clip for Atari only.
                float: Clip to [-clip_rewards; +clip_rewards].
            normalize_actions: Whether to normalize actions to the
                action space's bounds.
            clip_actions: Whether to clip action values to the range
                specified by the policy action space.
            env_config: Config to pass to the env creator.
            model_config: Config to use when creating the policy model.
            policy_config: Config to pass to the
                policy. In the multi-agent case, this config will be merged
                with the per-policy configs specified by `policy_spec`.
            worker_index: For remote workers, this should be set to a
                non-zero and unique value. This index is passed to created envs
                through EnvContext so that envs can be configured per worker.
            num_workers: For remote workers, how many workers altogether
                have been created?
            recreated_worker: Whether this worker is a recreated one. Workers are
                recreated by a Trainer (via WorkerSet) in case
                `recreate_failed_workers=True` and one of the original workers (or an
                already recreated one) has failed. They don't differ from original
                workers other than the value of this flag (`self.recreated_worker`).
            log_dir: Directory where logs can be placed.
            log_level: Set the root log level on creation.
            callbacks: Custom sub-class of
                DefaultCallbacks for training/policy/rollout-worker callbacks.
            input_creator: Function that returns an InputReader object for
                loading previous generated experiences.
            off_policy_estimation_methods: How to evaluate the policy performance.
                Setting this only makes sense when the input is reading offline data.
                Available options:
                - "simulation" (str): Run the environment in the background, but use
                this data for evaluation only and not for learning.
                - Any subclass (type) of the OffPolicyEstimator API class, e.g.
                `ray.rllib.offline.estimators.importance_sampling::ImportanceSampling`
                or your own custom subclass.
            output_creator: Function that returns an OutputWriter object for
                saving generated experiences.
            remote_worker_envs: If using num_envs_per_worker > 1,
                whether to create those new envs in remote processes instead of
                in the current process. This adds overheads, but can make sense
                if your envs are expensive to step/reset (e.g., for StarCraft).
                Use this cautiously, overheads are significant!
            remote_env_batch_wait_ms: Timeout that remote workers
                are waiting when polling environments. 0 (continue when at
                least one env is ready) is a reasonable default, but optimal
                value could be obtained by measuring your environment
                step / reset and model inference perf.
            soft_horizon: Calculate rewards but don't reset the
                environment when the horizon is hit.
            no_done_at_end: Ignore the done=True at the end of the
                episode and instead record done=False.
            seed: Set the seed of both np and tf to this value to
                to ensure each remote worker has unique exploration behavior.
            extra_python_environs: Extra python environments need to be set.
            fake_sampler: Use a fake (inf speed) sampler for testing.
            spaces: An optional space dict mapping policy IDs
                to (obs_space, action_space)-tuples. This is used in case no
                Env is created on this RolloutWorker.
            policy: Obsoleted arg. Use `policy_spec` instead.
            disable_env_checking: If True, disables the env checking module that
                validates the properties of the passed environment.
        """
<<<<<<< HEAD
        print(f">>>>> Creating worker index: {worker_index}")
        # import threading
        # ray.util.register_serializer(threading.RLock, serializer=lambda _:None, deserializer=lambda _:threading.RLock())
        self.buffer_key_list = [None] * 12
        self.buffer_list = [None] * 12
=======
>>>>>>> 2b1eea08
        # Deprecated args.
        if policy is not None:
            deprecation_warning("policy", "policy_spec", error=False)
            policy_spec = policy
        assert (
            policy_spec is not None
        ), "Must provide `policy_spec` when creating RolloutWorker!"

        # Do quick translation into MultiAgentPolicyConfigDict.
        if not isinstance(policy_spec, dict):
            policy_spec = {DEFAULT_POLICY_ID: PolicySpec(policy_class=policy_spec)}
        policy_spec = {
            pid: spec if isinstance(spec, PolicySpec) else PolicySpec(*spec)
            for pid, spec in policy_spec.copy().items()
        }
        print(f">>>>> 1 - Creating worker index: {worker_index}")
        self._original_kwargs: dict = locals().copy()
        del self._original_kwargs["self"]

        global _global_worker
        _global_worker = self

        # set extra environs first
        if extra_python_environs:
            for key, value in extra_python_environs.items():
                os.environ[key] = str(value)

        def gen_rollouts():
            while True:
                yield self.sample()

        ParallelIteratorWorker.__init__(self, gen_rollouts, False)

        policy_config = policy_config or {}
        if (
            tf1
            and policy_config.get("framework") in ["tf2", "tfe"]
            # This eager check is necessary for certain all-framework tests
            # that use tf's eager_mode() context generator.
            and not tf1.executing_eagerly()
        ):
            tf1.enable_eager_execution()

        if log_level:
            logging.getLogger("ray.rllib").setLevel(log_level)

        if worker_index > 1:
            disable_log_once_globally()  # only need 1 worker to log
        elif log_level == "DEBUG":
            enable_periodic_logging()

        env_context = EnvContext(
            env_config or {},
            worker_index=worker_index,
            vector_index=0,
            num_workers=num_workers,
            remote=remote_worker_envs,
            recreated_worker=recreated_worker,
        )
        print(f">>>>> 2 - Creating worker index: {worker_index}")
        self.env_context = env_context
        self.policy_config: PartialTrainerConfigDict = policy_config
        if callbacks:
            self.callbacks: "DefaultCallbacks" = callbacks()
        else:
            from ray.rllib.agents.callbacks import DefaultCallbacks  # noqa

            self.callbacks: DefaultCallbacks = DefaultCallbacks()
        self.worker_index: int = worker_index
        self.num_workers: int = num_workers
        self.recreated_worker: bool = recreated_worker
        model_config: ModelConfigDict = (
            model_config or self.policy_config.get("model") or {}
        )

        # Default policy mapping fn is to always return DEFAULT_POLICY_ID,
        # independent on the agent ID and the episode passed in.
        self.policy_mapping_fn = (
            lambda agent_id, episode, worker, **kwargs: DEFAULT_POLICY_ID
        )
        # If provided, set it here.
        self.set_policy_mapping_fn(policy_mapping_fn)

        self.env_creator: EnvCreator = env_creator
        self.rollout_fragment_length: int = rollout_fragment_length * num_envs
        self.count_steps_by: str = count_steps_by
        self.batch_mode: str = batch_mode
        self.compress_observations: bool = compress_observations
        self.preprocessing_enabled: bool = (
            False if policy_config.get("_disable_preprocessor_api") else True
        )
        self.observation_filter = observation_filter
        self.last_batch: Optional[SampleBatchType] = None
        self.global_vars: Optional[dict] = None
        self.fake_sampler: bool = fake_sampler
        self._disable_env_checking: bool = disable_env_checking
        print(f">>>>> 3 - Creating worker index: {worker_index}")
        # Update the global seed for numpy/random/tf-eager/torch if we are not
        # the local worker, otherwise, this was already done in the Trainer
        # object itself.
        if self.worker_index > 0:
            update_global_seed_if_necessary(policy_config.get("framework"), seed)

        # A single environment provided by the user (via config.env). This may
        # also remain None.
        # 1) Create the env using the user provided env_creator. This may
        #    return a gym.Env (incl. MultiAgentEnv), an already vectorized
        #    VectorEnv, BaseEnv, ExternalEnv, or an ActorHandle (remote env).
        # 2) Wrap - if applicable - with Atari/rendering wrappers.
        # 3) Seed the env, if necessary.
        # 4) Vectorize the existing single env by creating more clones of
        #    this env and wrapping it with the RLlib BaseEnv class.
        self.env = self.make_sub_env_fn = None

        # Create a (single) env for this worker.
        if not (
            worker_index == 0
            and num_workers > 0
            and not policy_config.get("create_env_on_driver")
        ):
            # Run the `env_creator` function passing the EnvContext.
            self.env = env_creator(copy.deepcopy(self.env_context))
        print(f">>>>> 4 - Creating worker index: {worker_index}")
        if self.env is not None:
            # Validate environment (general validation function).
            if not self._disable_env_checking:
                check_env(self.env)
            # Custom validation function given, typically a function attribute of the
            # algorithm trainer.
            if validate_env is not None:
                validate_env(self.env, self.env_context)
            # We can't auto-wrap a BaseEnv.
            if isinstance(self.env, (BaseEnv, ray.actor.ActorHandle)):

                def wrap(env):
                    return env

            # Atari type env and "deepmind" preprocessor pref.
            elif (
                is_atari(self.env)
                and not model_config.get("custom_preprocessor")
                and preprocessor_pref == "deepmind"
            ):

                # Deepmind wrappers already handle all preprocessing.
                self.preprocessing_enabled = False

                # If clip_rewards not explicitly set to False, switch it
                # on here (clip between -1.0 and 1.0).
                if clip_rewards is None:
                    clip_rewards = True

                # Framestacking is used.
                use_framestack = model_config.get("framestack") is True

                def wrap(env):
                    env = wrap_deepmind(
                        env, dim=model_config.get("dim"), framestack=use_framestack
                    )
                    return env

            else:

                def wrap(env):
                    return env
            print(f">>>>> 5 - Creating worker index: {worker_index}")
            # Wrap env through the correct wrapper.
            self.env: EnvType = wrap(self.env)
            # Ideally, we would use the same make_sub_env() function below
            # to create self.env, but wrap(env) and self.env has a cyclic
            # dependency on each other right now, so we would settle on
            # duplicating the random seed setting logic for now.
            _update_env_seed_if_necessary(self.env, seed, worker_index, 0)
            # Call custom callback function `on_sub_environment_created`.
            self.callbacks.on_sub_environment_created(
                worker=self,
                sub_environment=self.env,
                env_context=self.env_context,
            )

            self.make_sub_env_fn = self._get_make_sub_env_fn(
                env_creator, env_context, validate_env, wrap, seed
            )

        self.spaces = spaces

        self.policy_dict = _determine_spaces_for_multi_agent_dict(
            policy_spec, self.env, spaces=self.spaces, policy_config=policy_config
        )

        # Set of IDs of those policies, which should be trained. This property
        # is optional and mainly used for backward compatibility.
        self.policies_to_train = policies_to_train
        self.is_policy_to_train: Callable[[PolicyID, SampleBatchType], bool]
        print(f">>>>> 6 - Creating worker index: {worker_index}")
        # By default (None), use the set of all policies found in the
        # policy_dict.
        if self.policies_to_train is None:
            self.policies_to_train = set(self.policy_dict.keys())

        self.set_is_policy_to_train(self.policies_to_train)

        self.policy_map: PolicyMap = None
        self.preprocessors: Dict[PolicyID, Preprocessor] = None

        # Check available number of GPUs.
        num_gpus = (
            policy_config.get("num_gpus", 0)
            if self.worker_index == 0
            else policy_config.get("num_gpus_per_worker", 0)
        )
        # Error if we don't find enough GPUs.
        if (
            ray.is_initialized()
            and ray.worker._mode() != ray.worker.LOCAL_MODE
            and not policy_config.get("_fake_gpus")
        ):

            devices = []
            if policy_config.get("framework") in ["tf2", "tf", "tfe"]:
                devices = get_tf_gpu_devices()
            elif policy_config.get("framework") == "torch":
                devices = list(range(torch.cuda.device_count()))

            if len(devices) < num_gpus:
                raise RuntimeError(
                    ERR_MSG_NO_GPUS.format(len(devices), devices) + HOWTO_CHANGE_CONFIG
                )
        # Warn, if running in local-mode and actual GPUs (not faked) are
        # requested.
        elif (
            ray.is_initialized()
            and ray.worker._mode() == ray.worker.LOCAL_MODE
            and num_gpus > 0
            and not policy_config.get("_fake_gpus")
        ):
            logger.warning(
                "You are running ray with `local_mode=True`, but have "
                f"configured {num_gpus} GPUs to be used! In local mode, "
                f"Policies are placed on the CPU and the `num_gpus` setting "
                f"is ignored."
            )
        print(f">>>>> 7 - Creating worker index: {worker_index}")
        self._build_policy_map(
            self.policy_dict,
            policy_config,
            session_creator=tf_session_creator,
            seed=seed,
        )

        # Update Policy's view requirements from Model, only if Policy directly
        # inherited from base `Policy` class. At this point here, the Policy
        # must have it's Model (if any) defined and ready to output an initial
        # state.
        for pol in self.policy_map.values():
            if not pol._model_init_state_automatically_added:
                pol._update_model_view_requirements_from_init_state()

        self.multiagent: bool = set(self.policy_map.keys()) != {DEFAULT_POLICY_ID}
        if self.multiagent and self.env is not None:
            if not isinstance(
                self.env,
                (BaseEnv, ExternalMultiAgentEnv, MultiAgentEnv, ray.actor.ActorHandle),
            ):
                raise ValueError(
                    f"Have multiple policies {self.policy_map}, but the "
                    f"env {self.env} is not a subclass of BaseEnv, "
                    f"MultiAgentEnv, ActorHandle, or ExternalMultiAgentEnv!"
                )
        print(f">>>>> 8 - Creating worker index: {worker_index}")
        self.filters: Dict[PolicyID, Filter] = {}
        for (policy_id, policy) in self.policy_map.items():
            filter_shape = tree.map_structure(
                lambda s: (
                    None
                    if isinstance(s, (Discrete, MultiDiscrete))  # noqa
                    else np.array(s.shape)
                ),
                policy.observation_space_struct,
            )
            self.filters[policy_id] = get_filter(self.observation_filter, filter_shape)

        if self.worker_index == 0:
            logger.info("Built filter map: {}".format(self.filters))
        print(f">>>>> 9 - Creating worker index: {worker_index}")
        # Vectorize environment, if any.
        self.num_envs: int = num_envs
        # This RolloutWorker has no env.
        if self.env is None:
            self.async_env = None
        # Use a custom env-vectorizer and call it providing self.env.
        elif "custom_vector_env" in policy_config:
            self.async_env = policy_config["custom_vector_env"](self.env)
        # Default: Vectorize self.env via the make_sub_env function. This adds
        # further clones of self.env and creates a RLlib BaseEnv (which is
        # vectorized under the hood).
        else:
            # Always use vector env for consistency even if num_envs = 1.
            self.async_env: BaseEnv = convert_to_base_env(
                self.env,
                make_env=self.make_sub_env_fn,
                num_envs=num_envs,
                remote_envs=remote_worker_envs,
                remote_env_batch_wait_ms=remote_env_batch_wait_ms,
                worker=self,
                restart_failed_sub_environments=self.policy_config.get(
                    "restart_failed_sub_environments", False
                ),
            )

        # `truncate_episodes`: Allow a batch to contain more than one episode
        # (fragments) and always make the batch `rollout_fragment_length`
        # long.
        if self.batch_mode == "truncate_episodes":
            pack = True
        # `complete_episodes`: Never cut episodes and sampler will return
        # exactly one (complete) episode per poll.
        elif self.batch_mode == "complete_episodes":
            rollout_fragment_length = float("inf")
            pack = False
        else:
            raise ValueError("Unsupported batch mode: {}".format(self.batch_mode))
        print(f">>>>> 10 - Creating worker index: {worker_index}")
        # Create the IOContext for this worker.
        self.io_context: IOContext = IOContext(
            log_dir, policy_config, worker_index, self
        )
        self.reward_estimators: List[OffPolicyEstimator] = []
        for method in off_policy_estimation_methods:
            if method == "is":
                method = ImportanceSampling
                deprecation_warning(
                    old="config.off_policy_estimation_methods=[is]",
                    new="from ray.rllib.offline.estimators import "
                    f"{method.__name__}; config.off_policy_estimation_methods="
                    f"[{method.__name__}]",
                    error=False,
                )
            elif method == "wis":
                method = WeightedImportanceSampling
                deprecation_warning(
                    old="config.off_policy_estimation_methods=[wis]",
                    new="from ray.rllib.offline.estimators import "
                    f"{method.__name__}; config.off_policy_estimation_methods="
                    f"[{method.__name__}]",
                    error=False,
                )

            if method == "simulation":
                logger.warning(
                    "Requested 'simulation' input evaluation method: "
                    "will discard all sampler outputs and keep only metrics."
                )
                sample_async = True
            elif isinstance(method, type) and issubclass(method, OffPolicyEstimator):
                self.reward_estimators.append(
                    method.create_from_io_context(self.io_context)
                )
            else:
                raise ValueError(
                    f"Unknown evaluation method: {method}! Must be "
                    "either `simulation` or a sub-class of ray.rllib.offline."
                    "off_policy_estimator::OffPolicyEstimator"
                )
        print(f">>>>> 11 - Creating worker index: {worker_index}")
        render = False
        if policy_config.get("render_env") is True and (
            num_workers == 0 or worker_index == 1
        ):
            render = True

        if self.env is None:
            self.sampler = None
        elif sample_async:
            self.sampler = AsyncSampler(
                worker=self,
                env=self.async_env,
                clip_rewards=clip_rewards,
                rollout_fragment_length=rollout_fragment_length,
                count_steps_by=count_steps_by,
                callbacks=self.callbacks,
                horizon=episode_horizon,
                multiple_episodes_in_batch=pack,
                normalize_actions=normalize_actions,
                clip_actions=clip_actions,
                blackhole_outputs="simulation" in off_policy_estimation_methods,
                soft_horizon=soft_horizon,
                no_done_at_end=no_done_at_end,
                observation_fn=observation_fn,
                sample_collector_class=policy_config.get("sample_collector"),
                render=render,
            )
            # Start the Sampler thread.
            self.sampler.start()
        else:
            self.sampler = SyncSampler(
                worker=self,
                env=self.async_env,
                clip_rewards=clip_rewards,
                rollout_fragment_length=rollout_fragment_length,
                count_steps_by=count_steps_by,
                callbacks=self.callbacks,
                horizon=episode_horizon,
                multiple_episodes_in_batch=pack,
                normalize_actions=normalize_actions,
                clip_actions=clip_actions,
                soft_horizon=soft_horizon,
                no_done_at_end=no_done_at_end,
                observation_fn=observation_fn,
                sample_collector_class=policy_config.get("sample_collector"),
                render=render,
            )
        print(f">>>>> 12 - Creating worker index: {worker_index}")
        self.input_reader: InputReader = input_creator(self.io_context)
        self.output_writer: OutputWriter = output_creator(self.io_context)

        logger.debug(
            "Created rollout worker with env {} ({}), policies {}".format(
                self.async_env, self.env, self.policy_map
            )
        )
        print(f">>>>> 13 - Creating worker index: {worker_index}")

    @DeveloperAPI
    def sample(self) -> SampleBatchType:
        """Returns a batch of experience sampled from this worker.

        This method must be implemented by subclasses.

        Returns:
            A columnar batch of experiences (e.g., tensors).

        Examples:
            >>> import gym
            >>> from ray.rllib.evaluation.rollout_worker import RolloutWorker
            >>> from ray.rllib.algorithms.pg.pg_tf_policy import PGTFPolicy
            >>> worker = RolloutWorker( # doctest: +SKIP
            ...   env_creator=lambda _: gym.make("CartPole-v0"), # doctest: +SKIP
            ...   policy_spec=PGTFPolicy) # doctest: +SKIP
            >>> print(worker.sample()) # doctest: +SKIP
            SampleBatch({"obs": [...], "action": [...], ...})
        """

        if self.fake_sampler and self.last_batch is not None:
            return self.last_batch
        elif self.input_reader is None:
            raise ValueError(
                "RolloutWorker has no `input_reader` object! "
                "Cannot call `sample()`. You can try setting "
                "`create_env_on_driver` to True."
            )

        if log_once("sample_start"):
            logger.info(
                "Generating sample batch of size {}".format(
                    self.rollout_fragment_length
                )
            )

        batches = [self.input_reader.next()]
        steps_so_far = (
            batches[0].count
            if self.count_steps_by == "env_steps"
            else batches[0].agent_steps()
        )

        # In truncate_episodes mode, never pull more than 1 batch per env.
        # This avoids over-running the target batch size.
        if self.batch_mode == "truncate_episodes":
            max_batches = self.num_envs
        else:
            max_batches = float("inf")

        while (
            steps_so_far < self.rollout_fragment_length and len(batches) < max_batches
        ):
            batch = self.input_reader.next()
            steps_so_far += (
                batch.count
                if self.count_steps_by == "env_steps"
                else batch.agent_steps()
            )
            batches.append(batch)
        batch = batches[0].concat_samples(batches) if len(batches) > 1 else batches[0]

        self.callbacks.on_sample_end(worker=self, samples=batch)

        # Always do writes prior to compression for consistency and to allow
        # for better compression inside the writer.
        self.output_writer.write(batch)

        # Do off-policy estimation, if needed.
        if self.reward_estimators:
            for sub_batch in batch.split_by_episode():
                for estimator in self.reward_estimators:
                    estimator.process(sub_batch)

        if log_once("sample_end"):
            logger.info("Completed sample batch:\n\n{}\n".format(summarize(batch)))

        if self.compress_observations:
            batch.compress(bulk=self.compress_observations == "bulk")

        if self.fake_sampler:
            self.last_batch = batch
        return batch

    @DeveloperAPI
    @ray.method(num_returns=2)
    def sample_with_count(self) -> Tuple[SampleBatchType, int]:
        """Same as sample() but returns the count as a separate value.

        Returns:
            A columnar batch of experiences (e.g., tensors) and the
                size of the collected batch.

        Examples:
            >>> import gym
            >>> from ray.rllib.evaluation.rollout_worker import RolloutWorker
            >>> from ray.rllib.algorithms.pg.pg_tf_policy import PGTFPolicy
            >>> worker = RolloutWorker( # doctest: +SKIP
            ...   env_creator=lambda _: gym.make("CartPole-v0"), # doctest: +SKIP
            ...   policy_spec=PGTFPolicy) # doctest: +SKIP
            >>> print(worker.sample_with_count()) # doctest: +SKIP
            (SampleBatch({"obs": [...], "action": [...], ...}), 3)
        """
        batch = self.sample()
        return batch, batch.count

    @DeveloperAPI
    def learn_on_batch(self, samples: SampleBatchType) -> Dict:
        """Update policies based on the given batch.

        This is the equivalent to apply_gradients(compute_gradients(samples)),
        but can be optimized to avoid pulling gradients into CPU memory.

        Args:
            samples: The SampleBatch or MultiAgentBatch to learn on.

        Returns:
            Dictionary of extra metadata from compute_gradients().

        Examples:
            >>> import gym
            >>> from ray.rllib.evaluation.rollout_worker import RolloutWorker
            >>> from ray.rllib.algorithms.pg.pg_tf_policy import PGTFPolicy
            >>> worker = RolloutWorker( # doctest: +SKIP
            ...   env_creator=lambda _: gym.make("CartPole-v0"), # doctest: +SKIP
            ...   policy_spec=PGTFPolicy) # doctest: +SKIP
            >>> batch = worker.sample() # doctest: +SKIP
            >>> info = worker.learn_on_batch(samples) # doctest: +SKIP
        """
        if log_once("learn_on_batch"):
            logger.info(
                "Training on concatenated sample batches:\n\n{}\n".format(
                    summarize(samples)
                )
            )

        info_out = {}
        if isinstance(samples, MultiAgentBatch):
            builders = {}
            to_fetch = {}
            for pid, batch in samples.policy_batches.items():
                if not self.is_policy_to_train(pid, samples):
                    continue
                # Decompress SampleBatch, in case some columns are compressed.
                batch.decompress_if_needed()
                policy = self.policy_map[pid]
                tf_session = policy.get_session()
                if tf_session and hasattr(policy, "_build_learn_on_batch"):
                    builders[pid] = _TFRunBuilder(tf_session, "learn_on_batch")
                    to_fetch[pid] = policy._build_learn_on_batch(builders[pid], batch)
                else:
                    info_out[pid] = policy.learn_on_batch(batch)
            info_out.update({pid: builders[pid].get(v) for pid, v in to_fetch.items()})
        else:
            if self.is_policy_to_train(DEFAULT_POLICY_ID, samples):
                info_out.update(
                    {
                        DEFAULT_POLICY_ID: self.policy_map[
                            DEFAULT_POLICY_ID
                        ].learn_on_batch(samples)
                    }
                )
        if log_once("learn_out"):
            logger.debug("Training out:\n\n{}\n".format(summarize(info_out)))
        return info_out

    def sample_and_learn(
        self,
        expected_batch_size: int,
        num_sgd_iter: int,
        sgd_minibatch_size: str,
        standardize_fields: List[str],
    ) -> Tuple[dict, int]:
        """Sample and batch and learn on it.

        This is typically used in combination with distributed allreduce.

        Args:
            expected_batch_size: Expected number of samples to learn on.
            num_sgd_iter: Number of SGD iterations.
            sgd_minibatch_size: SGD minibatch size.
            standardize_fields: List of sample fields to normalize.

        Returns:
            A tuple consisting of a dictionary of extra metadata returned from
                the policies' `learn_on_batch()` and the number of samples
                learned on.
        """
        batch = self.sample()
        assert batch.count == expected_batch_size, (
            "Batch size possibly out of sync between workers, expected:",
            expected_batch_size,
            "got:",
            batch.count,
        )
        logger.info(
            "Executing distributed minibatch SGD "
            "with epoch size {}, minibatch size {}".format(
                batch.count, sgd_minibatch_size
            )
        )
        info = do_minibatch_sgd(
            batch,
            self.policy_map,
            self,
            num_sgd_iter,
            sgd_minibatch_size,
            standardize_fields,
        )
        return info, batch.count

    @DeveloperAPI
    def compute_gradients(
        self,
        samples: SampleBatchType,
        single_agent: bool = None,
    ) -> Tuple[ModelGradients, dict]:
        """Returns a gradient computed w.r.t the specified samples.

        Uses the Policy's/ies' compute_gradients method(s) to perform the
        calculations. Skips policies that are not trainable as per
        `self.is_policy_to_train()`.

        Args:
            samples: The SampleBatch or MultiAgentBatch to compute gradients
                for using this worker's trainable policies.

        Returns:
            In the single-agent case, a tuple consisting of ModelGradients and
            info dict of the worker's policy.
            In the multi-agent case, a tuple consisting of a dict mapping
            PolicyID to ModelGradients and a dict mapping PolicyID to extra
            metadata info.
            Note that the first return value (grads) can be applied as is to a
            compatible worker using the worker's `apply_gradients()` method.

        Examples:
            >>> import gym
            >>> from ray.rllib.evaluation.rollout_worker import RolloutWorker
            >>> from ray.rllib.algorithms.pg.pg_tf_policy import PGTFPolicy
            >>> worker = RolloutWorker( # doctest: +SKIP
            ...   env_creator=lambda _: gym.make("CartPole-v0"), # doctest: +SKIP
            ...   policy_spec=PGTFPolicy) # doctest: +SKIP
            >>> batch = worker.sample() # doctest: +SKIP
            >>> grads, info = worker.compute_gradients(samples) # doctest: +SKIP
        """
        if log_once("compute_gradients"):
            logger.info("Compute gradients on:\n\n{}\n".format(summarize(samples)))

        # Backward compatiblity for A2C: Single-agent only (ComputeGradients execution
        # op must not return multi-agent dict b/c of A2C's `.batch()` in the execution
        # plan; this would "batch" over the "default_policy" keys instead of the data).
        if single_agent is True:
            # SampleBatch -> Calculate gradients for the default policy.
            grad_out, info_out = self.policy_map[DEFAULT_POLICY_ID].compute_gradients(
                samples
            )
            info_out["batch_count"] = samples.count
            return grad_out, info_out

        # Treat everything as is multi-agent.
        samples = samples.as_multi_agent()

        # Calculate gradients for all policies.
        grad_out, info_out = {}, {}
        if self.policy_config.get("framework") == "tf":
            for pid, batch in samples.policy_batches.items():
                if not self.is_policy_to_train(pid, samples):
                    continue
                policy = self.policy_map[pid]
                builder = _TFRunBuilder(policy.get_session(), "compute_gradients")
                grad_out[pid], info_out[pid] = policy._build_compute_gradients(
                    builder, batch
                )
            grad_out = {k: builder.get(v) for k, v in grad_out.items()}
            info_out = {k: builder.get(v) for k, v in info_out.items()}
        else:
            for pid, batch in samples.policy_batches.items():
                if not self.is_policy_to_train(pid, samples):
                    continue
                grad_out[pid], info_out[pid] = self.policy_map[pid].compute_gradients(
                    batch
                )

        info_out["batch_count"] = samples.count
        if log_once("grad_out"):
            logger.info("Compute grad info:\n\n{}\n".format(summarize(info_out)))

        return grad_out, info_out

    @DeveloperAPI
    def apply_gradients(
        self,
        grads: Union[ModelGradients, Dict[PolicyID, ModelGradients]],
    ) -> None:
        """Applies the given gradients to this worker's models.

        Uses the Policy's/ies' apply_gradients method(s) to perform the
        operations.

        Args:
            grads: Single ModelGradients (single-agent case) or a dict
                mapping PolicyIDs to the respective model gradients
                structs.

        Examples:
            >>> import gym
            >>> from ray.rllib.evaluation.rollout_worker import RolloutWorker
            >>> from ray.rllib.algorithms.pg.pg_tf_policy import PGTFPolicy
            >>> worker = RolloutWorker( # doctest: +SKIP
            ...   env_creator=lambda _: gym.make("CartPole-v0"), # doctest: +SKIP
            ...   policy_spec=PGTFPolicy) # doctest: +SKIP
            >>> samples = worker.sample() # doctest: +SKIP
            >>> grads, info = worker.compute_gradients(samples) # doctest: +SKIP
            >>> worker.apply_gradients(grads) # doctest: +SKIP
        """
        if log_once("apply_gradients"):
            logger.info("Apply gradients:\n\n{}\n".format(summarize(grads)))
        # Grads is a dict (mapping PolicyIDs to ModelGradients).
        # Multi-agent case.
        if isinstance(grads, dict):
            for pid, g in grads.items():
                if self.is_policy_to_train(pid, None):
                    self.policy_map[pid].apply_gradients(g)
        # Grads is a ModelGradients type. Single-agent case.
        elif self.is_policy_to_train(DEFAULT_POLICY_ID, None):
            self.policy_map[DEFAULT_POLICY_ID].apply_gradients(grads)

    @DeveloperAPI
    def get_metrics(self) -> List[Union[RolloutMetrics, OffPolicyEstimate]]:
        """Returns the thus-far collected metrics from this worker's rollouts.

        Returns:
             List of RolloutMetrics and/or OffPolicyEstimate objects
             collected thus-far.
        """

        # Get metrics from sampler (if any).
        if self.sampler is not None:
            out = self.sampler.get_metrics()
        else:
            out = []
        # Get metrics from our reward-estimators (if any).
        for m in self.reward_estimators:
            out.extend(m.get_metrics())

        return out

    @DeveloperAPI
    def foreach_env(self, func: Callable[[EnvType], T]) -> List[T]:
        """Calls the given function with each sub-environment as arg.

        Args:
            func: The function to call for each underlying
                sub-environment (as only arg).

        Returns:
             The list of return values of all calls to `func([env])`.
        """

        if self.async_env is None:
            return []

        envs = self.async_env.get_sub_environments()
        # Empty list (not implemented): Call function directly on the
        # BaseEnv.
        if not envs:
            return [func(self.async_env)]
        # Call function on all underlying (vectorized) sub environments.
        else:
            return [func(e) for e in envs]

    @DeveloperAPI
    def foreach_env_with_context(
        self, func: Callable[[EnvType, EnvContext], T]
    ) -> List[T]:
        """Calls given function with each sub-env plus env_ctx as args.

        Args:
            func: The function to call for each underlying
                sub-environment and its EnvContext (as the args).

        Returns:
             The list of return values of all calls to `func([env, ctx])`.
        """

        if self.async_env is None:
            return []

        envs = self.async_env.get_sub_environments()
        # Empty list (not implemented): Call function directly on the
        # BaseEnv.
        if not envs:
            return [func(self.async_env, self.env_context)]
        # Call function on all underlying (vectorized) sub environments.
        else:
            ret = []
            for i, e in enumerate(envs):
                ctx = self.env_context.copy_with_overrides(vector_index=i)
                ret.append(func(e, ctx))
            return ret

    @DeveloperAPI
    def get_policy(self, policy_id: PolicyID = DEFAULT_POLICY_ID) -> Optional[Policy]:
        """Return policy for the specified id, or None.

        Args:
            policy_id: ID of the policy to return. None for DEFAULT_POLICY_ID
                (in the single agent case).

        Returns:
            The policy under the given ID (or None if not found).
        """
        obj = self.policy_map.get(policy_id)
        print(f">>>>>>> Type of policy obj: {type(obj)}")
        return obj

    @DeveloperAPI
    def add_policy(
        self,
        *,
        policy_id: PolicyID,
        policy_cls: Type[Policy],
        observation_space: Optional[Space] = None,
        action_space: Optional[Space] = None,
        config: Optional[PartialTrainerConfigDict] = None,
        policy_state: Optional[PolicyState] = None,
        policy_mapping_fn: Optional[Callable[[AgentID, "Episode"], PolicyID]] = None,
        policies_to_train: Optional[
            Union[Container[PolicyID], Callable[[PolicyID, SampleBatchType], bool]]
        ] = None,
    ) -> Policy:
        """Adds a new policy to this RolloutWorker.

        Args:
            policy_id: ID of the policy to add.
            policy_cls: The Policy class to use for constructing the new
                Policy.
            observation_space: The observation space of the policy to add.
            action_space: The action space of the policy to add.
            config: The config overrides for the policy to add.
            policy_state: Optional state dict to apply to the new
                policy instance, right after its construction.
            policy_mapping_fn: An optional (updated) policy mapping function
                to use from here on. Note that already ongoing episodes will
                not change their mapping but will use the old mapping till
                the end of the episode.
            policies_to_train: An optional container of policy IDs to be
                trained or a callable taking PolicyID and - optionally -
                SampleBatchType and returning a bool (trainable or not?).
                If None, will keep the existing setup in place.
                Policies, whose IDs are not in the list (or for which the
                callable returns False) will not be updated.

        Returns:
            The newly added policy.

        Raises:
            KeyError: If the given `policy_id` already exists in this worker's
                PolicyMap.
        """
        if policy_id in self.policy_map:
            raise KeyError(f"Policy ID '{policy_id}' already in policy map!")
        policy_dict_to_add = _determine_spaces_for_multi_agent_dict(
            {
                policy_id: PolicySpec(
                    policy_cls, observation_space, action_space, config or {}
                )
            },
            self.env,
            spaces=self.spaces,
            policy_config=self.policy_config,
        )
        self.policy_dict.update(policy_dict_to_add)
        self._build_policy_map(
            policy_dict_to_add, self.policy_config, seed=self.policy_config.get("seed")
        )
        new_policy = self.policy_map[policy_id]
        # Set the state of the newly created policy.
        if policy_state:
            new_policy.set_state(policy_state)

        self.filters[policy_id] = get_filter(
            self.observation_filter, new_policy.observation_space.shape
        )

        self.set_policy_mapping_fn(policy_mapping_fn)
        if policies_to_train is not None:
            self.set_is_policy_to_train(policies_to_train)

        return new_policy

    @DeveloperAPI
    def remove_policy(
        self,
        *,
        policy_id: PolicyID = DEFAULT_POLICY_ID,
        policy_mapping_fn: Optional[Callable[[AgentID], PolicyID]] = None,
        policies_to_train: Optional[
            Union[Container[PolicyID], Callable[[PolicyID, SampleBatchType], bool]]
        ] = None,
    ) -> None:
        """Removes a policy from this RolloutWorker.

        Args:
            policy_id: ID of the policy to be removed. None for
                DEFAULT_POLICY_ID.
            policy_mapping_fn: An optional (updated) policy mapping function
                to use from here on. Note that already ongoing episodes will
                not change their mapping but will use the old mapping till
                the end of the episode.
            policies_to_train: An optional container of policy IDs to be
                trained or a callable taking PolicyID and - optionally -
                SampleBatchType and returning a bool (trainable or not?).
                If None, will keep the existing setup in place.
                Policies, whose IDs are not in the list (or for which the
                callable returns False) will not be updated.
        """
        if policy_id not in self.policy_map:
            raise ValueError(f"Policy ID '{policy_id}' not in policy map!")
        del self.policy_map[policy_id]
        del self.preprocessors[policy_id]
        self.set_policy_mapping_fn(policy_mapping_fn)
        if policies_to_train is not None:
            self.set_is_policy_to_train(policies_to_train)

    def is_policy_to_train(self):
        return self.is_policy_to_train

    def get_policy_map(self):
        return self.policy_map

    def get_policy_dict(self):
        return self.policy_dict

    def get_input_reader(self):
        return self.input_reader

    def get_filters(self):
        return self.filters

    @DeveloperAPI
    def set_policy_mapping_fn(
        self,
        policy_mapping_fn: Optional[Callable[[AgentID, "Episode"], PolicyID]] = None,
    ) -> None:
        """Sets `self.policy_mapping_fn` to a new callable (if provided).

        Args:
            policy_mapping_fn: The new mapping function to use. If None,
                will keep the existing mapping function in place.
        """
        if policy_mapping_fn is not None:
            self.policy_mapping_fn = policy_mapping_fn
            if not callable(self.policy_mapping_fn):
                raise ValueError("`policy_mapping_fn` must be a callable!")

    @DeveloperAPI
    def set_is_policy_to_train(
        self,
        is_policy_to_train: Union[
            Container[PolicyID], Callable[[PolicyID, Optional[SampleBatchType]], bool]
        ],
    ) -> None:
        """Sets `self.is_policy_to_train()` to a new callable.

        Args:
            is_policy_to_train: A container of policy IDs to be
                trained or a callable taking PolicyID and - optionally -
                SampleBatchType and returning a bool (trainable or not?).
                If None, will keep the existing setup in place.
                Policies, whose IDs are not in the list (or for which the
                callable returns False) will not be updated.
        """
        # If container given, construct a simple default callable returning True
        # if the PolicyID is found in the list/set of IDs.
        if not callable(is_policy_to_train):
            assert isinstance(is_policy_to_train, Container), (
                "ERROR: `is_policy_to_train`must be a container or a "
                "callable taking PolicyID and SampleBatch and returning "
                "True|False (trainable or not?)."
            )
            pols = set(is_policy_to_train)

            def is_policy_to_train(pid, batch=None):
                return pid in pols

        self.is_policy_to_train = is_policy_to_train

    @ExperimentalAPI
    def get_policies_to_train(
        self, batch: Optional[SampleBatchType] = None
    ) -> Set[PolicyID]:
        """Returns all policies-to-train, given an optional batch.

        Loops through all policies currently in `self.policy_map` and checks
        the return value of `self.is_policy_to_train(pid, batch)`.

        Args:
            batch: An optional SampleBatchType for the
                `self.is_policy_to_train(pid, [batch]?)` check.

        Returns:
            The set of currently trainable policy IDs, given the optional
            `batch`.
        """
        return {
            pid for pid in self.policy_map.keys() if self.is_policy_to_train(pid, batch)
        }

    @DeveloperAPI
    def for_policy(
        self,
        func: Callable[[Policy, Optional[Any]], T],
        policy_id: Optional[PolicyID] = DEFAULT_POLICY_ID,
        **kwargs,
    ) -> T:
        """Calls the given function with the specified policy as first arg.

        Args:
            func: The function to call with the policy as first arg.
            policy_id: The PolicyID of the policy to call the function with.

        Keyword Args:
            kwargs: Additional kwargs to be passed to the call.

        Returns:
            The return value of the function call.
        """

        return func(self.policy_map[policy_id], **kwargs)

    @DeveloperAPI
    def foreach_policy(
        self, func: Callable[[Policy, PolicyID, Optional[Any]], T], **kwargs
    ) -> List[T]:
        """Calls the given function with each (policy, policy_id) tuple.

        Args:
            func: The function to call with each (policy, policy ID) tuple.

        Keyword Args:
            kwargs: Additional kwargs to be passed to the call.

        Returns:
             The list of return values of all calls to
                `func([policy, pid, **kwargs])`.
        """
        return [func(policy, pid, **kwargs) for pid, policy in self.policy_map.items()]

    @DeveloperAPI
    def foreach_policy_to_train(
        self, func: Callable[[Policy, PolicyID, Optional[Any]], T], **kwargs
    ) -> List[T]:
        """
        Calls the given function with each (policy, policy_id) tuple.

        Only those policies/IDs will be called on, for which
        `self.is_policy_to_train()` returns True.

        Args:
            func: The function to call with each (policy, policy ID) tuple,
                for only those policies that `self.is_policy_to_train`
                returns True.

        Keyword Args:
            kwargs: Additional kwargs to be passed to the call.

        Returns:
            The list of return values of all calls to
            `func([policy, pid, **kwargs])`.
        """
        return [
            # Make sure to only iterate over keys() and not items(). Iterating over
            # items will access policy_map elements even for pids that we do not need,
            # i.e. those that are not in policy_to_train. Access to policy_map elements
            # can cause disk access for policies that were offloaded to disk. Since
            # these policies will be skipped in the for-loop accessing them is
            # unnecessary, making subsequent disk access unnecessary.
            func(self.policy_map[pid], pid, **kwargs)
            for pid in self.policy_map.keys()
            if self.is_policy_to_train(pid, None)
        ]

    @DeveloperAPI
    def sync_filters(self, new_filters: dict) -> None:
        """Changes self's filter to given and rebases any accumulated delta.

        Args:
            new_filters: Filters with new state to update local copy.
        """
        assert all(k in new_filters for k in self.filters)
        for k in self.filters:
            self.filters[k].sync(new_filters[k])

    @DeveloperAPI
    def get_filters(self, flush_after: bool = False) -> Dict:
        """Returns a snapshot of filters.

        Args:
            flush_after: Clears the filter buffer state.

        Returns:
            Dict for serializable filters
        """
        return_filters = {}
        for k, f in self.filters.items():
            return_filters[k] = f.as_serializable()
            if flush_after:
                f.reset_buffer()
        return return_filters

    @DeveloperAPI
    def save(self) -> bytes:
        """Serializes this RolloutWorker's current state and returns it.

        Returns:
            The current state of this RolloutWorker as a serialized, pickled
            byte sequence.
        """
        filters = self.get_filters(flush_after=True)
        state = {}
        policy_specs = {}
        for pid in self.policy_map:
            state[pid] = self.policy_map[pid].get_state()
            policy_specs[pid] = self.policy_map.policy_specs[pid]
        return pickle.dumps(
            {
                "filters": filters,
                "state": state,
                "policy_specs": policy_specs,
            }
        )

    @DeveloperAPI
    def restore(self, objs: bytes) -> None:
        """Restores this RolloutWorker's state from a sequence of bytes.

        Args:
            objs: The byte sequence to restore this worker's state from.

        Examples:
            >>> from ray.rllib.evaluation.rollout_worker import RolloutWorker
            >>> # Create a RolloutWorker.
            >>> worker = ... # doctest: +SKIP
            >>> state = worker.save() # doctest: +SKIP
            >>> new_worker = RolloutWorker(...) # doctest: +SKIP
            >>> new_worker.restore(state) # doctest: +SKIP
        """
        objs = pickle.loads(objs)
        self.sync_filters(objs["filters"])
        for pid, state in objs["state"].items():
            if pid not in self.policy_map:
                pol_spec = objs.get("policy_specs", {}).get(pid)
                if not pol_spec:
                    logger.warning(
                        f"PolicyID '{pid}' was probably added on-the-fly (not"
                        " part of the static `multagent.policies` config) and"
                        " no PolicySpec objects found in the pickled policy "
                        f"state. Will not add `{pid}`, but ignore it for now."
                    )
                else:
                    self.add_policy(
                        policy_id=pid,
                        policy_cls=pol_spec.policy_class,
                        observation_space=pol_spec.observation_space,
                        action_space=pol_spec.action_space,
                        config=pol_spec.config,
                    )
            else:
                self.policy_map[pid].set_state(state)

    # def init_buffers(self):
    #     self.buffer_key_list = ["default"] * 12
    #     self.buffer_list = [cp.ones([1, 1], dtype=cp.float32)] * 12
    #     self.buffer = cp.ones([1,1], dtype=cp.float32)
    #     cp.cuda.Stream.null.synchronize()
    #     print(f">>>> Finished init buffers for worker at rank {collective.get_rank(group_name='device_mesh')}")

    # def get_buffers(self):
    #     return self.buffer_key_list, self.buffer_list, self.buffer

    def init_group(self, world_size, rank, backend=Backend.NCCL, group_name="default"):
        collective.init_collective_group(world_size, rank, backend, group_name)
        return True

    def get_rank(self, group_name = "default"):
        return collective.get_rank(group_name=group_name)

    # def do_send(self, group_name="default", dst_rank=0):
    #     collective.send(self.policy_map_buffer, dst_rank, group_name)

    # def do_recv(self, group_name="default", src_rank=0):
    #     collective.recv(self.policy_map_buffer, src_rank, group_name)

    def broadcast(self, src_rank=0, group_name="default"):
        # TODO (jiaodong): See if groupStart/End improves perf
        # nccl_util.groupStart()
        for key in self.weights_buffer.keys():
            # print(f">>>> Broadcasting {key}, shape: {self.weights_buffer[key].shape}")
            collective.broadcast(self.weights_buffer[key], src_rank, group_name)
        # nccl_util.groupEnd()
        return True


    def policy_map_to_buffer_list(self):
        """Given a policy map, convert into list of tensor buffers with out
        nesting
        """
        self.weights_buffer = self.policy_map['default_policy'].get_weights()
        # for key in self.weights_buffer.keys():
        #     tensor = self.weights_buffer[key]
            # self.weights_buffer[key] = cp.asarray(tensor)

    def buffer_list_to_policy_map(self):
        # for key in self.weights_buffer.keys():
        #     tensor = self.weights_buffer[key]
        #     self.weights_buffer[key] = cp.asnumpy(tensor)

        self.policy_map['default_policy'].set_weights(self.weights_buffer)

    @DeveloperAPI
    def get_weights(
        self,
        policies: Optional[Container[PolicyID]] = None,
    ) -> Dict[PolicyID, ModelWeights]:
        """Returns each policies' model weights of this worker.

        Args:
            policies: List of PolicyIDs to get the weights from.
                Use None for all policies.

        Returns:
            Dict mapping PolicyIDs to ModelWeights.

        Examples:
            >>> from ray.rllib.evaluation.rollout_worker import RolloutWorker
            >>> # Create a RolloutWorker.
            >>> worker = ... # doctest: +SKIP
            >>> weights = worker.get_weights() # doctest: +SKIP
            >>> print(weights) # doctest: +SKIP
            {"default_policy": {"layer1": array(...), "layer2": ...}}
        """
        if policies is None:
            policies = list(self.policy_map.keys())
        policies = force_list(policies)

        return {
            # Make sure to only iterate over keys() and not items(). Iterating over
            # items will access policy_map elements even for pids that we do not need,
            # i.e. those that are not in policies. Access to policy_map elements can
            # cause disk access for policies that were offloaded to disk. Since these
            # policies will be skipped in the for-loop accessing them is unnecessary,
            # making subsequent disk access unnecessary.
            pid: self.policy_map[pid].get_weights()
            for pid in self.policy_map.keys()
            if pid in policies
        }

    @DeveloperAPI
    def set_weights(
        self, weights: Dict[PolicyID, ModelWeights], global_vars: Optional[Dict] = None
    ) -> None:
        """Sets each policies' model weights of this worker.

        Args:
            weights: Dict mapping PolicyIDs to the new weights to be used.
            global_vars: An optional global vars dict to set this
                worker to. If None, do not update the global_vars.

        Examples:
            >>> from ray.rllib.evaluation.rollout_worker import RolloutWorker
            >>> # Create a RolloutWorker.
            >>> worker = ... # doctest: +SKIP
            >>> weights = worker.get_weights() # doctest: +SKIP
            >>> # Set `global_vars` (timestep) as well.
            >>> worker.set_weights(weights, {"timestep": 42}) # doctest: +SKIP
        """
        start = time.time()
        # If per-policy weights are object refs, `ray.get()` them first.
        if weights and isinstance(next(iter(weights.values())), ObjectRef):
            actual_weights = ray.get(list(weights.values()))
            weights = {pid: actual_weights[i] for i, pid in enumerate(weights.keys())}

        for pid, w in weights.items():
            self.policy_map[pid].set_weights(w)
        if global_vars:
            self.set_global_vars(global_vars)
        print(f">>>> [ObjectStore] Set weights on worker {self.worker_index} took: {(time.time() - start)*1000}ms")

    @DeveloperAPI
    def get_global_vars(self) -> dict:
        """Returns the current global_vars dict of this worker.

        Returns:
            The current global_vars dict of this worker.

        Examples:
            >>> from ray.rllib.evaluation.rollout_worker import RolloutWorker
            >>> # Create a RolloutWorker.
            >>> worker = ... # doctest: +SKIP
            >>> global_vars = worker.get_global_vars() # doctest: +SKIP
            >>> print(global_vars) # doctest: +SKIP
            {"timestep": 424242}
        """
        return self.global_vars

    @DeveloperAPI
    def set_global_vars(self, global_vars: dict) -> None:
        """Updates this worker's and all its policies' global vars.

        Args:
            global_vars: The new global_vars dict.

        Examples:
            >>> worker = ... # doctest: +SKIP
            >>> global_vars = worker.set_global_vars( # doctest: +SKIP
            ...     {"timestep": 4242})
        """
        # Only update policies that are being trained in order to avoid superfluous
        # access of policies which might have been offloaded to disk. This is important
        # here since global vars are constantly being updated.
        self.foreach_policy_to_train(lambda p, _: p.on_global_var_update(global_vars))
        self.global_vars = global_vars

    @DeveloperAPI
    def stop(self) -> None:
        """Releases all resources used by this RolloutWorker."""

        # If we have an env -> Release its resources.
        if self.env is not None:
            self.async_env.stop()
        # Close all policies' sessions (if tf static graph).
        for policy in self.policy_map.values():
            sess = policy.get_session()
            # Closes the tf session, if any.
            if sess is not None:
                sess.close()

    @DeveloperAPI
    def apply(
        self,
        func: Callable[["RolloutWorker", Optional[Any], Optional[Any]], T],
        *args,
        **kwargs,
    ) -> T:
        """Calls the given function with this rollout worker instance.

        Useful for when the RolloutWorker class has been converted into a
        ActorHandle and the user needs to execute some functionality (e.g.
        add a property) on the underlying policy object.

        Args:
            func: The function to call, with this RolloutWorker as first
                argument, followed by args, and kwargs.
            args: Optional additional args to pass to the function call.
            kwargs: Optional additional kwargs to pass to the function call.

        Returns:
            The return value of the function call.
        """
        return func(self, *args, **kwargs)

    def setup_torch_data_parallel(
        self, url: str, world_rank: int, world_size: int, backend: str
    ) -> None:
        """Join a torch process group for distributed SGD."""

        logger.info(
            "Joining process group, url={}, world_rank={}, "
            "world_size={}, backend={}".format(url, world_rank, world_size, backend)
        )
        torch.distributed.init_process_group(
            backend=backend, init_method=url, rank=world_rank, world_size=world_size
        )

        for pid, policy in self.policy_map.items():
            if not isinstance(policy, (TorchPolicy, TorchPolicyV2)):
                raise ValueError(
                    "This policy does not support torch distributed", policy
                )
            policy.distributed_world_size = world_size

    @DeveloperAPI
    def creation_args(self) -> dict:
        """Returns the kwargs dict used to create this worker."""
        return self._original_kwargs

    @DeveloperAPI
    def get_host(self) -> str:
        """Returns the hostname of the process running this evaluator."""
        return platform.node()

    @DeveloperAPI
    def get_node_ip(self) -> str:
        """Returns the IP address of the node that this worker runs on."""
        return ray.util.get_node_ip_address()

    @DeveloperAPI
    def find_free_port(self) -> int:
        """Finds a free port on the node that this worker runs on."""
        from ray.util.ml_utils.util import find_free_port

        return find_free_port()

    def __del__(self):
        """If this worker is deleted, clears all resources used by it."""

        # In case we have-an AsyncSampler, kill its sampling thread.
        if hasattr(self, "sampler") and isinstance(self.sampler, AsyncSampler):
            self.sampler.shutdown = True

    def _build_policy_map(
        self,
        policy_dict: MultiAgentPolicyConfigDict,
        policy_config: PartialTrainerConfigDict,
        session_creator: Optional[Callable[[], "tf1.Session"]] = None,
        seed: Optional[int] = None,
    ) -> None:
        """Adds the given policy_dict to `self.policy_map`.

        Args:
            policy_dict: The MultiAgentPolicyConfigDict to be added to this
                worker's PolicyMap.
            policy_config: The general policy config to use. May be updated
                by individual policy condig overrides in the given
                multi-agent `policy_dict`.
            session_creator: A callable that creates a tf session
                (if applicable).
            seed: An optional random seed to pass to PolicyMap's
                constructor.
        """
        ma_config = policy_config.get("multiagent", {})

        # If our policy_map does not exist yet, create it here.
        self.policy_map = self.policy_map or PolicyMap(
            worker_index=self.worker_index,
            num_workers=self.num_workers,
            capacity=ma_config.get("policy_map_capacity"),
            path=ma_config.get("policy_map_cache"),
            policy_config=policy_config,
            session_creator=session_creator,
            seed=seed,
        )
        # self.policy_map_buffer = PolicyMap(
        #     worker_index=self.worker_index,
        #     num_workers=self.num_workers,
        #     capacity=ma_config.get("policy_map_capacity"),
        #     path=ma_config.get("policy_map_cache"),
        #     policy_config=policy_config,
        #     session_creator=session_creator,
        #     seed=seed,
        # )
        # If our preprocessors dict does not exist yet, create it here.
        self.preprocessors = self.preprocessors or {}

        # Loop through given policy-dict and add each entry to our map.
        for name, (orig_cls, obs_space, act_space, conf) in sorted(policy_dict.items()):
            logger.debug("Creating policy for {}".format(name))
            # Update the general policy_config with the specific config
            # for this particular policy.
            merged_conf = merge_dicts(policy_config, conf or {})
            # Update num_workers and worker_index.
            merged_conf["num_workers"] = self.num_workers
            merged_conf["worker_index"] = self.worker_index
            # Preprocessors.
            if self.preprocessing_enabled:
                preprocessor = ModelCatalog.get_preprocessor_for_space(
                    obs_space, merged_conf.get("model")
                )
                self.preprocessors[name] = preprocessor
                if preprocessor is not None:
                    obs_space = preprocessor.observation_space
            else:
                self.preprocessors[name] = None
            # Create the actual policy object.
            self.policy_map.create_policy(
                name, orig_cls, obs_space, act_space, conf, merged_conf
            )

        if self.worker_index == 0:
            logger.info(f"Built policy map: {self.policy_map}")
            logger.info(f"Built preprocessor map: {self.preprocessors}")

    def _get_make_sub_env_fn(
        self, env_creator, env_context, validate_env, env_wrapper, seed
    ):
        disable_env_checking = self._disable_env_checking

        def _make_sub_env_local(vector_index):
            # Used to created additional environments during environment
            # vectorization.

            # Create the env context (config dict + meta-data) for
            # this particular sub-env within the vectorized one.
            env_ctx = env_context.copy_with_overrides(vector_index=vector_index)
            # Create the sub-env.
            env = env_creator(env_ctx)
            # Validate first.
            if not disable_env_checking:
                try:
                    check_env(env)
                except Exception as e:
                    logger.warning(
                        "We've added a module for checking environments that "
                        "are used in experiments. Your env may not be set up"
                        "correctly. You can disable env checking for now by setting "
                        "`disable_env_checking` to True in your experiment config "
                        "dictionary. You can run the environment checking module "
                        "standalone by calling ray.rllib.utils.check_env(env)."
                    )
                    raise e
            # Custom validation function given by user.
            if validate_env is not None:
                validate_env(env, env_ctx)
            # Use our wrapper, defined above.
            env = env_wrapper(env)

            # Make sure a deterministic random seed is set on
            # all the sub-environments if specified.
            _update_env_seed_if_necessary(
                env, seed, env_context.worker_index, vector_index
            )
            return env

        if not env_context.remote:

            def _make_sub_env_remote(vector_index):
                sub_env = _make_sub_env_local(vector_index)
                self.callbacks.on_sub_environment_created(
                    worker=self,
                    sub_environment=sub_env,
                    env_context=env_context.copy_with_overrides(
                        worker_index=env_context.worker_index,
                        vector_index=vector_index,
                        remote=False,
                    ),
                )
                return sub_env

            return _make_sub_env_remote

        else:
            return _make_sub_env_local

    @Deprecated(
        new="Trainer.get_policy().export_model([export_dir], [onnx]?)", error=False
    )
    def export_policy_model(
        self,
        export_dir: str,
        policy_id: PolicyID = DEFAULT_POLICY_ID,
        onnx: Optional[int] = None,
    ):
        self.policy_map[policy_id].export_model(export_dir, onnx=onnx)

    @Deprecated(
        new="Trainer.get_policy().import_model_from_h5([import_file])", error=False
    )
    def import_policy_model_from_h5(
        self, import_file: str, policy_id: PolicyID = DEFAULT_POLICY_ID
    ):
        self.policy_map[policy_id].import_model_from_h5(import_file)

    @Deprecated(
        new="Trainer.get_policy().export_checkpoint([export_dir], [filename]?)",
        error=False,
    )
    def export_policy_checkpoint(
        self,
        export_dir: str,
        filename_prefix: str = "model",
        policy_id: PolicyID = DEFAULT_POLICY_ID,
    ):
        self.policy_map[policy_id].export_checkpoint(export_dir, filename_prefix)

    @Deprecated(new="RolloutWorker.foreach_policy_to_train", error=False)
    def foreach_trainable_policy(self, func, **kwargs):
        return self.foreach_policy_to_train(func, **kwargs)


def _determine_spaces_for_multi_agent_dict(
    multi_agent_policies_dict: MultiAgentPolicyConfigDict,
    env: Optional[EnvType] = None,
    spaces: Optional[Dict[PolicyID, Tuple[Space, Space]]] = None,
    policy_config: Optional[PartialTrainerConfigDict] = None,
) -> MultiAgentPolicyConfigDict:
    """Infers the observation- and action spaces in a multi-agent policy dict.

    Args:
        multi_agent_policies_dict: The multi-agent `policies` dict mapping policy IDs
            to PolicySpec objects. Note that the `observation_space` and `action_space`
            properties in these PolicySpecs may be None and must therefor be inferred
            here.
        env: An optional env instance, from which to infer the different spaces for
            the different policies.
        spaces: Optional dict mapping policy IDs to tuples of 1) observation space
            and 2) action space that should be used for the respective policy.
            These spaces were usually provided by an already instantiated remote worker.
        policy_config: Optional partial config dict of the Trainer.

    Returns:
        The updated MultiAgentPolicyConfigDict (changed in-place from the incoming
        `multi_agent_policies_dict` arg).
    """
    policy_config = policy_config or {}

    # Try extracting spaces from env or from given spaces dict.
    env_obs_space = None
    env_act_space = None

    # Env is a ray.remote: Get spaces via its (automatically added)
    # `_get_spaces()` method.
    if isinstance(env, ray.actor.ActorHandle):
        env_obs_space, env_act_space = ray.get(env._get_spaces.remote())
    # Normal env (gym.Env or MultiAgentEnv): These should have the
    # `observation_space` and `action_space` properties.
    elif env is not None:
        if hasattr(env, "observation_space") and isinstance(
            env.observation_space, gym.Space
        ):
            env_obs_space = env.observation_space

        if hasattr(env, "action_space") and isinstance(env.action_space, gym.Space):
            env_act_space = env.action_space
    # Last resort: Try getting the env's spaces from the spaces
    # dict's special __env__ key.
    if spaces is not None:
        if env_obs_space is None:
            env_obs_space = spaces.get("__env__", [None])[0]
        if env_act_space is None:
            env_act_space = spaces.get("__env__", [None, None])[1]

    for pid, policy_spec in multi_agent_policies_dict.copy().items():
        if policy_spec.observation_space is None:
            if spaces is not None and pid in spaces:
                obs_space = spaces[pid][0]
            elif env_obs_space is not None:
                # Multi-agent case AND different agents have different spaces:
                # Need to reverse map spaces (for the different agents) to certain
                # policy IDs.
                if isinstance(env, MultiAgentEnv) and env._spaces_in_preferred_format:
                    obs_space = None
                    mapping_fn = policy_config.get("multiagent", {}).get(
                        "policy_mapping_fn", None
                    )
                    if mapping_fn:
                        for aid in env.get_agent_ids():
                            # Match: Assign spaces for this agentID to the policy ID.
                            if mapping_fn(aid, None, None) == pid:
                                # Make sure, different agents that map to the same
                                # policy don't have different spaces.
                                if (
                                    obs_space is not None
                                    and env_obs_space[aid] != obs_space
                                ):
                                    raise ValueError(
                                        "Two agents in your environment map to the same"
                                        " policyID (as per your `policy_mapping_fn`), "
                                        "however, these agents also have different "
                                        "observation spaces!"
                                    )
                                obs_space = env_obs_space[aid]
                # Otherwise, just use env's obs space as-is.
                else:
                    obs_space = env_obs_space
            # Space given directly in config.
            elif policy_config.get("observation_space"):
                obs_space = policy_config["observation_space"]
            else:
                raise ValueError(
                    "`observation_space` not provided in PolicySpec for "
                    f"{pid} and env does not have an observation space OR "
                    "no spaces received from other workers' env(s) OR no "
                    "`observation_space` specified in config!"
                )

            multi_agent_policies_dict[pid] = multi_agent_policies_dict[pid]._replace(
                observation_space=obs_space
            )

        if policy_spec.action_space is None:
            if spaces is not None and pid in spaces:
                act_space = spaces[pid][1]
            elif env_act_space is not None:
                # Multi-agent case AND different agents have different spaces:
                # Need to reverse map spaces (for the different agents) to certain
                # policy IDs.
                if isinstance(env, MultiAgentEnv) and env._spaces_in_preferred_format:
                    act_space = None
                    mapping_fn = policy_config.get("multiagent", {}).get(
                        "policy_mapping_fn", None
                    )
                    if mapping_fn:
                        for aid in env.get_agent_ids():
                            # Match: Assign spaces for this agentID to the policy ID.
                            if mapping_fn(aid, None, None) == pid:
                                # Make sure, different agents that map to the same
                                # policy don't have different spaces.
                                if (
                                    act_space is not None
                                    and env_act_space[aid] != act_space
                                ):
                                    raise ValueError(
                                        "Two agents in your environment map to the same"
                                        " policyID (as per your `policy_mapping_fn`), "
                                        "however, these agents also have different "
                                        "action spaces!"
                                    )
                                act_space = env_act_space[aid]
                # Otherwise, just use env's action space as-is.
                else:
                    act_space = env_act_space
            elif policy_config.get("action_space"):
                act_space = policy_config["action_space"]
            else:
                raise ValueError(
                    "`action_space` not provided in PolicySpec for "
                    f"{pid} and env does not have an action space OR "
                    "no spaces received from other workers' env(s) OR no "
                    "`action_space` specified in config!"
                )
            multi_agent_policies_dict[pid] = multi_agent_policies_dict[pid]._replace(
                action_space=act_space
            )
    return multi_agent_policies_dict<|MERGE_RESOLUTION|>--- conflicted
+++ resolved
@@ -381,14 +381,6 @@
             disable_env_checking: If True, disables the env checking module that
                 validates the properties of the passed environment.
         """
-<<<<<<< HEAD
-        print(f">>>>> Creating worker index: {worker_index}")
-        # import threading
-        # ray.util.register_serializer(threading.RLock, serializer=lambda _:None, deserializer=lambda _:threading.RLock())
-        self.buffer_key_list = [None] * 12
-        self.buffer_list = [None] * 12
-=======
->>>>>>> 2b1eea08
         # Deprecated args.
         if policy is not None:
             deprecation_warning("policy", "policy_spec", error=False)
