--- conflicted
+++ resolved
@@ -1393,7 +1393,6 @@
     # Try extracting spaces from env or from given spaces dict.
     env_obs_space = None
     env_act_space = None
-<<<<<<< HEAD
 
     # Env is a ray.remote: Get spaces via its (automatically added)
     # `_get_spaces()` method.
@@ -1405,25 +1404,17 @@
         if hasattr(env, "observation_space") and isinstance(
                 env.observation_space, gym.Space):
             env_obs_space = env.observation_space
-        if hasattr(env, "action_space") and isinstance(env.action_space,
-                                                       gym.Space):
+
+        if hasattr(env, "action_space") and isinstance(
+                env.action_space, gym.Space):
             env_act_space = env.action_space
-=======
-    # Extract the observation space from the env directly, if provided.
-    if env is not None and hasattr(env, "observation_space") and isinstance(
-            env.observation_space, gym.Space):
-        env_obs_space = env.observation_space
-    # Try getting the env's spaces from the spaces dict's special __env__ key.
-    elif spaces is not None:
-        env_obs_space = spaces.get("__env__", [None])[0]
-    # Extract the action space from the env directly, if provided.
-    if env is not None and hasattr(env, "action_space") and isinstance(
-            env.action_space, gym.Space):
-        env_act_space = env.action_space
-    # Try getting the env's spaces from the spaces dict's special __env__ key.
-    elif spaces is not None:
-        env_act_space = spaces.get("__env__", [None, None])[1]
->>>>>>> 29768a7c
+    # Last resort: Try getting the env's spaces from the spaces
+    # dict's special __env__ key.
+    if spaces is not None:
+        if env_obs_space is None:
+            env_obs_space = spaces.get("__env__", [None])[0]
+        if env_act_space is None:
+            env_act_space = spaces.get("__env__", [None, None])[1]
 
     for pid, policy_spec in multi_agent_dict.copy().items():
         if policy_spec.observation_space is None:
