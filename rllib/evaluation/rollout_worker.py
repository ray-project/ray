import copy
import importlib.util
import logging
import os
import platform
import threading
from collections import defaultdict
from types import FunctionType
from typing import (
    TYPE_CHECKING,
    Any,
    Callable,
    Collection,
    Dict,
    List,
    Optional,
    Set,
    Tuple,
    Type,
    Union,
)

import numpy as np
import tree  # pip install dm_tree
from gymnasium.spaces import Discrete, MultiDiscrete, Space

import ray
from ray import ObjectRef
from ray import cloudpickle as pickle
from ray.rllib.connectors.util import (
    create_connectors_for_policy,
    maybe_get_filters_for_syncing,
)
from ray.rllib.core.rl_module import validate_module_id
from ray.rllib.core.rl_module.rl_module import RLModuleSpec
from ray.rllib.env.base_env import BaseEnv, convert_to_base_env
from ray.rllib.env.env_context import EnvContext
from ray.rllib.env.env_runner import EnvRunner
from ray.rllib.env.external_multi_agent_env import ExternalMultiAgentEnv
from ray.rllib.env.multi_agent_env import MultiAgentEnv
from ray.rllib.env.wrappers.atari_wrappers import is_atari, wrap_deepmind
from ray.rllib.evaluation.metrics import RolloutMetrics
from ray.rllib.evaluation.sampler import SyncSampler
from ray.rllib.models import ModelCatalog
from ray.rllib.models.preprocessors import Preprocessor
from ray.rllib.offline import (
    D4RLReader,
    DatasetReader,
    DatasetWriter,
    InputReader,
    IOContext,
    JsonReader,
    JsonWriter,
    MixedInput,
    NoopOutput,
    OutputWriter,
    ShuffledInput,
)
from ray.rllib.policy.policy import Policy, PolicySpec
from ray.rllib.policy.policy_map import PolicyMap
from ray.rllib.policy.sample_batch import (
    DEFAULT_POLICY_ID,
    MultiAgentBatch,
    concat_samples,
    convert_ma_batch_to_sample_batch,
)
from ray.rllib.policy.torch_policy import TorchPolicy
from ray.rllib.policy.torch_policy_v2 import TorchPolicyV2
from ray.rllib.utils import force_list
from ray.rllib.utils.annotations import OldAPIStack, override
from ray.rllib.utils.debug import summarize, update_global_seed_if_necessary
from ray.rllib.utils.error import ERR_MSG_NO_GPUS, HOWTO_CHANGE_CONFIG
from ray.rllib.utils.filter import Filter, NoFilter, get_filter
from ray.rllib.utils.framework import try_import_tf, try_import_torch
from ray.rllib.utils.from_config import from_config
from ray.rllib.utils.policy import create_policy_for_framework
from ray.rllib.utils.sgd import do_minibatch_sgd
from ray.rllib.utils.tf_run_builder import _TFRunBuilder
from ray.rllib.utils.tf_utils import get_gpu_devices as get_tf_gpu_devices
from ray.rllib.utils.tf_utils import get_tf_eager_cls_if_necessary
from ray.rllib.utils.typing import (
    AgentID,
    EnvCreator,
    EnvType,
    ModelGradients,
    ModelWeights,
    MultiAgentPolicyConfigDict,
    PartialAlgorithmConfigDict,
    PolicyID,
    PolicyState,
    SampleBatchType,
    T,
)
from ray.tune.registry import registry_contains_input, registry_get_input
from ray.util.annotations import PublicAPI
from ray.util.debug import disable_log_once_globally, enable_periodic_logging, log_once
from ray.util.iter import ParallelIteratorWorker

if TYPE_CHECKING:
    from ray.rllib.algorithms.algorithm_config import AlgorithmConfig
    from ray.rllib.algorithms.callbacks import DefaultCallbacks  # noqa
    from ray.rllib.evaluation.episode import Episode

tf1, tf, tfv = try_import_tf()
torch, _ = try_import_torch()

logger = logging.getLogger(__name__)

# Handle to the current rollout worker, which will be set to the most recently
# created RolloutWorker in this process. This can be helpful to access in
# custom env or policy classes for debugging or advanced use cases.
_global_worker: Optional["RolloutWorker"] = None


@OldAPIStack
def get_global_worker() -> "RolloutWorker":
    """Returns a handle to the active rollout worker in this process."""

    global _global_worker
    return _global_worker


def _update_env_seed_if_necessary(
    env: EnvType, seed: int, worker_idx: int, vector_idx: int
):
    """Set a deterministic random seed on environment.

    NOTE: this may not work with remote environments (issue #18154).
    """
    if seed is None:
        return

    # A single RL job is unlikely to have more than 10K
    # rollout workers.
    max_num_envs_per_env_runner: int = 1000
    assert (
        worker_idx < max_num_envs_per_env_runner
    ), "Too many envs per worker. Random seeds may collide."
    computed_seed: int = worker_idx * max_num_envs_per_env_runner + vector_idx + seed

    # Gymnasium.env.
    # This will silently fail for most Farama-foundation gymnasium environments.
    # (they do nothing and return None per default)
    if not hasattr(env, "reset"):
        if log_once("env_has_no_reset_method"):
            logger.info(f"Env {env} doesn't have a `reset()` method. Cannot seed.")
    else:
        try:
            env.reset(seed=computed_seed)
        except Exception:
            logger.info(
                f"Env {env} doesn't support setting a seed via its `reset()` "
                "method! Implement this method as `reset(self, *, seed=None, "
                "options=None)` for it to abide to the correct API. Cannot seed."
            )


@OldAPIStack
class RolloutWorker(ParallelIteratorWorker, EnvRunner):
    """Common experience collection class.

    This class wraps a policy instance and an environment class to
    collect experiences from the environment. You can create many replicas of
    this class as Ray actors to scale RL training.

    This class supports vectorized and multi-agent policy evaluation (e.g.,
    VectorEnv, MultiAgentEnv, etc.)

    .. testcode::
        :skipif: True

        # Create a rollout worker and using it to collect experiences.
        import gymnasium as gym
        from ray.rllib.evaluation.rollout_worker import RolloutWorker
        from ray.rllib.algorithms.ppo.ppo_tf_policy import PPOTF1Policy
        worker = RolloutWorker(
          env_creator=lambda _: gym.make("CartPole-v1"),
          default_policy_class=PPOTF1Policy)
        print(worker.sample())

        # Creating a multi-agent rollout worker
        from gymnasium.spaces import Discrete, Box
        import random
        MultiAgentTrafficGrid = ...
        worker = RolloutWorker(
          env_creator=lambda _: MultiAgentTrafficGrid(num_cars=25),
          config=AlgorithmConfig().multi_agent(
            policies={
              # Use an ensemble of two policies for car agents
              "car_policy1":
                (PGTFPolicy, Box(...), Discrete(...),
                 AlgorithmConfig.overrides(gamma=0.99)),
              "car_policy2":
                (PGTFPolicy, Box(...), Discrete(...),
                 AlgorithmConfig.overrides(gamma=0.95)),
              # Use a single shared policy for all traffic lights
              "traffic_light_policy":
                (PGTFPolicy, Box(...), Discrete(...), {}),
            },
            policy_mapping_fn=(
              lambda agent_id, episode, **kwargs:
              random.choice(["car_policy1", "car_policy2"])
              if agent_id.startswith("car_") else "traffic_light_policy"),
            ),
        )
        print(worker.sample())

    .. testoutput::

        SampleBatch({
            "obs": [[...]], "actions": [[...]], "rewards": [[...]],
            "terminateds": [[...]], "truncateds": [[...]], "new_obs": [[...]]}
        )

        MultiAgentBatch({
            "car_policy1": SampleBatch(...),
            "car_policy2": SampleBatch(...),
            "traffic_light_policy": SampleBatch(...)}
        )

    """

    def __init__(
        self,
        *,
        env_creator: EnvCreator,
        validate_env: Optional[Callable[[EnvType, EnvContext], None]] = None,
        config: Optional["AlgorithmConfig"] = None,
        worker_index: int = 0,
        num_workers: Optional[int] = None,
        recreated_worker: bool = False,
        log_dir: Optional[str] = None,
        spaces: Optional[Dict[PolicyID, Tuple[Space, Space]]] = None,
        default_policy_class: Optional[Type[Policy]] = None,
        dataset_shards: Optional[List[ray.data.Dataset]] = None,
        **kwargs,
    ):
        """Initializes a RolloutWorker instance.

        Args:
            env_creator: Function that returns a gym.Env given an EnvContext
                wrapped configuration.
            validate_env: Optional callable to validate the generated
                environment (only on worker=0).
            worker_index: For remote workers, this should be set to a
                non-zero and unique value. This index is passed to created envs
                through EnvContext so that envs can be configured per worker.
            recreated_worker: Whether this worker is a recreated one. Workers are
                recreated by an Algorithm (via EnvRunnerGroup) in case
                `recreate_failed_env_runners=True` and one of the original workers (or
                an already recreated one) has failed. They don't differ from original
                workers other than the value of this flag (`self.recreated_worker`).
            log_dir: Directory where logs can be placed.
            spaces: An optional space dict mapping policy IDs
                to (obs_space, action_space)-tuples. This is used in case no
                Env is created on this RolloutWorker.
        """
        self._original_kwargs: dict = locals().copy()
        del self._original_kwargs["self"]

        global _global_worker
        _global_worker = self

        from ray.rllib.algorithms.algorithm_config import AlgorithmConfig

        # Default config needed?
        if config is None or isinstance(config, dict):
            config = AlgorithmConfig().update_from_dict(config or {})
        # Freeze config, so no one else can alter it from here on.
        config.freeze()

        # Set extra python env variables before calling super constructor.
        if config.extra_python_environs_for_driver and worker_index == 0:
            for key, value in config.extra_python_environs_for_driver.items():
                os.environ[key] = str(value)
        elif config.extra_python_environs_for_worker and worker_index > 0:
            for key, value in config.extra_python_environs_for_worker.items():
                os.environ[key] = str(value)

        def gen_rollouts():
            while True:
                yield self.sample()

        ParallelIteratorWorker.__init__(self, gen_rollouts, False)
        EnvRunner.__init__(self, config=config)

        self.num_workers = (
            num_workers if num_workers is not None else self.config.num_env_runners
        )
        # In case we are reading from distributed datasets, store the shards here
        # and pick our shard by our worker-index.
        self._ds_shards = dataset_shards
        self.worker_index: int = worker_index

        # Lock to be able to lock this entire worker
        # (via `self.lock()` and `self.unlock()`).
        # This might be crucial to prevent a race condition in case
        # `config.policy_states_are_swappable=True` and you are using an Algorithm
        # with a learner thread. In this case, the thread might update a policy
        # that is being swapped (during the update) by the Algorithm's
        # training_step's `RolloutWorker.get_weights()` call (to sync back the
        # new weights to all remote workers).
        self._lock = threading.Lock()

        if (
            tf1
            and (config.framework_str == "tf2" or config.enable_tf1_exec_eagerly)
            # This eager check is necessary for certain all-framework tests
            # that use tf's eager_mode() context generator.
            and not tf1.executing_eagerly()
        ):
            tf1.enable_eager_execution()

        if self.config.log_level:
            logging.getLogger("ray.rllib").setLevel(self.config.log_level)

        if self.worker_index > 1:
            disable_log_once_globally()  # only need 1 worker to log
        elif self.config.log_level == "DEBUG":
            enable_periodic_logging()

        env_context = EnvContext(
            self.config.env_config,
            worker_index=self.worker_index,
            vector_index=0,
            num_workers=self.num_workers,
            remote=self.config.remote_worker_envs,
            recreated_worker=recreated_worker,
        )
        self.env_context = env_context
        self.config: AlgorithmConfig = config
        self.callbacks: DefaultCallbacks = self.config.callbacks_class()
        self.recreated_worker: bool = recreated_worker

        # Setup current policy_mapping_fn. Start with the one from the config, which
        # might be None in older checkpoints (nowadays AlgorithmConfig has a proper
        # default for this); Need to cover this situation via the backup lambda here.
        self.policy_mapping_fn = (
            lambda agent_id, episode, worker, **kw: DEFAULT_POLICY_ID
        )
        self.set_policy_mapping_fn(self.config.policy_mapping_fn)

        self.env_creator: EnvCreator = env_creator
        # Resolve possible auto-fragment length.
        configured_rollout_fragment_length = self.config.get_rollout_fragment_length(
            worker_index=self.worker_index
        )
        self.total_rollout_fragment_length: int = (
            configured_rollout_fragment_length * self.config.num_envs_per_env_runner
        )
        self.preprocessing_enabled: bool = not config._disable_preprocessor_api
        self.last_batch: Optional[SampleBatchType] = None
        self.global_vars: dict = {
            # TODO(sven): Make this per-policy!
            "timestep": 0,
            # Counter for performed gradient updates per policy in `self.policy_map`.
            # Allows for compiling metrics on the off-policy'ness of an update given
            # that the number of gradient updates of the sampling policies are known
            # to the learner (and can be compared to the learner version of the same
            # policy).
            "num_grad_updates_per_policy": defaultdict(int),
        }

        # If seed is provided, add worker index to it and 10k iff evaluation worker.
        self.seed = (
            None
            if self.config.seed is None
            else self.config.seed
            + self.worker_index
            + self.config.in_evaluation * 10000
        )

        # Update the global seed for numpy/random/tf-eager/torch if we are not
        # the local worker, otherwise, this was already done in the Algorithm
        # object itself.
        if self.worker_index > 0:
            update_global_seed_if_necessary(self.config.framework_str, self.seed)

        # A single environment provided by the user (via config.env). This may
        # also remain None.
        # 1) Create the env using the user provided env_creator. This may
        #    return a gym.Env (incl. MultiAgentEnv), an already vectorized
        #    VectorEnv, BaseEnv, ExternalEnv, or an ActorHandle (remote env).
        # 2) Wrap - if applicable - with Atari/rendering wrappers.
        # 3) Seed the env, if necessary.
        # 4) Vectorize the existing single env by creating more clones of
        #    this env and wrapping it with the RLlib BaseEnv class.
        self.env = self.make_sub_env_fn = None

        # Create a (single) env for this worker.
        if not (
            self.worker_index == 0
            and self.num_workers > 0
            and not self.config.create_env_on_local_worker
        ):
            # Run the `env_creator` function passing the EnvContext.
            self.env = env_creator(copy.deepcopy(self.env_context))

        clip_rewards = self.config.clip_rewards

        if self.env is not None:
            # Custom validation function given, typically a function attribute of the
            # Algorithm.
            if validate_env is not None:
                validate_env(self.env, self.env_context)

            # We can't auto-wrap a BaseEnv.
            if isinstance(self.env, (BaseEnv, ray.actor.ActorHandle)):

                def wrap(env):
                    return env

            # Atari type env and "deepmind" preprocessor pref.
            elif is_atari(self.env) and self.config.preprocessor_pref == "deepmind":
                # Deepmind wrappers already handle all preprocessing.
                self.preprocessing_enabled = False

                # If clip_rewards not explicitly set to False, switch it
                # on here (clip between -1.0 and 1.0).
                if self.config.clip_rewards is None:
                    clip_rewards = True

                # Framestacking is used.
                use_framestack = self.config.model.get("framestack") is True

                def wrap(env):
                    env = wrap_deepmind(
                        env,
                        dim=self.config.model.get("dim"),
                        framestack=use_framestack,
                        noframeskip=self.config.env_config.get("frameskip", 0) == 1,
                    )
                    return env

            elif self.config.preprocessor_pref is None:
                # Only turn off preprocessing
                self.preprocessing_enabled = False

                def wrap(env):
                    return env

            else:

                def wrap(env):
                    return env

            # Wrap env through the correct wrapper.
            self.env: EnvType = wrap(self.env)
            # Ideally, we would use the same make_sub_env() function below
            # to create self.env, but wrap(env) and self.env has a cyclic
            # dependency on each other right now, so we would settle on
            # duplicating the random seed setting logic for now.
            _update_env_seed_if_necessary(self.env, self.seed, self.worker_index, 0)
            # Call custom callback function `on_sub_environment_created`.
            self.callbacks.on_sub_environment_created(
                worker=self,
                sub_environment=self.env,
                env_context=self.env_context,
            )

            self.make_sub_env_fn = self._get_make_sub_env_fn(
                env_creator, env_context, validate_env, wrap, self.seed
            )

        self.spaces = spaces
        self.default_policy_class = default_policy_class
        self.policy_dict, self.is_policy_to_train = self.config.get_multi_agent_setup(
            env=self.env,
            spaces=self.spaces,
            default_policy_class=self.default_policy_class,
        )

        self.policy_map: Optional[PolicyMap] = None
        # TODO(jungong) : clean up after non-connector env_runner is fully deprecated.
        self.preprocessors: Dict[PolicyID, Preprocessor] = None

        # Check available number of GPUs.
        num_gpus = (
            self.config.num_gpus
            if self.worker_index == 0
            else self.config.num_gpus_per_env_runner
        )

        # Error if we don't find enough GPUs.
        if (
            ray.is_initialized()
            and ray._private.worker._mode() != ray._private.worker.LOCAL_MODE
            and not config._fake_gpus
        ):
            devices = []
            if self.config.framework_str in ["tf2", "tf"]:
                devices = get_tf_gpu_devices()
            elif self.config.framework_str == "torch":
                devices = list(range(torch.cuda.device_count()))

            if len(devices) < num_gpus:
                raise RuntimeError(
                    ERR_MSG_NO_GPUS.format(len(devices), devices) + HOWTO_CHANGE_CONFIG
                )
        # Warn, if running in local-mode and actual GPUs (not faked) are
        # requested.
        elif (
            ray.is_initialized()
            and ray._private.worker._mode() == ray._private.worker.LOCAL_MODE
            and num_gpus > 0
            and not self.config._fake_gpus
        ):
            logger.warning(
                "You are running ray with `local_mode=True`, but have "
                f"configured {num_gpus} GPUs to be used! In local mode, "
                f"Policies are placed on the CPU and the `num_gpus` setting "
                f"is ignored."
            )

        self.filters: Dict[PolicyID, Filter] = defaultdict(NoFilter)

        # If RLModule API is enabled, multi_rl_module_spec holds the specs of the
        # RLModules.
        self.multi_rl_module_spec = None
        self._update_policy_map(policy_dict=self.policy_dict)

        # Update Policy's view requirements from Model, only if Policy directly
        # inherited from base `Policy` class. At this point here, the Policy
        # must have it's Model (if any) defined and ready to output an initial
        # state.
        for pol in self.policy_map.values():
            if not pol._model_init_state_automatically_added:
                pol._update_model_view_requirements_from_init_state()

        if (
            self.config.is_multi_agent()
            and self.env is not None
            and not isinstance(
                self.env,
                (BaseEnv, ExternalMultiAgentEnv, MultiAgentEnv, ray.actor.ActorHandle),
            )
        ):
            raise ValueError(
                f"You are running a multi-agent setup, but the env {self.env} is not a "
                f"subclass of BaseEnv, MultiAgentEnv, ActorHandle, or "
                f"ExternalMultiAgentEnv!"
            )

        if self.worker_index == 0:
            logger.info("Built filter map: {}".format(self.filters))

        # This RolloutWorker has no env.
        if self.env is None:
            self.async_env = None
        # Use a custom env-vectorizer and call it providing self.env.
        elif "custom_vector_env" in self.config:
            self.async_env = self.config.custom_vector_env(self.env)
        # Default: Vectorize self.env via the make_sub_env function. This adds
        # further clones of self.env and creates a RLlib BaseEnv (which is
        # vectorized under the hood).
        else:
            # Always use vector env for consistency even if num_envs_per_env_runner=1.
            self.async_env: BaseEnv = convert_to_base_env(
                self.env,
                make_env=self.make_sub_env_fn,
                num_envs=self.config.num_envs_per_env_runner,
                remote_envs=self.config.remote_worker_envs,
                remote_env_batch_wait_ms=self.config.remote_env_batch_wait_ms,
                worker=self,
                restart_failed_sub_environments=(
                    self.config.restart_failed_sub_environments
                ),
            )

        # `truncate_episodes`: Allow a batch to contain more than one episode
        # (fragments) and always make the batch `rollout_fragment_length`
        # long.
        rollout_fragment_length_for_sampler = configured_rollout_fragment_length
        if self.config.batch_mode == "truncate_episodes":
            pack = True
        # `complete_episodes`: Never cut episodes and sampler will return
        # exactly one (complete) episode per poll.
        else:
            assert self.config.batch_mode == "complete_episodes"
            rollout_fragment_length_for_sampler = float("inf")
            pack = False

        # Create the IOContext for this worker.
        self.io_context: IOContext = IOContext(
            log_dir, self.config, self.worker_index, self
        )

        render = False
        if self.config.render_env is True and (
            self.num_workers == 0 or self.worker_index == 1
        ):
            render = True

        if self.env is None:
            self.sampler = None
        else:
            self.sampler = SyncSampler(
                worker=self,
                env=self.async_env,
                clip_rewards=clip_rewards,
                rollout_fragment_length=rollout_fragment_length_for_sampler,
                count_steps_by=self.config.count_steps_by,
                callbacks=self.callbacks,
                multiple_episodes_in_batch=pack,
                normalize_actions=self.config.normalize_actions,
                clip_actions=self.config.clip_actions,
                observation_fn=self.config.observation_fn,
                sample_collector_class=self.config.sample_collector,
                render=render,
            )

        self.input_reader: InputReader = self._get_input_creator_from_config()(
            self.io_context
        )
        self.output_writer: OutputWriter = self._get_output_creator_from_config()(
            self.io_context
        )

        # The current weights sequence number (version). May remain None for when
        # not tracking weights versions.
        self.weights_seq_no: Optional[int] = None

    @override(EnvRunner)
    def make_env(self):
        # Override this method, b/c it's abstract and must be overridden.
        # However, we see no point in implementing it for the old API stack any longer
        # (the RolloutWorker class will be deprecated soon).
        raise NotImplementedError

    @override(EnvRunner)
    def assert_healthy(self):
        is_healthy = self.policy_map and self.input_reader and self.output_writer
        assert is_healthy, (
            f"RolloutWorker {self} (idx={self.worker_index}; "
            f"num_workers={self.num_workers}) not healthy!"
        )

    @override(EnvRunner)
    def sample(self, **kwargs) -> SampleBatchType:
        """Returns a batch of experience sampled from this worker.

        This method must be implemented by subclasses.

        Returns:
            A columnar batch of experiences (e.g., tensors) or a MultiAgentBatch.

        .. testcode::
            :skipif: True

            import gymnasium as gym
            from ray.rllib.evaluation.rollout_worker import RolloutWorker
            from ray.rllib.algorithms.ppo.ppo_tf_policy import PPOTF1Policy
            worker = RolloutWorker(
              env_creator=lambda _: gym.make("CartPole-v1"),
              default_policy_class=PPOTF1Policy,
              config=AlgorithmConfig(),
            )
            print(worker.sample())

        .. testoutput::

            SampleBatch({"obs": [...], "action": [...], ...})
        """
        if self.config.fake_sampler and self.last_batch is not None:
            return self.last_batch
        elif self.input_reader is None:
            raise ValueError(
                "RolloutWorker has no `input_reader` object! "
                "Cannot call `sample()`. You can try setting "
                "`create_env_on_driver` to True."
            )

        if log_once("sample_start"):
            logger.info(
                "Generating sample batch of size {}".format(
                    self.total_rollout_fragment_length
                )
            )

        batches = [self.input_reader.next()]
        steps_so_far = (
            batches[0].count
            if self.config.count_steps_by == "env_steps"
            else batches[0].agent_steps()
        )

        # In truncate_episodes mode, never pull more than 1 batch per env.
        # This avoids over-running the target batch size.
        if (
            self.config.batch_mode == "truncate_episodes"
            and not self.config.offline_sampling
        ):
            max_batches = self.config.num_envs_per_env_runner
        else:
            max_batches = float("inf")
        while steps_so_far < self.total_rollout_fragment_length and (
            len(batches) < max_batches
        ):
            batch = self.input_reader.next()
            steps_so_far += (
                batch.count
                if self.config.count_steps_by == "env_steps"
                else batch.agent_steps()
            )
            batches.append(batch)

        batch = concat_samples(batches)

        self.callbacks.on_sample_end(worker=self, samples=batch)

        # Always do writes prior to compression for consistency and to allow
        # for better compression inside the writer.
        self.output_writer.write(batch)

        if log_once("sample_end"):
            logger.info("Completed sample batch:\n\n{}\n".format(summarize(batch)))

        if self.config.compress_observations:
            batch.compress(bulk=self.config.compress_observations == "bulk")

        if self.config.fake_sampler:
            self.last_batch = batch

        return batch

    @override(EnvRunner)
    def get_spaces(self) -> Dict[str, Tuple[Space, Space]]:
        spaces = self.foreach_policy(
            lambda p, pid: (pid, p.observation_space, p.action_space)
        )
        spaces = {e[0]: (getattr(e[1], "original_space", e[1]), e[2]) for e in spaces}
        # Try to add the actual env's obs/action spaces.
        env_spaces = self.foreach_env(
            lambda env: (env.observation_space, env.action_space)
        )
        if env_spaces:
            from ray.rllib.env import INPUT_ENV_SPACES

            spaces[INPUT_ENV_SPACES] = env_spaces[0]
        return spaces

    @ray.method(num_returns=2)
    def sample_with_count(self) -> Tuple[SampleBatchType, int]:
        """Same as sample() but returns the count as a separate value.

        Returns:
            A columnar batch of experiences (e.g., tensors) and the
                size of the collected batch.

        .. testcode::
            :skipif: True

            import gymnasium as gym
            from ray.rllib.evaluation.rollout_worker import RolloutWorker
            from ray.rllib.algorithms.ppo.ppo_tf_policy import PPOTF1Policy
            worker = RolloutWorker(
              env_creator=lambda _: gym.make("CartPole-v1"),
              default_policy_class=PPOTFPolicy)
            print(worker.sample_with_count())

        .. testoutput::

            (SampleBatch({"obs": [...], "action": [...], ...}), 3)
        """
        batch = self.sample()
        return batch, batch.count

    def learn_on_batch(self, samples: SampleBatchType) -> Dict:
        """Update policies based on the given batch.

        This is the equivalent to apply_gradients(compute_gradients(samples)),
        but can be optimized to avoid pulling gradients into CPU memory.

        Args:
            samples: The SampleBatch or MultiAgentBatch to learn on.

        Returns:
            Dictionary of extra metadata from compute_gradients().

        .. testcode::
            :skipif: True

            import gymnasium as gym
            from ray.rllib.evaluation.rollout_worker import RolloutWorker
            from ray.rllib.algorithms.ppo.ppo_tf_policy import PPOTF1Policy
            worker = RolloutWorker(
              env_creator=lambda _: gym.make("CartPole-v1"),
              default_policy_class=PPOTF1Policy)
            batch = worker.sample()
            info = worker.learn_on_batch(samples)
        """
        if log_once("learn_on_batch"):
            logger.info(
                "Training on concatenated sample batches:\n\n{}\n".format(
                    summarize(samples)
                )
            )

        info_out = {}
        if isinstance(samples, MultiAgentBatch):
            builders = {}
            to_fetch = {}
            for pid, batch in samples.policy_batches.items():
                if self.is_policy_to_train is not None and not self.is_policy_to_train(
                    pid, samples
                ):
                    continue
                # Decompress SampleBatch, in case some columns are compressed.
                batch.decompress_if_needed()

                policy = self.policy_map[pid]
                tf_session = policy.get_session()
                if tf_session and hasattr(policy, "_build_learn_on_batch"):
                    builders[pid] = _TFRunBuilder(tf_session, "learn_on_batch")
                    to_fetch[pid] = policy._build_learn_on_batch(builders[pid], batch)
                else:
                    info_out[pid] = policy.learn_on_batch(batch)

            info_out.update({pid: builders[pid].get(v) for pid, v in to_fetch.items()})
        else:
            if self.is_policy_to_train is None or self.is_policy_to_train(
                DEFAULT_POLICY_ID, samples
            ):
                info_out.update(
                    {
                        DEFAULT_POLICY_ID: self.policy_map[
                            DEFAULT_POLICY_ID
                        ].learn_on_batch(samples)
                    }
                )
        if log_once("learn_out"):
            logger.debug("Training out:\n\n{}\n".format(summarize(info_out)))
        return info_out

    def sample_and_learn(
        self,
        expected_batch_size: int,
        num_sgd_iter: int,
        sgd_minibatch_size: str,
        standardize_fields: List[str],
    ) -> Tuple[dict, int]:
        """Sample and batch and learn on it.

        This is typically used in combination with distributed allreduce.

        Args:
            expected_batch_size: Expected number of samples to learn on.
            num_sgd_iter: Number of SGD iterations.
            sgd_minibatch_size: SGD minibatch size.
            standardize_fields: List of sample fields to normalize.

        Returns:
            A tuple consisting of a dictionary of extra metadata returned from
                the policies' `learn_on_batch()` and the number of samples
                learned on.
        """
        batch = self.sample()
        assert batch.count == expected_batch_size, (
            "Batch size possibly out of sync between workers, expected:",
            expected_batch_size,
            "got:",
            batch.count,
        )
        logger.info(
            "Executing distributed minibatch SGD "
            "with epoch size {}, minibatch size {}".format(
                batch.count, sgd_minibatch_size
            )
        )
        info = do_minibatch_sgd(
            batch,
            self.policy_map,
            self,
            num_sgd_iter,
            sgd_minibatch_size,
            standardize_fields,
        )
        return info, batch.count

    def compute_gradients(
        self,
        samples: SampleBatchType,
        single_agent: bool = None,
    ) -> Tuple[ModelGradients, dict]:
        """Returns a gradient computed w.r.t the specified samples.

        Uses the Policy's/ies' compute_gradients method(s) to perform the
        calculations. Skips policies that are not trainable as per
        `self.is_policy_to_train()`.

        Args:
            samples: The SampleBatch or MultiAgentBatch to compute gradients
                for using this worker's trainable policies.

        Returns:
            In the single-agent case, a tuple consisting of ModelGradients and
            info dict of the worker's policy.
            In the multi-agent case, a tuple consisting of a dict mapping
            PolicyID to ModelGradients and a dict mapping PolicyID to extra
            metadata info.
            Note that the first return value (grads) can be applied as is to a
            compatible worker using the worker's `apply_gradients()` method.

        .. testcode::
            :skipif: True

            import gymnasium as gym
            from ray.rllib.evaluation.rollout_worker import RolloutWorker
            from ray.rllib.algorithms.ppo.ppo_tf_policy import PPOTF1Policy
            worker = RolloutWorker(
              env_creator=lambda _: gym.make("CartPole-v1"),
              default_policy_class=PPOTF1Policy)
            batch = worker.sample()
            grads, info = worker.compute_gradients(samples)
        """
        if log_once("compute_gradients"):
            logger.info("Compute gradients on:\n\n{}\n".format(summarize(samples)))

        if single_agent is True:
            samples = convert_ma_batch_to_sample_batch(samples)
            grad_out, info_out = self.policy_map[DEFAULT_POLICY_ID].compute_gradients(
                samples
            )
            info_out["batch_count"] = samples.count
            return grad_out, info_out

        # Treat everything as is multi-agent.
        samples = samples.as_multi_agent()

        # Calculate gradients for all policies.
        grad_out, info_out = {}, {}
        if self.config.framework_str == "tf":
            for pid, batch in samples.policy_batches.items():
                if self.is_policy_to_train is not None and not self.is_policy_to_train(
                    pid, samples
                ):
                    continue
                policy = self.policy_map[pid]
                builder = _TFRunBuilder(policy.get_session(), "compute_gradients")
                grad_out[pid], info_out[pid] = policy._build_compute_gradients(
                    builder, batch
                )
            grad_out = {k: builder.get(v) for k, v in grad_out.items()}
            info_out = {k: builder.get(v) for k, v in info_out.items()}
        else:
            for pid, batch in samples.policy_batches.items():
                if self.is_policy_to_train is not None and not self.is_policy_to_train(
                    pid, samples
                ):
                    continue
                grad_out[pid], info_out[pid] = self.policy_map[pid].compute_gradients(
                    batch
                )

        info_out["batch_count"] = samples.count
        if log_once("grad_out"):
            logger.info("Compute grad info:\n\n{}\n".format(summarize(info_out)))

        return grad_out, info_out

    def apply_gradients(
        self,
        grads: Union[ModelGradients, Dict[PolicyID, ModelGradients]],
    ) -> None:
        """Applies the given gradients to this worker's models.

        Uses the Policy's/ies' apply_gradients method(s) to perform the
        operations.

        Args:
            grads: Single ModelGradients (single-agent case) or a dict
                mapping PolicyIDs to the respective model gradients
                structs.

        .. testcode::
            :skipif: True

            import gymnasium as gym
            from ray.rllib.evaluation.rollout_worker import RolloutWorker
            from ray.rllib.algorithms.ppo.ppo_tf_policy import PPOTF1Policy
            worker = RolloutWorker(
              env_creator=lambda _: gym.make("CartPole-v1"),
              default_policy_class=PPOTF1Policy)
            samples = worker.sample()
            grads, info = worker.compute_gradients(samples)
            worker.apply_gradients(grads)
        """
        if log_once("apply_gradients"):
            logger.info("Apply gradients:\n\n{}\n".format(summarize(grads)))
        # Grads is a dict (mapping PolicyIDs to ModelGradients).
        # Multi-agent case.
        if isinstance(grads, dict):
            for pid, g in grads.items():
                if self.is_policy_to_train is None or self.is_policy_to_train(
                    pid, None
                ):
                    self.policy_map[pid].apply_gradients(g)
        # Grads is a ModelGradients type. Single-agent case.
        elif self.is_policy_to_train is None or self.is_policy_to_train(
            DEFAULT_POLICY_ID, None
        ):
            self.policy_map[DEFAULT_POLICY_ID].apply_gradients(grads)

    def get_metrics(self) -> List[RolloutMetrics]:
        """Returns the thus-far collected metrics from this worker's rollouts.

        Returns:
             List of RolloutMetrics collected thus-far.
        """
        # Get metrics from sampler (if any).
        if self.sampler is not None:
            out = self.sampler.get_metrics()
        else:
            out = []

        return out

    def foreach_env(self, func: Callable[[EnvType], T]) -> List[T]:
        """Calls the given function with each sub-environment as arg.

        Args:
            func: The function to call for each underlying
                sub-environment (as only arg).

        Returns:
             The list of return values of all calls to `func([env])`.
        """

        if self.async_env is None:
            return []

        envs = self.async_env.get_sub_environments()
        # Empty list (not implemented): Call function directly on the
        # BaseEnv.
        if not envs:
            return [func(self.async_env)]
        # Call function on all underlying (vectorized) sub environments.
        else:
            return [func(e) for e in envs]

    def foreach_env_with_context(
        self, func: Callable[[EnvType, EnvContext], T]
    ) -> List[T]:
        """Calls given function with each sub-env plus env_ctx as args.

        Args:
            func: The function to call for each underlying
                sub-environment and its EnvContext (as the args).

        Returns:
             The list of return values of all calls to `func([env, ctx])`.
        """

        if self.async_env is None:
            return []

        envs = self.async_env.get_sub_environments()
        # Empty list (not implemented): Call function directly on the
        # BaseEnv.
        if not envs:
            return [func(self.async_env, self.env_context)]
        # Call function on all underlying (vectorized) sub environments.
        else:
            ret = []
            for i, e in enumerate(envs):
                ctx = self.env_context.copy_with_overrides(vector_index=i)
                ret.append(func(e, ctx))
            return ret

    def get_policy(self, policy_id: PolicyID = DEFAULT_POLICY_ID) -> Optional[Policy]:
        """Return policy for the specified id, or None.

        Args:
            policy_id: ID of the policy to return. None for DEFAULT_POLICY_ID
                (in the single agent case).

        Returns:
            The policy under the given ID (or None if not found).
        """
        return self.policy_map.get(policy_id)

    def add_policy(
        self,
        policy_id: PolicyID,
        policy_cls: Optional[Type[Policy]] = None,
        policy: Optional[Policy] = None,
        *,
        observation_space: Optional[Space] = None,
        action_space: Optional[Space] = None,
        config: Optional[PartialAlgorithmConfigDict] = None,
        policy_state: Optional[PolicyState] = None,
        policy_mapping_fn: Optional[Callable[[AgentID, "Episode"], PolicyID]] = None,
        policies_to_train: Optional[
            Union[Collection[PolicyID], Callable[[PolicyID, SampleBatchType], bool]]
        ] = None,
        module_spec: Optional[RLModuleSpec] = None,
    ) -> Policy:
        """Adds a new policy to this RolloutWorker.

        Args:
            policy_id: ID of the policy to add.
            policy_cls: The Policy class to use for constructing the new Policy.
                Note: Only one of `policy_cls` or `policy` must be provided.
            policy: The Policy instance to add to this algorithm.
                Note: Only one of `policy_cls` or `policy` must be provided.
            observation_space: The observation space of the policy to add.
            action_space: The action space of the policy to add.
            config: The config overrides for the policy to add.
            policy_state: Optional state dict to apply to the new
                policy instance, right after its construction.
            policy_mapping_fn: An optional (updated) policy mapping function
                to use from here on. Note that already ongoing episodes will
                not change their mapping but will use the old mapping till
                the end of the episode.
            policies_to_train: An optional collection of policy IDs to be
                trained or a callable taking PolicyID and - optionally -
                SampleBatchType and returning a bool (trainable or not?).
                If None, will keep the existing setup in place.
                Policies, whose IDs are not in the list (or for which the
                callable returns False) will not be updated.
            module_spec: In the new RLModule API we need to pass in the module_spec for
                the new module that is supposed to be added. Knowing the policy spec is
                not sufficient.

        Returns:
            The newly added policy.

        Raises:
            ValueError: If both `policy_cls` AND `policy` are provided.
            KeyError: If the given `policy_id` already exists in this worker's
                PolicyMap.
        """
        validate_module_id(policy_id, error=False)

        if module_spec is not None:
            raise ValueError(
                "If you pass in module_spec to the policy, the RLModule API needs "
                "to be enabled."
            )

        if policy_id in self.policy_map:
            raise KeyError(
                f"Policy ID '{policy_id}' already exists in policy map! "
                "Make sure you use a Policy ID that has not been taken yet."
                " Policy IDs that are already in your policy map: "
                f"{list(self.policy_map.keys())}"
            )
        if (policy_cls is None) == (policy is None):
            raise ValueError(
                "Only one of `policy_cls` or `policy` must be provided to "
                "RolloutWorker.add_policy()!"
            )

        if policy is None:
            policy_dict_to_add, _ = self.config.get_multi_agent_setup(
                policies={
                    policy_id: PolicySpec(
                        policy_cls, observation_space, action_space, config
                    )
                },
                env=self.env,
                spaces=self.spaces,
                default_policy_class=self.default_policy_class,
            )
        else:
            policy_dict_to_add = {
                policy_id: PolicySpec(
                    type(policy),
                    policy.observation_space,
                    policy.action_space,
                    policy.config,
                )
            }

        self.policy_dict.update(policy_dict_to_add)
        self._update_policy_map(
            policy_dict=policy_dict_to_add,
            policy=policy,
            policy_states={policy_id: policy_state},
            single_agent_rl_module_spec=module_spec,
        )

        self.set_policy_mapping_fn(policy_mapping_fn)
        if policies_to_train is not None:
            self.set_is_policy_to_train(policies_to_train)

        return self.policy_map[policy_id]

    def remove_policy(
        self,
        *,
        policy_id: PolicyID = DEFAULT_POLICY_ID,
        policy_mapping_fn: Optional[Callable[[AgentID], PolicyID]] = None,
        policies_to_train: Optional[
            Union[Collection[PolicyID], Callable[[PolicyID, SampleBatchType], bool]]
        ] = None,
    ) -> None:
        """Removes a policy from this RolloutWorker.

        Args:
            policy_id: ID of the policy to be removed. None for
                DEFAULT_POLICY_ID.
            policy_mapping_fn: An optional (updated) policy mapping function
                to use from here on. Note that already ongoing episodes will
                not change their mapping but will use the old mapping till
                the end of the episode.
            policies_to_train: An optional collection of policy IDs to be
                trained or a callable taking PolicyID and - optionally -
                SampleBatchType and returning a bool (trainable or not?).
                If None, will keep the existing setup in place.
                Policies, whose IDs are not in the list (or for which the
                callable returns False) will not be updated.
        """
        if policy_id not in self.policy_map:
            raise ValueError(f"Policy ID '{policy_id}' not in policy map!")
        del self.policy_map[policy_id]
        del self.preprocessors[policy_id]
        self.set_policy_mapping_fn(policy_mapping_fn)
        if policies_to_train is not None:
            self.set_is_policy_to_train(policies_to_train)

    def set_policy_mapping_fn(
        self,
        policy_mapping_fn: Optional[Callable[[AgentID, "Episode"], PolicyID]] = None,
    ) -> None:
        """Sets `self.policy_mapping_fn` to a new callable (if provided).

        Args:
            policy_mapping_fn: The new mapping function to use. If None,
                will keep the existing mapping function in place.
        """
        if policy_mapping_fn is not None:
            self.policy_mapping_fn = policy_mapping_fn
            if not callable(self.policy_mapping_fn):
                raise ValueError("`policy_mapping_fn` must be a callable!")

    def set_is_policy_to_train(
        self,
        is_policy_to_train: Union[
            Collection[PolicyID], Callable[[PolicyID, Optional[SampleBatchType]], bool]
        ],
    ) -> None:
        """Sets `self.is_policy_to_train()` to a new callable.

        Args:
            is_policy_to_train: A collection of policy IDs to be
                trained or a callable taking PolicyID and - optionally -
                SampleBatchType and returning a bool (trainable or not?).
                If None, will keep the existing setup in place.
                Policies, whose IDs are not in the list (or for which the
                callable returns False) will not be updated.
        """
        # If collection given, construct a simple default callable returning True
        # if the PolicyID is found in the list/set of IDs.
        if not callable(is_policy_to_train):
            assert isinstance(is_policy_to_train, (list, set, tuple)), (
                "ERROR: `is_policy_to_train`must be a [list|set|tuple] or a "
                "callable taking PolicyID and SampleBatch and returning "
                "True|False (trainable or not?)."
            )
            pols = set(is_policy_to_train)

            def is_policy_to_train(pid, batch=None):
                return pid in pols

        self.is_policy_to_train = is_policy_to_train

    @PublicAPI(stability="alpha")
    def get_policies_to_train(
        self, batch: Optional[SampleBatchType] = None
    ) -> Set[PolicyID]:
        """Returns all policies-to-train, given an optional batch.

        Loops through all policies currently in `self.policy_map` and checks
        the return value of `self.is_policy_to_train(pid, batch)`.

        Args:
            batch: An optional SampleBatchType for the
                `self.is_policy_to_train(pid, [batch]?)` check.

        Returns:
            The set of currently trainable policy IDs, given the optional
            `batch`.
        """
        return {
            pid
            for pid in self.policy_map.keys()
            if self.is_policy_to_train is None or self.is_policy_to_train(pid, batch)
        }

    def for_policy(
        self,
        func: Callable[[Policy, Optional[Any]], T],
        policy_id: Optional[PolicyID] = DEFAULT_POLICY_ID,
        **kwargs,
    ) -> T:
        """Calls the given function with the specified policy as first arg.

        Args:
            func: The function to call with the policy as first arg.
            policy_id: The PolicyID of the policy to call the function with.

        Keyword Args:
            kwargs: Additional kwargs to be passed to the call.

        Returns:
            The return value of the function call.
        """

        return func(self.policy_map[policy_id], **kwargs)

    def foreach_policy(
        self, func: Callable[[Policy, PolicyID, Optional[Any]], T], **kwargs
    ) -> List[T]:
        """Calls the given function with each (policy, policy_id) tuple.

        Args:
            func: The function to call with each (policy, policy ID) tuple.

        Keyword Args:
            kwargs: Additional kwargs to be passed to the call.

        Returns:
             The list of return values of all calls to
                `func([policy, pid, **kwargs])`.
        """
        return [func(policy, pid, **kwargs) for pid, policy in self.policy_map.items()]

    def foreach_policy_to_train(
        self, func: Callable[[Policy, PolicyID, Optional[Any]], T], **kwargs
    ) -> List[T]:
        """
        Calls the given function with each (policy, policy_id) tuple.

        Only those policies/IDs will be called on, for which
        `self.is_policy_to_train()` returns True.

        Args:
            func: The function to call with each (policy, policy ID) tuple,
                for only those policies that `self.is_policy_to_train`
                returns True.

        Keyword Args:
            kwargs: Additional kwargs to be passed to the call.

        Returns:
            The list of return values of all calls to
            `func([policy, pid, **kwargs])`.
        """
        return [
            # Make sure to only iterate over keys() and not items(). Iterating over
            # items will access policy_map elements even for pids that we do not need,
            # i.e. those that are not in policy_to_train. Access to policy_map elements
            # can cause disk access for policies that were offloaded to disk. Since
            # these policies will be skipped in the for-loop accessing them is
            # unnecessary, making subsequent disk access unnecessary.
            func(self.policy_map[pid], pid, **kwargs)
            for pid in self.policy_map.keys()
            if self.is_policy_to_train is None or self.is_policy_to_train(pid, None)
        ]

    def sync_filters(self, new_filters: dict) -> None:
        """Changes self's filter to given and rebases any accumulated delta.

        Args:
            new_filters: Filters with new state to update local copy.
        """
        assert all(k in new_filters for k in self.filters)
        for k in self.filters:
            self.filters[k].sync(new_filters[k])

    def get_filters(self, flush_after: bool = False) -> Dict:
        """Returns a snapshot of filters.

        Args:
            flush_after: Clears the filter buffer state.

        Returns:
            Dict for serializable filters
        """
        return_filters = {}
        for k, f in self.filters.items():
            return_filters[k] = f.as_serializable()
            if flush_after:
                f.reset_buffer()
        return return_filters

    def get_state(self) -> dict:
        filters = self.get_filters(flush_after=True)
        policy_states = {}
        for pid in self.policy_map.keys():
            # If required by the user, only capture policies that are actually
            # trainable. Otherwise, capture all policies (for saving to disk).
            if (
                not self.config.checkpoint_trainable_policies_only
                or self.is_policy_to_train is None
                or self.is_policy_to_train(pid)
            ):
                policy_states[pid] = self.policy_map[pid].get_state()

        return {
            # List all known policy IDs here for convenience. When an Algorithm gets
            # restored from a checkpoint, it will not have access to the list of
            # possible IDs as each policy is stored in its own sub-dir
            # (see "policy_states").
            "policy_ids": list(self.policy_map.keys()),
            # Note that this field will not be stored in the algorithm checkpoint's
            # state file, but each policy will get its own state file generated in
            # a sub-dir within the algo's checkpoint dir.
            "policy_states": policy_states,
            # Also store current mapping fn and which policies to train.
            "policy_mapping_fn": self.policy_mapping_fn,
            "is_policy_to_train": self.is_policy_to_train,
            # TODO: Filters will be replaced by connectors.
            "filters": filters,
        }

    def set_state(self, state: dict) -> None:
        # Backward compatibility (old checkpoints' states would have the local
        # worker state as a bytes object, not a dict).
        if isinstance(state, bytes):
            state = pickle.loads(state)

        # TODO: Once filters are handled by connectors, get rid of the "filters"
        #  key in `state` entirely (will be part of the policies then).
        self.sync_filters(state["filters"])

        connector_enabled = self.config.enable_connectors

        # Support older checkpoint versions (< 1.0), in which the policy_map
        # was stored under the "state" key, not "policy_states".
        policy_states = (
            state["policy_states"] if "policy_states" in state else state["state"]
        )
        for pid, policy_state in policy_states.items():
            # If - for some reason - we have an invalid PolicyID in the state,
            # this might be from an older checkpoint (pre v1.0). Just warn here.
            validate_module_id(pid, error=False)

            if pid not in self.policy_map:
                spec = policy_state.get("policy_spec", None)
                if spec is None:
                    logger.warning(
                        f"PolicyID '{pid}' was probably added on-the-fly (not"
                        " part of the static `multagent.policies` config) and"
                        " no PolicySpec objects found in the pickled policy "
                        f"state. Will not add `{pid}`, but ignore it for now."
                    )
                else:
                    policy_spec = (
                        PolicySpec.deserialize(spec)
                        if connector_enabled or isinstance(spec, dict)
                        else spec
                    )
                    self.add_policy(
                        policy_id=pid,
                        policy_cls=policy_spec.policy_class,
                        observation_space=policy_spec.observation_space,
                        action_space=policy_spec.action_space,
                        config=policy_spec.config,
                    )
            if pid in self.policy_map:
                self.policy_map[pid].set_state(policy_state)

        # Also restore mapping fn and which policies to train.
        if "policy_mapping_fn" in state:
            self.set_policy_mapping_fn(state["policy_mapping_fn"])
        if state.get("is_policy_to_train") is not None:
            self.set_is_policy_to_train(state["is_policy_to_train"])

    def get_weights(
        self,
        policies: Optional[Collection[PolicyID]] = None,
        inference_only: bool = False,
    ) -> Dict[PolicyID, ModelWeights]:
        """Returns each policies' model weights of this worker.

        Args:
            policies: List of PolicyIDs to get the weights from.
                Use None for all policies.
            inference_only: This argument is only added for interface
                consistency with the new api stack.

        Returns:
            Dict mapping PolicyIDs to ModelWeights.

        .. testcode::
            :skipif: True

            from ray.rllib.evaluation.rollout_worker import RolloutWorker
            # Create a RolloutWorker.
            worker = ...
            weights = worker.get_weights()
            print(weights)

        .. testoutput::

            {"default_policy": {"layer1": array(...), "layer2": ...}}
        """
        if policies is None:
            policies = list(self.policy_map.keys())
        policies = force_list(policies)

        return {
            # Make sure to only iterate over keys() and not items(). Iterating over
            # items will access policy_map elements even for pids that we do not need,
            # i.e. those that are not in policies. Access to policy_map elements can
            # cause disk access for policies that were offloaded to disk. Since these
            # policies will be skipped in the for-loop accessing them is unnecessary,
            # making subsequent disk access unnecessary.
            pid: self.policy_map[pid].get_weights()
            for pid in self.policy_map.keys()
            if pid in policies
        }

    def set_weights(
        self,
        weights: Dict[PolicyID, ModelWeights],
        global_vars: Optional[Dict] = None,
        weights_seq_no: Optional[int] = None,
    ) -> None:
        """Sets each policies' model weights of this worker.

        Args:
            weights: Dict mapping PolicyIDs to the new weights to be used.
            global_vars: An optional global vars dict to set this
                worker to. If None, do not update the global_vars.
            weights_seq_no: If needed, a sequence number for the weights version
                can be passed into this method. If not None, will store this seq no
                (in self.weights_seq_no) and in future calls - if the seq no did not
                change wrt. the last call - will ignore the call to save on performance.

        .. testcode::
            :skipif: True

            from ray.rllib.evaluation.rollout_worker import RolloutWorker
            # Create a RolloutWorker.
            worker = ...
            weights = worker.get_weights()
            # Set `global_vars` (timestep) as well.
            worker.set_weights(weights, {"timestep": 42})
        """
        # Only update our weights, if no seq no given OR given seq no is different
        # from ours.
        if weights_seq_no is None or weights_seq_no != self.weights_seq_no:
            # If per-policy weights are object refs, `ray.get()` them first.
            if weights and isinstance(next(iter(weights.values())), ObjectRef):
                actual_weights = ray.get(list(weights.values()))
                weights = {
                    pid: actual_weights[i] for i, pid in enumerate(weights.keys())
                }

            for pid, w in weights.items():
                if pid in self.policy_map:
                    self.policy_map[pid].set_weights(w)
                elif log_once("set_weights_on_non_existent_policy"):
                    logger.warning(
                        "`RolloutWorker.set_weights()` used with weights from "
                        f"policyID={pid}, but this policy cannot be found on this "
                        f"worker! Skipping ..."
                    )

        self.weights_seq_no = weights_seq_no

        if global_vars:
            self.set_global_vars(global_vars)

    def get_global_vars(self) -> dict:
        """Returns the current `self.global_vars` dict of this RolloutWorker.

        Returns:
            The current `self.global_vars` dict of this RolloutWorker.

        .. testcode::
            :skipif: True

            from ray.rllib.evaluation.rollout_worker import RolloutWorker
            # Create a RolloutWorker.
            worker = ...
            global_vars = worker.get_global_vars()
            print(global_vars)

        .. testoutput::

            {"timestep": 424242}
        """
        return self.global_vars

    def set_global_vars(
        self,
        global_vars: dict,
        policy_ids: Optional[List[PolicyID]] = None,
    ) -> None:
        """Updates this worker's and all its policies' global vars.

        Updates are done using the dict's update method.

        Args:
            global_vars: The global_vars dict to update the `self.global_vars` dict
                from.
            policy_ids: Optional list of Policy IDs to update. If None, will update all
                policies on the to-be-updated workers.

        .. testcode::
            :skipif: True

            worker = ...
            global_vars = worker.set_global_vars(
            ...     {"timestep": 4242})
        """
        # Handle per-policy values.
        global_vars_copy = global_vars.copy()
        gradient_updates_per_policy = global_vars_copy.pop(
            "num_grad_updates_per_policy", {}
        )
        self.global_vars["num_grad_updates_per_policy"].update(
            gradient_updates_per_policy
        )
        # Only update explicitly provided policies or those that that are being
        # trained, in order to avoid superfluous access of policies, which might have
        # been offloaded to the object store.
        # Important b/c global vars are constantly being updated.
        for pid in policy_ids if policy_ids is not None else self.policy_map.keys():
            if self.is_policy_to_train is None or self.is_policy_to_train(pid, None):
                self.policy_map[pid].on_global_var_update(
                    dict(
                        global_vars_copy,
                        # If count is None, Policy won't update the counter.
                        **{"num_grad_updates": gradient_updates_per_policy.get(pid)},
                    )
                )

        # Update all other global vars.
        self.global_vars.update(global_vars_copy)

    @override(EnvRunner)
    def stop(self) -> None:
        """Releases all resources used by this RolloutWorker."""

        # If we have an env -> Release its resources.
        if self.env is not None:
            self.async_env.stop()

        # Close all policies' sessions (if tf static graph).
        for policy in self.policy_map.cache.values():
            sess = policy.get_session()
            # Closes the tf session, if any.
            if sess is not None:
                sess.close()

    def lock(self) -> None:
        """Locks this RolloutWorker via its own threading.Lock."""
        self._lock.acquire()

    def unlock(self) -> None:
        """Unlocks this RolloutWorker via its own threading.Lock."""
        self._lock.release()

    def setup_torch_data_parallel(
        self, url: str, world_rank: int, world_size: int, backend: str
    ) -> None:
        """Join a torch process group for distributed SGD."""

        logger.info(
            "Joining process group, url={}, world_rank={}, "
            "world_size={}, backend={}".format(url, world_rank, world_size, backend)
        )
        torch.distributed.init_process_group(
            backend=backend, init_method=url, rank=world_rank, world_size=world_size
        )

        for pid, policy in self.policy_map.items():
            if not isinstance(policy, (TorchPolicy, TorchPolicyV2)):
                raise ValueError(
                    "This policy does not support torch distributed", policy
                )
            policy.distributed_world_size = world_size

    def creation_args(self) -> dict:
        """Returns the kwargs dict used to create this worker."""
        return self._original_kwargs

    def get_host(self) -> str:
        """Returns the hostname of the process running this evaluator."""
        return platform.node()

    def get_node_ip(self) -> str:
        """Returns the IP address of the node that this worker runs on."""
        return ray.util.get_node_ip_address()

    def find_free_port(self) -> int:
        """Finds a free port on the node that this worker runs on."""
        from ray.air._internal.util import find_free_port

        return find_free_port()

    def _update_policy_map(
        self,
        *,
        policy_dict: MultiAgentPolicyConfigDict,
        policy: Optional[Policy] = None,
        policy_states: Optional[Dict[PolicyID, PolicyState]] = None,
        single_agent_rl_module_spec: Optional[RLModuleSpec] = None,
    ) -> None:
        """Updates the policy map (and other stuff) on this worker.

        It performs the following:
            1. It updates the observation preprocessors and updates the policy_specs
                with the postprocessed observation_spaces.
            2. It updates the policy_specs with the complete algorithm_config (merged
                with the policy_spec's config).
            3. If needed it will update the self.multi_rl_module_spec on this worker
            3. It updates the policy map with the new policies
            4. It updates the filter dict
            5. It calls the on_create_policy() hook of the callbacks on the newly added
                policies.

        Args:
            policy_dict: The policy dict to update the policy map with.
            policy: The policy to update the policy map with.
            policy_states: The policy states to update the policy map with.
            single_agent_rl_module_spec: The RLModuleSpec to add to the
                MultiRLModuleSpec. If None, the config's
                `get_default_rl_module_spec` method's output will be used to create
                the policy with.
        """

        # Update the input policy dict with the postprocessed observation spaces and
        # merge configs. Also updates the preprocessor dict.
        updated_policy_dict = self._get_complete_policy_specs_dict(policy_dict)

<<<<<<< HEAD
=======
        # Use the updated policy dict to create the multi_rl_module_spec if necessary
        if self.config.enable_rl_module_and_learner:
            spec = self.config.get_multi_rl_module_spec(
                policy_dict=updated_policy_dict,
                single_agent_rl_module_spec=single_agent_rl_module_spec,
            )
            if self.multi_rl_module_spec is None:
                # this is the first time, so we should create the multi_rl_module_spec
                self.multi_rl_module_spec = spec
            else:
                # This is adding a new policy, so we need call add_modules on the
                # module_specs of returned spec.
                self.multi_rl_module_spec.add_modules(spec.module_specs)

            # Add `__multi_rl_module_spec` key into the config so that the policy can
            # access it.
            updated_policy_dict = self._update_policy_dict_with_multi_rl_module(
                updated_policy_dict
            )

>>>>>>> ee320aa6
        # Builds the self.policy_map dict
        self._build_policy_map(
            policy_dict=updated_policy_dict,
            policy=policy,
            policy_states=policy_states,
        )

        # Initialize the filter dict
        self._update_filter_dict(updated_policy_dict)

        # Call callback policy init hooks (only if the added policy did not exist
        # before).
        if policy is None:
            self._call_callbacks_on_create_policy()

        if self.worker_index == 0:
            logger.info(f"Built policy map: {self.policy_map}")
            logger.info(f"Built preprocessor map: {self.preprocessors}")

    def _get_complete_policy_specs_dict(
        self, policy_dict: MultiAgentPolicyConfigDict
    ) -> MultiAgentPolicyConfigDict:
        """Processes the policy dict and creates a new copy with the processed attrs.

        This processes the observation_space and prepares them for passing to rl module
        construction. It also merges the policy configs with the algorithm config.
        During this processing, we will also construct the preprocessors dict.
        """
        from ray.rllib.algorithms.algorithm_config import AlgorithmConfig

        updated_policy_dict = copy.deepcopy(policy_dict)
        # If our preprocessors dict does not exist yet, create it here.
        self.preprocessors = self.preprocessors or {}
        # Loop through given policy-dict and add each entry to our map.
        for name, policy_spec in sorted(updated_policy_dict.items()):
            logger.debug("Creating policy for {}".format(name))

            # Policy brings its own complete AlgorithmConfig -> Use it for this policy.
            if isinstance(policy_spec.config, AlgorithmConfig):
                merged_conf = policy_spec.config
            else:
                # Update the general config with the specific config
                # for this particular policy.
                merged_conf: "AlgorithmConfig" = self.config.copy(copy_frozen=False)
                merged_conf.update_from_dict(policy_spec.config or {})

            # Update num_workers and worker_index.
            merged_conf.worker_index = self.worker_index

            # Preprocessors.
            obs_space = policy_spec.observation_space
            # Initialize preprocessor for this policy to None.
            self.preprocessors[name] = None
            if self.preprocessing_enabled:
                # Policies should deal with preprocessed (automatically flattened)
                # observations if preprocessing is enabled.
                preprocessor = ModelCatalog.get_preprocessor_for_space(
                    obs_space,
                    merged_conf.model,
                    include_multi_binary=False,
                )
                # Original observation space should be accessible at
                # obs_space.original_space after this step.
                if preprocessor is not None:
                    obs_space = preprocessor.observation_space

                if not merged_conf.enable_connectors:
                    # If connectors are not enabled, rollout worker will handle
                    # the running of these preprocessors.
                    self.preprocessors[name] = preprocessor

            policy_spec.config = merged_conf
            policy_spec.observation_space = obs_space

        return updated_policy_dict

    def _update_policy_dict_with_multi_rl_module(
        self, policy_dict: MultiAgentPolicyConfigDict
    ) -> MultiAgentPolicyConfigDict:
        for name, policy_spec in policy_dict.items():
            policy_spec.config["__multi_rl_module_spec"] = self.multi_rl_module_spec
        return policy_dict

    def _build_policy_map(
        self,
        *,
        policy_dict: MultiAgentPolicyConfigDict,
        policy: Optional[Policy] = None,
        policy_states: Optional[Dict[PolicyID, PolicyState]] = None,
    ) -> None:
        """Adds the given policy_dict to `self.policy_map`.

        Args:
            policy_dict: The MultiAgentPolicyConfigDict to be added to this
                worker's PolicyMap.
            policy: If the policy to add already exists, user can provide it here.
            policy_states: Optional dict from PolicyIDs to PolicyStates to
                restore the states of the policies being built.
        """

        # If our policy_map does not exist yet, create it here.
        self.policy_map = self.policy_map or PolicyMap(
            capacity=self.config.policy_map_capacity,
            policy_states_are_swappable=self.config.policy_states_are_swappable,
        )

        # Loop through given policy-dict and add each entry to our map.
        for name, policy_spec in sorted(policy_dict.items()):
            # Create the actual policy object.
            if policy is None:
                new_policy = create_policy_for_framework(
                    policy_id=name,
                    policy_class=get_tf_eager_cls_if_necessary(
                        policy_spec.policy_class, policy_spec.config
                    ),
                    merged_config=policy_spec.config,
                    observation_space=policy_spec.observation_space,
                    action_space=policy_spec.action_space,
                    worker_index=self.worker_index,
                    seed=self.seed,
                )
            else:
                new_policy = policy

            self.policy_map[name] = new_policy

            restore_states = (policy_states or {}).get(name, None)
            # Set the state of the newly created policy before syncing filters, etc.
            if restore_states:
                new_policy.set_state(restore_states)

    def _update_filter_dict(self, policy_dict: MultiAgentPolicyConfigDict) -> None:
        """Updates the filter dict for the given policy_dict."""

        for name, policy_spec in sorted(policy_dict.items()):
            new_policy = self.policy_map[name]
            if policy_spec.config.enable_connectors:
                # Note(jungong) : We should only create new connectors for the
                # policy iff we are creating a new policy from scratch. i.e,
                # we should NOT create new connectors when we already have the
                # policy object created before this function call or have the
                # restoring states from the caller.
                # Also note that we cannot just check the existence of connectors
                # to decide whether we should create connectors because we may be
                # restoring a policy that has 0 connectors configured.
                if (
                    new_policy.agent_connectors is None
                    or new_policy.action_connectors is None
                ):
                    # TODO(jungong) : revisit this. It will be nicer to create
                    # connectors as the last step of Policy.__init__().
                    create_connectors_for_policy(new_policy, policy_spec.config)
                maybe_get_filters_for_syncing(self, name)
            else:
                filter_shape = tree.map_structure(
                    lambda s: (
                        None
                        if isinstance(s, (Discrete, MultiDiscrete))  # noqa
                        else np.array(s.shape)
                    ),
                    new_policy.observation_space_struct,
                )

                self.filters[name] = get_filter(
                    policy_spec.config.observation_filter,
                    filter_shape,
                )

    def _call_callbacks_on_create_policy(self):
        """Calls the on_create_policy callback for each policy in the policy map."""
        for name, policy in self.policy_map.items():
            self.callbacks.on_create_policy(policy_id=name, policy=policy)

    def _get_input_creator_from_config(self):
        def valid_module(class_path):
            if (
                isinstance(class_path, str)
                and not os.path.isfile(class_path)
                and "." in class_path
            ):
                module_path, class_name = class_path.rsplit(".", 1)
                try:
                    spec = importlib.util.find_spec(module_path)
                    if spec is not None:
                        return True
                except (ModuleNotFoundError, ValueError):
                    print(
                        f"module {module_path} not found while trying to get "
                        f"input {class_path}"
                    )
            return False

        # A callable returning an InputReader object to use.
        if isinstance(self.config.input_, FunctionType):
            return self.config.input_
        # Use RLlib's Sampler classes (SyncSampler).
        elif self.config.input_ == "sampler":
            return lambda ioctx: ioctx.default_sampler_input()
        # Ray Dataset input -> Use `config.input_config` to construct DatasetReader.
        elif self.config.input_ == "dataset":
            assert self._ds_shards is not None
            # Input dataset shards should have already been prepared.
            # We just need to take the proper shard here.
            return lambda ioctx: DatasetReader(
                self._ds_shards[self.worker_index], ioctx
            )
        # Dict: Mix of different input methods with different ratios.
        elif isinstance(self.config.input_, dict):
            return lambda ioctx: ShuffledInput(
                MixedInput(self.config.input_, ioctx), self.config.shuffle_buffer_size
            )
        # A pre-registered input descriptor (str).
        elif isinstance(self.config.input_, str) and registry_contains_input(
            self.config.input_
        ):
            return registry_get_input(self.config.input_)
        # D4RL input.
        elif "d4rl" in self.config.input_:
            env_name = self.config.input_.split(".")[-1]
            return lambda ioctx: D4RLReader(env_name, ioctx)
        # Valid python module (class path) -> Create using `from_config`.
        elif valid_module(self.config.input_):
            return lambda ioctx: ShuffledInput(
                from_config(self.config.input_, ioctx=ioctx)
            )
        # JSON file or list of JSON files -> Use JsonReader (shuffled).
        else:
            return lambda ioctx: ShuffledInput(
                JsonReader(self.config.input_, ioctx), self.config.shuffle_buffer_size
            )

    def _get_output_creator_from_config(self):
        if isinstance(self.config.output, FunctionType):
            return self.config.output
        elif self.config.output is None:
            return lambda ioctx: NoopOutput()
        elif self.config.output == "dataset":
            return lambda ioctx: DatasetWriter(
                ioctx, compress_columns=self.config.output_compress_columns
            )
        elif self.config.output == "logdir":
            return lambda ioctx: JsonWriter(
                ioctx.log_dir,
                ioctx,
                max_file_size=self.config.output_max_file_size,
                compress_columns=self.config.output_compress_columns,
            )
        else:
            return lambda ioctx: JsonWriter(
                self.config.output,
                ioctx,
                max_file_size=self.config.output_max_file_size,
                compress_columns=self.config.output_compress_columns,
            )

    def _get_make_sub_env_fn(
        self, env_creator, env_context, validate_env, env_wrapper, seed
    ):
        def _make_sub_env_local(vector_index):
            # Used to created additional environments during environment
            # vectorization.

            # Create the env context (config dict + meta-data) for
            # this particular sub-env within the vectorized one.
            env_ctx = env_context.copy_with_overrides(vector_index=vector_index)
            # Create the sub-env.
            env = env_creator(env_ctx)
            # Custom validation function given by user.
            if validate_env is not None:
                validate_env(env, env_ctx)
            # Use our wrapper, defined above.
            env = env_wrapper(env)

            # Make sure a deterministic random seed is set on
            # all the sub-environments if specified.
            _update_env_seed_if_necessary(
                env, seed, env_context.worker_index, vector_index
            )
            return env

        if not env_context.remote:

            def _make_sub_env_remote(vector_index):
                sub_env = _make_sub_env_local(vector_index)
                self.callbacks.on_sub_environment_created(
                    worker=self,
                    sub_environment=sub_env,
                    env_context=env_context.copy_with_overrides(
                        worker_index=env_context.worker_index,
                        vector_index=vector_index,
                        remote=False,
                    ),
                )
                return sub_env

            return _make_sub_env_remote

        else:
            return _make_sub_env_local<|MERGE_RESOLUTION|>--- conflicted
+++ resolved
@@ -1729,29 +1729,6 @@
         # merge configs. Also updates the preprocessor dict.
         updated_policy_dict = self._get_complete_policy_specs_dict(policy_dict)
 
-<<<<<<< HEAD
-=======
-        # Use the updated policy dict to create the multi_rl_module_spec if necessary
-        if self.config.enable_rl_module_and_learner:
-            spec = self.config.get_multi_rl_module_spec(
-                policy_dict=updated_policy_dict,
-                single_agent_rl_module_spec=single_agent_rl_module_spec,
-            )
-            if self.multi_rl_module_spec is None:
-                # this is the first time, so we should create the multi_rl_module_spec
-                self.multi_rl_module_spec = spec
-            else:
-                # This is adding a new policy, so we need call add_modules on the
-                # module_specs of returned spec.
-                self.multi_rl_module_spec.add_modules(spec.module_specs)
-
-            # Add `__multi_rl_module_spec` key into the config so that the policy can
-            # access it.
-            updated_policy_dict = self._update_policy_dict_with_multi_rl_module(
-                updated_policy_dict
-            )
-
->>>>>>> ee320aa6
         # Builds the self.policy_map dict
         self._build_policy_map(
             policy_dict=updated_policy_dict,
