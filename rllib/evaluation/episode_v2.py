--- conflicted
+++ resolved
@@ -43,11 +43,7 @@
             worker: The RolloutWorker instance, in which this episode runs.
         """
         # Unique id identifying this trajectory.
-<<<<<<< HEAD
         self.episode_id: int = random.randrange(int(1e18))
-=======
-        self.episode_id: int = random.randrange(int(2e9))
->>>>>>> 6fb60537
         # ID of the environment this episode is tracking.
         self.env_id = env_id
         # Summed reward across all agents in this episode.
