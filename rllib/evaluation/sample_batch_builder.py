import collections
import logging
import numpy as np
from typing import List, Any, Dict, Optional, TYPE_CHECKING

<<<<<<< HEAD
from ray.rllib.env.base_env import _DUMMY_AGENT_ID
from ray.rllib.policy.sample_batch import SampleBatch, MultiAgentBatch
from ray.rllib.utils.annotations import PublicAPI, DeveloperAPI
from ray.rllib.utils.debug import summarize
from ray.rllib.utils.numpy import convert_to_numpy
=======
from ray.rllib.evaluation.episode import MultiAgentEpisode
from ray.rllib.policy.policy import Policy
from ray.rllib.policy.sample_batch import SampleBatch, MultiAgentBatch
from ray.rllib.utils.annotations import PublicAPI, DeveloperAPI
from ray.rllib.utils.debug import summarize
from ray.rllib.utils.types import PolicyID, AgentID
from ray.rllib.env.base_env import _DUMMY_AGENT_ID
>>>>>>> 432ce1be
from ray.util.debug import log_once

if TYPE_CHECKING:
    from ray.rllib.agents.callbacks import DefaultCallbacks

logger = logging.getLogger(__name__)


<<<<<<< HEAD
=======
def to_float_array(v: List[Any]) -> np.ndarray:
    arr = np.array(v)
    if arr.dtype == np.float64:
        return arr.astype(np.float32)  # save some memory
    return arr


>>>>>>> 432ce1be
@PublicAPI
class SampleBatchBuilder:
    """Util to build a SampleBatch incrementally.

    For efficiency, SampleBatches hold values in column form (as arrays).
    However, it is useful to add data one row (dict) at a time.
    """

    _next_unroll_id = 0  # disambiguates unrolls within a single episode

    @PublicAPI
    def __init__(self):
        self.buffers: Dict[str, List] = collections.defaultdict(list)
        self.count = 0

    @PublicAPI
    def add_values(self, **values: Dict[str, Any]) -> None:
        """Add the given dictionary (row) of values to this batch."""

        for k, v in values.items():
            self.buffers[k].append(v)
        self.count += 1

    @PublicAPI
<<<<<<< HEAD
    def add_batch(self, batch):
        """Add the given batch of values to this batch.

        Args:
            batch (SampleBatch): The SampleBatch whose data to add to this
                SampleBatchBuilder's current buffers.
        """
=======
    def add_batch(self, batch: SampleBatch) -> None:
        """Add the given batch of values to this batch."""
>>>>>>> 432ce1be

        for k, column in batch.items():
            self.buffers[k].extend(column)
        self.count += batch.count

    @PublicAPI
    def build_and_reset(self) -> SampleBatch:
        """Returns a sample batch including all previously added values."""

        batch = SampleBatch({
            k: convert_to_numpy(v, reduce_floats=True)
            for k, v in self.buffers.items()
        })
        if SampleBatch.UNROLL_ID not in batch.data:
            batch.data[SampleBatch.UNROLL_ID] = np.repeat(
                SampleBatchBuilder._next_unroll_id, batch.count)
            SampleBatchBuilder._next_unroll_id += 1
        self.buffers.clear()
        self.count = 0
        return batch


@DeveloperAPI
class MultiAgentSampleBatchBuilder:
    """Util to build SampleBatches for each policy in a multi-agent env.

    Input data is per-agent, while output data is per-policy. There is an M:N
    mapping between agents and policies. We retain one local batch builder
    per agent. When an agent is done, then its local batch is appended into the
    corresponding policy batch for the agent's policy.
    """

    def __init__(self, policy_map: Dict[PolicyID, Policy], clip_rewards: bool,
                 callbacks: "DefaultCallbacks"):
        """Initialize a MultiAgentSampleBatchBuilder.

        Args:
            policy_map (Dict[str,Policy]): Maps policy ids to policy instances.
            clip_rewards (Union[bool,float]): Whether to clip rewards before
                postprocessing (at +/-1.0) or the actual value to +/- clip.
            callbacks (DefaultCallbacks): RLlib callbacks.
        """

        self.policy_map = policy_map
        self.clip_rewards = clip_rewards
        # Build the Policies' SampleBatchBuilders.
        self.policy_builders = {
            k: SampleBatchBuilder()
            for k in policy_map.keys()
        }
        # Whenever we observe a new agent, add a new SampleBatchBuilder for
        # this agent.
        self.agent_builders = {}
        # Internal agent-to-policy map.
        self.agent_to_policy = {}
        self.callbacks = callbacks
        # Number of "inference" steps taken in the environment.
        # Regardless of the number of agents involved in each of these steps.
        self.count = 0

    def total(self) -> int:
        """Returns the total number of steps taken in the env (all agents).

        Returns:
            int: The number of steps taken in total in the environment over all
                agents.
        """

        return sum(a.count for a in self.agent_builders.values())

    def has_pending_agent_data(self) -> bool:
        """Returns whether there is pending unprocessed data.

        Returns:
            bool: True if there is at least one per-agent builder (with data
                in it).
        """

        return len(self.agent_builders) > 0

    @DeveloperAPI
    def add_values(self, agent_id: AgentID, policy_id: AgentID,
                   **values: Dict[str, Any]) -> None:
        """Add the given dictionary (row) of values to this batch.

        Arguments:
            agent_id (obj): Unique id for the agent we are adding values for.
            policy_id (obj): Unique id for policy controlling the agent.
            values (dict): Row of values to add for this agent.
        """

        if agent_id not in self.agent_builders:
            self.agent_builders[agent_id] = SampleBatchBuilder()
            self.agent_to_policy[agent_id] = policy_id

        # Include the current agent id for multi-agent algorithms.
        if agent_id != _DUMMY_AGENT_ID:
            values["agent_id"] = agent_id

        self.agent_builders[agent_id].add_values(**values)

    def postprocess_batch_so_far(
            self, episode: Optional[MultiAgentEpisode] = None) -> None:
        """Apply policy postprocessors to any unprocessed rows.

        This pushes the postprocessed per-agent batches onto the per-policy
        builders, clearing per-agent state.

        Args:
            episode (Optional[MultiAgentEpisode]): The Episode object that
                holds this MultiAgentBatchBuilder object.
        """

        # Materialize the batches so far.
        pre_batches = {}
        for agent_id, builder in self.agent_builders.items():
            pre_batches[agent_id] = (
                self.policy_map[self.agent_to_policy[agent_id]],
                builder.build_and_reset())

        # Apply postprocessor.
        post_batches = {}
        if self.clip_rewards is True:
            for _, (_, pre_batch) in pre_batches.items():
                pre_batch["rewards"] = np.sign(pre_batch["rewards"])
        elif self.clip_rewards:
            for _, (_, pre_batch) in pre_batches.items():
                pre_batch["rewards"] = np.clip(
                    pre_batch["rewards"],
                    a_min=-self.clip_rewards,
                    a_max=self.clip_rewards)
        for agent_id, (_, pre_batch) in pre_batches.items():
            other_batches = pre_batches.copy()
            del other_batches[agent_id]
            policy = self.policy_map[self.agent_to_policy[agent_id]]
            if any(pre_batch["dones"][:-1]) or len(set(
                    pre_batch["eps_id"])) > 1:
                raise ValueError(
                    "Batches sent to postprocessing must only contain steps "
                    "from a single episode!", pre_batch)
            post_batches[agent_id] = policy.postprocess_trajectory(
                pre_batch, other_batches, episode)
            # Call the Policy's Exploration's postprocess method.
            if getattr(policy, "exploration", None) is not None:
                policy.exploration.postprocess_trajectory(
                    policy, post_batches[agent_id],
                    getattr(policy, "_sess", None))

        if log_once("after_post"):
            logger.info(
                "Trajectory fragment after postprocess_trajectory():\n\n{}\n".
                format(summarize(post_batches)))

        # Append into policy batches and reset
        from ray.rllib.evaluation.rollout_worker import get_global_worker
        for agent_id, post_batch in sorted(post_batches.items()):
            self.callbacks.on_postprocess_trajectory(
                worker=get_global_worker(),
                episode=episode,
                agent_id=agent_id,
                policy_id=self.agent_to_policy[agent_id],
                policies=self.policy_map,
                postprocessed_batch=post_batch,
                original_batches=pre_batches)
            self.policy_builders[self.agent_to_policy[agent_id]].add_batch(
                post_batch)

        self.agent_builders.clear()
        self.agent_to_policy.clear()

    def check_missing_dones(self) -> None:
        for agent_id, builder in self.agent_builders.items():
            if builder.buffers["dones"][-1] is not True:
                raise ValueError(
                    "The environment terminated for all agents, but we still "
                    "don't have a last observation for "
                    "agent {} (policy {}). ".format(
                        agent_id, self.agent_to_policy[agent_id]) +
                    "Please ensure that you include the last observations "
                    "of all live agents when setting '__all__' done to True. "
                    "Alternatively, set no_done_at_end=True to allow this.")

    @DeveloperAPI
    def build_and_reset(self, episode: Optional[MultiAgentEpisode] = None
                        ) -> MultiAgentBatch:
        """Returns the accumulated sample batches for each policy.

        Any unprocessed rows will be first postprocessed with a policy
        postprocessor. The internal state of this builder will be reset.

        Args:
            episode (Optional[MultiAgentEpisode]): The Episode object that
                holds this MultiAgentBatchBuilder object or None.

        Returns:
            MultiAgentBatch: Returns the accumulated sample batches for each
                policy.
        """

        self.postprocess_batch_so_far(episode)
        policy_batches = {}
        for policy_id, builder in self.policy_builders.items():
            if builder.count > 0:
                policy_batches[policy_id] = builder.build_and_reset()
        old_count = self.count
        self.count = 0
        return MultiAgentBatch.wrap_as_needed(policy_batches, old_count)<|MERGE_RESOLUTION|>--- conflicted
+++ resolved
@@ -3,21 +3,14 @@
 import numpy as np
 from typing import List, Any, Dict, Optional, TYPE_CHECKING
 
-<<<<<<< HEAD
 from ray.rllib.env.base_env import _DUMMY_AGENT_ID
-from ray.rllib.policy.sample_batch import SampleBatch, MultiAgentBatch
-from ray.rllib.utils.annotations import PublicAPI, DeveloperAPI
-from ray.rllib.utils.debug import summarize
-from ray.rllib.utils.numpy import convert_to_numpy
-=======
 from ray.rllib.evaluation.episode import MultiAgentEpisode
 from ray.rllib.policy.policy import Policy
 from ray.rllib.policy.sample_batch import SampleBatch, MultiAgentBatch
 from ray.rllib.utils.annotations import PublicAPI, DeveloperAPI
 from ray.rllib.utils.debug import summarize
+from ray.rllib.utils.numpy import convert_to_numpy
 from ray.rllib.utils.types import PolicyID, AgentID
-from ray.rllib.env.base_env import _DUMMY_AGENT_ID
->>>>>>> 432ce1be
 from ray.util.debug import log_once
 
 if TYPE_CHECKING:
@@ -26,16 +19,6 @@
 logger = logging.getLogger(__name__)
 
 
-<<<<<<< HEAD
-=======
-def to_float_array(v: List[Any]) -> np.ndarray:
-    arr = np.array(v)
-    if arr.dtype == np.float64:
-        return arr.astype(np.float32)  # save some memory
-    return arr
-
-
->>>>>>> 432ce1be
 @PublicAPI
 class SampleBatchBuilder:
     """Util to build a SampleBatch incrementally.
@@ -60,18 +43,13 @@
         self.count += 1
 
     @PublicAPI
-<<<<<<< HEAD
-    def add_batch(self, batch):
+    def add_batch(self, batch: SampleBatch) -> None:
         """Add the given batch of values to this batch.
 
         Args:
             batch (SampleBatch): The SampleBatch whose data to add to this
                 SampleBatchBuilder's current buffers.
         """
-=======
-    def add_batch(self, batch: SampleBatch) -> None:
-        """Add the given batch of values to this batch."""
->>>>>>> 432ce1be
 
         for k, column in batch.items():
             self.buffers[k].extend(column)
