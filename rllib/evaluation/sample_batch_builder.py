--- conflicted
+++ resolved
@@ -29,12 +29,7 @@
 class SampleBatchBuilder:
     """Util to build a SampleBatch incrementally.
 
-<<<<<<< HEAD
-    Note: This will be deprecated by _FastMultiAgentSampleBatchBuilder in the
-    future.
-=======
     TODO(sven): remove this once we switch to trajectory view API.
->>>>>>> 987cac59
 
     For efficiency, SampleBatches hold values in column form (as arrays).
     However, it is useful to add data one row (dict) at a time.
@@ -83,12 +78,7 @@
 class MultiAgentSampleBatchBuilder:
     """Util to build SampleBatches for each policy in a multi-agent env.
 
-<<<<<<< HEAD
-    Note: This will be deprecated by _FastMultiAgentSampleBatchBuilder in the
-    future.
-=======
     TODO(sven): remove this once we switch to trajectory view API.
->>>>>>> 987cac59
 
     Input data is per-agent, while output data is per-policy. There is an M:N
     mapping between agents and policies. We retain one local batch builder
