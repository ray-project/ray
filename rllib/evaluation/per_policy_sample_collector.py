import logging
import numpy as np
from typing import Dict, Optional

from ray.rllib.evaluation.episode import MultiAgentEpisode
from ray.rllib.policy.sample_batch import SampleBatch
from ray.rllib.policy.view_requirement import ViewRequirement
from ray.rllib.utils.framework import try_import_tf, try_import_torch
from ray.rllib.utils.typing import AgentID, EnvID, EpisodeID, TensorType

tf1, tf, tfv = try_import_tf()
torch, _ = try_import_torch()

logger = logging.getLogger(__name__)


class _PerPolicySampleCollector:
    """A class for efficiently collecting samples for a single (fixed) policy.

    Can be used by a _MultiAgentSampleCollector for its different policies.
    """

    def __init__(self,
                 num_agents: Optional[int] = None,
                 num_timesteps: Optional[int] = None,
                 time_major: bool = True,
                 shift_before: int = 0,
                 shift_after: int = 0):
        """Initializes a _PerPolicySampleCollector object.

        Args:
            num_agents (int): The max number of agent slots to pre-allocate
                in the buffer.
            num_timesteps (int): The max number of timesteps to pre-allocate
                in the buffer.
            time_major (Optional[bool]): Whether to preallocate buffers and
                collect samples in time-major fashion (TxBx...).
            shift_before (int): The additional number of time slots to
                pre-allocate at the beginning of a time window (for possible
                underlying data column shifts, e.g. PREV_ACTIONS).
            shift_after (int): The additional number of time slots to
                pre-allocate at the end of a time window (for possible
                underlying data column shifts, e.g. NEXT_OBS).
        """

        self.num_agents = num_agents or 100
        self.num_timesteps = num_timesteps
        self.time_major = time_major
        # `shift_before must at least be 1 for the init obs timestep.
        self.shift_before = max(shift_before, 1)
        self.shift_after = shift_after

        # The offset on the agent dim to start the next SampleBatch build from.
        self.sample_batch_offset = 0

        # The actual underlying data-buffers.
        self.buffers = {}
        self.postprocessed_agents = [False] * self.num_agents

        # Next agent-slot to be used by a new agent/env combination.
        self.agent_slot_cursor = 0
        # Maps agent/episode ID/chunk-num to an agent slot.
        self.agent_key_to_slot = {}
        # Maps agent/episode ID to the last chunk-num.
        self.agent_key_to_chunk_num = {}
        # Maps agent slot number to agent keys.
        self.slot_to_agent_key = [None] * self.num_agents
        # Maps agent/episode ID/chunk-num to a time step cursor.
        self.agent_key_to_timestep = {}

        # Total timesteps taken in the env over all agents since last reset.
        self.timesteps_since_last_reset = 0

        # Indices (T,B) to pick from the buffers for the next forward pass.
        self.forward_pass_indices = [[], []]
        self.forward_pass_size = 0
        # Maps index from the forward pass batch to (agent_id, episode_id,
        # env_id) tuple.
        self.forward_pass_index_to_agent_info = {}
        self.agent_key_to_forward_pass_index = {}

    def add_init_obs(self, episode_id: EpisodeID, agent_id: AgentID,
                     env_id: EnvID, chunk_num: int,
                     init_obs: TensorType) -> None:
        """Adds a single initial observation (after env.reset()) to the buffer.

        Args:
            episode_id (EpisodeID): Unique ID for the episode we are adding the
                initial observation for.
            agent_id (AgentID): Unique ID for the agent we are adding the
                initial observation for.
            env_id (EnvID): The env ID to which `init_obs` belongs.
            chunk_num (int): The time-chunk number (0-based). Some episodes
                may last for longer than self.num_timesteps and therefore
                have to be chopped into chunks.
            init_obs (TensorType): Initial observation (after env.reset()).
        """
        agent_key = (agent_id, episode_id, chunk_num)
        agent_slot = self.agent_slot_cursor
        self.agent_key_to_slot[agent_key] = agent_slot
        self.agent_key_to_chunk_num[agent_key[:2]] = chunk_num
        self.slot_to_agent_key[agent_slot] = agent_key
        self._next_agent_slot()

        if SampleBatch.OBS not in self.buffers:
<<<<<<< HEAD
            self._build_buffers(single_row={
                SampleBatch.OBS: init_obs,
                SampleBatch.EPS_ID: episode_id,
                SampleBatch.AGENT_INDEX: agent_id,
                "env_id": env_id,
            })
=======
            self._build_buffers(
                single_row={
                    SampleBatch.OBS: init_obs,
                    SampleBatch.EPS_ID: episode_id,
                    SampleBatch.AGENT_INDEX: agent_id,
                    "env_id": env_id,
                })
>>>>>>> e968b52c
        if self.time_major:
            self.buffers[SampleBatch.OBS][self.shift_before-1, agent_slot] = \
                init_obs
        else:
            self.buffers[SampleBatch.OBS][agent_slot, self.shift_before-1] = \
                init_obs
        self.agent_key_to_timestep[agent_key] = self.shift_before

        self._add_to_next_inference_call(agent_key, env_id, agent_slot,
                                         self.shift_before - 1)

    def add_action_reward_next_obs(
            self, episode_id: EpisodeID, agent_id: AgentID, env_id: EnvID,
            agent_done: bool, values: Dict[str, TensorType]) -> None:
        """Add the given dictionary (row) of values to this batch.

        Args:
            episode_id (EpisodeID): Unique ID for the episode we are adding the
                values for.
            agent_id (AgentID): Unique ID for the agent we are adding the
                values for.
            env_id (EnvID): The env ID to which the given data belongs.
            agent_done (bool): Whether next obs should not be used for an
                upcoming inference call. Default: False = next-obs should be
                used for upcoming inference.
            values (Dict[str, TensorType]): Data dict (interpreted as a single
                row) to be added to buffer. Must contain keys:
                SampleBatch.ACTIONS, REWARDS, DONES, and NEXT_OBS.
        """
        assert (SampleBatch.ACTIONS in values and SampleBatch.REWARDS in values
                and SampleBatch.NEXT_OBS in values
                and SampleBatch.DONES in values)

        assert SampleBatch.OBS not in values
        values[SampleBatch.OBS] = values[SampleBatch.NEXT_OBS]
        del values[SampleBatch.NEXT_OBS]

        chunk_num = self.agent_key_to_chunk_num[(agent_id, episode_id)]
        agent_key = (agent_id, episode_id, chunk_num)
        agent_slot = self.agent_key_to_slot[agent_key]
        ts = self.agent_key_to_timestep[agent_key]
        for k, v in values.items():
            if k not in self.buffers:
                self._build_buffers(single_row=values)
            if self.time_major:
                self.buffers[k][ts, agent_slot] = v
            else:
                self.buffers[k][agent_slot, ts] = v
        self.agent_key_to_timestep[agent_key] += 1

        # Time-axis is "full" -> Cut-over to new chunk (only if not DONE).
        if self.agent_key_to_timestep[
            agent_key] - self.shift_before == self.num_timesteps and \
                not values[SampleBatch.DONES]:
            self._new_chunk_from(agent_slot, agent_key,
                                 self.agent_key_to_timestep[agent_key])

        self.timesteps_since_last_reset += 1

        if not agent_done:
            self._add_to_next_inference_call(agent_key, env_id, agent_slot, ts)

    def get_inference_input_dict(self, view_reqs: Dict[str, ViewRequirement]
                                 ) -> Dict[str, TensorType]:
        """Returns an input_dict for an (inference) forward pass.

        The input_dict can then be used for action computations inside a
        Policy via `Policy.compute_actions_from_input_dict()`.

        Args:
            view_reqs (Dict[str, ViewRequirement]): The view requirements
                dict to use.

        Returns:
            Dict[str, TensorType]: The input_dict to be passed into the ModelV2
                for inference/training.

        Examples:
            >>> obs, r, done, info = env.step(action)
            >>> collector.add_action_reward_next_obs(12345, 0, "pol0", {
            ...     "action": action, "obs": obs, "reward": r, "done": done
            ... })
            >>> input_dict = collector.get_inference_input_dict(policy.model)
            >>> action = policy.compute_actions_from_input_dict(input_dict)
            >>> # repeat
        """
        input_dict = {}
        for view_col, view_req in view_reqs.items():
            # Create the batch of data from the different buffers.
            data_col = view_req.data_col or view_col
            if data_col not in self.buffers:
                self._build_buffers({data_col: view_req.space.sample()})

            indices = self.forward_pass_indices
            if self.time_major:
                input_dict[view_col] = self.buffers[data_col][indices]
            else:
                if isinstance(view_req.shift, (list, tuple)):
                    time_indices = \
                        np.array(view_req.shift) + np.array(indices[0])
                    input_dict[view_col] = self.buffers[data_col][indices[1],
                                                                  time_indices]
                else:
                    input_dict[view_col] = \
                        self.buffers[data_col][indices[1], indices[0]]

        self._reset_inference_call()

        return input_dict

    def get_postprocessing_sample_batches(
            self,
            episode: MultiAgentEpisode,
            view_reqs: Dict[str, ViewRequirement]) -> \
            Dict[AgentID, SampleBatch]:
        """Returns a SampleBatch object ready for postprocessing.

        Args:
            episode (MultiAgentEpisode): The MultiAgentEpisode object to
                get the to-be-postprocessed SampleBatches for.
            view_reqs (Dict[str, ViewRequirement]): The view requirements dict
                to use for creating the SampleBatch from our buffers.

        Returns:
            Dict[AgentID, SampleBatch]: The sample batch objects to be passed
                to `Policy.postprocess_trajectory()`.
        """
        # Loop through all agents and create a SampleBatch
        # (as "view"; no copying).

        # Construct the SampleBatch-dict.
        sample_batch_data = {}

        range_ = self.agent_slot_cursor - self.sample_batch_offset
        if range_ < 0:
            range_ = self.num_agents + range_
        for i in range(range_):
            agent_slot = self.sample_batch_offset + i
            if agent_slot >= self.num_agents:
                agent_slot = agent_slot % self.num_agents
            # Do not postprocess the same slot twice.
            if self.postprocessed_agents[agent_slot]:
                continue
            agent_key = self.slot_to_agent_key[agent_slot]
            # Skip other episodes (if episode provided).
            if episode and agent_key[1] != episode.episode_id:
                continue
            end = self.agent_key_to_timestep[agent_key]
            # Do not build any empty SampleBatches.
            if end == self.shift_before:
                continue
            self.postprocessed_agents[agent_slot] = True

            assert agent_key not in sample_batch_data
            sample_batch_data[agent_key] = {}
            batch = sample_batch_data[agent_key]

            for view_col, view_req in view_reqs.items():
                data_col = view_req.data_col or view_col
                # Skip columns that will only get added through postprocessing
                # (these may not even exist yet).
                if data_col not in self.buffers:
                    continue

                shift = view_req.shift
                if data_col == SampleBatch.OBS:
                    shift -= 1

                batch[view_col] = self.buffers[data_col][
                    self.shift_before + shift:end + shift, agent_slot]

        batches = {}
        for agent_key, data in sample_batch_data.items():
            batches[agent_key] = SampleBatch(data)
        return batches

    def get_train_sample_batch_and_reset(self, view_reqs) -> SampleBatch:
        """Returns the accumulated sample batche for this policy.

        This is usually called to collect samples for policy training.

        Returns:
            SampleBatch: Returns the accumulated sample batch for this
                policy.
        """
        seq_lens_w_0s = [
            self.agent_key_to_timestep[k] - self.shift_before
            for k in self.slot_to_agent_key if k is not None
        ]
        # We have an agent-axis buffer "rollover" (new SampleBatch will be
        # built from last n agent records plus first m agent records in
        # buffer).
        if self.agent_slot_cursor < self.sample_batch_offset:
            rollover = -(self.num_agents - self.sample_batch_offset)
            seq_lens_w_0s = seq_lens_w_0s[rollover:] + seq_lens_w_0s[:rollover]
        first_zero_len = len(seq_lens_w_0s)
        if seq_lens_w_0s[-1] == 0:
            first_zero_len = seq_lens_w_0s.index(0)
            # Assert that all zeros lie at the end of the seq_lens array.
            assert all(seq_lens_w_0s[i] == 0
                       for i in range(first_zero_len, len(seq_lens_w_0s)))

        t_start = self.shift_before
        t_end = t_start + self.num_timesteps

        # The agent_slot cursor that points to the newest agent-slot that
        # actually already has at least 1 timestep of data (thus it excludes
        # just-rolled over chunks (which only have the initial obs in them)).
        valid_agent_cursor = \
            (self.agent_slot_cursor -
             (len(seq_lens_w_0s) - first_zero_len)) % self.num_agents

        # Construct the view dict.
        view = {}
        for view_col, view_req in view_reqs.items():
            data_col = view_req.data_col or view_col
            assert data_col in self.buffers
            # For OBS, indices must be shifted by -1.
            shift = view_req.shift
            shift += 0 if data_col != SampleBatch.OBS else -1
            # If agent_slot has been rolled-over to beginning, we have to copy
            # here.
            if valid_agent_cursor < self.sample_batch_offset:
<<<<<<< HEAD
                time_slice = self.buffers[data_col][t_start + shift:
                                                    t_end + shift]
=======
                time_slice = self.buffers[data_col][t_start + shift:t_end +
                                                    shift]
>>>>>>> e968b52c
                one_ = time_slice[:, self.sample_batch_offset:]
                two_ = time_slice[:, :valid_agent_cursor]
                if torch and isinstance(time_slice, torch.Tensor):
                    view[view_col] = torch.cat([one_, two_], dim=1)
                else:
                    view[view_col] = np.concatenate([one_, two_], axis=1)
            else:
                view[view_col] = \
                    self.buffers[data_col][
                    t_start + shift:t_end + shift,
                    self.sample_batch_offset:valid_agent_cursor]

        # Copy all still ongoing trajectories to new agent slots
        # (including the ones that just started (are seq_len=0)).
        new_chunk_args = []
        for i, seq_len in enumerate(seq_lens_w_0s):
            if seq_len < self.num_timesteps:
                agent_slot = (self.sample_batch_offset + i) % self.num_agents
                if not self.buffers[SampleBatch.
                                    DONES][seq_len - 1 +
                                           self.shift_before][agent_slot]:
                    agent_key = self.slot_to_agent_key[agent_slot]
                    new_chunk_args.append(
                        (agent_slot, agent_key,
                         self.agent_key_to_timestep[agent_key]))
        # Cut out all 0 seq-lens.
        seq_lens = seq_lens_w_0s[:first_zero_len]
        batch = SampleBatch(
            view, _seq_lens=np.array(seq_lens), _time_major=self.time_major)

        # Reset everything for new data.
        self.postprocessed_agents = [False] * self.num_agents
        self.agent_key_to_slot.clear()
        self.agent_key_to_chunk_num.clear()
        self.slot_to_agent_key = [None] * self.num_agents
        self.agent_key_to_timestep.clear()
        self.timesteps_since_last_reset = 0
        self.forward_pass_size = 0
        self.sample_batch_offset = self.agent_slot_cursor

        for args in new_chunk_args:
            self._new_chunk_from(*args)

        return batch

    def _build_buffers(self, single_row: Dict[str, TensorType]) -> None:
        """Builds the internal data buffers based on a single given row.

        This may be called several times in the lifetime of this instance
        to add new columns to the buffer. Columns in `single_row` that already
        exist in the buffer will be ignored.

        Args:
            single_row (Dict[str, TensorType]): A single datarow with one or
                more columns (str as key, np.ndarray|tensor as data) to be used
                as template to build the pre-allocated buffer.
        """
        time_size = self.num_timesteps + self.shift_before + self.shift_after
        for col, data in single_row.items():
            if col in self.buffers:
                continue
            base_shape = (time_size, self.num_agents) if self.time_major else \
                (self.num_agents, time_size)
            # Python primitive -> np.array.
            if isinstance(data, (int, float, bool)):
                t_ = type(data)
                dtype = np.float32 if t_ == float else \
                    np.int32 if type(data) == int else np.bool_
                self.buffers[col] = np.zeros(shape=base_shape, dtype=dtype)
            # np.ndarray, torch.Tensor, or tf.Tensor.
            else:
                shape = base_shape + data.shape
                dtype = data.dtype
                if torch and isinstance(data, torch.Tensor):
                    self.buffers[col] = torch.zeros(
                        *shape, dtype=dtype, device=data.device)
                elif tf and isinstance(data, tf.Tensor):
                    self.buffers[col] = tf.zeros(shape=shape, dtype=dtype)
                else:
                    self.buffers[col] = np.zeros(shape=shape, dtype=dtype)

    def _next_agent_slot(self):
        """Starts a new agent slot at the end of the agent-axis.

        Also makes sure, the new slot is not taken yet.
        """
        self.agent_slot_cursor += 1
        if self.agent_slot_cursor >= self.num_agents:
            self.agent_slot_cursor = 0
        # Just make sure, there is space in our buffer.
        assert self.slot_to_agent_key[self.agent_slot_cursor] is None

    def _new_chunk_from(self, agent_slot, agent_key, timestep):
        """Creates a new time-window (chunk) given an agent.

        The agent may already have an unfinished episode going on (in a
        previous chunk). The end of that previous chunk will be copied to the
        beginning of the new one for proper data-shift handling (e.g.
        PREV_ACTIONS/REWARDS).

        Args:
            agent_slot (int): The agent to start a new chunk for (from an
                ongoing episode (chunk)).
            agent_key (Tuple[AgentID, EpisodeID, int]): The internal key to
                identify an active agent in some episode.
            timestep (int): The timestep in the old chunk being continued.
        """
        new_agent_slot = self.agent_slot_cursor
        # Increase chunk num by 1.
        new_agent_key = agent_key[:2] + (agent_key[2] + 1, )
        # Copy relevant timesteps at end of old chunk into new one.
        if self.time_major:
            for k in self.buffers.keys():
                self.buffers[k][0:self.shift_before, new_agent_slot] = \
                    self.buffers[k][
                    timestep - self.shift_before:timestep, agent_slot]
        else:
            for k in self.buffers.keys():
                self.buffers[k][new_agent_slot, 0:self.shift_before] = \
                    self.buffers[k][
                    agent_slot, timestep - self.shift_before:timestep]

        self.agent_key_to_slot[new_agent_key] = new_agent_slot
        self.agent_key_to_chunk_num[new_agent_key[:2]] = new_agent_key[2]
        self.slot_to_agent_key[new_agent_slot] = new_agent_key
        self._next_agent_slot()
        self.agent_key_to_timestep[new_agent_key] = self.shift_before

    def _add_to_next_inference_call(self, agent_key, env_id, agent_slot,
                                    timestep):
        """Registers given T and B (agent_slot) for get_inference_input_dict.

        Calling `get_inference_input_dict` will produce an input_dict (for
        Policy.compute_actions_from_input_dict) with all registered agent/time
        indices and then automatically reset the registry.

        Args:
            agent_key (Tuple[AgentID, EpisodeID, int]): The internal key to
                identify an active agent in some episode.
            env_id (EnvID): The env ID of the given agent.
            agent_slot (int): The agent_slot to register (B axis).
            timestep (int): The timestep to register (T axis).
        """
        idx = self.forward_pass_size
        self.forward_pass_index_to_agent_info[idx] = (agent_key[0],
                                                      agent_key[1], env_id)
        self.agent_key_to_forward_pass_index[agent_key[:2]] = idx
        if self.forward_pass_size == 0:
            self.forward_pass_indices[0].clear()
            self.forward_pass_indices[1].clear()
        self.forward_pass_indices[0].append(timestep)
        self.forward_pass_indices[1].append(agent_slot)
        self.forward_pass_size += 1

    def _reset_inference_call(self):
        """Resets indices for the next inference call.

        After calling this, new calls to `add_init_obs()` and
        `add_action_reward_next_obs()` will count for the next input_dict
        returned by `get_inference_input_dict()`.
        """
        self.forward_pass_size = 0<|MERGE_RESOLUTION|>--- conflicted
+++ resolved
@@ -103,14 +103,6 @@
         self._next_agent_slot()
 
         if SampleBatch.OBS not in self.buffers:
-<<<<<<< HEAD
-            self._build_buffers(single_row={
-                SampleBatch.OBS: init_obs,
-                SampleBatch.EPS_ID: episode_id,
-                SampleBatch.AGENT_INDEX: agent_id,
-                "env_id": env_id,
-            })
-=======
             self._build_buffers(
                 single_row={
                     SampleBatch.OBS: init_obs,
@@ -118,7 +110,6 @@
                     SampleBatch.AGENT_INDEX: agent_id,
                     "env_id": env_id,
                 })
->>>>>>> e968b52c
         if self.time_major:
             self.buffers[SampleBatch.OBS][self.shift_before-1, agent_slot] = \
                 init_obs
@@ -342,13 +333,8 @@
             # If agent_slot has been rolled-over to beginning, we have to copy
             # here.
             if valid_agent_cursor < self.sample_batch_offset:
-<<<<<<< HEAD
-                time_slice = self.buffers[data_col][t_start + shift:
-                                                    t_end + shift]
-=======
                 time_slice = self.buffers[data_col][t_start + shift:t_end +
                                                     shift]
->>>>>>> e968b52c
                 one_ = time_slice[:, self.sample_batch_offset:]
                 two_ = time_slice[:, :valid_agent_cursor]
                 if torch and isinstance(time_slice, torch.Tensor):
