--- conflicted
+++ resolved
@@ -128,10 +128,7 @@
     def _check_view_requirement(self, vr_name: str, data: TensorType):
         """Raises an AssertionError if data does not fit all view requirements that
         have a view on data_col. Excludes ENV_ID that don't have a ViewRequirements."""
-<<<<<<< HEAD
         return
-=======
->>>>>>> b10556ea
 
         if (
             log_once(f"view_requirement_{vr_name}_checked_in_agent_collector")
@@ -140,18 +137,6 @@
             vr = self.view_requirements[vr_name]
             # We only check for the shape here, because conflicting dtypes are often
             # because of float conversion
-<<<<<<< HEAD
-            if vr.space.shape:
-                # TODO (Artur): Enforce dtype as well
-                assert vr.space.shape == np.shape(data), (
-                    f"Provided tensor\n{data}\n does not match space of view "
-                    f"requirements/n"
-                    f" {vr}.\n"
-                    f"Make sure dimensions match to resolve this error.\n"
-                    f"Provided tensor has shape {np.shape(data)} and view requirement "
-                    f"has shape shape {vr.space.shape}."
-                    f"Make sure dimensions and dtype match to resolve this error."
-=======
             if vr.space.shape and not vr.space.shape == np.shape(data):
                 # TODO (Artur): Enforce VR shape
                 # TODO (Artur): Enforce dtype as well
@@ -162,7 +147,6 @@
                     f"Provided tensor has shape {np.shape(data)} and view requirement "
                     f"has shape shape {vr.space.shape}."
                     f"Make sure dimensions and dtype match to resolve this warning."
->>>>>>> b10556ea
                 )
 
     def add_init_obs(
