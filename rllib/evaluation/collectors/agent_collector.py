import logging

from copy import deepcopy
from gym.spaces import Space
import math
import numpy as np
import tree  # pip install dm_tree
from typing import Any, Dict, List, Optional

from ray.rllib.policy.view_requirement import ViewRequirement
from ray.rllib.policy.sample_batch import SampleBatch
from ray.rllib.utils.framework import try_import_tf, try_import_torch
from ray.rllib.utils.spaces.space_utils import get_dummy_batch_for_space
from ray.rllib.utils.typing import (
    EpisodeID,
    EnvID,
    TensorType,
    ViewRequirementsDict,
)

from ray.util import log_once
from ray.util.annotations import PublicAPI

logger = logging.getLogger(__name__)

_, tf, _ = try_import_tf()
torch, _ = try_import_torch()


def _to_float_np_array(v: List[Any]) -> np.ndarray:
    if torch and torch.is_tensor(v[0]):
        raise ValueError
    arr = np.array(v)
    if arr.dtype == np.float64:
        return arr.astype(np.float32)  # save some memory
    return arr


@PublicAPI
class AgentCollector:
    """Collects samples for one agent in one trajectory (episode).

    The agent may be part of a multi-agent environment. Samples are stored in
    lists including some possible automatic "shift" buffer at the beginning to
    be able to save memory when storing things like NEXT_OBS, PREV_REWARDS,
    etc.., which are specified using the trajectory view API.
    """

    _next_unroll_id = 0  # disambiguates unrolls within a single episode

    # TODO: @kourosh add different types of padding. e.g. zeros vs. same
    def __init__(
        self,
        view_reqs: ViewRequirementsDict,
        *,
        max_seq_len: int = 1,
        disable_action_flattening: bool = True,
        intial_states: Optional[List[TensorType]] = None,
        is_policy_recurrent: bool = False,
        is_training: bool = True,
    ):
        """Initialize an AgentCollector.

        Args:
            view_reqs: A dict of view requirements for the agent.
            max_seq_len: The maximum sequence length to store.
            disable_action_flattening: If True, don't flatten the action.
            intial_states: The initial states from the policy.get_initial_states()
            is_policy_recurrent: If True, the policy is recurrent.
            is_training: Sets the is_training flag for the buffers. if True, all the
                timesteps are stored in the buffers until explictly build_for_training
                () is called. if False, only the content required for the last time
                step is stored in the buffers. This will save memory during inference.
                You can change the behavior at runtime by calling is_training(mode).
        """
        self.max_seq_len = max_seq_len
        self.disable_action_flattening = disable_action_flattening
        self.view_requirements = view_reqs
        self.intial_states = intial_states
        self.is_policy_recurrent = is_policy_recurrent
        self._is_training = is_training

        # Determine the size of the buffer we need for data before the actual
        # episode starts. This is used for 0-buffering of e.g. prev-actions,
        # or internal state inputs.
        view_req_shifts = [
            min(vr.shift_arr) - int((vr.data_col or k) == SampleBatch.OBS)
            for k, vr in view_reqs.items()
        ]
        self.shift_before = -min(view_req_shifts)

        # The actual data buffers. Keys are column names, values are lists
        # that contain the sub-components (e.g. for complex obs spaces) with
        # each sub-component holding a list of per-timestep tensors.
        # E.g.: obs-space = Dict(a=Discrete(2), b=Box((2,)))
        # buffers["obs"] = [
        #    [0, 1],  # <- 1st sub-component of observation
        #    [np.array([.2, .3]), np.array([.0, -.2])]  # <- 2nd sub-component
        # ]
        # NOTE: infos and state_out_... are not flattened due to them often
        # using custom dict values whose structure may vary from timestep to
        # timestep.
        self.buffers: Dict[str, List[List[TensorType]]] = {}
        # Maps column names to an example data item, which may be deeply
        # nested. These are used such that we'll know how to unflatten
        # the flattened data inside self.buffers when building the
        # SampleBatch.
        self.buffer_structs: Dict[str, Any] = {}
        # The episode ID for the agent for which we collect data.
        self.episode_id = None
        # The unroll ID, unique across all rollouts (within a RolloutWorker).
        self.unroll_id = None
        # The simple timestep count for this agent. Gets increased by one
        # each time a (non-initial!) observation is added.
        self.agent_steps = 0

    @property
    def training(self) -> bool:
        return self._is_training

    def is_training(self, is_training: bool) -> None:
        self._is_training = is_training

    def is_empty(self) -> bool:
        """Returns True if this collector has no data."""
        return not self.buffers or all(len(item) == 0 for item in self.buffers.values())

<<<<<<< HEAD
    def _check_view_requirement(self, vr_name: str, data: TensorType):
        """Raises an AssertionError if data does not fit all view requirements that
        have a view on data_col. Excludes ENV_ID that don't have a ViewRequirements."""
=======
    def _check_view_requirement(self, view_requirement_name: str, data: TensorType):
        """Warns if data does not fit the view requirement.

        Should raise an AssertionError if data does not fit the view requirement in the
        future.
        """

>>>>>>> d6942cc0
        if (
            log_once(
                f"view_requirement_"
                f"{view_requirement_name}_checked_in_agent_collector"
            )
            and view_requirement_name in self.view_requirements
        ):
            vr = self.view_requirements[view_requirement_name]
            # We only check for the shape here, because conflicting dtypes are often
            # because of float conversion
            # TODO (Artur): Revisit test_multi_agent_env for cases where we accept a
            #  space that is not a gym.Space
            # TODO (Artur): Don't use np.shape here after ViewRequirements have
            #  stabelized -> use data.shape
            if hasattr(vr.space, "shape") and not vr.space.shape == np.shape(data):
                # TODO (Artur): Enforce VR shape
                # TODO (Artur): Enforce dtype as well
                logger.warning(
                    f"Provided tensor\n{data}\n does not match space of view "
                    f"requirements {view_requirement_name}.\n"
                    f"Provided tensor has shape {np.shape(data)} and view requirement "
                    f"has shape shape {vr.space.shape}."
                    f"Make sure dimensions match to resolve this warning."
                )

    def add_init_obs(
        self,
        episode_id: EpisodeID,
        agent_index: int,
        env_id: EnvID,
        init_obs: TensorType,
        t: int = -1,
    ) -> None:
        """Adds an initial observation (after reset) to the Agent's trajectory.

        Args:
            episode_id: Unique ID for the episode we are adding the
                initial observation for.
            agent_index: Unique int index (starting from 0) for the agent
                within its episode. Not to be confused with AGENT_ID (Any).
            env_id: The environment index (in a vectorized setup).
            init_obs: The initial observation tensor (after
            `env.reset()`).
            t: The time step (episode length - 1). The initial obs has
                ts=-1(!), then an action/reward/next-obs at t=0, etc..
        """
        # Store episode ID + unroll ID, which will be constant throughout this
        # AgentCollector's lifecycle.
        self.episode_id = episode_id
        if self.unroll_id is None:
            self.unroll_id = AgentCollector._next_unroll_id
            AgentCollector._next_unroll_id += 1

        # When adding initial observation, it's expected that the view_requirement
        # dict has the SampleBatch.OBS key
        self._check_view_requirement(SampleBatch.OBS, init_obs)

        if SampleBatch.OBS not in self.buffers:
            self._build_buffers(
                single_row={
                    SampleBatch.OBS: init_obs,
                    SampleBatch.AGENT_INDEX: agent_index,
                    SampleBatch.ENV_ID: env_id,
                    SampleBatch.T: t,
                    SampleBatch.EPS_ID: self.episode_id,
                    SampleBatch.UNROLL_ID: self.unroll_id,
                }
            )

        # Append data to existing buffers.
        flattened = tree.flatten(init_obs)
        for i, sub_obs in enumerate(flattened):
            self.buffers[SampleBatch.OBS][i].append(sub_obs)
        self.buffers[SampleBatch.AGENT_INDEX][0].append(agent_index)
        self.buffers[SampleBatch.ENV_ID][0].append(env_id)
        self.buffers[SampleBatch.T][0].append(t)
        self.buffers[SampleBatch.EPS_ID][0].append(self.episode_id)
        self.buffers[SampleBatch.UNROLL_ID][0].append(self.unroll_id)

    def add_action_reward_next_obs(self, input_values: Dict[str, TensorType]) -> None:
        """Adds the given dictionary (row) of values to the Agent's trajectory.

        Args:
            input_values: Data dict (interpreted as a single row) to be added to buffer.
            Must contain keys:
                SampleBatch.ACTIONS, REWARDS, DONES, and NEXT_OBS.
        """
        if self.unroll_id is None:
            self.unroll_id = AgentCollector._next_unroll_id
            AgentCollector._next_unroll_id += 1

        # Next obs -> obs.
        # TODO @kourosh: remove the in-place operations and get rid of this deepcopy.
        values = deepcopy(input_values)
        assert SampleBatch.OBS not in values
        values[SampleBatch.OBS] = values[SampleBatch.NEXT_OBS]
        del values[SampleBatch.NEXT_OBS]

        # Default to next timestep if not provided in input values
        if SampleBatch.T not in input_values:
            values[SampleBatch.T] = self.buffers[SampleBatch.T][0][-1] + 1

        # Make sure EPS_ID/UNROLL_ID stay the same for this agent.
        if SampleBatch.EPS_ID in values:
            assert values[SampleBatch.EPS_ID] == self.episode_id
            del values[SampleBatch.EPS_ID]
        self.buffers[SampleBatch.EPS_ID][0].append(self.episode_id)
        if SampleBatch.UNROLL_ID in values:
            assert values[SampleBatch.UNROLL_ID] == self.unroll_id
            del values[SampleBatch.UNROLL_ID]
        self.buffers[SampleBatch.UNROLL_ID][0].append(self.unroll_id)

        for k, v in values.items():
            self._check_view_requirement(k, v)

            if k not in self.buffers:
                self._build_buffers(single_row=values)

            # Do not flatten infos, state_out_ and (if configured) actions.
            # Infos/state-outs may be structs that change from timestep to
            # timestep.
            if (
                k == SampleBatch.INFOS
                or k.startswith("state_out_")
                or (k == SampleBatch.ACTIONS and not self.disable_action_flattening)
            ):
                self.buffers[k][0].append(v)
            # Flatten all other columns.
            else:
                flattened = tree.flatten(v)
                for i, sub_list in enumerate(self.buffers[k]):
                    sub_list.append(flattened[i])

        # In inference mode, we don't need to keep all of trajectory in memory
        # we only need to keep the steps required. We can pop from the beginning to
        # create room for new data.
        if not self.training:
            for k in self.buffers:
                for sub_list in self.buffers[k]:
                    if sub_list:
                        sub_list.pop(0)

        self.agent_steps += 1

    def build_for_inference(self) -> SampleBatch:
        """During inference, we will build a SampleBatch with a batch size of 1 that
        can then be used to run the forward pass of a policy. This data will only
        include the enviornment context for running the policy at the last timestep.

        Returns:
            A SampleBatch with a batch size of 1.
        """

        batch_data = {}
        np_data = {}
        for view_col, view_req in self.view_requirements.items():
            # Create the batch of data from the different buffers.
            data_col = view_req.data_col or view_col

            # if this view is not for inference, skip it.
            if not view_req.used_for_compute_actions:
                continue

            if np.any(view_req.shift_arr > 0):
                raise ValueError(
                    f"During inference the agent can only use past observations to "
                    f"respect causality. However, view_col = {view_col} seems to "
                    f"depend on future indices {view_req.shift_arr}, while the "
                    f"used_for_compute_actions flag is set to True. Please fix the "
                    f"discrepancy. Hint: If you are using a custom model make sure "
                    f"the view_requirements are initialized properly and is point "
                    f"only refering to past timesteps during inference."
                )

            # Some columns don't exist yet
            # (get created during postprocessing or depend on state_out).
            if data_col not in self.buffers:
                self._fill_buffer_with_initial_values(
                    data_col, view_req, build_for_inference=True
                )

            # Keep an np-array cache so we don't have to regenerate the
            # np-array for different view_cols using to the same data_col.
            self._cache_in_np(np_data, data_col)

            data = []
            for d in np_data[data_col]:
                # if shift_arr = [0] the data will be just the last time step
                # (len(d) - 1), if shift_arr = [-1] the data will be just the timestep
                # before the last one (len(d) - 2) and so on.
                element_at_t = d[view_req.shift_arr + len(d) - 1]
                if element_at_t.shape[0] == 1:
                    # squeeze to remove the T dimension if it is 1.
                    element_at_t = element_at_t.squeeze(0)
                # add the batch dimension with [None]
                data.append(element_at_t[None])

            if data:
                batch_data[view_col] = self._unflatten_as_buffer_struct(data, data_col)

        batch = self._get_sample_batch(batch_data)
        return batch

    # TODO: @kouorsh we don't really need view_requirements anymore since it's already
    # and attribute of the class
    def build_for_training(
        self, view_requirements: ViewRequirementsDict
    ) -> SampleBatch:
        """Builds a SampleBatch from the thus-far collected agent data.

        If the episode/trajectory has no DONE=True at the end, will copy
        the necessary n timesteps at the end of the trajectory back to the
        beginning of the buffers and wait for new samples coming in.
        SampleBatches created by this method will be ready for postprocessing
        by a Policy.

        Args:
            view_requirements: The viewrequirements dict needed to build the
            SampleBatch from the raw buffers (which may have data shifts as well as
            mappings from view-col to data-col in them).

        Returns:
            SampleBatch: The built SampleBatch for this agent, ready to go into
            postprocessing.
        """

        batch_data = {}
        np_data = {}
        for view_col, view_req in view_requirements.items():
            # Create the batch of data from the different buffers.
            data_col = view_req.data_col or view_col

            if data_col not in self.buffers:
                is_state = self._fill_buffer_with_initial_values(
                    data_col, view_req, build_for_inference=False
                )

                # We need to skip this view_col if it does not exist in the buffers and
                # is not an RNN state because it could be the special keys that gets
                # added by policy's postprocessing function for training.
                if not is_state:
                    continue

            # OBS are already shifted by -1 (the initial obs starts one ts
            # before all other data columns).
            obs_shift = -1 if data_col == SampleBatch.OBS else 0

            # Keep an np-array cache so we don't have to regenerate the
            # np-array for different view_cols using to the same data_col.
            self._cache_in_np(np_data, data_col)

            # Go throught each time-step in the buffer and construct the view
            # accordingly.
            data = []
            for d in np_data[data_col]:
                shifted_data = []

                # batch_repeat_value determines how many time steps should we skip
                # before we repeat indexing the data.
                # Example: batch_repeat_value=10, shift_arr = [-3, -2, -1],
                # shift_before = 3
                # buffer = [-3, -2, -1, 0, 1, 2, 3, 4, 5, 6, 7, 8, 9, 10, 11, 12]
                # resulting_data = [[-3, -2, -1], [7, 8, 9]]
                # explanation: For t=0, we output [-3, -2, -1]. We then skip 10 time
                # steps ahead and get to t=10. For t=10, we output [7, 8, 9]. We skip
                # 10 more time steps and get to t=20. but since t=20 is out of bound we
                # stop.

                # count computes the number of time steps that we need to consider.
                # if batch_repeat_value = 1, this number should be the length of
                # episode so far, which is len(buffer) - shift_before.
                count = int(
                    math.ceil(
                        (len(d) - self.shift_before) / view_req.batch_repeat_value
                    )
                )
                for i in range(count):

                    # the indices for time step t
                    inds = (
                        self.shift_before
                        + obs_shift
                        + view_req.shift_arr
                        + (i * view_req.batch_repeat_value)
                    )

                    # handle the case where the inds are out of bounds from the end.
                    # if during the indexing any of the indices are out of bounds, we
                    # need to use padding on the end to fill in the missing indices.
                    element_at_t = []
                    for index in inds:
                        if index < len(d):
                            element_at_t.append(d[index])
                        else:
                            # zero pad similar to the last element.
                            element_at_t.append(
                                tree.map_structure(np.zeros_like, d[-1])
                            )
                    element_at_t = np.stack(element_at_t)

                    if element_at_t.shape[0] == 1:
                        # squeeze to remove the T dimension if it is 1.
                        element_at_t = element_at_t.squeeze(0)
                    shifted_data.append(element_at_t)

                # in some multi-agent cases shifted_data may be an empty list.
                # In this case we should just create an empty array and return it.
                if shifted_data:
                    shifted_data_np = np.stack(shifted_data, 0)
                else:
                    shifted_data_np = np.array(shifted_data)
                data.append(shifted_data_np)

            if data:
                batch_data[view_col] = self._unflatten_as_buffer_struct(data, data_col)

        batch = self._get_sample_batch(batch_data)

        # This trajectory is continuing -> Copy data at the end (in the size of
        # self.shift_before) to the beginning of buffers and erase everything
        # else.
        if (
            SampleBatch.DONES in self.buffers
            and not self.buffers[SampleBatch.DONES][0][-1]
        ):
            # Copy data to beginning of buffer and cut lists.
            if self.shift_before > 0:
                for k, data in self.buffers.items():
                    # Loop through
                    for i in range(len(data)):
                        self.buffers[k][i] = data[i][-self.shift_before :]
            self.agent_steps = 0

        # Reset our unroll_id.
        self.unroll_id = None

        return batch

    def _build_buffers(self, single_row: Dict[str, TensorType]) -> None:
        """Builds the buffers for sample collection, given an example data row.

        Args:
            single_row (Dict[str, TensorType]): A single row (keys=column
                names) of data to base the buffers on.
        """
        for col, data in single_row.items():
            if col in self.buffers:
                continue

            shift = self.shift_before - (
                1
                if col
                in [
                    SampleBatch.OBS,
                    SampleBatch.EPS_ID,
                    SampleBatch.AGENT_INDEX,
                    SampleBatch.ENV_ID,
                    SampleBatch.T,
                    SampleBatch.UNROLL_ID,
                ]
                else 0
            )

            # Store all data as flattened lists, except INFOS and state-out
            # lists. These are monolithic items (infos is a dict that
            # should not be further split, same for state-out items, which
            # could be custom dicts as well).
            if (
                col == SampleBatch.INFOS
                or col.startswith("state_out_")
                or (col == SampleBatch.ACTIONS and not self.disable_action_flattening)
            ):
                self.buffers[col] = [[data for _ in range(shift)]]
            else:
                self.buffers[col] = [
                    [v for _ in range(shift)] for v in tree.flatten(data)
                ]
                # Store an example data struct so we know, how to unflatten
                # each data col.
                self.buffer_structs[col] = data

    def _get_sample_batch(self, batch_data: Dict[str, TensorType]) -> SampleBatch:
        """Returns a SampleBatch from the given data dictionary. Also updates the
        sequence information based on the max_seq_len."""

        # Due to possible batch-repeats > 1, columns in the resulting batch
        # may not all have the same batch size.
        batch = SampleBatch(batch_data, is_training=self.training)

        # Adjust the seq-lens array depending on the incoming agent sequences.
        if self.is_policy_recurrent:
            seq_lens = []
            max_seq_len = self.max_seq_len
            count = batch.count
            while count > 0:
                seq_lens.append(min(count, max_seq_len))
                count -= max_seq_len
            batch["seq_lens"] = np.array(seq_lens)
            batch.max_seq_len = max_seq_len

        return batch

    def _cache_in_np(self, cache_dict: Dict[str, List[np.ndarray]], key: str) -> None:
        """Caches the numpy version of the key in the buffer dict."""
        if key not in cache_dict:
            cache_dict[key] = [_to_float_np_array(d) for d in self.buffers[key]]

    def _unflatten_as_buffer_struct(
        self, data: List[np.ndarray], key: str
    ) -> np.ndarray:
        """Unflattens the given to match the buffer struct format for that key."""
        if key not in self.buffer_structs:
            return data[0]

        return tree.unflatten_as(self.buffer_structs[key], data)

    def _fill_buffer_with_initial_values(
        self,
        data_col: str,
        view_requirement: ViewRequirement,
        build_for_inference: bool = False,
    ) -> bool:
        """Fills the buffer with the initial values for the given data column.
        for dat_col starting with `state_out`, use the initial states of the policy,
        but for other data columns, create a dummy value based on the view requirement
        space.

        Args:
            data_col: The data column to fill the buffer with.
            view_requirement: The view requirement for the view_col. Normally the view
                requirement for the data column is used and if it does not exist for
                some reason the view requirement for view column is used instead.
            build_for_inference: Whether this is getting called for inference or not.

        returns:
            is_state: True if the data_col is an RNN state, False otherwise.
        """
        try:
            space = self.view_requirements[data_col].space
        except KeyError:
            space = view_requirement.space

        # special treatment for state_out_<i>
        # add them to the buffer in case they don't exist yet
        is_state = True
        if data_col.startswith("state_out_"):
            if not self.is_policy_recurrent:
                raise ValueError(
                    f"{data_col} is not available, because the given policy is"
                    f"not recurrent according to the input model_inital_states."
                    f"Have you forgotten to return non-empty lists in"
                    f"policy.get_initial_states()?"
                )
            state_ind = int(data_col.split("_")[-1])
            if self.intial_states:
                initial_state = self.intial_states[state_ind]
            else:
                # Some models and policies don't provide initial states and
                if log_once("initial_state_not_provided_in_agent_collector"):
                    logger.info(
                        "Agent collector was not provided an initial state "
                        "but policy is recurrent. We infer initial state by "
                        "sampling from the view requirement."
                    )
                initial_state = self.view_requirements[data_col].space.sample()

            self._build_buffers({data_col: initial_state})
        else:
            is_state = False
            # only create dummy data during inference
            if build_for_inference:
                if isinstance(space, Space):
                    #  state_out_x assumes the values do not have a batch dimension
                    #  (i.e. instead of being (1, d) it is of shape (d,).
                    fill_value = get_dummy_batch_for_space(
                        space,
                        batch_size=0,
                    )
                else:
                    fill_value = space

                self._build_buffers({data_col: fill_value})

        return is_state<|MERGE_RESOLUTION|>--- conflicted
+++ resolved
@@ -125,11 +125,6 @@
         """Returns True if this collector has no data."""
         return not self.buffers or all(len(item) == 0 for item in self.buffers.values())
 
-<<<<<<< HEAD
-    def _check_view_requirement(self, vr_name: str, data: TensorType):
-        """Raises an AssertionError if data does not fit all view requirements that
-        have a view on data_col. Excludes ENV_ID that don't have a ViewRequirements."""
-=======
     def _check_view_requirement(self, view_requirement_name: str, data: TensorType):
         """Warns if data does not fit the view requirement.
 
@@ -137,7 +132,6 @@
         future.
         """
 
->>>>>>> d6942cc0
         if (
             log_once(
                 f"view_requirement_"
