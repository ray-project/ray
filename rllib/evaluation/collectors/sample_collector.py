--- conflicted
+++ resolved
@@ -1,10 +1,6 @@
 from abc import abstractmethod, ABCMeta
 import logging
-<<<<<<< HEAD
-from typing import Dict, List, Union
-=======
 from typing import Dict, List, Optional, Union
->>>>>>> f6b84cb2
 
 from ray.rllib.evaluation.episode import MultiAgentEpisode
 from ray.rllib.policy.sample_batch import MultiAgentBatch, SampleBatch
@@ -174,30 +170,15 @@
                 to False here.
             check_dones (bool): Whether we need to check that all agents'
                 trajectories have dones=True at the end.
-<<<<<<< HEAD
-        """
-        raise NotImplementedError
-
-    @abstractmethod
-    def build_multi_agent_batch(self, env_steps: int, env_index: int) -> \
-            Union[MultiAgentBatch, SampleBatch]:
-        """Builds a MultiAgentBatch of size=env_steps from the collected data.
-
-        Args:
-            env_steps (int): The sum of all env-steps (across all agents) taken
-                so far.
-            env_index (int): The environment index (in a vector env) for which
-                to build the batch.
-=======
             build (bool): Whether to build a MultiAgentBatch from the given
                 episode (and only that episode!) and return that
                 MultiAgentBatch. Used for batch_mode=`complete_episodes`.
->>>>>>> f6b84cb2
-
-        Returns:
-            Any: An ID that can be used in `build_multi_agent_batch` to
-                retrieve the samples that have been postprocessed as a
-                ready-built MultiAgentBatch.
+
+        Returns:
+            Optional[MultiAgentBatch]: If `build` is True, the
+                SampleBatch or MultiAgentBatch built from `episode` (either
+                just from that episde or from the `_PolicyCollectorGroup`
+                in the `episode.batch_builder` property).
         """
         raise NotImplementedError
 
