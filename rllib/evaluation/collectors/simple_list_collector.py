import collections
import logging
import math
import numpy as np
from typing import List, Any, Dict, Tuple, TYPE_CHECKING, Union

from ray.rllib.env.base_env import _DUMMY_AGENT_ID
from ray.rllib.evaluation.collectors.sample_collector import _SampleCollector
from ray.rllib.evaluation.episode import MultiAgentEpisode
from ray.rllib.policy.policy import Policy
from ray.rllib.policy.sample_batch import SampleBatch, MultiAgentBatch
from ray.rllib.policy.view_requirement import ViewRequirement
from ray.rllib.utils.annotations import override
from ray.rllib.utils.debug import summarize
from ray.rllib.utils.typing import AgentID, EpisodeID, EnvID, PolicyID, \
    TensorType
from ray.rllib.utils.framework import try_import_tf, try_import_torch
from ray.util.debug import log_once

_, tf, _ = try_import_tf()
torch, _ = try_import_torch()

if TYPE_CHECKING:
    from ray.rllib.agents.callbacks import DefaultCallbacks

logger = logging.getLogger(__name__)


def to_float_np_array(v: List[Any]) -> np.ndarray:
    if torch and torch.is_tensor(v[0]):
        raise ValueError
    arr = np.array(v)
    if arr.dtype == np.float64:
        return arr.astype(np.float32)  # save some memory
    return arr


_INIT_COLS = [SampleBatch.OBS]


class _AgentCollector:
    """Collects samples for one agent in one trajectory (episode).

    The agent may be part of a multi-agent environment. Samples are stored in
    lists including some possible automatic "shift" buffer at the beginning to
    be able to save memory when storing things like NEXT_OBS, PREV_REWARDS,
    etc.., which are specified using the trajectory view API.
    """

    _next_unroll_id = 0  # disambiguates unrolls within a single episode

    def __init__(self, view_reqs):
        self.shift_before = -min(
            [(int(vr.data_rel_pos.split(":")[0])
              if isinstance(vr.data_rel_pos, str) else vr.data_rel_pos) +
             (-1 if vr.data_col in _INIT_COLS or k in _INIT_COLS else 0)
             for k, vr in view_reqs.items()])
        self.buffers: Dict[str, List] = {}
        # The simple timestep count for this agent. Gets increased by one
        # each time a (non-initial!) observation is added.
        self.count = 0

    def add_init_obs(self, episode_id: EpisodeID, agent_id: AgentID,
                     env_id: EnvID, init_obs: TensorType,
                     view_requirements: Dict[str, ViewRequirement]) -> None:
        """Adds an initial observation (after reset) to the Agent's trajectory.

        Args:
            episode_id (EpisodeID): Unique ID for the episode we are adding the
                initial observation for.
            agent_id (AgentID): Unique ID for the agent we are adding the
                initial observation for.
            env_id (EnvID): The environment index (in a vectorized setup).
            init_obs (TensorType): The initial observation tensor (after
            `env.reset()`).
            view_requirements (Dict[str, ViewRequirements])
        """
        if SampleBatch.OBS not in self.buffers:
            self._build_buffers(
                single_row={
                    SampleBatch.OBS: init_obs,
                    SampleBatch.EPS_ID: episode_id,
                    SampleBatch.AGENT_INDEX: agent_id,
                    "env_id": env_id,
                })
        self.buffers[SampleBatch.OBS].append(init_obs)

    def add_action_reward_next_obs(self, values: Dict[str, TensorType]) -> \
            None:
        """Adds the given dictionary (row) of values to the Agent's trajectory.

        Args:
            values (Dict[str, TensorType]): Data dict (interpreted as a single
                row) to be added to buffer. Must contain keys:
                SampleBatch.ACTIONS, REWARDS, DONES, and NEXT_OBS.
        """

        assert SampleBatch.OBS not in values
        values[SampleBatch.OBS] = values[SampleBatch.NEXT_OBS]
        del values[SampleBatch.NEXT_OBS]

        for k, v in values.items():
            if k not in self.buffers:
                self._build_buffers(single_row=values)
            self.buffers[k].append(v)
        self.count += 1

    def build(self, view_requirements: Dict[str, ViewRequirement],
              inference_view_requirements: Dict[str, ViewRequirement]
              ) -> SampleBatch:
        """Builds a SampleBatch from the thus-far collected agent data.

        If the episode/trajectory has no DONE=True at the end, will copy
        the necessary n timesteps at the end of the trajectory back to the
        beginning of the buffers and wait for new samples coming in.
        SampleBatches created by this method will be ready for postprocessing
        by a Policy.

        Args:
            view_requirements (Dict[str, ViewRequirement]: The view
                requirements dict needed to build the SampleBatch from the raw
                buffers (which may have data shifts as well as mappings from
                view-col to data-col in them).
            inference_view_requirements (Dict[str, ViewRequirement]: The view
                requirements dict needed to build an input dict for a ModelV2
                forward call.

        Returns:
            SampleBatch: The built SampleBatch for this agent, ready to go into
                postprocessing.
        """

        batch_data = {}
        np_data = {}
        for view_col, view_req in view_requirements.items():
            # Is an input_dict. Build it using the inference view requirements.
            if view_req.is_input_dict:
                batch_data[view_col] = self._get_input_dict(
                    inference_view_requirements, abs_pos=view_req.abs_pos)
                continue

            # Create the batch of data from the different buffers.
            data_col = view_req.data_col or view_col

            # Some columns don't exist yet (get created during postprocessing).
            # -> skip.
            if data_col not in self.buffers:
                continue

            # Keep an np-array cache so we don't have to regenerate the
            # np-array for different view_cols using to the same data_col.
            if data_col not in np_data:
                np_data[data_col] = to_float_np_array(self.buffers[data_col])

            obs_shift = (1 if data_col == SampleBatch.OBS else 0)

            # Range of indices on time-axis, make sure to create
            if view_req.data_rel_pos_from is not None:
                if view_req.batch_repeat_value > 1:
                    count = int(
                        math.ceil((len(np_data[data_col]) - self.shift_before)
                                  / view_req.batch_repeat_value))
                    repeat_count = (view_req.data_rel_pos_to -
                                    view_req.data_rel_pos_from + 1)
                    data = np.asarray([
                        np_data[data_col]
                        [self.shift_before + (i * repeat_count) +
                         view_req.data_rel_pos_from +
                         obs_shift:self.shift_before + (i * repeat_count) +
                         view_req.data_rel_pos_to + 1 + obs_shift]
                        for i in range(count)
                    ])
                else:
                    data = np_data[data_col][
                        self.shift_before + view_req.data_rel_pos_from +
                        obs_shift:self.shift_before +
                        view_req.data_rel_pos_to + 1 + obs_shift]
            # Set of (probably non-consecutive) indices.
            elif isinstance(view_req.data_rel_pos, np.ndarray):
                data = np_data[data_col][self.shift_before + obs_shift +
                                         view_req.data_rel_pos]
            # Single index.
            else:
                shift = view_req.data_rel_pos + obs_shift
                if shift >= 0:
                    data = np_data[data_col][self.shift_before:]
                else:
                    data = np_data[data_col][self.shift_before + shift:shift]

            if len(data) > 0:
                batch_data[view_col] = data

        batch = SampleBatch(batch_data, _dont_check_lens=True)

        if SampleBatch.UNROLL_ID not in batch.data:
            batch.data[SampleBatch.UNROLL_ID] = np.repeat(
                _AgentCollector._next_unroll_id, batch.count)
            _AgentCollector._next_unroll_id += 1

        # This trajectory is continuing -> Copy data at the end (in the size of
        # self.shift_before) to the beginning of buffers and erase everything
        # else.
        if not self.buffers[SampleBatch.DONES][-1]:
            # Copy data to beginning of buffer and cut lists.
            if self.shift_before > 0:
                for k, data in self.buffers.items():
                    self.buffers[k] = data[-self.shift_before:]
            self.count = 0

        return batch

    def _build_buffers(self, single_row: Dict[str, TensorType]) -> None:
        """Builds the buffers for sample collection, given an example data row.

        Args:
            single_row (Dict[str, TensorType]): A single row (keys=column
                names) of data to base the buffers on.
        """
        for col, data in single_row.items():
            if col in self.buffers:
                continue
            shift = self.shift_before - (1 if col == SampleBatch.OBS else 0)
            # Python primitive or dict (e.g. INFOs).
            if isinstance(data, (int, float, bool, str, dict)):
                self.buffers[col] = [0 for _ in range(shift)]
            # np.ndarray, torch.Tensor, or tf.Tensor.
            else:
                shape = data.shape
                dtype = data.dtype
                if torch and isinstance(data, torch.Tensor):
                    self.buffers[col] = \
                        [torch.zeros(shape, dtype=dtype, device=data.device)
                         for _ in range(shift)]
                elif tf and isinstance(data, tf.Tensor):
                    self.buffers[col] = \
                        [tf.zeros(shape=shape, dtype=dtype)
                         for _ in range(shift)]
                else:
                    self.buffers[col] = \
                        [np.zeros(shape=shape, dtype=dtype)
                         for _ in range(shift)]

    def _get_input_dict(self, view_reqs, abs_pos: int = -1) -> \
            Dict[str, TensorType]:

        if abs_pos < 0:
            abs_pos = len(self.buffers[SampleBatch.OBS]) - 1
        else:
            abs_pos = self.shift_before + abs_pos

        input_dict = {}
        for view_col, view_req in view_reqs.items():
            # Skip input_dict view-reqs.
            if view_req.is_input_dict:
                continue

            # Create the batch of data from the different buffers.
            data_col = view_req.data_col or view_col
            # Range of shifts, e.g. "-100:0". Note: This includes index 0!
            if view_req.data_rel_pos_from is not None:
                time_indices = (abs_pos + view_req.data_rel_pos_from,
                                abs_pos + view_req.data_rel_pos_to)
            # Single shift (e.g. -1) or list of shifts, e.g. [-4, -1, 0].
            else:
                time_indices = abs_pos + view_req.data_rel_pos
            data_list = []
            if isinstance(time_indices, tuple):
                if time_indices[1] == -1:
                    data_list.append(self.buffers[data_col][time_indices[0]:])
                else:
                    data_list.append(self.buffers[data_col][time_indices[
                        0]:time_indices[1] + 1])
            else:
                data_list.append(self.buffers[data_col][time_indices])
            input_dict[view_col] = np.array(data_list)

        # Add valid `seq_lens`, just in case RNNs need it.
        input_dict["seq_lens"] = np.array([1])

        return input_dict


class _PolicyCollector:
    """Collects already postprocessed (single agent) samples for one policy.

    Samples come in through already postprocessed SampleBatches, which
    contain single episode/trajectory data for a single agent and are then
    appended to this policy's buffers.
    """

    def __init__(self, policy):
        """Initializes a _PolicyCollector instance.

        Args:
            policy (Policy): The policy object.
        """

        self.buffers: Dict[str, List] = collections.defaultdict(list)
        self.policy = policy
        # The total timestep count for all agents that use this policy.
        # NOTE: This is not an env-step count (across n agents). AgentA and
        # agentB, both using this policy, acting in the same episode and both
        # doing n steps would increase the count by 2*n.
        self.count = 0
        # Seq-lens list of already added agent batches.
        self.seq_lens = [] if policy.is_recurrent() else None

    def add_postprocessed_batch_for_training(
            self, batch: SampleBatch,
            view_requirements: Dict[str, ViewRequirement]) -> None:
        """Adds a postprocessed SampleBatch (single agent) to our buffers.

        Args:
            batch (SampleBatch): A single agent (one trajectory) SampleBatch
                to be added to the Policy's buffers.
            view_requirements (Dict[str, ViewRequirement]: The view
                requirements for the policy. This is so we know, whether a
                view-column needs to be copied at all (not needed for
                training).
        """
        for view_col, data in batch.items():
            # Skip columns that are not used for training.
            if view_col in view_requirements and \
                    not view_requirements[view_col].used_for_training:
                continue
            assert view_requirements[view_col].is_input_dict is False
            self.buffers[view_col].extend(data)
        # Add the agent's trajectory length to our count.
        self.count += batch.count
        # Adjust the seq-lens array depending on the incoming agent sequences.
        if self.seq_lens is not None:
            max_seq_len = self.policy.config["model"]["max_seq_len"]
            count = batch.count
            while count > 0:
                self.seq_lens.append(min(count, max_seq_len))
                count -= max_seq_len

    def build(self):
        """Builds a SampleBatch for this policy from the collected data.

        Also resets all buffers for further sample collection for this policy.

        Returns:
            SampleBatch: The SampleBatch with all thus-far collected data for
                this policy.
        """
        # Create batch from our buffers.
        batch = SampleBatch(
            self.buffers, _seq_lens=self.seq_lens, _dont_check_lens=True)
        # Clear buffers for future samples.
        self.buffers.clear()
        # Reset count to 0 and seq-lens to empty list.
        self.count = 0
        if self.seq_lens is not None:
            self.seq_lens = []
        return batch


class _SimpleListCollector(_SampleCollector):
    """Util to build SampleBatches for each policy in a multi-agent env.

    Input data is per-agent, while output data is per-policy. There is an M:N
    mapping between agents and policies. We retain one local batch builder
    per agent. When an agent is done, then its local batch is appended into the
    corresponding policy batch for the agent's policy.
    """

    def __init__(self,
                 policy_map: Dict[PolicyID, Policy],
                 clip_rewards: Union[bool, float],
                 callbacks: "DefaultCallbacks",
                 multiple_episodes_in_batch: bool = True,
                 rollout_fragment_length: int = 200):
        """Initializes a _SimpleListCollector instance.

        Args:
            policy_map (Dict[str, Policy]): Maps policy ids to policy
                instances.
            clip_rewards (Union[bool, float]): Whether to clip rewards before
                postprocessing (at +/-1.0) or the actual value to +/- clip.
            callbacks (DefaultCallbacks): RLlib callbacks.
        """

        self.policy_map = policy_map
        self.clip_rewards = clip_rewards
        self.callbacks = callbacks
        self.multiple_episodes_in_batch = multiple_episodes_in_batch
        self.rollout_fragment_length = rollout_fragment_length
        self.large_batch_threshold: int = max(
            1000, rollout_fragment_length *
            10) if rollout_fragment_length != float("inf") else 5000

        # Build each Policies' single collector.
<<<<<<< HEAD
        self.policy_collectors = {
            pid: _PolicyCollector(policy_map[pid])
            for pid in policy_map.keys()
        }
        self.policy_collectors_env_steps = 0
=======
        self.policy_collectors = {}
>>>>>>> b2059103
        # Whenever we observe a new episode+agent, add a new
        # _SingleTrajectoryCollector.
        self.agent_collectors: Dict[Tuple[EpisodeID, AgentID],
                                    _AgentCollector] = {}
        # Internal agent-key-to-policy-id map.
        self.agent_key_to_policy_id = {}

        # Agents to collect data from for the next forward pass (per policy).
        self.forward_pass_agent_keys = {pid: [] for pid in policy_map.keys()}
        self.forward_pass_size = {pid: 0 for pid in policy_map.keys()}

        # Maps episode index to env step counts (already built inside a
        # `_PolicyCollector` object).
        self.built_env_steps_per_index: Dict[EnvID, int] = collections.defaultdict(int)
        # Maps episode ID to MultiAgentEpisode.
        self.episodes: Dict[EpisodeID, MultiAgentEpisode] = {}

    @override(_SampleCollector)
    def episode_step(self, episode_id: EpisodeID) -> None:
        episode = self.episodes[episode_id]
        episode.length += 1
        env_steps = \
            self.built_env_steps_per_index[episode.env_index] + episode.length
        #TODO: this seems wrong.
        if (env_steps > self.large_batch_threshold
                and log_once("large_batch_warning")):
            logger.warning(
                "More than {} observations for {} env steps ".format(
                    env_steps, env_steps) +
                "are buffered in the sampler. If this is more than you "
                "expected, check that that you set a horizon on your "
                "environment correctly and that it terminates at some point. "
                "Note: In multi-agent environments, `rollout_fragment_length` "
                "sets the batch size based on (across-agents) environment "
                "steps, not the steps of individual agents, which can result "
                "in unexpectedly large batches." +
                ("Also, you may be in evaluation waiting for your Env to "
                 "terminate (batch_mode=`complete_episodes`). Make sure it "
                 "does at some point."
                 if not self.multiple_episodes_in_batch else ""))

    @override(_SampleCollector)
    def add_init_obs(self, episode: MultiAgentEpisode, agent_id: AgentID,
                     env_id: EnvID, policy_id: PolicyID,
                     init_obs: TensorType) -> None:
        # Make sure our mappings are up to date.
        agent_key = (episode.episode_id, agent_id)
        if agent_key not in self.agent_key_to_policy_id:
            self.agent_key_to_policy_id[agent_key] = policy_id
        else:
            assert self.agent_key_to_policy_id[agent_key] == policy_id
        policy = self.policy_map[policy_id]
        view_reqs = policy.model.inference_view_requirements if \
            getattr(policy, "model", None) else policy.view_requirements

        # Add initial obs to Trajectory.
        assert agent_key not in self.agent_collectors
        # TODO: determine exact shift-before based on the view-req shifts.
        self.agent_collectors[agent_key] = _AgentCollector(view_reqs)
        self.agent_collectors[agent_key].add_init_obs(
            episode_id=episode.episode_id,
            agent_id=agent_id,
            env_id=env_id,
            init_obs=init_obs,
            view_requirements=view_reqs)

        self.episodes[episode.episode_id] = episode

        self._add_to_next_inference_call(agent_key, env_id)

    @override(_SampleCollector)
    def add_action_reward_next_obs(self, episode_id: EpisodeID,
                                   agent_id: AgentID, env_id: EnvID,
                                   policy_id: PolicyID, agent_done: bool,
                                   values: Dict[str, TensorType]) -> None:
        # Make sure, episode/agent already has some (at least init) data.
        agent_key = (episode_id, agent_id)
        assert self.agent_key_to_policy_id[agent_key] == policy_id
        assert agent_key in self.agent_collectors

        # Include the current agent id for multi-agent algorithms.
        if agent_id != _DUMMY_AGENT_ID:
            values["agent_id"] = agent_id

        # Add action/reward/next-obs (and other data) to Trajectory.
        self.agent_collectors[agent_key].add_action_reward_next_obs(values)

        if not agent_done:
            self._add_to_next_inference_call(agent_key, env_id)

    @override(_SampleCollector)
    def total_env_steps(self) -> int:
        return sum(a.count for a in self.agent_collectors.values())

    @override(_SampleCollector)
    def get_inference_input_dict(self, policy_id: PolicyID) -> \
            Dict[str, TensorType]:
        policy = self.policy_map[policy_id]
        keys = self.forward_pass_agent_keys[policy_id]
        buffers = {k: self.agent_collectors[k].buffers for k in keys}
        view_reqs = policy.model.inference_view_requirements if \
            getattr(policy, "model", None) else policy.view_requirements

        input_dict = {}
        for view_col, view_req in view_reqs.items():
            # Skip input_dict view-reqs.
            if view_req.is_input_dict:
                continue

            # Create the batch of data from the different buffers.
            data_col = view_req.data_col or view_col
            delta = -1 if data_col in [
                SampleBatch.OBS, "t", "env_id", SampleBatch.EPS_ID,
                SampleBatch.AGENT_INDEX
            ] else 0
            # Range of shifts, e.g. "-100:0". Note: This includes index 0!
            if view_req.data_rel_pos_from is not None:
                time_indices = (view_req.data_rel_pos_from + delta,
                                view_req.data_rel_pos_to + delta)
            # Single shift (e.g. -1) or list of shifts, e.g. [-4, -1, 0].
            else:
                time_indices = view_req.data_rel_pos + delta
            data_list = []
            # Loop through agents and add-up their data (batch).
            for k in keys:
                if data_col not in buffers[k]:
                    self.agent_collectors[k]._build_buffers({
                        data_col: view_req.space.sample()
                    })
                if isinstance(time_indices, tuple):
                    if time_indices[1] == -1:
                        data_list.append(
                            buffers[k][data_col][time_indices[0]:])
                    else:
                        data_list.append(buffers[k][data_col][time_indices[
                            0]:time_indices[1] + 1])
                else:
                    data_list.append(buffers[k][data_col][time_indices])
            input_dict[view_col] = np.array(data_list)

        self._reset_inference_calls(policy_id)

        return input_dict

    @override(_SampleCollector)
    def postprocess_episode(self,
                            episode: MultiAgentEpisode,
                            is_done: bool = False,
                            check_dones: bool = False) -> None:
        episode_id = episode.episode_id
        env_index = episode.env_index

        # TODO: (sven) Once we implement multi-agent communication channels,
        #  we have to resolve the restriction of only sending other agent
        #  batches from the same policy to the postprocess methods.
        # Build SampleBatches for the given episode.
        pre_batches = {}
        for (eps_id, agent_id), collector in self.agent_collectors.items():
            # Build only if there is data and agent is part of given episode.
            if collector.count == 0 or eps_id != episode_id:
                continue
<<<<<<< HEAD
            policy = self.policy_map[self.agent_key_to_policy[(eps_id,
                                                               agent_id)]]
            pre_batch = collector.build(
                policy.view_requirements,
                policy.model.inference_view_requirements)
=======
            pid = self.agent_key_to_policy_id[(eps_id, agent_id)]
            policy = self.policy_map[pid]
            pre_batch = collector.build(policy.view_requirements)
>>>>>>> b2059103
            pre_batches[agent_id] = (policy, pre_batch)

        # Apply reward clipping before calling postprocessing functions.
        if self.clip_rewards is True:
            for _, (_, pre_batch) in pre_batches.items():
                pre_batch["rewards"] = np.sign(pre_batch["rewards"])
        elif self.clip_rewards:
            for _, (_, pre_batch) in pre_batches.items():
                pre_batch["rewards"] = np.clip(
                    pre_batch["rewards"],
                    a_min=-self.clip_rewards,
                    a_max=self.clip_rewards)

        post_batches = {}
        for agent_id, (_, pre_batch) in pre_batches.items():
            # Entire episode is said to be done.
            # Error if no DONE at end of this agent's trajectory.
            if is_done and check_dones and \
                    not pre_batch[SampleBatch.DONES][-1]:
                raise ValueError(
                    "Episode {} terminated for all agents, but we still don't "
                    "don't have a last observation for agent {} (policy "
                    "{}). ".format(
                        episode_id, agent_id, self.agent_key_to_policy_id[(
                            episode_id, agent_id)]) +
                    "Please ensure that you include the last observations "
                    "of all live agents when setting done[__all__] to "
                    "True. Alternatively, set no_done_at_end=True to "
                    "allow this.")
            # If (only this?) agent is done, erase its buffer entirely.
            if pre_batch[SampleBatch.DONES][-1]:
                del self.agent_collectors[(episode_id, agent_id)]

            other_batches = pre_batches.copy()
            del other_batches[agent_id]
            pid = self.agent_key_to_policy_id[(episode_id, agent_id)]
            policy = self.policy_map[pid]
            if any(pre_batch["dones"][:-1]) or len(set(
                    pre_batch["eps_id"])) > 1:
                raise ValueError(
                    "Batches sent to postprocessing must only contain steps "
                    "from a single trajectory.", pre_batch)
            # Call the Policy's Exploration's postprocess method.
            post_batches[agent_id] = pre_batch
            if getattr(policy, "exploration", None) is not None:
                policy.exploration.postprocess_trajectory(
                    policy, post_batches[agent_id],
                    getattr(policy, "_sess", None))
            post_batches[agent_id] = policy.postprocess_trajectory(
                post_batches[agent_id], other_batches, episode)

        if log_once("after_post"):
            logger.info(
                "Trajectory fragment after postprocess_trajectory():\n\n{}\n".
                format(summarize(post_batches)))

        # Append into policy batches and reset.
        from ray.rllib.evaluation.rollout_worker import get_global_worker
        for agent_id, post_batch in sorted(post_batches.items()):
            pid = self.agent_key_to_policy_id[(episode_id, agent_id)]
            policy = self.policy_map[pid]
            self.callbacks.on_postprocess_trajectory(
                worker=get_global_worker(),
                episode=episode,
                agent_id=agent_id,
                policy_id=pid,
                policies=self.policy_map,
                postprocessed_batch=post_batch,
                original_batches=pre_batches)
            # Add the postprocessed SampleBatch to the policy collectors for
            # training.
            p_key = (pid, env_index)
            if p_key not in self.policy_collectors:
                self.policy_collectors[p_key] = _PolicyCollector()
            self.policy_collectors[p_key].add_postprocessed_batch_for_training(
                post_batch, policy.view_requirements)

        env_steps = self.episodes[episode_id].length
        self.built_env_steps_per_index[env_index] += env_steps

        if is_done:
            del self.episodes[episode_id]

    @override(_SampleCollector)
    def build_multi_agent_batch(self, env_steps: int, env_index: int) -> \
            Union[MultiAgentBatch, SampleBatch]:
        ma_batch = MultiAgentBatch.wrap_as_needed(
            {
                pid: collector.build()
                for (pid, e_idx), collector in self.policy_collectors.items()
                if collector.count > 0 and env_index == e_idx
            },
            env_steps=env_steps)
        self.built_env_steps_per_index[env_index] = 0
        return ma_batch

    @override(_SampleCollector)
    def try_build_truncated_episode_multi_agent_batch(self) -> \
            List[Union[MultiAgentBatch, SampleBatch]]:
        ma_batches = []
        # Loop through ongoing episodes and see whether their length plus
        # what's already in the policy collectors reaches the fragment-len.
        for episode_id, episode in self.episodes.items():
            built_env_steps_per_index = self.built_env_steps_per_index[episode.env_index]
            env_steps = built_env_steps_per_index + episode.length
            # Reached the fragment-len -> We should build an MA-Batch.
            if env_steps >= self.rollout_fragment_length:
                # If we reached the fragment-len only because of `episode_id`
                # (still ongoing) -> postprocess `episode_id` first.
                if built_env_steps_per_index < self.rollout_fragment_length:
                    self.postprocess_episode(
                        self.episodes[episode_id], is_done=False)
                # Otherwise, create MA-batch only from what's already in our
                # policy buffers (do not include `episode_id`'s data).
                else:
                    env_steps = built_env_steps_per_index#self.policy_collectors_env_steps
                # Build the MA-batch and return.
                ma_batches.append(self.build_multi_agent_batch(env_steps=env_steps, env_index=episode.env_index))
        return ma_batches

    def _add_to_next_inference_call(self, agent_key: Tuple[EpisodeID, AgentID],
                                    env_id: EnvID) -> None:
        """Adds an Agent key (episode+agent IDs) to the next inference call.

        This makes sure that the agent's current data (in the trajectory) is
        used for generating the next input_dict for a
        `Policy.compute_actions()` call.

        Args:
            agent_key (Tuple[EpisodeID, AgentID]: A unique agent key (across
                vectorized environments).
            env_id (EnvID): The environment index (in a vectorized setup).
        """
        pid = self.agent_key_to_policy_id[agent_key]
        idx = self.forward_pass_size[pid]
        if idx == 0:
            self.forward_pass_agent_keys[pid].clear()
        self.forward_pass_agent_keys[pid].append(agent_key)
        self.forward_pass_size[pid] += 1

    def _reset_inference_calls(self, policy_id: PolicyID) -> None:
        """Resets internal inference input-dict registries.

        Calling `self.get_inference_input_dict()` after this method is called
        would return an empty input-dict.

        Args:
            policy_id (PolicyID): The policy ID for which to reset the
                inference pointers.
        """
        self.forward_pass_size[policy_id] = 0<|MERGE_RESOLUTION|>--- conflicted
+++ resolved
@@ -391,15 +391,7 @@
             10) if rollout_fragment_length != float("inf") else 5000
 
         # Build each Policies' single collector.
-<<<<<<< HEAD
-        self.policy_collectors = {
-            pid: _PolicyCollector(policy_map[pid])
-            for pid in policy_map.keys()
-        }
-        self.policy_collectors_env_steps = 0
-=======
         self.policy_collectors = {}
->>>>>>> b2059103
         # Whenever we observe a new episode+agent, add a new
         # _SingleTrajectoryCollector.
         self.agent_collectors: Dict[Tuple[EpisodeID, AgentID],
@@ -561,17 +553,11 @@
             # Build only if there is data and agent is part of given episode.
             if collector.count == 0 or eps_id != episode_id:
                 continue
-<<<<<<< HEAD
-            policy = self.policy_map[self.agent_key_to_policy[(eps_id,
-                                                               agent_id)]]
+            pid = self.agent_key_to_policy_id[(eps_id, agent_id)]
+            policy = self.policy_map[pid]
             pre_batch = collector.build(
                 policy.view_requirements,
                 policy.model.inference_view_requirements)
-=======
-            pid = self.agent_key_to_policy_id[(eps_id, agent_id)]
-            policy = self.policy_map[pid]
-            pre_batch = collector.build(policy.view_requirements)
->>>>>>> b2059103
             pre_batches[agent_id] = (policy, pre_batch)
 
         # Apply reward clipping before calling postprocessing functions.
@@ -645,7 +631,7 @@
             # training.
             p_key = (pid, env_index)
             if p_key not in self.policy_collectors:
-                self.policy_collectors[p_key] = _PolicyCollector()
+                self.policy_collectors[p_key] = _PolicyCollector(policy)
             self.policy_collectors[p_key].add_postprocessed_batch_for_training(
                 post_batch, policy.view_requirements)
 
