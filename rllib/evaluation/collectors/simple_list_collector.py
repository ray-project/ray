--- conflicted
+++ resolved
@@ -60,11 +60,7 @@
         # each time a (non-initial!) observation is added.
         self.count = 0
 
-<<<<<<< HEAD
-    def add_init_obs(self, episode_id: EpisodeID, agent_id: AgentID,
-=======
     def add_init_obs(self, episode_id: EpisodeID, agent_index: int,
->>>>>>> 9178a8c5
                      env_id: EnvID, t: int, init_obs: TensorType,
                      view_requirements: Dict[str, ViewRequirement]) -> None:
         """Adds an initial observation (after reset) to the Agent's trajectory.
@@ -92,11 +88,7 @@
                 })
         self.buffers[SampleBatch.OBS].append(init_obs)
         self.buffers[SampleBatch.EPS_ID].append(episode_id)
-<<<<<<< HEAD
-        self.buffers[SampleBatch.AGENT_INDEX].append(agent_id)
-=======
         self.buffers[SampleBatch.AGENT_INDEX].append(agent_index)
->>>>>>> 9178a8c5
         self.buffers["env_id"].append(env_id)
         self.buffers["t"].append(t)
 
@@ -163,15 +155,13 @@
                 continue
             # OBS are already shifted by -1 (the initial obs starts one ts
             # before all other data columns).
-<<<<<<< HEAD
             obs_shift = -1 if data_col == SampleBatch.OBS else 0
 
             # Keep an np-array cache so we don't have to regenerate the
             # np-array for different view_cols using to the same data_col.
-=======
-            shift = view_req.data_rel_pos - \
-                (1 if data_col == SampleBatch.OBS else 0)
->>>>>>> 9178a8c5
+
+            #shift = view_req.data_rel_pos - \
+            #    (1 if data_col == SampleBatch.OBS else 0)
             if data_col not in np_data:
                 np_data[data_col] = to_float_np_array(self.buffers[data_col])
 
@@ -295,7 +285,6 @@
 
             # Create the batch of data from the different buffers.
             data_col = view_req.data_col or view_col
-<<<<<<< HEAD
             # Range of shifts, e.g. "-100:0". Note: This includes index 0!
             if view_req.data_rel_pos_from is not None:
                 time_indices = (abs_pos + view_req.data_rel_pos_from + 1,
@@ -303,9 +292,6 @@
             # Single shift (e.g. -1) or list of shifts, e.g. [-4, -1, 0].
             else:
                 time_indices = abs_pos + view_req.data_rel_pos
-=======
-            time_indices = abs_pos + view_req.data_rel_pos
->>>>>>> 9178a8c5
 
             if isinstance(time_indices, tuple):
                 data = self.buffers[data_col][time_indices[0]:time_indices[1] +
@@ -386,13 +372,8 @@
                 this policy.
         """
         # Create batch from our buffers.
-<<<<<<< HEAD
         batch = SampleBatch(
             self.buffers, _seq_lens=self.seq_lens, _dont_check_lens=True)
-=======
-        batch = SampleBatch(self.buffers, _dont_check_lens=True)
-        assert SampleBatch.UNROLL_ID in batch.data
->>>>>>> 9178a8c5
         # Clear buffers for future samples.
         self.buffers.clear()
         # Reset count to 0 and seq-lens to empty list.
@@ -567,7 +548,6 @@
 
             # Create the batch of data from the different buffers.
             data_col = view_req.data_col or view_col
-<<<<<<< HEAD
             delta = -1 if data_col in [
                 SampleBatch.OBS, "t", "env_id", SampleBatch.EPS_ID,
                 SampleBatch.AGENT_INDEX
@@ -579,13 +559,6 @@
             # Single shift (e.g. -1) or list of shifts, e.g. [-4, -1, 0].
             else:
                 time_indices = view_req.data_rel_pos + delta
-=======
-            time_indices = \
-                view_req.data_rel_pos - (
-                    1 if data_col in [SampleBatch.OBS, "t", "env_id",
-                                      SampleBatch.EPS_ID,
-                                      SampleBatch.AGENT_INDEX] else 0)
->>>>>>> 9178a8c5
             data_list = []
             # Loop through agents and add-up their data (batch).
             for k in keys:
@@ -628,16 +601,10 @@
                 continue
             pid = self.agent_key_to_policy_id[(eps_id, agent_id)]
             policy = self.policy_map[pid]
-<<<<<<< HEAD
-            pre_batch = collector.build(
-                policy.view_requirements,
-                policy.model.inference_view_requirements)
-=======
             model_view_reqs = policy.model.inference_view_requirements if \
                 getattr(policy, "model", None) else policy.view_requirements
             pre_batch = collector.build(policy.view_requirements,
                                         model_view_reqs)
->>>>>>> 9178a8c5
             pre_batches[agent_id] = (policy, pre_batch)
 
         # Apply reward clipping before calling postprocessing functions.
