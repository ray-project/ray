import collections
from gym.spaces import Space
import logging
import math
import numpy as np
from typing import Any, List, Dict, Tuple, TYPE_CHECKING, Union

from ray.rllib.env.base_env import _DUMMY_AGENT_ID
from ray.rllib.evaluation.collectors.sample_collector import _SampleCollector
from ray.rllib.evaluation.episode import MultiAgentEpisode
from ray.rllib.policy.policy import Policy
from ray.rllib.policy.sample_batch import SampleBatch, MultiAgentBatch
from ray.rllib.utils.annotations import override
from ray.rllib.utils.debug import summarize
from ray.rllib.utils.framework import try_import_tf, try_import_torch
from ray.rllib.utils.typing import AgentID, EpisodeID, EnvID, PolicyID, \
    TensorType, ViewRequirementsDict
from ray.util.debug import log_once

_, tf, _ = try_import_tf()
torch, _ = try_import_torch()

if TYPE_CHECKING:
    from ray.rllib.agents.callbacks import DefaultCallbacks

logger = logging.getLogger(__name__)


def to_float_np_array(v: List[Any]) -> np.ndarray:
    if torch and torch.is_tensor(v[0]):
        raise ValueError
    arr = np.array(v)
    if arr.dtype == np.float64:
        return arr.astype(np.float32)  # save some memory
    return arr


_INIT_COLS = [SampleBatch.OBS]


class _AgentCollector:
    """Collects samples for one agent in one trajectory (episode).

    The agent may be part of a multi-agent environment. Samples are stored in
    lists including some possible automatic "shift" buffer at the beginning to
    be able to save memory when storing things like NEXT_OBS, PREV_REWARDS,
    etc.., which are specified using the trajectory view API.
    """

    _next_unroll_id = 0  # disambiguates unrolls within a single episode

    def __init__(self, view_reqs):
        # Determine the size of the buffer we need for data before the actual
        # episode starts. This is used for 0-buffering of e.g. prev-actions,
        # or internal state inputs.
        self.shift_before = -min(
            [(int(vr.shift.split(":")[0])
              if isinstance(vr.shift, str) else vr.shift) +
             (-1 if vr.data_col in _INIT_COLS or k in _INIT_COLS else 0)
             for k, vr in view_reqs.items()])
        # The actual data buffers (lists holding each timestep's data).
        self.buffers: Dict[str, List] = {}
        # The episode ID for the agent for which we collect data.
        self.episode_id = None
        # The simple timestep count for this agent. Gets increased by one
        # each time a (non-initial!) observation is added.
        self.agent_steps = 0

    def add_init_obs(self, episode_id: EpisodeID, agent_index: int,
                     env_id: EnvID, t: int, init_obs: TensorType) -> None:
        """Adds an initial observation (after reset) to the Agent's trajectory.

        Args:
            episode_id (EpisodeID): Unique ID for the episode we are adding the
                initial observation for.
            agent_index (int): Unique int index (starting from 0) for the agent
                within its episode.
            env_id (EnvID): The environment index (in a vectorized setup).
            t (int): The time step (episode length - 1). The initial obs has
                ts=-1(!), then an action/reward/next-obs at t=0, etc..
            init_obs (TensorType): The initial observation tensor (after
            `env.reset()`).
        """
        if SampleBatch.OBS not in self.buffers:
            self._build_buffers(
                single_row={
                    SampleBatch.OBS: init_obs,
                    SampleBatch.AGENT_INDEX: agent_index,
                    "env_id": env_id,
                    "t": t,
                })
        self.buffers[SampleBatch.OBS].append(init_obs)
        self.episode_id = episode_id
        self.buffers[SampleBatch.AGENT_INDEX].append(agent_index)
        self.buffers["env_id"].append(env_id)
        self.buffers["t"].append(t)

    def add_action_reward_next_obs(self, values: Dict[str, TensorType]) -> \
            None:
        """Adds the given dictionary (row) of values to the Agent's trajectory.

        Args:
            values (Dict[str, TensorType]): Data dict (interpreted as a single
                row) to be added to buffer. Must contain keys:
                SampleBatch.ACTIONS, REWARDS, DONES, and NEXT_OBS.
        """

        assert SampleBatch.OBS not in values
        values[SampleBatch.OBS] = values[SampleBatch.NEXT_OBS]
        del values[SampleBatch.NEXT_OBS]
        # Make sure EPS_ID stays the same for this agent. Usually, it should
        # not be part of `values` anyways.
        if SampleBatch.EPS_ID in values:
            assert values[SampleBatch.EPS_ID] == self.episode_id
            del values[SampleBatch.EPS_ID]

        for k, v in values.items():
            if k not in self.buffers:
                self._build_buffers(single_row=values)
            self.buffers[k].append(v)
        self.agent_steps += 1

    def build(self, view_requirements: ViewRequirementsDict) -> SampleBatch:
        """Builds a SampleBatch from the thus-far collected agent data.

        If the episode/trajectory has no DONE=True at the end, will copy
        the necessary n timesteps at the end of the trajectory back to the
        beginning of the buffers and wait for new samples coming in.
        SampleBatches created by this method will be ready for postprocessing
        by a Policy.

        Args:
            view_requirements (ViewRequirementsDict): The view
                requirements dict needed to build the SampleBatch from the raw
                buffers (which may have data shifts as well as mappings from
                view-col to data-col in them).

        Returns:
            SampleBatch: The built SampleBatch for this agent, ready to go into
                postprocessing.
        """

        batch_data = {}
        np_data = {}
        for view_col, view_req in view_requirements.items():
            # Create the batch of data from the different buffers.
            data_col = view_req.data_col or view_col

            # Some columns don't exist yet (get created during postprocessing).
            # -> skip.
            if data_col not in self.buffers:
                continue

            # OBS are already shifted by -1 (the initial obs starts one ts
            # before all other data columns).
            obs_shift = -1 if data_col == SampleBatch.OBS else 0

            # Keep an np-array cache so we don't have to regenerate the
            # np-array for different view_cols using to the same data_col.
            if data_col not in np_data:
                np_data[data_col] = to_float_np_array(self.buffers[data_col])

            # Range of indices on time-axis, e.g. "-50:-1". Together with
            # the `batch_repeat_value`, this determines the data produced.
            # Example:
            #  batch_repeat_value=10, shift_from=-3, shift_to=-1
            #  buffer=[-3, -2, -1, 0, 1, 2, 3, 4, 5, 6, 7, 8, 9, 10, 11, 12]
            #  resulting data=[[-3, -2, -1], [7, 8, 9]]
            #  Range of 3 consecutive items repeats every 10 timesteps.
            if view_req.shift_from is not None:
                if view_req.batch_repeat_value > 1:
                    count = int(
                        math.ceil((len(np_data[data_col]) - self.shift_before)
                                  / view_req.batch_repeat_value))
                    data = np.asarray([
                        np_data[data_col][self.shift_before +
                                          (i * view_req.batch_repeat_value) +
                                          view_req.shift_from +
                                          obs_shift:self.shift_before +
                                          (i * view_req.batch_repeat_value) +
                                          view_req.shift_to + 1 + obs_shift]
                        for i in range(count)
                    ])
                else:
                    data = np_data[data_col][self.shift_before +
                                             view_req.shift_from +
                                             obs_shift:self.shift_before +
                                             view_req.shift_to + 1 + obs_shift]
            # Set of (probably non-consecutive) indices.
            # Example:
            #  shift=[-3, 0]
            #  buffer=[-3, -2, -1, 0, 1, 2, 3, 4, 5, 6, 7, 8, 9, 10, 11, 12]
            #  resulting data=[[-3, 0], [-2, 1], [-1, 2], [0, 3], [1, 4], ...]
            elif isinstance(view_req.shift, np.ndarray):
                data = np_data[data_col][self.shift_before + obs_shift +
                                         view_req.shift]
            # Single shift int value. Use the trajectory as-is, and if
            # `shift` != 0: shifted by that value.
            else:
                shift = view_req.shift + obs_shift
                # Shift is exactly 0: Use trajectory as is.
                if shift == 0:
                    data = np_data[data_col][self.shift_before:]
                # Shift is positive: We still need to 0-pad at the end.
                elif shift > 0:
                    data = to_float_np_array(
                        self.buffers[data_col][self.shift_before + shift:] + [
                            np.zeros(
                                shape=view_req.space.shape,
                                dtype=view_req.space.dtype)
                            for _ in range(shift)
                        ])
                # Shift is negative: Shift into the already existing and
                # 0-padded "before" area of our buffers.
                else:
                    data = np_data[data_col][self.shift_before + shift:shift]

            if len(data) > 0:
                batch_data[view_col] = data

        # Due to possible batch-repeats > 1, columns in the resulting batch
        # may not all have the same batch size.
        batch = SampleBatch(batch_data, _dont_check_lens=True)

        # Add EPS_ID and UNROLL_ID to batch.
        batch.data[SampleBatch.EPS_ID] = np.repeat(self.episode_id,
                                                   batch.count)
        if SampleBatch.UNROLL_ID not in batch.data:
            # TODO: (sven) Once we have the additional
            #  model.preprocess_train_batch in place (attention net PR), we
            #  should not even need UNROLL_ID anymore:
            #  Add "if SampleBatch.UNROLL_ID in view_requirements:" here.
            batch.data[SampleBatch.UNROLL_ID] = np.repeat(
                _AgentCollector._next_unroll_id, batch.count)
            _AgentCollector._next_unroll_id += 1

        # This trajectory is continuing -> Copy data at the end (in the size of
        # self.shift_before) to the beginning of buffers and erase everything
        # else.
        if not self.buffers[SampleBatch.DONES][-1]:
            # Copy data to beginning of buffer and cut lists.
            if self.shift_before > 0:
                for k, data in self.buffers.items():
                    self.buffers[k] = data[-self.shift_before:]
            self.agent_steps = 0

        return batch

    def _build_buffers(self, single_row: Dict[str, TensorType]) -> None:
        """Builds the buffers for sample collection, given an example data row.

        Args:
            single_row (Dict[str, TensorType]): A single row (keys=column
                names) of data to base the buffers on.
        """
        for col, data in single_row.items():
            if col in self.buffers:
                continue
            shift = self.shift_before - (1 if col in [
                SampleBatch.OBS, SampleBatch.EPS_ID, SampleBatch.AGENT_INDEX,
                "env_id", "t"
            ] else 0)
            # Python primitive or dict (e.g. INFOs).
            if isinstance(data, (int, float, bool, str, dict)):
                self.buffers[col] = [data for _ in range(shift)]
            # np.ndarray, torch.Tensor, or tf.Tensor.
            else:
                shape = data.shape
                dtype = data.dtype
                if torch and isinstance(data, torch.Tensor):
                    self.buffers[col] = \
                        [torch.zeros(shape, dtype=dtype, device=data.device)
                         for _ in range(shift)]
                elif tf and isinstance(data, tf.Tensor):
                    self.buffers[col] = \
                        [tf.zeros(shape=shape, dtype=dtype)
                         for _ in range(shift)]
                else:
                    self.buffers[col] = \
                        [np.zeros(shape=shape, dtype=dtype)
                         for _ in range(shift)]


class _PolicyCollector:
    """Collects already postprocessed (single agent) samples for one policy.

    Samples come in through already postprocessed SampleBatches, which
    contain single episode/trajectory data for a single agent and are then
    appended to this policy's buffers.
    """

    def __init__(self, policy):
        """Initializes a _PolicyCollector instance.

        Args:
            policy (Policy): The policy object.
        """

        self.buffers: Dict[str, List] = collections.defaultdict(list)
        self.policy = policy
        # The total timestep count for all agents that use this policy.
        # NOTE: This is not an env-step count (across n agents). AgentA and
        # agentB, both using this policy, acting in the same episode and both
        # doing n steps would increase the count by 2*n.
<<<<<<< HEAD
        self.count = 0
        # Seq-lens list of already added agent batches.
        self.seq_lens = [] if policy.is_recurrent() else None
=======
        self.agent_steps = 0
>>>>>>> 840de491

    def add_postprocessed_batch_for_training(
            self, batch: SampleBatch,
            view_requirements: ViewRequirementsDict) -> None:
        """Adds a postprocessed SampleBatch (single agent) to our buffers.

        Args:
            batch (SampleBatch): An individual agent's (one trajectory)
                SampleBatch to be added to the Policy's buffers.
            view_requirements (ViewRequirementsDict): The view
                requirements for the policy. This is so we know, whether a
                view-column needs to be copied at all (not needed for
                training).
        """
        for view_col, data in batch.items():
            # 1) If col is not in view_requirements, we must have a direct
            # child of the base Policy that doesn't do auto-view req creation.
            # 2) Col is in view-reqs and needed for training.
            if view_col not in view_requirements or \
                    view_requirements[view_col].used_for_training:
                self.buffers[view_col].extend(data)
        # Add the agent's trajectory length to our count.
<<<<<<< HEAD
        self.count += batch.count
        # Adjust the seq-lens array depending on the incoming agent sequences.
        if self.seq_lens is not None:
            max_seq_len = self.policy.config["model"]["max_seq_len"]
            count = batch.count
            while count > 0:
                self.seq_lens.append(min(count, max_seq_len))
                count -= max_seq_len
=======
        self.agent_steps += batch.count
>>>>>>> 840de491

    def build(self):
        """Builds a SampleBatch for this policy from the collected data.

        Also resets all buffers for further sample collection for this policy.

        Returns:
            SampleBatch: The SampleBatch with all thus-far collected data for
                this policy.
        """
        # Create batch from our buffers.
        batch = SampleBatch(
            self.buffers, _seq_lens=self.seq_lens, _dont_check_lens=True)
        # Clear buffers for future samples.
        self.buffers.clear()
<<<<<<< HEAD
        # Reset count to 0 and seq-lens to empty list.
        self.count = 0
        if self.seq_lens is not None:
            self.seq_lens = []
=======
        # Reset agent steps to 0.
        self.agent_steps = 0
>>>>>>> 840de491
        return batch


class _PolicyCollectorGroup:
    def __init__(self, policy_map):
        self.policy_collectors = {
            pid: _PolicyCollector(policy)
            for pid, policy in policy_map.items()
        }
        # Total env-steps (1 env-step=up to N agents stepped).
        self.env_steps = 0
        # Total agent steps (1 agent-step=1 individual agent (out of N)
        # stepped).
        self.agent_steps = 0


class _SimpleListCollector(_SampleCollector):
    """Util to build SampleBatches for each policy in a multi-agent env.

    Input data is per-agent, while output data is per-policy. There is an M:N
    mapping between agents and policies. We retain one local batch builder
    per agent. When an agent is done, then its local batch is appended into the
    corresponding policy batch for the agent's policy.
    """

    def __init__(self,
                 policy_map: Dict[PolicyID, Policy],
                 clip_rewards: Union[bool, float],
                 callbacks: "DefaultCallbacks",
                 multiple_episodes_in_batch: bool = True,
                 rollout_fragment_length: int = 200,
                 count_steps_by: str = "env_steps"):
        """Initializes a _SimpleListCollector instance.

        Args:
            policy_map (Dict[str, Policy]): Maps policy ids to policy
                instances.
            clip_rewards (Union[bool, float]): Whether to clip rewards before
                postprocessing (at +/-1.0) or the actual value to +/- clip.
            callbacks (DefaultCallbacks): RLlib callbacks.
            multiple_episodes_in_batch (bool): Whether it's allowed to pack
                multiple episodes into the same built batch.
            rollout_fragment_length (int): The

        """

        self.policy_map = policy_map
        self.clip_rewards = clip_rewards
        self.callbacks = callbacks
        self.multiple_episodes_in_batch = multiple_episodes_in_batch
        self.rollout_fragment_length = rollout_fragment_length
        self.count_steps_by = count_steps_by
        self.large_batch_threshold: int = max(
            1000, rollout_fragment_length *
            10) if rollout_fragment_length != float("inf") else 5000

        # Whenever we observe a new episode+agent, add a new
        # _SingleTrajectoryCollector.
        self.agent_collectors: Dict[Tuple[EpisodeID, AgentID],
                                    _AgentCollector] = {}
        # Internal agent-key-to-policy-id map.
        self.agent_key_to_policy_id = {}
        # Pool of used/unused PolicyCollectorGroups (attached to episodes for
        # across-episode multi-agent sample collection).
        self.policy_collector_groups = []

        # Agents to collect data from for the next forward pass (per policy).
        self.forward_pass_agent_keys = {pid: [] for pid in policy_map.keys()}
        self.forward_pass_size = {pid: 0 for pid in policy_map.keys()}

        # Maps episode ID to the (non-built) env steps taken in this episode.
        self.episode_steps: Dict[EpisodeID, int] = collections.defaultdict(int)
        # Maps episode ID to the (non-built) individual agent steps in this
        # episode.
        self.agent_steps: Dict[EpisodeID, int] = collections.defaultdict(int)
        # Maps episode ID to MultiAgentEpisode.
        self.episodes: Dict[EpisodeID, MultiAgentEpisode] = {}

    @override(_SampleCollector)
    def episode_step(self, episode_id: EpisodeID) -> None:
        episode = self.episodes[episode_id]
        self.episode_steps[episode_id] += 1
        episode.length += 1
        assert episode.batch_builder is not None
        env_steps = episode.batch_builder.env_steps
        num_individual_observations = sum(
            c.agent_steps
            for c in episode.batch_builder.policy_collectors.values())

        if num_individual_observations > self.large_batch_threshold and \
                log_once("large_batch_warning"):
            logger.warning(
                "More than {} observations in {} env steps for "
                "episode {} ".format(num_individual_observations, env_steps,
                                     episode_id) +
                "are buffered in the sampler. If this is more than you "
                "expected, check that that you set a horizon on your "
                "environment correctly and that it terminates at some point. "
                "Note: In multi-agent environments, `rollout_fragment_length` "
                "sets the batch size based on (across-agents) environment "
                "steps, not the steps of individual agents, which can result "
                "in unexpectedly large batches." +
                ("Also, you may be waiting for your Env to "
                 "terminate (batch_mode=`complete_episodes`). Make sure it "
                 "does at some point."
                 if not self.multiple_episodes_in_batch else ""))

    @override(_SampleCollector)
    def add_init_obs(self, episode: MultiAgentEpisode, agent_id: AgentID,
                     env_id: EnvID, policy_id: PolicyID, t: int,
                     init_obs: TensorType) -> None:
        # Make sure our mappings are up to date.
        agent_key = (episode.episode_id, agent_id)
        if agent_key not in self.agent_key_to_policy_id:
            self.agent_key_to_policy_id[agent_key] = policy_id
        else:
            assert self.agent_key_to_policy_id[agent_key] == policy_id
        policy = self.policy_map[policy_id]
        view_reqs = policy.model.inference_view_requirements if \
            getattr(policy, "model", None) else policy.view_requirements

        # Add initial obs to Trajectory.
        assert agent_key not in self.agent_collectors
        # TODO: determine exact shift-before based on the view-req shifts.
        self.agent_collectors[agent_key] = _AgentCollector(view_reqs)
        self.agent_collectors[agent_key].add_init_obs(
            episode_id=episode.episode_id,
            agent_index=episode._agent_index(agent_id),
            env_id=env_id,
            t=t,
            init_obs=init_obs)

        self.episodes[episode.episode_id] = episode
        if episode.batch_builder is None:
            episode.batch_builder = self.policy_collector_groups.pop() if \
                self.policy_collector_groups else _PolicyCollectorGroup(
                self.policy_map)

        self._add_to_next_inference_call(agent_key)

    @override(_SampleCollector)
    def add_action_reward_next_obs(self, episode_id: EpisodeID,
                                   agent_id: AgentID, env_id: EnvID,
                                   policy_id: PolicyID, agent_done: bool,
                                   values: Dict[str, TensorType]) -> None:
        # Make sure, episode/agent already has some (at least init) data.
        agent_key = (episode_id, agent_id)
        assert self.agent_key_to_policy_id[agent_key] == policy_id
        assert agent_key in self.agent_collectors

        self.agent_steps[episode_id] += 1

        # Include the current agent id for multi-agent algorithms.
        if agent_id != _DUMMY_AGENT_ID:
            values["agent_id"] = agent_id

        # Add action/reward/next-obs (and other data) to Trajectory.
        self.agent_collectors[agent_key].add_action_reward_next_obs(values)

        if not agent_done:
            self._add_to_next_inference_call(agent_key)

    @override(_SampleCollector)
    def total_env_steps(self) -> int:
        # Add the non-built ongoing-episode env steps + the already built
        # env-steps.
        return sum(self.episode_steps.values()) + sum(
            pg.env_steps for pg in self.policy_collector_groups.values())

    @override(_SampleCollector)
    def total_agent_steps(self) -> int:
        # Add the non-built ongoing-episode agent steps (still in the agent
        # collectors) + the already built agent steps.
        return sum(a.agent_steps for a in self.agent_collectors.values()) + \
               sum(pg.agent_steps for pg in
                   self.policy_collector_groups.values())

    @override(_SampleCollector)
    def get_inference_input_dict(self, policy_id: PolicyID) -> \
            Dict[str, TensorType]:
        policy = self.policy_map[policy_id]
        keys = self.forward_pass_agent_keys[policy_id]
        buffers = {k: self.agent_collectors[k].buffers for k in keys}
        view_reqs = policy.model.inference_view_requirements if \
            getattr(policy, "model", None) else policy.view_requirements

        input_dict = {}
        for view_col, view_req in view_reqs.items():
            # Create the batch of data from the different buffers.
            data_col = view_req.data_col or view_col
            delta = -1 if data_col in [
                SampleBatch.OBS, "t", "env_id", SampleBatch.EPS_ID,
                SampleBatch.AGENT_INDEX
            ] else 0
            # Range of shifts, e.g. "-100:0". Note: This includes index 0!
            if view_req.shift_from is not None:
                time_indices = (view_req.shift_from + delta,
                                view_req.shift_to + delta)
            # Single shift (e.g. -1) or list of shifts, e.g. [-4, -1, 0].
            else:
                time_indices = view_req.shift + delta
            data_list = []
            # Loop through agents and add-up their data (batch).
            for k in keys:
                if data_col == SampleBatch.EPS_ID:
                    data_list.append(self.agent_collectors[k].episode_id)
                else:
                    if data_col not in buffers[k]:
                        fill_value = np.zeros_like(view_req.space.sample()) \
                            if isinstance(view_req.space, Space) else \
                            view_req.space
                        self.agent_collectors[k]._build_buffers({
                            data_col: fill_value
                        })
                    if isinstance(time_indices, tuple):
                        if time_indices[1] == -1:
                            data_list.append(
                                buffers[k][data_col][time_indices[0]:])
                        else:
                            data_list.append(buffers[k][data_col][time_indices[
                                0]:time_indices[1] + 1])
                    else:
                        data_list.append(buffers[k][data_col][time_indices])
            input_dict[view_col] = np.array(data_list)

        self._reset_inference_calls(policy_id)

        return input_dict

    @override(_SampleCollector)
    def postprocess_episode(
            self,
            episode: MultiAgentEpisode,
            is_done: bool = False,
            check_dones: bool = False,
            build: bool = False) -> Union[None, SampleBatch, MultiAgentBatch]:
        episode_id = episode.episode_id
        policy_collector_group = episode.batch_builder

        # TODO: (sven) Once we implement multi-agent communication channels,
        #  we have to resolve the restriction of only sending other agent
        #  batches from the same policy to the postprocess methods.
        # Build SampleBatches for the given episode.
        pre_batches = {}
        for (eps_id, agent_id), collector in self.agent_collectors.items():
            # Build only if there is data and agent is part of given episode.
            if collector.agent_steps == 0 or eps_id != episode_id:
                continue
            pid = self.agent_key_to_policy_id[(eps_id, agent_id)]
            policy = self.policy_map[pid]
            pre_batch = collector.build(policy.view_requirements)
            pre_batches[agent_id] = (policy, pre_batch)

        # Apply reward clipping before calling postprocessing functions.
        if self.clip_rewards is True:
            for _, (_, pre_batch) in pre_batches.items():
                pre_batch["rewards"] = np.sign(pre_batch["rewards"])
        elif self.clip_rewards:
            for _, (_, pre_batch) in pre_batches.items():
                pre_batch["rewards"] = np.clip(
                    pre_batch["rewards"],
                    a_min=-self.clip_rewards,
                    a_max=self.clip_rewards)

        post_batches = {}
        for agent_id, (_, pre_batch) in pre_batches.items():
            # Entire episode is said to be done.
            # Error if no DONE at end of this agent's trajectory.
            if is_done and check_dones and \
                    not pre_batch[SampleBatch.DONES][-1]:
                raise ValueError(
                    "Episode {} terminated for all agents, but we still don't "
                    "don't have a last observation for agent {} (policy "
                    "{}). ".format(
                        episode_id, agent_id, self.agent_key_to_policy_id[(
                            episode_id, agent_id)]) +
                    "Please ensure that you include the last observations "
                    "of all live agents when setting done[__all__] to "
                    "True. Alternatively, set no_done_at_end=True to "
                    "allow this.")
            # If (only this?) agent is done, erase its buffer entirely.
            if pre_batch[SampleBatch.DONES][-1]:
                del self.agent_collectors[(episode_id, agent_id)]

            other_batches = pre_batches.copy()
            del other_batches[agent_id]
            pid = self.agent_key_to_policy_id[(episode_id, agent_id)]
            policy = self.policy_map[pid]
            if any(pre_batch[SampleBatch.DONES][:-1]) or len(
                    set(pre_batch[SampleBatch.EPS_ID])) > 1:
                raise ValueError(
                    "Batches sent to postprocessing must only contain steps "
                    "from a single trajectory.", pre_batch)
            # Call the Policy's Exploration's postprocess method.
            post_batches[agent_id] = pre_batch
            if getattr(policy, "exploration", None) is not None:
                policy.exploration.postprocess_trajectory(
                    policy, post_batches[agent_id],
                    getattr(policy, "_sess", None))
            post_batches[agent_id] = policy.postprocess_trajectory(
                post_batches[agent_id], other_batches, episode)

        if log_once("after_post"):
            logger.info(
                "Trajectory fragment after postprocess_trajectory():\n\n{}\n".
                format(summarize(post_batches)))

        # Append into policy batches and reset.
        from ray.rllib.evaluation.rollout_worker import get_global_worker
        for agent_id, post_batch in sorted(post_batches.items()):
            pid = self.agent_key_to_policy_id[(episode_id, agent_id)]
            policy = self.policy_map[pid]
            self.callbacks.on_postprocess_trajectory(
                worker=get_global_worker(),
                episode=episode,
                agent_id=agent_id,
                policy_id=pid,
                policies=self.policy_map,
                postprocessed_batch=post_batch,
                original_batches=pre_batches)
            # Add the postprocessed SampleBatch to the policy collectors for
            # training.
            policy_collector_group.policy_collectors[
                pid].add_postprocessed_batch_for_training(
                    post_batch, policy.view_requirements)

        env_steps = self.episode_steps[episode_id]
        policy_collector_group.env_steps += env_steps
        agent_steps = self.agent_steps[episode_id]
        policy_collector_group.agent_steps += agent_steps

        if is_done:
            del self.episode_steps[episode_id]
            del self.agent_steps[episode_id]
            del self.episodes[episode_id]
            # Make PolicyCollectorGroup available for more agent batches in
            # other episodes. Do not reset count to 0.
            self.policy_collector_groups.append(policy_collector_group)
        else:
            self.episode_steps[episode_id] = self.agent_steps[episode_id] = 0

        # Build a MultiAgentBatch from the episode and return.
        if build:
            return self._build_multi_agent_batch(episode)

    def _build_multi_agent_batch(self, episode: MultiAgentEpisode) -> \
            Union[MultiAgentBatch, SampleBatch]:

        ma_batch = {}
        for pid, collector in episode.batch_builder.policy_collectors.items():
            if collector.agent_steps > 0:
                ma_batch[pid] = collector.build()
        # Create the batch.
        ma_batch = MultiAgentBatch.wrap_as_needed(
            ma_batch, env_steps=episode.batch_builder.env_steps)

        # PolicyCollectorGroup is empty.
        episode.batch_builder.env_steps = 0
        episode.batch_builder.agent_steps = 0

        return ma_batch

    @override(_SampleCollector)
    def try_build_truncated_episode_multi_agent_batch(self) -> \
            List[Union[MultiAgentBatch, SampleBatch]]:
        batches = []
        # Loop through ongoing episodes and see whether their length plus
        # what's already in the policy collectors reaches the fragment-len
        # (abiding to the unit used: env-steps or agent-steps).
        for episode_id, episode in self.episodes.items():
            # Measure batch size in env-steps.
            if self.count_steps_by == "env_steps":
                built_steps = episode.batch_builder.env_steps
                ongoing_steps = self.episode_steps[episode_id]
            # Measure batch-size in agent-steps.
            else:
                built_steps = episode.batch_builder.agent_steps
                ongoing_steps = self.agent_steps[episode_id]

            # Reached the fragment-len -> We should build an MA-Batch.
            if built_steps + ongoing_steps >= self.rollout_fragment_length:
                if self.count_steps_by != "agent_steps":
                    assert built_steps + ongoing_steps == \
                           self.rollout_fragment_length
                # If we reached the fragment-len only because of `episode_id`
                # (still ongoing) -> postprocess `episode_id` first.
                if built_steps < self.rollout_fragment_length:
                    self.postprocess_episode(episode, is_done=False)
                # Build the MA-batch and return.
                batch = self._build_multi_agent_batch(episode=episode)
                batches.append(batch)
        return batches

    def _add_to_next_inference_call(
            self, agent_key: Tuple[EpisodeID, AgentID]) -> None:
        """Adds an Agent key (episode+agent IDs) to the next inference call.

        This makes sure that the agent's current data (in the trajectory) is
        used for generating the next input_dict for a
        `Policy.compute_actions()` call.

        Args:
            agent_key (Tuple[EpisodeID, AgentID]: A unique agent key (across
                vectorized environments).
        """
        pid = self.agent_key_to_policy_id[agent_key]
        idx = self.forward_pass_size[pid]
        if idx == 0:
            self.forward_pass_agent_keys[pid].clear()
        self.forward_pass_agent_keys[pid].append(agent_key)
        self.forward_pass_size[pid] += 1

    def _reset_inference_calls(self, policy_id: PolicyID) -> None:
        """Resets internal inference input-dict registries.

        Calling `self.get_inference_input_dict()` after this method is called
        would return an empty input-dict.

        Args:
            policy_id (PolicyID): The policy ID for which to reset the
                inference pointers.
        """
        self.forward_pass_size[policy_id] = 0<|MERGE_RESOLUTION|>--- conflicted
+++ resolved
@@ -302,13 +302,9 @@
         # NOTE: This is not an env-step count (across n agents). AgentA and
         # agentB, both using this policy, acting in the same episode and both
         # doing n steps would increase the count by 2*n.
-<<<<<<< HEAD
-        self.count = 0
+        self.agent_steps = 0
         # Seq-lens list of already added agent batches.
         self.seq_lens = [] if policy.is_recurrent() else None
-=======
-        self.agent_steps = 0
->>>>>>> 840de491
 
     def add_postprocessed_batch_for_training(
             self, batch: SampleBatch,
@@ -331,8 +327,7 @@
                     view_requirements[view_col].used_for_training:
                 self.buffers[view_col].extend(data)
         # Add the agent's trajectory length to our count.
-<<<<<<< HEAD
-        self.count += batch.count
+        self.agent_steps += batch.count
         # Adjust the seq-lens array depending on the incoming agent sequences.
         if self.seq_lens is not None:
             max_seq_len = self.policy.config["model"]["max_seq_len"]
@@ -340,9 +335,6 @@
             while count > 0:
                 self.seq_lens.append(min(count, max_seq_len))
                 count -= max_seq_len
-=======
-        self.agent_steps += batch.count
->>>>>>> 840de491
 
     def build(self):
         """Builds a SampleBatch for this policy from the collected data.
@@ -358,15 +350,10 @@
             self.buffers, _seq_lens=self.seq_lens, _dont_check_lens=True)
         # Clear buffers for future samples.
         self.buffers.clear()
-<<<<<<< HEAD
-        # Reset count to 0 and seq-lens to empty list.
-        self.count = 0
+        # Reset agent steps to 0 and seq-lens to empty list.
+        self.agent_steps = 0
         if self.seq_lens is not None:
             self.seq_lens = []
-=======
-        # Reset agent steps to 0.
-        self.agent_steps = 0
->>>>>>> 840de491
         return batch
 
 
