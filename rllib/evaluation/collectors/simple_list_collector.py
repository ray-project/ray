import collections
from gym.spaces import Space
import logging
import math
import numpy as np
import tree  # pip install dm_tree
from typing import Any, Dict, List, Tuple, TYPE_CHECKING, Union

from ray.rllib.env.base_env import _DUMMY_AGENT_ID
from ray.rllib.evaluation.collectors.sample_collector import SampleCollector
from ray.rllib.evaluation.episode import MultiAgentEpisode
from ray.rllib.policy.policy import Policy
from ray.rllib.policy.policy_map import PolicyMap
from ray.rllib.policy.sample_batch import SampleBatch, MultiAgentBatch
from ray.rllib.utils.annotations import override
from ray.rllib.utils.debug import summarize
from ray.rllib.utils.framework import try_import_tf, try_import_torch
from ray.rllib.utils.spaces.space_utils import get_dummy_batch_for_space
from ray.rllib.utils.typing import AgentID, EpisodeID, EnvID, PolicyID, \
    TensorType, ViewRequirementsDict
from ray.util.debug import log_once

_, tf, _ = try_import_tf()
torch, _ = try_import_torch()

if TYPE_CHECKING:
    from ray.rllib.agents.callbacks import DefaultCallbacks

logger = logging.getLogger(__name__)


def to_float_np_array(v: List[Any]) -> np.ndarray:
    if torch and torch.is_tensor(v[0]):
        raise ValueError
    arr = np.array(v)
    if arr.dtype == np.float64:
        return arr.astype(np.float32)  # save some memory
    return arr


class _AgentCollector:
    """Collects samples for one agent in one trajectory (episode).

    The agent may be part of a multi-agent environment. Samples are stored in
    lists including some possible automatic "shift" buffer at the beginning to
    be able to save memory when storing things like NEXT_OBS, PREV_REWARDS,
    etc.., which are specified using the trajectory view API.
    """

    _next_unroll_id = 0  # disambiguates unrolls within a single episode

    def __init__(self, view_reqs, policy):
        self.policy = policy
        # Determine the size of the buffer we need for data before the actual
        # episode starts. This is used for 0-buffering of e.g. prev-actions,
        # or internal state inputs.
        self.shift_before = -min(
            (int(vr.shift.split(":")[0])
             if isinstance(vr.shift, str) else vr.shift) -
            (1
             if vr.data_col == SampleBatch.OBS or k == SampleBatch.OBS else 0)
            for k, vr in view_reqs.items())

        # The actual data buffers. Keys are column names, values are lists
        # that contain the sub-components (e.g. for complex obs spaces) with
        # each sub-component holding a list of per-timestep tensors.
        # E.g.: obs-space = Dict(a=Discrete(2), b=Box((2,)))
        # buffers["obs"] = [
        #    [0, 1],  # <- 1st sub-component of observation
        #    [np.array([.2, .3]), np.array([.0, -.2])]  # <- 2nd sub-component
        # ]
        # NOTE: infos and state_out_... are not flattened due to them often
        # using custom dict values whose structure may vary from timestep to
        # timestep.
        self.buffers: Dict[str, List[List[TensorType]]] = {}
        # Maps column names to an example data item, which may be deeply
        # nested. These are used such that we'll know how to unflatten
        # the flattened data inside self.buffers when building the
        # SampleBatch.
        self.buffer_structs: Dict[str, Any] = {}
        # The episode ID for the agent for which we collect data.
        self.episode_id = None
        # The unroll ID, unique across all rollouts (within a RolloutWorker).
        self.unroll_id = None
        # The simple timestep count for this agent. Gets increased by one
        # each time a (non-initial!) observation is added.
        self.agent_steps = 0

    def add_init_obs(self, episode_id: EpisodeID, agent_index: int,
                     env_id: EnvID, t: int, init_obs: TensorType) -> None:
        """Adds an initial observation (after reset) to the Agent's trajectory.

        Args:
            episode_id (EpisodeID): Unique ID for the episode we are adding the
                initial observation for.
            agent_index (int): Unique int index (starting from 0) for the agent
                within its episode. Not to be confused with AGENT_ID (Any).
            env_id (EnvID): The environment index (in a vectorized setup).
            t (int): The time step (episode length - 1). The initial obs has
                ts=-1(!), then an action/reward/next-obs at t=0, etc..
            init_obs (TensorType): The initial observation tensor (after
            `env.reset()`).
        """
        # Store episode ID + unroll ID, which will be constant throughout this
        # AgentCollector's lifecycle.
        self.episode_id = episode_id
        self.unroll_id = self._next_unroll_id
        self._next_unroll_id += 1

        if SampleBatch.OBS not in self.buffers:
            self._build_buffers(
                single_row={
                    SampleBatch.OBS: init_obs,
                    SampleBatch.AGENT_INDEX: agent_index,
                    SampleBatch.ENV_ID: env_id,
                    SampleBatch.T: t,
<<<<<<< HEAD
                    SampleBatch.EPS_ID: self.episode_id,
                    SampleBatch.UNROLL_ID: self.unroll_id,
                })

        # Append data to existing buffers.
        flattened = tree.flatten(init_obs)
        for i, sub_obs in enumerate(flattened):
            self.buffers[SampleBatch.OBS][i].append(sub_obs)
        self.buffers[SampleBatch.AGENT_INDEX][0].append(agent_index)
        self.buffers[SampleBatch.ENV_ID][0].append(env_id)
        self.buffers[SampleBatch.T][0].append(t)
        self.buffers[SampleBatch.EPS_ID][0].append(self.episode_id)
        self.buffers[SampleBatch.UNROLL_ID][0].append(self.unroll_id)
=======
                })
        self.buffers[SampleBatch.OBS].append(init_obs)
        self.episode_id = episode_id
        self.buffers[SampleBatch.AGENT_INDEX].append(agent_index)
        self.buffers[SampleBatch.ENV_ID].append(env_id)
        self.buffers[SampleBatch.T].append(t)
>>>>>>> 494ddd98

    def add_action_reward_next_obs(self, values: Dict[str, TensorType]) -> \
            None:
        """Adds the given dictionary (row) of values to the Agent's trajectory.

        Args:
            values (Dict[str, TensorType]): Data dict (interpreted as a single
                row) to be added to buffer. Must contain keys:
                SampleBatch.ACTIONS, REWARDS, DONES, and NEXT_OBS.
        """

        # Next obs -> obs.
        assert SampleBatch.OBS not in values
        values[SampleBatch.OBS] = values[SampleBatch.NEXT_OBS]
        del values[SampleBatch.NEXT_OBS]

        # Make sure EPS_ID/UNROLL_ID stay the same for this agent.
        if SampleBatch.EPS_ID in values:
            assert values[SampleBatch.EPS_ID] == self.episode_id
            del values[SampleBatch.EPS_ID]
        self.buffers[SampleBatch.EPS_ID][0].append(self.episode_id)
        if SampleBatch.UNROLL_ID in values:
            assert values[SampleBatch.UNROLL_ID] == self.unroll_id
            del values[SampleBatch.UNROLL_ID]
        self.buffers[SampleBatch.UNROLL_ID][0].append(self.unroll_id)

        for k, v in values.items():
            if k not in self.buffers:
                self._build_buffers(single_row=values)
            # Do not flatten infos or state_out_... (their values may be
            # structs that change from timestep to timestep).
            if k == SampleBatch.INFOS or k.startswith("state_out_"):
                self.buffers[k][0].append(v)
            # Flatten all other columns.
            else:
                flattened = tree.flatten(v)
                for i, sub_list in enumerate(self.buffers[k]):
                    sub_list.append(flattened[i])
        self.agent_steps += 1

    def build(self, view_requirements: ViewRequirementsDict) -> SampleBatch:
        """Builds a SampleBatch from the thus-far collected agent data.

        If the episode/trajectory has no DONE=True at the end, will copy
        the necessary n timesteps at the end of the trajectory back to the
        beginning of the buffers and wait for new samples coming in.
        SampleBatches created by this method will be ready for postprocessing
        by a Policy.

        Args:
            view_requirements (ViewRequirementsDict): The view
                requirements dict needed to build the SampleBatch from the raw
                buffers (which may have data shifts as well as mappings from
                view-col to data-col in them).

        Returns:
            SampleBatch: The built SampleBatch for this agent, ready to go into
                postprocessing.
        """

        batch_data = {}
        np_data = {}
        for view_col, view_req in view_requirements.items():
            # Create the batch of data from the different buffers.
            data_col = view_req.data_col or view_col

            # Some columns don't exist yet (get created during postprocessing).
            # -> skip.
            if data_col not in self.buffers:
                continue

            # OBS are already shifted by -1 (the initial obs starts one ts
            # before all other data columns).
            obs_shift = -1 if data_col == SampleBatch.OBS else 0

            # Keep an np-array cache so we don't have to regenerate the
            # np-array for different view_cols using to the same data_col.
            if data_col not in np_data:
                np_data[data_col] = [
                    to_float_np_array(d) for d in self.buffers[data_col]
                ]

            # Range of indices on time-axis, e.g. "-50:-1". Together with
            # the `batch_repeat_value`, this determines the data produced.
            # Example:
            #  batch_repeat_value=10, shift_from=-3, shift_to=-1
            #  buffer=[-3, -2, -1, 0, 1, 2, 3, 4, 5, 6, 7, 8, 9, 10, 11, 12]
            #  resulting data=[[-3, -2, -1], [7, 8, 9]]
            #  Range of 3 consecutive items repeats every 10 timesteps.
            if view_req.shift_from is not None:
                # Batch repeat value > 1: Only repeat the shift_from/to range
                # every n timesteps.
                if view_req.batch_repeat_value > 1:
                    count = int(
                        math.ceil(
                            (len(np_data[data_col][0]) - self.shift_before) /
                            view_req.batch_repeat_value))
                    data = [
                        np.asarray([
                            d[self.shift_before +
                              (i * view_req.batch_repeat_value) +
                              view_req.shift_from +
                              obs_shift:self.shift_before +
                              (i * view_req.batch_repeat_value) +
                              view_req.shift_to + 1 + obs_shift]
                            for i in range(count)
                        ]) for d in np_data[data_col]
                    ]
                # Batch repeat value = 1: Repeat the shift_from/to range at
                # each timestep.
                else:
                    d0 = np_data[data_col][0]
                    shift_win = view_req.shift_to - view_req.shift_from + 1
                    data_size = d0.itemsize * int(np.product(d0.shape[1:]))
                    strides = [
                        d0.itemsize * int(np.product(d0.shape[i + 1:]))
                        for i in range(1, len(d0.shape))
                    ]
                    data = [
                        np.lib.stride_tricks.as_strided(
                            d[self.shift_before - shift_win:],
                            [self.agent_steps, shift_win
                             ] + [d.shape[i] for i in range(1, len(d.shape))],
                            [data_size, data_size] + strides)
                        for d in np_data[data_col]
                    ]
            # Set of (probably non-consecutive) indices.
            # Example:
            #  shift=[-3, 0]
            #  buffer=[-3, -2, -1, 0, 1, 2, 3, 4, 5, 6, 7, 8, 9, 10, 11, 12]
            #  resulting data=[[-3, 0], [-2, 1], [-1, 2], [0, 3], [1, 4], ...]
            elif isinstance(view_req.shift, np.ndarray):
                data = [
                    d[self.shift_before + obs_shift + view_req.shift]
                    for d in np_data[data_col]
                ]
            # Single shift int value. Use the trajectory as-is, and if
            # `shift` != 0: shifted by that value.
            else:
                shift = view_req.shift + obs_shift

                # Batch repeat (only provide a value every n timesteps).
                if view_req.batch_repeat_value > 1:
                    count = int(
                        math.ceil(
                            (len(np_data[data_col][0]) - self.shift_before) /
                            view_req.batch_repeat_value))
                    data = [
                        np.asarray([
                            d[self.shift_before +
                              (i * view_req.batch_repeat_value) + shift]
                            for i in range(count)
                        ]) for d in np_data[data_col]
                    ]
                # Shift is exactly 0: Use trajectory as is.
                elif shift == 0:
                    data = [d[self.shift_before:] for d in np_data[data_col]]
                # Shift is positive: We still need to 0-pad at the end.
                elif shift > 0:
                    data = [
                        to_float_np_array(d[self.shift_before + shift:] + [
                            np.zeros(
                                shape=view_req.space.shape,
                                dtype=view_req.space.dtype)
                            for _ in range(shift)
                        ]) for d in np_data[data_col]
                    ]
                # Shift is negative: Shift into the already existing and
                # 0-padded "before" area of our buffers.
                else:
                    data = [
                        d[self.shift_before + shift:shift]
                        for d in np_data[data_col]
                    ]

            if len(data) > 0:
                if data_col not in self.buffer_structs:
                    batch_data[view_col] = data[0]
                else:
                    batch_data[view_col] = tree.unflatten_as(
                        self.buffer_structs[data_col], data)

        # Due to possible batch-repeats > 1, columns in the resulting batch
        # may not all have the same batch size.
        batch = SampleBatch(batch_data)

        # Adjust the seq-lens array depending on the incoming agent sequences.
        if self.policy.is_recurrent():
            seq_lens = []
            max_seq_len = self.policy.config["model"]["max_seq_len"]
            count = batch.count
            while count > 0:
                seq_lens.append(min(count, max_seq_len))
                count -= max_seq_len
            batch["seq_lens"] = np.array(seq_lens)
            batch.max_seq_len = max_seq_len

        # This trajectory is continuing -> Copy data at the end (in the size of
        # self.shift_before) to the beginning of buffers and erase everything
        # else.
        if not self.buffers[SampleBatch.DONES][0][-1]:
            # Copy data to beginning of buffer and cut lists.
            if self.shift_before > 0:
                for k, data in self.buffers.items():
                    # Loop through
                    for i in range(len(data)):
                        self.buffers[k][i] = data[i][-self.shift_before:]
            self.agent_steps = 0

        return batch

    def _build_buffers(self, single_row: Dict[str, TensorType]) -> None:
        """Builds the buffers for sample collection, given an example data row.

        Args:
            single_row (Dict[str, TensorType]): A single row (keys=column
                names) of data to base the buffers on.
        """
        for col, data in single_row.items():
            if col in self.buffers:
                continue

            shift = self.shift_before - (1 if col in [
                SampleBatch.OBS, SampleBatch.EPS_ID, SampleBatch.AGENT_INDEX,
<<<<<<< HEAD
                SampleBatch.ENV_ID, SampleBatch.T, SampleBatch.UNROLL_ID
=======
                SampleBatch.ENV_ID, SampleBatch.T
>>>>>>> 494ddd98
            ] else 0)

            # Store all data as flattened lists, except INFOS and state-out
            # lists. These are monolithic items (infos is a dict that
            # should not be further split, same for state-out items, which
            # could be custom dicts as well).
            if col == SampleBatch.INFOS or col.startswith("state_out_"):
                self.buffers[col] = [[data for _ in range(shift)]]
            else:
                self.buffers[col] = [[v for _ in range(shift)]
                                     for v in tree.flatten(data)]
                # Store an example data struct so we know, how to unflatten
                # each data col.
                self.buffer_structs[col] = data


class _PolicyCollector:
    """Collects already postprocessed (single agent) samples for one policy.

    Samples come in through already postprocessed SampleBatches, which
    contain single episode/trajectory data for a single agent and are then
    appended to this policy's buffers.
    """

    def __init__(self, policy: Policy):
        """Initializes a _PolicyCollector instance.

        Args:
            policy (Policy): The policy object.
        """

        self.batches = []
        self.policy = policy
        # The total timestep count for all agents that use this policy.
        # NOTE: This is not an env-step count (across n agents). AgentA and
        # agentB, both using this policy, acting in the same episode and both
        # doing n steps would increase the count by 2*n.
        self.agent_steps = 0

    def add_postprocessed_batch_for_training(
            self, batch: SampleBatch,
            view_requirements: ViewRequirementsDict) -> None:
        """Adds a postprocessed SampleBatch (single agent) to our buffers.

        Args:
            batch (SampleBatch): An individual agent's (one trajectory)
                SampleBatch to be added to the Policy's buffers.
            view_requirements (ViewRequirementsDict): The view
                requirements for the policy. This is so we know, whether a
                view-column needs to be copied at all (not needed for
                training).
        """
        # Add the agent's trajectory length to our count.
        self.agent_steps += batch.count
        # And remove columns not needed for training.
        for view_col, view_req in view_requirements.items():
            if view_col in batch and not view_req.used_for_training:
                del batch[view_col]
        self.batches.append(batch)

    def build(self):
        """Builds a SampleBatch for this policy from the collected data.

        Also resets all buffers for further sample collection for this policy.

        Returns:
            SampleBatch: The SampleBatch with all thus-far collected data for
                this policy.
        """
        # Create batch from our buffers.
        batch = SampleBatch.concat_samples(self.batches)
        # Clear batches for future samples.
        self.batches = []
        # Reset agent steps to 0 and seq-lens to empty list.
        self.agent_steps = 0
        return batch


class _PolicyCollectorGroup:
    def __init__(self, policy_map):
        self.policy_collectors = {
            pid: _PolicyCollector(policy)
            for pid, policy in policy_map.items()
        }
        # Total env-steps (1 env-step=up to N agents stepped).
        self.env_steps = 0
        # Total agent steps (1 agent-step=1 individual agent (out of N)
        # stepped).
        self.agent_steps = 0


class SimpleListCollector(SampleCollector):
    """Util to build SampleBatches for each policy in a multi-agent env.

    Input data is per-agent, while output data is per-policy. There is an M:N
    mapping between agents and policies. We retain one local batch builder
    per agent. When an agent is done, then its local batch is appended into the
    corresponding policy batch for the agent's policy.
    """

    def __init__(self,
                 policy_map: PolicyMap,
                 clip_rewards: Union[bool, float],
                 callbacks: "DefaultCallbacks",
                 multiple_episodes_in_batch: bool = True,
                 rollout_fragment_length: int = 200,
                 count_steps_by: str = "env_steps"):
        """Initializes a SimpleListCollector instance."""

        super().__init__(policy_map, clip_rewards, callbacks,
                         multiple_episodes_in_batch, rollout_fragment_length,
                         count_steps_by)

        self.large_batch_threshold: int = max(
            1000, self.rollout_fragment_length *
            10) if self.rollout_fragment_length != float("inf") else 5000

        # Whenever we observe a new episode+agent, add a new
        # _SingleTrajectoryCollector.
        self.agent_collectors: Dict[Tuple[EpisodeID, AgentID],
                                    _AgentCollector] = {}
        # Internal agent-key-to-policy-id map.
        self.agent_key_to_policy_id = {}
        # Pool of used/unused PolicyCollectorGroups (attached to episodes for
        # across-episode multi-agent sample collection).
        self.policy_collector_groups = []

        # Agents to collect data from for the next forward pass (per policy).
        self.forward_pass_agent_keys = \
            {pid: [] for pid in self.policy_map.keys()}
        self.forward_pass_size = {pid: 0 for pid in self.policy_map.keys()}

        # Maps episode ID to the (non-built) env steps taken in this episode.
        self.episode_steps: Dict[EpisodeID, int] = collections.defaultdict(int)
        # Maps episode ID to the (non-built) individual agent steps in this
        # episode.
        self.agent_steps: Dict[EpisodeID, int] = collections.defaultdict(int)
        # Maps episode ID to MultiAgentEpisode.
        self.episodes: Dict[EpisodeID, MultiAgentEpisode] = {}

    @override(SampleCollector)
    def episode_step(self, episode: MultiAgentEpisode) -> None:
        episode_id = episode.episode_id
        # In the rase case that an "empty" step is taken at the beginning of
        # the episode (none of the agents has an observation in the obs-dict
        # and thus does not take an action), we have seen the episode before
        # and have to add it here to our registry.
        if episode_id not in self.episodes:
            self.episodes[episode_id] = episode
        else:
            assert episode is self.episodes[episode_id]
        self.episode_steps[episode_id] += 1
        episode.length += 1

        # In case of "empty" env steps (no agent is stepping), the builder
        # object may still be None.
        if episode.batch_builder:
            env_steps = episode.batch_builder.env_steps
            num_individual_observations = sum(
                c.agent_steps
                for c in episode.batch_builder.policy_collectors.values())

            if num_individual_observations > self.large_batch_threshold and \
                    log_once("large_batch_warning"):
                logger.warning(
                    "More than {} observations in {} env steps for "
                    "episode {} ".format(num_individual_observations,
                                         env_steps, episode_id) +
                    "are buffered in the sampler. If this is more than you "
                    "expected, check that that you set a horizon on your "
                    "environment correctly and that it terminates at some "
                    "point. Note: In multi-agent environments, "
                    "`rollout_fragment_length` sets the batch size based on "
                    "(across-agents) environment steps, not the steps of "
                    "individual agents, which can result in unexpectedly "
                    "large batches." +
                    ("Also, you may be waiting for your Env to "
                     "terminate (batch_mode=`complete_episodes`). Make sure "
                     "it does at some point."
                     if not self.multiple_episodes_in_batch else ""))

    @override(SampleCollector)
    def add_init_obs(self, episode: MultiAgentEpisode, agent_id: AgentID,
                     env_id: EnvID, policy_id: PolicyID, t: int,
                     init_obs: TensorType) -> None:
        # Make sure our mappings are up to date.
        agent_key = (episode.episode_id, agent_id)
        self.agent_key_to_policy_id[agent_key] = policy_id
        policy = self.policy_map[policy_id]
        view_reqs = policy.model.view_requirements if \
            getattr(policy, "model", None) else policy.view_requirements

        # Add initial obs to Trajectory.
        assert agent_key not in self.agent_collectors
        # TODO: determine exact shift-before based on the view-req shifts.
        self.agent_collectors[agent_key] = _AgentCollector(view_reqs, policy)
        self.agent_collectors[agent_key].add_init_obs(
            episode_id=episode.episode_id,
            agent_index=episode._agent_index(agent_id),
            env_id=env_id,
            t=t,
            init_obs=init_obs)

        self.episodes[episode.episode_id] = episode
        if episode.batch_builder is None:
            episode.batch_builder = self.policy_collector_groups.pop() if \
                self.policy_collector_groups else _PolicyCollectorGroup(
                self.policy_map)

        self._add_to_next_inference_call(agent_key)

    @override(SampleCollector)
    def add_action_reward_next_obs(self, episode_id: EpisodeID,
                                   agent_id: AgentID, env_id: EnvID,
                                   policy_id: PolicyID, agent_done: bool,
                                   values: Dict[str, TensorType]) -> None:
        # Make sure, episode/agent already has some (at least init) data.
        agent_key = (episode_id, agent_id)
        assert self.agent_key_to_policy_id[agent_key] == policy_id
        assert agent_key in self.agent_collectors

        self.agent_steps[episode_id] += 1

        # Include the current agent id for multi-agent algorithms.
        if agent_id != _DUMMY_AGENT_ID:
            values["agent_id"] = agent_id

        # Add action/reward/next-obs (and other data) to Trajectory.
        self.agent_collectors[agent_key].add_action_reward_next_obs(values)

        if not agent_done:
            self._add_to_next_inference_call(agent_key)

    @override(SampleCollector)
    def total_env_steps(self) -> int:
        # Add the non-built ongoing-episode env steps + the already built
        # env-steps.
        return sum(self.episode_steps.values()) + sum(
            pg.env_steps for pg in self.policy_collector_groups.values())

    @override(SampleCollector)
    def total_agent_steps(self) -> int:
        # Add the non-built ongoing-episode agent steps (still in the agent
        # collectors) + the already built agent steps.
        return sum(a.agent_steps for a in self.agent_collectors.values()) + \
               sum(pg.agent_steps for pg in
                   self.policy_collector_groups.values())

    @override(SampleCollector)
    def get_inference_input_dict(self, policy_id: PolicyID) -> \
            Dict[str, TensorType]:
        policy = self.policy_map[policy_id]
        keys = self.forward_pass_agent_keys[policy_id]

        buffers = {}
        for k in keys:
            collector = self.agent_collectors[k]
            buffers[k] = collector.buffers
        # Use one agent's buffer_structs (they should all be the same).
        buffer_structs = self.agent_collectors[keys[0]].buffer_structs

        input_dict = {}
        for view_col, view_req in policy.view_requirements.items():
            # Not used for action computations.
            if not view_req.used_for_compute_actions:
                continue

            # Create the batch of data from the different buffers.
            data_col = view_req.data_col or view_col
            delta = -1 if data_col in [
                SampleBatch.OBS, SampleBatch.ENV_ID, SampleBatch.EPS_ID,
                SampleBatch.AGENT_INDEX, SampleBatch.T
            ] else 0
            # Range of shifts, e.g. "-100:0". Note: This includes index 0!
            if view_req.shift_from is not None:
                time_indices = (view_req.shift_from + delta,
                                view_req.shift_to + delta)
            # Single shift (e.g. -1) or list of shifts, e.g. [-4, -1, 0].
            else:
                time_indices = view_req.shift + delta

            # Loop through agents and add up their data (batch).
            data = None
            for k in keys:
                # Buffer for the data does not exist yet: Create dummy
                # (zero) data.
                if data_col not in buffers[k]:
                    if view_req.data_col is not None:
                        space = policy.view_requirements[
                            view_req.data_col].space
                    else:
                        space = view_req.space

                    if isinstance(space, Space):
                        fill_value = get_dummy_batch_for_space(
                            space,
                            batch_size=0,
                        )
                    else:
                        fill_value = space

                    self.agent_collectors[k]._build_buffers({
                        data_col: fill_value
                    })

                if data is None:
                    data = [[] for _ in range(len(buffers[keys[0]][data_col]))]

                # `shift_from` and `shift_to` are defined: User wants a
                # view with some time-range.
                if isinstance(time_indices, tuple):
                    # `shift_to` == -1: Until the end (including(!) the
                    # last item).
                    if time_indices[1] == -1:
                        for d, b in zip(data, buffers[k][data_col]):
                            d.append(b[time_indices[0]:])
                    # `shift_to` != -1: "Normal" range.
                    else:
                        for d, b in zip(data, buffers[k][data_col]):
                            d.append(b[time_indices[0]:time_indices[1] + 1])
                # Single index.
                else:
                    for d, b in zip(data, buffers[k][data_col]):
                        d.append(b[time_indices])

            np_data = [np.array(d) for d in data]
            if data_col in buffer_structs:
                input_dict[view_col] = tree.unflatten_as(
                    buffer_structs[data_col], np_data)
            else:
                input_dict[view_col] = np_data[0]

        self._reset_inference_calls(policy_id)

        return SampleBatch(input_dict)

    @override(SampleCollector)
    def postprocess_episode(
            self,
            episode: MultiAgentEpisode,
            is_done: bool = False,
            check_dones: bool = False,
            build: bool = False) -> Union[None, SampleBatch, MultiAgentBatch]:
        episode_id = episode.episode_id
        policy_collector_group = episode.batch_builder

        # TODO: (sven) Once we implement multi-agent communication channels,
        #  we have to resolve the restriction of only sending other agent
        #  batches from the same policy to the postprocess methods.
        # Build SampleBatches for the given episode.
        pre_batches = {}
        for (eps_id, agent_id), collector in self.agent_collectors.items():
            # Build only if there is data and agent is part of given episode.
            if collector.agent_steps == 0 or eps_id != episode_id:
                continue
            pid = self.agent_key_to_policy_id[(eps_id, agent_id)]
            policy = self.policy_map[pid]
            pre_batch = collector.build(policy.view_requirements)
            pre_batches[agent_id] = (policy, pre_batch)

        # Apply reward clipping before calling postprocessing functions.
        if self.clip_rewards is True:
            for _, (_, pre_batch) in pre_batches.items():
                pre_batch["rewards"] = np.sign(pre_batch["rewards"])
        elif self.clip_rewards:
            for _, (_, pre_batch) in pre_batches.items():
                pre_batch["rewards"] = np.clip(
                    pre_batch["rewards"],
                    a_min=-self.clip_rewards,
                    a_max=self.clip_rewards)

        post_batches = {}
        for agent_id, (_, pre_batch) in pre_batches.items():
            # Entire episode is said to be done.
            # Error if no DONE at end of this agent's trajectory.
            if is_done and check_dones and \
                    not pre_batch[SampleBatch.DONES][-1]:
                raise ValueError(
                    "Episode {} terminated for all agents, but we still "
                    "don't have a last observation for agent {} (policy "
                    "{}). ".format(
                        episode_id, agent_id, self.agent_key_to_policy_id[(
                            episode_id, agent_id)]) +
                    "Please ensure that you include the last observations "
                    "of all live agents when setting done[__all__] to "
                    "True. Alternatively, set no_done_at_end=True to "
                    "allow this.")

            other_batches = pre_batches.copy()
            del other_batches[agent_id]
            pid = self.agent_key_to_policy_id[(episode_id, agent_id)]
            policy = self.policy_map[pid]
            if any(pre_batch[SampleBatch.DONES][:-1]) or len(
                    set(pre_batch[SampleBatch.EPS_ID])) > 1:
                raise ValueError(
                    "Batches sent to postprocessing must only contain steps "
                    "from a single trajectory.", pre_batch)
            # Call the Policy's Exploration's postprocess method.
            post_batches[agent_id] = pre_batch
            if getattr(policy, "exploration", None) is not None:
                policy.exploration.postprocess_trajectory(
                    policy, post_batches[agent_id], policy.get_session())
            post_batches[agent_id] = policy.postprocess_trajectory(
                post_batches[agent_id], other_batches, episode)

        if log_once("after_post"):
            logger.info(
                "Trajectory fragment after postprocess_trajectory():\n\n{}\n".
                format(summarize(post_batches)))

        # Append into policy batches and reset.
        from ray.rllib.evaluation.rollout_worker import get_global_worker
        for agent_id, post_batch in sorted(post_batches.items()):
            agent_key = (episode_id, agent_id)
            pid = self.agent_key_to_policy_id[agent_key]
            policy = self.policy_map[pid]
            self.callbacks.on_postprocess_trajectory(
                worker=get_global_worker(),
                episode=episode,
                agent_id=agent_id,
                policy_id=pid,
                policies=self.policy_map,
                postprocessed_batch=post_batch,
                original_batches=pre_batches)

            # Add the postprocessed SampleBatch to the policy collectors for
            # training.
            # PID may be a newly added policy. Just confirm we have it in our
            # policy map before proceeding with adding a new _PolicyCollector()
            # to the group.
            if pid not in policy_collector_group.policy_collectors:
                assert pid in self.policy_map
                policy_collector_group.policy_collectors[
                    pid] = _PolicyCollector(policy)
            policy_collector_group.policy_collectors[
                pid].add_postprocessed_batch_for_training(
                    post_batch, policy.view_requirements)

            if is_done:
                del self.agent_key_to_policy_id[agent_key]
                del self.agent_collectors[agent_key]

        if policy_collector_group:
            env_steps = self.episode_steps[episode_id]
            policy_collector_group.env_steps += env_steps
            agent_steps = self.agent_steps[episode_id]
            policy_collector_group.agent_steps += agent_steps

        if is_done:
            del self.episode_steps[episode_id]
            del self.agent_steps[episode_id]
            del self.episodes[episode_id]
            # Make PolicyCollectorGroup available for more agent batches in
            # other episodes. Do not reset count to 0.
            if policy_collector_group:
                self.policy_collector_groups.append(policy_collector_group)
        else:
            self.episode_steps[episode_id] = self.agent_steps[episode_id] = 0

        # Build a MultiAgentBatch from the episode and return.
        if build:
            return self._build_multi_agent_batch(episode)

    def _build_multi_agent_batch(self, episode: MultiAgentEpisode) -> \
            Union[MultiAgentBatch, SampleBatch]:

        ma_batch = {}
        for pid, collector in episode.batch_builder.policy_collectors.items():
            if collector.agent_steps > 0:
                ma_batch[pid] = collector.build()
        # Create the batch.
        ma_batch = MultiAgentBatch.wrap_as_needed(
            ma_batch, env_steps=episode.batch_builder.env_steps)

        # PolicyCollectorGroup is empty.
        episode.batch_builder.env_steps = 0
        episode.batch_builder.agent_steps = 0

        return ma_batch

    @override(SampleCollector)
    def try_build_truncated_episode_multi_agent_batch(self) -> \
            List[Union[MultiAgentBatch, SampleBatch]]:
        batches = []
        # Loop through ongoing episodes and see whether their length plus
        # what's already in the policy collectors reaches the fragment-len
        # (abiding to the unit used: env-steps or agent-steps).
        for episode_id, episode in self.episodes.items():
            # Measure batch size in env-steps.
            if self.count_steps_by == "env_steps":
                built_steps = episode.batch_builder.env_steps \
                    if episode.batch_builder else 0
                ongoing_steps = self.episode_steps[episode_id]
            # Measure batch-size in agent-steps.
            else:
                built_steps = episode.batch_builder.agent_steps \
                    if episode.batch_builder else 0
                ongoing_steps = self.agent_steps[episode_id]

            # Reached the fragment-len -> We should build an MA-Batch.
            if built_steps + ongoing_steps >= self.rollout_fragment_length:
                if self.count_steps_by != "agent_steps":
                    assert built_steps + ongoing_steps == \
                           self.rollout_fragment_length
                # If we reached the fragment-len only because of `episode_id`
                # (still ongoing) -> postprocess `episode_id` first.
                if built_steps < self.rollout_fragment_length:
                    self.postprocess_episode(episode, is_done=False)
                # If there is a builder for this episode,
                # build the MA-batch and add to return values.
                if episode.batch_builder:
                    batch = self._build_multi_agent_batch(episode=episode)
                    batches.append(batch)
                # No batch-builder:
                # We have reached the rollout-fragment length w/o any agent
                # steps! Warn that the environment may never request any
                # actions from any agents.
                elif log_once("no_agent_steps"):
                    logger.warning(
                        "Your environment seems to be stepping w/o ever "
                        "emitting agent observations (agents are never "
                        "requested to act)!")

        return batches

    def _add_to_next_inference_call(
            self, agent_key: Tuple[EpisodeID, AgentID]) -> None:
        """Adds an Agent key (episode+agent IDs) to the next inference call.

        This makes sure that the agent's current data (in the trajectory) is
        used for generating the next input_dict for a
        `Policy.compute_actions()` call.

        Args:
            agent_key (Tuple[EpisodeID, AgentID]: A unique agent key (across
                vectorized environments).
        """
        pid = self.agent_key_to_policy_id[agent_key]

        # PID may be a newly added policy. Just confirm we have it in our
        # policy map before proceeding with forward_pass_size=0.
        if pid not in self.forward_pass_size:
            assert pid in self.policy_map
            self.forward_pass_size[pid] = 0
            self.forward_pass_agent_keys[pid] = []

        idx = self.forward_pass_size[pid]
        if idx == 0:
            self.forward_pass_agent_keys[pid].clear()

        self.forward_pass_agent_keys[pid].append(agent_key)
        self.forward_pass_size[pid] += 1

    def _reset_inference_calls(self, policy_id: PolicyID) -> None:
        """Resets internal inference input-dict registries.

        Calling `self.get_inference_input_dict()` after this method is called
        would return an empty input-dict.

        Args:
            policy_id (PolicyID): The policy ID for which to reset the
                inference pointers.
        """
        self.forward_pass_size[policy_id] = 0<|MERGE_RESOLUTION|>--- conflicted
+++ resolved
@@ -114,7 +114,6 @@
                     SampleBatch.AGENT_INDEX: agent_index,
                     SampleBatch.ENV_ID: env_id,
                     SampleBatch.T: t,
-<<<<<<< HEAD
                     SampleBatch.EPS_ID: self.episode_id,
                     SampleBatch.UNROLL_ID: self.unroll_id,
                 })
@@ -128,14 +127,6 @@
         self.buffers[SampleBatch.T][0].append(t)
         self.buffers[SampleBatch.EPS_ID][0].append(self.episode_id)
         self.buffers[SampleBatch.UNROLL_ID][0].append(self.unroll_id)
-=======
-                })
-        self.buffers[SampleBatch.OBS].append(init_obs)
-        self.episode_id = episode_id
-        self.buffers[SampleBatch.AGENT_INDEX].append(agent_index)
-        self.buffers[SampleBatch.ENV_ID].append(env_id)
-        self.buffers[SampleBatch.T].append(t)
->>>>>>> 494ddd98
 
     def add_action_reward_next_obs(self, values: Dict[str, TensorType]) -> \
             None:
@@ -360,11 +351,7 @@
 
             shift = self.shift_before - (1 if col in [
                 SampleBatch.OBS, SampleBatch.EPS_ID, SampleBatch.AGENT_INDEX,
-<<<<<<< HEAD
                 SampleBatch.ENV_ID, SampleBatch.T, SampleBatch.UNROLL_ID
-=======
-                SampleBatch.ENV_ID, SampleBatch.T
->>>>>>> 494ddd98
             ] else 0)
 
             # Store all data as flattened lists, except INFOS and state-out
