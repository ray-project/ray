import collections
import logging
import math
import numpy as np
from typing import Any, List, Dict, Tuple, TYPE_CHECKING, Union

from ray.rllib.env.base_env import _DUMMY_AGENT_ID
from ray.rllib.evaluation.collectors.sample_collector import _SampleCollector
from ray.rllib.evaluation.episode import MultiAgentEpisode
from ray.rllib.policy.policy import Policy
from ray.rllib.policy.sample_batch import SampleBatch, MultiAgentBatch
from ray.rllib.policy.view_requirement import ViewRequirement
from ray.rllib.utils.annotations import override
from ray.rllib.utils.debug import summarize
from ray.rllib.utils.typing import AgentID, EpisodeID, EnvID, PolicyID, \
    TensorType
from ray.rllib.utils.framework import try_import_tf, try_import_torch
from ray.util.debug import log_once

_, tf, _ = try_import_tf()
torch, _ = try_import_torch()

if TYPE_CHECKING:
    from ray.rllib.agents.callbacks import DefaultCallbacks

logger = logging.getLogger(__name__)


def to_float_np_array(v: List[Any]) -> np.ndarray:
    if torch and torch.is_tensor(v[0]):
        raise ValueError
    arr = np.array(v)
    if arr.dtype == np.float64:
        return arr.astype(np.float32)  # save some memory
    return arr


_INIT_COLS = [SampleBatch.OBS]


class _AgentCollector:
    """Collects samples for one agent in one trajectory (episode).

    The agent may be part of a multi-agent environment. Samples are stored in
    lists including some possible automatic "shift" buffer at the beginning to
    be able to save memory when storing things like NEXT_OBS, PREV_REWARDS,
    etc.., which are specified using the trajectory view API.
    """

    _next_unroll_id = 0  # disambiguates unrolls within a single episode

    def __init__(self, view_reqs):
        self.shift_before = -min(
            [(int(vr.data_rel_pos.split(":")[0])
              if isinstance(vr.data_rel_pos, str) else vr.data_rel_pos) +
             (-1 if vr.data_col in _INIT_COLS or k in _INIT_COLS else 0)
             for k, vr in view_reqs.items()])
        self.buffers: Dict[str, List] = {}
        # The simple timestep count for this agent. Gets increased by one
        # each time a (non-initial!) observation is added.
        self.count = 0

    def add_init_obs(self, episode_id: EpisodeID, agent_id: AgentID,
                     env_id: EnvID, t: int, init_obs: TensorType,
                     view_requirements: Dict[str, ViewRequirement]) -> None:
        """Adds an initial observation (after reset) to the Agent's trajectory.

        Args:
            episode_id (EpisodeID): Unique ID for the episode we are adding the
                initial observation for.
            agent_id (AgentID): Unique ID for the agent we are adding the
                initial observation for.
            env_id (EnvID): The environment index (in a vectorized setup).
            t (int): The time step (episode length - 1). The initial obs has
                ts=-1(!), then an action/reward/next-obs at t=0, etc..
            init_obs (TensorType): The initial observation tensor (after
            `env.reset()`).
            view_requirements (Dict[str, ViewRequirements])
        """
        if SampleBatch.OBS not in self.buffers:
            self._build_buffers(
                single_row={
                    SampleBatch.OBS: init_obs,
                    SampleBatch.EPS_ID: episode_id,
                    SampleBatch.AGENT_INDEX: agent_id,
                    "env_id": env_id,
                    "t": t,
                })
        self.buffers[SampleBatch.OBS].append(init_obs)
        self.buffers[SampleBatch.EPS_ID].append(episode_id)
        self.buffers[SampleBatch.AGENT_INDEX].append(agent_id)
        self.buffers["env_id"].append(env_id)
        self.buffers["t"].append(t)

    def add_action_reward_next_obs(self, values: Dict[str, TensorType]) -> \
            None:
        """Adds the given dictionary (row) of values to the Agent's trajectory.

        Args:
            values (Dict[str, TensorType]): Data dict (interpreted as a single
                row) to be added to buffer. Must contain keys:
                SampleBatch.ACTIONS, REWARDS, DONES, and NEXT_OBS.
        """

        assert SampleBatch.OBS not in values
        values[SampleBatch.OBS] = values[SampleBatch.NEXT_OBS]
        del values[SampleBatch.NEXT_OBS]

        for k, v in values.items():
            if k not in self.buffers:
                self._build_buffers(single_row=values)
            self.buffers[k].append(v)
        self.count += 1

    def build(self, view_requirements: Dict[str, ViewRequirement],
              inference_view_requirements: Dict[str, ViewRequirement]
              ) -> SampleBatch:
        """Builds a SampleBatch from the thus-far collected agent data.

        If the episode/trajectory has no DONE=True at the end, will copy
        the necessary n timesteps at the end of the trajectory back to the
        beginning of the buffers and wait for new samples coming in.
        SampleBatches created by this method will be ready for postprocessing
        by a Policy.

        Args:
            view_requirements (Dict[str, ViewRequirement]: The view
                requirements dict needed to build the SampleBatch from the raw
                buffers (which may have data shifts as well as mappings from
                view-col to data-col in them).
            inference_view_requirements (Dict[str, ViewRequirement]: The view
                requirements dict needed to build an input dict for a ModelV2
                forward call.

        Returns:
            SampleBatch: The built SampleBatch for this agent, ready to go into
                postprocessing.
        """

        batch_data = {}
        np_data = {}
        for view_col, view_req in view_requirements.items():
            # Is an input_dict. Build it using the inference view requirements.
            if view_req.is_input_dict:
                batch_data[view_col] = self._get_input_dict(
                    inference_view_requirements, abs_pos=view_req.abs_pos)
                continue

            # Create the batch of data from the different buffers.
            data_col = view_req.data_col or view_col

            # Some columns don't exist yet (get created during postprocessing).
            # -> skip.
            if data_col not in self.buffers:
                continue

            # Keep an np-array cache so we don't have to regenerate the
            # np-array for different view_cols using to the same data_col.
            if data_col not in np_data:
                np_data[data_col] = to_float_np_array(self.buffers[data_col])

<<<<<<< HEAD
            obs_shift = (1 if data_col == SampleBatch.OBS else 0)
=======
            obs_shift = (-1 if data_col == SampleBatch.OBS else 0)
>>>>>>> 859ac16c

            # Range of indices on time-axis, make sure to create
            if view_req.data_rel_pos_from is not None:
                if view_req.batch_repeat_value > 1:
                    count = int(
                        math.ceil((len(np_data[data_col]) - self.shift_before)
                                  / view_req.batch_repeat_value))
                    repeat_count = (view_req.data_rel_pos_to -
                                    view_req.data_rel_pos_from + 1)
                    data = np.asarray([
                        np_data[data_col]
                        [self.shift_before + (i * repeat_count) +
                         view_req.data_rel_pos_from +
                         obs_shift:self.shift_before + (i * repeat_count) +
                         view_req.data_rel_pos_to + 1 + obs_shift]
                        for i in range(count)
                    ])
                else:
                    data = np_data[data_col][
                        self.shift_before + view_req.data_rel_pos_from +
                        obs_shift:self.shift_before +
                        view_req.data_rel_pos_to + 1 + obs_shift]
            # Set of (probably non-consecutive) indices.
            elif isinstance(view_req.data_rel_pos, np.ndarray):
                data = np_data[data_col][self.shift_before + obs_shift +
                                         view_req.data_rel_pos]
            # Single index.
            else:
                shift = view_req.data_rel_pos + obs_shift
                if shift >= 0:
                    data = np_data[data_col][self.shift_before:]
                else:
                    data = np_data[data_col][self.shift_before + shift:shift]

            if len(data) > 0:
                batch_data[view_col] = data

        batch = SampleBatch(batch_data, _dont_check_lens=True)

        if SampleBatch.UNROLL_ID not in batch.data:
            batch.data[SampleBatch.UNROLL_ID] = np.repeat(
                _AgentCollector._next_unroll_id, batch.count)
            _AgentCollector._next_unroll_id += 1

        # This trajectory is continuing -> Copy data at the end (in the size of
        # self.shift_before) to the beginning of buffers and erase everything
        # else.
        if not self.buffers[SampleBatch.DONES][-1]:
            # Copy data to beginning of buffer and cut lists.
            if self.shift_before > 0:
                for k, data in self.buffers.items():
                    self.buffers[k] = data[-self.shift_before:]
            self.count = 0

        return batch

    def _build_buffers(self, single_row: Dict[str, TensorType]) -> None:
        """Builds the buffers for sample collection, given an example data row.

        Args:
            single_row (Dict[str, TensorType]): A single row (keys=column
                names) of data to base the buffers on.
        """
        for col, data in single_row.items():
            if col in self.buffers:
                continue
            shift = self.shift_before - (1 if col in [
                SampleBatch.OBS, SampleBatch.EPS_ID, SampleBatch.AGENT_INDEX,
                "env_id", "t"
            ] else 0)
            # Python primitive or dict (e.g. INFOs).
            if isinstance(data, (int, float, bool, str, dict)):
                self.buffers[col] = [0 for _ in range(shift)]
            # np.ndarray, torch.Tensor, or tf.Tensor.
            else:
                shape = data.shape
                dtype = data.dtype
                if torch and isinstance(data, torch.Tensor):
                    self.buffers[col] = \
                        [torch.zeros(shape, dtype=dtype, device=data.device)
                         for _ in range(shift)]
                elif tf and isinstance(data, tf.Tensor):
                    self.buffers[col] = \
                        [tf.zeros(shape=shape, dtype=dtype)
                         for _ in range(shift)]
                else:
                    self.buffers[col] = \
                        [np.zeros(shape=shape, dtype=dtype)
                         for _ in range(shift)]

    def _get_input_dict(self, view_reqs, abs_pos: int = -1) -> \
            Dict[str, TensorType]:

        if abs_pos < 0:
            abs_pos = len(self.buffers[SampleBatch.OBS]) - 1
        else:
            abs_pos = self.shift_before + abs_pos

        input_dict = {}
        for view_col, view_req in view_reqs.items():
            # Skip input_dict view-reqs.
            if view_req.is_input_dict:
                continue

            # Create the batch of data from the different buffers.
            data_col = view_req.data_col or view_col
            # Range of shifts, e.g. "-100:0". Note: This includes index 0!
            if view_req.data_rel_pos_from is not None:
<<<<<<< HEAD
                time_indices = (abs_pos + view_req.data_rel_pos_from,
                                abs_pos + view_req.data_rel_pos_to)
            # Single shift (e.g. -1) or list of shifts, e.g. [-4, -1, 0].
            else:
                time_indices = abs_pos + view_req.data_rel_pos
            data_list = []
            if isinstance(time_indices, tuple):
                if time_indices[1] == -1:
                    data_list.append(self.buffers[data_col][time_indices[0]:])
                else:
                    data_list.append(self.buffers[data_col][time_indices[
                        0]:time_indices[1] + 1])
            else:
                data_list.append(self.buffers[data_col][time_indices])
            input_dict[view_col] = np.array(data_list)
=======
                time_indices = (abs_pos + view_req.data_rel_pos_from + 1,
                                abs_pos + view_req.data_rel_pos_to + 1)
            # Single shift (e.g. -1) or list of shifts, e.g. [-4, -1, 0].
            else:
                time_indices = abs_pos + view_req.data_rel_pos

            if isinstance(time_indices, tuple):
                data = self.buffers[data_col][time_indices[0]:time_indices[1] +
                                              1]
            else:
                data = self.buffers[data_col][time_indices]
            # Create batches of 1 (single-agent input-dict).
            input_dict[view_col] = np.array([data])
>>>>>>> 859ac16c

        # Add valid `seq_lens`, just in case RNNs need it.
        input_dict["seq_lens"] = np.array([1])

        return input_dict


class _PolicyCollector:
    """Collects already postprocessed (single agent) samples for one policy.

    Samples come in through already postprocessed SampleBatches, which
    contain single episode/trajectory data for a single agent and are then
    appended to this policy's buffers.
    """

    def __init__(self, policy):
        """Initializes a _PolicyCollector instance.

        Args:
            policy (Policy): The policy object.
        """

        self.buffers: Dict[str, List] = collections.defaultdict(list)
        self.policy = policy
        # The total timestep count for all agents that use this policy.
        # NOTE: This is not an env-step count (across n agents). AgentA and
        # agentB, both using this policy, acting in the same episode and both
        # doing n steps would increase the count by 2*n.
        self.count = 0
        # Seq-lens list of already added agent batches.
        self.seq_lens = [] if policy.is_recurrent() else None

    def add_postprocessed_batch_for_training(
            self, batch: SampleBatch,
            view_requirements: Dict[str, ViewRequirement]) -> None:
        """Adds a postprocessed SampleBatch (single agent) to our buffers.

        Args:
            batch (SampleBatch): A single agent (one trajectory) SampleBatch
                to be added to the Policy's buffers.
            view_requirements (Dict[str, ViewRequirement]: The view
                requirements for the policy. This is so we know, whether a
                view-column needs to be copied at all (not needed for
                training).
        """
        for view_col, data in batch.items():
            # Skip columns that are not used for training.
            if view_col not in view_requirements or \
                    not view_requirements[view_col].used_for_training:
                continue
            assert view_requirements[view_col].is_input_dict is False
            self.buffers[view_col].extend(data)
        # Add the agent's trajectory length to our count.
        self.count += batch.count
        # Adjust the seq-lens array depending on the incoming agent sequences.
        if self.seq_lens is not None:
            max_seq_len = self.policy.config["model"]["max_seq_len"]
            count = batch.count
            while count > 0:
                self.seq_lens.append(min(count, max_seq_len))
                count -= max_seq_len

    def build(self):
        """Builds a SampleBatch for this policy from the collected data.

        Also resets all buffers for further sample collection for this policy.

        Returns:
            SampleBatch: The SampleBatch with all thus-far collected data for
                this policy.
        """
        # Create batch from our buffers.
        batch = SampleBatch(
            self.buffers, _seq_lens=self.seq_lens, _dont_check_lens=True)
        # Clear buffers for future samples.
        self.buffers.clear()
        # Reset count to 0 and seq-lens to empty list.
        self.count = 0
        if self.seq_lens is not None:
            self.seq_lens = []
        return batch


class _PolicyCollectorGroup:
    def __init__(self, policy_map):
        self.policy_collectors = {
            pid: _PolicyCollector(policy)
            for pid, policy in policy_map.items()
        }
        self.count = 0


class _SimpleListCollector(_SampleCollector):
    """Util to build SampleBatches for each policy in a multi-agent env.

    Input data is per-agent, while output data is per-policy. There is an M:N
    mapping between agents and policies. We retain one local batch builder
    per agent. When an agent is done, then its local batch is appended into the
    corresponding policy batch for the agent's policy.
    """

    def __init__(self,
                 policy_map: Dict[PolicyID, Policy],
                 clip_rewards: Union[bool, float],
                 callbacks: "DefaultCallbacks",
                 multiple_episodes_in_batch: bool = True,
                 rollout_fragment_length: int = 200):
        """Initializes a _SimpleListCollector instance.

        Args:
            policy_map (Dict[str, Policy]): Maps policy ids to policy
                instances.
            clip_rewards (Union[bool, float]): Whether to clip rewards before
                postprocessing (at +/-1.0) or the actual value to +/- clip.
            callbacks (DefaultCallbacks): RLlib callbacks.
        """

        self.policy_map = policy_map
        self.clip_rewards = clip_rewards
        self.callbacks = callbacks
        self.multiple_episodes_in_batch = multiple_episodes_in_batch
        self.rollout_fragment_length = rollout_fragment_length
        self.large_batch_threshold: int = max(
            1000, rollout_fragment_length *
            10) if rollout_fragment_length != float("inf") else 5000

        # Whenever we observe a new episode+agent, add a new
        # _SingleTrajectoryCollector.
        self.agent_collectors: Dict[Tuple[EpisodeID, AgentID],
                                    _AgentCollector] = {}
        # Internal agent-key-to-policy-id map.
        self.agent_key_to_policy_id = {}
        # Pool of used/unused PolicyCollectorGroups (attached to episodes for
        # across-episode multi-agent sample collection).
        self.policy_collector_groups = []

        # Agents to collect data from for the next forward pass (per policy).
        self.forward_pass_agent_keys = {pid: [] for pid in policy_map.keys()}
        self.forward_pass_size = {pid: 0 for pid in policy_map.keys()}

        # Maps episode ID to the (non-built) env steps taken in this episode.
        self.episode_steps: Dict[EpisodeID, int] = \
            collections.defaultdict(int)
        # Maps episode ID to MultiAgentEpisode.
        self.episodes: Dict[EpisodeID, MultiAgentEpisode] = {}

    @override(_SampleCollector)
    def episode_step(self, episode_id: EpisodeID) -> None:
        episode = self.episodes[episode_id]
        self.episode_steps[episode_id] += 1
        episode.length += 1
        assert episode.batch_builder is not None
        env_steps = episode.batch_builder.count
        num_observations = sum(
            c.count for c in episode.batch_builder.policy_collectors.values())

        if num_observations > self.large_batch_threshold and \
                log_once("large_batch_warning"):
            logger.warning(
                "More than {} observations in {} env steps for "
                "episode {} ".format(num_observations, env_steps, episode_id) +
                "are buffered in the sampler. If this is more than you "
                "expected, check that that you set a horizon on your "
                "environment correctly and that it terminates at some point. "
                "Note: In multi-agent environments, `rollout_fragment_length` "
                "sets the batch size based on (across-agents) environment "
                "steps, not the steps of individual agents, which can result "
                "in unexpectedly large batches." +
                ("Also, you may be waiting for your Env to "
                 "terminate (batch_mode=`complete_episodes`). Make sure it "
                 "does at some point."
                 if not self.multiple_episodes_in_batch else ""))

    @override(_SampleCollector)
    def add_init_obs(self, episode: MultiAgentEpisode, agent_id: AgentID,
                     env_id: EnvID, policy_id: PolicyID, t: int,
                     init_obs: TensorType) -> None:
        # Make sure our mappings are up to date.
        agent_key = (episode.episode_id, agent_id)
        if agent_key not in self.agent_key_to_policy_id:
            self.agent_key_to_policy_id[agent_key] = policy_id
        else:
            assert self.agent_key_to_policy_id[agent_key] == policy_id
        policy = self.policy_map[policy_id]
        view_reqs = policy.model.inference_view_requirements if \
            getattr(policy, "model", None) else policy.view_requirements

        # Add initial obs to Trajectory.
        assert agent_key not in self.agent_collectors
        # TODO: determine exact shift-before based on the view-req shifts.
        self.agent_collectors[agent_key] = _AgentCollector(view_reqs)
        self.agent_collectors[agent_key].add_init_obs(
            episode_id=episode.episode_id,
            agent_id=agent_id,
            env_id=env_id,
            t=t,
            init_obs=init_obs,
            view_requirements=view_reqs)

        self.episodes[episode.episode_id] = episode
        if episode.batch_builder is None:
            episode.batch_builder = self.policy_collector_groups.pop() if \
                self.policy_collector_groups else _PolicyCollectorGroup(
                self.policy_map)

        self._add_to_next_inference_call(agent_key)

    @override(_SampleCollector)
    def add_action_reward_next_obs(self, episode_id: EpisodeID,
                                   agent_id: AgentID, env_id: EnvID,
                                   policy_id: PolicyID, agent_done: bool,
                                   values: Dict[str, TensorType]) -> None:
        # Make sure, episode/agent already has some (at least init) data.
        agent_key = (episode_id, agent_id)
        assert self.agent_key_to_policy_id[agent_key] == policy_id
        assert agent_key in self.agent_collectors

        # Include the current agent id for multi-agent algorithms.
        if agent_id != _DUMMY_AGENT_ID:
            values["agent_id"] = agent_id

        # Add action/reward/next-obs (and other data) to Trajectory.
        self.agent_collectors[agent_key].add_action_reward_next_obs(values)

        if not agent_done:
            self._add_to_next_inference_call(agent_key)

    @override(_SampleCollector)
    def total_env_steps(self) -> int:
        return sum(a.count for a in self.agent_collectors.values())

    @override(_SampleCollector)
    def get_inference_input_dict(self, policy_id: PolicyID) -> \
            Dict[str, TensorType]:
        policy = self.policy_map[policy_id]
        keys = self.forward_pass_agent_keys[policy_id]
        buffers = {k: self.agent_collectors[k].buffers for k in keys}
        view_reqs = policy.model.inference_view_requirements if \
            getattr(policy, "model", None) else policy.view_requirements

        input_dict = {}
        for view_col, view_req in view_reqs.items():
            # Skip input_dict view-reqs.
            if view_req.is_input_dict:
                continue

            # Create the batch of data from the different buffers.
            data_col = view_req.data_col or view_col
            delta = -1 if data_col in [
                SampleBatch.OBS, "t", "env_id", SampleBatch.EPS_ID,
                SampleBatch.AGENT_INDEX
            ] else 0
            # Range of shifts, e.g. "-100:0". Note: This includes index 0!
            if view_req.data_rel_pos_from is not None:
                time_indices = (view_req.data_rel_pos_from + delta,
                                view_req.data_rel_pos_to + delta)
            # Single shift (e.g. -1) or list of shifts, e.g. [-4, -1, 0].
            else:
                time_indices = view_req.data_rel_pos + delta
            data_list = []
            # Loop through agents and add-up their data (batch).
            for k in keys:
                if data_col not in buffers[k]:
                    self.agent_collectors[k]._build_buffers({
                        data_col: view_req.space.sample()
                    })
                if isinstance(time_indices, tuple):
                    if time_indices[1] == -1:
                        data_list.append(
                            buffers[k][data_col][time_indices[0]:])
                    else:
                        data_list.append(buffers[k][data_col][time_indices[
                            0]:time_indices[1] + 1])
                else:
                    data_list.append(buffers[k][data_col][time_indices])
            input_dict[view_col] = np.array(data_list)

        self._reset_inference_calls(policy_id)

        return input_dict

    @override(_SampleCollector)
    def postprocess_episode(self,
                            episode: MultiAgentEpisode,
                            is_done: bool = False,
                            check_dones: bool = False,
                            build: bool = False) -> None:
        episode_id = episode.episode_id
        policy_collector_group = episode.batch_builder

        # TODO: (sven) Once we implement multi-agent communication channels,
        #  we have to resolve the restriction of only sending other agent
        #  batches from the same policy to the postprocess methods.
        # Build SampleBatches for the given episode.
        pre_batches = {}
        for (eps_id, agent_id), collector in self.agent_collectors.items():
            # Build only if there is data and agent is part of given episode.
            if collector.count == 0 or eps_id != episode_id:
                continue
            pid = self.agent_key_to_policy_id[(eps_id, agent_id)]
            policy = self.policy_map[pid]
            pre_batch = collector.build(
                policy.view_requirements,
                policy.model.inference_view_requirements)
            pre_batches[agent_id] = (policy, pre_batch)

        # Apply reward clipping before calling postprocessing functions.
        if self.clip_rewards is True:
            for _, (_, pre_batch) in pre_batches.items():
                pre_batch["rewards"] = np.sign(pre_batch["rewards"])
        elif self.clip_rewards:
            for _, (_, pre_batch) in pre_batches.items():
                pre_batch["rewards"] = np.clip(
                    pre_batch["rewards"],
                    a_min=-self.clip_rewards,
                    a_max=self.clip_rewards)

        post_batches = {}
        for agent_id, (_, pre_batch) in pre_batches.items():
            # Entire episode is said to be done.
            # Error if no DONE at end of this agent's trajectory.
            if is_done and check_dones and \
                    not pre_batch[SampleBatch.DONES][-1]:
                raise ValueError(
                    "Episode {} terminated for all agents, but we still don't "
                    "don't have a last observation for agent {} (policy "
                    "{}). ".format(
                        episode_id, agent_id, self.agent_key_to_policy_id[(
                            episode_id, agent_id)]) +
                    "Please ensure that you include the last observations "
                    "of all live agents when setting done[__all__] to "
                    "True. Alternatively, set no_done_at_end=True to "
                    "allow this.")
            # If (only this?) agent is done, erase its buffer entirely.
            if pre_batch[SampleBatch.DONES][-1]:
                del self.agent_collectors[(episode_id, agent_id)]

            other_batches = pre_batches.copy()
            del other_batches[agent_id]
            pid = self.agent_key_to_policy_id[(episode_id, agent_id)]
            policy = self.policy_map[pid]
            if any(pre_batch["dones"][:-1]) or len(set(
                    pre_batch["eps_id"])) > 1:
                raise ValueError(
                    "Batches sent to postprocessing must only contain steps "
                    "from a single trajectory.", pre_batch)
            # Call the Policy's Exploration's postprocess method.
            post_batches[agent_id] = pre_batch
            if getattr(policy, "exploration", None) is not None:
                policy.exploration.postprocess_trajectory(
                    policy, post_batches[agent_id],
                    getattr(policy, "_sess", None))
            post_batches[agent_id] = policy.postprocess_trajectory(
                post_batches[agent_id], other_batches, episode)

        if log_once("after_post"):
            logger.info(
                "Trajectory fragment after postprocess_trajectory():\n\n{}\n".
                format(summarize(post_batches)))

        # Append into policy batches and reset.
        from ray.rllib.evaluation.rollout_worker import get_global_worker
        for agent_id, post_batch in sorted(post_batches.items()):
            pid = self.agent_key_to_policy_id[(episode_id, agent_id)]
            policy = self.policy_map[pid]
            self.callbacks.on_postprocess_trajectory(
                worker=get_global_worker(),
                episode=episode,
                agent_id=agent_id,
                policy_id=pid,
                policies=self.policy_map,
                postprocessed_batch=post_batch,
                original_batches=pre_batches)
            # Add the postprocessed SampleBatch to the policy collectors for
            # training.
            policy_collector_group.policy_collectors[
                pid].add_postprocessed_batch_for_training(
                    post_batch, policy.view_requirements)

        env_steps = self.episode_steps[episode_id]
        policy_collector_group.count += env_steps

        if is_done:
            del self.episode_steps[episode_id]
            del self.episodes[episode_id]
            # Make PolicyCollectorGroup available for more agent batches in
            # other episodes. Do not reset count to 0.
            self.policy_collector_groups.append(policy_collector_group)
        else:
            self.episode_steps[episode_id] = 0

        # Build a MultiAgentBatch from the episode and return.
        if build:
            return self._build_multi_agent_batch(episode)

    def _build_multi_agent_batch(self, episode: MultiAgentEpisode) -> \
            Union[MultiAgentBatch, SampleBatch]:

        ma_batch = {}
        for pid, collector in episode.batch_builder.policy_collectors.items():
            if collector.count > 0:
                ma_batch[pid] = collector.build()
        # Create the batch.
        ma_batch = MultiAgentBatch.wrap_as_needed(
            ma_batch, env_steps=episode.batch_builder.count)

        # PolicyCollectorGroup is empty.
        episode.batch_builder.count = 0

        return ma_batch

    @override(_SampleCollector)
    def try_build_truncated_episode_multi_agent_batch(self) -> \
            List[Union[MultiAgentBatch, SampleBatch]]:
        batches = []
        # Loop through ongoing episodes and see whether their length plus
        # what's already in the policy collectors reaches the fragment-len.
        for episode_id, episode in self.episodes.items():
            env_steps = episode.batch_builder.count + \
                        self.episode_steps[episode_id]
            # Reached the fragment-len -> We should build an MA-Batch.
            if env_steps >= self.rollout_fragment_length:
                assert env_steps == self.rollout_fragment_length
                # If we reached the fragment-len only because of `episode_id`
                # (still ongoing) -> postprocess `episode_id` first.
                if episode.batch_builder.count < self.rollout_fragment_length:
                    self.postprocess_episode(episode, is_done=False)
                # Build the MA-batch and return.
                batch = self._build_multi_agent_batch(episode=episode)
                batches.append(batch)
        return batches

    def _add_to_next_inference_call(
            self, agent_key: Tuple[EpisodeID, AgentID]) -> None:
        """Adds an Agent key (episode+agent IDs) to the next inference call.

        This makes sure that the agent's current data (in the trajectory) is
        used for generating the next input_dict for a
        `Policy.compute_actions()` call.

        Args:
            agent_key (Tuple[EpisodeID, AgentID]: A unique agent key (across
                vectorized environments).
        """
        pid = self.agent_key_to_policy_id[agent_key]
        idx = self.forward_pass_size[pid]
        if idx == 0:
            self.forward_pass_agent_keys[pid].clear()
        self.forward_pass_agent_keys[pid].append(agent_key)
        self.forward_pass_size[pid] += 1

    def _reset_inference_calls(self, policy_id: PolicyID) -> None:
        """Resets internal inference input-dict registries.

        Calling `self.get_inference_input_dict()` after this method is called
        would return an empty input-dict.

        Args:
            policy_id (PolicyID): The policy ID for which to reset the
                inference pointers.
        """
        self.forward_pass_size[policy_id] = 0<|MERGE_RESOLUTION|>--- conflicted
+++ resolved
@@ -159,11 +159,7 @@
             if data_col not in np_data:
                 np_data[data_col] = to_float_np_array(self.buffers[data_col])
 
-<<<<<<< HEAD
-            obs_shift = (1 if data_col == SampleBatch.OBS else 0)
-=======
             obs_shift = (-1 if data_col == SampleBatch.OBS else 0)
->>>>>>> 859ac16c
 
             # Range of indices on time-axis, make sure to create
             if view_req.data_rel_pos_from is not None:
@@ -272,23 +268,6 @@
             data_col = view_req.data_col or view_col
             # Range of shifts, e.g. "-100:0". Note: This includes index 0!
             if view_req.data_rel_pos_from is not None:
-<<<<<<< HEAD
-                time_indices = (abs_pos + view_req.data_rel_pos_from,
-                                abs_pos + view_req.data_rel_pos_to)
-            # Single shift (e.g. -1) or list of shifts, e.g. [-4, -1, 0].
-            else:
-                time_indices = abs_pos + view_req.data_rel_pos
-            data_list = []
-            if isinstance(time_indices, tuple):
-                if time_indices[1] == -1:
-                    data_list.append(self.buffers[data_col][time_indices[0]:])
-                else:
-                    data_list.append(self.buffers[data_col][time_indices[
-                        0]:time_indices[1] + 1])
-            else:
-                data_list.append(self.buffers[data_col][time_indices])
-            input_dict[view_col] = np.array(data_list)
-=======
                 time_indices = (abs_pos + view_req.data_rel_pos_from + 1,
                                 abs_pos + view_req.data_rel_pos_to + 1)
             # Single shift (e.g. -1) or list of shifts, e.g. [-4, -1, 0].
@@ -302,7 +281,6 @@
                 data = self.buffers[data_col][time_indices]
             # Create batches of 1 (single-agent input-dict).
             input_dict[view_col] = np.array([data])
->>>>>>> 859ac16c
 
         # Add valid `seq_lens`, just in case RNNs need it.
         input_dict["seq_lens"] = np.array([1])
