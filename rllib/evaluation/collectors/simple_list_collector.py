import collections
from gym.spaces import Space
import logging
import math
import numpy as np
from typing import Any, List, Dict, Tuple, TYPE_CHECKING, Union

from ray.rllib.env.base_env import _DUMMY_AGENT_ID
from ray.rllib.evaluation.collectors.sample_collector import _SampleCollector
from ray.rllib.evaluation.episode import MultiAgentEpisode
from ray.rllib.policy.policy import Policy
from ray.rllib.policy.sample_batch import SampleBatch, MultiAgentBatch
from ray.rllib.utils.annotations import override
from ray.rllib.utils.debug import summarize
from ray.rllib.utils.framework import try_import_tf, try_import_torch
from ray.rllib.utils.typing import AgentID, EpisodeID, EnvID, PolicyID, \
    TensorType, ViewRequirementsDict
from ray.util.debug import log_once

_, tf, _ = try_import_tf()
torch, _ = try_import_torch()

if TYPE_CHECKING:
    from ray.rllib.agents.callbacks import DefaultCallbacks

logger = logging.getLogger(__name__)


def to_float_np_array(v: List[Any]) -> np.ndarray:
    if torch and torch.is_tensor(v[0]):
        raise ValueError
    arr = np.array(v)
    if arr.dtype == np.float64:
        return arr.astype(np.float32)  # save some memory
    return arr


_INIT_COLS = [SampleBatch.OBS]


class _AgentCollector:
    """Collects samples for one agent in one trajectory (episode).

    The agent may be part of a multi-agent environment. Samples are stored in
    lists including some possible automatic "shift" buffer at the beginning to
    be able to save memory when storing things like NEXT_OBS, PREV_REWARDS,
    etc.., which are specified using the trajectory view API.
    """

    _next_unroll_id = 0  # disambiguates unrolls within a single episode

    def __init__(self, view_reqs):
        self.shift_before = -min(
            [(int(vr.shift.split(":")[0])
              if isinstance(vr.shift, str) else vr.shift) +
             (-1 if vr.data_col in _INIT_COLS or k in _INIT_COLS else 0)
             for k, vr in view_reqs.items()])
        self.buffers: Dict[str, List] = {}
        self.episode_id = None
        # The simple timestep count for this agent. Gets increased by one
        # each time a (non-initial!) observation is added.
        self.count = 0

    def add_init_obs(self, episode_id: EpisodeID, agent_index: int,
                     env_id: EnvID, t: int, init_obs: TensorType) -> None:
        """Adds an initial observation (after reset) to the Agent's trajectory.

        Args:
            episode_id (EpisodeID): Unique ID for the episode we are adding the
                initial observation for.
            agent_index (int): Unique int index (starting from 0) for the agent
                within its episode.
            env_id (EnvID): The environment index (in a vectorized setup).
            t (int): The time step (episode length - 1). The initial obs has
                ts=-1(!), then an action/reward/next-obs at t=0, etc..
            init_obs (TensorType): The initial observation tensor (after
            `env.reset()`).
        """
        if SampleBatch.OBS not in self.buffers:
            self._build_buffers(
                single_row={
                    SampleBatch.OBS: init_obs,
                    SampleBatch.AGENT_INDEX: agent_index,
                    "env_id": env_id,
                    "t": t,
                })
        self.buffers[SampleBatch.OBS].append(init_obs)
        self.episode_id = episode_id
        self.buffers[SampleBatch.AGENT_INDEX].append(agent_index)
        self.buffers["env_id"].append(env_id)
        self.buffers["t"].append(t)

    def add_action_reward_next_obs(self, values: Dict[str, TensorType]) -> \
            None:
        """Adds the given dictionary (row) of values to the Agent's trajectory.

        Args:
            values (Dict[str, TensorType]): Data dict (interpreted as a single
                row) to be added to buffer. Must contain keys:
                SampleBatch.ACTIONS, REWARDS, DONES, and NEXT_OBS.
        """

        assert SampleBatch.OBS not in values
        values[SampleBatch.OBS] = values[SampleBatch.NEXT_OBS]
        del values[SampleBatch.NEXT_OBS]
        # Make sure EPS_ID stays the same for this agent. Usually, it should
        # not be part of `values` anyways.
        if SampleBatch.EPS_ID in values:
            assert values[SampleBatch.EPS_ID] == self.episode_id
            del values[SampleBatch.EPS_ID]

        for k, v in values.items():
            if k not in self.buffers:
                self._build_buffers(single_row=values)
            self.buffers[k].append(v)
        self.count += 1

    def build(self, view_requirements: ViewRequirementsDict) -> SampleBatch:
        """Builds a SampleBatch from the thus-far collected agent data.

        If the episode/trajectory has no DONE=True at the end, will copy
        the necessary n timesteps at the end of the trajectory back to the
        beginning of the buffers and wait for new samples coming in.
        SampleBatches created by this method will be ready for postprocessing
        by a Policy.

        Args:
            view_requirements (ViewRequirementsDict): The view
                requirements dict needed to build the SampleBatch from the raw
                buffers (which may have data shifts as well as mappings from
                view-col to data-col in them).

        Returns:
            SampleBatch: The built SampleBatch for this agent, ready to go into
                postprocessing.
        """

        batch_data = {}
        np_data = {}
        for view_col, view_req in view_requirements.items():
            # Create the batch of data from the different buffers.
            data_col = view_req.data_col or view_col

            # Some columns don't exist yet (get created during postprocessing).
            # -> skip.
            if data_col not in self.buffers:
                continue
            # OBS are already shifted by -1 (the initial obs starts one ts
            # before all other data columns).
<<<<<<< HEAD
            obs_shift = -1 if data_col == SampleBatch.OBS else 0

            # Keep an np-array cache so we don't have to regenerate the
            # np-array for different view_cols using to the same data_col.

            #shift = view_req.shift - \
            #    (1 if data_col == SampleBatch.OBS else 0)
=======
            shift = view_req.shift - \
                (1 if data_col == SampleBatch.OBS else 0)
>>>>>>> 99c81c67
            if data_col not in np_data:
                np_data[data_col] = to_float_np_array(self.buffers[data_col])

            # Range of indices on time-axis, make sure to create
            if view_req.shift_from is not None:
                if view_req.batch_repeat_value > 1:
                    count = int(
                        math.ceil((len(np_data[data_col]) - self.shift_before)
                                  / view_req.batch_repeat_value))
                    #repeat_count = (view_req.shift_to -
                    #                view_req.shift_from + 1)
                    #data = np.asarray([
                    #    np_data[data_col]
                    #    [self.shift_before + (i * repeat_count) +
                    #     view_req.shift_from +
                    #     obs_shift:self.shift_before + (i * repeat_count) +
                    #     view_req.shift_to + 1 + obs_shift]
                    #    for i in range(count)
                    #])
                    data = np.asarray([
                        np_data[data_col]
                        [self.shift_before + (i * view_req.batch_repeat_value) +
                         view_req.shift_from +
                         obs_shift:self.shift_before + (i * view_req.batch_repeat_value) +
                         view_req.shift_to + 1 + obs_shift]
                        for i in range(count)
                    ])
                else:
                    data = np_data[data_col][
                        self.shift_before + view_req.shift_from +
                        obs_shift:self.shift_before +
                        view_req.shift_to + 1 + obs_shift]
            # Set of (probably non-consecutive) indices.
            elif isinstance(view_req.shift, np.ndarray):
                data = np_data[data_col][self.shift_before + obs_shift +
                                         view_req.shift]
            # Single index.
            else:
                shift = view_req.shift + obs_shift
                # Shift is exactly 0: Use trajectory as is.
                if shift == 0:
                    data = np_data[data_col][self.shift_before:]
                # Shift is positive: We still need to 0-pad at the end.
                elif shift > 0:
                    data = to_float_np_array(
                        self.buffers[data_col][self.shift_before + shift:] + [
                            np.zeros(
                                shape=view_req.space.shape,
                                dtype=view_req.space.dtype) for _ in
                            range(shift)
                        ])
                # Shift is negative: Shift into the already existing and
                # 0-padded "before" area of our buffers.
                else:
                    data = np_data[data_col][self.shift_before + shift:shift]
            if len(data) > 0:
                batch_data[view_col] = data

        batch = SampleBatch(batch_data)

        # Add EPS_ID and UNROLL_ID to batch.
        batch.data[SampleBatch.EPS_ID] = np.repeat(self.episode_id,
                                                   batch.count)
        if SampleBatch.UNROLL_ID not in batch.data:
            # TODO: (sven) Once we have the additional
            #  model.preprocess_train_batch in place (attention net PR), we
            #  should not even need UNROLL_ID anymore:
            #  Add "if SampleBatch.UNROLL_ID in view_requirements:" here.
            batch.data[SampleBatch.UNROLL_ID] = np.repeat(
                _AgentCollector._next_unroll_id, batch.count)
            _AgentCollector._next_unroll_id += 1

        # This trajectory is continuing -> Copy data at the end (in the size of
        # self.shift_before) to the beginning of buffers and erase everything
        # else.
        if not self.buffers[SampleBatch.DONES][-1]:
            # Copy data to beginning of buffer and cut lists.
            if self.shift_before > 0:
                for k, data in self.buffers.items():
                    self.buffers[k] = data[-self.shift_before:]
            self.count = 0

        return batch

    def _build_buffers(self, single_row: Dict[str, TensorType]) -> None:
        """Builds the buffers for sample collection, given an example data row.

        Args:
            single_row (Dict[str, TensorType]): A single row (keys=column
                names) of data to base the buffers on.
        """
        for col, data in single_row.items():
            if col in self.buffers:
                continue
            shift = self.shift_before - (1 if col in [
                SampleBatch.OBS, SampleBatch.EPS_ID, SampleBatch.AGENT_INDEX,
                "env_id", "t"
            ] else 0)
            # Python primitive or dict (e.g. INFOs).
            if isinstance(data, (int, float, bool, str, dict)):
                self.buffers[col] = [data for _ in range(shift)]
            # np.ndarray, torch.Tensor, or tf.Tensor.
            else:
                shape = data.shape
                dtype = data.dtype
                if torch and isinstance(data, torch.Tensor):
                    self.buffers[col] = \
                        [torch.zeros(shape, dtype=dtype, device=data.device)
                         for _ in range(shift)]
                elif tf and isinstance(data, tf.Tensor):
                    self.buffers[col] = \
                        [tf.zeros(shape=shape, dtype=dtype)
                         for _ in range(shift)]
                else:
                    self.buffers[col] = \
                        [np.zeros(shape=shape, dtype=dtype)
                         for _ in range(shift)]


class _PolicyCollector:
    """Collects already postprocessed (single agent) samples for one policy.

    Samples come in through already postprocessed SampleBatches, which
    contain single episode/trajectory data for a single agent and are then
    appended to this policy's buffers.
    """

    def __init__(self, policy):
        """Initializes a _PolicyCollector instance.

        Args:
            policy (Policy): The policy object.
        """

        self.buffers: Dict[str, List] = collections.defaultdict(list)
        self.policy = policy
        # The total timestep count for all agents that use this policy.
        # NOTE: This is not an env-step count (across n agents). AgentA and
        # agentB, both using this policy, acting in the same episode and both
        # doing n steps would increase the count by 2*n.
        self.count = 0
        # Seq-lens list of already added agent batches.
        self.seq_lens = [] if policy.is_recurrent() else None

    def add_postprocessed_batch_for_training(
            self, batch: SampleBatch,
            view_requirements: ViewRequirementsDict) -> None:
        """Adds a postprocessed SampleBatch (single agent) to our buffers.

        Args:
            batch (SampleBatch): A single agent (one trajectory) SampleBatch
                to be added to the Policy's buffers.
            view_requirements (DViewRequirementsDict): The view
                requirements for the policy. This is so we know, whether a
                view-column needs to be copied at all (not needed for
                training).
        """
        for view_col, data in batch.items():
<<<<<<< HEAD
            # Skip columns that are not used for training.
            if view_col not in view_requirements or \
                    view_requirements[view_col].used_for_training:
                self.buffers[view_col].extend(data)
            #assert view_requirements[view_col].is_input_dict is False
            #self.buffers[view_col].extend(data)
=======
            # 1) If col is not in view_requirements, we must have a direct
            # child of the base Policy that doesn't do auto-view req creation.
            # 2) Col is in view-reqs and needed for training.
            if view_col not in view_requirements or \
                    view_requirements[view_col].used_for_training:
                self.buffers[view_col].extend(data)
>>>>>>> 99c81c67
        # Add the agent's trajectory length to our count.
        self.count += batch.count
        # Adjust the seq-lens array depending on the incoming agent sequences.
        if self.seq_lens is not None:
            max_seq_len = self.policy.config["model"]["max_seq_len"]
            count = batch.count
            while count > 0:
                self.seq_lens.append(min(count, max_seq_len))
                count -= max_seq_len

    def build(self):
        """Builds a SampleBatch for this policy from the collected data.

        Also resets all buffers for further sample collection for this policy.

        Returns:
            SampleBatch: The SampleBatch with all thus-far collected data for
                this policy.
        """
        # Create batch from our buffers.
        batch = SampleBatch(
            self.buffers, _seq_lens=self.seq_lens, _dont_check_lens=True)
        # Clear buffers for future samples.
        self.buffers.clear()
        # Reset count to 0 and seq-lens to empty list.
        self.count = 0
        if self.seq_lens is not None:
            self.seq_lens = []
        return batch


class _PolicyCollectorGroup:
    def __init__(self, policy_map):
        self.policy_collectors = {
            pid: _PolicyCollector(policy)
            for pid, policy in policy_map.items()
        }
        self.count = 0


class _SimpleListCollector(_SampleCollector):
    """Util to build SampleBatches for each policy in a multi-agent env.

    Input data is per-agent, while output data is per-policy. There is an M:N
    mapping between agents and policies. We retain one local batch builder
    per agent. When an agent is done, then its local batch is appended into the
    corresponding policy batch for the agent's policy.
    """

    def __init__(self,
                 policy_map: Dict[PolicyID, Policy],
                 clip_rewards: Union[bool, float],
                 callbacks: "DefaultCallbacks",
                 multiple_episodes_in_batch: bool = True,
                 rollout_fragment_length: int = 200):
        """Initializes a _SimpleListCollector instance.

        Args:
            policy_map (Dict[str, Policy]): Maps policy ids to policy
                instances.
            clip_rewards (Union[bool, float]): Whether to clip rewards before
                postprocessing (at +/-1.0) or the actual value to +/- clip.
            callbacks (DefaultCallbacks): RLlib callbacks.
        """

        self.policy_map = policy_map
        self.clip_rewards = clip_rewards
        self.callbacks = callbacks
        self.multiple_episodes_in_batch = multiple_episodes_in_batch
        self.rollout_fragment_length = rollout_fragment_length
        self.large_batch_threshold: int = max(
            1000, rollout_fragment_length *
            10) if rollout_fragment_length != float("inf") else 5000

        # Whenever we observe a new episode+agent, add a new
        # _SingleTrajectoryCollector.
        self.agent_collectors: Dict[Tuple[EpisodeID, AgentID],
                                    _AgentCollector] = {}
        # Internal agent-key-to-policy-id map.
        self.agent_key_to_policy_id = {}
        # Pool of used/unused PolicyCollectorGroups (attached to episodes for
        # across-episode multi-agent sample collection).
        self.policy_collector_groups = []

        # Agents to collect data from for the next forward pass (per policy).
        self.forward_pass_agent_keys = {pid: [] for pid in policy_map.keys()}
        self.forward_pass_size = {pid: 0 for pid in policy_map.keys()}

        # Maps episode ID to the (non-built) env steps taken in this episode.
        self.episode_steps: Dict[EpisodeID, int] = \
            collections.defaultdict(int)
        # Maps episode ID to MultiAgentEpisode.
        self.episodes: Dict[EpisodeID, MultiAgentEpisode] = {}

    @override(_SampleCollector)
    def episode_step(self, episode_id: EpisodeID) -> None:
        episode = self.episodes[episode_id]
        self.episode_steps[episode_id] += 1
        episode.length += 1
        assert episode.batch_builder is not None
        env_steps = episode.batch_builder.count
        num_observations = sum(
            c.count for c in episode.batch_builder.policy_collectors.values())

        if num_observations > self.large_batch_threshold and \
                log_once("large_batch_warning"):
            logger.warning(
                "More than {} observations in {} env steps for "
                "episode {} ".format(num_observations, env_steps, episode_id) +
                "are buffered in the sampler. If this is more than you "
                "expected, check that that you set a horizon on your "
                "environment correctly and that it terminates at some point. "
                "Note: In multi-agent environments, `rollout_fragment_length` "
                "sets the batch size based on (across-agents) environment "
                "steps, not the steps of individual agents, which can result "
                "in unexpectedly large batches." +
                ("Also, you may be waiting for your Env to "
                 "terminate (batch_mode=`complete_episodes`). Make sure it "
                 "does at some point."
                 if not self.multiple_episodes_in_batch else ""))

    @override(_SampleCollector)
    def add_init_obs(self, episode: MultiAgentEpisode, agent_id: AgentID,
                     env_id: EnvID, policy_id: PolicyID, t: int,
                     init_obs: TensorType) -> None:
        # Make sure our mappings are up to date.
        agent_key = (episode.episode_id, agent_id)
        if agent_key not in self.agent_key_to_policy_id:
            self.agent_key_to_policy_id[agent_key] = policy_id
        else:
            assert self.agent_key_to_policy_id[agent_key] == policy_id

        # Add initial obs to Trajectory.
        assert agent_key not in self.agent_collectors
        # TODO: determine exact shift-before based on the view-req shifts.
        self.agent_collectors[agent_key] = _AgentCollector(view_reqs)
        self.agent_collectors[agent_key].add_init_obs(
            episode_id=episode.episode_id,
            agent_index=episode._agent_index(agent_id),
            env_id=env_id,
            t=t,
            init_obs=init_obs)

        self.episodes[episode.episode_id] = episode
        if episode.batch_builder is None:
            episode.batch_builder = self.policy_collector_groups.pop() if \
                self.policy_collector_groups else _PolicyCollectorGroup(
                self.policy_map)

        self._add_to_next_inference_call(agent_key)

    @override(_SampleCollector)
    def add_action_reward_next_obs(self, episode_id: EpisodeID,
                                   agent_id: AgentID, env_id: EnvID,
                                   policy_id: PolicyID, agent_done: bool,
                                   values: Dict[str, TensorType]) -> None:
        # Make sure, episode/agent already has some (at least init) data.
        agent_key = (episode_id, agent_id)
        assert self.agent_key_to_policy_id[agent_key] == policy_id
        assert agent_key in self.agent_collectors

        # Include the current agent id for multi-agent algorithms.
        if agent_id != _DUMMY_AGENT_ID:
            values["agent_id"] = agent_id

        # Add action/reward/next-obs (and other data) to Trajectory.
        self.agent_collectors[agent_key].add_action_reward_next_obs(values)

        if not agent_done:
            self._add_to_next_inference_call(agent_key)

    @override(_SampleCollector)
    def total_env_steps(self) -> int:
        return sum(a.count for a in self.agent_collectors.values())

    @override(_SampleCollector)
    def get_inference_input_dict(self, policy_id: PolicyID) -> \
            Dict[str, TensorType]:
        policy = self.policy_map[policy_id]
        keys = self.forward_pass_agent_keys[policy_id]
        buffers = {k: self.agent_collectors[k].buffers for k in keys}
        view_reqs = policy.model.inference_view_requirements if \
            getattr(policy, "model", None) else policy.view_requirements

        input_dict = {}
        for view_col, view_req in view_reqs.items():
            # Create the batch of data from the different buffers.
            data_col = view_req.data_col or view_col
<<<<<<< HEAD
            delta = -1 if data_col in [
                SampleBatch.OBS, "t", "env_id", SampleBatch.EPS_ID,
                SampleBatch.AGENT_INDEX
            ] else 0
            # Range of shifts, e.g. "-100:0". Note: This includes index 0!
            if view_req.shift_from is not None:
                time_indices = (view_req.shift_from + delta,
                                view_req.shift_to + delta)
            # Single shift (e.g. -1) or list of shifts, e.g. [-4, -1, 0].
            else:
                time_indices = view_req.shift + delta
=======
            time_indices = \
                view_req.shift - (
                    1 if data_col in [SampleBatch.OBS, "t", "env_id",
                                      SampleBatch.AGENT_INDEX] else 0)
>>>>>>> 99c81c67
            data_list = []
            # Loop through agents and add-up their data (batch).
            for k in keys:
<<<<<<< HEAD
                if data_col not in buffers[k]:
                    self.agent_collectors[k]._build_buffers({
                        data_col: view_req.space.sample()
                    })
                if isinstance(time_indices, tuple):
                    if time_indices[1] == -1:
                        data_list.append(
                            buffers[k][data_col][time_indices[0]:])
                    else:
                        data_list.append(buffers[k][data_col][time_indices[
                            0]:time_indices[1] + 1])
                else:
=======
                if data_col == SampleBatch.EPS_ID:
                    data_list.append(self.agent_collectors[k].episode_id)
                else:
                    if data_col not in buffers[k]:
                        fill_value = np.zeros_like(view_req.space.sample()) \
                            if isinstance(view_req.space, Space) else \
                            view_req.space
                        self.agent_collectors[k]._build_buffers({
                            data_col: fill_value
                        })
>>>>>>> 99c81c67
                    data_list.append(buffers[k][data_col][time_indices])
            input_dict[view_col] = np.array(data_list)

        self._reset_inference_calls(policy_id)

        return input_dict

    @override(_SampleCollector)
    def postprocess_episode(self,
                            episode: MultiAgentEpisode,
                            is_done: bool = False,
                            check_dones: bool = False,
                            build: bool = False) -> None:
        episode_id = episode.episode_id
        policy_collector_group = episode.batch_builder

        # TODO: (sven) Once we implement multi-agent communication channels,
        #  we have to resolve the restriction of only sending other agent
        #  batches from the same policy to the postprocess methods.
        # Build SampleBatches for the given episode.
        pre_batches = {}
        for (eps_id, agent_id), collector in self.agent_collectors.items():
            # Build only if there is data and agent is part of given episode.
            if collector.count == 0 or eps_id != episode_id:
                continue
            pid = self.agent_key_to_policy_id[(eps_id, agent_id)]
            policy = self.policy_map[pid]
            #model_view_reqs = policy.model.inference_view_requirements if \
            #    getattr(policy, "model", None) else policy.view_requirements
            pre_batch = collector.build(policy.view_requirements)
                                        #model_view_reqs)
            pre_batches[agent_id] = (policy, pre_batch)

        # Apply reward clipping before calling postprocessing functions.
        if self.clip_rewards is True:
            for _, (_, pre_batch) in pre_batches.items():
                pre_batch["rewards"] = np.sign(pre_batch["rewards"])
        elif self.clip_rewards:
            for _, (_, pre_batch) in pre_batches.items():
                pre_batch["rewards"] = np.clip(
                    pre_batch["rewards"],
                    a_min=-self.clip_rewards,
                    a_max=self.clip_rewards)

        post_batches = {}
        for agent_id, (_, pre_batch) in pre_batches.items():
            # Entire episode is said to be done.
            # Error if no DONE at end of this agent's trajectory.
            if is_done and check_dones and \
                    not pre_batch[SampleBatch.DONES][-1]:
                raise ValueError(
                    "Episode {} terminated for all agents, but we still don't "
                    "don't have a last observation for agent {} (policy "
                    "{}). ".format(
                        episode_id, agent_id, self.agent_key_to_policy_id[(
                            episode_id, agent_id)]) +
                    "Please ensure that you include the last observations "
                    "of all live agents when setting done[__all__] to "
                    "True. Alternatively, set no_done_at_end=True to "
                    "allow this.")
            # If (only this?) agent is done, erase its buffer entirely.
            if pre_batch[SampleBatch.DONES][-1]:
                del self.agent_collectors[(episode_id, agent_id)]

            other_batches = pre_batches.copy()
            del other_batches[agent_id]
            pid = self.agent_key_to_policy_id[(episode_id, agent_id)]
            policy = self.policy_map[pid]
            if any(pre_batch[SampleBatch.DONES][:-1]) or len(
                    set(pre_batch[SampleBatch.EPS_ID])) > 1:
                raise ValueError(
                    "Batches sent to postprocessing must only contain steps "
                    "from a single trajectory.", pre_batch)
            # Call the Policy's Exploration's postprocess method.
            post_batches[agent_id] = pre_batch
            if getattr(policy, "exploration", None) is not None:
                policy.exploration.postprocess_trajectory(
                    policy, post_batches[agent_id],
                    getattr(policy, "_sess", None))
            post_batches[agent_id] = policy.postprocess_trajectory(
                post_batches[agent_id], other_batches, episode)

        if log_once("after_post"):
            logger.info(
                "Trajectory fragment after postprocess_trajectory():\n\n{}\n".
                format(summarize(post_batches)))

        # Append into policy batches and reset.
        from ray.rllib.evaluation.rollout_worker import get_global_worker
        for agent_id, post_batch in sorted(post_batches.items()):
            pid = self.agent_key_to_policy_id[(episode_id, agent_id)]
            policy = self.policy_map[pid]
            self.callbacks.on_postprocess_trajectory(
                worker=get_global_worker(),
                episode=episode,
                agent_id=agent_id,
                policy_id=pid,
                policies=self.policy_map,
                postprocessed_batch=post_batch,
                original_batches=pre_batches)
            # Add the postprocessed SampleBatch to the policy collectors for
            # training.
            policy_collector_group.policy_collectors[
                pid].add_postprocessed_batch_for_training(
                    post_batch, policy.view_requirements)

        env_steps = self.episode_steps[episode_id]
        policy_collector_group.count += env_steps

        if is_done:
            del self.episode_steps[episode_id]
            del self.episodes[episode_id]
            # Make PolicyCollectorGroup available for more agent batches in
            # other episodes. Do not reset count to 0.
            self.policy_collector_groups.append(policy_collector_group)
        else:
            self.episode_steps[episode_id] = 0

        # Build a MultiAgentBatch from the episode and return.
        if build:
            return self._build_multi_agent_batch(episode)

    def _build_multi_agent_batch(self, episode: MultiAgentEpisode) -> \
            Union[MultiAgentBatch, SampleBatch]:

        ma_batch = {}
        for pid, collector in episode.batch_builder.policy_collectors.items():
            if collector.count > 0:
                ma_batch[pid] = collector.build()
        # Create the batch.
        ma_batch = MultiAgentBatch.wrap_as_needed(
            ma_batch, env_steps=episode.batch_builder.count)

        # PolicyCollectorGroup is empty.
        episode.batch_builder.count = 0

        return ma_batch

    @override(_SampleCollector)
    def try_build_truncated_episode_multi_agent_batch(self) -> \
            List[Union[MultiAgentBatch, SampleBatch]]:
        batches = []
        # Loop through ongoing episodes and see whether their length plus
        # what's already in the policy collectors reaches the fragment-len.
        for episode_id, episode in self.episodes.items():
            env_steps = episode.batch_builder.count + \
                        self.episode_steps[episode_id]
            # Reached the fragment-len -> We should build an MA-Batch.
            if env_steps >= self.rollout_fragment_length:
                assert env_steps == self.rollout_fragment_length
                # If we reached the fragment-len only because of `episode_id`
                # (still ongoing) -> postprocess `episode_id` first.
                if episode.batch_builder.count < self.rollout_fragment_length:
                    self.postprocess_episode(episode, is_done=False)
                # Build the MA-batch and return.
                batch = self._build_multi_agent_batch(episode=episode)
                batches.append(batch)
        return batches

    def _add_to_next_inference_call(
            self, agent_key: Tuple[EpisodeID, AgentID]) -> None:
        """Adds an Agent key (episode+agent IDs) to the next inference call.

        This makes sure that the agent's current data (in the trajectory) is
        used for generating the next input_dict for a
        `Policy.compute_actions()` call.

        Args:
            agent_key (Tuple[EpisodeID, AgentID]: A unique agent key (across
                vectorized environments).
        """
        pid = self.agent_key_to_policy_id[agent_key]
        idx = self.forward_pass_size[pid]
        if idx == 0:
            self.forward_pass_agent_keys[pid].clear()
        self.forward_pass_agent_keys[pid].append(agent_key)
        self.forward_pass_size[pid] += 1

    def _reset_inference_calls(self, policy_id: PolicyID) -> None:
        """Resets internal inference input-dict registries.

        Calling `self.get_inference_input_dict()` after this method is called
        would return an empty input-dict.

        Args:
            policy_id (PolicyID): The policy ID for which to reset the
                inference pointers.
        """
        self.forward_pass_size[policy_id] = 0<|MERGE_RESOLUTION|>--- conflicted
+++ resolved
@@ -147,7 +147,6 @@
                 continue
             # OBS are already shifted by -1 (the initial obs starts one ts
             # before all other data columns).
-<<<<<<< HEAD
             obs_shift = -1 if data_col == SampleBatch.OBS else 0
 
             # Keep an np-array cache so we don't have to regenerate the
@@ -155,10 +154,6 @@
 
             #shift = view_req.shift - \
             #    (1 if data_col == SampleBatch.OBS else 0)
-=======
-            shift = view_req.shift - \
-                (1 if data_col == SampleBatch.OBS else 0)
->>>>>>> 99c81c67
             if data_col not in np_data:
                 np_data[data_col] = to_float_np_array(self.buffers[data_col])
 
@@ -317,21 +312,14 @@
                 training).
         """
         for view_col, data in batch.items():
-<<<<<<< HEAD
-            # Skip columns that are not used for training.
-            if view_col not in view_requirements or \
-                    view_requirements[view_col].used_for_training:
-                self.buffers[view_col].extend(data)
-            #assert view_requirements[view_col].is_input_dict is False
-            #self.buffers[view_col].extend(data)
-=======
             # 1) If col is not in view_requirements, we must have a direct
             # child of the base Policy that doesn't do auto-view req creation.
             # 2) Col is in view-reqs and needed for training.
             if view_col not in view_requirements or \
                     view_requirements[view_col].used_for_training:
                 self.buffers[view_col].extend(data)
->>>>>>> 99c81c67
+            #assert view_requirements[view_col].is_input_dict is False
+            #self.buffers[view_col].extend(data)
         # Add the agent's trajectory length to our count.
         self.count += batch.count
         # Adjust the seq-lens array depending on the incoming agent sequences.
@@ -353,7 +341,7 @@
         """
         # Create batch from our buffers.
         batch = SampleBatch(
-            self.buffers, _seq_lens=self.seq_lens, _dont_check_lens=True)
+            self.buffers, _seq_lens=self.seq_lens)#, _dont_check_lens=True)
         # Clear buffers for future samples.
         self.buffers.clear()
         # Reset count to 0 and seq-lens to empty list.
@@ -463,6 +451,9 @@
             self.agent_key_to_policy_id[agent_key] = policy_id
         else:
             assert self.agent_key_to_policy_id[agent_key] == policy_id
+        policy = self.policy_map[policy_id]
+        view_reqs = policy.model.inference_view_requirements if \
+            getattr(policy, "model", None) else policy.view_requirements
 
         # Add initial obs to Trajectory.
         assert agent_key not in self.agent_collectors
@@ -520,7 +511,6 @@
         for view_col, view_req in view_reqs.items():
             # Create the batch of data from the different buffers.
             data_col = view_req.data_col or view_col
-<<<<<<< HEAD
             delta = -1 if data_col in [
                 SampleBatch.OBS, "t", "env_id", SampleBatch.EPS_ID,
                 SampleBatch.AGENT_INDEX
@@ -532,29 +522,9 @@
             # Single shift (e.g. -1) or list of shifts, e.g. [-4, -1, 0].
             else:
                 time_indices = view_req.shift + delta
-=======
-            time_indices = \
-                view_req.shift - (
-                    1 if data_col in [SampleBatch.OBS, "t", "env_id",
-                                      SampleBatch.AGENT_INDEX] else 0)
->>>>>>> 99c81c67
             data_list = []
             # Loop through agents and add-up their data (batch).
             for k in keys:
-<<<<<<< HEAD
-                if data_col not in buffers[k]:
-                    self.agent_collectors[k]._build_buffers({
-                        data_col: view_req.space.sample()
-                    })
-                if isinstance(time_indices, tuple):
-                    if time_indices[1] == -1:
-                        data_list.append(
-                            buffers[k][data_col][time_indices[0]:])
-                    else:
-                        data_list.append(buffers[k][data_col][time_indices[
-                            0]:time_indices[1] + 1])
-                else:
-=======
                 if data_col == SampleBatch.EPS_ID:
                     data_list.append(self.agent_collectors[k].episode_id)
                 else:
@@ -565,8 +535,15 @@
                         self.agent_collectors[k]._build_buffers({
                             data_col: fill_value
                         })
->>>>>>> 99c81c67
-                    data_list.append(buffers[k][data_col][time_indices])
+                    if isinstance(time_indices, tuple):
+                        if time_indices[1] == -1:
+                            data_list.append(
+                                buffers[k][data_col][time_indices[0]:])
+                        else:
+                            data_list.append(buffers[k][data_col][time_indices[
+                                0]:time_indices[1] + 1])
+                    else:
+                        data_list.append(buffers[k][data_col][time_indices])
             input_dict[view_col] = np.array(data_list)
 
         self._reset_inference_calls(policy_id)
