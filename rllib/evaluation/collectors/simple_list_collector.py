--- conflicted
+++ resolved
@@ -50,13 +50,6 @@
     _next_unroll_id = 0  # disambiguates unrolls within a single episode
 
     def __init__(self, view_reqs):
-<<<<<<< HEAD
-        self.shift_before = -min(
-            [(int(vr.data_rel_pos.split(":")[0])
-              if isinstance(vr.data_rel_pos, str) else vr.data_rel_pos) +
-             (-1 if vr.data_col in _INIT_COLS or k in _INIT_COLS else 0)
-             for k, vr in view_reqs.items()])
-=======
         # Determine the size of the buffer we need for data before the actual
         # episode starts. This is used for 0-buffering of e.g. prev-actions,
         # or internal state inputs.
@@ -66,7 +59,6 @@
              (-1 if vr.data_col in _INIT_COLS or k in _INIT_COLS else 0)
              for k, vr in view_reqs.items()])
         # The actual data buffers (lists holding each timestep's data).
->>>>>>> 2ffc39f1
         self.buffers: Dict[str, List] = {}
         # The episode ID for the agent for which we collect data.
         self.episode_id = None
@@ -128,13 +120,7 @@
             self.buffers[k].append(v)
         self.agent_steps += 1
 
-<<<<<<< HEAD
-    def build(self, view_requirements: Dict[str, ViewRequirement],
-              inference_view_requirements: Dict[str, ViewRequirement]
-              ) -> SampleBatch:
-=======
     def build(self, view_requirements: ViewRequirementsDict) -> SampleBatch:
->>>>>>> 2ffc39f1
         """Builds a SampleBatch from the thus-far collected agent data.
 
         If the episode/trajectory has no DONE=True at the end, will copy
@@ -148,12 +134,6 @@
                 requirements dict needed to build the SampleBatch from the raw
                 buffers (which may have data shifts as well as mappings from
                 view-col to data-col in them).
-<<<<<<< HEAD
-            inference_view_requirements (Dict[str, ViewRequirement]: The view
-                requirements dict needed to build an input dict for a ModelV2
-                forward call.
-=======
->>>>>>> 2ffc39f1
 
         Returns:
             SampleBatch: The built SampleBatch for this agent, ready to go into
@@ -163,12 +143,6 @@
         batch_data = {}
         np_data = {}
         for view_col, view_req in view_requirements.items():
-            # Is an input_dict. Build it using the inference view requirements.
-            if view_req.is_input_dict:
-                batch_data[view_col] = self._get_input_dict(
-                    inference_view_requirements, abs_pos=view_req.abs_pos)
-                continue
-
             # Create the batch of data from the different buffers.
             data_col = view_req.data_col or view_col
 
@@ -177,26 +151,15 @@
             if data_col not in self.buffers:
                 continue
 
-<<<<<<< HEAD
-=======
             # OBS are already shifted by -1 (the initial obs starts one ts
             # before all other data columns).
             obs_shift = -1 if data_col == SampleBatch.OBS else 0
 
->>>>>>> 2ffc39f1
             # Keep an np-array cache so we don't have to regenerate the
             # np-array for different view_cols using to the same data_col.
             if data_col not in np_data:
                 np_data[data_col] = to_float_np_array(self.buffers[data_col])
 
-<<<<<<< HEAD
-            # OBS are already shifted by -1 (the initial obs starts one ts
-            # before all other data columns).
-            obs_shift = (-1 if data_col == SampleBatch.OBS else 0)
-
-            # Range of indices on time-axis, make sure to create
-            if view_req.data_rel_pos_from is not None:
-=======
             # Range of indices on time-axis, e.g. "-50:-1". Together with
             # the `batch_repeat_value`, this determines the data produced.
             # Example:
@@ -205,39 +168,10 @@
             #  resulting data=[[-3, -2, -1], [7, 8, 9]]
             #  Range of 3 consecutive items repeats every 10 timesteps.
             if view_req.shift_from is not None:
->>>>>>> 2ffc39f1
                 if view_req.batch_repeat_value > 1:
                     count = int(
                         math.ceil((len(np_data[data_col]) - self.shift_before)
                                   / view_req.batch_repeat_value))
-<<<<<<< HEAD
-                    repeat_count = (view_req.data_rel_pos_to -
-                                    view_req.data_rel_pos_from + 1)
-                    data = np.asarray([
-                        np_data[data_col]
-                        [self.shift_before + (i * repeat_count) +
-                         view_req.data_rel_pos_from +
-                         obs_shift:self.shift_before + (i * repeat_count) +
-                         view_req.data_rel_pos_to + 1 + obs_shift]
-                        for i in range(count)
-                    ])
-                else:
-                    data = np_data[data_col][
-                        self.shift_before + view_req.data_rel_pos_from +
-                        obs_shift:self.shift_before +
-                        view_req.data_rel_pos_to + 1 + obs_shift]
-            # Set of (probably non-consecutive) indices.
-            elif isinstance(view_req.data_rel_pos, np.ndarray):
-                data = np_data[data_col][self.shift_before + obs_shift +
-                                         view_req.data_rel_pos]
-            # Single index.
-            else:
-                shift = view_req.data_rel_pos + obs_shift
-                # Shift is exactly 0: Send trajectory as is.
-                if shift == 0:
-                    data = np_data[data_col][self.shift_before:]
-                # Shift is positive: We still need to 0-pad at the end here.
-=======
                     data = np.asarray([
                         np_data[data_col][self.shift_before +
                                           (i * view_req.batch_repeat_value) +
@@ -277,19 +211,13 @@
                 elif shift == 0:
                     data = np_data[data_col][self.shift_before:]
                 # Shift is positive: We still need to 0-pad at the end.
->>>>>>> 2ffc39f1
                 elif shift > 0:
                     data = to_float_np_array(
                         self.buffers[data_col][self.shift_before + shift:] + [
                             np.zeros(
                                 shape=view_req.space.shape,
-<<<<<<< HEAD
-                                dtype=view_req.space.dtype) for _ in
-                            range(shift)
-=======
                                 dtype=view_req.space.dtype)
                             for _ in range(shift)
->>>>>>> 2ffc39f1
                         ])
                 # Shift is negative: Shift into the already existing and
                 # 0-padded "before" area of our buffers.
@@ -298,11 +226,6 @@
 
             if len(data) > 0:
                 batch_data[view_col] = data
-<<<<<<< HEAD
-
-        batch = SampleBatch(batch_data, _dont_check_lens=True)
-=======
->>>>>>> 2ffc39f1
 
         # Due to possible batch-repeats > 1, columns in the resulting batch
         # may not all have the same batch size.
@@ -366,43 +289,6 @@
                         [np.zeros(shape=shape, dtype=dtype)
                          for _ in range(shift)]
 
-    def _get_input_dict(self, view_reqs, abs_pos: int = -1) -> \
-            Dict[str, TensorType]:
-
-        if abs_pos < 0:
-            abs_pos = len(self.buffers[SampleBatch.OBS]) - 1
-        else:
-            abs_pos = self.shift_before + abs_pos
-
-        input_dict = {}
-        for view_col, view_req in view_reqs.items():
-            # Skip input_dict view-reqs.
-            if view_req.is_input_dict:
-                continue
-
-            # Create the batch of data from the different buffers.
-            data_col = view_req.data_col or view_col
-            # Range of shifts, e.g. "-100:0". Note: This includes index 0!
-            if view_req.data_rel_pos_from is not None:
-                time_indices = (abs_pos + view_req.data_rel_pos_from + 1,
-                                abs_pos + view_req.data_rel_pos_to + 1)
-            # Single shift (e.g. -1) or list of shifts, e.g. [-4, -1, 0].
-            else:
-                time_indices = abs_pos + view_req.data_rel_pos
-
-            if isinstance(time_indices, tuple):
-                data = self.buffers[data_col][time_indices[0]:time_indices[1] +
-                                              1]
-            else:
-                data = self.buffers[data_col][time_indices]
-            # Create batches of 1 (single-agent input-dict).
-            input_dict[view_col] = np.array([data])
-
-        # Add valid `seq_lens`, just in case RNNs need it.
-        input_dict["seq_lens"] = np.array([1])
-
-        return input_dict
-
 
 class _PolicyCollector:
     """Collects already postprocessed (single agent) samples for one policy.
@@ -425,11 +311,7 @@
         # NOTE: This is not an env-step count (across n agents). AgentA and
         # agentB, both using this policy, acting in the same episode and both
         # doing n steps would increase the count by 2*n.
-<<<<<<< HEAD
-        self.count = 0
-=======
         self.agent_steps = 0
->>>>>>> 2ffc39f1
         # Seq-lens list of already added agent batches.
         self.seq_lens = [] if policy.is_recurrent() else None
 
@@ -447,16 +329,6 @@
                 training).
         """
         for view_col, data in batch.items():
-<<<<<<< HEAD
-            # Skip columns that are not used for training.
-            if view_col not in view_requirements or \
-                    not view_requirements[view_col].used_for_training:
-                continue
-            assert view_requirements[view_col].is_input_dict is False
-            self.buffers[view_col].extend(data)
-        # Add the agent's trajectory length to our count.
-        self.count += batch.count
-=======
             # 1) If col is not in view_requirements, we must have a direct
             # child of the base Policy that doesn't do auto-view req creation.
             # 2) Col is in view-reqs and needed for training.
@@ -465,7 +337,6 @@
                 self.buffers[view_col].extend(data)
         # Add the agent's trajectory length to our count.
         self.agent_steps += batch.count
->>>>>>> 2ffc39f1
         # Adjust the seq-lens array depending on the incoming agent sequences.
         if self.seq_lens is not None:
             max_seq_len = self.policy.config["model"]["max_seq_len"]
@@ -488,13 +359,8 @@
             self.buffers, _seq_lens=self.seq_lens, _dont_check_lens=True)
         # Clear buffers for future samples.
         self.buffers.clear()
-<<<<<<< HEAD
-        # Reset count to 0 and seq-lens to empty list.
-        self.count = 0
-=======
         # Reset agent steps to 0 and seq-lens to empty list.
         self.agent_steps = 0
->>>>>>> 2ffc39f1
         if self.seq_lens is not None:
             self.seq_lens = []
         return batch
@@ -685,41 +551,12 @@
 
         input_dict = {}
         for view_col, view_req in view_reqs.items():
-            # Skip input_dict view-reqs.
-            if view_req.is_input_dict:
-                continue
-
             # Create the batch of data from the different buffers.
             data_col = view_req.data_col or view_col
             delta = -1 if data_col in [
                 SampleBatch.OBS, "t", "env_id", SampleBatch.EPS_ID,
                 SampleBatch.AGENT_INDEX
             ] else 0
-<<<<<<< HEAD
-            # Range of shifts, e.g. "-100:-1". Note: This includes index -1!
-            if view_req.data_rel_pos_from is not None:
-                time_indices = (view_req.data_rel_pos_from + delta,
-                                view_req.data_rel_pos_to + delta)
-            # Single shift (e.g. -1) or list of shifts, e.g. [-4, -1, 0].
-            else:
-                time_indices = view_req.data_rel_pos + delta
-            data_list = []
-            # Loop through agents and add-up their data (batch).
-            for k in keys:
-                if data_col not in buffers[k]:
-                    self.agent_collectors[k]._build_buffers({
-                        data_col: view_req.space.sample()
-                    })
-                if isinstance(time_indices, tuple):
-                    if time_indices[1] == -1:
-                        data_list.append(
-                            buffers[k][data_col][time_indices[0]:])
-                    else:
-                        data_list.append(buffers[k][data_col][time_indices[
-                            0]:time_indices[1] + 1])
-                else:
-                    data_list.append(buffers[k][data_col][time_indices])
-=======
             # Range of shifts, e.g. "-100:0". Note: This includes index 0!
             if view_req.shift_from is not None:
                 time_indices = (view_req.shift_from + delta,
@@ -749,7 +586,6 @@
                                 0]:time_indices[1] + 1])
                     else:
                         data_list.append(buffers[k][data_col][time_indices])
->>>>>>> 2ffc39f1
             input_dict[view_col] = np.array(data_list)
 
         self._reset_inference_calls(policy_id)
