--- conflicted
+++ resolved
@@ -293,16 +293,10 @@
             # TODO(ekl) how do we handle this for policies that don't extend
             # Torch / TF Policy template (no inference of view reqs)?
             # Skip columns that are not used for training.
-<<<<<<< HEAD
-            if view_col not in view_requirements or \
-                    not view_requirements[view_col].used_for_training:
-                continue
-            assert view_requirements[view_col].is_input_dict is False
-=======
             # if view_col not in view_requirements or \
             #         not view_requirements[view_col].used_for_training:
             #     continue
->>>>>>> 63b85df8
+            # assert view_requirements[view_col].is_input_dict is False
             self.buffers[view_col].extend(data)
         # Add the agent's trajectory length to our count.
         self.count += batch.count
