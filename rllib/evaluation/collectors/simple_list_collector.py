--- conflicted
+++ resolved
@@ -52,11 +52,7 @@
         # each time a (non-initial!) observation is added.
         self.count = 0
 
-<<<<<<< HEAD
-    def add_init_obs(self, episode_id: EpisodeID, agent_id: AgentID,
-=======
     def add_init_obs(self, episode_id: EpisodeID, agent_index: int,
->>>>>>> b5a31b37
                      env_id: EnvID, t: int, init_obs: TensorType,
                      view_requirements: Dict[str, ViewRequirement]) -> None:
         """Adds an initial observation (after reset) to the Agent's trajectory.
@@ -84,11 +80,7 @@
                 })
         self.buffers[SampleBatch.OBS].append(init_obs)
         self.buffers[SampleBatch.EPS_ID].append(episode_id)
-<<<<<<< HEAD
-        self.buffers[SampleBatch.AGENT_INDEX].append(agent_id)
-=======
         self.buffers[SampleBatch.AGENT_INDEX].append(agent_index)
->>>>>>> b5a31b37
         self.buffers["env_id"].append(env_id)
         self.buffers["t"].append(t)
 
