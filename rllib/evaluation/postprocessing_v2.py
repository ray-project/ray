import numpy as np
import scipy
import tree

from typing import List, Union

from ray.rllib.algorithms.algorithm_config import AlgorithmConfig
from ray.rllib.core.models.base import STATE_IN
from ray.rllib.core.rl_module.rl_module import RLModule
from ray.rllib.policy.sample_batch import concat_samples, SampleBatch
from ray.rllib.utils.annotations import DeveloperAPI
from ray.rllib.utils.framework import try_import_tf
from ray.rllib.utils.nested_dict import NestedDict
from ray.rllib.utils.numpy import convert_to_numpy
from ray.rllib.utils.replay_buffers.episode_replay_buffer import _Episode
from ray.rllib.utils.torch_utils import convert_to_torch_tensor
from ray.rllib.utils.typing import TensorType

# TODO (simon): Make framework-agnostic.
_, tf, _ = try_import_tf()


@DeveloperAPI
class Postprocessing:
    """Constant definitions for postprocessing."""

    ADVANTAGES = "advantages"
    VALUE_TARGETS = "value_targets"


@DeveloperAPI
<<<<<<< HEAD
def postprocess_episodes_to_sample_batch(
    episodes: Union[List[_Episode], List[List[_Episode]]]
) -> SampleBatch:
    """Converts the result from sampling with `EnvRunner` to a `SampleBatch'.
=======
def postprocess_episodes_to_sample_batch(episodes: List[_Episode]) -> SampleBatch:
    """Converts the results from sampling with an `EnvRunner` to one `SampleBatch'.
>>>>>>> 61f7eafc

    Once the `SampleBatch` will be deprecated this function will be
    deprecated, too.
    """
    batches = []
<<<<<<< HEAD

    for episode_or_list in episodes:
        # Without postprocessing (explore=True), we could have
        # a list.
        if isinstance(episode_or_list, list):
            for episode in episode_or_list:
                batches.append(episode.to_sample_batch())
        # During exploration we have an episode.
        else:
            batches.append(episode_or_list.to_sample_batch())
=======
    for episode in episodes:
        batches.append(episode.to_sample_batch())
>>>>>>> 61f7eafc

    batch = concat_samples(batches)

    # Return the SampleBatch.
    return batch


@DeveloperAPI
def compute_gae_for_episode(
    episode: _Episode,
    config: AlgorithmConfig,
    module: RLModule,
):
    """Adds GAE to a trajectory."""
    # TODO (simon): All of this can be batched over multiple episodes.
    # This should increase performance.
    # TODO (sven): Shall do postprocessing in the training_step or
    # in the env_runner? Here we could batch over episodes as we have
    # them now in the training_step.
    episode = compute_bootstrap_value(episode, module)

    vf_preds = episode.extra_model_outputs[SampleBatch.VF_PREDS]
    rewards = episode.rewards

    # TODO (simon): In case of recurrent models sequeeze out time dimension.

    episode = compute_advantages(
        episode,
        last_r=episode.extra_model_outputs[SampleBatch.VALUES_BOOTSTRAPPED][-1],
        gamma=config["gamma"],
        lambda_=config["lambda"],
        use_gae=config["use_gae"],
        use_critic=config.get("use_critic", True),
        vf_preds=vf_preds,
        rewards=rewards,
    )

    # TODO (simon): Add dimension in case of recurrent model.
    return episode


def compute_bootstrap_value(episode: _Episode, module: RLModule) -> _Episode:
    if episode.is_terminated:
        last_r = 0.0
    else:
        # TODO (simon): This has to be made multi-agent ready.
        initial_states = module.get_initial_state()
        state = {
            k: initial_states[k] if episode.states is None else episode.states[k]
            for k in initial_states.keys()
        }

        input_dict = {
            STATE_IN: tree.map_structure(
                lambda s: convert_to_torch_tensor(s)
                if module.framework == "torch"
                else tf.convert_to_tensor(s),
                state,
            ),
            SampleBatch.OBS: convert_to_torch_tensor(
                np.expand_dims(episode.observations[-1], axis=0)
            )
            if module.framework == "torch"
            else tf.convert_to_tensor(np.expand_dims(episode.observations[-1], axis=0)),
        }

        # TODO (simon): Torch might need the correct device.

        # TODO (sven): If we want to get rid of the policy in the future
        # what should we do for adding the time dimension?
        # TODO (simon): Add support for recurrent models.

        input_dict = NestedDict(input_dict)
        fwd_out = module.forward_exploration(input_dict)
        # TODO (simon): Remove time dimension in case of recurrent model.
        last_r = fwd_out[SampleBatch.VF_PREDS][-1]

    vf_preds = episode.extra_model_outputs[SampleBatch.VF_PREDS]
    # TODO (simon): Squeeze out the time dimension in case of recurrent model.
    episode.extra_model_outputs[SampleBatch.VALUES_BOOTSTRAPPED] = np.concatenate(
        [
            vf_preds[1:],
            np.array([convert_to_numpy(last_r)], dtype=np.float32),
        ],
        axis=0,
    )

    # TODO (simon): Unsqueeze in case of recurrent model.

    return episode


def compute_advantages(
    episode: _Episode,
    last_r: float,
    gamma: float = 0.9,
    lambda_: float = 1.0,
    use_critic: bool = True,
    use_gae: bool = True,
    rewards: TensorType = None,
    vf_preds: TensorType = None,
):
    assert (
        SampleBatch.VF_PREDS in episode.extra_model_outputs or not use_critic
    ), "use_critic=True but values not found"
    assert use_critic or not use_gae, "Can't use gae without using a value function."
    # TODO (simon): Check if we need conversion here.
    last_r = convert_to_numpy(last_r)

    if rewards is None:
        rewards = episode.rewards
    if vf_preds is None:
        vf_preds = episode.extra_model_outs[SampleBatch.VF_PREDS]

    if use_gae:
        vpred_t = np.concatenate([vf_preds, np.array([last_r])])
        delta_t = rewards + gamma * vpred_t[1:] - vpred_t[:-1]
        # This formula for the advantage comes from:
        # Generalized Advantage Estimation": https://arxiv.org/abs/1506.02438
        episode.extra_model_outputs[Postprocessing.ADVANTAGES] = discount_cumsum(
            delta_t, gamma * lambda_
        )
        episode.extra_model_outputs[Postprocessing.VALUE_TARGETS] = (
            episode.extra_model_outputs[Postprocessing.ADVANTAGES] + vf_preds
        ).astype(np.float32)
    else:
        rewards_plus_v = np.concatenate([rewards, np.array([last_r])])
        discounted_returns = discount_cumsum(rewards_plus_v, gamma)[:-1].astype(
            np.float32
        )

        if use_critic:
            episode.extra_model_outputs[Postprocessing.ADVANTAGES] = (
                discounted_returns - vf_preds
            )
            episode.extra_model_outputs[
                Postprocessing.VALUE_TARGETS
            ] = discounted_returns
        else:
            episode.extra_model_outputs[Postprocessing.ADVANTAGES] = discounted_returns
            episode.extra_model_outputs[Postprocessing.VALUE_TARGETS] = np.zeros_like(
                episode.extra_model_outputs[Postprocessing.ADVANTAGES]
            )

    episode.extra_model_outputs[
        Postprocessing.ADVANTAGES
    ] = episode.extra_model_outputs[Postprocessing.ADVANTAGES].astype(np.float32)

    return episode


@DeveloperAPI
def discount_cumsum(x: np.ndarray, gamma: float) -> np.ndarray:
    """Calculates the discounted cumulative sum over a reward sequence `x`.

    y[t] - discount*y[t+1] = x[t]
    reversed(y)[t] - discount*reversed(y)[t-1] = reversed(x)[t]

    Args:
        gamma: The discount factor gamma.

    Returns:
        The sequence containing the discounted cumulative sums
        for each individual reward in `x` till the end of the trajectory.

    Examples:
        >>> x = np.array([0.0, 1.0, 2.0, 3.0])
        >>> gamma = 0.9
        >>> discount_cumsum(x, gamma)
        ... array([0.0 + 0.9*1.0 + 0.9^2*2.0 + 0.9^3*3.0,
        ...        1.0 + 0.9*2.0 + 0.9^2*3.0,
        ...        2.0 + 0.9*3.0,
        ...        3.0])
    """
    return scipy.signal.lfilter([1], [1, float(-gamma)], x[::-1], axis=0)[::-1]<|MERGE_RESOLUTION|>--- conflicted
+++ resolved
@@ -2,7 +2,7 @@
 import scipy
 import tree
 
-from typing import List, Union
+from typing import List
 
 from ray.rllib.algorithms.algorithm_config import AlgorithmConfig
 from ray.rllib.core.models.base import STATE_IN
@@ -29,21 +29,13 @@
 
 
 @DeveloperAPI
-<<<<<<< HEAD
-def postprocess_episodes_to_sample_batch(
-    episodes: Union[List[_Episode], List[List[_Episode]]]
-) -> SampleBatch:
-    """Converts the result from sampling with `EnvRunner` to a `SampleBatch'.
-=======
 def postprocess_episodes_to_sample_batch(episodes: List[_Episode]) -> SampleBatch:
     """Converts the results from sampling with an `EnvRunner` to one `SampleBatch'.
->>>>>>> 61f7eafc
 
     Once the `SampleBatch` will be deprecated this function will be
     deprecated, too.
     """
     batches = []
-<<<<<<< HEAD
 
     for episode_or_list in episodes:
         # Without postprocessing (explore=True), we could have
@@ -54,10 +46,6 @@
         # During exploration we have an episode.
         else:
             batches.append(episode_or_list.to_sample_batch())
-=======
-    for episode in episodes:
-        batches.append(episode.to_sample_batch())
->>>>>>> 61f7eafc
 
     batch = concat_samples(batches)
 
