--- conflicted
+++ resolved
@@ -32,8 +32,4 @@
     # Reverse back to correct (time) direction.
     value_targets = np.stack(list(reversed(Rs)), axis=0)
 
-<<<<<<< HEAD
-    return value_targets
-=======
-    return value_targets.astype(np.float32)
->>>>>>> 754591c9
+    return value_targets.astype(np.float32)