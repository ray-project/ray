import numpy as np


def compute_advantages_and_value_targets(
    values,
    rewards,
    terminateds,
    truncateds,
    gamma: float,
    lambda_: float,
):
<<<<<<< HEAD
=======
    """Adds GAE to a trajectory."""
    # TODO (simon): All of this can be batched over multiple episodes.
    # This should increase performance.
    # TODO (sven): Shall do postprocessing in the training_step or
    # in the env_runner? Here we could batch over episodes as we have
    # them now in the training_step.
    episode = compute_bootstrap_value(episode, module)

    vf_preds = episode.get_extra_model_outputs(SampleBatch.VF_PREDS)
    rewards = episode.get_rewards()

    # TODO (simon): In case of recurrent models sequeeze out time dimension.

    episode = compute_advantages(
        episode,
        last_r=episode.extra_model_outputs[SampleBatch.VALUES_BOOTSTRAPPED][-1],
        gamma=config["gamma"],
        lambda_=config["lambda"],
        use_gae=config["use_gae"],
        use_critic=config.get("use_critic", True),
        vf_preds=vf_preds,
        rewards=rewards,
    )

    # TODO (simon): Add dimension in case of recurrent model.
    return episode


def compute_bootstrap_value(
    episode: SingleAgentEpisode, module: RLModule
) -> SingleAgentEpisode:
    if episode.is_terminated:
        last_r = 0.0
    else:
        # TODO (simon): This has to be made multi-agent ready.
        # TODO (sven, simon): We have to change this as soon as the
        # Connector API is ready. Episodes do not have states anymore.
        initial_states = module.get_initial_state()
        state = {
            k: initial_states[k] if episode.states is None else episode.states[k]
            for k in initial_states.keys()
        }

        input_dict = {
            STATE_IN: tree.map_structure(
                lambda s: convert_to_torch_tensor(s)
                if module.framework == "torch"
                else tf.convert_to_tensor(s),
                state,
            ),
            SampleBatch.OBS: convert_to_torch_tensor(
                np.expand_dims(episode.observations[-1], axis=0)
            )
            if module.framework == "torch"
            else tf.convert_to_tensor(np.expand_dims(episode.observations[-1], axis=0)),
        }

        # TODO (simon): Torch might need the correct device.

        # TODO (sven): If we want to get rid of the policy in the future
        # what should we do for adding the time dimension?
        # TODO (simon): Add support for recurrent models.

        input_dict = NestedDict(input_dict)
        fwd_out = module.forward_exploration(input_dict)
        # TODO (simon): Remove time dimension in case of recurrent model.
        last_r = fwd_out[SampleBatch.VF_PREDS][-1]

    vf_preds = episode.extra_model_outputs[SampleBatch.VF_PREDS]
    # TODO (simon): Squeeze out the time dimension in case of recurrent model.
    episode.extra_model_outputs[SampleBatch.VALUES_BOOTSTRAPPED] = np.concatenate(
        [
            vf_preds[1:],
            np.array([convert_to_numpy(last_r)], dtype=np.float32),
        ],
        axis=0,
    )

    # TODO (simon): Unsqueeze in case of recurrent model.

    return episode


def compute_advantages(
    episode: SingleAgentEpisode,
    last_r: float,
    gamma: float = 0.9,
    lambda_: float = 1.0,
    use_critic: bool = True,
    use_gae: bool = True,
    rewards: TensorType = None,
    vf_preds: TensorType = None,
):
    assert (
        SampleBatch.VF_PREDS in episode.extra_model_outputs or not use_critic
    ), "use_critic=True but values not found"
    assert use_critic or not use_gae, "Can't use gae without using a value function."
    # TODO (simon): Check if we need conversion here.
    last_r = convert_to_numpy(last_r)

    if rewards is None:
        rewards = episode.get_rewards()
    if vf_preds is None:
        vf_preds = episode.get_extra_model_outs(SampleBatch.VF_PREDS)

    if use_gae:
        vpred_t = np.concatenate([vf_preds, np.array([last_r])])
        delta_t = rewards + gamma * vpred_t[1:] - vpred_t[:-1]
        # This formula for the advantage comes from:
        # Generalized Advantage Estimation": https://arxiv.org/abs/1506.02438
        episode.extra_model_outputs[Postprocessing.ADVANTAGES] = discount_cumsum(
            delta_t, gamma * lambda_
        )
        episode.extra_model_outputs[Postprocessing.VALUE_TARGETS] = (
            episode.extra_model_outputs[Postprocessing.ADVANTAGES] + vf_preds
        ).astype(np.float32)
    else:
        rewards_plus_v = np.concatenate([rewards, np.array([last_r])])
        discounted_returns = discount_cumsum(rewards_plus_v, gamma)[:-1].astype(
            np.float32
        )

        if use_critic:
            episode.extra_model_outputs[Postprocessing.ADVANTAGES] = (
                discounted_returns - vf_preds
            )
            episode.extra_model_outputs[
                Postprocessing.VALUE_TARGETS
            ] = discounted_returns
        else:
            episode.extra_model_outputs[Postprocessing.ADVANTAGES] = discounted_returns
            episode.extra_model_outputs[Postprocessing.VALUE_TARGETS] = np.zeros_like(
                episode.extra_model_outputs[Postprocessing.ADVANTAGES]
            )

    # TODO (sven, simon): Maybe change to `BufferWithInfiniteLookback`
    episode.extra_model_outputs[
        Postprocessing.ADVANTAGES
    ] = episode.extra_model_outputs[Postprocessing.ADVANTAGES].astype(np.float32)
>>>>>>> 039d67be

    orig_shape = values.shape
    # Force-set all values at terminals (not at truncations!) to 0.0.
    orig_values = flat_values = values * (1.0 - terminateds)

    # Data has an extra time rank -> reshape everything into single sequence.
    #time_rank = False
    #if len(orig_shape) == 2:
    #    time_rank = True
    #    flat_values = flat_values.reshape((-1,))
    #    rewards = rewards.reshape((-1,))

    flat_values = np.append(flat_values, 0.0)
    intermediates = (rewards + gamma * (1 - lambda_) * flat_values[1:])
    continues = 1.0 - terminateds

    #if time_rank:
    #    Rs = []
    #    intermediates = intermediates.reshape(orig_shape)
    #    for row in reversed(range(orig_shape[0])):
    #        last = orig_values[row + 1][0] if row != orig_shape[0] - 1 else 0.0
    #        for t in reversed(range(intermediates.shape[1])):
    #            last = intermediates[row][t] + continues[row][t] * gamma * lambda_ * last
    #            Rs.append(last)
    #            if truncateds[row][t]:
    #                last = orig_values[row][t]
    #else:
    Rs = []
    last = flat_values[-1]
    for t in reversed(range(intermediates.shape[0])):
        last = intermediates[t] + continues[t] * gamma * lambda_ * last
        Rs.append(last)
        if truncateds[t]:
            last = orig_values[t]

    # Reverse back to correct (time) direction.
    targets = np.stack(list(reversed(Rs)), axis=0)

    ## Reshape `targets` back to shape=(B, T) if necessary.
    #if time_rank:
    #    targets = targets.reshape(orig_shape)

    # Targets = Advantages + Value predictions
    advantages = targets - orig_values

    return advantages, targets<|MERGE_RESOLUTION|>--- conflicted
+++ resolved
@@ -9,175 +9,14 @@
     gamma: float,
     lambda_: float,
 ):
-<<<<<<< HEAD
-=======
-    """Adds GAE to a trajectory."""
-    # TODO (simon): All of this can be batched over multiple episodes.
-    # This should increase performance.
-    # TODO (sven): Shall do postprocessing in the training_step or
-    # in the env_runner? Here we could batch over episodes as we have
-    # them now in the training_step.
-    episode = compute_bootstrap_value(episode, module)
 
-    vf_preds = episode.get_extra_model_outputs(SampleBatch.VF_PREDS)
-    rewards = episode.get_rewards()
-
-    # TODO (simon): In case of recurrent models sequeeze out time dimension.
-
-    episode = compute_advantages(
-        episode,
-        last_r=episode.extra_model_outputs[SampleBatch.VALUES_BOOTSTRAPPED][-1],
-        gamma=config["gamma"],
-        lambda_=config["lambda"],
-        use_gae=config["use_gae"],
-        use_critic=config.get("use_critic", True),
-        vf_preds=vf_preds,
-        rewards=rewards,
-    )
-
-    # TODO (simon): Add dimension in case of recurrent model.
-    return episode
-
-
-def compute_bootstrap_value(
-    episode: SingleAgentEpisode, module: RLModule
-) -> SingleAgentEpisode:
-    if episode.is_terminated:
-        last_r = 0.0
-    else:
-        # TODO (simon): This has to be made multi-agent ready.
-        # TODO (sven, simon): We have to change this as soon as the
-        # Connector API is ready. Episodes do not have states anymore.
-        initial_states = module.get_initial_state()
-        state = {
-            k: initial_states[k] if episode.states is None else episode.states[k]
-            for k in initial_states.keys()
-        }
-
-        input_dict = {
-            STATE_IN: tree.map_structure(
-                lambda s: convert_to_torch_tensor(s)
-                if module.framework == "torch"
-                else tf.convert_to_tensor(s),
-                state,
-            ),
-            SampleBatch.OBS: convert_to_torch_tensor(
-                np.expand_dims(episode.observations[-1], axis=0)
-            )
-            if module.framework == "torch"
-            else tf.convert_to_tensor(np.expand_dims(episode.observations[-1], axis=0)),
-        }
-
-        # TODO (simon): Torch might need the correct device.
-
-        # TODO (sven): If we want to get rid of the policy in the future
-        # what should we do for adding the time dimension?
-        # TODO (simon): Add support for recurrent models.
-
-        input_dict = NestedDict(input_dict)
-        fwd_out = module.forward_exploration(input_dict)
-        # TODO (simon): Remove time dimension in case of recurrent model.
-        last_r = fwd_out[SampleBatch.VF_PREDS][-1]
-
-    vf_preds = episode.extra_model_outputs[SampleBatch.VF_PREDS]
-    # TODO (simon): Squeeze out the time dimension in case of recurrent model.
-    episode.extra_model_outputs[SampleBatch.VALUES_BOOTSTRAPPED] = np.concatenate(
-        [
-            vf_preds[1:],
-            np.array([convert_to_numpy(last_r)], dtype=np.float32),
-        ],
-        axis=0,
-    )
-
-    # TODO (simon): Unsqueeze in case of recurrent model.
-
-    return episode
-
-
-def compute_advantages(
-    episode: SingleAgentEpisode,
-    last_r: float,
-    gamma: float = 0.9,
-    lambda_: float = 1.0,
-    use_critic: bool = True,
-    use_gae: bool = True,
-    rewards: TensorType = None,
-    vf_preds: TensorType = None,
-):
-    assert (
-        SampleBatch.VF_PREDS in episode.extra_model_outputs or not use_critic
-    ), "use_critic=True but values not found"
-    assert use_critic or not use_gae, "Can't use gae without using a value function."
-    # TODO (simon): Check if we need conversion here.
-    last_r = convert_to_numpy(last_r)
-
-    if rewards is None:
-        rewards = episode.get_rewards()
-    if vf_preds is None:
-        vf_preds = episode.get_extra_model_outs(SampleBatch.VF_PREDS)
-
-    if use_gae:
-        vpred_t = np.concatenate([vf_preds, np.array([last_r])])
-        delta_t = rewards + gamma * vpred_t[1:] - vpred_t[:-1]
-        # This formula for the advantage comes from:
-        # Generalized Advantage Estimation": https://arxiv.org/abs/1506.02438
-        episode.extra_model_outputs[Postprocessing.ADVANTAGES] = discount_cumsum(
-            delta_t, gamma * lambda_
-        )
-        episode.extra_model_outputs[Postprocessing.VALUE_TARGETS] = (
-            episode.extra_model_outputs[Postprocessing.ADVANTAGES] + vf_preds
-        ).astype(np.float32)
-    else:
-        rewards_plus_v = np.concatenate([rewards, np.array([last_r])])
-        discounted_returns = discount_cumsum(rewards_plus_v, gamma)[:-1].astype(
-            np.float32
-        )
-
-        if use_critic:
-            episode.extra_model_outputs[Postprocessing.ADVANTAGES] = (
-                discounted_returns - vf_preds
-            )
-            episode.extra_model_outputs[
-                Postprocessing.VALUE_TARGETS
-            ] = discounted_returns
-        else:
-            episode.extra_model_outputs[Postprocessing.ADVANTAGES] = discounted_returns
-            episode.extra_model_outputs[Postprocessing.VALUE_TARGETS] = np.zeros_like(
-                episode.extra_model_outputs[Postprocessing.ADVANTAGES]
-            )
-
-    # TODO (sven, simon): Maybe change to `BufferWithInfiniteLookback`
-    episode.extra_model_outputs[
-        Postprocessing.ADVANTAGES
-    ] = episode.extra_model_outputs[Postprocessing.ADVANTAGES].astype(np.float32)
->>>>>>> 039d67be
-
-    orig_shape = values.shape
     # Force-set all values at terminals (not at truncations!) to 0.0.
     orig_values = flat_values = values * (1.0 - terminateds)
-
-    # Data has an extra time rank -> reshape everything into single sequence.
-    #time_rank = False
-    #if len(orig_shape) == 2:
-    #    time_rank = True
-    #    flat_values = flat_values.reshape((-1,))
-    #    rewards = rewards.reshape((-1,))
 
     flat_values = np.append(flat_values, 0.0)
     intermediates = (rewards + gamma * (1 - lambda_) * flat_values[1:])
     continues = 1.0 - terminateds
 
-    #if time_rank:
-    #    Rs = []
-    #    intermediates = intermediates.reshape(orig_shape)
-    #    for row in reversed(range(orig_shape[0])):
-    #        last = orig_values[row + 1][0] if row != orig_shape[0] - 1 else 0.0
-    #        for t in reversed(range(intermediates.shape[1])):
-    #            last = intermediates[row][t] + continues[row][t] * gamma * lambda_ * last
-    #            Rs.append(last)
-    #            if truncateds[row][t]:
-    #                last = orig_values[row][t]
-    #else:
     Rs = []
     last = flat_values[-1]
     for t in reversed(range(intermediates.shape[0])):
@@ -189,10 +28,6 @@
     # Reverse back to correct (time) direction.
     targets = np.stack(list(reversed(Rs)), axis=0)
 
-    ## Reshape `targets` back to shape=(B, T) if necessary.
-    #if time_rank:
-    #    targets = targets.reshape(orig_shape)
-
     # Targets = Advantages + Value predictions
     advantages = targets - orig_values
 
