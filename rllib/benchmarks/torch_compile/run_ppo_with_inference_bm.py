import argparse

import gymnasium as gym

from ray import tune
from ray.rllib.algorithms.ppo import PPOConfig
from ray.rllib.env.wrappers.atari_wrappers import wrap_atari_for_new_api_stack
from ray.tune.registry import register_env
from ray.tune.result import TRAINING_ITERATION

# Note:
# To run this benchmark you need to have a ray cluster of at least
# 129 CPUs (2x64 + 1) and 2 GPUs
# For smoke test, you can use 3 CPUs


def _parse_args():
    parser = argparse.ArgumentParser()
    parser.add_argument(
        "--num-iters", "-n", type=int, default=10, help="Number of iterations"
    )
    parser.add_argument(
        "--backend", type=str, default="onnxrt", help="torch dynamo backend"
    )
    parser.add_argument("--mode", type=str, default=None, help="torch dynamo mode")
    parser.add_argument("--smoke-test", action="store_true", help="smoke test")

    return parser.parse_args()


def main(pargs):

    # Register our environment with tune.
    def _env_creator(cfg):
        return wrap_atari_for_new_api_stack(
            gym.make("ale_py:ALE/Breakout-v5", **cfg), framestack=4
        )

    register_env("env", _env_creator)

    config = (
        PPOConfig()
        .environment(
<<<<<<< HEAD
            "ale_py:ALE/Breakout-v5",
=======
            "env",
>>>>>>> 5c06ef6e
            clip_rewards=True,
            env_config={
                "frameskip": 1,
                "full_action_space": False,
                "repeat_action_probability": 0.0,
            },
        )
        .training(
            lambda_=0.95,
            kl_coeff=0.5,
            vf_clip_param=10.0,
            entropy_coeff=0.01,
            train_batch_size_per_learner=32 if pargs.smoke_test else 16000,
            minibatch_size=1 if pargs.smoke_test else 2000,
            num_epochs=1 if pargs.smoke_test else 10,
            vf_loss_coeff=0.01,
            clip_param=0.1,
            lr=0.0001,
            grad_clip=100,
            grad_clip_by="global_norm",
        )
        .env_runners(
            num_env_runners=1 if pargs.smoke_test else 64,
            num_envs_per_env_runner=1,
            batch_mode="truncate_episodes",
            rollout_fragment_length="auto",
            create_local_env_runner=True,
        )
        .framework(
            "torch",
            torch_compile_worker=tune.grid_search([True, False]),
            torch_compile_worker_dynamo_backend=pargs.backend,
            torch_compile_worker_dynamo_mode=pargs.mode,
        )
        .learners(
            num_learners=1,
            num_gpus_per_learner=0 if pargs.smoke_test else 1,
        )
    )

    tuner = tune.Tuner(
        "PPO",
        run_config=tune.RunConfig(
            stop={TRAINING_ITERATION: 1 if pargs.smoke_test else pargs.num_iters},
        ),
        param_space=config,
    )

    results = tuner.fit()

    compiled_timer = results[0].metrics["timers"]["env_runner_sampling_timer"]
    eager_timer = results[1].metrics["timers"]["env_runner_sampling_timer"]
    print(f"Speed up (%): {100 * (1 - compiled_timer / eager_timer)}")


if __name__ == "__main__":
    main(_parse_args())<|MERGE_RESOLUTION|>--- conflicted
+++ resolved
@@ -41,11 +41,7 @@
     config = (
         PPOConfig()
         .environment(
-<<<<<<< HEAD
-            "ale_py:ALE/Breakout-v5",
-=======
             "env",
->>>>>>> 5c06ef6e
             clip_rewards=True,
             env_config={
                 "frameskip": 1,
