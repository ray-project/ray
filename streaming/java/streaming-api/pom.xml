--- conflicted
+++ resolved
@@ -23,9 +23,13 @@
             <version>${project.version}</version>
         </dependency>
         <dependency>
-<<<<<<< HEAD
             <groupId>io.ray</groupId>
             <artifactId>ray-runtime</artifactId>
+            <version>${project.version}</version>
+        </dependency>
+        <dependency>
+            <groupId>org.ray</groupId>
+            <artifactId>streaming-state</artifactId>
             <version>${project.version}</version>
         </dependency>
         <dependency>
@@ -39,13 +43,6 @@
   <version>2.8.5</version>
 </dependency>
 <dependency>
-=======
-            <groupId>org.ray</groupId>
-            <artifactId>streaming-state</artifactId>
-            <version>${project.version}</version>
-        </dependency>
-        <dependency>
->>>>>>> eb790bf3
   <groupId>com.google.guava</groupId>
   <artifactId>guava</artifactId>
   <version>27.0.1-jre</version>
