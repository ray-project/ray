--- conflicted
+++ resolved
@@ -25,16 +25,12 @@
    * The sinks of this streaming job.
    */
   private List<StreamSink> streamSinks;
-<<<<<<< HEAD
-  private Map<String, String> jobConfig;
-=======
 
   /**
    * The user custom streaming job configuration.
    */
   private Map<String, String> jobConfig;
 
->>>>>>> a0dc0204
   /**
    * The logic plan.
    */
