package org.ray.streaming.api.stream;

import java.io.Serializable;
import org.ray.streaming.api.context.StreamingContext;
import org.ray.streaming.api.partition.Partition;
import org.ray.streaming.api.partition.impl.RoundRobinPartition;
import org.ray.streaming.operator.StreamOperator;
<<<<<<< HEAD
import org.ray.streaming.python.stream.PythonStream;
import org.ray.streaming.python.descriptor.DescriptorPartition;
=======
import org.ray.streaming.python.PythonOperator;
import org.ray.streaming.python.PythonPartition;
import org.ray.streaming.python.stream.PythonStream;
>>>>>>> 70c7d47c

/**
 * Abstract base class of all stream types.
 *
 * @param <T> Type of the data in the stream.
 */
public abstract class Stream<T> implements Serializable {
  protected int id;
  protected int parallelism = 1;
  protected StreamOperator operator;
  protected Stream<T> inputStream;
  protected StreamingContext streamingContext;
  protected Partition<T> partition;

  @SuppressWarnings("unchecked")
  public Stream(StreamingContext streamingContext, StreamOperator streamOperator) {
    this.streamingContext = streamingContext;
    this.operator = streamOperator;
    this.id = streamingContext.generateId();
<<<<<<< HEAD
    // partition should be set in sub class, because we don;thave info for input streamg ior source
=======
    if (streamOperator instanceof PythonOperator) {
      this.partition = PythonPartition.RoundRobinPartition;
    } else {
      this.partition = new RoundRobinPartition<>();
    }
>>>>>>> 70c7d47c
  }

  public Stream(Stream<T> inputStream, StreamOperator streamOperator) {
    this.inputStream = inputStream;
    this.parallelism = inputStream.getParallelism();
    this.streamingContext = this.inputStream.getStreamingContext();
    this.operator = streamOperator;
    this.id = streamingContext.generateId();
    this.partition = selectPartition();
  }

  @SuppressWarnings("unchecked")
  private Partition<T> selectPartition() {
    if (inputStream instanceof PythonStream) {
<<<<<<< HEAD
      return DescriptorPartition.RoundRobinPartition;
=======
      return PythonPartition.RoundRobinPartition;
>>>>>>> 70c7d47c
    } else {
      return new RoundRobinPartition<>();
    }
  }

  public Stream<T> getInputStream() {
    return inputStream;
  }

  public StreamOperator getOperator() {
    return operator;
  }

  public void setOperator(StreamOperator operator) {
    this.operator = operator;
  }

  public StreamingContext getStreamingContext() {
    return streamingContext;
  }

  public int getParallelism() {
    return parallelism;
  }

  public Stream<T> setParallelism(int parallelism) {
    this.parallelism = parallelism;
    return this;
  }

  public int getId() {
    return id;
  }

  public Partition<T> getPartition() {
    return partition;
  }

  public void setPartition(Partition<T> partition) {
    this.partition = partition;
  }
}<|MERGE_RESOLUTION|>--- conflicted
+++ resolved
@@ -5,14 +5,9 @@
 import org.ray.streaming.api.partition.Partition;
 import org.ray.streaming.api.partition.impl.RoundRobinPartition;
 import org.ray.streaming.operator.StreamOperator;
-<<<<<<< HEAD
-import org.ray.streaming.python.stream.PythonStream;
-import org.ray.streaming.python.descriptor.DescriptorPartition;
-=======
 import org.ray.streaming.python.PythonOperator;
 import org.ray.streaming.python.PythonPartition;
 import org.ray.streaming.python.stream.PythonStream;
->>>>>>> 70c7d47c
 
 /**
  * Abstract base class of all stream types.
@@ -32,15 +27,11 @@
     this.streamingContext = streamingContext;
     this.operator = streamOperator;
     this.id = streamingContext.generateId();
-<<<<<<< HEAD
-    // partition should be set in sub class, because we don;thave info for input streamg ior source
-=======
     if (streamOperator instanceof PythonOperator) {
       this.partition = PythonPartition.RoundRobinPartition;
     } else {
       this.partition = new RoundRobinPartition<>();
     }
->>>>>>> 70c7d47c
   }
 
   public Stream(Stream<T> inputStream, StreamOperator streamOperator) {
@@ -55,11 +46,7 @@
   @SuppressWarnings("unchecked")
   private Partition<T> selectPartition() {
     if (inputStream instanceof PythonStream) {
-<<<<<<< HEAD
-      return DescriptorPartition.RoundRobinPartition;
-=======
       return PythonPartition.RoundRobinPartition;
->>>>>>> 70c7d47c
     } else {
       return new RoundRobinPartition<>();
     }
