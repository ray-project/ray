package io.ray.streaming.api.context;

import com.google.common.base.Preconditions;
import io.ray.api.Ray;
import io.ray.streaming.api.stream.StreamSink;
import io.ray.streaming.jobgraph.JobGraph;
import io.ray.streaming.jobgraph.JobGraphBuilder;
<<<<<<< HEAD
import io.ray.streaming.client.JobClient;
=======
import io.ray.streaming.schedule.JobScheduler;
import io.ray.streaming.util.Config;
>>>>>>> ec9357b4
import java.io.Serializable;
import java.util.ArrayList;
import java.util.HashMap;
import java.util.Iterator;
import java.util.List;
import java.util.Map;
import java.util.ServiceLoader;
import java.util.concurrent.atomic.AtomicInteger;
import org.slf4j.Logger;
import org.slf4j.LoggerFactory;

/**
 * Encapsulate the context information of a streaming Job.
 */
public class StreamingContext implements Serializable {
  private static final Logger LOG = LoggerFactory.getLogger(StreamingContext.class);

  private transient AtomicInteger idGenerator;

  /**
   * The sinks of this streaming job.
   */
  private List<StreamSink> streamSinks;

  /**
   * The user custom streaming job configuration.
   */
  private Map<String, String> jobConfig;

  /**
   * The logic plan.
   */
  private JobGraph jobGraph;

  private StreamingContext() {
    this.idGenerator = new AtomicInteger(0);
    this.streamSinks = new ArrayList<>();
    this.jobConfig = new HashMap<>();
  }

  public static StreamingContext buildContext() {
    return new StreamingContext();
  }

  /**
   * Construct job DAG, and execute the job.
   */
  public void execute(String jobName) {
    JobGraphBuilder jobGraphBuilder = new JobGraphBuilder(this.streamSinks, jobName);
    this.jobGraph = jobGraphBuilder.build();
    jobGraph.printJobGraph();

<<<<<<< HEAD
    ServiceLoader<JobClient> serviceLoader = ServiceLoader.load(JobClient.class);
    Iterator<JobClient> iterator = serviceLoader.iterator();
=======
    if (Ray.internal() == null) {
      if (Config.MEMORY_CHANNEL.equalsIgnoreCase(jobConfig.get(Config.CHANNEL_TYPE))) {
        Preconditions.checkArgument(!jobGraph.isCrossLanguageGraph());
        ClusterStarter.startCluster(false, true);
        LOG.info("Created local cluster for job {}.", jobName);
      } else {
        ClusterStarter.startCluster(jobGraph.isCrossLanguageGraph(), false);
        LOG.info("Created multi process cluster for job {}.", jobName);
      }
      Runtime.getRuntime().addShutdownHook(new Thread(StreamingContext.this::stop));
    } else {
      LOG.info("Reuse existing cluster.");
    }

    ServiceLoader<JobScheduler> serviceLoader = ServiceLoader.load(JobScheduler.class);
    Iterator<JobScheduler> iterator = serviceLoader.iterator();
>>>>>>> ec9357b4
    Preconditions.checkArgument(iterator.hasNext(),
        "No JobClient implementation has been provided.");
    JobClient jobClient = iterator.next();
    jobClient.submit(jobGraph, jobConfig);
  }

  public int generateId() {
    return this.idGenerator.incrementAndGet();
  }

  public void addSink(StreamSink streamSink) {
    streamSinks.add(streamSink);
  }

  public List<StreamSink> getStreamSinks() {
    return streamSinks;
  }

  public void withConfig(Map<String, String> jobConfig) {
    this.jobConfig = jobConfig;
  }

  public void stop() {
    if (Ray.internal() != null) {
      ClusterStarter.stopCluster(jobGraph.isCrossLanguageGraph());
    }
  }
}<|MERGE_RESOLUTION|>--- conflicted
+++ resolved
@@ -5,12 +5,7 @@
 import io.ray.streaming.api.stream.StreamSink;
 import io.ray.streaming.jobgraph.JobGraph;
 import io.ray.streaming.jobgraph.JobGraphBuilder;
-<<<<<<< HEAD
 import io.ray.streaming.client.JobClient;
-=======
-import io.ray.streaming.schedule.JobScheduler;
-import io.ray.streaming.util.Config;
->>>>>>> ec9357b4
 import java.io.Serializable;
 import java.util.ArrayList;
 import java.util.HashMap;
@@ -63,10 +58,6 @@
     this.jobGraph = jobGraphBuilder.build();
     jobGraph.printJobGraph();
 
-<<<<<<< HEAD
-    ServiceLoader<JobClient> serviceLoader = ServiceLoader.load(JobClient.class);
-    Iterator<JobClient> iterator = serviceLoader.iterator();
-=======
     if (Ray.internal() == null) {
       if (Config.MEMORY_CHANNEL.equalsIgnoreCase(jobConfig.get(Config.CHANNEL_TYPE))) {
         Preconditions.checkArgument(!jobGraph.isCrossLanguageGraph());
@@ -81,9 +72,8 @@
       LOG.info("Reuse existing cluster.");
     }
 
-    ServiceLoader<JobScheduler> serviceLoader = ServiceLoader.load(JobScheduler.class);
-    Iterator<JobScheduler> iterator = serviceLoader.iterator();
->>>>>>> ec9357b4
+    ServiceLoader<JobClient> serviceLoader = ServiceLoader.load(JobClient.class);
+    Iterator<JobClient> iterator = serviceLoader.iterator();
     Preconditions.checkArgument(iterator.hasNext(),
         "No JobClient implementation has been provided.");
     JobClient jobClient = iterator.next();
