load("//bazel:ray.bzl", "define_java_module")
load("@rules_proto_grpc//java:defs.bzl", "java_proto_compile")

exports_files([
    "testng.xml",
])

all_modules = [
    "streaming-state",
    "streaming-api",
    "streaming-runtime",
]

java_import(
    name = "all_modules",
    jars = [
        "libio_ray_ray_" + module + ".jar"
        for module in all_modules
    ] + [
        "libio_ray_ray_" + module + "-src.jar"
        for module in all_modules
    ] + [
        "all_streaming_tests_deploy.jar",
        "all_streaming_tests_deploy-src.jar",
    ],
    deps = [
        ":io_ray_ray_" + module
        for module in all_modules
    ] + [
        ":all_streaming_tests",
    ],
)

define_java_module(
    name = "streaming-api",
    define_test_lib = True,
    test_deps = [
        "//java:io_ray_ray_api",
        ":io_ray_ray_streaming-state",
        ":io_ray_ray_streaming-api",
        "@ray_streaming_maven//:com_google_guava_guava",
        "@ray_streaming_maven//:org_apache_commons_commons_lang3",
        "@ray_streaming_maven//:org_slf4j_slf4j_api",
        "@ray_streaming_maven//:org_slf4j_slf4j_log4j12",
        "@ray_streaming_maven//:org_testng_testng",
    ],
    visibility = ["//visibility:public"],
    deps = [
<<<<<<< HEAD
        "//java:io_ray_ray_api",
        "//java:io_ray_ray_runtime",
        "@ray_streaming_maven//:com_google_code_findbugs_jsr305",
        "@ray_streaming_maven//:com_google_code_gson_gson",
=======
        ":io_ray_ray_streaming-state",
>>>>>>> eb790bf3
        "@ray_streaming_maven//:com_google_guava_guava",
        "@ray_streaming_maven//:org_apache_commons_commons_lang3",
        "@ray_streaming_maven//:org_slf4j_slf4j_api",
        "@ray_streaming_maven//:org_slf4j_slf4j_log4j12",
    ],
)

define_java_module(
    name = "streaming-state",
    define_test_lib = True,
    test_deps = [
        ":io_ray_ray_streaming-state",
        "@ray_streaming_maven//:com_google_guava_guava",
        "@ray_streaming_maven//:org_slf4j_slf4j_api",
        "@ray_streaming_maven//:org_slf4j_slf4j_log4j12",
        "@ray_streaming_maven//:org_testng_testng",
        "@ray_streaming_maven//:org_mockito_mockito_all",
        "@ray_streaming_maven//:de_ruedigermoeller_fst",
        "@ray_streaming_maven//:org_apache_commons_commons_lang3",
    ],
    visibility = ["//visibility:public"],
    deps = [
        "@ray_streaming_maven//:com_google_guava_guava",
        "@ray_streaming_maven//:de_ruedigermoeller_fst",
        "@ray_streaming_maven//:log4j_log4j",
        "@ray_streaming_maven//:org_apache_commons_commons_lang3",
        "@ray_streaming_maven//:org_slf4j_slf4j_api",
        "@ray_streaming_maven//:org_slf4j_slf4j_log4j12",
    ],
)

# `//streaming:streaming_java` will be located in jar `streaming` directory,
# but we need it located in jar root path.
# resource_strip_prefix = "streaming" will make other resources file located in wrong path.
# So we copy libs explicitly to remove `streaming` path.
filegroup(
    name = "java_native_deps",
    srcs = [":streaming_java"],
)

filegroup(
    name = "streaming_java",
    srcs = select({
        "@bazel_tools//src/conditions:darwin": [":streaming_java_darwin"],
        "//conditions:default": [":streaming_java_linux"],
    }),
    visibility = ["//visibility:public"],
)

genrule(
    name = "streaming_java_darwin",
    srcs = ["//streaming:libstreaming_java.so"],
    outs = ["libstreaming_java.dylib"],
    cmd = "cp $< $@",
    output_to_bindir = 1,
)

genrule(
    name = "streaming_java_linux",
    srcs = ["//streaming:libstreaming_java.so"],
    outs = ["libstreaming_java.so"],
    cmd = "cp $< $@",
    output_to_bindir = 1,
)

define_java_module(
    name = "streaming-runtime",
    additional_resources = [
        ":java_native_deps",
    ],
    additional_srcs = [
        ":all_java_proto",
    ],
    define_test_lib = True,
    exclude_srcs = [
        "streaming-runtime/src/main/java/io/ray/streaming/runtime/generated/*.java",
    ],
    test_deps = [
        "//java:io_ray_ray_api",
        "//java:io_ray_ray_runtime",
        ":io_ray_ray_streaming-state",
        ":io_ray_ray_streaming-api",
        ":io_ray_ray_streaming-runtime",
        "@ray_streaming_maven//:com_google_guava_guava",
        "@ray_streaming_maven//:com_google_code_findbugs_jsr305",
        "@ray_streaming_maven//:org_apache_commons_commons_lang3",
        "@ray_streaming_maven//:de_ruedigermoeller_fst",
        "@ray_streaming_maven//:org_aeonbits_owner_owner",
        "@ray_streaming_maven//:org_slf4j_slf4j_api",
        "@ray_streaming_maven//:org_slf4j_slf4j_log4j12",
        "@ray_streaming_maven//:org_testng_testng",
        "@ray_streaming_maven//:org_mockito_mockito_all",
        "@ray_streaming_maven//:org_powermock_powermock_api_mockito",
        "@ray_streaming_maven//:org_powermock_powermock_module_testng",
    ],
    visibility = ["//visibility:public"],
    deps = [
        ":io_ray_ray_streaming-api",
        ":io_ray_ray_streaming-state",
        "//java:io_ray_ray_api",
        "//java:io_ray_ray_runtime",
        "@ray_streaming_maven//:com_github_davidmoten_flatbuffers_java",
        "@ray_streaming_maven//:com_google_code_findbugs_jsr305",
        "@ray_streaming_maven//:com_google_guava_guava",
        "@ray_streaming_maven//:com_google_protobuf_protobuf_java",
        "@ray_streaming_maven//:de_ruedigermoeller_fst",
        "@ray_streaming_maven//:org_aeonbits_owner_owner",
        "@ray_streaming_maven//:org_apache_commons_commons_lang3",
        "@ray_streaming_maven//:org_msgpack_msgpack_core",
        "@ray_streaming_maven//:org_slf4j_slf4j_api",
        "@ray_streaming_maven//:org_slf4j_slf4j_log4j12",
    ],
)

java_binary(
    name = "all_streaming_tests",
    args = ["streaming/java/testng.xml"],
    data = ["testng.xml"],
    main_class = "org.testng.TestNG",
    runtime_deps = [
        ":io_ray_ray_streaming-api_test",
        ":io_ray_ray_streaming-runtime",
        ":io_ray_ray_streaming-runtime_test",
        ":io_ray_ray_streaming-state",
        "//java:io_ray_ray_runtime",
        "@ray_streaming_maven//:com_beust_jcommander",
        "@ray_streaming_maven//:org_mockito_mockito_all",
        "@ray_streaming_maven//:org_powermock_powermock_api_mockito",
        "@ray_streaming_maven//:org_powermock_powermock_module_testng",
        "@ray_streaming_maven//:org_testng_testng",
    ],
)

# proto buffer
java_proto_compile(
    name = "streaming_java_proto",
    deps = ["//streaming:streaming_proto"],
)

java_proto_compile(
    name = "remote_call_java_proto",
    deps = ["//streaming:remote_call_proto"],
)

filegroup(
    name = "all_java_proto",
    srcs = [
        ":remote_call_java_proto",
        ":streaming_java_proto",
    ],
)

genrule(
    name = "copy_pom_file",
    srcs = [
        "//streaming/java:io_ray_ray_" + module + "_pom"
        for module in all_modules
    ],
    outs = ["copy_pom_file.out"],
    cmd = """
        WORK_DIR="$$(pwd)"
        cp -f $(location //streaming/java:io_ray_ray_streaming-api_pom) "$$WORK_DIR/streaming/java/streaming-api/pom.xml"
        cp -f $(location //streaming/java:io_ray_ray_streaming-runtime_pom) "$$WORK_DIR/streaming/java/streaming-runtime/pom.xml"
        date > $@
    """,
    local = 1,
    tags = ["no-cache"],
)

genrule(
    name = "cp_java_generated",
    srcs = [
        ":all_java_proto",
        ":copy_pom_file",
    ],
    outs = ["cp_java_generated.out"],
    cmd = """
        WORK_DIR="$$(pwd)"
        GENERATED_DIR="$$WORK_DIR/streaming/java/streaming-runtime/src/main/java/io/ray/streaming/runtime/generated"
        rm -rf "$$GENERATED_DIR"
        mkdir -p "$$GENERATED_DIR"
        # Copy protobuf-generated files.
        for f in $(locations //streaming/java:all_java_proto); do
            unzip -o "$$f" -x META-INF/MANIFEST.MF -d "$$WORK_DIR/streaming/java/streaming-runtime/src/main/java"
        done
        date > $@
    """,
    local = 1,
    tags = ["no-cache"],
)

# Generates the dependencies needed by maven.
genrule(
    name = "gen_maven_deps",
    srcs = [
        ":java_native_deps",
        ":cp_java_generated",
    ],
    outs = ["gen_maven_deps.out"],
    cmd = """
        WORK_DIR="$$(pwd)"
        # Copy native dependencies.
        NATIVE_DEPS_DIR="$$WORK_DIR/streaming/java/streaming-runtime/native_dependencies/"
        rm -rf "$$NATIVE_DEPS_DIR"
        mkdir -p "$$NATIVE_DEPS_DIR"
        for f in $(locations //streaming/java:java_native_deps); do
            chmod +w "$$f"
            cp "$$f" "$$NATIVE_DEPS_DIR"
        done
        date > $@
    """,
    local = 1,
    tags = ["no-cache"],
    visibility = ["//visibility:public"],
)<|MERGE_RESOLUTION|>--- conflicted
+++ resolved
@@ -46,14 +46,11 @@
     ],
     visibility = ["//visibility:public"],
     deps = [
-<<<<<<< HEAD
-        "//java:io_ray_ray_api",
-        "//java:io_ray_ray_runtime",
+        "//java:io_ray_ray_api",
+        "//java:io_ray_ray_runtime",
+        ":io_ray_ray_streaming-state",
         "@ray_streaming_maven//:com_google_code_findbugs_jsr305",
         "@ray_streaming_maven//:com_google_code_gson_gson",
-=======
-        ":io_ray_ray_streaming-state",
->>>>>>> eb790bf3
         "@ray_streaming_maven//:com_google_guava_guava",
         "@ray_streaming_maven//:org_apache_commons_commons_lang3",
         "@ray_streaming_maven//:org_slf4j_slf4j_api",
