load("//bazel:ray.bzl", "define_java_module")
load("@rules_proto_grpc//java:defs.bzl", "java_proto_compile")

exports_files([
    "testng.xml",
])

all_modules = [
    "streaming-api",
    "streaming-runtime",
]

java_import(
    name = "all_modules",
    jars = [
        "libio_ray_ray_" + module + ".jar"
        for module in all_modules
    ] + [
        "libio_ray_ray_" + module + "-src.jar"
        for module in all_modules
    ] + [
        "all_streaming_tests_deploy.jar",
        "all_streaming_tests_deploy-src.jar",
    ],
    deps = [
        ":io_ray_ray_" + module
        for module in all_modules
    ] + [
        ":all_streaming_tests",
    ],
)

define_java_module(
    name = "streaming-api",
    define_test_lib = True,
    test_deps = [
        "//java:io_ray_ray_api",
        ":io_ray_ray_streaming-api",
        "@ray_streaming_maven//:com_google_guava_guava",
<<<<<<< HEAD
        "@ray_streaming_maven//:org_apache_commons_commons_lang3",
        "@ray_streaming_maven//:org_mockito_mockito_all",
        "@ray_streaming_maven//:org_powermock_powermock_api_mockito",
        "@ray_streaming_maven//:org_powermock_powermock_module_testng",
        "@ray_streaming_maven//:org_projectlombok_lombok",
=======
>>>>>>> ef2dccbe
        "@ray_streaming_maven//:org_slf4j_slf4j_api",
        "@ray_streaming_maven//:org_slf4j_slf4j_log4j12",
        "@ray_streaming_maven//:org_testng_testng",
    ],
    visibility = ["//visibility:public"],
    deps = [
        "//java:io_ray_ray_api",
        "//java:io_ray_ray_runtime",
        "@ray_streaming_maven//:com_google_code_findbugs_jsr305",
        "@ray_streaming_maven//:com_google_code_gson_gson",
        "@ray_streaming_maven//:com_google_guava_guava",
        "@ray_streaming_maven//:org_apache_commons_commons_lang3",
        "@ray_streaming_maven//:org_slf4j_slf4j_api",
        "@ray_streaming_maven//:org_slf4j_slf4j_log4j12",
    ],
)

# `//streaming:streaming_java` will be located in jar `streaming` directory,
# but we need it located in jar root path.
# resource_strip_prefix = "streaming" will make other resources file located in wrong path.
# So we copy libs explicitly to remove `streaming` path.
filegroup(
    name = "java_native_deps",
    srcs = [":streaming_java"],
)

filegroup(
    name = "streaming_java",
    srcs = select({
        "@bazel_tools//src/conditions:darwin": [":streaming_java_darwin"],
        "//conditions:default": [":streaming_java_linux"],
    }),
    visibility = ["//visibility:public"],
)

genrule(
    name = "streaming_java_darwin",
    srcs = ["//streaming:libstreaming_java.so"],
    outs = ["libstreaming_java.dylib"],
    cmd = "cp $< $@",
    output_to_bindir = 1,
)

genrule(
    name = "streaming_java_linux",
    srcs = ["//streaming:libstreaming_java.so"],
    outs = ["libstreaming_java.so"],
    cmd = "cp $< $@",
    output_to_bindir = 1,
)

define_java_module(
    name = "streaming-runtime",
    additional_resources = [
        ":java_native_deps",
    ],
    additional_srcs = [
        ":all_java_proto",
    ],
    define_test_lib = True,
    exclude_srcs = [
        "streaming-runtime/src/main/java/io/ray/streaming/runtime/generated/*.java",
    ],
    test_deps = [
        "//java:io_ray_ray_api",
        "//java:io_ray_ray_runtime",
        ":io_ray_ray_streaming-api",
        ":io_ray_ray_streaming-runtime",
        "@ray_streaming_maven//:com_google_guava_guava",
        "@ray_streaming_maven//:com_google_code_findbugs_jsr305",
        "@ray_streaming_maven//:org_apache_commons_commons_lang3",
        "@ray_streaming_maven//:de_ruedigermoeller_fst",
        "@ray_streaming_maven//:org_aeonbits_owner_owner",
        "@ray_streaming_maven//:org_slf4j_slf4j_api",
        "@ray_streaming_maven//:org_slf4j_slf4j_log4j12",
        "@ray_streaming_maven//:org_testng_testng",
        "@ray_streaming_maven//:org_mockito_mockito_all",
        "@ray_streaming_maven//:org_powermock_powermock_api_mockito",
        "@ray_streaming_maven//:org_powermock_powermock_module_testng",
    ],
    visibility = ["//visibility:public"],
    deps = [
        ":io_ray_ray_streaming-api",
        "//java:io_ray_ray_api",
        "//java:io_ray_ray_runtime",
        "@ray_streaming_maven//:com_github_davidmoten_flatbuffers_java",
        "@ray_streaming_maven//:com_google_code_findbugs_jsr305",
        "@ray_streaming_maven//:com_google_guava_guava",
        "@ray_streaming_maven//:com_google_protobuf_protobuf_java",
        "@ray_streaming_maven//:de_ruedigermoeller_fst",
        "@ray_streaming_maven//:org_aeonbits_owner_owner",
        "@ray_streaming_maven//:org_apache_commons_commons_lang3",
        "@ray_streaming_maven//:org_msgpack_msgpack_core",
        "@ray_streaming_maven//:org_slf4j_slf4j_api",
        "@ray_streaming_maven//:org_slf4j_slf4j_log4j12",
    ],
)

java_binary(
    name = "all_streaming_tests",
    args = ["streaming/java/testng.xml"],
    data = ["testng.xml"],
    main_class = "org.testng.TestNG",
    runtime_deps = [
        ":io_ray_ray_streaming-api_test",
        ":io_ray_ray_streaming-runtime",
        ":io_ray_ray_streaming-runtime_test",
        "//java:io_ray_ray_runtime",
        "@ray_streaming_maven//:com_beust_jcommander",
        "@ray_streaming_maven//:org_mockito_mockito_all",
        "@ray_streaming_maven//:org_powermock_powermock_api_mockito",
        "@ray_streaming_maven//:org_powermock_powermock_module_testng",
        "@ray_streaming_maven//:org_testng_testng",
    ],
)

# proto buffer
java_proto_compile(
    name = "streaming_java_proto",
    deps = ["//streaming:streaming_proto"],
)

java_proto_compile(
    name = "remote_call_java_proto",
    deps = ["//streaming:remote_call_proto"],
)

filegroup(
    name = "all_java_proto",
    srcs = [
        ":remote_call_java_proto",
        ":streaming_java_proto",
    ],
)

genrule(
    name = "copy_pom_file",
    srcs = [
        "//streaming/java:io_ray_ray_" + module + "_pom"
        for module in all_modules
    ],
    outs = ["copy_pom_file.out"],
    cmd = """
        WORK_DIR="$$(pwd)"
        cp -f $(location //streaming/java:io_ray_ray_streaming-api_pom) "$$WORK_DIR/streaming/java/streaming-api/pom.xml"
        cp -f $(location //streaming/java:io_ray_ray_streaming-runtime_pom) "$$WORK_DIR/streaming/java/streaming-runtime/pom.xml"
        date > $@
    """,
    local = 1,
    tags = ["no-cache"],
)

genrule(
    name = "cp_java_generated",
    srcs = [
        ":all_java_proto",
        ":copy_pom_file",
    ],
    outs = ["cp_java_generated.out"],
    cmd = """
        WORK_DIR="$$(pwd)"
        GENERATED_DIR="$$WORK_DIR/streaming/java/streaming-runtime/src/main/java/io/ray/streaming/runtime/generated"
        rm -rf "$$GENERATED_DIR"
        mkdir -p "$$GENERATED_DIR"
        # Copy protobuf-generated files.
        for f in $(locations //streaming/java:all_java_proto); do
            unzip -o "$$f" -x META-INF/MANIFEST.MF -d "$$WORK_DIR/streaming/java/streaming-runtime/src/main/java"
        done
        date > $@
    """,
    local = 1,
    tags = ["no-cache"],
)

# Generates the dependencies needed by maven.
genrule(
    name = "gen_maven_deps",
    srcs = [
        ":java_native_deps",
        ":cp_java_generated",
    ],
    outs = ["gen_maven_deps.out"],
    cmd = """
        WORK_DIR="$$(pwd)"
        # Copy native dependencies.
        NATIVE_DEPS_DIR="$$WORK_DIR/streaming/java/streaming-runtime/native_dependencies/"
        rm -rf "$$NATIVE_DEPS_DIR"
        mkdir -p "$$NATIVE_DEPS_DIR"
        for f in $(locations //streaming/java:java_native_deps); do
            chmod +w "$$f"
            cp "$$f" "$$NATIVE_DEPS_DIR"
        done
        date > $@
    """,
    local = 1,
    tags = ["no-cache"],
    visibility = ["//visibility:public"],
)<|MERGE_RESOLUTION|>--- conflicted
+++ resolved
@@ -37,14 +37,7 @@
         "//java:io_ray_ray_api",
         ":io_ray_ray_streaming-api",
         "@ray_streaming_maven//:com_google_guava_guava",
-<<<<<<< HEAD
-        "@ray_streaming_maven//:org_apache_commons_commons_lang3",
-        "@ray_streaming_maven//:org_mockito_mockito_all",
-        "@ray_streaming_maven//:org_powermock_powermock_api_mockito",
-        "@ray_streaming_maven//:org_powermock_powermock_module_testng",
-        "@ray_streaming_maven//:org_projectlombok_lombok",
-=======
->>>>>>> ef2dccbe
+        "@ray_streaming_maven//:org_apache_commons_commons_lang3",
         "@ray_streaming_maven//:org_slf4j_slf4j_api",
         "@ray_streaming_maven//:org_slf4j_slf4j_log4j12",
         "@ray_streaming_maven//:org_testng_testng",
