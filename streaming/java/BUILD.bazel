--- conflicted
+++ resolved
@@ -191,11 +191,7 @@
         mkdir -p "$$GENERATED_DIR"
         # Copy protobuf-generated files.
         for f in $(locations //streaming/java:all_java_proto); do
-<<<<<<< HEAD
-            unzip -o $$f -x META-INF/MANIFEST.MF -d $$WORK_DIR/streaming/java/streaming-runtime/src/main/java
-=======
-            unzip "$$f" -x META-INF/MANIFEST.MF -d "$$WORK_DIR/streaming/java/streaming-runtime/src/main/java"
->>>>>>> 94e2fcea
+            unzip -o "$$f" -x META-INF/MANIFEST.MF -d "$$WORK_DIR/streaming/java/streaming-runtime/src/main/java"
         done
         date > $@
     """,
