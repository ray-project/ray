load("//bazel:ray.bzl", "define_java_module")
load("@rules_proto_grpc//java:defs.bzl", "java_proto_compile")

exports_files([
    "testng.xml",
])

all_modules = [
    "streaming-api",
    "streaming-runtime",
]

java_import(
    name = "all_modules",
    jars = [
        "liborg_ray_ray_" + module + ".jar"
        for module in all_modules
    ] + [
        "liborg_ray_ray_" + module + "-src.jar"
        for module in all_modules
    ] + [
        "all_streaming_tests_deploy.jar",
        "all_streaming_tests_deploy-src.jar",
    ],
    deps = [
        ":org_ray_ray_" + module
        for module in all_modules
    ] + [
        ":all_streaming_tests",
    ],
)

define_java_module(
    name = "streaming-api",
    define_test_lib = True,
    test_deps = [
        "//java:org_ray_ray_api",
        ":org_ray_ray_streaming-api",
        "@ray_streaming_maven//:com_google_guava_guava",
        "@ray_streaming_maven//:org_slf4j_slf4j_api",
        "@ray_streaming_maven//:org_slf4j_slf4j_log4j12",
        "@ray_streaming_maven//:org_testng_testng",
    ],
    visibility = ["//visibility:public"],
    deps = [
        "@ray_streaming_maven//:com_google_guava_guava",
        "@ray_streaming_maven//:org_slf4j_slf4j_api",
        "@ray_streaming_maven//:org_slf4j_slf4j_log4j12",
    ],
)

# `//streaming:streaming_java` will be located in jar `streaming` directory,
# but we need it located in jar root path.
# resource_strip_prefix = "streaming" will make other resources file located in wrong path.
# So we copy libs explicitly to remove `streaming` path.
filegroup(
    name = "java_native_deps",
    srcs = [":streaming_java"],
)

filegroup(
    name = "streaming_java",
    srcs = select({
        "@bazel_tools//src/conditions:darwin": [":streaming_java_darwin"],
        "//conditions:default": [":streaming_java_linux"],
    }),
    visibility = ["//visibility:public"],
)

genrule(
    name = "streaming_java_darwin",
    srcs = ["//streaming:libstreaming_java.so"],
    outs = ["libstreaming_java.dylib"],
    cmd = "cp $< $@",
    output_to_bindir = 1,
)

genrule(
    name = "streaming_java_linux",
    srcs = ["//streaming:libstreaming_java.so"],
    outs = ["libstreaming_java.so"],
    cmd = "cp $< $@",
    output_to_bindir = 1,
)

define_java_module(
    name = "streaming-runtime",
    additional_resources = [
        ":java_native_deps",
    ],
    additional_srcs = [
        ":all_java_proto",
    ],
    define_test_lib = True,
    exclude_srcs = [
        "streaming-runtime/src/main/java/org/ray/streaming/runtime/generated/*.java",
    ],
    test_deps = [
        "//java:org_ray_ray_api",
        "//java:org_ray_ray_runtime",
        ":org_ray_ray_streaming-api",
        ":org_ray_ray_streaming-runtime",
        "@ray_streaming_maven//:com_google_guava_guava",
        "@ray_streaming_maven//:de_ruedigermoeller_fst",
        "@ray_streaming_maven//:org_aeonbits_owner_owner",
        "@ray_streaming_maven//:org_slf4j_slf4j_api",
        "@ray_streaming_maven//:org_slf4j_slf4j_log4j12",
        "@ray_streaming_maven//:org_testng_testng",
    ],
    visibility = ["//visibility:public"],
    deps = [
        ":org_ray_ray_streaming-api",
        "//java:org_ray_ray_api",
        "//java:org_ray_ray_runtime",
        "@ray_streaming_maven//:com_github_davidmoten_flatbuffers_java",
        "@ray_streaming_maven//:com_google_guava_guava",
        "@ray_streaming_maven//:com_google_protobuf_protobuf_java",
<<<<<<< HEAD
=======
        "@ray_streaming_maven//:de_ruedigermoeller_fst",
>>>>>>> a0dc0204
        "@ray_streaming_maven//:org_aeonbits_owner_owner",
        "@ray_streaming_maven//:org_slf4j_slf4j_api",
        "@ray_streaming_maven//:org_slf4j_slf4j_log4j12",
    ],
)

java_binary(
    name = "all_streaming_tests",
    args = ["streaming/java/testng.xml"],
    data = ["testng.xml"],
    main_class = "org.testng.TestNG",
    runtime_deps = [
        ":org_ray_ray_streaming-api_test",
        ":org_ray_ray_streaming-runtime",
        ":org_ray_ray_streaming-runtime_test",
        "//java:org_ray_ray_runtime",
        "@ray_streaming_maven//:com_beust_jcommander",
        "@ray_streaming_maven//:org_testng_testng",
    ],
)

# proto buffer
java_proto_compile(
    name = "streaming_java_proto",
    deps = ["//streaming:streaming_proto"],
)

filegroup(
    name = "all_java_proto",
    srcs = [
        ":streaming_java_proto",
    ],
)

genrule(
    name = "copy_pom_file",
    srcs = [
        "//streaming/java:org_ray_ray_" + module + "_pom"
        for module in all_modules
    ],
    outs = ["copy_pom_file.out"],
    cmd = """
        set -x
        WORK_DIR=$$(pwd)
        cp -f $(location //streaming/java:org_ray_ray_streaming-api_pom) $$WORK_DIR/streaming/java/streaming-api/pom.xml
        cp -f $(location //streaming/java:org_ray_ray_streaming-runtime_pom) $$WORK_DIR/streaming/java/streaming-runtime/pom.xml
        echo $$(date) > $@
    """,
    local = 1,
    tags = ["no-cache"],
)

genrule(
    name = "cp_java_generated",
    srcs = [
        ":all_java_proto",
        ":copy_pom_file",
    ],
    outs = ["cp_java_generated.out"],
    cmd = """
        set -x
        WORK_DIR=$$(pwd)
        GENERATED_DIR=$$WORK_DIR/streaming/java/streaming-runtime/src/main/java/org/ray/streaming/runtime/generated
        rm -rf $$GENERATED_DIR
        mkdir -p $$GENERATED_DIR
        # Copy protobuf-generated files.
        for f in $(locations //streaming/java:all_java_proto); do
            unzip $$f -x META-INF/MANIFEST.MF -d $$WORK_DIR/streaming/java/streaming-runtime/src/main/java
        done
        echo $$(date) > $@
    """,
    local = 1,
    tags = ["no-cache"],
)

# Generates the dependencies needed by maven.
genrule(
    name = "gen_maven_deps",
    srcs = [
        ":java_native_deps",
        ":cp_java_generated",
    ],
    outs = ["gen_maven_deps.out"],
    cmd = """
        set -x
        WORK_DIR=$$(pwd)
        # Copy native dependencies.
        NATIVE_DEPS_DIR=$$WORK_DIR/streaming/java/streaming-runtime/native_dependencies/
        rm -rf $$NATIVE_DEPS_DIR
        mkdir -p $$NATIVE_DEPS_DIR
        for f in $(locations //streaming/java:java_native_deps); do
            chmod +w $$f
            cp $$f $$NATIVE_DEPS_DIR
        done
        echo $$(date) > $@
    """,
    local = 1,
    tags = ["no-cache"],
)<|MERGE_RESOLUTION|>--- conflicted
+++ resolved
@@ -115,10 +115,7 @@
         "@ray_streaming_maven//:com_github_davidmoten_flatbuffers_java",
         "@ray_streaming_maven//:com_google_guava_guava",
         "@ray_streaming_maven//:com_google_protobuf_protobuf_java",
-<<<<<<< HEAD
-=======
         "@ray_streaming_maven//:de_ruedigermoeller_fst",
->>>>>>> a0dc0204
         "@ray_streaming_maven//:org_aeonbits_owner_owner",
         "@ray_streaming_maven//:org_slf4j_slf4j_api",
         "@ray_streaming_maven//:org_slf4j_slf4j_log4j12",
