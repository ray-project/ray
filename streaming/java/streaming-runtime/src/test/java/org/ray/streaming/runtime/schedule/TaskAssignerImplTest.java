package org.ray.streaming.runtime.schedule;

import java.util.ArrayList;
import java.util.List;

import com.google.common.collect.Lists;
import org.ray.api.RayActor;
import org.ray.api.id.ActorId;
import org.ray.api.id.ObjectId;
import org.ray.runtime.actor.LocalModeRayActor;
import org.ray.streaming.api.context.StreamingContext;
import org.ray.streaming.api.partition.impl.RoundRobinPartition;
import org.ray.streaming.api.stream.DataStream;
<<<<<<< HEAD
import org.ray.streaming.api.stream.StreamSink;
import org.ray.streaming.api.stream.StreamSource;
import org.ray.streaming.jobgraph.JobGraph;
import org.ray.streaming.jobgraph.JobGraphBuilder;
=======
import org.ray.streaming.api.stream.DataStreamSink;
import org.ray.streaming.api.stream.DataStreamSource;
import org.ray.streaming.runtime.BaseUnitTest;
>>>>>>> a0dc0204
import org.ray.streaming.runtime.core.graph.ExecutionEdge;
import org.ray.streaming.runtime.core.graph.ExecutionGraph;
import org.ray.streaming.runtime.core.graph.ExecutionNode;
import org.ray.streaming.runtime.core.graph.ExecutionNode.NodeType;
import org.ray.streaming.runtime.worker.JobWorker;
<<<<<<< HEAD
=======
import org.ray.streaming.jobgraph.JobGraph;
import org.ray.streaming.jobgraph.JobGraphBuilder;
>>>>>>> a0dc0204
import org.slf4j.Logger;
import org.slf4j.LoggerFactory;
import org.testng.Assert;
import org.testng.annotations.Test;

public class TaskAssignerImplTest extends BaseUnitTest {

  private static final Logger LOGGER = LoggerFactory.getLogger(TaskAssignerImplTest.class);

  @Test
  public void testTaskAssignImpl() {
<<<<<<< HEAD
    JobGraph jobGraph = buildDataSyncJobGraph();
=======
    JobGraph jobGraph = buildDataSyncPlan();
>>>>>>> a0dc0204

    List<RayActor<JobWorker>> workers = new ArrayList<>();
    for(int i = 0; i < jobGraph.getJobVertexList().size(); i++) {
      workers.add(new LocalModeRayActor(ActorId.fromRandom(), ObjectId.fromRandom()));
    }

    TaskAssigner taskAssigner = new TaskAssignerImpl();
    ExecutionGraph executionGraph = taskAssigner.assign(jobGraph, workers);

    List<ExecutionNode> executionNodeList = executionGraph.getExecutionNodeList();

    Assert.assertEquals(executionNodeList.size(), 2);
    ExecutionNode sourceNode = executionNodeList.get(0);
    Assert.assertEquals(sourceNode.getNodeType(), NodeType.SOURCE);
    Assert.assertEquals(sourceNode.getExecutionTasks().size(), 1);
    Assert.assertEquals(sourceNode.getOutputEdges().size(), 1);

    List<ExecutionEdge> sourceExecutionEdges = sourceNode.getOutputEdges();

    Assert.assertEquals(sourceExecutionEdges.size(), 1);
    ExecutionEdge source2Sink = sourceExecutionEdges.get(0);

    Assert.assertEquals(source2Sink.getPartition().getClass(), RoundRobinPartition.class);

    ExecutionNode sinkNode = executionNodeList.get(1);
    Assert.assertEquals(sinkNode.getNodeType(), NodeType.SINK);
    Assert.assertEquals(sinkNode.getExecutionTasks().size(), 1);
    Assert.assertEquals(sinkNode.getOutputEdges().size(), 0);
  }

<<<<<<< HEAD
  public JobGraph buildDataSyncJobGraph() {
=======
  public JobGraph buildDataSyncPlan() {
>>>>>>> a0dc0204
    StreamingContext streamingContext = StreamingContext.buildContext();
    DataStream<String> dataStream = DataStreamSource.buildSource(streamingContext,
        Lists.newArrayList("a", "b", "c"));
<<<<<<< HEAD
    StreamSink streamSink = dataStream.sink(x -> LOGGER.info(x));
    JobGraphBuilder jobGraphBuilder = new JobGraphBuilder(Lists.newArrayList(streamSink));

    JobGraph jobGraph = jobGraphBuilder.buildJobGraph();
=======
    DataStreamSink streamSink = dataStream.sink(x -> LOGGER.info(x));
    JobGraphBuilder jobGraphBuilder = new JobGraphBuilder(Lists.newArrayList(streamSink));

    JobGraph jobGraph = jobGraphBuilder.build();
>>>>>>> a0dc0204
    return jobGraph;
  }
}<|MERGE_RESOLUTION|>--- conflicted
+++ resolved
@@ -11,26 +11,16 @@
 import org.ray.streaming.api.context.StreamingContext;
 import org.ray.streaming.api.partition.impl.RoundRobinPartition;
 import org.ray.streaming.api.stream.DataStream;
-<<<<<<< HEAD
-import org.ray.streaming.api.stream.StreamSink;
-import org.ray.streaming.api.stream.StreamSource;
-import org.ray.streaming.jobgraph.JobGraph;
-import org.ray.streaming.jobgraph.JobGraphBuilder;
-=======
 import org.ray.streaming.api.stream.DataStreamSink;
 import org.ray.streaming.api.stream.DataStreamSource;
 import org.ray.streaming.runtime.BaseUnitTest;
->>>>>>> a0dc0204
 import org.ray.streaming.runtime.core.graph.ExecutionEdge;
 import org.ray.streaming.runtime.core.graph.ExecutionGraph;
 import org.ray.streaming.runtime.core.graph.ExecutionNode;
 import org.ray.streaming.runtime.core.graph.ExecutionNode.NodeType;
 import org.ray.streaming.runtime.worker.JobWorker;
-<<<<<<< HEAD
-=======
 import org.ray.streaming.jobgraph.JobGraph;
 import org.ray.streaming.jobgraph.JobGraphBuilder;
->>>>>>> a0dc0204
 import org.slf4j.Logger;
 import org.slf4j.LoggerFactory;
 import org.testng.Assert;
@@ -42,11 +32,7 @@
 
   @Test
   public void testTaskAssignImpl() {
-<<<<<<< HEAD
-    JobGraph jobGraph = buildDataSyncJobGraph();
-=======
     JobGraph jobGraph = buildDataSyncPlan();
->>>>>>> a0dc0204
 
     List<RayActor<JobWorker>> workers = new ArrayList<>();
     for(int i = 0; i < jobGraph.getJobVertexList().size(); i++) {
@@ -77,25 +63,14 @@
     Assert.assertEquals(sinkNode.getOutputEdges().size(), 0);
   }
 
-<<<<<<< HEAD
-  public JobGraph buildDataSyncJobGraph() {
-=======
   public JobGraph buildDataSyncPlan() {
->>>>>>> a0dc0204
     StreamingContext streamingContext = StreamingContext.buildContext();
     DataStream<String> dataStream = DataStreamSource.buildSource(streamingContext,
         Lists.newArrayList("a", "b", "c"));
-<<<<<<< HEAD
-    StreamSink streamSink = dataStream.sink(x -> LOGGER.info(x));
-    JobGraphBuilder jobGraphBuilder = new JobGraphBuilder(Lists.newArrayList(streamSink));
-
-    JobGraph jobGraph = jobGraphBuilder.buildJobGraph();
-=======
     DataStreamSink streamSink = dataStream.sink(x -> LOGGER.info(x));
     JobGraphBuilder jobGraphBuilder = new JobGraphBuilder(Lists.newArrayList(streamSink));
 
     JobGraph jobGraph = jobGraphBuilder.build();
->>>>>>> a0dc0204
     return jobGraph;
   }
 }