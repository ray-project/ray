package org.ray.streaming.runtime.schedule;

import com.google.common.collect.Lists;
import java.util.ArrayList;
import java.util.List;
import org.ray.api.RayActor;
import org.ray.api.id.ActorId;
import org.ray.api.id.ObjectId;
import org.ray.runtime.actor.LocalModeRayActor;
import org.ray.streaming.api.context.StreamingContext;
import org.ray.streaming.api.partition.impl.RoundRobinPartition;
import org.ray.streaming.api.stream.DataStream;
import org.ray.streaming.api.stream.DataStreamSink;
import org.ray.streaming.api.stream.DataStreamSource;
import org.ray.streaming.plan.Plan;
import org.ray.streaming.plan.PlanBuilder;
import org.ray.streaming.runtime.BaseUnitTest;
import org.ray.streaming.runtime.core.graph.ExecutionEdge;
import org.ray.streaming.runtime.core.graph.ExecutionGraph;
import org.ray.streaming.runtime.core.graph.ExecutionNode;
import org.ray.streaming.runtime.core.graph.ExecutionNode.NodeType;
<<<<<<< HEAD
=======
import org.ray.streaming.runtime.worker.JobWorker;
import org.ray.streaming.jobgraph.JobGraph;
import org.ray.streaming.jobgraph.JobGraphBuilder;
>>>>>>> a0dc0204
import org.slf4j.Logger;
import org.slf4j.LoggerFactory;
import org.testng.Assert;
import org.testng.annotations.Test;

public class TaskAssignerImplTest extends BaseUnitTest {

  private static final Logger LOGGER = LoggerFactory.getLogger(TaskAssignerImplTest.class);

  @Test
  public void testTaskAssignImpl() {
    JobGraph jobGraph = buildDataSyncPlan();

<<<<<<< HEAD
    List<RayActor> workers = new ArrayList<>();
    for(int i = 0; i < plan.getPlanVertexList().size(); i++) {
=======
    List<RayActor<JobWorker>> workers = new ArrayList<>();
    for(int i = 0; i < jobGraph.getJobVertexList().size(); i++) {
>>>>>>> a0dc0204
      workers.add(new LocalModeRayActor(ActorId.fromRandom(), ObjectId.fromRandom()));
    }

    TaskAssigner taskAssigner = new TaskAssignerImpl();
<<<<<<< HEAD
    ExecutionGraph executionGraph = taskAssigner.assign(plan);
=======
    ExecutionGraph executionGraph = taskAssigner.assign(jobGraph, workers);
>>>>>>> a0dc0204

    List<ExecutionNode> executionNodeList = executionGraph.getExecutionNodeList();

    Assert.assertEquals(executionNodeList.size(), 2);
    ExecutionNode sourceNode = executionNodeList.get(0);
    Assert.assertEquals(sourceNode.getNodeType(), NodeType.SOURCE);
    Assert.assertEquals(sourceNode.getExecutionTasks().size(), 1);
    Assert.assertEquals(sourceNode.getOutputEdges().size(), 1);

    List<ExecutionEdge> sourceExecutionEdges = sourceNode.getOutputEdges();

    Assert.assertEquals(sourceExecutionEdges.size(), 1);
    ExecutionEdge source2Sink = sourceExecutionEdges.get(0);

    Assert.assertEquals(source2Sink.getPartition().getClass(), RoundRobinPartition.class);

    ExecutionNode sinkNode = executionNodeList.get(1);
    Assert.assertEquals(sinkNode.getNodeType(), NodeType.SINK);
    Assert.assertEquals(sinkNode.getExecutionTasks().size(), 1);
    Assert.assertEquals(sinkNode.getOutputEdges().size(), 0);
  }

  public JobGraph buildDataSyncPlan() {
    StreamingContext streamingContext = StreamingContext.buildContext();
    DataStream<String> dataStream = DataStreamSource.buildSource(streamingContext,
        Lists.newArrayList("a", "b", "c"));
    DataStreamSink streamSink = dataStream.sink(x -> LOGGER.info(x));
    JobGraphBuilder jobGraphBuilder = new JobGraphBuilder(Lists.newArrayList(streamSink));

    JobGraph jobGraph = jobGraphBuilder.build();
    return jobGraph;
  }
}<|MERGE_RESOLUTION|>--- conflicted
+++ resolved
@@ -12,19 +12,14 @@
 import org.ray.streaming.api.stream.DataStream;
 import org.ray.streaming.api.stream.DataStreamSink;
 import org.ray.streaming.api.stream.DataStreamSource;
-import org.ray.streaming.plan.Plan;
-import org.ray.streaming.plan.PlanBuilder;
+import org.ray.streaming.jobgraph.JobGraph;
+import org.ray.streaming.jobgraph.JobGraphBuilder;
 import org.ray.streaming.runtime.BaseUnitTest;
 import org.ray.streaming.runtime.core.graph.ExecutionEdge;
 import org.ray.streaming.runtime.core.graph.ExecutionGraph;
 import org.ray.streaming.runtime.core.graph.ExecutionNode;
 import org.ray.streaming.runtime.core.graph.ExecutionNode.NodeType;
-<<<<<<< HEAD
-=======
 import org.ray.streaming.runtime.worker.JobWorker;
-import org.ray.streaming.jobgraph.JobGraph;
-import org.ray.streaming.jobgraph.JobGraphBuilder;
->>>>>>> a0dc0204
 import org.slf4j.Logger;
 import org.slf4j.LoggerFactory;
 import org.testng.Assert;
@@ -38,22 +33,13 @@
   public void testTaskAssignImpl() {
     JobGraph jobGraph = buildDataSyncPlan();
 
-<<<<<<< HEAD
-    List<RayActor> workers = new ArrayList<>();
-    for(int i = 0; i < plan.getPlanVertexList().size(); i++) {
-=======
     List<RayActor<JobWorker>> workers = new ArrayList<>();
     for(int i = 0; i < jobGraph.getJobVertexList().size(); i++) {
->>>>>>> a0dc0204
       workers.add(new LocalModeRayActor(ActorId.fromRandom(), ObjectId.fromRandom()));
     }
 
     TaskAssigner taskAssigner = new TaskAssignerImpl();
-<<<<<<< HEAD
-    ExecutionGraph executionGraph = taskAssigner.assign(plan);
-=======
-    ExecutionGraph executionGraph = taskAssigner.assign(jobGraph, workers);
->>>>>>> a0dc0204
+    ExecutionGraph executionGraph = taskAssigner.assign(jobGraph);
 
     List<ExecutionNode> executionNodeList = executionGraph.getExecutionNodeList();
 
@@ -80,10 +66,9 @@
     StreamingContext streamingContext = StreamingContext.buildContext();
     DataStream<String> dataStream = DataStreamSource.buildSource(streamingContext,
         Lists.newArrayList("a", "b", "c"));
-    DataStreamSink streamSink = dataStream.sink(x -> LOGGER.info(x));
+    DataStreamSink streamSink = dataStream.sink(LOGGER::info);
     JobGraphBuilder jobGraphBuilder = new JobGraphBuilder(Lists.newArrayList(streamSink));
 
-    JobGraph jobGraph = jobGraphBuilder.build();
-    return jobGraph;
+    return jobGraphBuilder.build();
   }
 }