--- conflicted
+++ resolved
@@ -67,13 +67,8 @@
     StreamingContext streamingContext = StreamingContext.buildContext();
     DataStream<String> dataStream = DataStreamSource.buildSource(streamingContext,
         Lists.newArrayList("a", "b", "c"));
-<<<<<<< HEAD
-    StreamSink streamSink = dataStream.sink(x -> LOGGER.info(x));
+    DataStreamSink streamSink = dataStream.sink(x -> LOGGER.info(x));
     JobGraphBuilder jobGraphBuilder = new JobGraphBuilder(Lists.newArrayList(streamSink));
-=======
-    DataStreamSink streamSink = dataStream.sink(x -> LOGGER.info(x));
-    PlanBuilder planBuilder = new PlanBuilder(Lists.newArrayList(streamSink));
->>>>>>> 1211e6a1
 
     JobGraph jobGraph = jobGraphBuilder.build();
     return jobGraph;
