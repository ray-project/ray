--- conflicted
+++ resolved
@@ -44,12 +44,7 @@
 
     StreamingContext streamingContext = StreamingContext.buildContext();
     Map<String, String> config = new HashMap<>();
-<<<<<<< HEAD
-    config.put(Config.STREAMING_BATCH_MAX_COUNT, "1");
     config.put(Config.CHANNEL_TYPE, "MEMORY_CHANNEL");
-=======
-    config.put(Config.CHANNEL_TYPE, Config.MEMORY_CHANNEL);
->>>>>>> ea05ebe8
     streamingContext.withConfig(config);
     List<String> text = new ArrayList<>();
     text.add("hello world eagle eagle eagle");
