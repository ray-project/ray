package io.ray.streaming.runtime.util;

import io.ray.api.id.UniqueId;
import io.ray.api.runtimecontext.NodeInfo;
import io.ray.streaming.runtime.core.resource.ResourceType;
import java.util.HashMap;
import java.util.LinkedList;
import java.util.List;
import java.util.Map;
import java.util.stream.Collectors;
import org.powermock.api.mockito.PowerMockito;

/**
 * Mockitools is a tool based on powermock and mokito to mock external service api
 */
public class Mockitools {

  /**
   * Mock GCS get node info api
   */
  public static void mockGscApi() {
    PowerMockito.mockStatic(RayUtils.class);
    PowerMockito.when(RayUtils.getAliveNodeInfoMap())
        .thenReturn(mockGetNodeInfoMap(mockGetAllNodeInfo()));
  }

  /**
   * Mock get all node info from GCS
<<<<<<< HEAD
   *
   * @return
=======
>>>>>>> 6bde6b49
   */
  public static List<NodeInfo> mockGetAllNodeInfo() {
    List<NodeInfo> nodeInfos = new LinkedList<>();

    for (int i = 1; i <= 5; i++) {
      Map<String, Double> resources = new HashMap<>();
      resources.put("MEM", 16.0);
      switch (i) {
        case 1:
          resources.put(ResourceType.CPU.getValue(), 3.0);
          break;
        case 2:
        case 3:
        case 4:
          resources.put(ResourceType.CPU.getValue(), 4.0);
          break;
        case 5:
          resources.put(ResourceType.CPU.getValue(), 2.0);
          break;
      }

      nodeInfos.add(mockNodeInfo(i, resources));
    }
    return nodeInfos;
  }

  /**
   * Mock get node info map
   *
   * @param nodeInfos all node infos fetched from GCS
   * @return node info map, key is node unique id, value is node info
   */
  public static Map<UniqueId, NodeInfo> mockGetNodeInfoMap(List<NodeInfo> nodeInfos) {
    return nodeInfos.stream().filter(nodeInfo -> nodeInfo.isAlive).collect(
        Collectors.toMap(nodeInfo -> nodeInfo.nodeId, nodeInfo -> nodeInfo));
  }

  private static NodeInfo mockNodeInfo(int i, Map<String, Double> resources) {
    return new NodeInfo(
        createNodeId(i),
        "localhost" + i,
        "localhost" + i,
        true,
        resources);
  }

  private static UniqueId createNodeId(int id) {
    byte[] nodeIdBytes = new byte[UniqueId.LENGTH];
    for (int byteIndex = 0; byteIndex < UniqueId.LENGTH; ++byteIndex) {
      nodeIdBytes[byteIndex] = String.valueOf(id).getBytes()[0];
    }
    return new UniqueId(nodeIdBytes);
  }
}<|MERGE_RESOLUTION|>--- conflicted
+++ resolved
@@ -26,11 +26,6 @@
 
   /**
    * Mock get all node info from GCS
-<<<<<<< HEAD
-   *
-   * @return
-=======
->>>>>>> 6bde6b49
    */
   public static List<NodeInfo> mockGetAllNodeInfo() {
     List<NodeInfo> nodeInfos = new LinkedList<>();
