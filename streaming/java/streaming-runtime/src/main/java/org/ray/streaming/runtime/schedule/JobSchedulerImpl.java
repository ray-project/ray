package org.ray.streaming.runtime.schedule;

import java.util.ArrayList;
import java.util.List;
import java.util.Map;
import org.ray.api.Ray;
import org.ray.api.RayActor;
import org.ray.api.RayObject;
<<<<<<< HEAD
import org.ray.api.RayPyActor;
import org.ray.streaming.plan.Plan;
=======
import org.ray.streaming.jobgraph.JobGraph;
import org.ray.streaming.jobgraph.JobVertex;
import org.ray.streaming.runtime.cluster.ResourceManager;
>>>>>>> a0dc0204
import org.ray.streaming.runtime.core.graph.ExecutionGraph;
import org.ray.streaming.runtime.core.graph.ExecutionNode;
import org.ray.streaming.runtime.core.graph.ExecutionTask;
import org.ray.streaming.runtime.generated.RemoteCall;
import org.ray.streaming.runtime.python.GraphPbBuilder;
import org.ray.streaming.runtime.worker.JobWorker;
import org.ray.streaming.runtime.worker.context.WorkerContext;
import org.ray.streaming.schedule.JobScheduler;

/**
 * JobSchedulerImpl schedules workers by the Plan and the resource information
 * from ResourceManager.
 */
public class JobSchedulerImpl implements JobScheduler {
<<<<<<< HEAD
  private Plan plan;
  private Map<String, String> jobConfig;
=======
  private JobGraph jobGraph;
  private Map<String, String> jobConfig;
  private ResourceManager resourceManager;
>>>>>>> a0dc0204
  private TaskAssigner taskAssigner;

  public JobSchedulerImpl() {
    this.taskAssigner = new TaskAssignerImpl();
  }

  /**
   * Schedule physical plan to execution graph, and call streaming worker to init and run.
   */
  @SuppressWarnings("unchecked")
  @Override
<<<<<<< HEAD
  public void schedule(Plan plan, Map<String, String> jobConfig) {
    this.jobConfig = jobConfig;
    this.plan = plan;
    if (Ray.internal() == null) {
      System.setProperty("ray.raylet.config.num_workers_per_process_java", "1");
      Ray.init();
    }
=======
  public void schedule(JobGraph jobGraph, Map<String, String> jobConfig) {
    this.jobConfig = jobConfig;
    this.jobGraph = jobGraph;
    System.setProperty("ray.raylet.config.num_workers_per_process_java", "1");
    Ray.init();

    List<RayActor<JobWorker>> workers = this.resourceManager.createWorkers(getPlanWorker());
    ExecutionGraph executionGraph = this.taskAssigner.assign(this.jobGraph, workers);
>>>>>>> a0dc0204

    ExecutionGraph executionGraph = this.taskAssigner.assign(this.plan);
    RemoteCall.ExecutionGraph executionGraphPb =
        GraphPbBuilder.buildExecutionGraphPb(executionGraph);
    List<ExecutionNode> executionNodes = executionGraph.getExecutionNodeList();
    List<RayObject<Object>> waits = new ArrayList<>();
    for (ExecutionNode executionNode : executionNodes) {
      List<ExecutionTask> executionTasks = executionNode.getExecutionTasks();
      for (ExecutionTask executionTask : executionTasks) {
        int taskId = executionTask.getTaskId();
        RayActor worker = executionTask.getWorker();
        switch (executionNode.getLanguage()) {
          case JAVA:
            RayActor<JobWorker> jobWorker = (RayActor<JobWorker>) worker;
            waits.add(Ray.call(JobWorker::init, jobWorker,
                new WorkerContext(taskId, executionGraph, jobConfig)));
            break;
          case PYTHON:
            byte[] workerContextBytes = buildPythonWorkerContext(
                taskId, executionGraphPb, jobConfig);
            waits.add(Ray.callPy((RayPyActor) worker,
                "init", workerContextBytes));
            break;
          default:
            throw new UnsupportedOperationException(
                "Unsupported language " + executionNode.getLanguage());
        }
      }
    }
    Ray.wait(waits);
  }

<<<<<<< HEAD
  private byte[] buildPythonWorkerContext(
      int taskId,
      RemoteCall.ExecutionGraph executionGraphPb,
      Map<String, String> jobConfig) {
    return RemoteCall.WorkerContext.newBuilder()
        .setTaskId(taskId)
        .putAllConf(jobConfig)
        .setGraph(executionGraphPb)
        .build()
        .toByteArray();
=======
  private int getPlanWorker() {
    List<JobVertex> jobVertexList = jobGraph.getJobVertexList();
    return jobVertexList.stream().map(JobVertex::getParallelism).reduce(0, Integer::sum);
>>>>>>> a0dc0204
  }

}<|MERGE_RESOLUTION|>--- conflicted
+++ resolved
@@ -6,14 +6,8 @@
 import org.ray.api.Ray;
 import org.ray.api.RayActor;
 import org.ray.api.RayObject;
-<<<<<<< HEAD
 import org.ray.api.RayPyActor;
-import org.ray.streaming.plan.Plan;
-=======
 import org.ray.streaming.jobgraph.JobGraph;
-import org.ray.streaming.jobgraph.JobVertex;
-import org.ray.streaming.runtime.cluster.ResourceManager;
->>>>>>> a0dc0204
 import org.ray.streaming.runtime.core.graph.ExecutionGraph;
 import org.ray.streaming.runtime.core.graph.ExecutionNode;
 import org.ray.streaming.runtime.core.graph.ExecutionTask;
@@ -28,14 +22,8 @@
  * from ResourceManager.
  */
 public class JobSchedulerImpl implements JobScheduler {
-<<<<<<< HEAD
-  private Plan plan;
-  private Map<String, String> jobConfig;
-=======
   private JobGraph jobGraph;
   private Map<String, String> jobConfig;
-  private ResourceManager resourceManager;
->>>>>>> a0dc0204
   private TaskAssigner taskAssigner;
 
   public JobSchedulerImpl() {
@@ -47,26 +35,15 @@
    */
   @SuppressWarnings("unchecked")
   @Override
-<<<<<<< HEAD
-  public void schedule(Plan plan, Map<String, String> jobConfig) {
+  public void schedule(JobGraph jobGraph, Map<String, String> jobConfig) {
     this.jobConfig = jobConfig;
-    this.plan = plan;
+    this.jobGraph = jobGraph;
     if (Ray.internal() == null) {
       System.setProperty("ray.raylet.config.num_workers_per_process_java", "1");
       Ray.init();
     }
-=======
-  public void schedule(JobGraph jobGraph, Map<String, String> jobConfig) {
-    this.jobConfig = jobConfig;
-    this.jobGraph = jobGraph;
-    System.setProperty("ray.raylet.config.num_workers_per_process_java", "1");
-    Ray.init();
 
-    List<RayActor<JobWorker>> workers = this.resourceManager.createWorkers(getPlanWorker());
-    ExecutionGraph executionGraph = this.taskAssigner.assign(this.jobGraph, workers);
->>>>>>> a0dc0204
-
-    ExecutionGraph executionGraph = this.taskAssigner.assign(this.plan);
+    ExecutionGraph executionGraph = this.taskAssigner.assign(this.jobGraph);
     RemoteCall.ExecutionGraph executionGraphPb =
         GraphPbBuilder.buildExecutionGraphPb(executionGraph);
     List<ExecutionNode> executionNodes = executionGraph.getExecutionNodeList();
@@ -97,7 +74,6 @@
     Ray.wait(waits);
   }
 
-<<<<<<< HEAD
   private byte[] buildPythonWorkerContext(
       int taskId,
       RemoteCall.ExecutionGraph executionGraphPb,
@@ -108,11 +84,6 @@
         .setGraph(executionGraphPb)
         .build()
         .toByteArray();
-=======
-  private int getPlanWorker() {
-    List<JobVertex> jobVertexList = jobGraph.getJobVertexList();
-    return jobVertexList.stream().map(JobVertex::getParallelism).reduce(0, Integer::sum);
->>>>>>> a0dc0204
   }
 
 }