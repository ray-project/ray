--- conflicted
+++ resolved
@@ -42,11 +42,7 @@
     Ray.init();
 
     List<RayActor<JobWorker>> workers = this.resourceManager.createWorkers(getPlanWorker());
-<<<<<<< HEAD
-    ExecutionGraph executionGraph = this.taskAssign.assign(this.jobGraph, workers);
-=======
     ExecutionGraph executionGraph = this.taskAssigner.assign(this.plan, workers);
->>>>>>> ca651af1
 
     List<ExecutionNode> executionNodes = executionGraph.getExecutionNodeList();
     List<RayObject<Boolean>> waits = new ArrayList<>();
