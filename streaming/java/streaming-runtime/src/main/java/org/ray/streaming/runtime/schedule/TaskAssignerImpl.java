--- conflicted
+++ resolved
@@ -20,24 +20,13 @@
   /**
    * Assign an optimized logical plan to execution graph.
    *
-<<<<<<< HEAD
-   * @param plan The logical plan.
+   * @param jobGraph The logical plan.
    * @return The physical execution graph.
    */
   @Override
-  public ExecutionGraph assign(Plan plan) {
-    List<PlanVertex> planVertices = plan.getPlanVertexList();
-    List<PlanEdge> planEdges = plan.getPlanEdgeList();
-=======
-   * @param jobGraph    The logical plan.
-   * @param workers The worker actors.
-   * @return The physical execution graph.
-   */
-  @Override
-  public ExecutionGraph assign(JobGraph jobGraph, List<RayActor<JobWorker>> workers) {
+  public ExecutionGraph assign(JobGraph jobGraph) {
     List<JobVertex> jobVertices = jobGraph.getJobVertexList();
     List<JobEdge> jobEdges = jobGraph.getJobEdgeList();
->>>>>>> a0dc0204
 
     int taskId = 0;
     Map<Integer, ExecutionNode> idToExecutionNode = new HashMap<>();
@@ -46,22 +35,13 @@
           jobVertex.getParallelism());
       executionNode.setNodeType(jobVertex.getVertexType());
       List<ExecutionTask> vertexTasks = new ArrayList<>();
-<<<<<<< HEAD
-      for (int taskIndex = 0; taskIndex < planVertex.getParallelism(); taskIndex++) {
-        vertexTasks.add(new ExecutionTask(taskId, taskIndex, createWorker(planVertex)));
-        taskId++;
-      }
-      executionNode.setExecutionTasks(vertexTasks);
-      executionNode.setStreamOperator(planVertex.getStreamOperator());
-      executionNode.setLanguage(planVertex.getLanguage());
-=======
       for (int taskIndex = 0; taskIndex < jobVertex.getParallelism(); taskIndex++) {
-        vertexTasks.add(new ExecutionTask(taskId, taskIndex, workers.get(taskId)));
+        vertexTasks.add(new ExecutionTask(taskId, taskIndex, createWorker(jobVertex)));
         taskId++;
       }
       executionNode.setExecutionTasks(vertexTasks);
       executionNode.setStreamOperator(jobVertex.getStreamOperator());
->>>>>>> a0dc0204
+      executionNode.setLanguage(jobVertex.getLanguage());
       idToExecutionNode.put(executionNode.getNodeId(), executionNode);
     }
 
@@ -79,8 +59,8 @@
     return new ExecutionGraph(executionNodes);
   }
 
-  private RayActor createWorker(PlanVertex planVertex) {
-    switch (planVertex.getLanguage()) {
+  private RayActor createWorker(JobVertex jobVertex) {
+    switch (jobVertex.getLanguage()) {
       case PYTHON:
         return Ray.createPyActor(
             "ray.streaming.runtime.worker", "JobWorker");
@@ -88,7 +68,7 @@
         return Ray.createActor(JobWorker::new);
       default:
         throw new UnsupportedOperationException(
-            "Unsupported language " + planVertex.getLanguage());
+            "Unsupported language " + jobVertex.getLanguage());
 
     }
   }
