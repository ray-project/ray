--- conflicted
+++ resolved
@@ -17,22 +17,11 @@
     if (!StringUtils.isEmpty(jobName)) {
       builder.setJobName(workerConfig.commonConfig.jobName());
     }
-<<<<<<< HEAD
-
-    // job id
-    String jobId = workerConfig.commonConfig.jobId();
-    if (!StringUtils.isEmpty(jobId)) {
-      builder.setTaskJobId(jobId);
-    }
 
     // worker name
     String workerName = workerConfig.workerInternalConfig.workerName();
     if (!StringUtils.isEmpty(workerName)) {
       builder.setWorkerName(workerName);
-=======
-    if (conf.containsKey(Config.STREAMING_WORKER_NAME)) {
-      builder.setWorkerName(conf.get(Config.STREAMING_WORKER_NAME));
->>>>>>> ec9357b4
     }
 
     // operator name
