--- conflicted
+++ resolved
@@ -82,12 +82,8 @@
         new GraphPbBuilder().buildExecutionVertexContext(executionVertex);
 
     byte[] contextBytes = RemoteCall.PythonJobWorkerContext.newBuilder()
-<<<<<<< HEAD
-        .setMasterActor(ByteString.copyFrom((((NativeActorHandle) (master)).toBytes())))
-=======
         .setMasterActor(
             ByteString.copyFrom((((NativeActorHandle) (master)).toBytes())))
->>>>>>> 6bde6b49
         .setExecutionVertexContext(executionVertexContext)
         .build()
         .toByteArray();
