package io.ray.streaming.runtime.rpc;

<<<<<<< HEAD
import io.ray.api.BaseActor;
import io.ray.api.RayActor;
import io.ray.api.RayObject;
import io.ray.api.RayPyActor;
import io.ray.api.function.PyActorMethod;
=======
import io.ray.api.ActorHandle;
import io.ray.api.ObjectRef;
>>>>>>> f93bb008
import io.ray.streaming.runtime.master.JobMaster;
import io.ray.streaming.runtime.worker.JobWorker;
import io.ray.streaming.runtime.worker.context.JobWorkerContext;
import org.slf4j.Logger;
import org.slf4j.LoggerFactory;

/**
 * Ray call worker.
 * It takes the communication job from {@link JobMaster} to {@link JobWorker}.
 */
public class RemoteCallWorker {

  private static final Logger LOG = LoggerFactory.getLogger(RemoteCallWorker.class);

  /**
   * Call JobWorker actor to init.
   *
   * @param actor target JobWorker actor
   * @param context JobWorker's context
   * @return init result
   */
<<<<<<< HEAD
  public static RayObject<Boolean> initWorker(BaseActor actor, JobWorkerContext context) {
    LOG.info("Call worker to initiate, actor: {}, context: {}.", actor.getId(), context);
    RayObject<Boolean> result;
=======
  public static ObjectRef<Boolean> initWorker(ActorHandle actor, JobWorkerContext ctx) {
    LOG.info("Call worker to init, actor: {}, context: {}.", actor.getId(), ctx);
    ObjectRef<Boolean> result = null;
>>>>>>> f93bb008

    // python
    if (actor instanceof RayPyActor) {
      result = ((RayPyActor) actor).call(
          new PyActorMethod("init", Object.class), context.getPythonWorkerContextBytes());
    } else {
      // java
      result = ((RayActor<JobWorker>) actor).call(JobWorker::init, context);
    }

    LOG.info("Finished calling worker to initiate.");
    return result;
  }

  /**
   * Call JobWorker actor to start.
   *
   * @param actor target JobWorker actor
   * @return start result
   */
<<<<<<< HEAD
  public static RayObject<Boolean> startWorker(BaseActor actor) {
=======
  public static ObjectRef<Boolean> startWorker(ActorHandle actor) {
>>>>>>> f93bb008
    LOG.info("Call worker to start, actor: {}.", actor.getId());
    ObjectRef<Boolean> result = null;

    // python
    if (actor instanceof RayPyActor) {
      result = ((RayPyActor) actor).call(new PyActorMethod("start", Object.class));
    } else {
      // java
      result = ((RayActor<JobWorker>) actor).call(JobWorker::start);
    }

    LOG.info("Finished calling worker to start.");
    return result;
  }

  /**
   * Call JobWorker actor to destroy without reconstruction.
   *
   * @param actor target JobWorker actor
   * @return destroy result
   */
<<<<<<< HEAD
  public static Boolean shutdownWithoutReconstruction(BaseActor actor) {
=======
  public static Boolean shutdownWithoutReconstruction(ActorHandle actor) {
>>>>>>> f93bb008
    LOG.info("Call worker to shutdown without reconstruction, actor is {}.",
        actor.getId());
    Boolean result = false;

    // TODO (datayjz): ray call worker to destroy

    LOG.info("Finished calling wk shutdownWithoutReconstruction, result is {}.", result);
    return result;
  }

}<|MERGE_RESOLUTION|>--- conflicted
+++ resolved
@@ -1,15 +1,11 @@
 package io.ray.streaming.runtime.rpc;
 
-<<<<<<< HEAD
-import io.ray.api.BaseActor;
 import io.ray.api.RayActor;
 import io.ray.api.RayObject;
 import io.ray.api.RayPyActor;
 import io.ray.api.function.PyActorMethod;
-=======
 import io.ray.api.ActorHandle;
 import io.ray.api.ObjectRef;
->>>>>>> f93bb008
 import io.ray.streaming.runtime.master.JobMaster;
 import io.ray.streaming.runtime.worker.JobWorker;
 import io.ray.streaming.runtime.worker.context.JobWorkerContext;
@@ -31,15 +27,9 @@
    * @param context JobWorker's context
    * @return init result
    */
-<<<<<<< HEAD
-  public static RayObject<Boolean> initWorker(BaseActor actor, JobWorkerContext context) {
+  public static ObjectRef<Boolean> initWorker(ActorHandle actor, JobWorkerContext context) {
     LOG.info("Call worker to initiate, actor: {}, context: {}.", actor.getId(), context);
-    RayObject<Boolean> result;
-=======
-  public static ObjectRef<Boolean> initWorker(ActorHandle actor, JobWorkerContext ctx) {
-    LOG.info("Call worker to init, actor: {}, context: {}.", actor.getId(), ctx);
-    ObjectRef<Boolean> result = null;
->>>>>>> f93bb008
+    ObjectRef<Boolean> result;
 
     // python
     if (actor instanceof RayPyActor) {
@@ -60,11 +50,7 @@
    * @param actor target JobWorker actor
    * @return start result
    */
-<<<<<<< HEAD
-  public static RayObject<Boolean> startWorker(BaseActor actor) {
-=======
   public static ObjectRef<Boolean> startWorker(ActorHandle actor) {
->>>>>>> f93bb008
     LOG.info("Call worker to start, actor: {}.", actor.getId());
     ObjectRef<Boolean> result = null;
 
@@ -86,11 +72,7 @@
    * @param actor target JobWorker actor
    * @return destroy result
    */
-<<<<<<< HEAD
-  public static Boolean shutdownWithoutReconstruction(BaseActor actor) {
-=======
   public static Boolean shutdownWithoutReconstruction(ActorHandle actor) {
->>>>>>> f93bb008
     LOG.info("Call worker to shutdown without reconstruction, actor is {}.",
         actor.getId());
     Boolean result = false;
