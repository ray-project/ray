package io.ray.streaming.runtime.core.graph.executiongraph;

import com.google.common.base.MoreObjects;
import com.google.common.base.Preconditions;
<<<<<<< HEAD
import io.ray.api.BaseActor;
=======
import io.ray.api.ActorHandle;
>>>>>>> f93bb008
import io.ray.streaming.api.Language;
import io.ray.streaming.jobgraph.JobVertex;
import io.ray.streaming.jobgraph.VertexType;
import io.ray.streaming.operator.StreamOperator;
import io.ray.streaming.runtime.config.master.ResourceConfig;
import java.util.ArrayList;
import java.util.HashMap;
import java.util.List;
import java.util.Map;
import java.util.concurrent.atomic.AtomicInteger;
import org.aeonbits.owner.ConfigFactory;

/**
 * Physical job vertex.
 *
 * <p>Execution job vertex is the physical form of {@link JobVertex} and
 * every execution job vertex is corresponding to a group of {@link ExecutionVertex}.
 */
public class ExecutionJobVertex {

  /**
   * Unique id. Use {@link JobVertex}'s id directly.
   */
  private final int executionJobVertexId;

  /**
   * Use jobVertex id and operator(use {@link StreamOperator}'s name) as name.
   * e.g. 1-SourceOperator
   */
  private final String executionJobVertexName;
  private final StreamOperator streamOperator;
  private final VertexType vertexType;
  private final Language language;
  private final Map<String, String> jobConfig;
  private final long buildTime;

  /**
   * Parallelism of current execution job vertex(operator).
   */
  private int parallelism;

  /**
   * Sub execution vertices of current execution job vertex(operator).
   */
  private List<ExecutionVertex> executionVertices;

  /**
   * Input and output edges of current execution job vertex.
   */
  private List<ExecutionJobEdge> inputEdges = new ArrayList<>();
  private List<ExecutionJobEdge> outputEdges = new ArrayList<>();

  public ExecutionJobVertex(
      JobVertex jobVertex,
      Map<String, String> jobConfig,
      AtomicInteger idGenerator,
      long buildTime) {
    this.executionJobVertexId = jobVertex.getVertexId();
    this.executionJobVertexName = generateExecutionJobVertexName(
        executionJobVertexId, jobVertex.getStreamOperator().getName());
    this.streamOperator = jobVertex.getStreamOperator();
    this.vertexType = jobVertex.getVertexType();
    this.language = jobVertex.getLanguage();
    this.jobConfig = jobConfig;
    this.buildTime = buildTime;
    this.parallelism = jobVertex.getParallelism();
    this.executionVertices = createExecutionVertices(idGenerator);
  }

  private List<ExecutionVertex> createExecutionVertices(AtomicInteger idGenerator) {
    List<ExecutionVertex> executionVertices = new ArrayList<>();
    ResourceConfig resourceConfig = ConfigFactory.create(ResourceConfig.class, jobConfig);

    for (int subIndex = 0; subIndex < parallelism; subIndex++) {
      executionVertices.add(new ExecutionVertex(
          idGenerator.getAndIncrement(), subIndex, this, resourceConfig));
    }
    return executionVertices;
  }

<<<<<<< HEAD
  private String generateExecutionJobVertexName(int jobVertexId, String streamOperatorName) {
    return jobVertexId + "-" + streamOperatorName;
  }

  public Map<Integer, BaseActor> getExecutionVertexWorkers() {
    Map<Integer, BaseActor> executionVertexWorkersMap = new HashMap<>();
=======
  public Map<Integer, ActorHandle<JobWorker>> getExecutionVertexWorkers() {
    Map<Integer, ActorHandle<JobWorker>> executionVertexWorkersMap = new HashMap<>();
>>>>>>> f93bb008

    Preconditions.checkArgument(
        executionVertices != null && !executionVertices.isEmpty(),
        "Empty execution vertex.");
    executionVertices.stream().forEach(vertex -> {
      Preconditions.checkArgument(
          vertex.getWorkerActor() != null,
          "Empty execution vertex worker actor.");
      executionVertexWorkersMap.put(vertex.getExecutionVertexId(), vertex.getWorkerActor());
    });

    return executionVertexWorkersMap;
  }

  public int getExecutionJobVertexId() {
    return executionJobVertexId;
  }

  public String getExecutionJobVertexName() {
    return executionJobVertexName;
  }

  /**
   * e.g. 1-SourceOperator
   *
   * @return operator name with index
   */
  public String getExecutionJobVertexNameWithIndex() {
    return executionJobVertexId + "-" + executionJobVertexName;
  }

  public int getParallelism() {
    return parallelism;
  }

  public List<ExecutionVertex> getExecutionVertices() {
    return executionVertices;
  }

  public void setExecutionVertices(
      List<ExecutionVertex> executionVertex) {
    this.executionVertices = executionVertex;
  }

  public List<ExecutionJobEdge> getOutputEdges() {
    return outputEdges;
  }

  public void setOutputEdges(
      List<ExecutionJobEdge> outputEdges) {
    this.outputEdges = outputEdges;
  }

  public List<ExecutionJobEdge> getInputEdges() {
    return inputEdges;
  }

  public void setInputEdges(
      List<ExecutionJobEdge> inputEdges) {
    this.inputEdges = inputEdges;
  }

  public StreamOperator getStreamOperator() {
    return streamOperator;
  }

  public VertexType getVertexType() {
    return vertexType;
  }

  public Language getLanguage() {
    return language;
  }

  public Map<String, String> getJobConfig() {
    return jobConfig;
  }

  public long getBuildTime() {
    return buildTime;
  }

  public boolean isSourceVertex() {
    return getVertexType() == VertexType.SOURCE;
  }

  public boolean isTransformationVertex() {
    return getVertexType() == VertexType.TRANSFORMATION;
  }

  public boolean isSinkVertex() {
    return getVertexType() == VertexType.SINK;
  }

  @Override
  public String toString() {
    return MoreObjects.toStringHelper(this)
        .add("executionJobVertexId", executionJobVertexId)
        .add("executionJobVertexName", executionJobVertexName)
        .add("vertexType", vertexType)
        .add("parallelism", parallelism)
        .toString();
  }
}<|MERGE_RESOLUTION|>--- conflicted
+++ resolved
@@ -2,11 +2,7 @@
 
 import com.google.common.base.MoreObjects;
 import com.google.common.base.Preconditions;
-<<<<<<< HEAD
-import io.ray.api.BaseActor;
-=======
 import io.ray.api.ActorHandle;
->>>>>>> f93bb008
 import io.ray.streaming.api.Language;
 import io.ray.streaming.jobgraph.JobVertex;
 import io.ray.streaming.jobgraph.VertexType;
@@ -87,17 +83,12 @@
     return executionVertices;
   }
 
-<<<<<<< HEAD
   private String generateExecutionJobVertexName(int jobVertexId, String streamOperatorName) {
     return jobVertexId + "-" + streamOperatorName;
   }
 
-  public Map<Integer, BaseActor> getExecutionVertexWorkers() {
-    Map<Integer, BaseActor> executionVertexWorkersMap = new HashMap<>();
-=======
-  public Map<Integer, ActorHandle<JobWorker>> getExecutionVertexWorkers() {
-    Map<Integer, ActorHandle<JobWorker>> executionVertexWorkersMap = new HashMap<>();
->>>>>>> f93bb008
+  public Map<Integer, ActorHandle> getExecutionVertexWorkers() {
+    Map<Integer, ActorHandle> executionVertexWorkersMap = new HashMap<>();
 
     Preconditions.checkArgument(
         executionVertices != null && !executionVertices.isEmpty(),
