--- conflicted
+++ resolved
@@ -15,13 +15,8 @@
   }
 
   public static ResourceAssignmentView buildResourceAssignmentView(List<Container> containers) {
-<<<<<<< HEAD
-    Map<ContainerId, List<Integer>> assignmentView = containers.stream()
-        .collect(java.util.stream.Collectors.toMap(Container::getId,
-=======
-    Map<ContainerID, List<Integer>> assignmentView =
+    Map<ContainerId, List<Integer>> assignmentView =
         containers.stream().collect(java.util.stream.Collectors.toMap(Container::getId,
->>>>>>> 6bde6b49
             Container::getExecutionVertexIds));
 
     return ResourceAssignmentView.of(assignmentView);
