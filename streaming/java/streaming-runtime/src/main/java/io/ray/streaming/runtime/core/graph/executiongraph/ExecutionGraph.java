package io.ray.streaming.runtime.core.graph.executiongraph;

<<<<<<< HEAD
import io.ray.api.BaseActor;
=======
import io.ray.api.ActorHandle;
import io.ray.streaming.runtime.worker.JobWorker;
>>>>>>> f93bb008
import java.io.Serializable;
import java.util.ArrayList;
import java.util.Collection;
import java.util.List;
import java.util.Map;
import java.util.concurrent.atomic.AtomicInteger;
import java.util.stream.Collectors;

/**
 * Physical plan.
 */
public class ExecutionGraph implements Serializable {

  /**
   * Name of the job.
   */
  private final String jobName;

  /**
   * Configuration of the job.
   */
  private Map<String, String> jobConfig;

  /**
   * Data map for execution job vertex.
   * key: job vertex id.
   * value: execution job vertex.
   */
  private Map<Integer, ExecutionJobVertex> executionJobVertexMap;

  /**
   * The max parallelism of the whole graph.
   */
  private int maxParallelism;

  /**
   * Build time.
   */
  private long buildTime;

  /**
   * A monotonic increasing number, used for vertex's id(immutable).
   */
  private AtomicInteger executionVertexIdGenerator = new AtomicInteger(0);

  public ExecutionGraph(String jobName) {
    this.jobName = jobName;
    this.buildTime = System.currentTimeMillis();
  }

  public String getJobName() {
    return jobName;
  }

  public List<ExecutionJobVertex> getExecutionJobVertexList() {
    return new ArrayList<ExecutionJobVertex>(executionJobVertexMap.values());
  }

  public Map<Integer, ExecutionJobVertex> getExecutionJobVertexMap() {
    return executionJobVertexMap;
  }

  public void setExecutionJobVertexMap(Map<Integer, ExecutionJobVertex> executionJobVertexMap) {
    this.executionJobVertexMap = executionJobVertexMap;
  }

  public Map<String, String> getJobConfig() {
    return jobConfig;
  }

  public void setJobConfig(Map<String, String> jobConfig) {
    this.jobConfig = jobConfig;
  }

  public int getMaxParallelism() {
    return maxParallelism;
  }

  public void setMaxParallelism(int maxParallelism) {
    this.maxParallelism = maxParallelism;
  }

  public long getBuildTime() {
    return buildTime;
  }

  public int generateExecutionVertexId() {
    return executionVertexIdGenerator.getAndIncrement();
  }

  public AtomicInteger getExecutionVertexIdGenerator() {
    return executionVertexIdGenerator;
  }

  /**
   * Get all execution vertices from current execution graph.
   *
   * @return all execution vertices.
   */
  public List<ExecutionVertex> getAllExecutionVertices() {
    return executionJobVertexMap.values().stream()
        .map(ExecutionJobVertex::getExecutionVertices)
        .flatMap(Collection::stream)
        .collect(Collectors.toList());
  }

  /**
   * Get all execution vertices whose status is 'TO_ADD' from current execution graph.
   *
   * @return all added execution vertices.
   */
  public List<ExecutionVertex> getAllAddedExecutionVertices() {
    return executionJobVertexMap.values().stream()
        .map(ExecutionJobVertex::getExecutionVertices)
        .flatMap(Collection::stream)
        .filter(vertex -> vertex.is2Add())
        .collect(Collectors.toList());
  }

  /**
   * Get specified execution vertex from current execution graph by execution vertex id.
   *
   * @param vertexId execution vertex id.
   * @return the specified execution vertex.
   */
  public ExecutionVertex getExecutionJobVertexByJobVertexId(int vertexId) {
    for (ExecutionJobVertex executionJobVertex : executionJobVertexMap.values()) {
      for (ExecutionVertex executionVertex : executionJobVertex.getExecutionVertices()) {
        if (executionVertex.getExecutionVertexId() == vertexId) {
          return executionVertex;
        }
      }
    }
    throw new RuntimeException("Vertex " + vertexId + " does not exist!");
  }

  /**
   * Get all actors by graph.
   *
   * @return actor list
   */
<<<<<<< HEAD
  public List<BaseActor> getAllActors() {
=======
  public List<ActorHandle<JobWorker>> getAllActors() {
>>>>>>> f93bb008
    return getActorsFromJobVertices(getExecutionJobVertexList());
  }

  /**
   * Get source actors by graph.
   *
   * @return actor list
   */
<<<<<<< HEAD
  public List<BaseActor> getSourceActors() {
=======
  public List<ActorHandle<JobWorker>> getSourceActors() {
>>>>>>> f93bb008
    List<ExecutionJobVertex> executionJobVertices = getExecutionJobVertexList().stream()
        .filter(ExecutionJobVertex::isSourceVertex)
        .collect(Collectors.toList());

    return getActorsFromJobVertices(executionJobVertices);
  }

  /**
   * Get transformation and sink actors by graph.
   *
   * @return actor list
   */
<<<<<<< HEAD
  public List<BaseActor> getNonSourceActors() {
=======
  public List<ActorHandle<JobWorker>> getNonSourceActors() {
>>>>>>> f93bb008
    List<ExecutionJobVertex> executionJobVertices = getExecutionJobVertexList().stream()
        .filter(executionJobVertex -> executionJobVertex.isTransformationVertex()
            || executionJobVertex.isSinkVertex())
        .collect(Collectors.toList());

    return getActorsFromJobVertices(executionJobVertices);
  }

  /**
   * Get sink actors by graph.
   *
   * @return actor list
   */
<<<<<<< HEAD
  public List<BaseActor> getSinkActors() {
=======
  public List<ActorHandle<JobWorker>> getSinkActors() {
>>>>>>> f93bb008
    List<ExecutionJobVertex> executionJobVertices = getExecutionJobVertexList().stream()
        .filter(ExecutionJobVertex::isSinkVertex)
        .collect(Collectors.toList());

    return getActorsFromJobVertices(executionJobVertices);
  }

  /**
   * Get actors according to job vertices.
   *
   * @param executionJobVertices specified job vertices
   * @return actor list
   */
<<<<<<< HEAD
  public List<BaseActor> getActorsFromJobVertices(
=======
  public List<ActorHandle<JobWorker>> getActorsFromJobVertices(
>>>>>>> f93bb008
      List<ExecutionJobVertex> executionJobVertices) {
    return executionJobVertices.stream()
        .map(ExecutionJobVertex::getExecutionVertices)
        .flatMap(Collection::stream)
        .map(ExecutionVertex::getWorkerActor)
        .collect(Collectors.toList());
  }

}<|MERGE_RESOLUTION|>--- conflicted
+++ resolved
@@ -1,11 +1,6 @@
 package io.ray.streaming.runtime.core.graph.executiongraph;
 
-<<<<<<< HEAD
-import io.ray.api.BaseActor;
-=======
 import io.ray.api.ActorHandle;
-import io.ray.streaming.runtime.worker.JobWorker;
->>>>>>> f93bb008
 import java.io.Serializable;
 import java.util.ArrayList;
 import java.util.Collection;
@@ -147,11 +142,7 @@
    *
    * @return actor list
    */
-<<<<<<< HEAD
-  public List<BaseActor> getAllActors() {
-=======
-  public List<ActorHandle<JobWorker>> getAllActors() {
->>>>>>> f93bb008
+  public List<ActorHandle> getAllActors() {
     return getActorsFromJobVertices(getExecutionJobVertexList());
   }
 
@@ -160,11 +151,7 @@
    *
    * @return actor list
    */
-<<<<<<< HEAD
-  public List<BaseActor> getSourceActors() {
-=======
-  public List<ActorHandle<JobWorker>> getSourceActors() {
->>>>>>> f93bb008
+  public List<ActorHandle> getSourceActors() {
     List<ExecutionJobVertex> executionJobVertices = getExecutionJobVertexList().stream()
         .filter(ExecutionJobVertex::isSourceVertex)
         .collect(Collectors.toList());
@@ -177,11 +164,7 @@
    *
    * @return actor list
    */
-<<<<<<< HEAD
-  public List<BaseActor> getNonSourceActors() {
-=======
-  public List<ActorHandle<JobWorker>> getNonSourceActors() {
->>>>>>> f93bb008
+  public List<ActorHandle> getNonSourceActors() {
     List<ExecutionJobVertex> executionJobVertices = getExecutionJobVertexList().stream()
         .filter(executionJobVertex -> executionJobVertex.isTransformationVertex()
             || executionJobVertex.isSinkVertex())
@@ -195,11 +178,7 @@
    *
    * @return actor list
    */
-<<<<<<< HEAD
-  public List<BaseActor> getSinkActors() {
-=======
-  public List<ActorHandle<JobWorker>> getSinkActors() {
->>>>>>> f93bb008
+  public List<ActorHandle> getSinkActors() {
     List<ExecutionJobVertex> executionJobVertices = getExecutionJobVertexList().stream()
         .filter(ExecutionJobVertex::isSinkVertex)
         .collect(Collectors.toList());
@@ -213,11 +192,7 @@
    * @param executionJobVertices specified job vertices
    * @return actor list
    */
-<<<<<<< HEAD
-  public List<BaseActor> getActorsFromJobVertices(
-=======
-  public List<ActorHandle<JobWorker>> getActorsFromJobVertices(
->>>>>>> f93bb008
+  public List<ActorHandle> getActorsFromJobVertices(
       List<ExecutionJobVertex> executionJobVertices) {
     return executionJobVertices.stream()
         .map(ExecutionJobVertex::getExecutionVertices)
