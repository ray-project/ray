--- conflicted
+++ resolved
@@ -61,10 +61,9 @@
 
     // producer
     List<ExecutionEdge> outputEdges = executionVertex.getOutputEdges();
-    Map<String, BaseActor> outputActors = new HashMap<>();
+    Map<String, BaseActorHandle> outputActors = new HashMap<>();
 
     for (ExecutionEdge edge : outputEdges) {
-<<<<<<< HEAD
       String queueName = ChannelID.genIdStr(
           taskId,
           edge.getTargetExecutionVertex().getExecutionVertexId(),
@@ -76,14 +75,6 @@
       List<String> channelIDs = new ArrayList<>();
       outputActors.forEach((vertexId, actorId) -> {
         channelIDs.add(vertexId);
-=======
-      Map<String, BaseActorHandle> outputActors = new HashMap<>();
-      Map<Integer, BaseActorHandle> taskId2Worker = executionGraph
-          .getTaskId2WorkerByNodeId(edge.getTargetNodeId());
-      taskId2Worker.forEach((targetTaskId, targetActor) -> {
-        String queueName = ChannelID.genIdStr(taskId, targetTaskId, executionGraph.getBuildTime());
-        outputActors.put(queueName, targetActor);
->>>>>>> f93bb008
       });
 
       DataWriter writer = new DataWriter(channelIDs, outputActors, jobWorker.getWorkerConfig());
@@ -92,26 +83,14 @@
     }
 
     // consumer
-<<<<<<< HEAD
     List<ExecutionEdge> inputEdges = executionVertex.getInputEdges();
-    Map<String, BaseActor> inputActors = new HashMap<>();
+    Map<String, BaseActorHandle> inputActors = new HashMap<>();
     for (ExecutionEdge edge : inputEdges) {
       String queueName = ChannelID.genIdStr(
           edge.getSourceExecutionVertex().getExecutionVertexId(),
           taskId,
           executionVertex.getBuildTime());
       inputActors.put(queueName, edge.getSourceExecutionVertex().getWorkerActor());
-=======
-    List<ExecutionEdge> inputEdges = executionNode.getInputsEdges();
-    Map<String, BaseActorHandle> inputActors = new HashMap<>();
-    for (ExecutionEdge edge : inputEdges) {
-      Map<Integer, BaseActorHandle> taskId2Worker = executionGraph
-          .getTaskId2WorkerByNodeId(edge.getSrcNodeId());
-      taskId2Worker.forEach((srcTaskId, srcActor) -> {
-        String queueName = ChannelID.genIdStr(srcTaskId, taskId, executionGraph.getBuildTime());
-        inputActors.put(queueName, srcActor);
-      });
->>>>>>> f93bb008
     }
     if (!inputActors.isEmpty()) {
       List<String> channelIDs = new ArrayList<>();
