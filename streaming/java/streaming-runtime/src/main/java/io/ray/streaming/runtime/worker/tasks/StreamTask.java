--- conflicted
+++ resolved
@@ -26,7 +26,6 @@
 import org.slf4j.LoggerFactory;
 
 public abstract class StreamTask implements Runnable {
-
   private static final Logger LOG = LoggerFactory.getLogger(StreamTask.class);
 
   protected int taskId;
@@ -42,13 +41,8 @@
     this.worker = worker;
     prepareTask();
 
-<<<<<<< HEAD
-    this.thread = new Thread(Ray.wrapRunnable(this), this.getClass().getName()
-        + "-" + System.currentTimeMillis());
-=======
     this.thread = new Thread(Ray.wrapRunnable(this),
         this.getClass().getName() + "-" + System.currentTimeMillis());
->>>>>>> eb790bf3
     this.thread.setDaemon(true);
   }
 
@@ -111,8 +105,8 @@
       reader = new DataReader(channelIDs, inputActors, queueConf);
     }
 
-    RuntimeContext runtimeContext = new RayRuntimeContext(worker.getExecutionTask(),
-        worker.getConfig(), executionNode.getParallelism());
+    RuntimeContext runtimeContext = new RayRuntimeContext(
+        worker.getExecutionTask(), worker.getConfig(), executionNode.getParallelism());
 
     processor.open(collectors, runtimeContext);
 
