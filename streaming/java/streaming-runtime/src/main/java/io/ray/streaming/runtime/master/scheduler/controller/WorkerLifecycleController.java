package io.ray.streaming.runtime.master.scheduler.controller;

import io.ray.api.BaseActor;
import io.ray.api.Ray;
import io.ray.api.RayObject;
import io.ray.api.WaitResult;
import io.ray.api.function.PyActorClass;
import io.ray.api.id.ActorId;
import io.ray.api.options.ActorCreationOptions;
import io.ray.streaming.api.Language;
import io.ray.streaming.runtime.core.graph.executiongraph.ExecutionGraph;
import io.ray.streaming.runtime.core.graph.executiongraph.ExecutionVertex;
import io.ray.streaming.runtime.rpc.RemoteCallWorker;
import io.ray.streaming.runtime.worker.JobWorker;
import io.ray.streaming.runtime.worker.context.JobWorkerContext;
import java.util.ArrayList;
import java.util.HashMap;
import java.util.List;
import java.util.Map;
import java.util.concurrent.CompletableFuture;
import java.util.function.Function;
import java.util.stream.Collectors;
import org.slf4j.Logger;
import org.slf4j.LoggerFactory;

/**
 * Worker lifecycle controller is used to control JobWorker's creation, initiation and so on.
 */
public class WorkerLifecycleController {

  private static final Logger LOG = LoggerFactory.getLogger(WorkerLifecycleController.class);

  public boolean createWorkers(List<ExecutionVertex> executionVertices) {
    return asyncBatchExecute(this::createWorker, executionVertices);
  }

  /**
   * Create JobWorker actor according to the execution vertex.
   *
   * @param executionVertex target execution vertex
   * @return creation result
   */
  private boolean createWorker(ExecutionVertex executionVertex) {
    LOG.info("Start to create worker actor for vertex: {} with resource: {}.",
        executionVertex.getVertexName(), executionVertex.getResource());

    Language language = executionVertex.getLanguage();

    ActorCreationOptions options = new ActorCreationOptions.Builder()
<<<<<<< HEAD
        .setResources(executionVertex.getResource())
        .setMaxReconstructions(ActorCreationOptions.INFINITE_RECONSTRUCTION)
=======
        .setResources(executionVertex.getResources())
        .setMaxRestarts(-1)
>>>>>>> ea05ebe8
        .createActorCreationOptions();

    BaseActor actor;
    if (Language.JAVA == language) {
      actor = Ray.createActor(JobWorker::new, options);
    } else {
      actor = Ray.createActor(
          new PyActorClass("ray.streaming.runtime.worker", "JobWorker"));
    }

    if (null == actor) {
      LOG.error("Create worker actor failed.");
      return false;
    }

    executionVertex.setWorkerActor(actor);

    LOG.info("Worker actor created, actor: {}, vertex: {}.",
        executionVertex.getWorkerActorId(), executionVertex.getVertexName());
    return true;
  }

  /**
   * Using context to init JobWorker.
   *
   * @param vertexToContextMap target JobWorker actor
   * @param timeout timeout for waiting, unit: ms
   * @return initiation result
   */
  public boolean initWorkers(
      Map<ExecutionVertex, JobWorkerContext> vertexToContextMap, int timeout) {
    LOG.info("Begin initiating workers: {}.", vertexToContextMap);
    long startTime = System.currentTimeMillis();

    Map<RayObject<Boolean>, ActorId> rayObjects = new HashMap<>();
    vertexToContextMap.entrySet().forEach((entry -> {
      ExecutionVertex vertex = entry.getKey();
      rayObjects.put(RemoteCallWorker.initWorker(vertex.getWorkerActor(), entry.getValue()),
          vertex.getWorkerActorId());
    }));

    List<RayObject<Boolean>> rayObjectList = new ArrayList<>(rayObjects.keySet());

    LOG.info("Waiting for workers' initialization.");
    WaitResult<Boolean> result = Ray.wait(rayObjectList, rayObjectList.size(), timeout);
    if (result.getReady().size() != rayObjectList.size()) {
      LOG.error("Initializing workers timeout[{} ms].", timeout);
      return false;
    }

    LOG.info("Finished waiting workers' initialization.");
    LOG.info("Workers initialized. Cost {} ms.", System.currentTimeMillis() - startTime);
    return true;
  }

  /**
   * Start JobWorkers to run task.
   *
   * @param executionGraph physical plan
   * @param timeout timeout for waiting, unit: ms
   * @return starting result
   */
  public boolean startWorkers(ExecutionGraph executionGraph, int timeout) {
    LOG.info("Begin starting workers.");
    long startTime = System.currentTimeMillis();
    List<RayObject<Boolean>> rayObjects = new ArrayList<>();

    // start source actors 1st
    executionGraph.getSourceActors()
        .forEach(actor -> rayObjects.add(RemoteCallWorker.startWorker(actor)));

    // then start non-source actors
    executionGraph.getNonSourceActors()
        .forEach(actor -> rayObjects.add(RemoteCallWorker.startWorker(actor)));

    WaitResult<Boolean> result = Ray.wait(rayObjects, rayObjects.size(), timeout);
    if (result.getReady().size() != rayObjects.size()) {
      LOG.error("Starting workers timeout[{} ms].", timeout);
      return false;
    }

    LOG.info("Workers started. Cost {} ms.", System.currentTimeMillis() - startTime);
    return true;
  }

  /**
   * Stop and destroy JobWorkers' actor.
   *
   * @param executionVertices target vertices
   * @return destroy result
   */
  public boolean destroyWorkers(List<ExecutionVertex> executionVertices) {
    return asyncBatchExecute(this::destroyWorker, executionVertices);
  }

  private boolean destroyWorker(ExecutionVertex executionVertex) {
    BaseActor rayActor = executionVertex.getWorkerActor();
    LOG.info("Begin destroying worker[vertex={}, actor={}].",
        executionVertex.getVertexName(), rayActor.getId());

    boolean destroyResult = RemoteCallWorker.shutdownWithoutReconstruction(rayActor);

    if (!destroyResult) {
      LOG.error("Failed to destroy JobWorker[{}]'s actor: {}.",
          executionVertex.getVertexName(), rayActor);
      return false;
    }

    LOG.info("Worker destroyed, actor: {}.", rayActor);
    return true;
  }

  /**
   * Async batch execute function, for some cases that could not use Ray.wait
   *
   * @param operation the function to be executed
   */
  private boolean asyncBatchExecute(
      Function<ExecutionVertex, Boolean> operation,
      List<ExecutionVertex> executionVertices) {
    final Object asyncContext = Ray.getAsyncContext();

    List<CompletableFuture<Boolean>> futureResults = executionVertices.stream()
        .map(vertex -> CompletableFuture.supplyAsync(() -> {
          Ray.setAsyncContext(asyncContext);
          return operation.apply(vertex);
        })).collect(Collectors.toList());

    List<Boolean> succeeded = futureResults.stream().map(CompletableFuture::join)
        .collect(Collectors.toList());

    if (succeeded.stream().anyMatch(x -> !x)) {
      LOG.error("Not all futures return true, check ResourceManager'log the detail.");
      return false;
    }
    return true;
  }

}<|MERGE_RESOLUTION|>--- conflicted
+++ resolved
@@ -47,13 +47,8 @@
     Language language = executionVertex.getLanguage();
 
     ActorCreationOptions options = new ActorCreationOptions.Builder()
-<<<<<<< HEAD
         .setResources(executionVertex.getResource())
-        .setMaxReconstructions(ActorCreationOptions.INFINITE_RECONSTRUCTION)
-=======
-        .setResources(executionVertex.getResources())
         .setMaxRestarts(-1)
->>>>>>> ea05ebe8
         .createActorCreationOptions();
 
     BaseActor actor;
