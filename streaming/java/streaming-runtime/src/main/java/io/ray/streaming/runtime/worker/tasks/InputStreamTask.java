--- conflicted
+++ resolved
@@ -1,10 +1,7 @@
 package io.ray.streaming.runtime.worker.tasks;
 
-<<<<<<< HEAD
 import com.google.common.base.MoreObjects;
 import io.ray.runtime.serializer.Serializer;
-=======
->>>>>>> ec9357b4
 import io.ray.streaming.runtime.core.processor.Processor;
 import io.ray.streaming.runtime.serialization.CrossLangSerializer;
 import io.ray.streaming.runtime.serialization.JavaSerializer;
@@ -13,23 +10,17 @@
 import io.ray.streaming.runtime.worker.JobWorker;
 
 public abstract class InputStreamTask extends StreamTask {
-
+  private volatile boolean running = true;
+  private volatile boolean stopped = false;
   private long readTimeoutMillis;
   private final io.ray.streaming.runtime.serialization.Serializer javaSerializer;
   private final io.ray.streaming.runtime.serialization.Serializer crossLangSerializer;
 
-<<<<<<< HEAD
   public InputStreamTask(int taskId, Processor processor, JobWorker jobWorker) {
     super(taskId, processor, jobWorker);
     readTimeoutMillis = jobWorker.getWorkerConfig().transferConfig.readerTimerIntervalMs();
-=======
-  public InputStreamTask(int taskId, Processor processor, JobWorker streamWorker) {
-    super(taskId, processor, streamWorker);
-    readTimeoutMillis = Long.parseLong((String) streamWorker.getConfig()
-        .getOrDefault(Config.READ_TIMEOUT_MS, Config.DEFAULT_READ_TIMEOUT_MS));
     javaSerializer = new JavaSerializer();
     crossLangSerializer = new CrossLangSerializer();
->>>>>>> ec9357b4
   }
 
   @Override
@@ -39,13 +30,6 @@
   @Override
   public void run() {
     while (running) {
-<<<<<<< HEAD
-      Message message = reader.read(readTimeoutMillis);
-      if (message != null) {
-        byte[] bytes = new byte[message.body().remaining()];
-        message.body().get(bytes);
-        Object obj = Serializer.decode(bytes, Object.class);
-=======
       Message item = reader.read(readTimeoutMillis);
       if (item != null) {
         byte[] bytes = new byte[item.body().remaining() - 1];
@@ -57,10 +41,10 @@
         } else {
           obj = crossLangSerializer.deserialize(bytes);
         }
->>>>>>> ec9357b4
         processor.process(obj);
       }
     }
+    stopped = true;
   }
 
   @Override
