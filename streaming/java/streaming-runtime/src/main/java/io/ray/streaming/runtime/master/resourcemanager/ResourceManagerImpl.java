--- conflicted
+++ resolved
@@ -112,14 +112,9 @@
         .filter(this::isAddedNode).collect(Collectors.toList());
 
     List<UniqueId> deleteNodes = resources.getRegisteredContainerMap().keySet().stream()
-<<<<<<< HEAD
-        .filter(nodeId -> !latestNodeInfos.containsKey(nodeId)).collect(Collectors.toList());
-    LOG.debug("Latest node infos: {}, current containers: {}, add nodes: {}, delete nodes: {}.",
-=======
         .filter(nodeId -> !latestNodeInfos.containsKey(nodeId))
         .collect(Collectors.toList());
     LOG.info("Latest node infos: {}, current containers: {}, add nodes: {}, delete nodes: {}.",
->>>>>>> 6bde6b49
         latestNodeInfos, resources.getRegisteredContainers(), addNodes, deleteNodes);
 
     if (!addNodes.isEmpty() || !deleteNodes.isEmpty()) {
