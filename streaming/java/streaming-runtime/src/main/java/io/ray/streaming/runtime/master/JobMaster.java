--- conflicted
+++ resolved
@@ -30,11 +30,7 @@
   private GraphManager graphManager;
   private StreamingMasterConfig conf;
 
-<<<<<<< HEAD
-  private RayActor<JobMaster> jobMasterActor;
-=======
-  private ActorHandle jobMasterActor;
->>>>>>> f93bb008
+  private ActorHandle<JobMaster> jobMasterActor;
 
   public JobMaster(Map<String, String> confMap) {
     LOG.info("Creating job master with conf: {}.", confMap);
@@ -105,11 +101,7 @@
     return true;
   }
 
-<<<<<<< HEAD
-  public RayActor<JobMaster> getJobMasterActor() {
-=======
-  public ActorHandle getJobMasterActor() {
->>>>>>> f93bb008
+  public ActorHandle<JobMaster> getJobMasterActor() {
     return jobMasterActor;
   }
 
