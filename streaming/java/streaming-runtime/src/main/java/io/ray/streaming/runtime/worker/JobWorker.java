--- conflicted
+++ resolved
@@ -1,16 +1,8 @@
 package io.ray.streaming.runtime.worker;
 
-<<<<<<< HEAD
 import io.ray.streaming.runtime.config.StreamingWorkerConfig;
 import io.ray.streaming.runtime.config.types.TransferChannelType;
 import io.ray.streaming.runtime.core.graph.executiongraph.ExecutionVertex;
-=======
-import io.ray.api.Ray;
-import io.ray.streaming.runtime.core.graph.ExecutionGraph;
-import io.ray.streaming.runtime.core.graph.ExecutionNode;
-import io.ray.streaming.runtime.core.graph.ExecutionNode.NodeType;
-import io.ray.streaming.runtime.core.graph.ExecutionTask;
->>>>>>> ec9357b4
 import io.ray.streaming.runtime.core.processor.OneInputProcessor;
 import io.ray.streaming.runtime.core.processor.ProcessBuilder;
 import io.ray.streaming.runtime.core.processor.SourceProcessor;
@@ -23,10 +15,6 @@
 import io.ray.streaming.runtime.worker.tasks.SourceStreamTask;
 import io.ray.streaming.runtime.worker.tasks.StreamTask;
 import java.io.Serializable;
-<<<<<<< HEAD
-=======
-import java.util.Map;
->>>>>>> ec9357b4
 import org.slf4j.Logger;
 import org.slf4j.LoggerFactory;
 
@@ -39,14 +27,11 @@
  * between workers.
  */
 public class JobWorker implements Serializable {
-<<<<<<< HEAD
 
   private static final Logger LOG = LoggerFactory.getLogger(JobWorker.class);
-=======
-  private static final Logger LOGGER = LoggerFactory.getLogger(JobWorker.class);
+
   // special flag to indicate this actor not ready
   private static final byte[] NOT_READY_FLAG = new byte[4];
->>>>>>> ec9357b4
 
   static {
     EnvUtil.loadNativeLibraries();
@@ -59,7 +44,6 @@
   private StreamTask task;
   private TransferHandler transferHandler;
 
-<<<<<<< HEAD
   public JobWorker() {
     LOG.info("Creating job worker succeeded.");
   }
@@ -84,24 +68,6 @@
     } catch (Exception e) {
       LOG.error("Failed to initiate job worker.", e);
       return false;
-=======
-  public Boolean init(WorkerContext workerContext) {
-    this.workerContext = workerContext;
-    this.taskId = workerContext.getTaskId();
-    this.config = workerContext.getConfig();
-    this.executionGraph = this.workerContext.getExecutionGraph();
-    this.executionTask = executionGraph.getExecutionTaskByTaskId(taskId);
-    this.executionNode = executionGraph.getExecutionNodeByTaskId(taskId);
-
-    this.nodeType = executionNode.getNodeType();
-    this.streamProcessor = ProcessBuilder
-        .buildProcessor(executionNode.getStreamOperator());
-    LOGGER.info("Initializing StreamWorker, pid {}, taskId: {}, operator: {}.",
-        EnvUtil.getJvmPid(), taskId, streamProcessor);
-
-    if (!Ray.getRuntimeContext().isSingleProcess()) {
-      transferHandler = new TransferHandler();
->>>>>>> ec9357b4
     }
     return true;
   }
