# flake8: noqa

from libc.stdint cimport *
from libcpp cimport bool as c_bool
from libcpp.memory cimport shared_ptr, make_shared, dynamic_pointer_cast
from libcpp.string cimport string as c_string
from libcpp.vector cimport vector as c_vector
from libcpp.list cimport list as c_list

from ray.includes.common cimport (
    CRayFunction,
    LANGUAGE_PYTHON,
    LANGUAGE_JAVA,
    CBuffer
)

from ray.includes.unique_ids cimport (
    CActorID,
    CObjectID
)
from ray._raylet cimport (
    Buffer,
    ActorID,
    ObjectID,
    FunctionDescriptor,
)

cimport ray.streaming.includes.libstreaming as libstreaming
from ray.streaming.includes.libstreaming cimport (
    CStreamingStatus,
    CStreamingMessage,
    CStreamingMessageBundle,
    CRuntimeContext,
    CDataBundle,
    CDataWriter,
    CDataReader,
    CReaderClient,
    CWriterClient,
    CLocalMemoryBuffer,
    CChannelInitialParameter,
)
from ray._raylet import JavaFunctionDescriptor

import logging


channel_logger = logging.getLogger(__name__)

cdef class ChannelInitialParameter:
    cdef:
        CChannelInitialParameter parameter
    
    def __cinit__(self, ActorID actor_id, FunctionDescriptor async_func, FunctionDescriptor sync_func):
        cdef:
            shared_ptr[CRayFunction] async_func_ptr
            shared_ptr[CRayFunction] sync_func_ptr
        self.parameter = CChannelInitialParameter()
        self.parameter.actor_id = (<ActorID>actor_id).data
        if isinstance(async_func, JavaFunctionDescriptor):
            self.parameter.async_function = make_shared[CRayFunction](LANGUAGE_JAVA, async_func.descriptor)
        else:
            self.parameter.async_function = make_shared[CRayFunction](LANGUAGE_PYTHON, async_func.descriptor)
        if isinstance(sync_func, JavaFunctionDescriptor):
            self.parameter.sync_function = make_shared[CRayFunction](LANGUAGE_JAVA, sync_func.descriptor)
        else:
            self.parameter.sync_function = make_shared[CRayFunction](LANGUAGE_PYTHON, sync_func.descriptor)

    cdef CChannelInitialParameter get_parameter(self):
        return self.parameter

cdef class ReaderClient:
    cdef:
        CReaderClient *client

    def __cinit__(self,
<<<<<<< HEAD
                  CoreWorker worker):
        cdef:
            CCoreWorker *core_worker = worker.core_worker.get()
        self.client = new CReaderClient(core_worker)
=======
                  FunctionDescriptor async_func,
                  FunctionDescriptor sync_func):
        cdef:
            CRayFunction async_native_func
            CRayFunction sync_native_func
        async_native_func = CRayFunction(LANGUAGE_PYTHON, async_func.descriptor)
        sync_native_func = CRayFunction(LANGUAGE_PYTHON, sync_func.descriptor)
        self.client = new CReaderClient(async_native_func, sync_native_func)
>>>>>>> 44825d81

    def __dealloc__(self):
        del self.client
        self.client = NULL

    def on_reader_message(self, const unsigned char[:] value):
        cdef:
            size_t size = value.nbytes
            shared_ptr[CLocalMemoryBuffer] local_buf = \
                make_shared[CLocalMemoryBuffer](<uint8_t *>(&value[0]), size, True)
        with nogil:
            self.client.OnReaderMessage(local_buf)

    def on_reader_message_sync(self, const unsigned char[:] value):
        cdef:
            size_t size = value.nbytes
            shared_ptr[CLocalMemoryBuffer] local_buf = \
                make_shared[CLocalMemoryBuffer](<uint8_t *>(&value[0]), size, True)
            shared_ptr[CLocalMemoryBuffer] result_buffer
        with nogil:
            result_buffer = self.client.OnReaderMessageSync(local_buf)
        return Buffer.make(dynamic_pointer_cast[CBuffer, CLocalMemoryBuffer](result_buffer))


cdef class WriterClient:
    cdef:
        CWriterClient * client

    def __cinit__(self,
<<<<<<< HEAD
                  CoreWorker worker):
        cdef:
            CCoreWorker *core_worker = worker.core_worker.get()
        self.client = new CWriterClient(core_worker)
=======
                  FunctionDescriptor async_func,
                  FunctionDescriptor sync_func):
        cdef:
            CRayFunction async_native_func
            CRayFunction sync_native_func
        async_native_func = CRayFunction(LANGUAGE_PYTHON, async_func.descriptor)
        sync_native_func = CRayFunction(LANGUAGE_PYTHON, sync_func.descriptor)
        self.client = new CWriterClient(async_native_func, sync_native_func)
>>>>>>> 44825d81

    def __dealloc__(self):
        del self.client
        self.client = NULL

    def on_writer_message(self, const unsigned char[:] value):
        cdef:
            size_t size = value.nbytes
            shared_ptr[CLocalMemoryBuffer] local_buf = \
                make_shared[CLocalMemoryBuffer](<uint8_t *>(&value[0]), size, True)
        with nogil:
            self.client.OnWriterMessage(local_buf)

    def on_writer_message_sync(self, const unsigned char[:] value):
        cdef:
            size_t size = value.nbytes
            shared_ptr[CLocalMemoryBuffer] local_buf = \
                make_shared[CLocalMemoryBuffer](<uint8_t *>(&value[0]), size, True)
            shared_ptr[CLocalMemoryBuffer] result_buffer
        with nogil:
            result_buffer = self.client.OnWriterMessageSync(local_buf)
        return Buffer.make(dynamic_pointer_cast[CBuffer, CLocalMemoryBuffer](result_buffer))


cdef class DataWriter:
    cdef:
        CDataWriter *writer

    def __init__(self):
        raise Exception("use create() to create DataWriter")

    @staticmethod
    def create(list py_output_channels,
               list output_initial_parameters: list[ChannelInitialParameter],
               uint64_t queue_size,
               list py_msg_ids,
               bytes config_bytes,
               c_bool is_mock):
        cdef:
            c_vector[CObjectID] channel_ids = bytes_list_to_qid_vec(py_output_channels)
            c_vector[CChannelInitialParameter] initial_parameters
            c_vector[uint64_t] msg_ids
            CDataWriter *c_writer
            ChannelInitialParameter parameter
            cdef const unsigned char[:] config_data
        for param in output_initial_parameters:
            parameter = param
            initial_parameters.push_back(parameter.get_parameter())
        for py_msg_id in py_msg_ids:
            msg_ids.push_back(<uint64_t>py_msg_id)

        cdef shared_ptr[CRuntimeContext] ctx = make_shared[CRuntimeContext]()
        if is_mock:
            ctx.get().MarkMockTest()
        if config_bytes:
            config_data = config_bytes
            channel_logger.info("DataWriter load config, config bytes size: %s", config_data.nbytes)
            ctx.get().SetConfig(<uint8_t *>(&config_data[0]), config_data.nbytes)
        c_writer = new CDataWriter(ctx)
        cdef:
            c_vector[CObjectID] remain_id_vec
            c_vector[uint64_t] queue_size_vec
        for i in range(channel_ids.size()):
            queue_size_vec.push_back(queue_size)
        cdef CStreamingStatus status = c_writer.Init(channel_ids, initial_parameters, msg_ids, queue_size_vec)
        if remain_id_vec.size() != 0:
            channel_logger.warning("failed queue amounts => %s", remain_id_vec.size())
        if <uint32_t>status != <uint32_t> libstreaming.StatusOK:
            msg = "initialize writer failed, status={}".format(<uint32_t>status)
            channel_logger.error(msg)
            del c_writer
            import ray.streaming.runtime.transfer as transfer
            raise transfer.ChannelInitException(msg, qid_vector_to_list(remain_id_vec))

        c_writer.Run()
        channel_logger.info("create native writer succeed")
        cdef DataWriter writer = DataWriter.__new__(DataWriter)
        writer.writer = c_writer
        return writer

    def __dealloc__(self):
        if self.writer != NULL:
            del self.writer
            channel_logger.info("deleted DataWriter")
            self.writer = NULL

    def write(self, ObjectID qid, const unsigned char[:] value):
        """support zero-copy bytes, bytearray, array of unsigned char"""
        cdef:
            CObjectID native_id = qid.data
            uint64_t msg_id
            uint8_t *data = <uint8_t *>(&value[0])
            uint32_t size = value.nbytes
        with nogil:
            msg_id = self.writer.WriteMessageToBufferRing(native_id, data, size)
        return msg_id

    def stop(self):
        self.writer.Stop()
        channel_logger.info("stopped DataWriter")


cdef class DataReader:
    cdef:
        CDataReader *reader
        readonly bytes meta
        readonly bytes data

    def __init__(self):
        raise Exception("use create() to create DataReader")

    @staticmethod
    def create(list py_input_queues,
               list output_initial_parameters: list[ChannelInitialParameter],
               list py_seq_ids,
               list py_msg_ids,
               int64_t timer_interval,
               c_bool is_recreate,
               bytes config_bytes,
               c_bool is_mock):
        cdef:
            c_vector[CObjectID] queue_id_vec = bytes_list_to_qid_vec(py_input_queues)
            c_vector[CChannelInitialParameter] initial_parameters
            c_vector[uint64_t] seq_ids
            c_vector[uint64_t] msg_ids
            CDataReader *c_reader
            ChannelInitialParameter parameter
            cdef const unsigned char[:] config_data
        for param in output_initial_parameters:
            parameter = param
            initial_parameters.push_back(parameter.get_parameter())
        for py_seq_id in py_seq_ids:
            seq_ids.push_back(<uint64_t>py_seq_id)
        for py_msg_id in py_msg_ids:
            msg_ids.push_back(<uint64_t>py_msg_id)
        cdef shared_ptr[CRuntimeContext] ctx = make_shared[CRuntimeContext]()
        if config_bytes:
            config_data = config_bytes
            channel_logger.info("DataReader load config, config bytes size: %s", config_data.nbytes)
            ctx.get().SetConfig(<uint8_t *>(&(config_data[0])), config_data.nbytes)
        if is_mock:
            ctx.get().MarkMockTest()
        c_reader = new CDataReader(ctx)
        c_reader.Init(queue_id_vec, initial_parameters, seq_ids, msg_ids, timer_interval)
        channel_logger.info("create native reader succeed")
        cdef DataReader reader = DataReader.__new__(DataReader)
        reader.reader = c_reader
        return reader

    def __dealloc__(self):
        if self.reader != NULL:
            del self.reader
            channel_logger.info("deleted DataReader")
            self.reader = NULL

    def read(self, uint32_t timeout_millis):
        cdef:
            shared_ptr[CDataBundle] bundle
            CStreamingStatus status
        with nogil:
            status = self.reader.GetBundle(timeout_millis, bundle)
        cdef uint32_t bundle_type = <uint32_t>(bundle.get().meta.get().GetBundleType())
        if <uint32_t> status != <uint32_t> libstreaming.StatusOK:
            if <uint32_t> status == <uint32_t> libstreaming.StatusInterrupted:
                # avoid cyclic import
                import ray.streaming.runtime.transfer as transfer
                raise transfer.ChannelInterruptException("reader interrupted")
            elif <uint32_t> status == <uint32_t> libstreaming.StatusInitQueueFailed:
                raise Exception("init channel failed")
            elif <uint32_t> status == <uint32_t> libstreaming.StatusWaitQueueTimeOut:
                raise Exception("wait channel object timeout")
        cdef:
            uint32_t msg_nums
            CObjectID queue_id
            c_list[shared_ptr[CStreamingMessage]] msg_list
            list msgs = []
            uint64_t timestamp
            uint64_t msg_id
        if bundle_type == <uint32_t> libstreaming.BundleTypeBundle:
            msg_nums = bundle.get().meta.get().GetMessageListSize()
            CStreamingMessageBundle.GetMessageListFromRawData(
                bundle.get().data + libstreaming.kMessageBundleHeaderSize,
                bundle.get().data_size - libstreaming.kMessageBundleHeaderSize,
                msg_nums,
                msg_list)
            timestamp = bundle.get().meta.get().GetMessageBundleTs()
            for msg in msg_list:
                msg_bytes = msg.get().RawData()[:msg.get().GetDataSize()]
                qid_bytes = queue_id.Binary()
                msg_id = msg.get().GetMessageSeqId()
                msgs.append((msg_bytes, msg_id, timestamp, qid_bytes))
            return msgs
        elif bundle_type == <uint32_t> libstreaming.BundleTypeEmpty:
            return []
        else:
            raise Exception("Unsupported bundle type {}".format(bundle_type))

    def stop(self):
        self.reader.Stop()
        channel_logger.info("stopped DataReader")


cdef c_vector[CObjectID] bytes_list_to_qid_vec(list py_queue_ids) except *:
    assert len(py_queue_ids) > 0
    cdef:
        c_vector[CObjectID] queue_id_vec
        c_string q_id_data
    for q_id in py_queue_ids:
        q_id_data = q_id
        assert q_id_data.size() == CObjectID.Size()
        obj_id = CObjectID.FromBinary(q_id_data)
        queue_id_vec.push_back(obj_id)
    return queue_id_vec

cdef c_vector[c_string] qid_vector_to_list(c_vector[CObjectID] queue_id_vec):
    queues = []
    for obj_id in queue_id_vec:
        queues.append(obj_id.Binary())
    return queues<|MERGE_RESOLUTION|>--- conflicted
+++ resolved
@@ -72,22 +72,8 @@
     cdef:
         CReaderClient *client
 
-    def __cinit__(self,
-<<<<<<< HEAD
-                  CoreWorker worker):
-        cdef:
-            CCoreWorker *core_worker = worker.core_worker.get()
-        self.client = new CReaderClient(core_worker)
-=======
-                  FunctionDescriptor async_func,
-                  FunctionDescriptor sync_func):
-        cdef:
-            CRayFunction async_native_func
-            CRayFunction sync_native_func
-        async_native_func = CRayFunction(LANGUAGE_PYTHON, async_func.descriptor)
-        sync_native_func = CRayFunction(LANGUAGE_PYTHON, sync_func.descriptor)
-        self.client = new CReaderClient(async_native_func, sync_native_func)
->>>>>>> 44825d81
+    def __cinit__(self):
+        self.client = new CReaderClient()
 
     def __dealloc__(self):
         del self.client
@@ -116,22 +102,8 @@
     cdef:
         CWriterClient * client
 
-    def __cinit__(self,
-<<<<<<< HEAD
-                  CoreWorker worker):
-        cdef:
-            CCoreWorker *core_worker = worker.core_worker.get()
-        self.client = new CWriterClient(core_worker)
-=======
-                  FunctionDescriptor async_func,
-                  FunctionDescriptor sync_func):
-        cdef:
-            CRayFunction async_native_func
-            CRayFunction sync_native_func
-        async_native_func = CRayFunction(LANGUAGE_PYTHON, async_func.descriptor)
-        sync_native_func = CRayFunction(LANGUAGE_PYTHON, sync_func.descriptor)
-        self.client = new CWriterClient(async_native_func, sync_native_func)
->>>>>>> 44825d81
+    def __cinit__(self):
+        self.client = new CWriterClient()
 
     def __dealloc__(self):
         del self.client
