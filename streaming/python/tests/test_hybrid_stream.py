import json
import os
import subprocess

import ray
import ray.job_config
from ray.streaming import StreamingContext
from ray.test_utils import wait_for_condition


def map_func1(x):
    print("HybridStreamTest map_func1", x)
    return str(x)


def filter_func1(x):
    print("HybridStreamTest filter_func1", x)
    return "b" not in x


def sink_func1(x):
    print("HybridStreamTest sink_func1 value:", x)


def test_hybrid_stream():
    subprocess.check_call(
        ["bazel", "build", "//streaming/java:all_streaming_tests_deploy.jar"])
    current_dir = os.path.abspath(os.path.dirname(__file__))
    jar_path = os.path.join(
        current_dir,
        "../../../bazel-bin/streaming/java/all_streaming_tests_deploy.jar")
    jar_path = os.path.abspath(jar_path)
    print("jar_path", jar_path)
    java_worker_options = json.dumps(["-classpath", jar_path])
    print("java_worker_options", java_worker_options)
    assert not ray.is_initialized()
    ray.init(
<<<<<<< HEAD
        load_code_from_local=True,
        include_java=True,
        java_worker_options=java_worker_options,
        job_config=ray.job_config.JobConfig(num_java_workers_per_process=1))
=======
        _load_code_from_local=True,
        _java_worker_options=java_worker_options,
        _system_config={"num_workers_per_process_java": 1})
>>>>>>> 63b85df8

    sink_file = "/tmp/ray_streaming_test_hybrid_stream.txt"
    if os.path.exists(sink_file):
        os.remove(sink_file)

    def sink_func(x):
        print("HybridStreamTest", x)
        with open(sink_file, "a") as f:
            f.write(str(x))
            f.flush()

    ctx = StreamingContext.Builder().build()
    ctx.from_values("a", "b", "c") \
        .as_java_stream() \
        .map("io.ray.streaming.runtime.demo.HybridStreamTest$Mapper1") \
        .filter("io.ray.streaming.runtime.demo.HybridStreamTest$Filter1") \
        .as_python_stream() \
        .sink(sink_func)
    ctx.submit("HybridStreamTest")

    def check_succeed():
        if os.path.exists(sink_file):
            import time
            time.sleep(3)  # Wait all data be written
            with open(sink_file, "r") as f:
                result = f.read()
                assert "a" in result
                assert "b" not in result
                assert "c" in result
            print("Execution succeed")
            return True
        return False

    wait_for_condition(check_succeed, timeout=60, retry_interval_ms=1000)
    print("Execution succeed")
    ray.shutdown()


if __name__ == "__main__":
    test_hybrid_stream()<|MERGE_RESOLUTION|>--- conflicted
+++ resolved
@@ -3,7 +3,6 @@
 import subprocess
 
 import ray
-import ray.job_config
 from ray.streaming import StreamingContext
 from ray.test_utils import wait_for_condition
 
@@ -35,16 +34,8 @@
     print("java_worker_options", java_worker_options)
     assert not ray.is_initialized()
     ray.init(
-<<<<<<< HEAD
-        load_code_from_local=True,
-        include_java=True,
-        java_worker_options=java_worker_options,
-        job_config=ray.job_config.JobConfig(num_java_workers_per_process=1))
-=======
         _load_code_from_local=True,
-        _java_worker_options=java_worker_options,
-        _system_config={"num_workers_per_process_java": 1})
->>>>>>> 63b85df8
+        _java_worker_options=java_worker_options)
 
     sink_file = "/tmp/ray_streaming_test_hybrid_stream.txt"
     if os.path.exists(sink_file):
