--- conflicted
+++ resolved
@@ -147,41 +147,16 @@
     wrap initial parameters needed by a streaming queue
     """
     _java_reader_async_function_descriptor = JavaFunctionDescriptor(
-<<<<<<< HEAD
         "io.ray.streaming.runtime.worker.JobWorker",
         "onReaderMessage", "([B)V")
     _java_reader_sync_function_descriptor = JavaFunctionDescriptor(
-            "io.ray.streaming.runtime.worker.JobWorker",
-            "onReaderMessageSync", "([B)[B")
-    _java_writer_async_function_descriptor = JavaFunctionDescriptor(
-            "io.ray.streaming.runtime.worker.JobWorker",
-            "onWriterMessage", "([B)V")
-    _java_writer_sync_function_descriptor = JavaFunctionDescriptor(
-            "io.ray.streaming.runtime.worker.JobWorker",
-            "onWriterMessageSync", "([B)[B")
-    _python_reader_async_function_descriptor = PythonFunctionDescriptor(
-            "ray.streaming.runtime.worker",
-            "on_reader_message", "JobWorker")
-    _python_reader_sync_function_descriptor = PythonFunctionDescriptor(
-            "ray.streaming.runtime.worker",
-            "on_reader_message_sync", "JobWorker")
-    _python_writer_async_function_descriptor = PythonFunctionDescriptor(
-            "ray.streaming.runtime.worker",
-            "on_writer_message", "JobWorker")
-    _python_writer_sync_function_descriptor = PythonFunctionDescriptor(
-            "ray.streaming.runtime.worker",
-            "on_writer_message_sync", "JobWorker")
-=======
-        "io.ray.streaming.runtime.worker",
-        "onReaderMessage", "([B)V")
-    _java_reader_sync_function_descriptor = JavaFunctionDescriptor(
-        "io.ray.streaming.runtime.worker",
+        "io.ray.streaming.runtime.worker.JobWorker",
         "onReaderMessageSync", "([B)[B")
     _java_writer_async_function_descriptor = JavaFunctionDescriptor(
-        "io.ray.streaming.runtime.worker",
+        "io.ray.streaming.runtime.worker.JobWorker",
         "onWriterMessage", "([B)V")
     _java_writer_sync_function_descriptor = JavaFunctionDescriptor(
-        "io.ray.streaming.runtime.worker",
+        "io.ray.streaming.runtime.worker.JobWorker",
         "onWriterMessageSync", "([B)[B")
     _python_reader_async_function_descriptor = PythonFunctionDescriptor(
         "ray.streaming.runtime.worker",
@@ -195,7 +170,6 @@
     _python_writer_sync_function_descriptor = PythonFunctionDescriptor(
         "ray.streaming.runtime.worker",
         "on_writer_message_sync", "JobWorker")
->>>>>>> ef2dccbe
 
     def get_parameters(self):
         return self._parameters
