import enum
import importlib
import inspect
import sys
from abc import ABC, abstractmethod

from ray import cloudpickle
from ray.streaming.runtime import gateway_client


class Language(enum.Enum):
    JAVA = 0
    PYTHON = 1


class Function(ABC):
    """The base interface for all user-defined functions."""

    def open(self, runtime_context):
<<<<<<< HEAD
        pass

    def close(self):
        pass


class EmptyFunction(Function):
    """Default function which does nothing"""
    def open(self, runtime_context):
=======
>>>>>>> c64b6945
        pass

    def close(self):
        pass


class SourceContext(ABC):
    """
    Interface that source functions use to emit elements, and possibly
     watermarks."""

    @abstractmethod
    def collect(self, element):
        """Emits one element from the source, without attaching a timestamp."""
        pass


class SourceFunction(Function):
    """Interface of Source functions."""

    @abstractmethod
    def init(self, parallel, index):
        """
        Args:
            parallel: parallelism of source function
            index: task index of this function and goes up from 0 to
             parallel-1.
        """
        pass

    @abstractmethod
    def run(self, ctx: SourceContext):
        """Starts the source. Implementations can use the
         :class:`SourceContext` to emit elements.
        """
        pass


class MapFunction(Function):
    """
    Base interface for Map functions. Map functions take elements and transform
    them element wise. A Map function always produces a single result element
    for each input element.
    """

    @abstractmethod
    def map(self, value):
        pass


class FlatMapFunction(Function):
    """
    Base interface for flatMap functions. FlatMap functions take elements and
    transform them into zero, one, or more elements.
    """

    @abstractmethod
    def flat_map(self, value, collector):
        """Takes an element from the input data set and transforms it into zero,
        one, or more elements.

        Args:
            value: The input value.
            collector: The collector for returning result values.
        """
        pass


class FilterFunction(Function):
    """
    A filter function is a predicate applied individually to each record.
    The predicate decides whether to keep the element, or to discard it.
    """

    @abstractmethod
    def filter(self, value):
        """The filter function that evaluates the predicate.

        Args:
            value: The value to be filtered.

        Returns:
            True for values that should be retained, false for values to be
            filtered out.
        """
        pass


class KeyFunction(Function):
    """
    A key function is extractor which takes an object and returns the
    deterministic key for that object.
    """

    @abstractmethod
    def key_by(self, value):
        """User-defined function that deterministically extracts the key from
         an object.

        Args:
            value: The object to get the key from.

        Returns:
            The extracted key.
        """
        pass


class ReduceFunction(Function):
    """
    Base interface for Reduce functions. Reduce functions combine groups of
    elements to a single value, by taking always two elements and combining
    them into one.
    """

    @abstractmethod
    def reduce(self, old_value, new_value):
        """
        The core method of ReduceFunction, combining two values into one value
        of the same type. The reduce function is consecutively applied to all
        values of a group until only a single value remains.

        Args:
            old_value: The old value to combine.
            new_value: The new input value to combine.

        Returns:
            The combined value of both values.
        """
        pass


class SinkFunction(Function):
    """Interface for implementing user defined sink functionality."""

    @abstractmethod
    def sink(self, value):
        """Writes the given value to the sink. This function is called for
         every record."""
        pass


class CollectionSourceFunction(SourceFunction):
    def __init__(self, values):
        self.values = values

    def init(self, parallel, index):
        pass

    def run(self, ctx: SourceContext):
        for v in self.values:
            ctx.collect(v)


class LocalFileSourceFunction(SourceFunction):
    def __init__(self, filename):
        self.filename = filename

    def init(self, parallel, index):
        pass

    def run(self, ctx: SourceContext):
        with open(self.filename, "r") as f:
            line = f.readline()
            while line != "":
                ctx.collect(line[:-1])
                line = f.readline()


class SimpleMapFunction(MapFunction):
    def __init__(self, func):
        self.func = func

    def map(self, value):
        return self.func(value)


class SimpleFlatMapFunction(FlatMapFunction):
    """
    Wrap a python function as :class:`FlatMapFunction`

    >>> assert SimpleFlatMapFunction(lambda x: x.split())
    >>> def flat_func(x, collector):
    ...     for item in x.split():
    ...         collector.collect(item)
    >>> assert SimpleFlatMapFunction(flat_func)
    """

    def __init__(self, func):
        """
        Args:
            func: a python function which takes an element from input augment
            and transforms it into zero, one, or more elements.
            Or takes an element from input augment, and used provided collector
            to collect zero, one, or more elements.
        """
        self.func = func
        self.process_func = None
        sig = inspect.signature(func)
        assert len(sig.parameters) <= 2, \
            "func should receive value [, collector] as arguments"
        if len(sig.parameters) == 2:

            def process(value, collector):
                func(value, collector)

            self.process_func = process
        else:

            def process(value, collector):
                for elem in func(value):
                    collector.collect(elem)

            self.process_func = process

    def flat_map(self, value, collector):
        self.process_func(value, collector)


class SimpleFilterFunction(FilterFunction):
    def __init__(self, func):
        self.func = func

    def filter(self, value):
        return self.func(value)


class SimpleKeyFunction(KeyFunction):
    def __init__(self, func):
        self.func = func

    def key_by(self, value):
        return self.func(value)


class SimpleReduceFunction(ReduceFunction):
    def __init__(self, func):
        self.func = func

    def reduce(self, old_value, new_value):
        return self.func(old_value, new_value)


class SimpleSinkFunction(SinkFunction):
    def __init__(self, func):
        self.func = func

    def sink(self, value):
        return self.func(value)


def serialize(func: Function):
    """Serialize a streaming :class:`Function`"""
    return cloudpickle.dumps(func)


def deserialize(func_bytes):
    """Deserialize a binary function serialized by `serialize` method."""
    return cloudpickle.loads(func_bytes)


def load_function(descriptor_func_bytes: bytes):
    """
    Deserialize `descriptor_func_bytes` to get function info, then
    get or load streaming function.
    Note that this function must be kept in sync with
     `io.ray.streaming.runtime.python.GraphPbBuilder.serializeFunction`

    Args:
        descriptor_func_bytes: serialized function info

    Returns:
        a streaming function
    """
    assert len(descriptor_func_bytes) > 0
    function_bytes, module_name, function_name, function_interface \
        = gateway_client.deserialize(descriptor_func_bytes)
    if function_bytes:
        return deserialize(function_bytes)
    else:
        assert module_name
        assert function_interface
        function_interface = getattr(sys.modules[__name__], function_interface)
        mod = importlib.import_module(module_name)
        assert function_name
        func = getattr(mod, function_name)
        # If func is a python function, user function is a simple python
        # function, which will be wrapped as a SimpleXXXFunction.
        # If func is a python class, user function is a sub class
        # of XXXFunction.
        if inspect.isfunction(func):
            simple_func_class = _get_simple_function_class(function_interface)
            return simple_func_class(func)
        else:
            assert issubclass(func, function_interface)
            return func()


def _get_simple_function_class(function_interface):
    """Get the wrapper function for the given `function_interface`."""
    for name, obj in inspect.getmembers(sys.modules[__name__]):
        if inspect.isclass(obj) and issubclass(obj, function_interface):
            if obj is not function_interface and obj.__name__.startswith(
                    "Simple"):
                return obj
    raise Exception(
        "SimpleFunction for %s doesn't exist".format(function_interface))<|MERGE_RESOLUTION|>--- conflicted
+++ resolved
@@ -17,7 +17,6 @@
     """The base interface for all user-defined functions."""
 
     def open(self, runtime_context):
-<<<<<<< HEAD
         pass
 
     def close(self):
@@ -27,8 +26,6 @@
 class EmptyFunction(Function):
     """Default function which does nothing"""
     def open(self, runtime_context):
-=======
->>>>>>> c64b6945
         pass
 
     def close(self):
