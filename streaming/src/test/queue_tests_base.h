#include "ray/util/filesystem.h"

namespace ray {
namespace streaming {

ray::ObjectID RandomObjectID() { return ObjectID::FromRandom(); }

static void flushall_redis(void) {
  redisContext *context = redisConnect("127.0.0.1", 6379);
  freeReplyObject(redisCommand(context, "FLUSHALL"));
  freeReplyObject(redisCommand(context, "SET NumRedisShards 1"));
  freeReplyObject(redisCommand(context, "LPUSH RedisShards 127.0.0.1:6380"));
  redisFree(context);
}
/// Base class for real-world tests with streaming queue
class StreamingQueueTestBase : public ::testing::TestWithParam<uint64_t> {
 public:
  StreamingQueueTestBase(int num_nodes, std::string raylet_exe, std::string store_exe,
                         int port, std::string actor_exe, std::string gcs_server_exe)
      : gcs_options_("127.0.0.1", 6379, ""),
        raylet_executable_(raylet_exe),
        gcs_server_executable_(gcs_server_exe),
        store_executable_(store_exe),
        actor_executable_(actor_exe),
        node_manager_port_(port) {
#ifdef _WIN32
    RAY_CHECK(false) << "port system() calls to Windows before running this test";
#endif

    // flush redis first.
    flushall_redis();

    RAY_CHECK(num_nodes >= 0);
    if (num_nodes > 0) {
      raylet_socket_names_.resize(num_nodes);
      raylet_store_socket_names_.resize(num_nodes);
    }

    // start plasma store.
    for (auto &store_socket : raylet_store_socket_names_) {
      store_socket = StartStore();
    }

    // start gcs server
    gcs_server_pid_ = StartGcsServer("127.0.0.1");

    // start raylet on each node. Assign each node with different resources so that
    // a task can be scheduled to the desired node.
    for (int i = 0; i < num_nodes; i++) {
      raylet_socket_names_[i] =
          StartRaylet(raylet_store_socket_names_[i], "127.0.0.1", node_manager_port_ + i,
                      "127.0.0.1", "\"CPU,4.0,resource" + std::to_string(i) + ",10\"");
    }
  }

  ~StreamingQueueTestBase() {
    STREAMING_LOG(INFO) << "Stop raylet store and actors";
    for (const auto &raylet_socket : raylet_socket_names_) {
      StopRaylet(raylet_socket);
    }

    for (const auto &store_socket : raylet_store_socket_names_) {
      StopStore(store_socket);
    }

    StopGcsServer(gcs_server_pid_);
  }

  JobID NextJobId() const {
    static uint32_t job_counter = 1;
    return JobID::FromInt(job_counter++);
  }

  std::string StartStore() {
    std::string store_socket_name =
        ray::JoinPaths(ray::GetUserTempDir(), "store" + RandomObjectID().Hex());
    std::string store_pid = store_socket_name + ".pid";
    std::string plasma_command = store_executable_ + " -m 10000000 -s " +
                                 store_socket_name +
                                 " 1> /dev/null 2> /dev/null & echo $! > " + store_pid;
    RAY_LOG(DEBUG) << plasma_command;
    RAY_CHECK(system(plasma_command.c_str()) == 0);
    usleep(200 * 1000);
    return store_socket_name;
  }

  void StopStore(std::string store_socket_name) {
    std::string store_pid = store_socket_name + ".pid";
    std::string kill_9 = "kill -9 `cat " + store_pid + "`";
    RAY_LOG(DEBUG) << kill_9;
    ASSERT_EQ(system(kill_9.c_str()), 0);
    ASSERT_EQ(system(("rm -rf " + store_socket_name).c_str()), 0);
    ASSERT_EQ(system(("rm -rf " + store_socket_name + ".pid").c_str()), 0);
  }

  std::string StartGcsServer(std::string redis_address) {
    std::string gcs_server_socket_name = ray::JoinPaths(
        ray::GetUserTempDir(), "gcs_server" + ObjectID::FromRandom().Hex());
    std::string ray_start_cmd = gcs_server_executable_;
    ray_start_cmd.append(" --redis_address=" + redis_address)
        .append(" --redis_port=6379")
        .append(" --config_list=initial_reconstruction_timeout_milliseconds,2000")
        .append(" & echo $! > " + gcs_server_socket_name + ".pid");

    RAY_LOG(INFO) << "Start gcs server command: " << ray_start_cmd;
    RAY_CHECK(system(ray_start_cmd.c_str()) == 0);
    usleep(200 * 1000);
    RAY_LOG(INFO) << "Finished start gcs server.";
    return gcs_server_socket_name;
  }

  void StopGcsServer(std::string gcs_server_socket_name) {
    std::string gcs_server_pid = gcs_server_socket_name + ".pid";
    std::string kill_9 = "kill -9 `cat " + gcs_server_pid + "`";
    RAY_LOG(DEBUG) << kill_9;
    ASSERT_TRUE(system(kill_9.c_str()) == 0);
    ASSERT_TRUE(system(("rm -rf " + gcs_server_socket_name).c_str()) == 0);
    ASSERT_TRUE(system(("rm -rf " + gcs_server_socket_name + ".pid").c_str()) == 0);
  }

  std::string StartRaylet(std::string store_socket_name, std::string node_ip_address,
                          int port, std::string redis_address, std::string resource) {
    std::string raylet_socket_name =
        ray::JoinPaths(ray::GetUserTempDir(), "raylet" + RandomObjectID().Hex());
    std::string ray_start_cmd = raylet_executable_;
    ray_start_cmd.append(" --raylet_socket_name=" + raylet_socket_name)
        .append(" --store_socket_name=" + store_socket_name)
        .append(" --object_manager_port=0 --node_manager_port=" + std::to_string(port))
        .append(" --node_ip_address=" + node_ip_address)
        .append(" --redis_address=" + redis_address)
        .append(" --redis_port=6379")
        .append(" --num_initial_workers=1")
        .append(" --maximum_startup_concurrency=10")
        .append(" --static_resource_list=" + resource)
        .append(" --python_worker_command=\"" + actor_executable_ + " " +
                store_socket_name + " " + raylet_socket_name + " " +
                std::to_string(port) + "\"")
        .append(" --config_list=initial_reconstruction_timeout_milliseconds,2000")
        .append(" & echo $! > " + raylet_socket_name + ".pid");

    RAY_LOG(DEBUG) << "Ray Start command: " << ray_start_cmd;
    RAY_CHECK(system(ray_start_cmd.c_str()) == 0);
    usleep(200 * 1000);
    return raylet_socket_name;
  }

  void StopRaylet(std::string raylet_socket_name) {
    std::string raylet_pid = raylet_socket_name + ".pid";
    std::string kill_9 = "kill -9 `cat " + raylet_pid + "`";
    RAY_LOG(DEBUG) << kill_9;
    ASSERT_TRUE(system(kill_9.c_str()) == 0);
    ASSERT_TRUE(system(("rm -rf " + raylet_socket_name).c_str()) == 0);
    ASSERT_TRUE(system(("rm -rf " + raylet_socket_name + ".pid").c_str()) == 0);
  }

  void InitWorker(ActorID &self_actor_id, ActorID &peer_actor_id,
                  const queue::protobuf::StreamingQueueTestRole role,
                  const std::vector<ObjectID> &queue_ids,
                  const std::vector<ObjectID> &rescale_queue_ids, std::string suite_name,
                  std::string test_name, uint64_t param) {
    auto &driver = CoreWorkerProcess::GetCoreWorker();
    std::string forked_serialized_str;
    ObjectID actor_handle_id;
    Status st = driver.SerializeActorHandle(peer_actor_id, &forked_serialized_str,
                                            &actor_handle_id);
    STREAMING_CHECK(st.ok());
    STREAMING_LOG(INFO) << "forked_serialized_str: " << forked_serialized_str;
    TestInitMessage msg(role, self_actor_id, peer_actor_id, forked_serialized_str,
                        queue_ids, rescale_queue_ids, suite_name, test_name, param);

    std::vector<TaskArg> args;
    args.emplace_back(TaskArg::PassByValue(std::make_shared<RayObject>(
        msg.ToBytes(), nullptr, std::vector<ObjectID>(), true)));
    std::unordered_map<std::string, double> resources;
    TaskOptions options{0, resources};
    std::vector<ObjectID> return_ids;
    RayFunction func{ray::Language::PYTHON,
                     ray::FunctionDescriptorBuilder::BuildPython("", "", "init", "")};

    RAY_CHECK_OK(driver.SubmitActorTask(self_actor_id, func, args, options, &return_ids));
  }

  void SubmitTestToActor(ActorID &actor_id, const std::string test) {
    auto &driver = CoreWorkerProcess::GetCoreWorker();
    uint8_t data[8];
    auto buffer = std::make_shared<LocalMemoryBuffer>(data, 8, true);
    std::vector<TaskArg> args;
    args.emplace_back(TaskArg::PassByValue(
        std::make_shared<RayObject>(buffer, nullptr, std::vector<ObjectID>(), true)));
    std::unordered_map<std::string, double> resources;
    TaskOptions options{0, resources};
    std::vector<ObjectID> return_ids;
    RayFunction func{ray::Language::PYTHON, ray::FunctionDescriptorBuilder::BuildPython(
                                                "", test, "execute_test", "")};

    RAY_CHECK_OK(driver.SubmitActorTask(actor_id, func, args, options, &return_ids));
  }

  bool CheckCurTest(ActorID &actor_id, const std::string test_name) {
    auto &driver = CoreWorkerProcess::GetCoreWorker();
    uint8_t data[8];
    auto buffer = std::make_shared<LocalMemoryBuffer>(data, 8, true);
    std::vector<TaskArg> args;
    args.emplace_back(TaskArg::PassByValue(
        std::make_shared<RayObject>(buffer, nullptr, std::vector<ObjectID>(), true)));
    std::unordered_map<std::string, double> resources;
    TaskOptions options{1, resources};
    std::vector<ObjectID> return_ids;
    RayFunction func{ray::Language::PYTHON, ray::FunctionDescriptorBuilder::BuildPython(
                                                "", "", "check_current_test_status", "")};

    RAY_CHECK_OK(driver.SubmitActorTask(actor_id, func, args, options, &return_ids));

    std::vector<bool> wait_results;
    std::vector<std::shared_ptr<RayObject>> results;
    Status wait_st = driver.Wait(return_ids, 1, 5 * 1000, &wait_results);
    if (!wait_st.ok()) {
      STREAMING_LOG(ERROR) << "Wait fail.";
      return false;
    }
    STREAMING_CHECK(wait_results.size() >= 1);
    if (!wait_results[0]) {
      STREAMING_LOG(WARNING) << "Wait direct call fail.";
      return false;
    }

    Status get_st = driver.Get(return_ids, -1, &results);
    if (!get_st.ok()) {
      STREAMING_LOG(ERROR) << "Get fail.";
      return false;
    }
    STREAMING_CHECK(results.size() >= 1);
    if (results[0]->IsException()) {
      STREAMING_LOG(INFO) << "peer actor may has exceptions.";
      return false;
    }
    STREAMING_CHECK(results[0]->HasData());
    STREAMING_LOG(DEBUG) << "SendForResult result[0] DataSize: " << results[0]->GetSize();

    const std::shared_ptr<ray::Buffer> result_buffer = results[0]->GetData();
    std::shared_ptr<LocalMemoryBuffer> return_buffer =
        std::make_shared<LocalMemoryBuffer>(result_buffer->Data(), result_buffer->Size(),
                                            true);

    uint8_t *bytes = result_buffer->Data();
    uint8_t *p_cur = bytes;
    uint32_t *magic_num = (uint32_t *)p_cur;
    STREAMING_CHECK(*magic_num == Message::MagicNum);

    p_cur += sizeof(Message::MagicNum);
    queue::protobuf::StreamingQueueMessageType *type =
        (queue::protobuf::StreamingQueueMessageType *)p_cur;
    STREAMING_CHECK(*type == queue::protobuf::StreamingQueueMessageType::
                                 StreamingQueueTestCheckStatusRspMsgType);
    std::shared_ptr<TestCheckStatusRspMsg> message =
        TestCheckStatusRspMsg::FromBytes(bytes);
    STREAMING_CHECK(message->TestName() == test_name);
    return message->Status();
  }

  ActorID CreateActorHelper(const std::unordered_map<std::string, double> &resources,
                            bool is_direct_call, uint64_t max_restarts) {
    std::unique_ptr<ActorHandle> actor_handle;

    // Test creating actor.
    uint8_t array[] = {1, 2, 3};
    auto buffer = std::make_shared<LocalMemoryBuffer>(array, sizeof(array));

    RayFunction func{ray::Language::PYTHON, ray::FunctionDescriptorBuilder::BuildPython(
                                                "", "", "actor creation task", "")};
    std::vector<TaskArg> args;
    args.emplace_back(TaskArg::PassByValue(
        std::make_shared<RayObject>(buffer, nullptr, std::vector<ObjectID>())));

    std::string name = "";
    ActorCreationOptions actor_options{
<<<<<<< HEAD
        max_restarts,
        /*max_concurrency*/ 1, resources,           resources, {},
        /*is_detached*/ false, /*is_asyncio*/ false};
=======
        max_reconstructions,
        /*max_concurrency=*/1, resources, resources,           {},
        /*is_detached=*/false, name,      /*is_asyncio=*/false};
>>>>>>> 3a25f5f5

    // Create an actor.
    ActorID actor_id;
    RAY_CHECK_OK(CoreWorkerProcess::GetCoreWorker().CreateActor(
        func, args, actor_options, /*extension_data*/ "", &actor_id));
    return actor_id;
  }

  void SubmitTest(uint32_t queue_num, std::string suite_name, std::string test_name,
                  uint64_t timeout_ms) {
    std::vector<ray::ObjectID> queue_id_vec;
    std::vector<ray::ObjectID> rescale_queue_id_vec;
    for (uint32_t i = 0; i < queue_num; ++i) {
      ObjectID queue_id = ray::ObjectID::FromRandom();
      queue_id_vec.emplace_back(queue_id);
    }

    // One scale id
    ObjectID rescale_queue_id = ray::ObjectID::FromRandom();
    rescale_queue_id_vec.emplace_back(rescale_queue_id);

    std::vector<uint64_t> channel_seq_id_vec(queue_num, 0);

    for (size_t i = 0; i < queue_id_vec.size(); ++i) {
      STREAMING_LOG(INFO) << " qid hex => " << queue_id_vec[i].Hex();
    }
    for (auto &qid : rescale_queue_id_vec) {
      STREAMING_LOG(INFO) << " rescale qid hex => " << qid.Hex();
    }
    STREAMING_LOG(INFO) << "Sub process: writer.";

    CoreWorkerOptions options = {
        WorkerType::DRIVER,             // worker_type
        Language::PYTHON,               // langauge
        raylet_store_socket_names_[0],  // store_socket
        raylet_socket_names_[0],        // raylet_socket
        NextJobId(),                    // job_id
        gcs_options_,                   // gcs_options
        "",                             // log_dir
        true,                           // install_failure_signal_handler
        "127.0.0.1",                    // node_ip_address
        node_manager_port_,             // node_manager_port
        "127.0.0.1",                    // raylet_ip_address
        "queue_tests",                  // driver_name
        "",                             // stdout_file
        "",                             // stderr_file
        nullptr,                        // task_execution_callback
        nullptr,                        // check_signals
        nullptr,                        // gc_collect
        nullptr,                        // get_lang_stack
        nullptr,                        // kill_main
        true,                           // ref_counting_enabled
        false,                          // is_local_mode
        1,                              // num_workers
    };
    InitShutdownRAII core_worker_raii(CoreWorkerProcess::Initialize,
                                      CoreWorkerProcess::Shutdown, options);

    // Create writer and reader actors
    std::unordered_map<std::string, double> resources;
    auto actor_id_writer = CreateActorHelper(resources, true, 0);
    auto actor_id_reader = CreateActorHelper(resources, true, 0);

    InitWorker(actor_id_writer, actor_id_reader,
               queue::protobuf::StreamingQueueTestRole::WRITER, queue_id_vec,
               rescale_queue_id_vec, suite_name, test_name, GetParam());
    InitWorker(actor_id_reader, actor_id_writer,
               queue::protobuf::StreamingQueueTestRole::READER, queue_id_vec,
               rescale_queue_id_vec, suite_name, test_name, GetParam());

    std::this_thread::sleep_for(std::chrono::milliseconds(2000));

    SubmitTestToActor(actor_id_writer, test_name);
    SubmitTestToActor(actor_id_reader, test_name);

    uint64_t slept_time_ms = 0;
    while (slept_time_ms < timeout_ms) {
      std::this_thread::sleep_for(std::chrono::milliseconds(5 * 1000));
      STREAMING_LOG(INFO) << "Check test status.";
      if (CheckCurTest(actor_id_writer, test_name) &&
          CheckCurTest(actor_id_reader, test_name)) {
        STREAMING_LOG(INFO) << "Test Success, Exit.";
        return;
      }
      slept_time_ms += 5 * 1000;
    }

    EXPECT_TRUE(false);
    STREAMING_LOG(INFO) << "Test Timeout, Exit.";
  }

  void SetUp() {}

  void TearDown() {}

 protected:
  std::vector<std::string> raylet_socket_names_;
  std::vector<std::string> raylet_store_socket_names_;
  gcs::GcsClientOptions gcs_options_;
  std::string raylet_executable_;
  std::string gcs_server_executable_;
  std::string store_executable_;
  std::string actor_executable_;
  int node_manager_port_;
  std::string gcs_server_pid_;
};

}  // namespace streaming
}  // namespace ray<|MERGE_RESOLUTION|>--- conflicted
+++ resolved
@@ -274,16 +274,9 @@
 
     std::string name = "";
     ActorCreationOptions actor_options{
-<<<<<<< HEAD
         max_restarts,
-        /*max_concurrency*/ 1, resources,           resources, {},
-        /*is_detached*/ false, /*is_asyncio*/ false};
-=======
-        max_reconstructions,
         /*max_concurrency=*/1, resources, resources,           {},
         /*is_detached=*/false, name,      /*is_asyncio=*/false};
->>>>>>> 3a25f5f5
-
     // Create an actor.
     ActorID actor_id;
     RAY_CHECK_OK(CoreWorkerProcess::GetCoreWorker().CreateActor(
