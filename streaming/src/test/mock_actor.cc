--- conflicted
+++ resolved
@@ -499,14 +499,8 @@
     options.node_ip_address = "127.0.0.1";
     options.node_manager_port = node_manager_port;
     options.raylet_ip_address = "127.0.0.1";
-<<<<<<< HEAD
-    options.task_execution_callback =
-        std::bind(&StreamingWorker::ExecuteTask, this, _1, _2, _3, _4, _5, _6, _7, _8);
-=======
     options.task_execution_callback = std::bind(&StreamingWorker::ExecuteTask, this, _1,
                                                 _2, _3, _4, _5, _6, _7, _8, _9);
-    options.ref_counting_enabled = true;
->>>>>>> 85a4435b
     options.num_workers = 1;
     options.metrics_agent_port = -1;
     CoreWorkerProcess::Initialize(options);
