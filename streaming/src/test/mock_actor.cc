--- conflicted
+++ resolved
@@ -639,11 +639,7 @@
 }  // namespace ray
 
 int main(int argc, char **argv) {
-<<<<<<< HEAD
-  RAY_CHECK(argc == 6);
-=======
   RAY_CHECK(argc >= 4);
->>>>>>> 8241a03d
   auto store_socket = std::string(argv[1]);
   auto raylet_socket = std::string(argv[2]);
   auto node_manager_port = std::stoi(std::string(argv[3]));
