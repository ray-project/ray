#include <unistd.h>

#include "streaming_config.h"
#include "util/streaming_logging.h"

namespace ray {
namespace streaming {

uint64_t StreamingConfig::TIME_WAIT_UINT = 1;
uint32_t StreamingConfig::DEFAULT_RING_BUFFER_CAPACITY = 500;
uint32_t StreamingConfig::DEFAULT_EMPTY_MESSAGE_TIME_INTERVAL = 20;
// Time to force clean if barrier in queue, default 0ms
const uint32_t StreamingConfig::MESSAGE_BUNDLE_MAX_SIZE = 2048;

void StreamingConfig::FromProto(const uint8_t *data, uint32_t size) {
  proto::StreamingConfig config;
  STREAMING_CHECK(config.ParseFromArray(data, size)) << "Parse streaming conf failed";
  if (!config.job_name().empty()) {
    SetJobName(config.job_name());
  }
  if (!config.task_job_id().empty()) {
    STREAMING_CHECK(config.task_job_id().size() == 2 * JobID::Size());
    SetTaskJobId(config.task_job_id());
  }
  if (!config.worker_name().empty()) {
    SetWorkerName(config.worker_name());
  }
  if (!config.op_name().empty()) {
    SetOpName(config.op_name());
  }
  if (config.role() != proto::NodeType::UNKNOWN) {
    SetNodeType(config.role());
  }
  if (config.ring_buffer_capacity() != 0) {
    SetRingBufferCapacity(config.ring_buffer_capacity());
  }
  if (config.empty_message_interval() != 0) {
    SetEmptyMessageTimeInterval(config.empty_message_interval());
  }
}

uint32_t StreamingConfig::GetRingBufferCapacity() const { return ring_buffer_capacity_; }

void StreamingConfig::SetRingBufferCapacity(uint32_t ring_buffer_capacity) {
  StreamingConfig::ring_buffer_capacity_ =
      std::min(ring_buffer_capacity, StreamingConfig::MESSAGE_BUNDLE_MAX_SIZE);
}
<<<<<<< HEAD

uint32_t StreamingConfig::GetEmptyMessageTimeInterval() const {
  return empty_message_time_interval_;
}

void StreamingConfig::SetEmptyMessageTimeInterval(uint32_t empty_message_time_interval) {
  StreamingConfig::empty_message_time_interval_ = empty_message_time_interval;
}

streaming::proto::NodeType StreamingConfig::GetNodeType() const { return node_type_; }

void StreamingConfig::SetNodeType(streaming::proto::NodeType type) {
  StreamingConfig::node_type_ = type;
}

const std::string &StreamingConfig::GetJobName() const { return job_name_; }

void StreamingConfig::SetJobName(const std::string &job_name) {
  StreamingConfig::job_name_ = job_name;
}

const std::string &StreamingConfig::GetOpName() const { return op_name_; }

void StreamingConfig::SetOpName(const std::string &op_name) {
  StreamingConfig::op_name_ = op_name;
}

const std::string &StreamingConfig::GetWorkerName() const { return worker_name_; }
void StreamingConfig::SetWorkerName(const std::string &worker_name) {
  StreamingConfig::worker_name_ = worker_name;
}

const std::string &StreamingConfig::GetTaskJobId() const { return task_job_id_; }

void StreamingConfig::SetTaskJobId(const std::string &task_job_id) {
  StreamingConfig::task_job_id_ = task_job_id;
}

=======
>>>>>>> 247a4d02
}  // namespace streaming
}  // namespace ray<|MERGE_RESOLUTION|>--- conflicted
+++ resolved
@@ -45,46 +45,5 @@
   StreamingConfig::ring_buffer_capacity_ =
       std::min(ring_buffer_capacity, StreamingConfig::MESSAGE_BUNDLE_MAX_SIZE);
 }
-<<<<<<< HEAD
-
-uint32_t StreamingConfig::GetEmptyMessageTimeInterval() const {
-  return empty_message_time_interval_;
-}
-
-void StreamingConfig::SetEmptyMessageTimeInterval(uint32_t empty_message_time_interval) {
-  StreamingConfig::empty_message_time_interval_ = empty_message_time_interval;
-}
-
-streaming::proto::NodeType StreamingConfig::GetNodeType() const { return node_type_; }
-
-void StreamingConfig::SetNodeType(streaming::proto::NodeType type) {
-  StreamingConfig::node_type_ = type;
-}
-
-const std::string &StreamingConfig::GetJobName() const { return job_name_; }
-
-void StreamingConfig::SetJobName(const std::string &job_name) {
-  StreamingConfig::job_name_ = job_name;
-}
-
-const std::string &StreamingConfig::GetOpName() const { return op_name_; }
-
-void StreamingConfig::SetOpName(const std::string &op_name) {
-  StreamingConfig::op_name_ = op_name;
-}
-
-const std::string &StreamingConfig::GetWorkerName() const { return worker_name_; }
-void StreamingConfig::SetWorkerName(const std::string &worker_name) {
-  StreamingConfig::worker_name_ = worker_name;
-}
-
-const std::string &StreamingConfig::GetTaskJobId() const { return task_job_id_; }
-
-void StreamingConfig::SetTaskJobId(const std::string &task_job_id) {
-  StreamingConfig::task_job_id_ = task_job_id;
-}
-
-=======
->>>>>>> 247a4d02
 }  // namespace streaming
 }  // namespace ray