#ifndef RAY_STREAMING_CONFIG_H
#define RAY_STREAMING_CONFIG_H

#include <cstdint>
#include <string>

#include "protobuf/streaming.pb.h"
#include "ray/common/id.h"

namespace ray {
namespace streaming {

class StreamingConfig {
 public:
  static uint64_t TIME_WAIT_UINT;
  static uint32_t DEFAULT_RING_BUFFER_CAPACITY;
  static uint32_t DEFAULT_EMPTY_MESSAGE_TIME_INTERVAL;
  static const uint32_t MESSAGE_BUNDLE_MAX_SIZE;

 private:
  uint32_t ring_buffer_capacity_ = DEFAULT_RING_BUFFER_CAPACITY;

  uint32_t empty_message_time_interval_ = DEFAULT_EMPTY_MESSAGE_TIME_INTERVAL;

  streaming::proto::NodeType node_type_ = streaming::proto::NodeType::TRANSFORM;

  std::string job_name_ = "DEFAULT_JOB_NAME";

  std::string op_name_ = "DEFAULT_OP_NAME";

  std::string worker_name_ = "DEFAULT_WORKER_NAME";

  std::string task_job_id_ = JobID::Nil().Hex();

 public:
  void FromProto(const uint8_t *, uint32_t size);

#define DECL_GET_SET_PROPERTY(TYPE, NAME, VALUE) \
  TYPE Get##NAME() const { return VALUE; }       \
  void Set##NAME(TYPE value) { VALUE = value; }

  DECL_GET_SET_PROPERTY(const std::string &, TaskJobId, task_job_id_)
  DECL_GET_SET_PROPERTY(const std::string &, WorkerName, worker_name_)
  DECL_GET_SET_PROPERTY(const std::string &, OpName, op_name_)
  DECL_GET_SET_PROPERTY(uint32_t, EmptyMessageTimeInterval, empty_message_time_interval_)
  DECL_GET_SET_PROPERTY(streaming::proto::OperatorType, OperatorType, operator_type_)
  DECL_GET_SET_PROPERTY(const std::string &, JobName, job_name_)

  uint32_t GetRingBufferCapacity() const;
  /// Note(lingxuan.zlx), RingBufferCapacity's valid range is from 1 to
  /// MESSAGE_BUNDLE_MAX_SIZE, so we don't use DECL_GET_SET_PROPERTY for it.
  void SetRingBufferCapacity(uint32_t ring_buffer_capacity);
<<<<<<< HEAD

  streaming::proto::NodeType GetNodeType() const;

  void SetNodeType(streaming::proto::NodeType type);

  const std::string &GetJobName() const;

  void SetJobName(const std::string &job_name);
=======
>>>>>>> 247a4d02
};
}  // namespace streaming
}  // namespace ray
#endif  // RAY_STREAMING_CONFIG_H<|MERGE_RESOLUTION|>--- conflicted
+++ resolved
@@ -43,24 +43,13 @@
   DECL_GET_SET_PROPERTY(const std::string &, WorkerName, worker_name_)
   DECL_GET_SET_PROPERTY(const std::string &, OpName, op_name_)
   DECL_GET_SET_PROPERTY(uint32_t, EmptyMessageTimeInterval, empty_message_time_interval_)
-  DECL_GET_SET_PROPERTY(streaming::proto::OperatorType, OperatorType, operator_type_)
+  DECL_GET_SET_PROPERTY(streaming::proto::NodeType, NodeType, node_type_)
   DECL_GET_SET_PROPERTY(const std::string &, JobName, job_name_)
 
   uint32_t GetRingBufferCapacity() const;
   /// Note(lingxuan.zlx), RingBufferCapacity's valid range is from 1 to
   /// MESSAGE_BUNDLE_MAX_SIZE, so we don't use DECL_GET_SET_PROPERTY for it.
   void SetRingBufferCapacity(uint32_t ring_buffer_capacity);
-<<<<<<< HEAD
-
-  streaming::proto::NodeType GetNodeType() const;
-
-  void SetNodeType(streaming::proto::NodeType type);
-
-  const std::string &GetJobName() const;
-
-  void SetJobName(const std::string &job_name);
-=======
->>>>>>> 247a4d02
 };
 }  // namespace streaming
 }  // namespace ray
