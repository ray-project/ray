#include "queue/queue.h"

#include <chrono>
#include <thread>

#include "queue/queue_handler.h"
#include "util/streaming_util.h"

namespace ray {
namespace streaming {

bool Queue::Push(QueueItem item) {
  std::unique_lock<std::mutex> lock(mutex_);
  if (max_data_size_ < item.DataSize() + data_size_) return false;

  buffer_queue_.push_back(item);
  data_size_ += item.DataSize();
  readable_cv_.notify_one();
  return true;
}

QueueItem Queue::FrontProcessed() {
  std::unique_lock<std::mutex> lock(mutex_);
  STREAMING_CHECK(buffer_queue_.size() != 0) << "WriterQueue Pop fail";

  if (watershed_iter_ == buffer_queue_.begin()) {
    return InvalidQueueItem();
  }

  QueueItem item = buffer_queue_.front();
  return item;
}

QueueItem Queue::PopProcessed() {
  std::unique_lock<std::mutex> lock(mutex_);
  STREAMING_CHECK(buffer_queue_.size() != 0) << "WriterQueue Pop fail";

  if (watershed_iter_ == buffer_queue_.begin()) {
    return InvalidQueueItem();
  }

  QueueItem item = buffer_queue_.front();
  buffer_queue_.pop_front();
  data_size_ -= item.DataSize();
  data_size_sent_ -= item.DataSize();
  return item;
}

QueueItem Queue::PopPending() {
  std::unique_lock<std::mutex> lock(mutex_);
  auto it = std::next(watershed_iter_);
  QueueItem item = *it;
  data_size_sent_ += it->DataSize();
  buffer_queue_.splice(watershed_iter_, buffer_queue_, it, std::next(it));
  return item;
}

QueueItem Queue::PopPendingBlockTimeout(uint64_t timeout_us) {
  std::unique_lock<std::mutex> lock(mutex_);
  std::chrono::system_clock::time_point point =
      std::chrono::system_clock::now() + std::chrono::microseconds(timeout_us);
  if (readable_cv_.wait_until(lock, point, [this] {
        return std::next(watershed_iter_) != buffer_queue_.end();
      })) {
    auto it = std::next(watershed_iter_);
    QueueItem item = *it;
    data_size_sent_ += it->DataSize();
    buffer_queue_.splice(watershed_iter_, buffer_queue_, it, std::next(it));
    return item;

  } else {
    return InvalidQueueItem();
  }
}

QueueItem Queue::BackPending() {
  std::unique_lock<std::mutex> lock(mutex_);
  if (std::next(watershed_iter_) == buffer_queue_.end()) {
    return InvalidQueueItem();
  }
  return buffer_queue_.back();
}

size_t Queue::ProcessedCount() {
  std::unique_lock<std::mutex> lock(mutex_);
  if (watershed_iter_ == buffer_queue_.begin()) return 0;

  auto begin = buffer_queue_.begin();
  auto end = std::prev(watershed_iter_);

  return end->SeqId() + 1 - begin->SeqId();
}

size_t Queue::PendingCount() {
  std::unique_lock<std::mutex> lock(mutex_);
  if (std::next(watershed_iter_) == buffer_queue_.end()) return 0;

  auto begin = std::next(watershed_iter_);
  auto end = std::prev(buffer_queue_.end());

  return begin->SeqId() - end->SeqId() + 1;
}

<<<<<<< HEAD
Status WriterQueue::Push(uint8_t *buffer, uint32_t buffer_size,
=======
Status WriterQueue::Push(uint64_t seq_id, uint8_t *buffer, uint32_t buffer_size,
>>>>>>> e816e3ae
                         uint64_t timestamp, uint64_t msg_id_start, uint64_t msg_id_end, bool raw) {
  if (IsPendingFull(buffer_size)) {
    return Status::OutOfMemory("Queue Push OutOfMemory");
  }

  while (is_resending_) {
    STREAMING_LOG(INFO) << "This queue is resending data, wait.";
    std::this_thread::sleep_for(std::chrono::milliseconds(10));
  }

<<<<<<< HEAD
  QueueItem item(seq_id_, buffer, buffer_size, timestamp, msg_id_start, msg_id_end, raw);
  Queue::Push(item);
  STREAMING_LOG(DEBUG) << "WriterQueue::Push seq_id: " << seq_id_;
=======
  QueueItem item(seq_id, buffer, buffer_size, timestamp, msg_id_start, msg_id_end, raw);
  Queue::Push(item);
  STREAMING_LOG(DEBUG) << "WriterQueue::Push seq_id_: " << seq_id_;
>>>>>>> e816e3ae
  seq_id_++;
  return Status::OK();
}

void WriterQueue::Send() {
  while (!IsPendingEmpty()) {
    QueueItem item = PopPending();
    DataMessage msg(actor_id_, peer_actor_id_, queue_id_, item.SeqId(), item.MsgIdStart(), item.MsgIdEnd(), item.Buffer(),
                    item.IsRaw());
    std::unique_ptr<LocalMemoryBuffer> buffer = msg.ToBytes();
    STREAMING_CHECK(transport_ != nullptr);
    transport_->Send(std::move(buffer));
  }
}

Status WriterQueue::TryEvictItems() {
  QueueItem item = FrontProcessed();
  STREAMING_LOG(DEBUG) << "TryEvictItems queue_id: " << queue_id_ << " first_item: ("
                       << item.MsgIdStart() << "," << item.MsgIdEnd() << ")"
                       << " min_consumed_msg_id_: " << min_consumed_msg_id_
                       << " eviction_limit_: " << eviction_limit_
                       << " max_data_size_: " << max_data_size_
                       << " data_size_sent_: " << data_size_sent_
                       << " data_size_: " << data_size_;

  if (min_consumed_msg_id_ == QUEUE_INVALID_SEQ_ID ||
      min_consumed_msg_id_ < item.MsgIdEnd()) {
    return Status::OutOfMemory("The queue is full and some reader doesn't consume");
  }

  if (eviction_limit_ == QUEUE_INVALID_SEQ_ID || eviction_limit_ < item.MsgIdEnd()) {
    return Status::OutOfMemory("The queue is full and eviction limit block evict");
  }

  uint64_t evict_target_msg_id = std::min(min_consumed_msg_id_, eviction_limit_);

  int count = 0;
  while (item.MsgIdEnd() <= evict_target_msg_id) {
    PopProcessed();
    STREAMING_LOG(INFO) << "TryEvictItems directly " << item.MsgIdEnd();
    item = FrontProcessed();
    count++;
  }
  STREAMING_LOG(DEBUG) << count << " items evicted, current item: (" << item.MsgIdStart()
                       << "," << item.MsgIdEnd() << ")";
  return Status::OK();
}

void WriterQueue::OnNotify(std::shared_ptr<NotificationMessage> notify_msg) {
  STREAMING_LOG(INFO) << "OnNotify target msg_id: " << notify_msg->MsgId();
  min_consumed_msg_id_ = notify_msg->MsgId();
}

void WriterQueue::ResendItem(QueueItem &item, uint64_t first_seq_id,
                             uint64_t last_seq_id) {
  ResendDataMessage msg(actor_id_, peer_actor_id_, queue_id_, first_seq_id, item.SeqId(),
                        item.MsgIdStart(), item.MsgIdEnd(), last_seq_id, item.Buffer(),
                        item.IsRaw());
  STREAMING_CHECK(item.Buffer()->Data() != nullptr);
  std::unique_ptr<LocalMemoryBuffer> buffer = msg.ToBytes();

  transport_->Send(std::move(buffer));
}

int WriterQueue::ResendItems(std::list<QueueItem>::iterator start_iter,
                             uint64_t first_seq_id, uint64_t last_seq_id) {
  std::unique_lock<std::mutex> lock(mutex_);
  int count = 0;
  auto it = start_iter;
  for (; it != watershed_iter_; it++) {
    if (it->SeqId() > last_seq_id) {
      break;
    }
    STREAMING_LOG(INFO) << "ResendItems send seq_id " << it->SeqId() << " to peer.";
    ResendItem(*it, first_seq_id, last_seq_id);
    count++;
  }

  STREAMING_LOG(INFO) << "ResendItems total count: " << count;
  is_resending_ = false;
  return count;
}

void WriterQueue::FindItem(
    uint64_t target_msg_id, std::function<void()> greater_callback, std::function<void()> less_callback,
    std::function<void(std::list<QueueItem>::iterator, uint64_t, uint64_t)> equal_callback) {
  auto last_one = std::prev(watershed_iter_);
  bool last_item_too_small =
      last_one != buffer_queue_.end() && last_one->MsgIdEnd() < target_msg_id;

  if (QUEUE_INITIAL_SEQ_ID == seq_id_ || last_item_too_small) {
    greater_callback();
    return;
  }

  auto begin = buffer_queue_.begin();
  uint64_t first_seq_id = (*begin).SeqId();
  uint64_t last_seq_id = first_seq_id + std::distance(begin, watershed_iter_) - 1;
  STREAMING_LOG(INFO) << "FindItem last_seq_id: " << last_seq_id
                      << " first_seq_id: " << first_seq_id;

  auto target_item = std::find_if(
      begin, watershed_iter_,
      [&target_msg_id](QueueItem &item) { return item.InItem(target_msg_id); });

  if (target_item != watershed_iter_) {
    equal_callback(target_item, first_seq_id, last_seq_id);
  } else {
    less_callback();
  }
}

void WriterQueue::OnPull(
    std::shared_ptr<PullRequestMessage> pull_msg, boost::asio::io_service &service,
    std::function<void(std::shared_ptr<LocalMemoryBuffer>)> callback) {
  std::unique_lock<std::mutex> lock(mutex_);
  STREAMING_CHECK(peer_actor_id_ == pull_msg->ActorId())
      << peer_actor_id_ << " " << pull_msg->ActorId();

  FindItem(pull_msg->MsgId(),
           /// target_msg_id is too large.
           [this, &pull_msg, &callback]() {
             STREAMING_LOG(WARNING)
                 << "No valid data to pull, the writer has not push data yet. ";
             PullResponseMessage msg(pull_msg->PeerActorId(), pull_msg->ActorId(),
                                     pull_msg->QueueId(), QUEUE_INVALID_SEQ_ID,
                                     QUEUE_INVALID_SEQ_ID,
                                     queue::protobuf::StreamingQueueError::NO_VALID_DATA,
                                     is_upstream_first_pull_);
             std::unique_ptr<LocalMemoryBuffer> buffer = msg.ToBytes();
             is_upstream_first_pull_ = false;
             callback(std::move(buffer));
           },
           /// target_msg_id is too small.
           [this, &pull_msg, &callback]() {
             STREAMING_LOG(WARNING) << "Data lost.";
             PullResponseMessage msg(
                 pull_msg->PeerActorId(), pull_msg->ActorId(), pull_msg->QueueId(),
                 QUEUE_INVALID_SEQ_ID, QUEUE_INVALID_SEQ_ID,
                 queue::protobuf::StreamingQueueError::DATA_LOST, is_upstream_first_pull_);
             std::unique_ptr<LocalMemoryBuffer> buffer = msg.ToBytes();

             callback(std::move(buffer));
           },
           /// target_msg_id found.
           [this, &pull_msg, &callback, &service](
               std::list<QueueItem>::iterator target_item, uint64_t first_seq_id,
               uint64_t last_seq_id) {
             is_resending_ = true;
             STREAMING_LOG(INFO) << "OnPull return";
             service.post(std::bind(&WriterQueue::ResendItems, this, target_item,
                                    first_seq_id, last_seq_id));
             PullResponseMessage msg(
                 pull_msg->PeerActorId(), pull_msg->ActorId(), pull_msg->QueueId(),
                 target_item->SeqId(), pull_msg->MsgId(),
                 queue::protobuf::StreamingQueueError::OK, is_upstream_first_pull_);
             std::unique_ptr<LocalMemoryBuffer> buffer = msg.ToBytes();
             is_upstream_first_pull_ = false;
             callback(std::move(buffer));
           });
}

<<<<<<< HEAD
void ReaderQueue::OnConsumed(uint64_t msg_id) {
  STREAMING_LOG(INFO) << "OnConsumed: " << msg_id;
=======
void WriterQueue::ResendItem(QueueItem &item, uint64_t first_seq_id,
                             uint64_t last_seq_id) {
  ResendDataMessage msg(actor_id_, peer_actor_id_, queue_id_, first_seq_id, item.SeqId(),
                        item.MsgIdStart(), item.MsgIdEnd(), last_seq_id, item.Buffer(),
                        item.IsRaw());
  STREAMING_CHECK(item.Buffer()->Data() != nullptr);
  std::unique_ptr<LocalMemoryBuffer> buffer = msg.ToBytes();

  transport_->Send(std::move(buffer));
}

int WriterQueue::ResendItems(std::list<QueueItem>::iterator start_iter,
                             uint64_t first_seq_id, uint64_t last_seq_id) {
  std::unique_lock<std::mutex> lock(mutex_);
  int count = 0;
  auto it = start_iter;
  for (; it != watershed_iter_; it++) {
    if (it->SeqId() > last_seq_id) {
      break;
    }
    STREAMING_LOG(INFO) << "ResendItems send seq_id " << it->SeqId() << " to peer.";
    ResendItem(*it, first_seq_id, last_seq_id);
    count++;
  }

  STREAMING_LOG(INFO) << "ResendItems total count: " << count;
  is_resending_ = false;
  return count;
}

void WriterQueue::FindItem(
    uint64_t target_msg_id, std::function<void()> greater_callback, std::function<void()> less_callback,
    std::function<void(std::list<QueueItem>::iterator, uint64_t, uint64_t)> equal_callback) {
  auto last_one = std::prev(watershed_iter_);
  bool last_item_too_small =
      last_one != buffer_queue_.end() && last_one->MsgIdEnd() < target_msg_id;

  if (QUEUE_INITIAL_SEQ_ID == seq_id_ || last_item_too_small) {
    greater_callback();
    return;
  }

  auto begin = buffer_queue_.begin();
  uint64_t first_seq_id = (*begin).SeqId();
  uint64_t last_seq_id = first_seq_id + std::distance(begin, watershed_iter_) - 1;
  STREAMING_LOG(INFO) << "FindItem last_seq_id: " << last_seq_id
                      << " first_seq_id: " << first_seq_id;

  auto target_item = std::find_if(
      begin, watershed_iter_,
      [&target_msg_id](QueueItem &item) { return item.InItem(target_msg_id); });

  if (target_item != watershed_iter_) {
    equal_callback(target_item, first_seq_id, last_seq_id);
  } else {
    less_callback();
  }
}

void WriterQueue::OnPull(
    std::shared_ptr<PullRequestMessage> pull_msg, boost::asio::io_service &service,
    std::function<void(std::shared_ptr<LocalMemoryBuffer>)> callback) {
  std::unique_lock<std::mutex> lock(mutex_);
  STREAMING_CHECK(peer_actor_id_ == pull_msg->ActorId())
      << peer_actor_id_ << " " << pull_msg->ActorId();

  FindItem(pull_msg->MsgId(),
           /// target_msg_id is too large.
           [this, &pull_msg, &callback]() {
             STREAMING_LOG(WARNING)
                 << "No valid data to pull, the writer has not push data yet. ";
             PullResponseMessage msg(pull_msg->PeerActorId(), pull_msg->ActorId(),
                                     pull_msg->QueueId(), QUEUE_INVALID_SEQ_ID,
                                     QUEUE_INVALID_SEQ_ID,
                                     queue::protobuf::StreamingQueueError::NO_VALID_DATA,
                                     is_upstream_first_pull_);
             std::unique_ptr<LocalMemoryBuffer> buffer = msg.ToBytes();
             is_upstream_first_pull_ = false;
             callback(std::move(buffer));
           },
           /// target_msg_id is too small.
           [this, &pull_msg, &callback]() {
             STREAMING_LOG(WARNING) << "Data lost.";
             PullResponseMessage msg(
                 pull_msg->PeerActorId(), pull_msg->ActorId(), pull_msg->QueueId(),
                 QUEUE_INVALID_SEQ_ID, QUEUE_INVALID_SEQ_ID,
                 queue::protobuf::StreamingQueueError::DATA_LOST, is_upstream_first_pull_);
             std::unique_ptr<LocalMemoryBuffer> buffer = msg.ToBytes();

             callback(std::move(buffer));
           },
           /// target_msg_id found.
           [this, &pull_msg, &callback, &service](
               std::list<QueueItem>::iterator target_item, uint64_t first_seq_id,
               uint64_t last_seq_id) {
             is_resending_ = true;
             STREAMING_LOG(INFO) << "OnPull return";
             service.post(std::bind(&WriterQueue::ResendItems, this, target_item,
                                    first_seq_id, last_seq_id));
             PullResponseMessage msg(
                 pull_msg->PeerActorId(), pull_msg->ActorId(), pull_msg->QueueId(),
                 target_item->SeqId(), pull_msg->MsgId(),
                 queue::protobuf::StreamingQueueError::OK, is_upstream_first_pull_);
             std::unique_ptr<LocalMemoryBuffer> buffer = msg.ToBytes();
             is_upstream_first_pull_ = false;
             callback(std::move(buffer));
           });
}

void ReaderQueue::OnConsumed(uint64_t seq_id) {
  STREAMING_LOG(INFO) << "OnConsumed: " << seq_id;
>>>>>>> e816e3ae
  QueueItem item = FrontProcessed();
  while (item.MsgIdEnd() <= msg_id) {
    PopProcessed();
    item = FrontProcessed();
  }
  Notify(msg_id);
}

void ReaderQueue::Notify(uint64_t msg_id) {
  std::vector<TaskArg> task_args;
  CreateNotifyTask(msg_id, task_args);
  // SubmitActorTask

  NotificationMessage msg(actor_id_, peer_actor_id_, queue_id_, msg_id);
  std::unique_ptr<LocalMemoryBuffer> buffer = msg.ToBytes();

  transport_->Send(std::move(buffer));
}

void ReaderQueue::CreateNotifyTask(uint64_t seq_id, std::vector<TaskArg> &task_args) {}

void ReaderQueue::OnData(QueueItem &item) {
  last_recv_seq_id_ = item.SeqId();
  last_recv_msg_id_ = item.MsgIdEnd();
  STREAMING_LOG(DEBUG) << "ReaderQueue::OnData queue_id: " << queue_id_
                       << " seq_id: " << last_recv_seq_id_ << " msg_id: ("
                       << item.MsgIdStart() << "," << item.MsgIdEnd() << ")";

  Push(item);
}

void ReaderQueue::OnResendData(std::shared_ptr<ResendDataMessage> msg) {
  STREAMING_LOG(INFO) << "OnResendData queue_id: " << queue_id_ << " recv seq_id "
                      << msg->SeqId() << "(" << msg->FirstSeqId() << "/"
                      << msg->LastSeqId() << ")";
  QueueItem item(msg->SeqId(), msg->Buffer(), 0, msg->MsgIdStart(), msg->MsgIdEnd(),
                 msg->IsRaw());
  STREAMING_CHECK(msg->Buffer()->Data() != nullptr);

  Push(item);
<<<<<<< HEAD
=======
}

void ReaderQueue::OnResendData(std::shared_ptr<ResendDataMessage> msg) {
  STREAMING_LOG(INFO) << "OnResendData queue_id: " << queue_id_ << " recv seq_id "
                      << msg->SeqId() << "(" << msg->FirstSeqId() << "/"
                      << msg->LastSeqId() << ")";
  QueueItem item(msg->SeqId(), msg->Buffer(), 0, msg->MsgIdStart(), msg->MsgIdEnd(),
                 msg->IsRaw());
  STREAMING_CHECK(msg->Buffer()->Data() != nullptr);

  Push(item);
>>>>>>> e816e3ae
  STREAMING_CHECK(msg->SeqId() >= msg->FirstSeqId() && msg->SeqId() <= msg->LastSeqId())
      << "(" << msg->FirstSeqId() << "/" << msg->SeqId() << "/" << msg->LastSeqId()
      << ")";
  if (msg->SeqId() == msg->LastSeqId()) {
    STREAMING_LOG(INFO) << "Resend DATA Done";
  }
}

}  // namespace streaming
}  // namespace ray<|MERGE_RESOLUTION|>--- conflicted
+++ resolved
@@ -101,11 +101,7 @@
   return begin->SeqId() - end->SeqId() + 1;
 }
 
-<<<<<<< HEAD
 Status WriterQueue::Push(uint8_t *buffer, uint32_t buffer_size,
-=======
-Status WriterQueue::Push(uint64_t seq_id, uint8_t *buffer, uint32_t buffer_size,
->>>>>>> e816e3ae
                          uint64_t timestamp, uint64_t msg_id_start, uint64_t msg_id_end, bool raw) {
   if (IsPendingFull(buffer_size)) {
     return Status::OutOfMemory("Queue Push OutOfMemory");
@@ -116,15 +112,9 @@
     std::this_thread::sleep_for(std::chrono::milliseconds(10));
   }
 
-<<<<<<< HEAD
   QueueItem item(seq_id_, buffer, buffer_size, timestamp, msg_id_start, msg_id_end, raw);
   Queue::Push(item);
   STREAMING_LOG(DEBUG) << "WriterQueue::Push seq_id: " << seq_id_;
-=======
-  QueueItem item(seq_id, buffer, buffer_size, timestamp, msg_id_start, msg_id_end, raw);
-  Queue::Push(item);
-  STREAMING_LOG(DEBUG) << "WriterQueue::Push seq_id_: " << seq_id_;
->>>>>>> e816e3ae
   seq_id_++;
   return Status::OK();
 }
@@ -287,122 +277,8 @@
            });
 }
 
-<<<<<<< HEAD
 void ReaderQueue::OnConsumed(uint64_t msg_id) {
   STREAMING_LOG(INFO) << "OnConsumed: " << msg_id;
-=======
-void WriterQueue::ResendItem(QueueItem &item, uint64_t first_seq_id,
-                             uint64_t last_seq_id) {
-  ResendDataMessage msg(actor_id_, peer_actor_id_, queue_id_, first_seq_id, item.SeqId(),
-                        item.MsgIdStart(), item.MsgIdEnd(), last_seq_id, item.Buffer(),
-                        item.IsRaw());
-  STREAMING_CHECK(item.Buffer()->Data() != nullptr);
-  std::unique_ptr<LocalMemoryBuffer> buffer = msg.ToBytes();
-
-  transport_->Send(std::move(buffer));
-}
-
-int WriterQueue::ResendItems(std::list<QueueItem>::iterator start_iter,
-                             uint64_t first_seq_id, uint64_t last_seq_id) {
-  std::unique_lock<std::mutex> lock(mutex_);
-  int count = 0;
-  auto it = start_iter;
-  for (; it != watershed_iter_; it++) {
-    if (it->SeqId() > last_seq_id) {
-      break;
-    }
-    STREAMING_LOG(INFO) << "ResendItems send seq_id " << it->SeqId() << " to peer.";
-    ResendItem(*it, first_seq_id, last_seq_id);
-    count++;
-  }
-
-  STREAMING_LOG(INFO) << "ResendItems total count: " << count;
-  is_resending_ = false;
-  return count;
-}
-
-void WriterQueue::FindItem(
-    uint64_t target_msg_id, std::function<void()> greater_callback, std::function<void()> less_callback,
-    std::function<void(std::list<QueueItem>::iterator, uint64_t, uint64_t)> equal_callback) {
-  auto last_one = std::prev(watershed_iter_);
-  bool last_item_too_small =
-      last_one != buffer_queue_.end() && last_one->MsgIdEnd() < target_msg_id;
-
-  if (QUEUE_INITIAL_SEQ_ID == seq_id_ || last_item_too_small) {
-    greater_callback();
-    return;
-  }
-
-  auto begin = buffer_queue_.begin();
-  uint64_t first_seq_id = (*begin).SeqId();
-  uint64_t last_seq_id = first_seq_id + std::distance(begin, watershed_iter_) - 1;
-  STREAMING_LOG(INFO) << "FindItem last_seq_id: " << last_seq_id
-                      << " first_seq_id: " << first_seq_id;
-
-  auto target_item = std::find_if(
-      begin, watershed_iter_,
-      [&target_msg_id](QueueItem &item) { return item.InItem(target_msg_id); });
-
-  if (target_item != watershed_iter_) {
-    equal_callback(target_item, first_seq_id, last_seq_id);
-  } else {
-    less_callback();
-  }
-}
-
-void WriterQueue::OnPull(
-    std::shared_ptr<PullRequestMessage> pull_msg, boost::asio::io_service &service,
-    std::function<void(std::shared_ptr<LocalMemoryBuffer>)> callback) {
-  std::unique_lock<std::mutex> lock(mutex_);
-  STREAMING_CHECK(peer_actor_id_ == pull_msg->ActorId())
-      << peer_actor_id_ << " " << pull_msg->ActorId();
-
-  FindItem(pull_msg->MsgId(),
-           /// target_msg_id is too large.
-           [this, &pull_msg, &callback]() {
-             STREAMING_LOG(WARNING)
-                 << "No valid data to pull, the writer has not push data yet. ";
-             PullResponseMessage msg(pull_msg->PeerActorId(), pull_msg->ActorId(),
-                                     pull_msg->QueueId(), QUEUE_INVALID_SEQ_ID,
-                                     QUEUE_INVALID_SEQ_ID,
-                                     queue::protobuf::StreamingQueueError::NO_VALID_DATA,
-                                     is_upstream_first_pull_);
-             std::unique_ptr<LocalMemoryBuffer> buffer = msg.ToBytes();
-             is_upstream_first_pull_ = false;
-             callback(std::move(buffer));
-           },
-           /// target_msg_id is too small.
-           [this, &pull_msg, &callback]() {
-             STREAMING_LOG(WARNING) << "Data lost.";
-             PullResponseMessage msg(
-                 pull_msg->PeerActorId(), pull_msg->ActorId(), pull_msg->QueueId(),
-                 QUEUE_INVALID_SEQ_ID, QUEUE_INVALID_SEQ_ID,
-                 queue::protobuf::StreamingQueueError::DATA_LOST, is_upstream_first_pull_);
-             std::unique_ptr<LocalMemoryBuffer> buffer = msg.ToBytes();
-
-             callback(std::move(buffer));
-           },
-           /// target_msg_id found.
-           [this, &pull_msg, &callback, &service](
-               std::list<QueueItem>::iterator target_item, uint64_t first_seq_id,
-               uint64_t last_seq_id) {
-             is_resending_ = true;
-             STREAMING_LOG(INFO) << "OnPull return";
-             service.post(std::bind(&WriterQueue::ResendItems, this, target_item,
-                                    first_seq_id, last_seq_id));
-             PullResponseMessage msg(
-                 pull_msg->PeerActorId(), pull_msg->ActorId(), pull_msg->QueueId(),
-                 target_item->SeqId(), pull_msg->MsgId(),
-                 queue::protobuf::StreamingQueueError::OK, is_upstream_first_pull_);
-             std::unique_ptr<LocalMemoryBuffer> buffer = msg.ToBytes();
-             is_upstream_first_pull_ = false;
-             callback(std::move(buffer));
-           });
-}
-
-void ReaderQueue::OnConsumed(uint64_t seq_id) {
-  STREAMING_LOG(INFO) << "OnConsumed: " << seq_id;
->>>>>>> e816e3ae
   QueueItem item = FrontProcessed();
   while (item.MsgIdEnd() <= msg_id) {
     PopProcessed();
@@ -443,20 +319,6 @@
   STREAMING_CHECK(msg->Buffer()->Data() != nullptr);
 
   Push(item);
-<<<<<<< HEAD
-=======
-}
-
-void ReaderQueue::OnResendData(std::shared_ptr<ResendDataMessage> msg) {
-  STREAMING_LOG(INFO) << "OnResendData queue_id: " << queue_id_ << " recv seq_id "
-                      << msg->SeqId() << "(" << msg->FirstSeqId() << "/"
-                      << msg->LastSeqId() << ")";
-  QueueItem item(msg->SeqId(), msg->Buffer(), 0, msg->MsgIdStart(), msg->MsgIdEnd(),
-                 msg->IsRaw());
-  STREAMING_CHECK(msg->Buffer()->Data() != nullptr);
-
-  Push(item);
->>>>>>> e816e3ae
   STREAMING_CHECK(msg->SeqId() >= msg->FirstSeqId() && msg->SeqId() <= msg->LastSeqId())
       << "(" << msg->FirstSeqId() << "/" << msg->SeqId() << "/" << msg->LastSeqId()
       << ")";
