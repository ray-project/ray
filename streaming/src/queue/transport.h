--- conflicted
+++ resolved
@@ -14,11 +14,9 @@
  public:
   /// Construct a Transport object.
   /// \param[in] peer_actor_id actor id of peer actor.
-<<<<<<< HEAD
-  Transport(CoreWorker *core_worker, const ActorID &peer_actor_id,
+  Transport(const ActorID &peer_actor_id,
             RayFunction &async_func, RayFunction &sync_func)
-      : core_worker_(core_worker),
-        peer_actor_id_(peer_actor_id),
+      : peer_actor_id_(peer_actor_id),
         async_func_(async_func),
         sync_func_(sync_func) {
     STREAMING_LOG(INFO) << "Transport constructor:";
@@ -30,11 +28,6 @@
                         << sync_func_.GetFunctionDescriptor()->ToString();
   }
 
-=======
-  Transport(const ActorID &peer_actor_id)
-      : worker_id_(CoreWorkerProcess::GetCoreWorker().GetWorkerID()),
-        peer_actor_id_(peer_actor_id) {}
->>>>>>> 44825d81
   virtual ~Transport() = default;
 
   /// Send buffer asynchronously, peer's `function` will be called.
