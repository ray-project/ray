#pragma once

#include <iterator>
#include <list>
#include <vector>

#include "queue/queue_item.h"
#include "queue/transport.h"
#include "queue/utils.h"
#include "ray/common/id.h"
#include "ray/util/util.h"
#include "util/streaming_logging.h"

namespace ray {
namespace streaming {

using ray::ObjectID;

enum QueueType { UPSTREAM = 0, DOWNSTREAM };

/// A queue-like data structure, which does not delete its items after poped.
/// The lifecycle of each item is:
/// - Pending, an item is pushed into a queue, but has not been processed (sent out or
/// consumed),
/// - Processed, has been handled by the user, but should not be deleted.
/// - Evicted, useless to the user, should be poped and destroyed.
/// At present, this data structure is implemented with one std::list,
/// using a watershed iterator to divided.
class Queue {
 public:
  /// \param actor_id, the actor id of upstream worker
  /// \param peer_actor_id, the actor id of downstream worker
  /// \param queue_id the unique identification of a pair of queues (upstream and
  /// downstream).
  /// \param size max size of the queue in bytes.
  /// \param transport
  /// transport to send items to peer.
  Queue(const ActorID &actor_id, const ActorID &peer_actor_id, ObjectID queue_id,
        uint64_t size, std::shared_ptr<Transport> transport)
      : actor_id_(actor_id),
        peer_actor_id_(peer_actor_id),
        queue_id_(queue_id),
        max_data_size_(size),
        data_size_(0),
        data_size_sent_(0) {
    buffer_queue_.push_back(InvalidQueueItem());
    watershed_iter_ = buffer_queue_.begin();
  }

  virtual ~Queue() {}

  /// Push an item into the queue.
  /// \param[in] item the QueueItem object to be send to peer.
  /// \return false if the queue is full.
  bool Push(QueueItem item);

  /// Get the front of item which in processed state.
  QueueItem FrontProcessed();

  /// Pop the front of item which in processed state.
  QueueItem PopProcessed();

  /// Pop the front of item which in pending state, the item
  /// will not be evicted at this moment, its state turn to
  /// processed.
  QueueItem PopPending();

  /// PopPending with timeout in microseconds.
  QueueItem PopPendingBlockTimeout(uint64_t timeout_us);

  /// Return the last item in pending state.
  QueueItem BackPending();

  inline bool IsPendingEmpty() {
    std::unique_lock<std::mutex> lock(mutex_);
    return std::next(watershed_iter_) == buffer_queue_.end();
  };

  inline bool IsPendingFull(uint64_t data_size = 0) {
    std::unique_lock<std::mutex> lock(mutex_);
    return max_data_size_ < data_size + data_size_;
  }

  /// Return the size in bytes of all items in queue.
  inline uint64_t QueueSize() { return data_size_; }

  /// Return the size in bytes of all items in pending state.
  inline uint64_t PendingDataSize() { return data_size_ - data_size_sent_; }

  /// Return the size in bytes of all items in processed state.
  inline uint64_t ProcessedDataSize() { return data_size_sent_; }

  /// Return item count of the queue.
  inline size_t Count() { return buffer_queue_.size(); }

  /// Return item count in pending state.
  inline size_t PendingCount();

  /// Return item count in processed state.
  inline size_t ProcessedCount();

  inline ActorID GetActorID() { return actor_id_; }
  inline ActorID GetPeerActorID() { return peer_actor_id_; }
  inline ObjectID GetQueueID() { return queue_id_; }

 protected:
  std::list<QueueItem> buffer_queue_;
  std::list<QueueItem>::iterator watershed_iter_;

  ActorID actor_id_;
  ActorID peer_actor_id_;
  ObjectID queue_id_;
  /// max data size in bytes
  uint64_t max_data_size_;
  uint64_t data_size_;
  uint64_t data_size_sent_;

  std::mutex mutex_;
  std::condition_variable readable_cv_;
};

/// Queue in upstream.
class WriterQueue : public Queue {
 public:
  /// \param queue_id, the unique ObjectID to identify a queue
  /// \param actor_id, the actor id of upstream worker
  /// \param peer_actor_id, the actor id of downstream worker
  /// \param size, max data size in bytes
  /// \param transport, transport
  WriterQueue(const ObjectID &queue_id, const ActorID &actor_id,
              const ActorID &peer_actor_id, uint64_t size,
              std::shared_ptr<Transport> transport)
      : Queue(actor_id, peer_actor_id, queue_id, size, transport),
        actor_id_(actor_id),
        peer_actor_id_(peer_actor_id),
        seq_id_(QUEUE_INITIAL_SEQ_ID),
        eviction_limit_(QUEUE_INVALID_SEQ_ID),
        min_consumed_msg_id_(QUEUE_INVALID_SEQ_ID),
        peer_last_msg_id_(0),
        peer_last_seq_id_(QUEUE_INVALID_SEQ_ID),
        transport_(transport),
        is_resending_(false),
        is_upstream_first_pull_(true) {}

<<<<<<< HEAD
  /// Push a continuous buffer into queue, the buffer consists of some messages packed by DataWriter.
  /// \param data, the buffer address
  /// \param data_size, buffer size
  /// \param timestamp, the timestamp when the buffer pushed in
  /// \param msg_id_start, the message id of the first message in the buffer
  /// \param msg_id_end, the message id of the last message in the buffer
  /// \param raw, whether this buffer is raw data, be True only in test
  Status Push(uint8_t *buffer, uint32_t buffer_size, uint64_t timestamp,
=======
  /// Push a continuous buffer into queue, the buffer consists of some messages packed by
  /// DataWriter. \param data, the buffer address \param data_size, buffer size \param
  /// timestamp, the timestamp when the buffer pushed in \param msg_id_start, the message
  /// id of the first message in the buffer \param msg_id_end, the message id of the last
  /// message in the buffer \param raw, whether this buffer is raw data, be True only in
  /// test
  Status Push(uint64_t seq_id, uint8_t *buffer, uint32_t buffer_size, uint64_t timestamp,
>>>>>>> 9056854c
              uint64_t msg_id_start, uint64_t msg_id_end, bool raw = false);

  /// Callback function, will be called when downstream queue notifies
  /// it has consumed some items.
  /// NOTE: this callback function is called in queue thread.
  void OnNotify(std::shared_ptr<NotificationMessage> notify_msg);

  /// Callback function, will be called when downstream queue receives
  /// resend items form upstream queue.
  /// NOTE: this callback function is called in queue thread.
  void OnPull(std::shared_ptr<PullRequestMessage> pull_msg,
              boost::asio::io_service &service,
              std::function<void(std::shared_ptr<LocalMemoryBuffer>)> callback);

  /// Send items through direct call.
  void Send();

  /// Called when user pushs item into queue. The count of items
  /// can be evicted, determined by eviction_limit_ and min_consumed_msg_id_.
  Status TryEvictItems();

  void SetQueueEvictionLimit(uint64_t msg_id) {
    eviction_limit_ = msg_id;
  }

  uint64_t EvictionLimit() { return eviction_limit_; }

  uint64_t GetMinConsumedMsgID() { return min_consumed_msg_id_; }

  void SetPeerLastIds(uint64_t msg_id, uint64_t seq_id) {
    peer_last_msg_id_ = msg_id;
    peer_last_seq_id_ = seq_id;
  }

  uint64_t GetPeerLastMsgId() { return peer_last_msg_id_; }

  uint64_t GetPeerLastSeqId() { return peer_last_seq_id_; }

 private:
  /// Resend an item to peer.
  /// \param item, the item object reference to ben resend.
  /// \param first_seq_id, the seq id of the first item in this resend sequence.
  /// \param last_seq_id, the seq id of the last item in this resend sequence.
  void ResendItem(QueueItem &item, uint64_t first_seq_id, uint64_t last_seq_id);
  /// Resend items to peer from start_iter iterator to watershed_iter_.
  /// \param start_iter, the starting list iterator.
  /// \param first_seq_id, the seq id of the first item in this resend sequence.
  /// \param last_seq_id, the seq id of the last item in this resend sequence.
  int ResendItems(std::list<QueueItem>::iterator start_iter, uint64_t first_seq_id,
                  uint64_t last_seq_id);
  /// Find the item which the message with `target_msg_id` in. If the `target_msg_id`
  /// is larger than the largest message id in the queue, the `greater_callback` callback
  /// will be called; If the `target_message_id` is smaller than the smallest message id
  /// in the queue, the `less_callback` callback will be called; If the `target_msg_id` is
  /// found in the queue, the `found_callback` callback willbe called.
  /// \param target_msg_id, the target message id to be found.
  void FindItem(uint64_t target_msg_id, std::function<void()> greater_callback,
                std::function<void()> less_callback,
                std::function<void(std::list<QueueItem>::iterator, uint64_t, uint64_t)>
                    equal_callback);

 private:
  ActorID actor_id_;
  ActorID peer_actor_id_;
  uint64_t seq_id_;
  uint64_t eviction_limit_;
  uint64_t min_consumed_msg_id_;
  uint64_t peer_last_msg_id_;
  uint64_t peer_last_seq_id_;
  std::shared_ptr<Transport> transport_;

  std::atomic<bool> is_resending_;
  bool is_upstream_first_pull_;
};

/// Queue in downstream.
class ReaderQueue : public Queue {
 public:
  /// \param queue_id, the unique ObjectID to identify a queue
  /// \param actor_id, the actor id of upstream worker
  /// \param peer_actor_id, the actor id of downstream worker
  /// \param transport, transport
  /// NOTE: we do not restrict queue size of ReaderQueue
  ReaderQueue(const ObjectID &queue_id, const ActorID &actor_id,
              const ActorID &peer_actor_id, std::shared_ptr<Transport> transport)
      : Queue(actor_id, peer_actor_id, queue_id, std::numeric_limits<uint64_t>::max(),
              transport),
        actor_id_(actor_id),
        peer_actor_id_(peer_actor_id),
        last_recv_seq_id_(QUEUE_INVALID_SEQ_ID),
        last_recv_msg_id_(QUEUE_INVALID_SEQ_ID),
        transport_(transport) {}

  /// Delete processed items whose seq id <= seq_id,
  /// then notify upstream queue.
  void OnConsumed(uint64_t seq_id);

  void OnData(QueueItem &item);
  /// Callback function, will be called when PullPeer DATA comes.
  /// TODO: can be combined with OnData
  /// NOTE: this callback function is called in queue thread.
  void OnResendData(std::shared_ptr<ResendDataMessage> msg);


  inline uint64_t GetLastRecvSeqId() { return last_recv_seq_id_; }
  inline uint64_t GetLastRecvMsgId() { return last_recv_msg_id_; }
 private:
  void Notify(uint64_t seq_id);
  void CreateNotifyTask(uint64_t seq_id, std::vector<TaskArg> &task_args);

 private:
  ActorID actor_id_;
  ActorID peer_actor_id_;
  uint64_t last_recv_seq_id_;
  uint64_t last_recv_msg_id_;
  std::shared_ptr<PromiseWrapper> promise_for_pull_;
  std::shared_ptr<Transport> transport_;
};

}  // namespace streaming
}  // namespace ray<|MERGE_RESOLUTION|>--- conflicted
+++ resolved
@@ -142,7 +142,6 @@
         is_resending_(false),
         is_upstream_first_pull_(true) {}
 
-<<<<<<< HEAD
   /// Push a continuous buffer into queue, the buffer consists of some messages packed by DataWriter.
   /// \param data, the buffer address
   /// \param data_size, buffer size
@@ -151,15 +150,6 @@
   /// \param msg_id_end, the message id of the last message in the buffer
   /// \param raw, whether this buffer is raw data, be True only in test
   Status Push(uint8_t *buffer, uint32_t buffer_size, uint64_t timestamp,
-=======
-  /// Push a continuous buffer into queue, the buffer consists of some messages packed by
-  /// DataWriter. \param data, the buffer address \param data_size, buffer size \param
-  /// timestamp, the timestamp when the buffer pushed in \param msg_id_start, the message
-  /// id of the first message in the buffer \param msg_id_end, the message id of the last
-  /// message in the buffer \param raw, whether this buffer is raw data, be True only in
-  /// test
-  Status Push(uint64_t seq_id, uint8_t *buffer, uint32_t buffer_size, uint64_t timestamp,
->>>>>>> 9056854c
               uint64_t msg_id_start, uint64_t msg_id_end, bool raw = false);
 
   /// Callback function, will be called when downstream queue notifies
