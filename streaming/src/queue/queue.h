--- conflicted
+++ resolved
@@ -67,10 +67,6 @@
   /// Return the last item in pending state.
   QueueItem BackPending();
 
-<<<<<<< HEAD
-  inline bool IsPendingEmpty();
-  inline bool IsPendingFull(uint64_t data_size = 0);
-=======
   inline bool IsPendingEmpty() {
     std::unique_lock<std::mutex> lock(mutex_);
     return std::next(watershed_iter_) == buffer_queue_.end();
@@ -80,7 +76,6 @@
     std::unique_lock<std::mutex> lock(mutex_);
     return max_data_size_ < data_size + data_size_;
   }
->>>>>>> e816e3ae
 
   /// Return the size in bytes of all items in queue.
   inline uint64_t QueueSize() { return data_size_; }
@@ -149,11 +144,7 @@
   /// \param msg_id_start, the message id of the first message in the buffer
   /// \param msg_id_end, the message id of the last message in the buffer
   /// \param raw, whether this buffer is raw data, be True only in test
-<<<<<<< HEAD
   Status Push(uint8_t *buffer, uint32_t buffer_size, uint64_t timestamp,
-=======
-  Status Push(uint64_t seq_id, uint8_t *buffer, uint32_t buffer_size, uint64_t timestamp,
->>>>>>> e816e3ae
               uint64_t msg_id_start, uint64_t msg_id_end, bool raw = false);
 
   /// Callback function, will be called when downstream queue notifies
@@ -244,10 +235,7 @@
         actor_id_(actor_id),
         peer_actor_id_(peer_actor_id),
         last_recv_seq_id_(QUEUE_INVALID_SEQ_ID),
-<<<<<<< HEAD
         last_recv_msg_id_(QUEUE_INVALID_SEQ_ID),
-=======
->>>>>>> e816e3ae
         transport_(transport) {}
 
   /// Delete processed items whose seq id <= seq_id,
@@ -261,12 +249,8 @@
   void OnResendData(std::shared_ptr<ResendDataMessage> msg);
 
 
-<<<<<<< HEAD
   inline uint64_t GetLastRecvSeqId() { return last_recv_seq_id_; }
   inline uint64_t GetLastRecvMsgId() { return last_recv_msg_id_; }
-
-=======
->>>>>>> e816e3ae
  private:
   void Notify(uint64_t seq_id);
   void CreateNotifyTask(uint64_t seq_id, std::vector<TaskArg> &task_args);
@@ -275,10 +259,7 @@
   ActorID actor_id_;
   ActorID peer_actor_id_;
   uint64_t last_recv_seq_id_;
-<<<<<<< HEAD
   uint64_t last_recv_msg_id_;
-=======
->>>>>>> e816e3ae
   std::shared_ptr<PromiseWrapper> promise_for_pull_;
   std::shared_ptr<Transport> transport_;
 };
