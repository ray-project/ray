--- conflicted
+++ resolved
@@ -17,13 +17,7 @@
   /// \param[in] async_func DataReader's raycall function descriptor to be called by
   /// DataWriter, asynchronous semantics \param[in] sync_func DataReader's raycall
   /// function descriptor to be called by DataWriter, synchronous semantics
-<<<<<<< HEAD
-  ReaderClient(CoreWorker *core_worker) : core_worker_(core_worker) {
-=======
-  ReaderClient(RayFunction &async_func, RayFunction &sync_func) {
-    DownstreamQueueMessageHandler::peer_async_function_ = async_func;
-    DownstreamQueueMessageHandler::peer_sync_function_ = sync_func;
->>>>>>> 44825d81
+  ReaderClient() {
     downstream_handler_ = ray::streaming::DownstreamQueueMessageHandler::CreateService(
         CoreWorkerProcess::GetCoreWorker().GetWorkerContext().GetCurrentActorID());
   }
@@ -42,13 +36,7 @@
 /// Interface of streaming queue for DataWriter. Similar to ReaderClient.
 class WriterClient {
  public:
-<<<<<<< HEAD
-  WriterClient(CoreWorker *core_worker) : core_worker_(core_worker) {
-=======
-  WriterClient(RayFunction &async_func, RayFunction &sync_func) {
-    UpstreamQueueMessageHandler::peer_async_function_ = async_func;
-    UpstreamQueueMessageHandler::peer_sync_function_ = sync_func;
->>>>>>> 44825d81
+  WriterClient() {
     upstream_handler_ = ray::streaming::UpstreamQueueMessageHandler::CreateService(
         CoreWorkerProcess::GetCoreWorker().GetWorkerContext().GetCurrentActorID());
   }
