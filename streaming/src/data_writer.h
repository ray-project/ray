--- conflicted
+++ resolved
@@ -10,10 +10,7 @@
 #include "channel.h"
 #include "config/streaming_config.h"
 #include "event_service.h"
-<<<<<<< HEAD
 #include "flow_control.h"
-=======
->>>>>>> 94a286ef
 #include "message/message_bundle.h"
 #include "runtime_context.h"
 
@@ -34,7 +31,6 @@
 /// accordingly. It will sleep for a short interval to save cpu if all ring
 /// buffers have no data in that moment.
 class DataWriter {
-<<<<<<< HEAD
  public:
   explicit DataWriter(std::shared_ptr<RuntimeContext> &runtime_context);
   virtual ~DataWriter();
@@ -69,8 +65,6 @@
   ///  \param offset_map (return value)
   void GetOffsetInfo(std::unordered_map<ObjectID, ProducerChannelInfo> *&offset_map);
 
-=======
->>>>>>> 94a286ef
  private:
   bool IsMessageAvailableInBuffer(ProducerChannelInfo &channel_info);
 
@@ -103,19 +97,6 @@
   /// Write all messages to channel util ringbuffer is empty.
   /// \param channel_info
   bool WriteAllToChannel(ProducerChannelInfo *channel_info);
-<<<<<<< HEAD
-=======
-
-  /// Trigger an empty message for channel with no valid data.
-  /// \param channel_info
-  bool SendEmptyToChannel(ProducerChannelInfo *channel_info);
-
-  void EmptyMessageTimerCallback();
-
- public:
-  explicit DataWriter(std::shared_ptr<RuntimeContext> &runtime_context);
-  virtual ~DataWriter();
->>>>>>> 94a286ef
 
   /// Trigger an empty message for channel with no valid data.
   /// \param channel_info
@@ -126,30 +107,22 @@
   /// Notify channel consumed by refreshing downstream queue stats.
   void NotifyConsumedByRefresh(ProducerChannelInfo &channel_info);
 
-<<<<<<< HEAD
   /// Notify channel consumed by given offset.
   void NotifyConsumedItem(ProducerChannelInfo &channel_info, uint32_t offset);
 
   void FlowControlTimer();
-=======
-  void Stop();
->>>>>>> 94a286ef
 
  private:
   std::shared_ptr<EventService> event_service_;
 
   std::shared_ptr<std::thread> empty_message_thread_;
-<<<<<<< HEAD
+
   std::shared_ptr<std::thread> flow_control_thread_;
   // One channel have unique identity.
   std::vector<ObjectID> output_queue_ids_;
   // Flow controller makes decision when it's should be blocked and avoid
   // unnecessary overflow.
   std::shared_ptr<FlowControl> flow_controller_;
-=======
-  // One channel have unique identity.
-  std::vector<ObjectID> output_queue_ids_;
->>>>>>> 94a286ef
 
  protected:
   std::unordered_map<ObjectID, ProducerChannelInfo> channel_info_map_;
