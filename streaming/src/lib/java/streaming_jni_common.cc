--- conflicted
+++ resolved
@@ -118,46 +118,16 @@
                        "()Lorg/ray/runtime/generated/Common$Language;");
   jobject java_language =
       env->CallObjectMethod(functionDescriptor, java_function_descriptor_get_language);
-<<<<<<< HEAD
-  int language = env->CallIntMethod(java_language, java_language_get_number);
-  std::vector<std::string> function_descriptor_list;
-  ray::FunctionDescriptor function_descriptor;
-=======
   auto language = static_cast<::Language>(
       env->CallIntMethod(java_language, java_language_get_number));
   std::vector<std::string> function_descriptor_list;
->>>>>>> 247a4d02
   jmethodID java_function_descriptor_to_list =
       env->GetMethodID(java_function_descriptor_class, "toList", "()Ljava/util/List;");
   JavaStringListToNativeStringVector(
       env, env->CallObjectMethod(functionDescriptor, java_function_descriptor_to_list),
       &function_descriptor_list);
-<<<<<<< HEAD
-  if (language == ray::rpc::Language::JAVA) {
-    RAY_CHECK(function_descriptor_list.size() == 3);
-    function_descriptor = ray::FunctionDescriptorBuilder::BuildJava(
-        function_descriptor_list[0],  // class name
-        function_descriptor_list[1],  // function name
-        function_descriptor_list[2]   // signature
-    );
-  } else if (language == ray::rpc::Language::PYTHON) {
-    while (function_descriptor_list.size() < 4) {
-      function_descriptor_list.push_back("");
-    }
-    function_descriptor = ray::FunctionDescriptorBuilder::BuildPython(
-        function_descriptor_list[0],  // module name
-        function_descriptor_list[1],  // class name
-        function_descriptor_list[2],  // function name
-        function_descriptor_list[3]   // function hash
-    );
-  } else {
-    RAY_LOG(FATAL) << "Unspported language " << language;
-  }
-  ray::RayFunction ray_function{static_cast<::Language>(language), function_descriptor};
-=======
   ray::FunctionDescriptor function_descriptor =
       ray::FunctionDescriptorBuilder::FromVector(language, function_descriptor_list);
   ray::RayFunction ray_function{language, function_descriptor};
->>>>>>> 247a4d02
   return ray_function;
 }