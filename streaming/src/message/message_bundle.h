--- conflicted
+++ resolved
@@ -6,12 +6,9 @@
 #include <numeric>
 #include <string>
 
-<<<<<<< HEAD
 #include "message.h"
 #include "ray/common/id.h"
-=======
 #include "message/message.h"
->>>>>>> ead8b863
 
 namespace ray {
 namespace streaming {
