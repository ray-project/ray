--- conflicted
+++ resolved
@@ -7,13 +7,10 @@
 proto_library(
     name = "streaming_proto",
     srcs = ["src/protobuf/streaming.proto"],
-<<<<<<< HEAD
     deps = [
         "@com_google_protobuf//:any_proto",
     ],
-=======
     strip_import_prefix = "src",
->>>>>>> ead8b863
     visibility = ["//visibility:public"],
 )
 
@@ -79,13 +76,9 @@
         "src/util/*.h",
     ]),
     copts = COPTS,
-<<<<<<< HEAD
     includes = [
         "src", "src/util/"
     ],
-=======
-    strip_include_prefix = "src",
->>>>>>> ead8b863
     visibility = ["//visibility:public"],
     deps = [
         "ray_util.so",
