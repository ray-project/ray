--- conflicted
+++ resolved
@@ -34,10 +34,10 @@
   exit 1
 fi
 
-# The PR for this commit is https://github.com/apache/arrow/pull/XXXX. We
+# The PR for this commit is https://github.com/apache/arrow/pull/2435. We
 # include the link here to make it easier to find the right commit because
 # Arrow often rewrites git history and invalidates certain commits.
-TARGET_COMMIT_ID=b1cd26a23ca4a8a21fa84dee6f69a628914303dc
+TARGET_COMMIT_ID=51410bc17bf76f766ac94effb315bf038afb7479
 build_arrow() {
   echo "building arrow"
   # Make sure arrow will be built again when building ray for java later than python
@@ -46,11 +46,7 @@
   fi
 
   if [[ ! -d $TP_DIR/build/arrow ]]; then
-<<<<<<< HEAD
-    git clone https://github.com/pcmoritz/arrow.git "$TP_DIR/build/arrow"
-=======
     git clone -q https://github.com/apache/arrow.git "$TP_DIR/build/arrow"
->>>>>>> 880ef1bd
   fi
 
   if ! [ -x "$(command -v bison)" ]; then
