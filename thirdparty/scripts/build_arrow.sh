#!/bin/bash

set -x

# Cause the script to exit if a single command fails.
set -e

TP_DIR=$(cd "$(dirname "${BASH_SOURCE:-$0}")"; pwd)/../

# setup env
if [[ -z  "$1" ]]; then
  PYTHON_EXECUTABLE=`which python`
else
  PYTHON_EXECUTABLE=$1
fi
echo "Using Python executable $PYTHON_EXECUTABLE."

LANGUAGE="python"
if [[ -n  "$2" ]]; then
  LANGUAGE=$2
fi
echo "Build language is $LANGUAGE."

unamestr="$(uname)"

if [[ "$unamestr" == "Linux" ]]; then
  FLATBUFFERS_HOME=$TP_DIR/pkg/flatbuffers
else
  FLATBUFFERS_HOME=""
fi

# Determine how many parallel jobs to use for make based on the number of cores
if [[ "$unamestr" == "Linux" ]]; then
  PARALLEL=$(nproc)
elif [[ "$unamestr" == "Darwin" ]]; then
  PARALLEL=$(sysctl -n hw.ncpu)
  echo "Platform is macosx."
else
  echo "Unrecognized platform."
  exit 1
fi

# The PR for this commit is https://github.com/apache/arrow/pull/2224. We
# include the link here to make it easier to find the right commit because
# Arrow often rewrites git history and invalidates certain commits.
TARGET_COMMIT_ID=010c87402071d715e6fd0c3d22a0b13820b9aed5
build_arrow_func() {
  echo "building arrow"

  # Make sure arrow will be built again when building ray for java later than python
  if [[ "$LANGUAGE" == "java" ]]; then
    rm -rf $TP_DIR/build/arrow/cpp/build/CMakeCache.txt
  fi

  if [[ ! -d $TP_DIR/build/arrow ]]; then
    git clone https://github.com/apache/arrow.git "$TP_DIR/build/arrow"
  fi

  if ! [ -x "$(command -v bison)" ]; then
    echo 'Error: bison is not installed.' >&2
    exit 1
  fi

  if ! [ -x "$(command -v flex)" ]; then
    echo 'Error: flex is not installed.' >&2
    exit 1
  fi

  pushd $TP_DIR/build/arrow
  git fetch origin master

  git checkout $TARGET_COMMIT_ID

  # The following 2 lines should be removed at the same time.
  git checkout cpp/src/arrow/memory_pool.cc
  git apply $TP_DIR/scripts/arrow-zero-fill.patch

  cd cpp
  if [ ! -d "build" ]; then
    mkdir build
  fi
  cd build

  BUILD_ARROW_PLASMA_JAVA_CLIENT=off
  if [[ "$LANGUAGE" == "java" ]]; then
    BUILD_ARROW_PLASMA_JAVA_CLIENT=on
  fi

  # Clean the build cache for arrow and parquet, in case the error of "Cannot find Parquet" occurs.
  rm -rf $TP_DIR/build/arrow/python/build/temp*

  ARROW_HOME=$TP_DIR/pkg/arrow/cpp/build/cpp-install
  BOOST_ROOT=$TP_DIR/pkg/boost \
  FLATBUFFERS_HOME=$FLATBUFFERS_HOME \
  cmake -DCMAKE_BUILD_TYPE=Release \
      -DCMAKE_C_FLAGS="-g -O3" \
      -DCMAKE_CXX_FLAGS="-g -O3" \
      -DCMAKE_INSTALL_PREFIX=$ARROW_HOME \
      -DARROW_BUILD_TESTS=off \
      -DARROW_HDFS=on \
      -DARROW_BOOST_USE_SHARED=off \
      -DPYTHON_EXECUTABLE:FILEPATH=$PYTHON_EXECUTABLE \
      -DARROW_PYTHON=on \
      -DARROW_PLASMA=on \
      -DPLASMA_PYTHON=on \
      -DARROW_JEMALLOC=off \
      -DARROW_WITH_BROTLI=off \
      -DARROW_WITH_LZ4=off \
      -DARROW_WITH_ZLIB=off \
      -DARROW_WITH_ZSTD=off \
      -DARROW_PLASMA_JAVA_CLIENT=$BUILD_ARROW_PLASMA_JAVA_CLIENT \
      ..
  make VERBOSE=1 -j$PARALLEL
  make install

  if [[ -d $ARROW_HOME/lib64 ]]; then
      # On CentOS, Arrow gets installed under lib64 instead of lib, so copy it for
      # now. TODO(rkn): A preferable solution would be to add both directories to
      # the PKG_CONFIG_PATH, but that didn't seem to work.
      cp -r $ARROW_HOME/lib64 $ARROW_HOME/lib
  fi

  bash "$TP_DIR/scripts/build_parquet.sh"

  echo "installing pyarrow"
  cd $TP_DIR/build/arrow/python
  # We set PKG_CONFIG_PATH, which is important so that in cmake, pkg-config can
  # find plasma.
  PKG_CONFIG_PATH=$ARROW_HOME/lib/pkgconfig \
  PYARROW_WITH_PLASMA=1 \
  PYARROW_BUNDLE_ARROW_CPP=1 \
  $PYTHON_EXECUTABLE setup.py build

  PKG_CONFIG_PATH=$ARROW_HOME/lib/pkgconfig \
  PYARROW_WITH_PLASMA=1 \
  PYARROW_BUNDLE_ARROW_CPP=1 \
  PARQUET_HOME=$TP_DIR/pkg/arrow/cpp/build/cpp-install \
  PYARROW_WITH_PARQUET=1 \
  $PYTHON_EXECUTABLE setup.py build_ext

  # Find the pyarrow directory that was just built and copy it to ray/python/ray/
  # so that pyarrow can be packaged along with ray.
  pushd $TP_DIR/build/arrow/python/build
  PYARROW_BUILD_LIB_DIR="$TP_DIR/build/arrow/python/build/$(find ./ -maxdepth 1 -type d -print | grep -m1 'lib')"
  popd
  echo "copying pyarrow files from $PYARROW_BUILD_LIB_DIR/pyarrow"
  cp -r $PYARROW_BUILD_LIB_DIR/pyarrow $TP_DIR/../python/ray/pyarrow_files/

  popd
}
# Download and compile arrow if it isn't already present or the commit-id mismatches.
if [[ ! -d $TP_DIR/../python/ray/pyarrow_files/pyarrow ]] || \
    [[ "$LANGUAGE" == "java" && ! -f $TP_DIR/build/arrow/cpp/build/release/libplasma_java.dylib ]]; then
  build_arrow_func
else
  pushd $TP_DIR/build/arrow
  if [[ "$TARGET_COMMIT_ID" != `git rev-parse HEAD` ]]; then
    # TARGET_COMMIT_ID may change to later commit.
    echo "Commit ID mismatches."
    git fetch origin master
<<<<<<< HEAD
    git checkout $TARGET_COMMIT_ID
  fi
  popd
  build_arrow_func
=======
    # The PR for this commit is https://github.com/apache/arrow/pull/2235. We
    # include the link here to make it easier to find the right commit because
    # Arrow often rewrites git history and invalidates certain commits.
    git checkout fa08ddfbe8ada173b2c621172e176f159ce3b728

    cd cpp
    if [ ! -d "build" ]; then
      mkdir build
    fi
    cd build

    BUILD_ARROW_PLASMA_JAVA_CLIENT=off
    if [[ "$LANGUAGE" == "java" ]]; then
      BUILD_ARROW_PLASMA_JAVA_CLIENT=on
    fi

    ARROW_HOME=$TP_DIR/pkg/arrow/cpp/build/cpp-install
    BOOST_ROOT=$TP_DIR/pkg/boost \
    FLATBUFFERS_HOME=$FLATBUFFERS_HOME \
    cmake -DCMAKE_BUILD_TYPE=Release \
        -DCMAKE_C_FLAGS="-g -O3" \
        -DCMAKE_CXX_FLAGS="-g -O3" \
        -DCMAKE_INSTALL_PREFIX=$ARROW_HOME \
        -DARROW_BUILD_TESTS=off \
        -DARROW_HDFS=on \
        -DARROW_BOOST_USE_SHARED=off \
        -DPYTHON_EXECUTABLE:FILEPATH=$PYTHON_EXECUTABLE \
        -DARROW_PYTHON=on \
        -DARROW_PLASMA=on \
        -DPLASMA_PYTHON=on \
        -DARROW_JEMALLOC=off \
        -DARROW_WITH_BROTLI=off \
        -DARROW_WITH_LZ4=off \
        -DARROW_WITH_ZLIB=off \
        -DARROW_WITH_ZSTD=off \
        -DARROW_PLASMA_JAVA_CLIENT=$BUILD_ARROW_PLASMA_JAVA_CLIENT \
        ..
    make VERBOSE=1 -j$PARALLEL
    make install

    if [[ -d $ARROW_HOME/lib64 ]]; then
        # On CentOS, Arrow gets installed under lib64 instead of lib, so copy it for
        # now. TODO(rkn): A preferable solution would be to add both directories to
        # the PKG_CONFIG_PATH, but that didn't seem to work.
        cp -r $ARROW_HOME/lib64 $ARROW_HOME/lib
    fi

    bash "$TP_DIR/scripts/build_parquet.sh"

    echo "installing pyarrow"
    cd $TP_DIR/build/arrow/python
    # We set PKG_CONFIG_PATH, which is important so that in cmake, pkg-config can
    # find plasma.
    PKG_CONFIG_PATH=$ARROW_HOME/lib/pkgconfig \
    PYARROW_WITH_PLASMA=1 \
    PYARROW_BUNDLE_ARROW_CPP=1 \
    $PYTHON_EXECUTABLE setup.py build

    PKG_CONFIG_PATH=$ARROW_HOME/lib/pkgconfig \
    PYARROW_WITH_PLASMA=1 \
    PYARROW_BUNDLE_ARROW_CPP=1 \
    PARQUET_HOME=$TP_DIR/pkg/arrow/cpp/build/cpp-install \
    PYARROW_WITH_PARQUET=1 \
    $PYTHON_EXECUTABLE setup.py build_ext

    # Find the pyarrow directory that was just built and copy it to ray/python/ray/
    # so that pyarrow can be packaged along with ray.
    pushd $TP_DIR/build/arrow/python/build
    PYARROW_BUILD_LIB_DIR="$TP_DIR/build/arrow/python/build/$(find ./ -maxdepth 1 -type d -print | grep -m1 'lib')"
    popd
    echo "copying pyarrow files from $PYARROW_BUILD_LIB_DIR/pyarrow"
    cp -r $PYARROW_BUILD_LIB_DIR/pyarrow $TP_DIR/../python/ray/pyarrow_files/

    popd
>>>>>>> c1575e98
fi<|MERGE_RESOLUTION|>--- conflicted
+++ resolved
@@ -40,11 +40,11 @@
   exit 1
 fi
 
-# The PR for this commit is https://github.com/apache/arrow/pull/2224. We
+# The PR for this commit is https://github.com/apache/arrow/pull/2235. We
 # include the link here to make it easier to find the right commit because
 # Arrow often rewrites git history and invalidates certain commits.
-TARGET_COMMIT_ID=010c87402071d715e6fd0c3d22a0b13820b9aed5
-build_arrow_func() {
+TARGET_COMMIT_ID=fa08ddfbe8ada173b2c621172e176f159ce3b728
+build_arrow() {
   echo "building arrow"
 
   # Make sure arrow will be built again when building ray for java later than python
@@ -151,92 +151,15 @@
 # Download and compile arrow if it isn't already present or the commit-id mismatches.
 if [[ ! -d $TP_DIR/../python/ray/pyarrow_files/pyarrow ]] || \
     [[ "$LANGUAGE" == "java" && ! -f $TP_DIR/build/arrow/cpp/build/release/libplasma_java.dylib ]]; then
-  build_arrow_func
+  build_arrow
 else
   pushd $TP_DIR/build/arrow
   if [[ "$TARGET_COMMIT_ID" != `git rev-parse HEAD` ]]; then
     # TARGET_COMMIT_ID may change to later commit.
     echo "Commit ID mismatches."
     git fetch origin master
-<<<<<<< HEAD
     git checkout $TARGET_COMMIT_ID
   fi
   popd
-  build_arrow_func
-=======
-    # The PR for this commit is https://github.com/apache/arrow/pull/2235. We
-    # include the link here to make it easier to find the right commit because
-    # Arrow often rewrites git history and invalidates certain commits.
-    git checkout fa08ddfbe8ada173b2c621172e176f159ce3b728
-
-    cd cpp
-    if [ ! -d "build" ]; then
-      mkdir build
-    fi
-    cd build
-
-    BUILD_ARROW_PLASMA_JAVA_CLIENT=off
-    if [[ "$LANGUAGE" == "java" ]]; then
-      BUILD_ARROW_PLASMA_JAVA_CLIENT=on
-    fi
-
-    ARROW_HOME=$TP_DIR/pkg/arrow/cpp/build/cpp-install
-    BOOST_ROOT=$TP_DIR/pkg/boost \
-    FLATBUFFERS_HOME=$FLATBUFFERS_HOME \
-    cmake -DCMAKE_BUILD_TYPE=Release \
-        -DCMAKE_C_FLAGS="-g -O3" \
-        -DCMAKE_CXX_FLAGS="-g -O3" \
-        -DCMAKE_INSTALL_PREFIX=$ARROW_HOME \
-        -DARROW_BUILD_TESTS=off \
-        -DARROW_HDFS=on \
-        -DARROW_BOOST_USE_SHARED=off \
-        -DPYTHON_EXECUTABLE:FILEPATH=$PYTHON_EXECUTABLE \
-        -DARROW_PYTHON=on \
-        -DARROW_PLASMA=on \
-        -DPLASMA_PYTHON=on \
-        -DARROW_JEMALLOC=off \
-        -DARROW_WITH_BROTLI=off \
-        -DARROW_WITH_LZ4=off \
-        -DARROW_WITH_ZLIB=off \
-        -DARROW_WITH_ZSTD=off \
-        -DARROW_PLASMA_JAVA_CLIENT=$BUILD_ARROW_PLASMA_JAVA_CLIENT \
-        ..
-    make VERBOSE=1 -j$PARALLEL
-    make install
-
-    if [[ -d $ARROW_HOME/lib64 ]]; then
-        # On CentOS, Arrow gets installed under lib64 instead of lib, so copy it for
-        # now. TODO(rkn): A preferable solution would be to add both directories to
-        # the PKG_CONFIG_PATH, but that didn't seem to work.
-        cp -r $ARROW_HOME/lib64 $ARROW_HOME/lib
-    fi
-
-    bash "$TP_DIR/scripts/build_parquet.sh"
-
-    echo "installing pyarrow"
-    cd $TP_DIR/build/arrow/python
-    # We set PKG_CONFIG_PATH, which is important so that in cmake, pkg-config can
-    # find plasma.
-    PKG_CONFIG_PATH=$ARROW_HOME/lib/pkgconfig \
-    PYARROW_WITH_PLASMA=1 \
-    PYARROW_BUNDLE_ARROW_CPP=1 \
-    $PYTHON_EXECUTABLE setup.py build
-
-    PKG_CONFIG_PATH=$ARROW_HOME/lib/pkgconfig \
-    PYARROW_WITH_PLASMA=1 \
-    PYARROW_BUNDLE_ARROW_CPP=1 \
-    PARQUET_HOME=$TP_DIR/pkg/arrow/cpp/build/cpp-install \
-    PYARROW_WITH_PARQUET=1 \
-    $PYTHON_EXECUTABLE setup.py build_ext
-
-    # Find the pyarrow directory that was just built and copy it to ray/python/ray/
-    # so that pyarrow can be packaged along with ray.
-    pushd $TP_DIR/build/arrow/python/build
-    PYARROW_BUILD_LIB_DIR="$TP_DIR/build/arrow/python/build/$(find ./ -maxdepth 1 -type d -print | grep -m1 'lib')"
-    popd
-    echo "copying pyarrow files from $PYARROW_BUILD_LIB_DIR/pyarrow"
-    cp -r $PYARROW_BUILD_LIB_DIR/pyarrow $TP_DIR/../python/ray/pyarrow_files/
-
-    popd
->>>>>>> c1575e98
+  build_arrow
 fi