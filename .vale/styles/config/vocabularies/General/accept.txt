--- conflicted
+++ resolved
@@ -27,10 +27,7 @@
 [Gg]rafana
 CLI
 Anyscale
-<<<<<<< HEAD
 Nsight
 [Pp]rofiler
-=======
 deserialize
-teardown
->>>>>>> f476e6b2
+teardown