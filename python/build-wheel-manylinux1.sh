--- conflicted
+++ resolved
@@ -43,11 +43,7 @@
     # Fix the numpy version because this will be the oldest numpy version we can
     # support.
     /opt/python/${PYTHON}/bin/pip install -q numpy==${NUMPY_VERSION} cython==0.29.0
-<<<<<<< HEAD
-    INCLUDE_UI=1 PATH=/opt/python/${PYTHON}/bin:$PATH RAY_BAZEL_ARGUMENTS="--action_env=PATH=/opt/python/${PYTHON}/bin:$PATH" /opt/python/${PYTHON}/bin/python setup.py bdist_wheel
-=======
-    PATH=/opt/python/${PYTHON}/bin:$PATH /opt/python/${PYTHON}/bin/python setup.py bdist_wheel
->>>>>>> 95254b3d
+    PATH=/opt/python/${PYTHON}/bin:$PATH RAY_BAZEL_ARGUMENTS="--action_env=PATH=/opt/python/${PYTHON}/bin:$PATH" /opt/python/${PYTHON}/bin/python setup.py bdist_wheel
     # In the future, run auditwheel here.
     mv dist/*.whl ../.whl/
   popd
