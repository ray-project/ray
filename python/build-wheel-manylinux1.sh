--- conflicted
+++ resolved
@@ -11,19 +11,11 @@
          "cp36-cp36m"
          "cp37-cp37m")
 
-<<<<<<< HEAD
 # The minimum supported numpy version is 1.14, see
 # https://issues.apache.org/jira/browse/ARROW-3141
 NUMPY_VERSIONS=("1.14.5"
                 "1.14.5"
                 "1.14.5"
-                "1.14.5"
-=======
-# On python 3.7, a newer version of numpy seems to be necessary.
-NUMPY_VERSIONS=("1.10.4"
-                "1.10.4"
-                "1.10.4"
->>>>>>> 1a1027b3
                 "1.14.5")
 
 sudo apt-get install unzip
