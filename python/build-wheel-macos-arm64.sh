--- conflicted
+++ resolved
@@ -1,189 +1,93 @@
-<<<<<<< HEAD
-#!/bin/bash
-
-# Cause the script to exit if a single command fails.
-set -e
-
-# Show explicitly which commands are currently running.
-set -x
-
-DOWNLOAD_DIR=python_downloads
-
-NODE_VERSION="14"
-PY_VERSIONS=("3.8.2"
-             "3.9.1")
-PY_MMS=("3.8"
-        "3.9")
-
-
-if [[ -n "${SKIP_DEP_RES}" ]]; then
-  ./ci/travis/install-bazel.sh
-
-  curl -o- https://raw.githubusercontent.com/nvm-sh/nvm/v0.39.0/install.sh | bash
-  curl -o- https://github.com/conda-forge/miniforge/releases/latest/download/Miniforge3-MacOSX-arm64.sh | bash
-  source ~/.bash_profile
-  conda init bash
-  source ~/.bash_profile
-
-  # Use the latest version of Node.js in order to build the dashboard.
-  source "$HOME"/.nvm/nvm.sh
-  nvm install $NODE_VERSION
-  nvm use $NODE_VERSION
-fi
-
-# Build the dashboard so its static assets can be included in the wheel.
-pushd python/ray/dashboard/client
-  npm ci
-  npm run build
-popd
-
-mkdir -p .whl
-
-for ((i=0; i<${#PY_VERSIONS[@]}; ++i)); do
-  PY_MM=${PY_MMS[i]}
-  CONDA_ENV_NAME="p$PY_MM"
- 
-  # The -f flag is passed twice to also run git clean in the arrow subdirectory.
-  # The -d flag removes directories. The -x flag ignores the .gitignore file,
-  # and the -e flag ensures that we don't remove the .whl directory.
-  git clean -f -f -x -d -e .whl -e $DOWNLOAD_DIR -e python/ray/dashboard/client -e dashboard/client
-
-
-  # Install python using conda. This should be easier to produce consistent results in buildkite and locally.
-  source ~/.bash_profile
-  conda create -y -n "$CONDA_ENV_NAME"
-  conda activate "$CONDA_ENV_NAME"
-  conda remove -y python || true
-  conda install -y python="$PY_MM"
-
-  # NOTE: We expect conda to set the PATH properly.
-  PIP_CMD=pip
-  PYTHON_EXE=python
-
-  $PIP_CMD install --upgrade pip
-
-  if [ -z "${TRAVIS_COMMIT}" ]; then
-    TRAVIS_COMMIT=${BUILDKITE_COMMIT}
-  fi
-
-  pushd python
-    # Setuptools on CentOS is too old to install arrow 0.9.0, therefore we upgrade.
-    # TODO: Unpin after https://github.com/pypa/setuptools/issues/2849 is fixed.
-    $PIP_CMD install --upgrade setuptools==58.4
-    $PIP_CMD install -q cython==0.29.15
-    # Install wheel to avoid the error "invalid command 'bdist_wheel'".
-    $PIP_CMD install -q wheel
-    # Set the commit SHA in __init__.py.
-    if [ -n "$TRAVIS_COMMIT" ]; then
-      echo "TRAVIS_COMMIT variable detected. ray.__commit__ will be set to $TRAVIS_COMMIT"
-    else
-      echo "TRAVIS_COMMIT variable is not set, getting the current commit from git."
-      TRAVIS_COMMIT=$(git rev-parse HEAD)
-    fi
-
-    sed -i .bak "s/{{RAY_COMMIT_SHA}}/$TRAVIS_COMMIT/g" ray/__init__.py && rm ray/__init__.py.bak
-
-    # Add the correct Python to the path and build the wheel. This is only
-    # needed so that the installation finds the cython executable.
-    # build ray wheel
-    $PYTHON_EXE setup.py bdist_wheel
-    # build ray-cpp wheel
-    RAY_INSTALL_CPP=1 $PYTHON_EXE setup.py bdist_wheel
-    mv dist/*.whl ../.whl/
-  popd
-done
-=======
-#!/bin/bash
-
-# Cause the script to exit if a single command fails.
-set -e
-
-# Show explicitly which commands are currently running.
-set -x
-
-DOWNLOAD_DIR=python_downloads
-
-NODE_VERSION="14"
-PY_VERSIONS=("3.8.2"
-             "3.9.1")
-PY_MMS=("3.8"
-        "3.9")
-
-
-if [[ -n "${SKIP_DEP_RES}" ]]; then
-  ./ci/travis/install-bazel.sh
-
-  curl -o- https://raw.githubusercontent.com/nvm-sh/nvm/v0.39.0/install.sh | bash
-  curl -o- https://github.com/conda-forge/miniforge/releases/latest/download/Miniforge3-MacOSX-arm64.sh | bash
-  source ~/.bash_profile
-  conda init bash
-  source ~/.bash_profile
-
-  # Use the latest version of Node.js in order to build the dashboard.
-  source "$HOME"/.nvm/nvm.sh
-  nvm install $NODE_VERSION
-  nvm use $NODE_VERSION
-fi
-
-# Build the dashboard so its static assets can be included in the wheel.
-pushd python/ray/dashboard/client
-  npm ci
-  npm run build
-popd
-
-mkdir -p .whl
-
-for ((i=0; i<${#PY_VERSIONS[@]}; ++i)); do
-  PY_MM=${PY_MMS[i]}
-  CONDA_ENV_NAME="p$PY_MM"
- 
-  # The -f flag is passed twice to also run git clean in the arrow subdirectory.
-  # The -d flag removes directories. The -x flag ignores the .gitignore file,
-  # and the -e flag ensures that we don't remove the .whl directory.
-  git clean -f -f -x -d -e .whl -e $DOWNLOAD_DIR -e python/ray/dashboard/client -e dashboard/client
-
-
-  # Install python using conda. This should be easier to produce consistent results in buildkite and locally.
-  source ~/.bash_profile
-  conda create -y -n "$CONDA_ENV_NAME"
-  conda activate "$CONDA_ENV_NAME"
-  conda remove -y python || true
-  conda install -y python="$PY_MM"
-
-  # NOTE: We expect conda to set the PATH properly.
-  PIP_CMD=pip
-  PYTHON_EXE=python
-
-  $PIP_CMD install --upgrade pip
-
-  if [ -z "${TRAVIS_COMMIT}" ]; then
-    TRAVIS_COMMIT=${BUILDKITE_COMMIT}
-  fi
-
-  pushd python
-    # Setuptools on CentOS is too old to install arrow 0.9.0, therefore we upgrade.
-    # TODO: Unpin after https://github.com/pypa/setuptools/issues/2849 is fixed.
-    $PIP_CMD install --upgrade setuptools==58.4
-    $PIP_CMD install -q cython==0.29.26
-    # Install wheel to avoid the error "invalid command 'bdist_wheel'".
-    $PIP_CMD install -q wheel
-    # Set the commit SHA in __init__.py.
-    if [ -n "$TRAVIS_COMMIT" ]; then
-      echo "TRAVIS_COMMIT variable detected. ray.__commit__ will be set to $TRAVIS_COMMIT"
-    else
-      echo "TRAVIS_COMMIT variable is not set, getting the current commit from git."
-      TRAVIS_COMMIT=$(git rev-parse HEAD)
-    fi
-
-    sed -i .bak "s/{{RAY_COMMIT_SHA}}/$TRAVIS_COMMIT/g" ray/__init__.py && rm ray/__init__.py.bak
-
-    # Add the correct Python to the path and build the wheel. This is only
-    # needed so that the installation finds the cython executable.
-    # build ray wheel
-    $PYTHON_EXE setup.py bdist_wheel
-    # build ray-cpp wheel
-    RAY_INSTALL_CPP=1 $PYTHON_EXE setup.py bdist_wheel
-    mv dist/*.whl ../.whl/
-  popd
-done
->>>>>>> 19672688
+#!/bin/bash
+
+# Cause the script to exit if a single command fails.
+set -e
+
+# Show explicitly which commands are currently running.
+set -x
+
+DOWNLOAD_DIR=python_downloads
+
+NODE_VERSION="14"
+PY_VERSIONS=("3.8.2"
+             "3.9.1")
+PY_MMS=("3.8"
+        "3.9")
+
+
+if [[ -n "${SKIP_DEP_RES}" ]]; then
+  ./ci/travis/install-bazel.sh
+
+  curl -o- https://raw.githubusercontent.com/nvm-sh/nvm/v0.39.0/install.sh | bash
+  curl -o- https://github.com/conda-forge/miniforge/releases/latest/download/Miniforge3-MacOSX-arm64.sh | bash
+  source ~/.bash_profile
+  conda init bash
+  source ~/.bash_profile
+
+  # Use the latest version of Node.js in order to build the dashboard.
+  source "$HOME"/.nvm/nvm.sh
+  nvm install $NODE_VERSION
+  nvm use $NODE_VERSION
+fi
+
+# Build the dashboard so its static assets can be included in the wheel.
+pushd python/ray/dashboard/client
+  npm ci
+  npm run build
+popd
+
+mkdir -p .whl
+
+for ((i=0; i<${#PY_VERSIONS[@]}; ++i)); do
+  PY_MM=${PY_MMS[i]}
+  CONDA_ENV_NAME="p$PY_MM"
+ 
+  # The -f flag is passed twice to also run git clean in the arrow subdirectory.
+  # The -d flag removes directories. The -x flag ignores the .gitignore file,
+  # and the -e flag ensures that we don't remove the .whl directory.
+  git clean -f -f -x -d -e .whl -e $DOWNLOAD_DIR -e python/ray/dashboard/client -e dashboard/client
+
+
+  # Install python using conda. This should be easier to produce consistent results in buildkite and locally.
+  source ~/.bash_profile
+  conda create -y -n "$CONDA_ENV_NAME"
+  conda activate "$CONDA_ENV_NAME"
+  conda remove -y python || true
+  conda install -y python="$PY_MM"
+
+  # NOTE: We expect conda to set the PATH properly.
+  PIP_CMD=pip
+  PYTHON_EXE=python
+
+  $PIP_CMD install --upgrade pip
+
+  if [ -z "${TRAVIS_COMMIT}" ]; then
+    TRAVIS_COMMIT=${BUILDKITE_COMMIT}
+  fi
+
+  pushd python
+    # Setuptools on CentOS is too old to install arrow 0.9.0, therefore we upgrade.
+    # TODO: Unpin after https://github.com/pypa/setuptools/issues/2849 is fixed.
+    $PIP_CMD install --upgrade setuptools==58.4
+    $PIP_CMD install -q cython==0.29.26
+    # Install wheel to avoid the error "invalid command 'bdist_wheel'".
+    $PIP_CMD install -q wheel
+    # Set the commit SHA in __init__.py.
+    if [ -n "$TRAVIS_COMMIT" ]; then
+      echo "TRAVIS_COMMIT variable detected. ray.__commit__ will be set to $TRAVIS_COMMIT"
+    else
+      echo "TRAVIS_COMMIT variable is not set, getting the current commit from git."
+      TRAVIS_COMMIT=$(git rev-parse HEAD)
+    fi
+
+    sed -i .bak "s/{{RAY_COMMIT_SHA}}/$TRAVIS_COMMIT/g" ray/__init__.py && rm ray/__init__.py.bak
+
+    # Add the correct Python to the path and build the wheel. This is only
+    # needed so that the installation finds the cython executable.
+    # build ray wheel
+    $PYTHON_EXE setup.py bdist_wheel
+    # build ray-cpp wheel
+    RAY_INSTALL_CPP=1 $PYTHON_EXE setup.py bdist_wheel
+    mv dist/*.whl ../.whl/
+  popd
+done