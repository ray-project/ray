tensorflow-probability
gast
# Version requirement to match Tune
torch>=1.6.0
# Version requirement to match Tune
torchvision>=0.6.0
smart_open
<<<<<<< HEAD
# For testing in MuJoCo-like envs (in PyBullet).
pybullet
=======
# For tests on PettingZoo's multi-agent envs.
pettingzoo>=1.4.0
>>>>>>> 0a505ca8
<|MERGE_RESOLUTION|>--- conflicted
+++ resolved
@@ -5,10 +5,7 @@
 # Version requirement to match Tune
 torchvision>=0.6.0
 smart_open
-<<<<<<< HEAD
 # For testing in MuJoCo-like envs (in PyBullet).
 pybullet
-=======
 # For tests on PettingZoo's multi-agent envs.
-pettingzoo>=1.4.0
->>>>>>> 0a505ca8
+pettingzoo>=1.4.0