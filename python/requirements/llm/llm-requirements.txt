# Keep this in sync with the definition in setup.py for ray[llm]
vllm>=0.7.2
<<<<<<< HEAD
asyncache>=0.3.1
=======
jsonref>=1.1.0
>>>>>>> 62a68aeb
boto3
async_timeout<|MERGE_RESOLUTION|>--- conflicted
+++ resolved
@@ -1,9 +1,7 @@
 # Keep this in sync with the definition in setup.py for ray[llm]
 vllm>=0.7.2
-<<<<<<< HEAD
-asyncache>=0.3.1
-=======
+# For json mode
 jsonref>=1.1.0
->>>>>>> 62a68aeb
+jsonschema
 boto3
 async_timeout