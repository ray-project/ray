--- conflicted
+++ resolved
@@ -13,11 +13,7 @@
 typer
 meson
 pybind11
-<<<<<<< HEAD
 hf_transfer
 flashinfer-python
 # nixl version Needs to be in sync with the one in ray-llm/Dockerfile
-nixl==0.4.1
-=======
-hf_transfer
->>>>>>> ade535a9
+nixl==0.4.1