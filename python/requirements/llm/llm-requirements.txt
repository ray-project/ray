--- conflicted
+++ resolved
@@ -1,12 +1,7 @@
 # Keep this in sync with the definition in setup.py for ray[llm]
 vllm>=0.7.2
-<<<<<<< HEAD
-asyncache==0.3.1
-jsonref==1.1.0
-=======
 asyncache>=0.3.1
 jsonref>=1.1.0
->>>>>>> 6aa079a3
 aiobotocore
 boto3
 async_timeout