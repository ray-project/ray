# Keep this in sync with the definition in setup.py for ray[llm]
vllm>=0.7.2
jsonref>=1.1.0
async_timeout
# If LLM weights are in S3
boto3
<<<<<<< HEAD
# If LLM weights are in GCS
google-cloud-storage
=======
# async-timeout is a backport of asyncio.timeout for python < 3.11
async-timeout; python_version < '3.11'
>>>>>>> 9eb76aca
<|MERGE_RESOLUTION|>--- conflicted
+++ resolved
@@ -1,13 +1,6 @@
 # Keep this in sync with the definition in setup.py for ray[llm]
 vllm>=0.7.2
 jsonref>=1.1.0
-async_timeout
-# If LLM weights are in S3
 boto3
-<<<<<<< HEAD
-# If LLM weights are in GCS
-google-cloud-storage
-=======
 # async-timeout is a backport of asyncio.timeout for python < 3.11
-async-timeout; python_version < '3.11'
->>>>>>> 9eb76aca
+async-timeout; python_version < '3.11'