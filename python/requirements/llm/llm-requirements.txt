# Keep this in sync with the definition in setup.py for ray[llm], unless
# constraining to a maximum version (i.e. <=) to temporarily work around a bug.
# Those pins for the sake of workarounds should not be advertised as constraints
# on future releases in setup.py.
<<<<<<< HEAD
# Keep vllm version in sync with VLLM_SCRIPTS_REF in docker/ray-llm/Dockerfile
vllm>=0.11.0
=======
vllm[audio]>=0.12.0
>>>>>>> 6da13973
nixl>=0.6.1
# TODO(llm): remove after next vLLM version bump
transformers>=4.57.3
# For json mode
jsonref>=1.1.0
jsonschema
ninja
# async-timeout is a backport of asyncio.timeout for python < 3.11
async-timeout; python_version < '3.11'
typer
meson
pybind11
hf_transfer<|MERGE_RESOLUTION|>--- conflicted
+++ resolved
@@ -2,12 +2,7 @@
 # constraining to a maximum version (i.e. <=) to temporarily work around a bug.
 # Those pins for the sake of workarounds should not be advertised as constraints
 # on future releases in setup.py.
-<<<<<<< HEAD
-# Keep vllm version in sync with VLLM_SCRIPTS_REF in docker/ray-llm/Dockerfile
-vllm>=0.11.0
-=======
 vllm[audio]>=0.12.0
->>>>>>> 6da13973
 nixl>=0.6.1
 # TODO(llm): remove after next vLLM version bump
 transformers>=4.57.3
