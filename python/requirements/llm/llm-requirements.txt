--- conflicted
+++ resolved
@@ -1,11 +1,7 @@
 # Keep this in sync with the definition in setup.py for ray[llm]
 vllm>=0.7.2
 asyncache==0.3.1
-<<<<<<< HEAD
-jsonref==1.1.0
-=======
 jsonref==1.1.0
 aiobotocore
 boto3
-async_timeout
->>>>>>> f31d0c68
+async_timeout