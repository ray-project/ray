-r requirements_dl.txt

aim==3.16.1
ax-platform[mysql]==0.2.6; python_version < '3.8'
ax-platform[mysql]==0.3.2; python_version >= '3.8'
bayesian-optimization==1.2.0
comet-ml==3.31.9
ConfigSpace==0.4.18
dragonfly-opt==0.1.6
flaml==1.1.1
freezegun==1.1.0
# Requires decord which is unavailable for arm64
gluoncv==0.10.5.post0; platform_machine != "arm64"
gpy==1.10.0

# Requires libtorrent which is unavailable for arm64
autorom[accept-rom-license]; platform_machine != "arm64"
h5py==3.7.0
hpbandster==0.7.4
HEBO==0.3.2
hyperopt==0.2.5
jupyterlab==3.6.1
lightgbm==3.3.5
matplotlib!=3.4.3
mlflow==1.30.0; python_version <= '3.7'
mlflow==2.4.1; python_version > '3.7'
# Unavailable for arm64 in more recent versions
mxnet==1.8.0.post0; platform_machine != "arm64"
nevergrad==0.4.3.post7
optuna==2.10.0
# For HEBO compatibility
pymoo==0.5.0
pytest-remotedata==0.3.2
lightning-bolts==0.4.0
pytorch-lightning==1.6.5
fairscale==0.4.6
s3fs==2023.1.0
shortuuid==1.0.1
scikit-optimize==0.9.0
sigopt==7.5.0
timm==0.4.5
<<<<<<< HEAD
transformers==4.26.1
# Used by ax-platform for type checking.
# Since we pin ax-platform at an earlier version,
# we need to pin this as well to prevent incompatible
# more recent versions from being used.
# ax-platform was updated for py3.8+, which is incompatible
# with this pin, so we restrict the version here to <=3.7
typeguard==2.13.0; python_version <= '3.7'
=======
transformers==4.18.0; python_version <= '3.6'
transformers==4.19.1; python_version > '3.6'
>>>>>>> 7ed5c6d9
wandb==0.13.4
xgboost==1.3.3
zoopt==0.4.1

# We need to pin scipy because Dragonfly/Bayesopt tests will time out otherwise.
# This is likely because of a subdependency or API change. We may have to
# upgrade dragonfly/bayesopt in sync.
# Todo (krfricke): Upgrade
scipy==1.7.3<|MERGE_RESOLUTION|>--- conflicted
+++ resolved
@@ -39,7 +39,6 @@
 scikit-optimize==0.9.0
 sigopt==7.5.0
 timm==0.4.5
-<<<<<<< HEAD
 transformers==4.26.1
 # Used by ax-platform for type checking.
 # Since we pin ax-platform at an earlier version,
@@ -48,10 +47,6 @@
 # ax-platform was updated for py3.8+, which is incompatible
 # with this pin, so we restrict the version here to <=3.7
 typeguard==2.13.0; python_version <= '3.7'
-=======
-transformers==4.18.0; python_version <= '3.6'
-transformers==4.19.1; python_version > '3.6'
->>>>>>> 7ed5c6d9
 wandb==0.13.4
 xgboost==1.3.3
 zoopt==0.4.1
