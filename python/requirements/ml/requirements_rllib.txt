<<<<<<< HEAD
-r requirements_dl.txt

# Environment adapters.
# ---------------------
# Atari
autorom[accept-rom-license]
gym[atari]>=0.21.0; python_version >= '3.7'
gym[atari]==0.19.0; python_version < '3.7'
# Kaggle envs.
kaggle_environments==1.7.11
# Unity3D testing
mlagents_envs==0.27.0
# For tests on PettingZoo's multi-agent envs.
pettingzoo==1.11.1
pymunk==6.0.0
supersuit==2.6.6
# For testing in MuJoCo-like envs (in PyBullet).
pybullet==3.2.0
# For tests on RecSim and Kaggle envs.
recsim==0.2.4
tensorflow_estimator==2.6.0

# Other.
# ------
# For MAML on PyTorch.
higher==0.2.1
# For auto-generating an env-rendering Window.
pyglet==1.5.15
# For JSON reader/writer.
smart_open==5.0.0
# Ray Serve example
starlette==0.16.0
# ONNX
onnx==1.9.0
onnxruntime==1.9.0
tf2onnx==1.8.5
=======
-r requirements_dl.txt

# Environment adapters.
# ---------------------
# Atari
autorom[accept-rom-license]
gym[atari]>=0.21.0; python_version >= '3.7'
gym[atari]==0.19.0; python_version < '3.7'
# Kaggle envs.
kaggle_environments==1.7.11
# Unity3D testing
mlagents_envs==0.27.0
# For tests on PettingZoo's multi-agent envs.
pettingzoo==1.14.0; python_version >= '3.7'
pymunk==6.0.0
supersuit==3.3.2; python_version >= '3.7'
# For testing in MuJoCo-like envs (in PyBullet).
pybullet==3.2.0
# For tests on RecSim and Kaggle envs.
recsim==0.2.4
tensorflow_estimator==2.6.0

# Other.
# ------
# For MAML on PyTorch.
higher==0.2.1
# For auto-generating an env-rendering Window.
pyglet==1.5.15
imageio-ffmpeg==0.4.5
# For JSON reader/writer.
smart_open==5.0.0
# Ray Serve example
starlette==0.16.0
# ONNX
onnx==1.9.0
onnxruntime==1.9.0
tf2onnx==1.8.5
>>>>>>> 19672688
<|MERGE_RESOLUTION|>--- conflicted
+++ resolved
@@ -1,76 +1,37 @@
-<<<<<<< HEAD
--r requirements_dl.txt
-
-# Environment adapters.
-# ---------------------
-# Atari
-autorom[accept-rom-license]
-gym[atari]>=0.21.0; python_version >= '3.7'
-gym[atari]==0.19.0; python_version < '3.7'
-# Kaggle envs.
-kaggle_environments==1.7.11
-# Unity3D testing
-mlagents_envs==0.27.0
-# For tests on PettingZoo's multi-agent envs.
-pettingzoo==1.11.1
-pymunk==6.0.0
-supersuit==2.6.6
-# For testing in MuJoCo-like envs (in PyBullet).
-pybullet==3.2.0
-# For tests on RecSim and Kaggle envs.
-recsim==0.2.4
-tensorflow_estimator==2.6.0
-
-# Other.
-# ------
-# For MAML on PyTorch.
-higher==0.2.1
-# For auto-generating an env-rendering Window.
-pyglet==1.5.15
-# For JSON reader/writer.
-smart_open==5.0.0
-# Ray Serve example
-starlette==0.16.0
-# ONNX
-onnx==1.9.0
-onnxruntime==1.9.0
-tf2onnx==1.8.5
-=======
--r requirements_dl.txt
-
-# Environment adapters.
-# ---------------------
-# Atari
-autorom[accept-rom-license]
-gym[atari]>=0.21.0; python_version >= '3.7'
-gym[atari]==0.19.0; python_version < '3.7'
-# Kaggle envs.
-kaggle_environments==1.7.11
-# Unity3D testing
-mlagents_envs==0.27.0
-# For tests on PettingZoo's multi-agent envs.
-pettingzoo==1.14.0; python_version >= '3.7'
-pymunk==6.0.0
-supersuit==3.3.2; python_version >= '3.7'
-# For testing in MuJoCo-like envs (in PyBullet).
-pybullet==3.2.0
-# For tests on RecSim and Kaggle envs.
-recsim==0.2.4
-tensorflow_estimator==2.6.0
-
-# Other.
-# ------
-# For MAML on PyTorch.
-higher==0.2.1
-# For auto-generating an env-rendering Window.
-pyglet==1.5.15
-imageio-ffmpeg==0.4.5
-# For JSON reader/writer.
-smart_open==5.0.0
-# Ray Serve example
-starlette==0.16.0
-# ONNX
-onnx==1.9.0
-onnxruntime==1.9.0
-tf2onnx==1.8.5
->>>>>>> 19672688
+-r requirements_dl.txt
+
+# Environment adapters.
+# ---------------------
+# Atari
+autorom[accept-rom-license]
+gym[atari]>=0.21.0; python_version >= '3.7'
+gym[atari]==0.19.0; python_version < '3.7'
+# Kaggle envs.
+kaggle_environments==1.7.11
+# Unity3D testing
+mlagents_envs==0.27.0
+# For tests on PettingZoo's multi-agent envs.
+pettingzoo==1.14.0; python_version >= '3.7'
+pymunk==6.0.0
+supersuit==3.3.2; python_version >= '3.7'
+# For testing in MuJoCo-like envs (in PyBullet).
+pybullet==3.2.0
+# For tests on RecSim and Kaggle envs.
+recsim==0.2.4
+tensorflow_estimator==2.6.0
+
+# Other.
+# ------
+# For MAML on PyTorch.
+higher==0.2.1
+# For auto-generating an env-rendering Window.
+pyglet==1.5.15
+imageio-ffmpeg==0.4.5
+# For JSON reader/writer.
+smart_open==5.0.0
+# Ray Serve example
+starlette==0.16.0
+# ONNX
+onnx==1.9.0
+onnxruntime==1.9.0
+tf2onnx==1.8.5