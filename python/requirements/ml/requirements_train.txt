# TODO(train-team): Remove this once Ray Train is deprecated.

-r requirements_dl.txt

mlflow==1.30.0; python_version <= '3.7'
mlflow==2.4.1; python_version > '3.7'
tensorboardX==2.4.1

# Dependencies for Hugging Face examples & tests:
# `python/ray/train/examples/transformers/transformers_example.py`
# `python/ray/air/examples/huggingface/huggingface_basic_language_modeling_example.py`
# `python/ray/train/tests/test_accelerate_trainer_gpu.py`
# `python/ray/air/tests/test_huggingface_trainer.py`

# We need transformers>=4.19.0 for HuggingFaceTrainer to work (not available on py 3.6)
# If changing the version here, also change it in HuggingFaceTrainer docstring
transformers==4.26.1
# We need accelerate>=0.17.0 for AccelerateTrainer to work (not available on py 3.6)
# If changing the version here, also change it in AccelerateTrainer docstring
<<<<<<< HEAD
accelerate==0.17.1
=======
accelerate==0.5.1; python_version <= '3.6'
accelerate==0.20.3; python_version > '3.6'
>>>>>>> 7ed5c6d9
# Tracking issue: https://github.com/ray-project/ray/issues/34399
deepspeed==0.8.3
datasets==2.0.0
sentencepiece==0.1.96<|MERGE_RESOLUTION|>--- conflicted
+++ resolved
@@ -17,12 +17,8 @@
 transformers==4.26.1
 # We need accelerate>=0.17.0 for AccelerateTrainer to work (not available on py 3.6)
 # If changing the version here, also change it in AccelerateTrainer docstring
-<<<<<<< HEAD
-accelerate==0.17.1
-=======
 accelerate==0.5.1; python_version <= '3.6'
 accelerate==0.20.3; python_version > '3.6'
->>>>>>> 7ed5c6d9
 # Tracking issue: https://github.com/ray-project/ray/issues/34399
 deepspeed==0.8.3
 datasets==2.0.0
