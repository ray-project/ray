# These requirements are used for the CI and CPU-only Docker images so we install CPU only versions of torch.
# For GPU Docker images, you should install dl-gpu-requirements.txt afterwards.

tensorflow==2.15.1; sys_platform != 'darwin' or platform_machine != 'arm64'
tensorflow-macos==2.15.1; python_version < '3.12' and sys_platform == 'darwin' and platform_machine == 'arm64'
tensorflow-probability==0.23.0; python_version < '3.12'
tensorflow-io-gcs-filesystem==0.31.0; python_version < '3.12'
tensorflow-datasets; python_version < '3.12'
array-record==0.5.1; python_version < '3.12' and sys_platform != 'darwin' and platform_system != 'Windows'
etils==1.5.2; python_version < '3.12'

# If you make changes below this line, please also make the corresponding changes to `dl-gpu-requirements.txt`
# and to `install-dependencies.sh`!

--extra-index-url https://download.pytorch.org/whl/cpu  # for CPU versions of torch, torchvision
--find-links https://data.pyg.org/whl/torch-2.3.0+cpu.html  # for CPU versions of torch-scatter, torch-sparse, torch-cluster, torch-spline-conv

torch==2.3.0
torchmetrics==0.10.3
torchtext==0.18.0
torchvision==0.18.0

torch-scatter==2.1.2
torch-sparse==0.6.18
torch-cluster==1.6.3
torch-spline-conv==1.2.2
torch-geometric==2.5.3

<<<<<<< HEAD
cupy-cuda12x>=13.4.0; sys_platform != 'darwin'
fastrlock==0.8.3; sys_platform != 'darwin'
=======
cupy-cuda12x==13.1.0; sys_platform != 'darwin'

# Keep JAX version consistent with dl-gpu-requirements.txt
jax==0.4.13; python_version < '3.12' and sys_platform != 'darwin'
jaxlib==0.4.13; python_version < '3.12' and sys_platform != 'darwin'
>>>>>>> b88bcc1d
<|MERGE_RESOLUTION|>--- conflicted
+++ resolved
@@ -26,13 +26,9 @@
 torch-spline-conv==1.2.2
 torch-geometric==2.5.3
 
-<<<<<<< HEAD
 cupy-cuda12x>=13.4.0; sys_platform != 'darwin'
 fastrlock==0.8.3; sys_platform != 'darwin'
-=======
-cupy-cuda12x==13.1.0; sys_platform != 'darwin'
 
 # Keep JAX version consistent with dl-gpu-requirements.txt
 jax==0.4.13; python_version < '3.12' and sys_platform != 'darwin'
-jaxlib==0.4.13; python_version < '3.12' and sys_platform != 'darwin'
->>>>>>> b88bcc1d
+jaxlib==0.4.13; python_version < '3.12' and sys_platform != 'darwin'