# These requirements are used for the CI and CPU-only Docker images so we install CPU only versions of torch.
# For GPU Docker images, you should install dl-gpu-requirements.txt afterwards.

tensorflow==2.15.1; python_version < '3.12' and (sys_platform != 'darwin' or platform_machine != 'arm64')
tensorflow-macos==2.15.1; python_version < '3.12' and sys_platform == 'darwin' and platform_machine == 'arm64'
tensorflow-probability==0.23.0; python_version < '3.12'
tensorflow-io-gcs-filesystem==0.31.0; python_version < '3.12'
tensorflow-datasets; python_version < '3.12'
array-record==0.5.1; python_version < '3.12' and sys_platform != 'darwin' and platform_system != 'Windows'
etils==1.5.2; python_version < '3.12'
# tensorflow dependencies
keras==2.15.0; python_version < '3.12'
ml-dtypes==0.3.2; python_version < '3.13'
<<<<<<< HEAD
flatbuffers>=23.5.26; python_version < '3.13'
=======
flatbuffers==23.5.26; python_version < '3.13'
>>>>>>> 178939a3

# If you make changes below this line, please also make the corresponding changes to `dl-gpu-requirements.txt`
# and to `install-dependencies.sh`!

--extra-index-url https://download.pytorch.org/whl/cpu  # for CPU versions of torch, torchvision
--find-links https://data.pyg.org/whl/torch-2.3.0+cpu.html  # for CPU versions of torch-scatter, torch-sparse, torch-cluster, torch-spline-conv

torch==2.3.0
torchmetrics==0.10.3
torchtext==0.18.0
torchvision==0.18.0

torch-scatter==2.1.2
torch-sparse==0.6.18
torch-cluster==1.6.3
torch-spline-conv==1.2.2
torch-geometric==2.5.3

cupy-cuda12x>=13.4.0; sys_platform != 'darwin'
# cupy-cuda12x requires fastrlock
fastrlock==0.8.3; sys_platform != 'darwin'

# Keep JAX version consistent with dl-gpu-requirements.txt
jax==0.4.13; python_version < '3.12' and sys_platform != 'darwin'
jaxlib==0.4.13; python_version < '3.12' and sys_platform != 'darwin'<|MERGE_RESOLUTION|>--- conflicted
+++ resolved
@@ -11,11 +11,7 @@
 # tensorflow dependencies
 keras==2.15.0; python_version < '3.12'
 ml-dtypes==0.3.2; python_version < '3.13'
-<<<<<<< HEAD
-flatbuffers>=23.5.26; python_version < '3.13'
-=======
 flatbuffers==23.5.26; python_version < '3.13'
->>>>>>> 178939a3
 
 # If you make changes below this line, please also make the corresponding changes to `dl-gpu-requirements.txt`
 # and to `install-dependencies.sh`!
