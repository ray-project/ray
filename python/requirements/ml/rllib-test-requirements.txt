-r dl-cpu-requirements.txt

# Environment adapters.
# ---------------------
# Atari
gymnasium==0.28.1
imageio==2.31.1
ale_py==0.8.1
# For testing MuJoCo envs with gymnasium.
mujoco==2.3.6
<<<<<<< HEAD
#mujoco-py<2.2,>=2.1
=======
>>>>>>> 6f88b0c6
dm_control==1.0.12

# For tests on PettingZoo's multi-agent envs.
pettingzoo==1.23.1; python_version >= '3.7'
# When installing pettingzoo, chess is missing, even though its a dependancy
# TODO: remove if a future pettingzoo and/or ray version fixes this dependancy issue.
chess==1.7.0
pymunk==6.2.1
supersuit==3.8.0; python_version >= '3.7'
tinyscaler==1.2.6
shimmy

# Kaggle envs.
kaggle_environments==1.7.11
# Unity3D testing
# TODO(sven): Add this back to rllib-requirements.txt once mlagents no longer pins torch<1.9.0 version.
#mlagents==0.28.0
mlagents_envs==0.28.0

# For tests on minigrid.
minigrid==2.1.1
# For tests on RecSim and Kaggle envs.
# Explicitly depends on `tensorflow` and doesn't accept `tensorflow-macos`
recsim==0.2.4; sys_platform != 'darwin' or platform_machine != 'arm64'
tensorflow_estimator==2.11.0
# DeepMind's OpenSpiel
open-spiel==1.2

# Requires libtorrent which is unavailable for arm64
autorom[accept-rom-license]; platform_machine != "arm64"
h5py==3.7.0<|MERGE_RESOLUTION|>--- conflicted
+++ resolved
@@ -8,10 +8,6 @@
 ale_py==0.8.1
 # For testing MuJoCo envs with gymnasium.
 mujoco==2.3.6
-<<<<<<< HEAD
-#mujoco-py<2.2,>=2.1
-=======
->>>>>>> 6f88b0c6
 dm_control==1.0.12
 
 # For tests on PettingZoo's multi-agent envs.
