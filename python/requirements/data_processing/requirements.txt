--- conflicted
+++ resolved
@@ -7,13 +7,8 @@
 crc32c==2.3
 flask_cors
 s3fs==2023.1.0
-<<<<<<< HEAD
-modin==0.12.1; python_version < '3.8'
 # Todo: Upgrade and fix pandas errors
 modin==0.12.1; python_version >= '3.8'
-=======
-modin==0.18.1; python_version >= '3.8'
->>>>>>> f73575b0
 pytest-repeat
 raydp>=0.0.dev0
 responses==0.13.4
