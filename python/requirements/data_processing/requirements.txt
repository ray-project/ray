--- conflicted
+++ resolved
@@ -4,9 +4,6 @@
 flask_cors
 moto[s3]
 s3fs
-<<<<<<< HEAD
 modin>=0.8.3;  python_version < '3.7'
 modin>=0.10.0; python_version >= '3.7'
-=======
-pytest-repeat
->>>>>>> 5be6bda4
+pytest-repeat