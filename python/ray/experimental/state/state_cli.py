import dataclasses
import json
import logging
from datetime import datetime
from enum import Enum, unique
from typing import Dict, List, Optional, Tuple

import click
import yaml

import ray._private.services as services
from ray._private.thirdparty.tabulate.tabulate import tabulate
from ray.experimental.state.api import (
    StateApiClient,
    get_log,
    list_logs,
    summarize_actors,
    summarize_objects,
    summarize_tasks,
)
from ray.experimental.state.common import (
    DEFAULT_LIMIT,
    DEFAULT_LOG_LIMIT,
    DEFAULT_RPC_TIMEOUT,
    GetApiOptions,
    JobState,
    ListApiOptions,
    PredicateType,
    StateResource,
    StateSchema,
    SupportedFilterType,
    resource_to_schema,
)
from ray.experimental.state.exception import RayStateApiException
from ray.util.annotations import PublicAPI

logger = logging.getLogger(__name__)


@unique
class AvailableFormat(Enum):
    DEFAULT = "default"
    JSON = "json"
    YAML = "yaml"
    TABLE = "table"


def _parse_filter(filter: str) -> Tuple[str, PredicateType, SupportedFilterType]:
    """Parse the filter string to a tuple of key, preciate, and value."""
    # The function assumes there's going to be no key that includes "="" or "!=".
    # Since key is controlled by us, it should be trivial to keep the invariant.
    predicate = None
    # Tuple of [predicate_start, predicate_end).
    predicate_index = None

    # Find the first predicate match. This logic works because we assume the
    # key doesn't contain = or !=.
    for i in range(len(filter)):
        char = filter[i]
        if char == "=":
            predicate = "="
            predicate_index = (i, i + 1)
            break
        elif char == "!":
            if len(filter) <= i + 1:
                continue

            next_char = filter[i + 1]
            if next_char == "=":
                predicate = "!="
                predicate_index = (i, i + 2)
                break

    if not predicate or not predicate_index:
        raise ValueError(
            f"The format of a given filter {filter} is invalid: "
            "Cannot find the predicate. "
            "Please provide key=val or key!=val format string."
        )

    key, predicate, value = (
        filter[: predicate_index[0]],
        filter[predicate_index[0] : predicate_index[1]],
        filter[predicate_index[1] :],
    )

    assert predicate == "=" or predicate == "!="
    if len(key) == 0 or len(value) == 0:
        raise ValueError(
            f"The format of a given filter {filter} is invalid: "
            f"Cannot identify key {key} or value, {value}. "
            "Please provide key=val or key!=val format string."
        )

    return (key, predicate, value)


def _get_available_formats() -> List[str]:
    """Return the available formats in a list of string"""
    return [format_enum.value for format_enum in AvailableFormat]


def _get_available_resources(
    excluded: Optional[List[StateResource]] = None,
) -> List[str]:
    """Return the available resources in a list of string

    Args:
        excluded: List of resources that should be excluded
    """
    # All resource names use '_' rather than '-'. But users options have '-'
    return [
        e.value.replace("_", "-")
        for e in StateResource
        if excluded is None or e not in excluded
    ]


def get_table_output(state_data: List, schema: StateSchema, detail: bool) -> str:
    """Display the table output.

    The table headers are ordered as the order defined in the dataclass of
    `StateSchema`. For example,

    @dataclass
    class A(StateSchema):
        a: str
        b: str
        c: str

    will create headers
    A B C
    -----

    Args:
        state_data: A list of state data.
        schema: The schema for the corresponding resource.

    Returns:
        The table formatted string.
    """
    time = datetime.now()
    header = "=" * 8 + f" List: {time} " + "=" * 8
    headers = []
    table = []
    cols = schema.list_columns(detail=detail)
    for data in state_data:
        for key, val in data.items():
            if isinstance(val, dict):
                data[key] = yaml.dump(val, indent=2)
        keys = set(data.keys())
        headers = []
        for col in cols:
            if col in keys:
                headers.append(col.upper())
        table.append([data[header.lower()] for header in headers])
    return f"""
{header}
Stats:
------------------------------
Total: {len(state_data)}

Table:
------------------------------
{tabulate(table, headers=headers, showindex=True, tablefmt="plain", floatfmt=".3f")}
"""


def output_with_format(
    state_data: List[Dict],
    *,
    schema: Optional[StateSchema],
    format: AvailableFormat = AvailableFormat.DEFAULT,
    detail: bool = False,
) -> str:
    if format == AvailableFormat.DEFAULT:
        return get_table_output(state_data, schema, detail)
    if format == AvailableFormat.YAML:
        return yaml.dump(
            state_data,
            indent=4,
            explicit_start=True,
            # We want to keep the defined ordering of the states, thus sort_keys=False
            sort_keys=False,
        )
    elif format == AvailableFormat.JSON:
        return json.dumps(state_data)
    elif format == AvailableFormat.TABLE:
        return get_table_output(state_data, schema, detail)
    else:
        raise ValueError(
            f"Unexpected format: {format}. "
            f"Supported formatting: {_get_available_formats()}"
        )


def format_summary_output(state_data: Dict, *, resource: StateResource) -> str:
    if len(state_data) == 0:
        return "No resource in the cluster"

    # Parse the data.
    cluster_data = state_data["cluster"]
    summaries = cluster_data["summary"]
    summary_by = cluster_data["summary_by"]
    del cluster_data["summary_by"]
    del cluster_data["summary"]

    cluster_info_table = yaml.dump(cluster_data, indent=2)

    # Create a table.
    table = []
    headers = []
    for summary in summaries.values():
        # Convert dict to yaml for better formatting.
        for key, val in summary.items():
            if isinstance(val, dict):
                summary[key] = yaml.dump(val, indent=2)

        headers = sorted([key.upper() for key in summary.keys()])
        table.append([summary[header.lower()] for header in headers])

    summary_table = tabulate(
        table, headers=headers, showindex=True, tablefmt="plain", numalign="left"
    )

    time = datetime.now()
    header = "=" * 8 + f" {resource.value.capitalize()} Summary: {time} " + "=" * 8
    return f"""
{header}
Stats:
------------------------------------
{cluster_info_table}

Table (group by {summary_by}):
------------------------------------
{summary_table}
"""


def format_object_summary_output(state_data: Dict) -> str:
    if len(state_data) == 0:
        return "No resource in the cluster"

    # Parse the data.
    cluster_data = state_data["cluster"]
    summaries = cluster_data["summary"]
    summary_by = cluster_data["summary_by"]
    del cluster_data["summary_by"]
    del cluster_data["summary"]

    cluster_info_table = yaml.dump(cluster_data, indent=2)

    # Create a table per callsite.
    tables = []
    for callsite, summary in summaries.items():
        # Convert dict to yaml for better formatting.
        for key, val in summary.items():
            if isinstance(val, dict):
                summary[key] = yaml.dump(val, indent=2)

        table = []
        headers = sorted([key.upper() for key in summary.keys()])
        table.append([summary[header.lower()] for header in headers])
        table_for_callsite = tabulate(
            table, headers=headers, showindex=True, numalign="left"
        )

        # Format callsite. | is a separator for ray callsite.
        formatted_callsite = callsite.replace("|", "\n|")
        tables.append(f"{formatted_callsite}\n{table_for_callsite}")

    time = datetime.now()
    header = "=" * 8 + f" Object Summary: {time} " + "=" * 8
    table_string = "\n\n\n\n".join(tables)
    return f"""
{header}
Stats:
------------------------------------
{cluster_info_table}

Table (group by {summary_by})
------------------------------------
{table_string}
"""


def format_get_api_output(
    state_data: Optional[StateSchema],
    id: str,
    *,
    schema: StateSchema,
    format: AvailableFormat = AvailableFormat.YAML,
) -> str:
    if not state_data or isinstance(state_data, list) and len(state_data) == 0:
        return f"Resource with id={id} not found in the cluster."
    if not isinstance(state_data, list):
        state_data = [state_data]
    state_data = [state.asdict() for state in state_data]
    return output_with_format(state_data, schema=schema, format=format, detail=True)


def format_list_api_output(
    state_data: List[StateSchema],
    *,
    schema: StateSchema,
    format: AvailableFormat = AvailableFormat.DEFAULT,
    detail: bool = False,
) -> str:
    if len(state_data) == 0:
        return "No resource in the cluster"
    state_data = [state.asdict() for state in state_data]
    return output_with_format(state_data, schema=schema, format=format, detail=detail)


def _should_explain(format: AvailableFormat) -> bool:
    # If the format is json or yaml, it should not print stats because
    # users don't want additional strings.
    return format == AvailableFormat.DEFAULT or format == AvailableFormat.TABLE


"""
Common Options for State API commands
"""
timeout_option = click.option(
    "--timeout",
    default=DEFAULT_RPC_TIMEOUT,
    help=f"Timeout in seconds for the API requests. Default is {DEFAULT_RPC_TIMEOUT}",
)
address_option = click.option(
    "--address",
    default=None,
    help=(
        "The address of Ray API server. If not provided, it will be configured "
        "automatically from querying the GCS server."
    ),
)


@click.command()
@click.argument(
    "resource",
    # NOTE(rickyyx): We are not allowing query job with id, and runtime envs
    type=click.Choice(
        _get_available_resources(
            excluded=[StateResource.JOBS, StateResource.RUNTIME_ENVS]
        )
    ),
)
@click.argument(
    "id",
    type=str,
)
@address_option
@timeout_option
@PublicAPI(stability="alpha")
def ray_get(
    resource: str,
    id: str,
    address: Optional[str],
    timeout: float,
):
    """Get a state of a given resource by ID.

    We currently DO NOT support get by id for jobs and runtime-envs

    The output schema is defined at :ref:`State API Schema section. <state-api-schema>`

    For example, the output schema of `ray get tasks <task-id>` is
    :class:`~ray.experimental.state.common.TaskState`.

    Usage:

        Get an actor with actor id <actor-id>

        ```
        ray get actors <actor-id>
        ```

        Get a placement group information with <placement-group-id>

        ```
        ray get placement-groups <placement-group-id>
        ```

    The API queries one or more components from the cluster to obtain the data.
    The returned state snapshot could be stale, and it is not guaranteed to return
    the live data.

    Args:
        resource: The type of the resource to query.
        id: The id of the resource.

    Raises:
        :class:`RayStateApiException <ray.experimental.state.exception.RayStateApiException>`
            if the CLI is failed to query the data.
    """  # noqa: E501
    # All resource names use '_' rather than '-'. But users options have '-'
    resource = StateResource(resource.replace("-", "_"))

    # Create the State API server and put it into context
    logger.debug(f"Create StateApiClient to ray instance at: {address}...")
    client = StateApiClient(address=address)
    options = GetApiOptions(timeout=timeout)

    # If errors occur, exceptions will be thrown.
    try:
        data = client.get(
            resource=resource,
            id=id,
            options=options,
            _explain=_should_explain(AvailableFormat.YAML),
        )
    except RayStateApiException as e:
        raise click.UsageError(str(e))

    # Print data to console.
    print(
        format_get_api_output(
            state_data=data,
            id=id,
            schema=resource_to_schema(resource),
            format=AvailableFormat.YAML,
        )
    )


@click.command()
@click.argument(
    "resource",
    type=click.Choice(_get_available_resources()),
)
@click.option(
    "--format", default="default", type=click.Choice(_get_available_formats())
)
@click.option(
    "-f",
    "--filter",
    help=(
        "A key, predicate, and value to filter the result. "
        "E.g., --filter 'key=value' or --filter 'key!=value'. "
        "You can specify multiple --filter options. In this case all predicates "
        "are concatenated as AND. For example, --filter key=value --filter key2=value "
        "means (key==val) AND (key2==val2)"
    ),
    multiple=True,
)
@click.option(
    "--limit",
    default=DEFAULT_LIMIT,
    type=int,
    help=("Maximum number of entries to return. 100 by default."),
)
@click.option(
    "--detail",
    help=(
        "If the flag is set, the output will contain data in more details. "
        "Note that the API could query more sources "
        "to obtain information in a greater detail."
    ),
    is_flag=True,
    default=False,
)
@timeout_option
@address_option
@PublicAPI(stability="alpha")
def ray_list(
    resource: str,
    format: str,
    filter: List[str],
    limit: int,
    detail: bool,
    timeout: float,
    address: str,
):
    """List all states of a given resource.

    Normally, summary APIs are recommended before listing all resources.

    The output schema is defined at :ref:`State API Schema section. <state-api-schema>`

    For example, the output schema of `ray list tasks` is
    :class:`~ray.experimental.state.common.TaskState`.

    Usage:

        List all actor information from the cluster.

        ```
        ray list actors
        ```

        List 50 actors from the cluster. The sorting order cannot be controlled.

        ```
        ray list actors --limit 50
        ```

        List 10 actors with state PENDING.

        ```
        ray list actors --limit 10 --filter "state=PENDING"
        ```

        List actors with yaml format.

        ```
        ray list actors --format yaml
        ```

        List actors with details. When --detail is specified, it might query
        more data sources to obtain data in details.

        ```
        ray list actors --detail
        ```

    The API queries one or more components from the cluster to obtain the data.
    The returned state snapshot could be stale, and it is not guaranteed to return
    the live data.

    The API can return partial or missing output upon the following scenarios.

    - When the API queries more than 1 component, if some of them fail,
      the API will return the partial result (with a suppressible warning).
    - When the API returns too many entries, the API
      will truncate the output. Currently, truncated data cannot be
      selected by users.

    Args:
        resource: The type of the resource to query.

    Raises:
        :class:`RayStateApiException <ray.experimental.state.exception.RayStateApiException>`
            if the CLI is failed to query the data.
    """  # noqa: E501
    # All resource names use '_' rather than '-'. But users options have '-'
    resource = StateResource(resource.replace("-", "_"))
    format = AvailableFormat(format)

    # Create the State API server and put it into context
    client = StateApiClient(address=address)

    filter = [_parse_filter(f) for f in filter]

    options = ListApiOptions(
        limit=limit,
        timeout=timeout,
        filters=filter,
        detail=detail,
    )

    # If errors occur, exceptions will be thrown. Empty data indicate successful query.
    try:
        data = client.list(
            resource,
            options=options,
            raise_on_missing_output=False,
            _explain=_should_explain(format),
        )
    except RayStateApiException as e:
        raise click.UsageError(str(e))

    # If --detail is given, the default formatting is yaml.
    if detail and format == AvailableFormat.DEFAULT:
        format = AvailableFormat.YAML

    # Print data to console.
    print(
        format_list_api_output(
            state_data=data,
            schema=resource_to_schema(resource),
            format=format,
            detail=detail,
        )
    )


@click.group("summary")
@click.pass_context
@PublicAPI(stability="alpha")
def summary_state_cli_group(ctx):
    """Return the summarized information of a given resource."""
    pass


@summary_state_cli_group.command(name="tasks")
@timeout_option
@address_option
@click.pass_context
@PublicAPI(stability="alpha")
def task_summary(ctx, timeout: float, address: str):
    """Summarize the task state of the cluster.

    By default, the output contains the information grouped by
    task function names.

    The output schema is
    :class:`~ray.experimental.state.common.TaskSummaries`.

    Raises:
        :class:`RayStateApiException <ray.experimental.state.exception.RayStateApiException>`
            if the CLI is failed to query the data.
    """  # noqa: E501
    print(
        format_summary_output(
            summarize_tasks(
                address=address,
                timeout=timeout,
                raise_on_missing_output=False,
                _explain=True,
            ),
            resource=StateResource.TASKS,
        )
    )


@summary_state_cli_group.command(name="actors")
@timeout_option
@address_option
@click.pass_context
@PublicAPI(stability="alpha")
def actor_summary(ctx, timeout: float, address: str):
    """Summarize the actor state of the cluster.

    By default, the output contains the information grouped by
    actor class names.

    The output schema is
    :class:`ray.experimental.state.common.ActorSummaries
    <ray.experimental.state.common.ActorSummaries>`.

    Raises:
        :class:`RayStateApiException <ray.experimental.state.exception.RayStateApiException>`
            if the CLI is failed to query the data.
    """  # noqa: E501
    print(
        format_summary_output(
            summarize_actors(
                address=address,
                timeout=timeout,
                raise_on_missing_output=False,
                _explain=True,
            ),
            resource=StateResource.ACTORS,
        )
    )


@summary_state_cli_group.command(name="objects")
@timeout_option
@address_option
@click.pass_context
@PublicAPI(stability="alpha")
def object_summary(ctx, timeout: float, address: str):
    """Summarize the object state of the cluster.

    The API is recommended when debugging memory leaks.
    See :ref:`Debugging with Ray Memory <debug-with-ray-memory>` for more details.
    (Note that this command is almost equivalent to `ray memory`, but it returns
    easier-to-understand output).

    By default, the output contains the information grouped by
    object callsite. Note that the callsite is not collected and
    all data will be aggregated as "disable" callsite if the env var
    `RAY_record_ref_creation_sites` is not configured. To enable the
    callsite collection, set the following environment variable when
    starting Ray.

    Example:

        ```
        RAY_record_ref_creation_sites=1 ray start --head
        ```

        ```
        RAY_record_ref_creation_sites=1 ray_script.py
        ```

    The output schema is
    :class:`ray.experimental.state.common.ObjectSummaries
    <ray.experimental.state.common.ObjectSummaries>`.

    Raises:
        :class:`RayStateApiException <ray.experimental.state.exception.RayStateApiException>`
            if the CLI is failed to query the data.
    """  # noqa: E501
    print(
        format_object_summary_output(
            summarize_objects(
                address=address,
                timeout=timeout,
                raise_on_missing_output=False,
                _explain=True,
            ),
        )
    )


log_follow_option = click.option(
    "--follow",
    "-f",
    required=False,
    type=bool,
    is_flag=True,
    help="Streams the log file as it is updated instead of just tailing.",
)

log_tail_option = click.option(
    "--tail",
    required=False,
    type=int,
    default=DEFAULT_LOG_LIMIT,
    help="Number of lines to tail from log. Use -1 to fetch the whole file.",
)

log_interval_option = click.option(
    "--interval",
    required=False,
    type=float,
    default=None,
    help="The interval in secs to print new logs when `--follow` is specified.",
    hidden=True,
)

log_timeout_option = click.option(
    "--timeout",
    default=DEFAULT_RPC_TIMEOUT,
    help=(
        "Timeout in seconds for the API requests. "
        f"Default is {DEFAULT_RPC_TIMEOUT}. If --follow is specified, "
        "this option will be ignored."
    ),
)

log_node_ip_option = click.option(
    "-ip",
    "--node-ip",
    required=False,
    type=str,
    default=None,
    help="Filters the logs by this ip address",
)

log_node_id_option = click.option(
    "--node-id",
    "-id",
    required=False,
    type=str,
    default=None,
    help="Filters the logs by this NodeID",
)

log_suffix_option = click.option(
    "--err",
    is_flag=True,
    default=False,
    help=(
        "If supplied, querying stderr files for workers/actors, "
        "else defaults to stdout files."
    ),
)

log_encoding_option = click.option(
    "--encoding",
    required=False,
    default="utf-8",
    help=(
        "The encoding use to decode the log file. Accepts any encoding "
        "supported by Python's `codecs` module. Defaults to utf-8."
    ),
)

log_encoding_errors_option = click.option(
    "--encoding-errors",
    required=False,
    default="strict",
    help=(
        "The error handling scheme to use for decoding errors. "
        "Accepts any error handling scheme supported by Python's `codecs`"
        "module. Defaults to strict."
    ),
)


def _get_head_node_ip(address: Optional[str] = None):
    """Get the head node ip from the ray address if possible

    Args:
        address: ray cluster address, e.g. "auto", "localhost:6379"

    Raises:
        click.UsageError if node ip could not be resolved
    """
    try:
        address = services.canonicalize_bootstrap_address_or_die(address)
        return address.split(":")[0]
    except (ConnectionError, ValueError) as e:
        # Hide all the stack trace
        raise click.UsageError(str(e))


def _print_log(
    address: Optional[str] = None,
    node_id: Optional[str] = None,
    node_ip: Optional[str] = None,
    filename: Optional[str] = None,
    actor_id: Optional[str] = None,
    pid: Optional[int] = None,
    follow: bool = False,
    tail: int = DEFAULT_LOG_LIMIT,
    timeout: int = DEFAULT_RPC_TIMEOUT,
    interval: Optional[float] = None,
    suffix: str = "out",
    encoding: str = "utf-8",
    encoding_errors: str = "strict",
    task_id: Optional[str] = None,
    attempt_number: int = 0,
):
    """Wrapper around `get_log()` that prints the preamble and the log lines"""
    if tail > 0:
        print(
            f"--- Log has been truncated to last {tail} lines."
            " Use `--tail` flag to toggle. Set to -1 for getting the entire file. ---\n"
        )

    if node_id is None and node_ip is None:
        # Auto detect node ip from the ray address when address neither is given
        node_ip = _get_head_node_ip(address)

    for chunk in get_log(
        address=address,
        node_id=node_id,
        node_ip=node_ip,
        filename=filename,
        actor_id=actor_id,
        tail=tail,
        pid=pid,
        follow=follow,
        _interval=interval,
        timeout=timeout,
        suffix=suffix,
        encoding=encoding,
        errors=encoding_errors,
        task_id=task_id,
        attempt_number=attempt_number,
    ):
        print(chunk, end="", flush=True)


LOG_CLI_HELP_MSG = """
Get logs based on filename (cluster) or resource identifiers (actor)

Example:

    Get all the log files available on a node (ray address could be
    obtained from `ray start --head` or `ray.init()`).

    ```
    ray logs cluster
    ```

    [ray logs cluster] Print the last 500 lines of raylet.out on a head node.

    ```
    ray logs cluster raylet.out --tail 500
    ```

    Or simply, using `ray logs` as an alias for `ray logs cluster`:

    ```
    ray logs raylet.out --tail 500
    ```

    Print the last 500 lines of raylet.out on a worker node id A.

    ```
    ray logs raylet.out --tail 500 —-node-id A
    ```

    [ray logs actor] Follow the log file with an actor id ABC.

    ```
    ray logs actor --id ABC --follow
    ```

    [ray logs task] Get the std err generated by a task.

    ```
    ray logs task --id <TASK_ID> --err
    ```
"""


class LogCommandGroup(click.Group):
    def resolve_command(self, ctx, args):
        """Try resolve the command line args assuming users omitted the subcommand.

        This overrides the default `resolve_command` for the parent class.
        This will allow command alias of `ray <glob>` to `ray cluster <glob>`.
        """
        ctx.resilient_parsing = True
        res = super().resolve_command(ctx, args)
        cmd_name, cmd, parsed_args = res
        if cmd is None:
            # It could have been `ray logs ...`, forward to `ray logs cluster ...`
            return super().resolve_command(ctx, ["cluster"] + args)
        return cmd_name, cmd, parsed_args


logs_state_cli_group = LogCommandGroup(help=LOG_CLI_HELP_MSG)


@logs_state_cli_group.command(name="cluster")
@click.argument(
    "glob_filter",
    required=False,
    default="*",
)
@address_option
@log_node_id_option
@log_node_ip_option
@log_follow_option
@log_tail_option
@log_interval_option
@log_timeout_option
@log_encoding_option
@log_encoding_errors_option
@click.pass_context
@PublicAPI(stability="alpha")
def log_cluster(
    ctx,
    glob_filter: str,
    address: Optional[str],
    node_id: Optional[str],
    node_ip: Optional[str],
    follow: bool,
    tail: int,
    interval: float,
    timeout: int,
    encoding: str,
    encoding_errors: str,
):
    """Get/List logs that matches the GLOB_FILTER in the cluster.
    By default, it prints a list of log files that match the filter.
    By default, it prints the head node logs.
    If there's only 1 match, it will print the log file.

    Example:

        Print the last 500 lines of raylet.out on a head node.

        ```
        ray logs [cluster] raylet.out --tail 500
        ```

        Print the last 500 lines of raylet.out on a worker node id A.

        ```
        ray logs [cluster] raylet.out --tail 500 —-node-id A
        ```

        Download the gcs_server.txt file to the local machine.

        ```
        ray logs [cluster] gcs_server.out --tail -1 > gcs_server.txt
        ```

        Follow the log files from the last 100 lines.

        ```
        ray logs [cluster] raylet.out --tail 100 -f
        ```

    Raises:
        :class:`RayStateApiException <ray.experimental.state.exception.RayStateApiException>` if the CLI
            is failed to query the data.
    """  # noqa: E501

    if node_id is None and node_ip is None:
        node_ip = _get_head_node_ip(address)

    logs = list_logs(
        address=address,
        node_id=node_id,
        node_ip=node_ip,
        glob_filter=glob_filter,
        timeout=timeout,
    )

    log_files_found = []
    for _, log_files in logs.items():
        for log_file in log_files:
            log_files_found.append(log_file)

    if len(log_files_found) != 1:
        # Print the list of log files found if no unique log found
        if node_id:
            print(f"Node ID: {node_id}")
        elif node_ip:
            print(f"Node IP: {node_ip}")
        print(output_with_format(logs, schema=None, format=AvailableFormat.YAML))
        return

    # If there's only 1 file, that means there's a unique match.
    filename = log_files_found[0]

    _print_log(
        address=address,
        node_id=node_id,
        node_ip=node_ip,
        filename=filename,
        tail=tail,
        follow=follow,
        interval=interval,
        timeout=timeout,
        encoding=encoding,
        encoding_errors=encoding_errors,
    )


@logs_state_cli_group.command(name="actor")
@click.option(
    "--id",
    "-a",
    required=False,
    type=str,
    default=None,
    help="Retrieves the logs corresponding to this ActorID.",
)
@click.option(
    "--pid",
    "-pid",
    required=False,
    type=str,
    default=None,
    help="Retrieves the logs from the actor with this pid.",
)
@address_option
@log_node_id_option
@log_node_ip_option
@log_follow_option
@log_tail_option
@log_interval_option
@log_timeout_option
@log_suffix_option
@click.pass_context
@PublicAPI(stability="alpha")
def log_actor(
    ctx,
    id: Optional[str],
    pid: Optional[str],
    address: Optional[str],
    node_id: Optional[str],
    node_ip: Optional[str],
    follow: bool,
    tail: int,
    interval: float,
    timeout: int,
    err: bool,
):
    """Get/List logs associated with an actor.

    Example:

        Follow the log file with an actor id ABC.

        ```
        ray logs actor --id ABC --follow
        ```

        Get the actor log from pid 123, ip ABC.
        Note that this goes well with the driver log of Ray which prints
        (ip=ABC, pid=123, class_name) logs.

        ```
        ray logs actor --pid=123  —ip=ABC
        ```

        Get the actor err log file.

        ```
        ray logs actor --id ABC --err
        ```

    Raises:
        :class:`RayStateApiException <ray.experimental.state.exception.RayStateApiException>`
            if the CLI is failed to query the data.
        MissingParameter if inputs are missing.
    """  # noqa: E501

    if pid is None and id is None:
        raise click.MissingParameter(
            message="At least one of `--pid` and `--id` has to be set",
            param_type="option",
        )

    _print_log(
        address=address,
        node_id=node_id,
        node_ip=node_ip,
        pid=pid,
        actor_id=id,
        tail=tail,
        follow=follow,
        interval=interval,
        timeout=timeout,
        suffix="err" if err else "out",
    )


@logs_state_cli_group.command(name="worker")
@click.option(
    "--pid",
    "-pid",
    # The only identifier supported for now, TODO(rickyx): add worker id support
    required=True,
    type=str,
    help="Retrieves the logs from the worker with this pid.",
)
@address_option
@log_node_id_option
@log_node_ip_option
@log_follow_option
@log_tail_option
@log_interval_option
@log_timeout_option
@log_suffix_option
@click.pass_context
@PublicAPI(stability="alpha")
def log_worker(
    ctx,
    pid: Optional[str],
    address: Optional[str],
    node_id: Optional[str],
    node_ip: Optional[str],
    follow: bool,
    tail: int,
    interval: float,
    timeout: int,
    err: bool,
):
    """Get/List logs associated with a worker process.

    Example:

        Follow the log file from a worker process with pid=ABC.

        ```
        ray logs worker --pid ABC --follow
        ```

        Get the stderr logs from a worker process.

        ```
        ray logs worker --pid ABC --err
        ```

    Raises:
        :class:`RayStateApiException <ray.experimental.state.exception.RayStateApiException>`
            if the CLI is failed to query the data.
        MissingParameter if inputs are missing.
    """  # noqa: E501

    _print_log(
        address=address,
        node_id=node_id,
        node_ip=node_ip,
        pid=pid,
        tail=tail,
        follow=follow,
        interval=interval,
        timeout=timeout,
        suffix="err" if err else "out",
    )


<<<<<<< HEAD
@logs_state_cli_group.command(name="job")
@click.option(
    "--id",
    "job_id",
    required=True,
    type=str,
    help="Retrieves the logs from a submission job with submission id, i.e. raysubmit_XXX",
)
@address_option
@log_follow_option
@log_tail_option
@log_interval_option
@log_timeout_option
@click.pass_context
@PublicAPI(stability="alpha")
def log_worker(
    ctx,
    job_id: Optional[str],
    address: Optional[str],
    follow: bool,
    tail: int,
    interval: float,
    timeout: int,
):
    """Get/List logs associated with a worker process.

    Example:

        Follow the log file from a worker process with pid=ABC.

        ```
        ray logs worker --pid ABC --follow
        ```

        Get the stderr logs from a worker process.

        ```
        ray logs worker --pid ABC --err
=======
@logs_state_cli_group.command(name="task")
@click.option(
    "--id",
    "task_id",
    required=True,
    type=str,
    help="Retrieves the logs from the task with this task id.",
)
@click.option(
    "--attempt-number",
    "-a",
    required=False,
    type=int,
    default=0,
    help="Retrieves the logs from the attempt, default to 0",
)
@address_option
@log_follow_option
@log_interval_option
@log_tail_option
@log_timeout_option
@log_suffix_option
@click.pass_context
@PublicAPI(stability="alpha")
def log_task(
    ctx,
    task_id: Optional[str],
    attempt_number: int,
    address: Optional[str],
    follow: bool,
    interval: float,
    tail: int,
    timeout: int,
    err: bool,
):
    """Get/List logs associated with a task.

    Example:

        Follow the log file from a task with task id.

        ```
        ray logs tasks --id <task_id> --follow
        ```

        Get the log from a retry attempt 1 from a task.

        ```
        ray logs tasks --id <task_id> -a 1
>>>>>>> 108f34ae
        ```

    Raises:
        :class:`RayStateApiException <ray.experimental.state.exception.RayStateApiException>`
            if the CLI is failed to query the data.
        MissingParameter if inputs are missing.
    """  # noqa: E501

    _print_log(
        address=address,
<<<<<<< HEAD
        tail=tail,
        follow=follow,
        interval=interval,
        timeout=timeout,
        job_id=job_id
=======
        task_id=task_id,
        attempt_number=attempt_number,
        follow=follow,
        tail=tail,
        interval=interval,
        timeout=timeout,
        suffix="err" if err else "out",
>>>>>>> 108f34ae
    )<|MERGE_RESOLUTION|>--- conflicted
+++ resolved
@@ -1139,7 +1139,7 @@
     timeout: int,
     err: bool,
 ):
-    """Get/List logs associated with a worker process.
+    """Get logs associated with a worker process.
 
     Example:
 
@@ -1174,7 +1174,6 @@
     )
 
 
-<<<<<<< HEAD
 @logs_state_cli_group.command(name="job")
 @click.option(
     "--id",
@@ -1190,7 +1189,7 @@
 @log_timeout_option
 @click.pass_context
 @PublicAPI(stability="alpha")
-def log_worker(
+def log_job(
     ctx,
     job_id: Optional[str],
     address: Optional[str],
@@ -1199,21 +1198,39 @@
     interval: float,
     timeout: int,
 ):
-    """Get/List logs associated with a worker process.
+    """Get logs associated with a submission job.
 
     Example:
 
-        Follow the log file from a worker process with pid=ABC.
-
-        ```
-        ray logs worker --pid ABC --follow
-        ```
-
-        Get the stderr logs from a worker process.
-
-        ```
-        ray logs worker --pid ABC --err
-=======
+        Follow the log file from a submission job with submission id raysumbit_xxx.
+
+        ```
+        ray logs job --id raysubmit_xxx
+        ```
+
+        Follow the submission job log.
+
+        ```
+        ray logs jobs --id raysubmit_xxx --follow
+
+        ```
+
+    Raises:
+        :class:`RayStateApiException <ray.experimental.state.exception.RayStateApiException>`
+            if the CLI is failed to query the data.
+        MissingParameter if inputs are missing.
+    """  # noqa: E501
+
+    _print_log(
+        address=address,
+        tail=tail,
+        follow=follow,
+        interval=interval,
+        timeout=timeout,
+        job_id=job_id,
+    )
+
+
 @logs_state_cli_group.command(name="task")
 @click.option(
     "--id",
@@ -1249,7 +1266,7 @@
     timeout: int,
     err: bool,
 ):
-    """Get/List logs associated with a task.
+    """Get logs associated with a task.
 
     Example:
 
@@ -1263,7 +1280,6 @@
 
         ```
         ray logs tasks --id <task_id> -a 1
->>>>>>> 108f34ae
         ```
 
     Raises:
@@ -1274,13 +1290,6 @@
 
     _print_log(
         address=address,
-<<<<<<< HEAD
-        tail=tail,
-        follow=follow,
-        interval=interval,
-        timeout=timeout,
-        job_id=job_id
-=======
         task_id=task_id,
         attempt_number=attempt_number,
         follow=follow,
@@ -1288,5 +1297,4 @@
         interval=interval,
         timeout=timeout,
         suffix="err" if err else "out",
->>>>>>> 108f34ae
     )