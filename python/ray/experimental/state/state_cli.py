<<<<<<< HEAD
=======
import click
import logging
>>>>>>> b1d0b12b
import json
from enum import Enum, unique
from typing import List, Tuple, Union

<<<<<<< HEAD
import click
import yaml

import ray
import ray._private.ray_constants as ray_constants
import ray._private.services as services
from ray._private.gcs_utils import GcsClient, use_gcs_for_bootstrap
from ray.experimental.state.api import (
    list_actors,
    list_jobs,
    list_nodes,
    list_objects,
    list_placement_groups,
    list_runtime_envs,
    list_tasks,
    list_workers,
=======
import ray
import ray.ray_constants as ray_constants
import ray._private.services as services

from ray.experimental.state.api import StateApiClient
from ray.experimental.state.common import (
    DEFAULT_LIMIT,
    DEFAULT_RPC_TIMEOUT,
    ListApiOptions,
    StateResource,
>>>>>>> b1d0b12b
)
from ray._private.gcs_utils import GcsClient

logger = logging.getLogger(__name__)


@unique
class AvailableFormat(Enum):
    DEFAULT = "default"
    JSON = "json"
    YAML = "yaml"
    TABLE = "table"


def _get_available_formats() -> List[str]:
    """Return the available formats in a list of string"""
    return [format_enum.value for format_enum in AvailableFormat]


def _get_available_resources() -> List[str]:
    """Return the available resources in a list of string"""
    # All resource names use '_' rather than '-'. But users options have '-'
    return [e.value.replace("_", "-") for e in StateResource]


def get_api_server_url() -> str:
    address = services.canonicalize_bootstrap_address(None)
    gcs_client = GcsClient(address=address, nums_reconnect_retry=0)
    ray.experimental.internal_kv._initialize_internal_kv(gcs_client)
    api_server_url = ray._private.utils.internal_kv_get_with_retry(
        gcs_client,
        ray_constants.DASHBOARD_ADDRESS,
        namespace=ray_constants.KV_NAMESPACE_DASHBOARD,
        num_retries=20,
    )

    if api_server_url is None:
        raise ValueError(
            (
                "Couldn't obtain the API server address from GCS. It is likely that "
                "the GCS server is down. Check gcs_server.[out | err] to see if it is "
                "still alive."
            )
        )

    api_server_url = f"http://{api_server_url.decode()}"
    return api_server_url


def get_state_api_output_to_print(
    state_data: Union[dict, list], *, format: AvailableFormat = AvailableFormat.DEFAULT
):
    if len(state_data) == 0:
        return "No resource in the cluster"

    # Default is yaml.
    if format == AvailableFormat.DEFAULT:
        return yaml.dump(state_data, indent=4, explicit_start=True)
    if format == AvailableFormat.YAML:
        return yaml.dump(state_data, indent=4, explicit_start=True)
    elif format == AvailableFormat.JSON:
        return json.dumps(state_data)
    elif format == AvailableFormat.TABLE:
        raise NotImplementedError("Table formatter is not implemented yet.")
    else:
        raise ValueError(
            f"Unexpected format: {format}. "
            f"Supported formatting: {_get_available_formats()}"
        )


"""
List API
"""


def _should_explain(format: AvailableFormat):
    # If the format is json or yaml, it should not print stats because
    # users don't want additional strings.
    return format == AvailableFormat.DEFAULT or format == AvailableFormat.TABLE


@click.command()
@click.argument(
    "resource",
    type=click.Choice(_get_available_resources()),
)
@click.option(
    "--format", default="default", type=click.Choice(_get_available_formats())
)
@click.option(
    "-f",
    "--filter",
    help=(
        "A key value pair to filter the result. "
        "For example, specify --filter [column] [value] "
        "to filter out data that satisfies column==value."
    ),
    nargs=2,
    type=click.Tuple([str, str]),
    multiple=True,
)
@click.option(
    "--timeout",
    default=DEFAULT_RPC_TIMEOUT,
    help=f"Timeout in seconds for the API requests. Default is {DEFAULT_RPC_TIMEOUT}",
)
@click.option(
    "--address",
    default="",
    help=(
        "The address of Ray API server. If not provided, it will be configured "
        "automatically from querying the GCS server."
    ),
)
def list(
    resource: str,
    format: str,
    filter: List[Tuple[str, str]],
    timeout: float,
    address: str,
):
    """
    List RESOURCE used by Ray.

    RESOURCE is the name of the possible resources from `StateResource`,
    i.e. 'jobs', 'actors', 'nodes', ...

    """
    # All resource names use '_' rather than '-'. But users options have '-'
    resource = StateResource(resource.replace("-", "_"))
    format = AvailableFormat(format)

    # Get the state API server address from ray if not provided by user
    api_server_address = address if address else get_api_server_url()

    # Create the State API server and put it into context
    logger.debug(f"Create StateApiClient at {api_server_address}...")
    client = StateApiClient(
        api_server_address=api_server_address,
    )

    options = ListApiOptions(
        limit=DEFAULT_LIMIT,  # TODO(rickyyx): parameters discussion to be finalized
        timeout=timeout,
        filters=filter,
    )

    # If errors occur, exceptions will be thrown. Empty data indicate successful query.
    data = client.list(resource, options=options, _explain=_should_explain(format))

    # Print data to console.
    print(
        get_state_api_output_to_print(
            state_data=data,
            format=format,
        )
    )<|MERGE_RESOLUTION|>--- conflicted
+++ resolved
@@ -1,13 +1,9 @@
-<<<<<<< HEAD
-=======
 import click
 import logging
->>>>>>> b1d0b12b
 import json
 from enum import Enum, unique
 from typing import List, Tuple, Union
 
-<<<<<<< HEAD
 import click
 import yaml
 
@@ -24,18 +20,6 @@
     list_runtime_envs,
     list_tasks,
     list_workers,
-=======
-import ray
-import ray.ray_constants as ray_constants
-import ray._private.services as services
-
-from ray.experimental.state.api import StateApiClient
-from ray.experimental.state.common import (
-    DEFAULT_LIMIT,
-    DEFAULT_RPC_TIMEOUT,
-    ListApiOptions,
-    StateResource,
->>>>>>> b1d0b12b
 )
 from ray._private.gcs_utils import GcsClient
 
