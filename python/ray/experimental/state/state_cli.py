--- conflicted
+++ resolved
@@ -287,13 +287,9 @@
     if not state_data or len(state_data) == 0:
         return f"Resource with id={id} not found in the cluster."
 
-<<<<<<< HEAD
     human_readable_state_data = schema.humanify(state_data)
 
     return output_with_format(human_readable_state_data, schema=schema, format=format)
-=======
-    return output_with_format(state_data, schema=schema, format=format)
->>>>>>> e492dad8
 
 
 def format_list_api_output(
