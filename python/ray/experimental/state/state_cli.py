import json
import logging
from enum import Enum, unique
from typing import List, Optional, Tuple, Union

import click
import yaml

import ray
import ray._private.ray_constants as ray_constants
import ray._private.services as services

from ray.experimental.state.api import (
    StateApiClient,
    summarize_tasks,
    summarize_actors,
    summarize_objects,
)
from ray._private.gcs_utils import GcsClient
from ray.experimental.state.common import (
    DEFAULT_LIMIT,
    DEFAULT_RPC_TIMEOUT,
    GetApiOptions,
    ListApiOptions,
    StateResource,
    PredicateType,
    SupportedFilterType,
)

logger = logging.getLogger(__name__)


@unique
class AvailableFormat(Enum):
    DEFAULT = "default"
    JSON = "json"
    YAML = "yaml"
    TABLE = "table"


def _parse_filter(filter: str) -> Tuple[str, PredicateType, SupportedFilterType]:
    """Parse the filter string to a tuple of key, preciate, and value."""
    # The function assumes there's going to be no key that includes "="" or "!=".
    # Since key is controlled by us, it should be trivial to keep the invariant.
    predicate = None
    # Tuple of [predicate_start, predicate_end).
    predicate_index = None

    # Find the first predicate match. This logic works because we assume the
    # key doesn't contain = or !=.
    for i in range(len(filter)):
        char = filter[i]
        if char == "=":
            predicate = "="
            predicate_index = (i, i + 1)
            break
        elif char == "!":
            if len(filter) <= i + 1:
                continue

            next_char = filter[i + 1]
            if next_char == "=":
                predicate = "!="
                predicate_index = (i, i + 2)
                break

    if not predicate or not predicate_index:
        raise ValueError(
            f"The format of a given filter {filter} is invalid: "
            "Cannot find the predicate. "
            "Please provide key=val or key!=val format string."
        )

    key, predicate, value = (
        filter[: predicate_index[0]],
        filter[predicate_index[0] : predicate_index[1]],
        filter[predicate_index[1] :],
    )

    assert predicate == "=" or predicate == "!="
    if len(key) == 0 or len(value) == 0:
        raise ValueError(
            f"The format of a given filter {filter} is invalid: "
            f"Cannot identify key {key} or value, {value}. "
            "Please provide key=val or key!=val format string."
        )

    return (key, predicate, value)


def _get_available_formats() -> List[str]:
    """Return the available formats in a list of string"""
    return [format_enum.value for format_enum in AvailableFormat]


def _get_available_resources(
    excluded: Optional[List[StateResource]] = None,
) -> List[str]:
    """Return the available resources in a list of string

    Args:
        excluded: List of resources that should be excluded
    """
    # All resource names use '_' rather than '-'. But users options have '-'
    return [
        e.value.replace("_", "-")
        for e in StateResource
        if excluded is None or e not in excluded
    ]


def get_api_server_url() -> str:
    address = services.canonicalize_bootstrap_address(None)
    gcs_client = GcsClient(address=address, nums_reconnect_retry=0)
    ray.experimental.internal_kv._initialize_internal_kv(gcs_client)
    api_server_url = ray._private.utils.internal_kv_get_with_retry(
        gcs_client,
        ray_constants.DASHBOARD_ADDRESS,
        namespace=ray_constants.KV_NAMESPACE_DASHBOARD,
        num_retries=20,
    )

    if api_server_url is None:
        raise ValueError(
            (
                "Couldn't obtain the API server address from GCS. It is likely that "
                "the GCS server is down. Check gcs_server.[out | err] to see if it is "
                "still alive."
            )
        )

    api_server_url = f"http://{api_server_url.decode()}"
    return api_server_url


<<<<<<< HEAD
def get_state_api_output_to_print(
    state_data: Union[dict, list], *, format: AvailableFormat = AvailableFormat.DEFAULT
) -> str:
    if len(state_data) == 0:
        return "No resource in the cluster"

=======
def output_with_format(
    state_data: Union[dict, list], format: AvailableFormat = AvailableFormat.DEFAULT
):
>>>>>>> 4b957e99
    # Default is yaml.
    if format == AvailableFormat.DEFAULT:
        return yaml.dump(state_data, indent=4, explicit_start=True)
    if format == AvailableFormat.YAML:
        return yaml.dump(state_data, indent=4, explicit_start=True)
    elif format == AvailableFormat.JSON:
        return json.dumps(state_data)
    elif format == AvailableFormat.TABLE:
        raise NotImplementedError("Table formatter is not implemented yet.")
    else:
        raise ValueError(
            f"Unexpected format: {format}. "
            f"Supported formatting: {_get_available_formats()}"
        )


def format_get_api_output(
    state_data: Union[dict, list],
    id: str,
    format: AvailableFormat = AvailableFormat.DEFAULT,
):
    if len(state_data) == 0:
        return f"Resource with id={id} not found in the cluster."

    return output_with_format(state_data, format)


def format_list_api_output(
    state_data: Union[dict, list], *, format: AvailableFormat = AvailableFormat.DEFAULT
):
    if len(state_data) == 0:
        return "No resource in the cluster"
    return output_with_format(state_data, format)


def _should_explain(format: AvailableFormat):
    # If the format is json or yaml, it should not print stats because
    # users don't want additional strings.
    return format == AvailableFormat.DEFAULT or format == AvailableFormat.TABLE


"""
Common Options for State API commands
"""
timeout_option = click.option(
    "--timeout",
    default=DEFAULT_RPC_TIMEOUT,
    help=f"Timeout in seconds for the API requests. Default is {DEFAULT_RPC_TIMEOUT}",
)
address_option = click.option(
    "--address",
    default=None,
    help=(
        "The address of Ray API server. If not provided, it will be configured "
        "automatically from querying the GCS server."
    ),
)


# TODO(rickyyx): Once we have other APIs stablized, we should refactor them to
# reuse some of the options, e.g. `--address`.
# list/get/summary could all go under a single command group for options sharing.
@click.command()
@click.argument(
    "resource",
    # NOTE(rickyyx): We are not allowing query job with id, and runtime envs
    type=click.Choice(
        _get_available_resources(
            excluded=[StateResource.JOBS, StateResource.RUNTIME_ENVS]
        )
    ),
)
@click.argument(
    "id",
    type=str,
)
@address_option
@timeout_option
def get(
    resource: str,
    id: str,
    address: Optional[str],
    timeout: float,
):
    """
    Get RESOURCE by ID.

    RESOURCE is the name of the possible resources from `StateResource`,
    i.e. 'workers', 'actors', 'nodes', ...

    NOTE: We currently DO NOT support get by id for jobs and runtime-envs

    Example:

    ```
    ray get nodes <node-id>
    ray get workers <worker-id>
    ```
    """
    # All resource names use '_' rather than '-'. But users options have '-'
    resource = StateResource(resource.replace("-", "_"))

    # Get the state API server address from ray if not provided by user
    api_server_address = address if address else get_api_server_url()

    # Create the State API server and put it into context
    logger.debug(f"Create StateApiClient at {api_server_address}...")
    client = StateApiClient(
        api_server_address=api_server_address,
    )

    options = GetApiOptions(
        timeout=timeout,
    )

    # If errors occur, exceptions will be thrown.
    data = client.get(
        resource=resource,
        id=id,
        options=options,
        _explain=_should_explain(AvailableFormat.YAML),
    )

    # Print data to console.
    print(
        format_list_api_output(
            state_data=data,
            format=AvailableFormat.YAML,
        )
    )


@click.command()
@click.argument(
    "resource",
    type=click.Choice(_get_available_resources()),
)
@click.option(
    "--format", default="default", type=click.Choice(_get_available_formats())
)
@click.option(
    "-f",
    "--filter",
    help=(
        "A key, predicate, and value to filter the result. "
        "E.g., --filter 'key=value' or --filter 'key!=value'. "
        "You can specify multiple --filter options. In this case all predicates "
        "are concatenated as AND. For example, --filter key=value --filter key2=value "
        "means (key==val) AND (key2==val2)"
    ),
    multiple=True,
)
@click.option(
    "--limit",
    default=DEFAULT_LIMIT,
    type=int,
    help=("Maximum number of entries to return. 100 by default."),
)
@timeout_option
@address_option
def list(
    resource: str,
    format: str,
<<<<<<< HEAD
    filter: List[Tuple[str, str]],
    limit: int,
=======
    filter: List[str],
>>>>>>> 4b957e99
    timeout: float,
    address: str,
):
    """
    List RESOURCE used by Ray.

    RESOURCE is the name of the possible resources from `StateResource`,
    i.e. 'jobs', 'actors', 'nodes', ...

    """
    # All resource names use '_' rather than '-'. But users options have '-'
    resource = StateResource(resource.replace("-", "_"))
    format = AvailableFormat(format)

    # Create the State API server and put it into context
    client = StateApiClient(
        address=address if address else get_api_server_url(),
    )

    filter = [_parse_filter(f) for f in filter]

    options = ListApiOptions(
        limit=limit,
        timeout=timeout,
        filters=filter,
    )

    # If errors occur, exceptions will be thrown. Empty data indicate successful query.
    data = client.list(resource, options=options, _explain=_should_explain(format))

    # Print data to console.
    print(
        format_list_api_output(
            state_data=data,
            format=format,
        )
    )


@click.group("summary")
@click.pass_context
def summary_state_cli_group(ctx):
    pass


@summary_state_cli_group.command(name="tasks")
@timeout_option
@address_option
@click.pass_context
def task_summary(ctx, timeout: float, address: str):
    print(
        output_with_format(
            summarize_tasks(
                address=address,
                timeout=timeout,
                _explain=True,
            ),
            format=AvailableFormat.YAML,
        )
    )


@summary_state_cli_group.command(name="actors")
@timeout_option
@address_option
@click.pass_context
def actor_summary(ctx, timeout: float, address: str):
    print(
        output_with_format(
            summarize_actors(
                address=address,
                timeout=timeout,
                _explain=True,
            ),
            format=AvailableFormat.YAML,
        )
    )


@summary_state_cli_group.command(name="objects")
@timeout_option
@address_option
@click.pass_context
def object_summary(ctx, timeout: float, address: str):
    print(
        output_with_format(
            summarize_objects(
                address=address,
                timeout=timeout,
                _explain=True,
            ),
            format=AvailableFormat.YAML,
        )
    )<|MERGE_RESOLUTION|>--- conflicted
+++ resolved
@@ -133,18 +133,9 @@
     return api_server_url
 
 
-<<<<<<< HEAD
-def get_state_api_output_to_print(
-    state_data: Union[dict, list], *, format: AvailableFormat = AvailableFormat.DEFAULT
-) -> str:
-    if len(state_data) == 0:
-        return "No resource in the cluster"
-
-=======
 def output_with_format(
     state_data: Union[dict, list], format: AvailableFormat = AvailableFormat.DEFAULT
 ):
->>>>>>> 4b957e99
     # Default is yaml.
     if format == AvailableFormat.DEFAULT:
         return yaml.dump(state_data, indent=4, explicit_start=True)
@@ -308,12 +299,8 @@
 def list(
     resource: str,
     format: str,
-<<<<<<< HEAD
-    filter: List[Tuple[str, str]],
     limit: int,
-=======
     filter: List[str],
->>>>>>> 4b957e99
     timeout: float,
     address: str,
 ):
