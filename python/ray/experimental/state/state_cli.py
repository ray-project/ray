--- conflicted
+++ resolved
@@ -289,12 +289,12 @@
     multiple=True,
 )
 @click.option(
-<<<<<<< HEAD
     "--limit",
     default=DEFAULT_LIMIT,
     type=int,
     help=("Maximum number of entries to return. 100 by default."),
-=======
+)
+@click.option(
     "--detail",
     help=(
         "If the flag is set, the output will contain data in more details. "
@@ -303,19 +303,15 @@
     ),
     is_flag=True,
     default=False,
->>>>>>> 68336abf
 )
 @timeout_option
 @address_option
 def list(
     resource: str,
     format: str,
-<<<<<<< HEAD
+    filter: List[str],
     limit: int,
-=======
     detail: bool,
->>>>>>> 68336abf
-    filter: List[str],
     timeout: float,
     address: str,
 ):
