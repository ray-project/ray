import inspect
import logging
from collections import defaultdict
from functools import wraps
from typing import Dict, List, Optional, Tuple

import grpc
from grpc.aio._call import UnaryStreamCall

import ray
import ray.dashboard.modules.log.log_consts as log_consts
from ray._private import ray_constants
from ray._private.gcs_utils import GcsAioClient
from ray._private.utils import hex_to_binary
from ray._raylet import ActorID, JobID, TaskID
from ray.core.generated import gcs_service_pb2_grpc
from ray.core.generated.gcs_pb2 import ActorTableData
from ray.core.generated.gcs_service_pb2 import (
    GetAllActorInfoReply,
    GetAllActorInfoRequest,
    GetAllNodeInfoReply,
    GetAllNodeInfoRequest,
    GetAllPlacementGroupReply,
    GetAllPlacementGroupRequest,
    GetAllWorkerInfoReply,
    GetAllWorkerInfoRequest,
    GetTaskEventsReply,
    GetTaskEventsRequest,
)
from ray.core.generated.node_manager_pb2 import (
    GetObjectsInfoReply,
    GetObjectsInfoRequest,
    GetTasksInfoReply,
)
from ray.core.generated.node_manager_pb2_grpc import NodeManagerServiceStub
from ray.core.generated.reporter_pb2 import (
    ListLogsReply,
    ListLogsRequest,
    StreamLogRequest,
)
from ray.core.generated.reporter_pb2_grpc import LogServiceStub
from ray.core.generated.runtime_env_agent_pb2 import (
    GetRuntimeEnvsInfoReply,
    GetRuntimeEnvsInfoRequest,
)
from ray.core.generated.runtime_env_agent_pb2_grpc import RuntimeEnvServiceStub
from ray.dashboard.datacenter import DataSource
from ray.dashboard.modules.job.common import JobInfo, JobInfoStorageClient
from ray.dashboard.utils import Dict as Dictionary
from ray.experimental.state.common import (
    RAY_MAX_LIMIT_FROM_DATA_SOURCE,
    PredicateType,
    SupportedFilterType,
)
from ray.experimental.state.exception import DataSourceUnavailable

logger = logging.getLogger(__name__)

_STATE_MANAGER_GRPC_OPTIONS = [
    *ray_constants.GLOBAL_GRPC_OPTIONS,
    ("grpc.max_send_message_length", ray_constants.GRPC_CPP_MAX_MESSAGE_SIZE),
    ("grpc.max_receive_message_length", ray_constants.GRPC_CPP_MAX_MESSAGE_SIZE),
]


def handle_grpc_network_errors(func):
    """Decorator to add a network handling logic.

    It is a helper method for `StateDataSourceClient`.
    The method can only be used for async methods.
    """
    assert inspect.iscoroutinefunction(func)

    @wraps(func)
    async def api_with_network_error_handler(*args, **kwargs):
        """Apply the network error handling logic to each APIs,
        such as retry or exception policies.

        Returns:
            If RPC succeeds, it returns what the original function returns.
            If RPC fails, it raises exceptions.
        Exceptions:
            DataSourceUnavailable: if the source is unavailable because it is down
                or there's a slow network issue causing timeout.
            Otherwise, the raw network exceptions (e.g., gRPC) will be raised.
        """
        try:
            return await func(*args, **kwargs)
        except grpc.aio.AioRpcError as e:
            if (
                e.code() == grpc.StatusCode.DEADLINE_EXCEEDED
                or e.code() == grpc.StatusCode.UNAVAILABLE
            ):
                raise DataSourceUnavailable(
                    "Failed to query the data source. "
                    "It is either there's a network issue, or the source is down."
                )
            else:
                logger.exception(e)
                raise e

    return api_with_network_error_handler


class IdToIpMap:
    def __init__(self):
        # Node IP to node ID mapping.
        self._ip_to_node_id = defaultdict(str)
        # Node ID to node IP mapping.
        self._node_id_to_ip = defaultdict(str)

    def put(self, node_id: str, address: str):
        self._ip_to_node_id[address] = node_id
        self._node_id_to_ip[node_id] = address

    def get_ip(self, node_id: str):
        return self._node_id_to_ip.get(node_id)

    def get_node_id(self, address: str):
        return self._ip_to_node_id.get(address)

    def pop(self, node_id: str):
        """Pop the given node id.

        Returns:
            False if the corresponding node id doesn't exist.
            True if it pops correctly.
        """
        ip = self._node_id_to_ip.get(node_id)
        if not ip:
            return None
        assert ip in self._ip_to_node_id
        self._node_id_to_ip.pop(node_id)
        self._ip_to_node_id.pop(ip)
        return True


class StateDataSourceClient:
    """The client to query states from various data sources such as Raylet, GCS, Agents.

    Note that it doesn't directly query core workers. They are proxied through raylets.

    The module is not in charge of service discovery. The caller is responsible for
    finding services and register stubs through `register*` APIs.

    Non `register*` APIs
    - Return the protobuf directly if it succeeds to query the source.
    - Raises an exception if there's any network issue.
    - throw a ValueError if it cannot find the source.
    """

    def __init__(self, gcs_channel: grpc.aio.Channel, gcs_aio_client: GcsAioClient):
        self.register_gcs_client(gcs_channel)
        self._raylet_stubs = {}
        self._runtime_env_agent_stub = {}
        self._log_agent_stub = {}
        self._job_client = JobInfoStorageClient(gcs_aio_client)
        self._id_id_map = IdToIpMap()

    def register_gcs_client(self, gcs_channel: grpc.aio.Channel):
        self._gcs_actor_info_stub = gcs_service_pb2_grpc.ActorInfoGcsServiceStub(
            gcs_channel
        )
        self._gcs_pg_info_stub = gcs_service_pb2_grpc.PlacementGroupInfoGcsServiceStub(
            gcs_channel
        )
        self._gcs_node_info_stub = gcs_service_pb2_grpc.NodeInfoGcsServiceStub(
            gcs_channel
        )
        self._gcs_worker_info_stub = gcs_service_pb2_grpc.WorkerInfoGcsServiceStub(
            gcs_channel
        )
        self._gcs_task_info_stub = gcs_service_pb2_grpc.TaskInfoGcsServiceStub(
            gcs_channel
        )

    def register_raylet_client(self, node_id: str, address: str, port: int):
        full_addr = f"{address}:{port}"
        options = _STATE_MANAGER_GRPC_OPTIONS
        channel = ray._private.utils.init_grpc_channel(
            full_addr, options, asynchronous=True
        )
        self._raylet_stubs[node_id] = NodeManagerServiceStub(channel)
        self._id_id_map.put(node_id, address)

    def unregister_raylet_client(self, node_id: str):
        self._raylet_stubs.pop(node_id)
        self._id_id_map.pop(node_id)

    def register_agent_client(self, node_id, address: str, port: int):
        options = _STATE_MANAGER_GRPC_OPTIONS
        channel = ray._private.utils.init_grpc_channel(
            f"{address}:{port}", options=options, asynchronous=True
        )
        self._runtime_env_agent_stub[node_id] = RuntimeEnvServiceStub(channel)
        self._log_agent_stub[node_id] = LogServiceStub(channel)
        self._id_id_map.put(node_id, address)

    def unregister_agent_client(self, node_id: str):
        self._runtime_env_agent_stub.pop(node_id)
        self._log_agent_stub.pop(node_id)
        self._id_id_map.pop(node_id)

    def get_all_registered_raylet_ids(self) -> List[str]:
        return self._raylet_stubs.keys()

    def get_all_registered_agent_ids(self) -> List[str]:
        assert len(self._log_agent_stub) == len(self._runtime_env_agent_stub)
        return self._runtime_env_agent_stub.keys()

    def ip_to_node_id(self, ip: Optional[str]) -> Optional[str]:
        """Return the node id that corresponds to the given ip.

        Args:
            ip: The ip address.

        Returns:
            None if the corresponding id doesn't exist.
            Node id otherwise. If None node_ip is given,
            it will also return None.
        """
        if not ip:
            return None
        return self._id_id_map.get_node_id(ip)

    @handle_grpc_network_errors
    async def get_all_actor_info(
        self,
        timeout: int = None,
        limit: int = None,
        filters: Optional[List[Tuple[str, PredicateType, SupportedFilterType]]] = None,
    ) -> Optional[GetAllActorInfoReply]:
        if not limit:
            limit = RAY_MAX_LIMIT_FROM_DATA_SOURCE
        if filters is None:
            filters = []

        req_filters = GetAllActorInfoRequest.Filters()
        for filter in filters:
            key, predicate, value = filter
            if predicate != "=":
                # We only support EQUAL predicate for source side filtering.
                continue
            if key == "actor_id":
                req_filters.actor_id = ActorID(hex_to_binary(value)).binary()
            elif key == "state":
                if value not in ActorTableData.ActorState.keys():
                    raise ValueError(f"Invalid actor state for filtering: {value}")
                req_filters.state = ActorTableData.ActorState.Value(value)
            elif key == "job_id":
                req_filters.job_id = JobID(hex_to_binary(value)).binary()

        request = GetAllActorInfoRequest(limit=limit, filters=req_filters)
        reply = await self._gcs_actor_info_stub.GetAllActorInfo(
            request, timeout=timeout
        )
        return reply

    @handle_grpc_network_errors
    async def get_all_task_info(
        self,
        timeout: int = None,
        limit: int = None,
        filters: Optional[List[Tuple[str, PredicateType, SupportedFilterType]]] = None,
        exclude_driver: bool = False,
    ) -> Optional[GetTaskEventsReply]:
        if not limit:
            limit = RAY_MAX_LIMIT_FROM_DATA_SOURCE

        if filters is None:
            filters = []

        req_filters = GetTaskEventsRequest.Filters()
        for filter in filters:
            key, predicate, value = filter
            if predicate != "=":
                # We only support EQUAL predicate for source side filtering.
                continue

            if key == "actor_id":
                req_filters.actor_id = ActorID(hex_to_binary(value)).binary()
            elif key == "job_id":
                req_filters.job_id = JobID(hex_to_binary(value)).binary()
            elif key == "name":
                req_filters.name = value
            elif key == "task_id":
                req_filters.task_ids.append(TaskID(hex_to_binary(value)).binary())
            else:
                continue

            # Remove the filter from the list so that we don't have to
            # filter it again later.
            filters.remove(filter)

        req_filters.exclude_driver = exclude_driver

        request = GetTaskEventsRequest(limit=limit, filters=req_filters)
        reply = await self._gcs_task_info_stub.GetTaskEvents(request, timeout=timeout)
        return reply

    @handle_grpc_network_errors
    async def get_all_placement_group_info(
        self, timeout: int = None, limit: int = None
    ) -> Optional[GetAllPlacementGroupReply]:
        if not limit:
            limit = RAY_MAX_LIMIT_FROM_DATA_SOURCE

        request = GetAllPlacementGroupRequest(limit=limit)
        reply = await self._gcs_pg_info_stub.GetAllPlacementGroup(
            request, timeout=timeout
        )
        return reply

    @handle_grpc_network_errors
    async def get_all_node_info(
        self, timeout: int = None
    ) -> Optional[GetAllNodeInfoReply]:
        request = GetAllNodeInfoRequest()
        reply = await self._gcs_node_info_stub.GetAllNodeInfo(request, timeout=timeout)
        return reply

    @handle_grpc_network_errors
    async def get_all_worker_info(
        self, timeout: int = None, limit: int = None
    ) -> Optional[GetAllWorkerInfoReply]:
        if not limit:
            limit = RAY_MAX_LIMIT_FROM_DATA_SOURCE

        request = GetAllWorkerInfoRequest(limit=limit)
        reply = await self._gcs_worker_info_stub.GetAllWorkerInfo(
            request, timeout=timeout
        )
        return reply

    async def get_job_info(self) -> Optional[Dict[str, JobInfo]]:
        # Cannot use @handle_grpc_network_errors because async def is not supported yet.
        # TODO(sang): Support timeout & make it async
        try:
            return await self._job_client.get_all_jobs()
        except grpc.aio.AioRpcError as e:
            if (
                e.code == grpc.StatusCode.DEADLINE_EXCEEDED
                or e.code == grpc.StatusCode.UNAVAILABLE
            ):
                raise DataSourceUnavailable(
                    "Failed to query the data source. "
                    "It is either there's a network issue, or the source is down."
                )
            else:
                logger.exception(e)
                raise e

    async def get_all_cluster_events(self) -> Dictionary:
        return DataSource.events

    @handle_grpc_network_errors
    async def get_task_info(
        self, task_id: str, timeout: int = None, limit: int = None
    ) -> Optional[GetTasksInfoReply]:
        if not limit:
            limit = RAY_MAX_LIMIT_FROM_DATA_SOURCE
<<<<<<< HEAD

        req_filters = GetTaskEventsRequest.Filters()
        req_filters.task_ids.append(TaskID(hex_to_binary(task_id)).binary())
=======
        stub = self._raylet_stubs.get(node_id)
        if not stub:
            raise ValueError(f"Raylet for a node id, {node_id} doesn't exist.")
>>>>>>> a44b00d0

        request = GetTaskEventsRequest(limit=limit, filters=req_filters)
        reply = await self._gcs_task_info_stub.GetTaskEvents(request, timeout=timeout)
        return reply

    @handle_grpc_network_errors
    async def get_object_info(
        self, node_id: str, timeout: int = None, limit: int = None
    ) -> Optional[GetObjectsInfoReply]:
        if not limit:
            limit = RAY_MAX_LIMIT_FROM_DATA_SOURCE

        stub = self._raylet_stubs.get(node_id)
        if not stub:
            raise ValueError(f"Raylet for a node id, {node_id} doesn't exist.")

        reply = await stub.GetObjectsInfo(
            GetObjectsInfoRequest(limit=limit),
            timeout=timeout,
        )
        return reply

    @handle_grpc_network_errors
    async def get_runtime_envs_info(
        self, node_id: str, timeout: int = None, limit: int = None
    ) -> Optional[GetRuntimeEnvsInfoReply]:
        if not limit:
            limit = RAY_MAX_LIMIT_FROM_DATA_SOURCE

        stub = self._runtime_env_agent_stub.get(node_id)
        if not stub:
            raise ValueError(f"Agent for a node id, {node_id} doesn't exist.")

        reply = await stub.GetRuntimeEnvsInfo(
            GetRuntimeEnvsInfoRequest(limit=limit),
            timeout=timeout,
        )
        return reply

    @handle_grpc_network_errors
    async def list_logs(
        self, node_id: str, glob_filter: str, timeout: int = None
    ) -> ListLogsReply:
        stub = self._log_agent_stub.get(node_id)
        if not stub:
            raise ValueError(f"Agent for node id: {node_id} doesn't exist.")
        return await stub.ListLogs(
            ListLogsRequest(glob_filter=glob_filter), timeout=timeout
        )

    @handle_grpc_network_errors
    async def stream_log(
        self,
        node_id: str,
        log_file_name: str,
        keep_alive: bool,
        lines: int,
        interval: Optional[float],
        timeout: int,
        task_id: Optional[str] = None,
        attempt_number: Optional[int] = None,
    ) -> UnaryStreamCall:
        stub = self._log_agent_stub.get(node_id)
        if not stub:
            raise ValueError(f"Agent for node id: {node_id} doesn't exist.")
        stream = stub.StreamLog(
            StreamLogRequest(
                keep_alive=keep_alive,
                log_file_name=log_file_name,
                lines=lines,
                interval=interval,
                task_id=task_id,
                attempt_number=attempt_number,
            ),
            timeout=timeout,
        )
        await self._validate_stream(stream)
        return stream

    @staticmethod
    async def _validate_stream(stream):
        metadata = await stream.initial_metadata()
        if metadata.get(log_consts.LOG_GRPC_ERROR) == log_consts.FILE_NOT_FOUND:
            raise ValueError('File "{log_file_name}" not found on node {node_id}')<|MERGE_RESOLUTION|>--- conflicted
+++ resolved
@@ -30,7 +30,6 @@
 from ray.core.generated.node_manager_pb2 import (
     GetObjectsInfoReply,
     GetObjectsInfoRequest,
-    GetTasksInfoReply,
 )
 from ray.core.generated.node_manager_pb2_grpc import NodeManagerServiceStub
 from ray.core.generated.reporter_pb2 import (
@@ -352,26 +351,6 @@
 
     async def get_all_cluster_events(self) -> Dictionary:
         return DataSource.events
-
-    @handle_grpc_network_errors
-    async def get_task_info(
-        self, task_id: str, timeout: int = None, limit: int = None
-    ) -> Optional[GetTasksInfoReply]:
-        if not limit:
-            limit = RAY_MAX_LIMIT_FROM_DATA_SOURCE
-<<<<<<< HEAD
-
-        req_filters = GetTaskEventsRequest.Filters()
-        req_filters.task_ids.append(TaskID(hex_to_binary(task_id)).binary())
-=======
-        stub = self._raylet_stubs.get(node_id)
-        if not stub:
-            raise ValueError(f"Raylet for a node id, {node_id} doesn't exist.")
->>>>>>> a44b00d0
-
-        request = GetTaskEventsRequest(limit=limit, filters=req_filters)
-        reply = await self._gcs_task_info_stub.GetTaskEvents(request, timeout=timeout)
-        return reply
 
     @handle_grpc_network_errors
     async def get_object_info(
