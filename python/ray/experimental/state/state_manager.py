import inspect
import logging
from collections import defaultdict
from functools import wraps
from typing import Dict, List, Optional

import grpc
from grpc.aio._call import UnaryStreamCall

import ray
import ray.dashboard.modules.log.log_consts as log_consts
from ray._private import ray_constants
from ray._private.gcs_utils import GcsAioClient
from ray._private.utils import hex_to_binary
from ray._raylet import JobID
from ray.core.generated import gcs_service_pb2_grpc
from ray.core.generated.gcs_service_pb2 import (
    GetAllActorInfoReply,
    GetAllActorInfoRequest,
    GetAllNodeInfoReply,
    GetAllNodeInfoRequest,
    GetAllPlacementGroupReply,
    GetAllPlacementGroupRequest,
    GetAllWorkerInfoReply,
    GetAllWorkerInfoRequest,
    GetTaskEventsReply,
    GetTaskEventsRequest,
)
from ray.core.generated.node_manager_pb2 import (
    GetObjectsInfoReply,
    GetObjectsInfoRequest,
    GetTasksInfoReply,
    GetTasksInfoRequest,
)
from ray.core.generated.node_manager_pb2_grpc import NodeManagerServiceStub
from ray.core.generated.reporter_pb2 import (
    ListLogsReply,
    ListLogsRequest,
    StreamLogRequest,
)
from ray.core.generated.reporter_pb2_grpc import LogServiceStub
from ray.core.generated.runtime_env_agent_pb2 import (
    GetRuntimeEnvsInfoReply,
    GetRuntimeEnvsInfoRequest,
)
from ray.core.generated.runtime_env_agent_pb2_grpc import RuntimeEnvServiceStub
from ray.dashboard.datacenter import DataSource
from ray.dashboard.modules.job.common import JobInfo, JobInfoStorageClient
from ray.dashboard.utils import Dict as Dictionary
from ray.experimental.state.common import RAY_MAX_LIMIT_FROM_DATA_SOURCE
from ray.experimental.state.exception import DataSourceUnavailable

logger = logging.getLogger(__name__)

_STATE_MANAGER_GRPC_OPTIONS = [
    *ray_constants.GLOBAL_GRPC_OPTIONS,
    ("grpc.max_send_message_length", ray_constants.GRPC_CPP_MAX_MESSAGE_SIZE),
    ("grpc.max_receive_message_length", ray_constants.GRPC_CPP_MAX_MESSAGE_SIZE),
]


def handle_grpc_network_errors(func):
    """Decorator to add a network handling logic.

    It is a helper method for `StateDataSourceClient`.
    The method can only be used for async methods.
    """
    assert inspect.iscoroutinefunction(func)

    @wraps(func)
    async def api_with_network_error_handler(*args, **kwargs):
        """Apply the network error handling logic to each APIs,
        such as retry or exception policies.

        Returns:
            If RPC succeeds, it returns what the original function returns.
            If RPC fails, it raises exceptions.
        Exceptions:
            DataSourceUnavailable: if the source is unavailable because it is down
                or there's a slow network issue causing timeout.
            Otherwise, the raw network exceptions (e.g., gRPC) will be raised.
        """
        try:
            return await func(*args, **kwargs)
        except grpc.aio.AioRpcError as e:
            if (
                e.code() == grpc.StatusCode.DEADLINE_EXCEEDED
                or e.code() == grpc.StatusCode.UNAVAILABLE
            ):
                raise DataSourceUnavailable(
                    "Failed to query the data source. "
                    "It is either there's a network issue, or the source is down."
                )
            else:
                logger.exception(e)
                raise e

    return api_with_network_error_handler


class IdToIpMap:
    def __init__(self):
        # Node IP to node ID mapping.
        self._ip_to_node_id = defaultdict(str)
        # Node ID to node IP mapping.
        self._node_id_to_ip = defaultdict(str)

    def put(self, node_id: str, address: str):
        self._ip_to_node_id[address] = node_id
        self._node_id_to_ip[node_id] = address

    def get_ip(self, node_id: str):
        return self._node_id_to_ip.get(node_id)

    def get_node_id(self, address: str):
        return self._ip_to_node_id.get(address)

    def pop(self, node_id: str):
        """Pop the given node id.

        Returns:
            False if the corresponding node id doesn't exist.
            True if it pops correctly.
        """
        ip = self._node_id_to_ip.get(node_id)
        if not ip:
            return None
        assert ip in self._ip_to_node_id
        self._node_id_to_ip.pop(node_id)
        self._ip_to_node_id.pop(ip)
        return True


class StateDataSourceClient:
    """The client to query states from various data sources such as Raylet, GCS, Agents.

    Note that it doesn't directly query core workers. They are proxied through raylets.

    The module is not in charge of service discovery. The caller is responsible for
    finding services and register stubs through `register*` APIs.

    Non `register*` APIs
    - Return the protobuf directly if it succeeds to query the source.
    - Raises an exception if there's any network issue.
    - throw a ValueError if it cannot find the source.
    """

    def __init__(self, gcs_channel: grpc.aio.Channel, gcs_aio_client: GcsAioClient):
        self.register_gcs_client(gcs_channel)
        self._raylet_stubs = {}
        self._runtime_env_agent_stub = {}
        self._log_agent_stub = {}
        self._job_client = JobInfoStorageClient(gcs_aio_client)
        self._id_id_map = IdToIpMap()

    def register_gcs_client(self, gcs_channel: grpc.aio.Channel):
        self._gcs_actor_info_stub = gcs_service_pb2_grpc.ActorInfoGcsServiceStub(
            gcs_channel
        )
        self._gcs_pg_info_stub = gcs_service_pb2_grpc.PlacementGroupInfoGcsServiceStub(
            gcs_channel
        )
        self._gcs_node_info_stub = gcs_service_pb2_grpc.NodeInfoGcsServiceStub(
            gcs_channel
        )
        self._gcs_worker_info_stub = gcs_service_pb2_grpc.WorkerInfoGcsServiceStub(
            gcs_channel
        )
        self._gcs_task_info_stub = gcs_service_pb2_grpc.TaskInfoGcsServiceStub(
            gcs_channel
        )

    def register_raylet_client(self, node_id: str, address: str, port: int):
        full_addr = f"{address}:{port}"
        options = _STATE_MANAGER_GRPC_OPTIONS
        channel = ray._private.utils.init_grpc_channel(
            full_addr, options, asynchronous=True
        )
        self._raylet_stubs[node_id] = NodeManagerServiceStub(channel)
        self._id_id_map.put(node_id, address)

    def unregister_raylet_client(self, node_id: str):
        self._raylet_stubs.pop(node_id)
        self._id_id_map.pop(node_id)

    def register_agent_client(self, node_id, address: str, port: int):
        options = _STATE_MANAGER_GRPC_OPTIONS
        channel = ray._private.utils.init_grpc_channel(
            f"{address}:{port}", options=options, asynchronous=True
        )
        self._runtime_env_agent_stub[node_id] = RuntimeEnvServiceStub(channel)
        self._log_agent_stub[node_id] = LogServiceStub(channel)
        self._id_id_map.put(node_id, address)

    def unregister_agent_client(self, node_id: str):
        self._runtime_env_agent_stub.pop(node_id)
        self._log_agent_stub.pop(node_id)
        self._id_id_map.pop(node_id)

    def get_all_registered_raylet_ids(self) -> List[str]:
        return self._raylet_stubs.keys()

    def get_all_registered_agent_ids(self) -> List[str]:
        assert len(self._log_agent_stub) == len(self._runtime_env_agent_stub)
        return self._runtime_env_agent_stub.keys()

    def ip_to_node_id(self, ip: Optional[str]) -> Optional[str]:
        """Return the node id that corresponds to the given ip.

        Args:
            ip: The ip address.

        Returns:
            None if the corresponding id doesn't exist.
            Node id otherwise. If None node_ip is given,
            it will also return None.
        """
        if not ip:
            return None
        return self._id_id_map.get_node_id(ip)

    @handle_grpc_network_errors
    async def get_all_actor_info(
        self, timeout: int = None, limit: int = None
    ) -> Optional[GetAllActorInfoReply]:
        if not limit:
            limit = RAY_MAX_LIMIT_FROM_DATA_SOURCE

        request = GetAllActorInfoRequest(limit=limit)
        reply = await self._gcs_actor_info_stub.GetAllActorInfo(
            request, timeout=timeout
        )
        return reply

    @handle_grpc_network_errors
    async def get_all_task_info(
<<<<<<< HEAD
        self, timeout: int = None, limit: int = None, exclude_driver: bool = True
    ) -> Optional[GetTaskEventsReply]:
        if not limit:
            limit = RAY_MAX_LIMIT_FROM_DATA_SOURCE
        request = GetTaskEventsRequest(limit=limit, exclude_driver=exclude_driver)
=======
        self, timeout: int = None, limit: int = None, job_id: Optional[str] = None
    ) -> Optional[GetTaskEventsReply]:
        if not limit:
            limit = RAY_MAX_LIMIT_FROM_DATA_SOURCE
        if job_id:
            job_id = JobID(hex_to_binary(job_id)).binary()
        request = GetTaskEventsRequest(
            limit=limit, exclude_driver_task=True, job_id=job_id
        )
>>>>>>> 9ab64212
        reply = await self._gcs_task_info_stub.GetTaskEvents(request, timeout=timeout)
        return reply

    @handle_grpc_network_errors
    async def get_all_placement_group_info(
        self, timeout: int = None, limit: int = None
    ) -> Optional[GetAllPlacementGroupReply]:
        if not limit:
            limit = RAY_MAX_LIMIT_FROM_DATA_SOURCE

        request = GetAllPlacementGroupRequest(limit=limit)
        reply = await self._gcs_pg_info_stub.GetAllPlacementGroup(
            request, timeout=timeout
        )
        return reply

    @handle_grpc_network_errors
    async def get_all_node_info(
        self, timeout: int = None
    ) -> Optional[GetAllNodeInfoReply]:
        request = GetAllNodeInfoRequest()
        reply = await self._gcs_node_info_stub.GetAllNodeInfo(request, timeout=timeout)
        return reply

    @handle_grpc_network_errors
    async def get_all_worker_info(
        self, timeout: int = None, limit: int = None
    ) -> Optional[GetAllWorkerInfoReply]:
        if not limit:
            limit = RAY_MAX_LIMIT_FROM_DATA_SOURCE

        request = GetAllWorkerInfoRequest(limit=limit)
        reply = await self._gcs_worker_info_stub.GetAllWorkerInfo(
            request, timeout=timeout
        )
        return reply

    async def get_job_info(self) -> Optional[Dict[str, JobInfo]]:
        # Cannot use @handle_grpc_network_errors because async def is not supported yet.
        # TODO(sang): Support timeout & make it async
        try:
            return await self._job_client.get_all_jobs()
        except grpc.aio.AioRpcError as e:
            if (
                e.code == grpc.StatusCode.DEADLINE_EXCEEDED
                or e.code == grpc.StatusCode.UNAVAILABLE
            ):
                raise DataSourceUnavailable(
                    "Failed to query the data source. "
                    "It is either there's a network issue, or the source is down."
                )
            else:
                logger.exception(e)
                raise e

    async def get_all_cluster_events(self) -> Dictionary:
        return DataSource.events

    @handle_grpc_network_errors
    async def get_task_info(
        self, node_id: str, timeout: int = None, limit: int = None
    ) -> Optional[GetTasksInfoReply]:
        if not limit:
            limit = RAY_MAX_LIMIT_FROM_DATA_SOURCE

        stub = self._raylet_stubs.get(node_id)
        if not stub:
            raise ValueError(f"Raylet for a node id, {node_id} doesn't exist.")

        reply = await stub.GetTasksInfo(
            GetTasksInfoRequest(limit=limit), timeout=timeout
        )
        return reply

    @handle_grpc_network_errors
    async def get_object_info(
        self, node_id: str, timeout: int = None, limit: int = None
    ) -> Optional[GetObjectsInfoReply]:
        if not limit:
            limit = RAY_MAX_LIMIT_FROM_DATA_SOURCE

        stub = self._raylet_stubs.get(node_id)
        if not stub:
            raise ValueError(f"Raylet for a node id, {node_id} doesn't exist.")

        reply = await stub.GetObjectsInfo(
            GetObjectsInfoRequest(limit=limit),
            timeout=timeout,
        )
        return reply

    @handle_grpc_network_errors
    async def get_runtime_envs_info(
        self, node_id: str, timeout: int = None, limit: int = None
    ) -> Optional[GetRuntimeEnvsInfoReply]:
        if not limit:
            limit = RAY_MAX_LIMIT_FROM_DATA_SOURCE

        stub = self._runtime_env_agent_stub.get(node_id)
        if not stub:
            raise ValueError(f"Agent for a node id, {node_id} doesn't exist.")

        reply = await stub.GetRuntimeEnvsInfo(
            GetRuntimeEnvsInfoRequest(limit=limit),
            timeout=timeout,
        )
        return reply

    @handle_grpc_network_errors
    async def list_logs(
        self, node_id: str, glob_filter: str, timeout: int = None
    ) -> ListLogsReply:
        stub = self._log_agent_stub.get(node_id)
        if not stub:
            raise ValueError(f"Agent for node id: {node_id} doesn't exist.")
        return await stub.ListLogs(
            ListLogsRequest(glob_filter=glob_filter), timeout=timeout
        )

    @handle_grpc_network_errors
    async def stream_log(
        self,
        node_id: str,
        log_file_name: str,
        keep_alive: bool,
        lines: int,
        interval: Optional[float],
        timeout: int,
    ) -> UnaryStreamCall:
        stub = self._log_agent_stub.get(node_id)
        if not stub:
            raise ValueError(f"Agent for node id: {node_id} doesn't exist.")
        stream = stub.StreamLog(
            StreamLogRequest(
                keep_alive=keep_alive,
                log_file_name=log_file_name,
                lines=lines,
                interval=interval,
            ),
            timeout=timeout,
        )
        await self._validate_stream(stream)
        return stream

    @staticmethod
    async def _validate_stream(stream):
        metadata = await stream.initial_metadata()
        if metadata.get(log_consts.LOG_GRPC_ERROR) == log_consts.FILE_NOT_FOUND:
            raise ValueError('File "{log_file_name}" not found on node {node_id}')<|MERGE_RESOLUTION|>--- conflicted
+++ resolved
@@ -234,23 +234,15 @@
 
     @handle_grpc_network_errors
     async def get_all_task_info(
-<<<<<<< HEAD
-        self, timeout: int = None, limit: int = None, exclude_driver: bool = True
-    ) -> Optional[GetTaskEventsReply]:
-        if not limit:
-            limit = RAY_MAX_LIMIT_FROM_DATA_SOURCE
-        request = GetTaskEventsRequest(limit=limit, exclude_driver=exclude_driver)
-=======
-        self, timeout: int = None, limit: int = None, job_id: Optional[str] = None
+        self, timeout: int = None, limit: int = None, job_id: Optional[str]=None, exclude_driver: bool = True
     ) -> Optional[GetTaskEventsReply]:
         if not limit:
             limit = RAY_MAX_LIMIT_FROM_DATA_SOURCE
         if job_id:
             job_id = JobID(hex_to_binary(job_id)).binary()
         request = GetTaskEventsRequest(
-            limit=limit, exclude_driver_task=True, job_id=job_id
-        )
->>>>>>> 9ab64212
+            limit=limit, exclude_driver=exclude_driver, job_id=job_id
+        )
         reply = await self._gcs_task_info_stub.GetTaskEvents(request, timeout=timeout)
         return reply
 
