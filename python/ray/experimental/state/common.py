import json
<<<<<<< HEAD
import json
=======
>>>>>>> 2c30a6fc
import logging
import sys
from abc import ABC
from dataclasses import dataclass, field, fields
from enum import Enum, unique
from typing import Dict, List, Optional, Set, Tuple, Union

import ray.dashboard.utils as dashboard_utils
from ray._private.ray_constants import env_integer
from ray.core.generated.common_pb2 import TaskStatus, TaskType
from ray.core.generated.gcs_pb2 import TaskEvents, TaskLogInfo
from ray.dashboard.modules.job.common import JobInfo
from ray.experimental.state.custom_types import (
    TypeActorStatus,
    TypeNodeStatus,
    TypePlacementGroupStatus,
    TypeReferenceType,
    TypeTaskStatus,
    TypeTaskType,
    TypeWorkerExitType,
    TypeWorkerType,
)

logger = logging.getLogger(__name__)

DEFAULT_RPC_TIMEOUT = 30
DEFAULT_LIMIT = 100
DEFAULT_LOG_LIMIT = 1000

# Max number of entries from API server to the client
RAY_MAX_LIMIT_FROM_API_SERVER = env_integer(
    "RAY_MAX_LIMIT_FROM_API_SERVER", 10 * 1000
)  # 10k

# Max number of entries from data sources (rest will be truncated at the
# data source, e.g. raylet)
RAY_MAX_LIMIT_FROM_DATA_SOURCE = env_integer(
    "RAY_MAX_LIMIT_FROM_DATA_SOURCE", 10 * 1000
)  # 10k

STATE_OBS_ALPHA_FEEDBACK_MSG = [
    "\n==========ALPHA, FEEDBACK NEEDED ===============",
    "State Observability APIs is currently in Alpha. ",
    "If you have any feedback, you could do so at either way as below:",
    "    1. Report bugs/issues with details: https://forms.gle/gh77mwjEskjhN8G46",
    "    2. Follow up in #ray-state-observability-dogfooding slack channel of Ray: "
    "https://tinyurl.com/2pm26m4a",
    "==========================================================",
]


@unique
class StateResource(Enum):
    ACTORS = "actors"
    JOBS = "jobs"
    PLACEMENT_GROUPS = "placement_groups"
    NODES = "nodes"
    WORKERS = "workers"
    TASKS = "tasks"
    OBJECTS = "objects"
    RUNTIME_ENVS = "runtime_envs"
    CLUSTER_EVENTS = "cluster_events"


@unique
class SummaryResource(Enum):
    ACTORS = "actors"
    TASKS = "tasks"
    OBJECTS = "objects"


SupportedFilterType = Union[str, bool, int, float]


PredicateType = str  # Literal["=", "!="]


@dataclass(init=True)
class ListApiOptions:
    # Maximum number of entries to return
    limit: int = DEFAULT_LIMIT
    # The timeout for the API call.
    timeout: int = DEFAULT_RPC_TIMEOUT
    # If True, more detailed output will be printed.
    # The API could query more sources than detail == False
    # to get more data in detail.
    detail: bool = False
    # Filters. Each tuple pair (key, predicate, value) means key predicate value.
    # If there's more than 1 filter, it means AND.
    # E.g., [(key, "=", val), (key2, "!=" val2)] means (key=val) AND (key2!=val2)
    filters: Optional[List[Tuple[str, PredicateType, SupportedFilterType]]] = field(
        default_factory=list
    )
    # [only tasks] If driver tasks should be excluded.
    exclude_driver: bool = True
    # When the request is processed on the server side,
    # we should apply multiplier so that server side can finish
    # processing a request within timeout. Otherwise,
    # timeout will always lead Http timeout.
    _server_timeout_multiplier: float = 0.8

    # TODO(sang): Use Pydantic instead.
    def __post_init__(self):
        assert isinstance(self.limit, int)
        assert isinstance(self.timeout, int)
        assert isinstance(self.detail, bool)
        assert isinstance(self.exclude_driver, bool)
        assert isinstance(self.filters, list) or self.filters is None, (
            "filters must be a list type. Given filters: "
            f"{self.filters} type: {type(self.filters)}. "
            "Provide a list of tuples instead. "
            "e.g., list_actors(filters=[('name', '=', 'ABC')])"
        )
        # To return the data to users, when there's a partial failure
        # we need to have a timeout that's smaller than the users' timeout.
        # 80% is configured arbitrarily.
        self.timeout = int(self.timeout * self._server_timeout_multiplier)
        assert self.timeout != 0, "0 second timeout is not supported."
        if self.filters is None:
            self.filters = []

        for filter in self.filters:
            _, filter_predicate, _ = filter
            if filter_predicate != "=" and filter_predicate != "!=":
                raise ValueError(
                    f"Unsupported filter predicate {filter_predicate} is given. "
                    "Available predicates: =, !=."
                )


@dataclass(init=True)
class GetApiOptions:
    # Timeout for the HTTP request
    timeout: int = DEFAULT_RPC_TIMEOUT


@dataclass(init=True)
class SummaryApiOptions:
    # Timeout for the HTTP request
    timeout: int = DEFAULT_RPC_TIMEOUT

    # Filters. Each tuple pair (key, predicate, value) means key predicate value.
    # If there's more than 1 filter, it means AND.
    # E.g., [(key, "=", val), (key2, "!=" val2)] means (key=val) AND (key2!=val2)
    # For summary endpoints that call list under the hood, we'll pass
    # these filters directly into the list call.
    filters: Optional[List[Tuple[str, PredicateType, SupportedFilterType]]] = field(
        default_factory=list
    )

    # Change out to summarize the output. There is a summary_by value for each entity.
    # Tasks: by func_name
    # Actors: by class
    # Objects: by callsite
    summary_by: Optional[str] = None


def state_column(*, filterable: bool, detail: bool = False, **kwargs):
    """A wrapper around dataclass.field to add additional metadata.

    The metadata is used to define detail / filterable option of
    each column.

    Args:
        detail: If True, the column is used when detail == True
        filterable: If True, the column can be used for filtering.
        kwargs: The same kwargs for the `dataclasses.field` function.
    """
    m = {"detail": detail, "filterable": filterable}
    if "metadata" in kwargs:
        kwargs["metadata"].update(m)
    else:
        kwargs["metadata"] = m
    return field(**kwargs)


class StateSchema(ABC):
    """Schema class for Ray resource abstraction.

    The child class must be dataclass. All child classes
    - perform runtime type checking upon initialization.
    - are supposed to use `state_column` instead of `field`.
        It will allow the class to return filterable/detail columns.
        If `state_column` is not specified, that column is not filterable
        and for non-detail output.

    For example,
    ```
    @dataclass
    class State(StateSchema):
        column_a: str
        column_b: int = state_column(detail=True, filterable=True)

    s = State(column_a="abc", b=1)
    # Returns {"column_b"}
    s.filterable_columns()
    # Returns {"column_a"}
    s.base_columns()
    # Returns {"column_a", "column_b"}
    s.columns()
    ```
    """

    @classmethod
    def list_columns(cls) -> List[str]:
        """Return a list of columns."""
        cols = []
        for f in fields(cls):
            cols.append(f.name)
        return cols

    @classmethod
    def columns(cls) -> Set[str]:
        """Return a set of all columns."""
        return set(cls.list_columns())

    @classmethod
    def filterable_columns(cls) -> Set[str]:
        """Return a list of filterable columns"""
        filterable = set()
        for f in fields(cls):
            if f.metadata.get("filterable", False):
                filterable.add(f.name)
        return filterable

    @classmethod
    def base_columns(cls) -> Set[str]:
        """Return a list of base columns.

        Base columns mean columns to return when detail == False.
        """
        base = set()
        for f in fields(cls):
            if not f.metadata.get("detail", False):
                base.add(f.name)
        return base

    @classmethod
    def detail_columns(cls) -> Set[str]:
        """Return a list of detail columns.

        Detail columns mean columns to return when detail == True.
        """
        detail = set()
        for f in fields(cls):
            if f.metadata.get("detail", False):
                detail.add(f.name)
        return detail

    def __post_init__(self):
        for f in fields(self):
            v = getattr(self, f.name)
            assert isinstance(getattr(self, f.name), f.type), (
                f"The field {f.name} has a wrong type {type(v)}. "
                f"Expected type: {f.type}"
            )


def filter_fields(data: dict, state_dataclass: StateSchema, detail: bool) -> dict:
    """Filter the given data's columns based on the given schema.

    Args:
        data: A single data entry to filter columns.
        state_dataclass: The schema to filter data.
        detail: Whether or not it should include columns for detail output.
    """
    filtered_data = {}
    columns = state_dataclass.columns() if detail else state_dataclass.base_columns()
    for col in columns:
        if col in data:
            filtered_data[col] = data[col]
        else:
            filtered_data[col] = None
    return filtered_data


@dataclass(init=True)
class GetLogOptions:
    timeout: int
    node_id: Optional[str] = None
    node_ip: Optional[str] = None
    # One of {file, stream}. File means it will return the whole log.
    # stream means it will keep the connection and streaming the log.
    media_type: str = "file"
    # The file name of the log.
    filename: Optional[str] = None
    # The actor id of the log. It is used only for worker logs.
    actor_id: Optional[str] = None
    # The task id of the log. It is used only for worker logs.
    # This is currently not working. TODO(sang): Support task log.
    task_id: Optional[str] = None
    # The pid of the log. It is used only for worker logs.
    pid: Optional[int] = None
    # Total log lines to return.
    lines: int = 1000
    # The interval where new logs are streamed to.
    # Should be used only when media_type == stream.
    interval: Optional[float] = None
    # The suffix of the log file if file resolution not through filename directly.
    suffix: Optional[str] = None

    def __post_init__(self):
        if self.pid:
            self.pid = int(self.pid)
        if self.interval:
            self.interval = float(self.interval)
        self.lines = int(self.lines)

        if self.task_id:
            raise NotImplementedError("task_id is not supported yet.")

        if self.media_type == "file":
            assert self.interval is None
        if self.media_type not in ["file", "stream"]:
            raise ValueError(f"Invalid media type: {self.media_type}")
        if not (self.node_id or self.node_ip) and not (self.actor_id or self.task_id):
            raise ValueError(
                "node_id or node_ip must be provided as constructor arguments when no "
                "actor or task_id is supplied as arguments."
            )
        if self.node_id and self.node_ip:
            raise ValueError(
                "Both node_id and node_ip are given. Only one of them can be provided. "
                f"Given node id: {self.node_id}, given node ip: {self.node_ip}"
            )
        if not (self.actor_id or self.task_id or self.pid or self.filename):
            raise ValueError(
                "None of actor_id, task_id, pid, or filename is provided. "
                "At least one of them is required to fetch logs."
            )
        if self.filename and self.suffix:
            raise ValueError("suffix should not be provided together with filename.")


# See the ActorTableData message in gcs.proto for all potential options that
# can be included in this class.
# TODO(sang): Replace it with Pydantic or gRPC schema (once interface is finalized).
@dataclass(init=True)
class ActorState(StateSchema):
    """Actor State"""

    #: The id of the actor.
    actor_id: str = state_column(filterable=True)
    #: The class name of the actor.
    class_name: str = state_column(filterable=True)
    #: The state of the actor.
    #:
    #: - DEPENDENCIES_UNREADY: Actor is waiting for dependency to be ready.
    #:   E.g., a new actor is waiting for object ref that's created from
    #:   other remote task.
    #: - PENDING_CREATION: Actor's dependency is ready, but it is not created yet.
    #:   It could be because there are not enough resources, too many actor
    #:   entries in the scheduler queue, or the actor creation is slow
    #:   (e.g., slow runtime environment creation,
    #:   slow worker startup, or etc.).
    #: - ALIVE: The actor is created, and it is alive.
    #: - RESTARTING: The actor is dead, and it is restarting.
    #:   It is equivalent to `PENDING_CREATION`,
    #:   but means the actor was dead more than once.
    #: - DEAD: The actor is permanatly dead.
    state: TypeActorStatus = state_column(filterable=True)
    #: The job id of this actor.
    job_id: str = state_column(filterable=True)
    #: The name of the actor given by the `name` argument.
    name: Optional[str] = state_column(filterable=True)
    #: The node id of this actor.
    #: If the actor is restarting, it could be the node id
    #: of the dead actor (and it will be re-updated when
    #: the actor is successfully restarted).
    node_id: str = state_column(filterable=True)
    #: The pid of the actor. 0 if it is not created yet.
    pid: int = state_column(filterable=True)
    #: The namespace of the actor.
    ray_namespace: str = state_column(filterable=True)
    #: The runtime environment information of the actor.
    serialized_runtime_env: str = state_column(filterable=False, detail=True)
    #: The resource requirement of the actor.
    required_resources: dict = state_column(filterable=False, detail=True)
    #: Actor's death information in detail. None if the actor is not dead yet.
    death_cause: Optional[dict] = state_column(filterable=False, detail=True)
    #: True if the actor is detached. False otherwise.
    is_detached: bool = state_column(filterable=False, detail=True)
    #: The placement group id that's associated with this actor.
    placement_group_id: str = state_column(detail=True, filterable=True)
    #: Actor's repr name if a customized __repr__ method exists, else empty string.
    repr_name: str = state_column(detail=True, filterable=True)


@dataclass(init=True)
class PlacementGroupState(StateSchema):
    """PlacementGroup State"""

    #: The id of the placement group.
    placement_group_id: str = state_column(filterable=True)
    #: The name of the placement group if it is given by the name argument.
    name: str = state_column(filterable=True)
    #: The job id of the placement group.
    creator_job_id: str = state_column(filterable=True)
    #: The state of the placement group.
    #:
    #: - PENDING: The placement group creation is pending scheduling.
    #:   It could be because there's not enough resources, some of creation
    #:   stage has failed (e.g., failed to commit placement gropus because
    #:   the node is dead).
    #: - CREATED: The placement group is created.
    #: - REMOVED: The placement group is removed.
    #: - RESCHEDULING: The placement group is rescheduling because some of
    #:   bundles are dead because they were on dead nodes.
    state: TypePlacementGroupStatus = state_column(filterable=True)
    #: The bundle specification of the placement group.
    bundles: dict = state_column(filterable=False, detail=True)
    #: True if the placement group is detached. False otherwise.
    is_detached: bool = state_column(filterable=True, detail=True)
    #: The scheduling stats of the placement group.
    stats: dict = state_column(filterable=False, detail=True)


@dataclass(init=True)
class NodeState(StateSchema):
    """Node State"""

    #: The id of the node.
    node_id: str = state_column(filterable=True)
    #: The ip address of the node.
    node_ip: str = state_column(filterable=True)
    #: The state of the node.
    #:
    #: ALIVE: The node is alive.
    #: DEAD: The node is dead.
    state: TypeNodeStatus = state_column(filterable=True)
    #: The name of the node if it is given by the name argument.
    node_name: str = state_column(filterable=True)
    #: The total resources of the node.
    resources_total: dict = state_column(filterable=False)
    #: The time when the node (raylet) starts.
    start_time_ms: int = state_column(filterable=False, detail=True)
    #: The time when the node exits. The timestamp could be delayed
    #: if the node is dead unexpectedly (could be delayed
    # up to 30 seconds).
    end_time_ms: int = state_column(filterable=False, detail=True)


class JobState(JobInfo, StateSchema):
    """The state of the job that's submitted by Ray's Job APIs"""

    @classmethod
    def list_columns(cls) -> List[str]:
        cols = ["job_id"]
        for f in fields(cls):
            cols.append(f.name)
        return cols

    @classmethod
    def filterable_columns(cls) -> Set[str]:
        return {"status", "entrypoint", "error_type"}


@dataclass(init=True)
class WorkerState(StateSchema):
    """Worker State"""

    #: The id of the worker.
    worker_id: str = state_column(filterable=True)
    #: Whether or not if the worker is alive.
    is_alive: bool = state_column(filterable=True)
    #: The type of the worker.
    #:
    #: - WORKER: The regular Ray worker process that executes tasks or
    #    instantiates an actor.
    #: - DRIVER: The driver (Python script that calls `ray.init`).
    #: - SPILL_WORKER: The worker that spills objects.
    #: - RESTORE_WORKER: The worker that restores objects.
    worker_type: TypeWorkerType = state_column(filterable=True)
    #: The exit type of the worker if the worker is dead.
    #:
    #: - SYSTEM_ERROR: Worker exit due to system level failures (i.e. worker crash).
    #: - INTENDED_SYSTEM_EXIT: System-level exit that is intended. E.g.,
    #:   Workers are killed because they are idle for a long time.
    #: - USER_ERROR: Worker exits because of user error.
    #:   E.g., execptions from the actor initialization.
    #: - INTENDED_USER_EXIT: Intended exit from users (e.g., users exit
    #:   workers with exit code 0 or exit initated by Ray API such as ray.kill).
    exit_type: Optional[TypeWorkerExitType] = state_column(filterable=True)
    #: The node id of the worker.
    node_id: str = state_column(filterable=True)
    #: The ip address of the worker.
    ip: str = state_column(filterable=True)
    #: The pid of the worker.
    pid: int = state_column(filterable=True)
    #: The exit detail of the worker if the worker is dead.
    exit_detail: Optional[str] = state_column(detail=True, filterable=False)
    #: The time when the worker is started and initialized.
    start_time_ms: int = state_column(filterable=False, detail=True)
    #: The time when the worker exits. The timestamp could be delayed
    #: if the worker is dead unexpectedly.
    end_time_ms: int = state_column(filterable=False, detail=True)


@dataclass(init=True)
class ClusterEventState(StateSchema):
    severity: str = state_column(filterable=True)
    time: int = state_column(filterable=False)
    source_type: str = state_column(filterable=True)
    message: str = state_column(filterable=False)
    event_id: int = state_column(filterable=True)
    custom_fields: dict = state_column(filterable=False, detail=True)


@dataclass(init=True)
class TaskState(StateSchema):
    """Task State"""

    #: The id of the task.
    task_id: str = state_column(filterable=True)
    #: The attempt (retry) number of the task.
    attempt_number: int = state_column(filterable=True)
    #: The name of the task if it is given by the name argument.
    name: str = state_column(filterable=True)
    #: The state of the task.
    #:
    #: Refer to src/ray/protobuf/common.proto for a detailed explanation of the state
    #: breakdowns and typical state transition flow.
    #:
    state: TypeTaskStatus = state_column(filterable=True)
    #: The job id of this task.
    job_id: str = state_column(filterable=True)
    #: Id of the node that runs the task. If the task is retried, it could
    #: contain the node id of the previous executed task.
    #: If empty, it means the task hasn't been scheduled yet.
    node_id: str = state_column(filterable=True)
    #: The actor id that's associated with this task.
    #: It is empty if there's no relevant actors.
    actor_id: str = state_column(filterable=True)
    #: The type of the task.
    #:
    #: - NORMAL_TASK: Tasks created by `func.remote()``
    #: - ACTOR_CREATION_TASK: Actors created by `class.remote()`
    #: - ACTOR_TASK: Actor tasks submitted by `actor.method.remote()`
    #: - DRIVER_TASK: Driver (A script that calls `ray.init`).
    type: TypeTaskType = state_column(filterable=True)
    #: The name of the task. If is the name of the function
    #: if the type is a task or an actor task.
    #: It is the name of the class if it is a actor scheduling task.
    func_or_class_name: str = state_column(filterable=True)
    #: The language of the task. E.g., Python, Java, or Cpp.
    language: str = state_column(detail=True, filterable=True)
    #: The required resources to execute the task.
    required_resources: dict = state_column(detail=True, filterable=False)
    #: The runtime environment information for the task.
    runtime_env_info: str = state_column(detail=True, filterable=False)
    #: The parent task id. If the parent is a normal task, it will be the task's id.
    #: If the parent runs in a concurrent actor (async actor or threaded actor),
    #: it will be the actor's creation task id.
    parent_task_id: str = state_column(filterable=True)
    #: The placement group id that's associated with this task.
    placement_group_id: str = state_column(detail=True, filterable=True)
    #: The worker id that's associated with this task.
    worker_id: str = state_column(filterable=True)
    #: The list of events of the given task.
    #: Refer to src/ray/protobuf/common.proto for a detailed explanation of the state
    #: breakdowns and typical state transition flow.
    events: List[dict] = state_column(detail=True, filterable=False)
    #: The list of profile events of the given task.
    profiling_data: List[dict] = state_column(detail=True, filterable=False)
    #: The time when the task is created. A Unix timestamp in ms.
    creation_time_ms: Optional[int] = state_column(detail=True, filterable=False)
    #: The time when the task starts to run. A Unix timestamp in ms.
    start_time_ms: Optional[int] = state_column(detail=True, filterable=False)
    #: The time when the task is finished or failed. A Unix timestamp in ms.
    end_time_ms: Optional[int] = state_column(detail=True, filterable=False)
    #: The task logs info, e.g. offset into the worker log file when the task
    #: starts/finishes.
    task_log_info: Optional[TaskLogInfo] = state_column(detail=True, filterable=False)
    #: Task error type.
    error_type: Optional[str] = state_column(detail=False, filterable=False)


@dataclass(init=True)
class ObjectState(StateSchema):
    """Object State"""

    #: The id of the object.
    object_id: str = state_column(filterable=True)
    #: The size of the object in mb.
    object_size: int = state_column(filterable=True)
    #: The status of the task that creates the object.
    #:
    #: - NIL: We don't have a status for this task because we are not the owner or the
    #:   task metadata has already been deleted.
    #: - WAITING_FOR_DEPENDENCIES: The task is waiting for its dependencies
    #:   to be created.
    #: - SCHEDULED: All dependencies have been created and the task is
    #:   scheduled to execute.
    #:   It could be because the task is waiting for resources,
    #:   runtime environmenet creation, fetching dependencies to the
    #:   local node, and etc..
    #: - FINISHED: The task finished successfully.
    #: - WAITING_FOR_EXECUTION: The task is scheduled properly and
    #:   waiting for execution. It includes time to deliver the task
    #:   to the remote worker + queueing time from the execution side.
    #: - RUNNING: The task that is running.
    task_status: TypeTaskStatus = state_column(filterable=True)
    #: The reference type of the object.
    #: See :ref:`Debugging with Ray Memory <debug-with-ray-memory>` for more details.
    #:
    #: - ACTOR_HANDLE: The reference is an actor handle.
    #: - PINNED_IN_MEMORY: The object is pinned in memory, meaning there's
    #:   in-flight `ray.get` on this reference.
    #: - LOCAL_REFERENCE: There's a local reference (e.g., Python reference)
    #:   to this object reference. The object won't be GC'ed until all of them is gone.
    #: - USED_BY_PENDING_TASK: The object reference is passed to other tasks. E.g.,
    #:   `a = ray.put()` -> `task.remote(a)`. In this case, a is used by a
    #:   pending task `task`.
    #: - CAPTURED_IN_OBJECT: The object is serialized by other objects. E.g.,
    #:   `a = ray.put(1)` -> `b = ray.put([a])`. a is serialized within a list.
    #: - UNKNOWN_STATUS: The object ref status is unkonwn.
    reference_type: TypeReferenceType = state_column(filterable=True)
    #: The callsite of the object.
    call_site: str = state_column(filterable=True)
    #: The worker type that creates the object.
    #:
    #: - WORKER: The regular Ray worker process that executes tasks or
    #:   instantiates an actor.
    #: - DRIVER: The driver (Python script that calls `ray.init`).
    #: - SPILL_WORKER: The worker that spills objects.
    #: - RESTORE_WORKER: The worker that restores objects.
    type: TypeWorkerType = state_column(filterable=True)
    #: The pid of the owner.
    pid: int = state_column(filterable=True)
    #: The ip address of the owner.
    ip: str = state_column(filterable=True)


@dataclass(init=True)
class RuntimeEnvState(StateSchema):
    """Runtime Environment State"""

    #: The runtime environment spec.
    runtime_env: str = state_column(filterable=True)
    #: Whether or not the runtime env creation has succeeded.
    success: bool = state_column(filterable=True)
    #: The latency of creating the runtime environment.
    #: Available if the runtime env is successfully created.
    creation_time_ms: Optional[float] = state_column(filterable=False)
    #: The node id of this runtime environment.
    node_id: str = state_column(filterable=True)
    #: The number of actors and tasks that use this runtime environment.
    ref_cnt: int = state_column(detail=True, filterable=False)
    #: The error message if the runtime environment creation has failed.
    #: Available if the runtime env is failed to be created.
    error: Optional[str] = state_column(detail=True, filterable=True)


AVAILABLE_STATES = [
    ActorState,
    PlacementGroupState,
    NodeState,
    WorkerState,
    JobState,
    TaskState,
    ObjectState,
    RuntimeEnvState,
]


for state in AVAILABLE_STATES:
    if len(state.filterable_columns()) > 0:
        filterable_cols = "\n\n    ".join(state.filterable_columns())
        state.__doc__ += f"""
\nBelow columns can be used for the `--filter` option.
\n
    {filterable_cols}
\n
"""

    if len(state.detail_columns()) > 0:
        detail_cols = "\n\n    ".join(state.detail_columns())
        state.__doc__ += f"""
\nBelow columns are available only when `get` API is used,
\n`--detail` is specified through CLI, or `detail=True` is given to Python APIs.
\n
\n
    {detail_cols}
\n
"""


@dataclass(init=True)
class ListApiResponse:
    # NOTE(rickyyx): We currently perform hard truncation when querying
    # resources which could have a large number (e.g. asking raylets for
    # the number of all objects).
    # The returned of resources seen by the user will go through from the
    # below funnel:
    # - total
    #      |  With truncation at the data source if the number of returned
    #      |  resource exceeds `RAY_MAX_LIMIT_FROM_DATA_SOURCE`
    #      v
    # - num_after_truncation
    #      |  With filtering at the state API server
    #      v
    # - num_filtered
    #      |  With limiting,
    #      |  set by min(`RAY_MAX_LIMIT_FROM_API_SERER`, <user-supplied limit>)
    #      v
    # - len(result)

    # Total number of the available resource from the cluster.
    total: int
    # Number of resources returned by data sources after truncation
    num_after_truncation: int
    # Number of resources after filtering
    num_filtered: int
    # Returned data. None if no data is returned.
    result: List[
        Union[
            ActorState,
            PlacementGroupState,
            NodeState,
            JobState,
            WorkerState,
            TaskState,
            ObjectState,
            RuntimeEnvState,
        ]
    ]
    # List API can have a partial failure if queries to
    # all sources fail. For example, getting object states
    # require to ping all raylets, and it is possible some of
    # them fails. Note that it is impossible to guarantee high
    # availability of data because ray's state information is
    # not replicated.
    partial_failure_warning: str = ""
    # A list of warnings to print.
    warnings: Optional[List[str]] = None

    def __post_init__(self):
        assert self.total is not None
        assert self.num_after_truncation is not None
        assert self.num_filtered is not None
        assert self.result is not None
        assert isinstance(self.result, list)


"""
Summary API schema
"""

DRIVER_TASK_ID_PREFIX = "ffffffffffffffffffffffffffffffffffffffff"


@dataclass(init=True)
class TaskSummaryPerFuncOrClassName:
    #: The function or class name of this task.
    func_or_class_name: str
    #: The type of the class. Equivalent to protobuf TaskType.
    type: str
    #: State name to the count dict. State name is equivalent to
    #: the protobuf TaskStatus.
    state_counts: Dict[TypeTaskStatus, int] = field(default_factory=dict)


@dataclass
class Link:
    #: The type of entity to link to
    type: str
    #: The id of the entity to link to
    id: str


@dataclass(init=True)
class NestedTaskSummary:
    #: The name of this task group
    name: str
    #: A unique identifier for this group
    key: str
    #: The type of the class. Equivalent to protobuf TaskType,
    #: "ACTOR" if it represents an Actor, or "GROUP" if it's a grouping of tasks.
    type: str
    #: Unix timestamp to use to sort the task group.
    timestamp: Optional[int] = None
    #: State name to the count dict. State name is equivalent to
    #: the protobuf TaskStatus.
    state_counts: Dict[TypeTaskStatus, int] = field(default_factory=dict)
    #: The child
    children: List["NestedTaskSummary"] = field(default_factory=list)
    #: A link to more details about this summary.
    link: Optional[Link] = None


@dataclass
class TaskSummaries:
    #: Group key -> summary.
    #: Right now, we only have func_class_name as a key.
    # TODO(sang): Support the task group abstraction.
    summary: Union[Dict[str, TaskSummaryPerFuncOrClassName], List[NestedTaskSummary]]
    #: Total Ray tasks.
    total_tasks: int
    #: Total actor tasks.
    total_actor_tasks: int
    #: Total scheduled actors.
    total_actor_scheduled: int
    summary_by: str = "func_name"

    @classmethod
    def to_summary_by_func_name(cls, *, tasks: List[Dict]) -> "TaskSummaries":
        # NOTE: The argument tasks contains a list of dictionary
        # that have the same k/v as TaskState.
        summary = {}
        total_tasks = 0
        total_actor_tasks = 0
        total_actor_scheduled = 0

        for task in tasks:
            key = task["func_or_class_name"]
            if key not in summary:
                summary[key] = TaskSummaryPerFuncOrClassName(
                    func_or_class_name=task["func_or_class_name"],
                    type=task["type"],
                )
            task_summary = summary[key]

            state = task["state"]
            if state not in task_summary.state_counts:
                task_summary.state_counts[state] = 0
            task_summary.state_counts[state] += 1

            type_enum = TaskType.DESCRIPTOR.values_by_name[task["type"]].number
            if type_enum == TaskType.NORMAL_TASK:
                total_tasks += 1
            elif type_enum == TaskType.ACTOR_CREATION_TASK:
                total_actor_scheduled += 1
            elif type_enum == TaskType.ACTOR_TASK:
                total_actor_tasks += 1

        return TaskSummaries(
            summary=summary,
            total_tasks=total_tasks,
            total_actor_tasks=total_actor_tasks,
            total_actor_scheduled=total_actor_scheduled,
            summary_by="func_name",
        )

    @classmethod
    def to_summary_by_lineage(
        cls, *, tasks: List[Dict], actors: List[Dict]
    ) -> "TaskSummaries":
        """
        This summarizes tasks by lineage.
        i.e. A task will be grouped with another task if they have the
        same parent.

        This does things in 4 steps.
        Step 1: Iterate through all tasks and keep track of them by id and ownership
        Step 2: Put the tasks in a tree structure based on ownership
        Step 3: Merge together siblings in the tree if there are more
        than one with the same name.
        Step 4: Total the children

        This can probably be more efficient if we merge together some steps to
        reduce the amount of iterations but this algorithm produces very easy to
        understand code. We can optimize in the future.
        """
        # NOTE: The argument tasks contains a list of dictionary
        # that have the same k/v as TaskState.

        tasks_by_id = {}
        task_group_by_id = {}
        actor_creation_task_id_for_actor_id = {}
        summary = []
        total_tasks = 0
        total_actor_tasks = 0
        total_actor_scheduled = 0

        # Step 1
        # We cannot assume that a parent task always comes before the child task
        # So we need to keep track of all tasks by ids so we can quickly find the
        # parent.
        # We also track the actor creation tasks so we can quickly figure out the
        # ownership of actors.
        for task in tasks:
            tasks_by_id[task["task_id"]] = task
            type_enum = TaskType.DESCRIPTOR.values_by_name[task["type"]].number
            if type_enum == TaskType.ACTOR_CREATION_TASK:
                actor_creation_task_id_for_actor_id[task["actor_id"]] = task["task_id"]

        actor_dict = {actor["actor_id"]: actor for actor in actors}

        def get_or_create_task_group(task_id: str) -> Optional[NestedTaskSummary]:
            """
            Gets an already created task_group
            OR
            Creates a task group and puts it in the right place under its parent.
            For actor tasks, the parent is the Actor that owns it. For all other
            tasks, the owner is the driver or task that created it.

            Returns None if there is missing data about the task or one of its parents.

            For task groups that represents actors, the id is in the
            format actor:{actor_id}
            """
            if task_id in task_group_by_id:
                return task_group_by_id[task_id]

            task = tasks_by_id.get(task_id)
            if not task:
                logger.debug(f"We're missing data about {task_id}")
                # We're missing data about this parent. So we're dropping the whole
                # tree at that node.
                return None

            # Use name first which allows users to customize the name of
            # their remote function call using the name option.
            func_name = task["name"] or task["func_or_class_name"]
            task_id = task["task_id"]
            type_enum = TaskType.DESCRIPTOR.values_by_name[task["type"]].number

            task_group_by_id[task_id] = NestedTaskSummary(
                name=func_name,
                key=task_id,
                type=task["type"],
                timestamp=task["creation_time_ms"],
                link=Link(type="task", id=task_id),
            )

            # Set summary in right place under parent
            if (
                type_enum == TaskType.ACTOR_TASK
                or type_enum == TaskType.ACTOR_CREATION_TASK
            ):
                # For actor tasks, the parent is the actor and not the parent task.
                parent_task_group = get_or_create_actor_task_group(task["actor_id"])
                if parent_task_group:
                    parent_task_group.children.append(task_group_by_id[task_id])
            else:
                parent_task_id = task["parent_task_id"]
                if not parent_task_id or parent_task_id.startswith(
                    DRIVER_TASK_ID_PREFIX
                ):
                    summary.append(task_group_by_id[task_id])
                else:
                    parent_task_group = get_or_create_task_group(parent_task_id)
                    if parent_task_group:
                        parent_task_group.children.append(task_group_by_id[task_id])

            return task_group_by_id[task_id]

        def get_or_create_actor_task_group(
            actor_id: str,
        ) -> Optional[NestedTaskSummary]:
            """
            Gets an existing task group that represents an actor.
            OR
            Creates a task group that represents an actor. The owner of the actor is
            the parent of the creation_task that created that actor.

            Returns None if there is missing data about the actor or one of its parents.
            """
            key = f"actor:{actor_id}"
            actor = actor_dict.get(actor_id)
            if key not in task_group_by_id:
                creation_task_id = actor_creation_task_id_for_actor_id.get(actor_id)
                creation_task = tasks_by_id.get(creation_task_id)

                if not creation_task:
                    logger.debug(f"We're missing data about actor {actor_id}")
                    # We're missing data about the parent. So we're dropping the whole
                    # tree at that node.
                    return None

                # TODO(rickyx)
                # We are using repr name for grouping actors if exists,
                # else use class name. We should be using some group_name in the future.
                if actor is None:
                    logger.debug(
                        f"We are missing actor info for actor {actor_id}, "
                        f"even though creation task exists: {creation_task}"
                    )
                    [actor_name, *rest] = creation_task["func_or_class_name"].split(".")
                else:
                    actor_name = (
                        actor["repr_name"]
                        if actor["repr_name"]
                        else actor["class_name"]
                    )

                task_group_by_id[key] = NestedTaskSummary(
                    name=actor_name,
                    key=key,
                    type="ACTOR",
                    timestamp=task["creation_time_ms"],
                    link=Link(type="actor", id=actor_id),
                )

                parent_task_id = creation_task["parent_task_id"]
                if not parent_task_id or parent_task_id.startswith(
                    DRIVER_TASK_ID_PREFIX
                ):
                    summary.append(task_group_by_id[key])
                else:
                    parent_task_group = get_or_create_task_group(parent_task_id)
                    if parent_task_group:
                        parent_task_group.children.append(task_group_by_id[key])

            return task_group_by_id[key]

        # Step 2: Create the tree structure based on ownership
        for task in tasks:
            task_id = task["task_id"]

            task_group = get_or_create_task_group(task_id)

            if not task_group:
                # We are probably missing data about this task or one of its parents.
                continue

            state = task["state"]
            if state not in task_group.state_counts:
                task_group.state_counts[state] = 0
            task_group.state_counts[state] += 1

            type_enum = TaskType.DESCRIPTOR.values_by_name[task["type"]].number
            if type_enum == TaskType.NORMAL_TASK:
                total_tasks += 1
            elif type_enum == TaskType.ACTOR_CREATION_TASK:
                total_actor_scheduled += 1
            elif type_enum == TaskType.ACTOR_TASK:
                total_actor_tasks += 1

        def merge_sibings_for_task_group(
            siblings: List[NestedTaskSummary],
        ) -> Tuple[List[NestedTaskSummary], Optional[int]]:
            """
            Merges task summaries with the same name into a group if there are more than
            one child with that name.

            Args:
                siblings: A list of NestedTaskSummary's to merge together

            Returns
                Index 0: A list of NestedTaskSummary's which have been merged
                Index 1: The smallest timestamp amongst the siblings
            """
            if not len(siblings):
                return siblings, None

            # Group by name
            groups = {}
            min_timestamp = None

            for child in siblings:
                child.children, child_min_timestamp = merge_sibings_for_task_group(
                    child.children
                )
                if child_min_timestamp and child_min_timestamp < (
                    child.timestamp or sys.maxsize
                ):
                    child.timestamp = child_min_timestamp

                if child.name not in groups:
                    groups[child.name] = NestedTaskSummary(
                        name=child.name,
                        key=child.name,
                        type="GROUP",
                    )
                groups[child.name].children.append(child)
                if child.timestamp and child.timestamp < (
                    groups[child.name].timestamp or sys.maxsize
                ):
                    groups[child.name].timestamp = child.timestamp
                    if child.timestamp < (min_timestamp or sys.maxsize):
                        min_timestamp = child.timestamp

            # Take the groups that have more than one children and return it.
            # For groups with just one child, return the child itself instead of
            # creating a group.
            return [
                group if len(group.children) > 1 else group.children[0]
                for group in groups.values()
            ], min_timestamp

        # Step 3
        summary, _ = merge_sibings_for_task_group(summary)

        def sort_task_groups(task_groups: List[NestedTaskSummary]) -> None:
            # Sort by timestamp
            # Put actor creation tasks above other tasks with the same timestamp
            task_groups.sort(key=lambda x: 0 if x.type == "ACTOR_CREATION_TASK" else 1)
            task_groups.sort(key=lambda x: x.timestamp or sys.maxsize)

        def calc_total_for_task_group(
            task_group: NestedTaskSummary,
        ) -> NestedTaskSummary:
            """
            Calculates the total of a group as the sum of all children.
            Sorts children by timestamp
            """
            if not len(task_group.children):
                return task_group

            for child in task_group.children:
                totaled = calc_total_for_task_group(child)

                for state, count in totaled.state_counts.items():
                    task_group.state_counts[state] = (
                        task_group.state_counts.get(state, 0) + count
                    )

            sort_task_groups(task_group.children)

            return task_group

        # Step 4
        summary = [calc_total_for_task_group(task_group) for task_group in summary]
        sort_task_groups(summary)

        return TaskSummaries(
            summary=summary,
            total_tasks=total_tasks,
            total_actor_tasks=total_actor_tasks,
            total_actor_scheduled=total_actor_scheduled,
            summary_by="lineage",
        )


@dataclass(init=True)
class ActorSummaryPerClass:
    #: The class name of the actor.
    class_name: str
    #: State name to the count dict. State name is equivalent to
    #: the protobuf ActorState.
    state_counts: Dict[TypeActorStatus, int] = field(default_factory=dict)


@dataclass
class ActorSummaries:
    #: Group key (actor class name) -> summary
    summary: Dict[str, ActorSummaryPerClass]
    #: Total number of actors
    total_actors: int
    summary_by: str = "class"

    @classmethod
    def to_summary(cls, *, actors: List[Dict]):
        # NOTE: The argument tasks contains a list of dictionary
        # that have the same k/v as ActorState.
        summary = {}
        total_actors = 0

        for actor in actors:
            key = actor["class_name"]
            if key not in summary:
                summary[key] = ActorSummaryPerClass(
                    class_name=actor["class_name"],
                )
            actor_summary = summary[key]

            state = actor["state"]
            if state not in actor_summary.state_counts:
                actor_summary.state_counts[state] = 0
            actor_summary.state_counts[state] += 1

            total_actors += 1

        return ActorSummaries(
            summary=summary,
            total_actors=total_actors,
        )


@dataclass(init=True)
class ObjectSummaryPerKey:
    #: Total number of objects of the type.
    total_objects: int
    #: Total size in mb.
    total_size_mb: float
    #: Total number of workers that reference the type of objects.
    total_num_workers: int
    #: Total number of nodes that reference the type of objects.
    total_num_nodes: int
    #: State name to the count dict. State name is equivalent to
    #: ObjectState.
    task_state_counts: Dict[TypeTaskStatus, int] = field(default_factory=dict)
    #: Ref count type to the count dict. State name is equivalent to
    #: ObjectState.
    ref_type_counts: Dict[TypeReferenceType, int] = field(default_factory=dict)


@dataclass
class ObjectSummaries:
    #: Group key (actor class name) -> summary
    summary: Dict[str, ObjectSummaryPerKey]
    #: Total number of referenced objects in the cluster.
    total_objects: int
    #: Total size of referenced objects in the cluster in MB.
    total_size_mb: float
    #: Whether or not the callsite collection is enabled.
    callsite_enabled: bool
    summary_by: str = "callsite"

    @classmethod
    def to_summary(cls, *, objects: List[Dict]):
        # NOTE: The argument tasks contains a list of dictionary
        # that have the same k/v as ObjectState.
        summary = {}
        total_objects = 0
        total_size_mb = 0
        key_to_workers = {}
        key_to_nodes = {}
        callsite_enabled = True

        for object in objects:
            key = object["call_site"]
            if key == "disabled":
                callsite_enabled = False
            if key not in summary:
                summary[key] = ObjectSummaryPerKey(
                    total_objects=0,
                    total_size_mb=0,
                    total_num_workers=0,
                    total_num_nodes=0,
                )
                key_to_workers[key] = set()
                key_to_nodes[key] = set()

            object_summary = summary[key]

            task_state = object["task_status"]
            if task_state not in object_summary.task_state_counts:
                object_summary.task_state_counts[task_state] = 0
            object_summary.task_state_counts[task_state] += 1

            ref_type = object["reference_type"]
            if ref_type not in object_summary.ref_type_counts:
                object_summary.ref_type_counts[ref_type] = 0
            object_summary.ref_type_counts[ref_type] += 1
            object_summary.total_objects += 1
            total_objects += 1

            size_bytes = object["object_size"]
            # object_size's unit is byte by default. It is -1, if the size is
            # unknown.
            if size_bytes != -1:
                object_summary.total_size_mb += size_bytes / 1024**2
                total_size_mb += size_bytes / 1024**2

            key_to_workers[key].add(object["pid"])
            key_to_nodes[key].add(object["ip"])

        # Convert set of pid & node ips to length.
        for key, workers in key_to_workers.items():
            summary[key].total_num_workers = len(workers)
        for key, nodes in key_to_nodes.items():
            summary[key].total_num_nodes = len(nodes)

        return ObjectSummaries(
            summary=summary,
            total_objects=total_objects,
            total_size_mb=total_size_mb,
            callsite_enabled=callsite_enabled,
        )


@dataclass(init=True)
class StateSummary:
    #: Node ID -> summary per node
    #: If the data is not required to be orgnized per node, it will contain
    #: a single key, "cluster".
    node_id_to_summary: Dict[str, Union[TaskSummaries, ActorSummaries, ObjectSummaries]]


@dataclass(init=True)
class SummaryApiResponse:
    # Carried over from ListApiResponse
    # We currently use list API for listing the resources
    total: int
    # Carried over from ListApiResponse
    # Number of resources returned by data sources after truncation
    num_after_truncation: int
    # Number of resources after filtering
    num_filtered: int
    result: StateSummary = None
    partial_failure_warning: str = ""
    # A list of warnings to print.
    warnings: Optional[List[str]] = None


def resource_to_schema(resource: StateResource) -> StateSchema:
    if resource == StateResource.ACTORS:
        return ActorState
    elif resource == StateResource.JOBS:
        return JobState
    elif resource == StateResource.NODES:
        return NodeState
    elif resource == StateResource.OBJECTS:
        return ObjectState
    elif resource == StateResource.PLACEMENT_GROUPS:
        return PlacementGroupState
    elif resource == StateResource.RUNTIME_ENVS:
        return RuntimeEnvState
    elif resource == StateResource.TASKS:
        return TaskState
    elif resource == StateResource.WORKERS:
        return WorkerState
    elif resource == StateResource.CLUSTER_EVENTS:
        return ClusterEventState
    else:
        assert False, "Unreachable"


def protobuf_message_to_dict(
    message,
    fields_to_decode: List[str],
    preserving_proto_field_name: bool = True,
) -> dict:
    """Convert a protobuf message to dict

    Args:
        fields_to_decode: field names which will be decoded from binary to hex.
        preserving_proto_field_name: a pass-through option for protobuf message
            method. See google.protobuf MessageToDict

    Return:
        Dictionary of the converted rpc protobuf.
    """
    return dashboard_utils.message_to_dict(
        message,
        fields_to_decode,
        including_default_value_fields=True,
        preserving_proto_field_name=preserving_proto_field_name,
    )


def protobuf_to_task_state_dict(message: TaskEvents) -> dict:
    """
    Convert a TaskEvents to a dic repr of `TaskState`
    """
    task_attempt = protobuf_message_to_dict(
        message=message,
        fields_to_decode=[
            "task_id",
            "job_id",
            "node_id",
            "actor_id",
            "parent_task_id",
            "worker_id",
            "placement_group_id",
            "component_id",
        ],
    )

    task_state = {}
    task_info = task_attempt.get("task_info", {})
    state_updates = task_attempt.get("state_updates", [])
    profiling_data = task_attempt.get("profile_events", {})
    if profiling_data:
        for event in profiling_data["events"]:
            # End/start times are recorded in ns. We convert them to ms.
            event["end_time"] = int(event["end_time"]) / 1e6
            event["start_time"] = int(event["start_time"]) / 1e6
            event["extra_data"] = json.loads(event["extra_data"])
    task_state["profiling_data"] = profiling_data

    # Convert those settable fields
    mappings = [
        (
            task_info,
            [
                "task_id",
                "name",
                "actor_id",
                "type",
                "func_or_class_name",
                "language",
                "required_resources",
                "runtime_env_info",
                "parent_task_id",
                "placement_group_id",
            ],
        ),
        (task_attempt, ["task_id", "attempt_number", "job_id"]),
        (
            state_updates,
            ["node_id", "worker_id", "task_log_info", "error_type"],
        ),
    ]
    for src, keys in mappings:
        for key in keys:
            task_state[key] = src.get(key)

    task_state["creation_time_ms"] = None
    task_state["start_time_ms"] = None
    task_state["end_time_ms"] = None
    events = []

    for state in TaskStatus.keys():
        key = f"{state.lower()}_ts"
        if key in state_updates:
            # timestamp is recorded as nanosecond from the backend.
            # We need to convert it to the second.
            ts_ms = int(state_updates[key]) // 1e6
            events.append(
                {
                    "state": state,
                    "created_ms": ts_ms,
                }
            )
            if state == "PENDING_ARGS_AVAIL":
                task_state["creation_time_ms"] = ts_ms
            if state == "RUNNING":
                task_state["start_time_ms"] = ts_ms
            if state == "FINISHED" or state == "FAILED":
                task_state["end_time_ms"] = ts_ms

    task_state["events"] = events
    if len(events) > 0:
        latest_state = events[-1]["state"]
    else:
        latest_state = "NIL"
    task_state["state"] = latest_state

    return task_state<|MERGE_RESOLUTION|>--- conflicted
+++ resolved
@@ -1,8 +1,4 @@
 import json
-<<<<<<< HEAD
-import json
-=======
->>>>>>> 2c30a6fc
 import logging
 import sys
 from abc import ABC
