import logging
from abc import ABC
from dataclasses import dataclass, field, fields
from enum import Enum, unique
from typing import Dict, List, Optional, Set, Tuple, Union

from ray._private.ray_constants import env_integer
from ray.core.generated.common_pb2 import TaskType
from ray.dashboard.modules.job.common import JobInfo

logger = logging.getLogger(__name__)

DEFAULT_RPC_TIMEOUT = 30
DEFAULT_LIMIT = 100
DEFAULT_LOG_LIMIT = 1000

# Max number of entries from API server to the client
RAY_MAX_LIMIT_FROM_API_SERVER = env_integer(
    "RAY_MAX_LIMIT_FROM_API_SERVER", 10 * 1000
)  # 10k

# Max number of entries from data sources (rest will be truncated at the
# data source, e.g. raylet)
RAY_MAX_LIMIT_FROM_DATA_SOURCE = env_integer(
    "RAY_MAX_LIMIT_FROM_DATA_SOURCE", 10 * 1000
)  # 10k

STATE_OBS_ALPHA_FEEDBACK_MSG = [
    "\n==========ALPHA PREVIEW, FEEDBACK NEEDED ===============",
    "State Observability APIs is currently in Alpha-Preview. ",
    "If you have any feedback, you could do so at either way as below:",
    "  1. Report bugs/issues with details: https://forms.gle/gh77mwjEskjhN8G46",
    "  2. Follow up in #ray-state-observability-dogfooding slack channel of Ray: "
    "https://tinyurl.com/2pm26m4a",
    "==========================================================",
]


@unique
class StateResource(Enum):
    ACTORS = "actors"
    JOBS = "jobs"
    PLACEMENT_GROUPS = "placement_groups"
    NODES = "nodes"
    WORKERS = "workers"
    TASKS = "tasks"
    OBJECTS = "objects"
    RUNTIME_ENVS = "runtime_envs"


@unique
class SummaryResource(Enum):
    ACTORS = "actors"
    TASKS = "tasks"
    OBJECTS = "objects"


SupportedFilterType = Union[str, bool, int, float]


PredicateType = str  # Literal["=", "!="]


@dataclass(init=True)
class ListApiOptions:
    # Maximum number of entries to return
    limit: int = DEFAULT_LIMIT
    # The timeout for the API call.
    timeout: int = DEFAULT_RPC_TIMEOUT
    # If True, more detailed output will be printed.
    # The API could query more sources than detail == False
    # to get more data in detail.
    detail: bool = False
    # Filters. Each tuple pair (key, predicate, value) means key predicate value.
    # If there's more than 1 filter, it means AND.
    # E.g., [(key, "=", val), (key2, "!=" val2)] means (key=val) AND (key2!=val2)
    filters: Optional[List[Tuple[str, PredicateType, SupportedFilterType]]] = field(
        default_factory=list
    )
    # When the request is processed on the server side,
    # we should apply multiplier so that server side can finish
    # processing a request within timeout. Otherwise,
    # timeout will always lead Http timeout.
    _server_timeout_multiplier: float = 0.8

    # TODO(sang): Use Pydantic instead.
    def __post_init__(self):
        assert isinstance(self.limit, int)
        assert isinstance(self.timeout, int)
        assert isinstance(self.detail, bool)
        # To return the data to users, when there's a partial failure
        # we need to have a timeout that's smaller than the users' timeout.
        # 80% is configured arbitrarily.
        self.timeout = int(self.timeout * self._server_timeout_multiplier)
        assert self.timeout != 0, "0 second timeout is not supported."
        if self.filters is None:
            self.filters = []

        for filter in self.filters:
            _, filter_predicate, _ = filter
            if filter_predicate != "=" and filter_predicate != "!=":
                raise ValueError(
                    f"Unsupported filter predicate {filter_predicate} is given. "
                    "Available predicates: =, !=."
                )


@dataclass(init=True)
class GetApiOptions:
    # Timeout for the HTTP request
    timeout: int = DEFAULT_RPC_TIMEOUT


@dataclass(init=True)
class SummaryApiOptions:
    # Timeout for the HTTP request
    timeout: int = DEFAULT_RPC_TIMEOUT


def state_column(*, filterable, detail=False, **kwargs):
    """A wrapper around dataclass.field to add additional metadata.

    The metadata is used to define detail / filterable option of
    each column.

    Args:
        detail: If True, the column is used when detail == True
        filterable: If True, the column can be used for filtering.
        kwargs: The same kwargs for the `dataclasses.field` function.
    """
    m = {"detail": detail, "filterable": filterable}
    if "metadata" in kwargs:
        kwargs["metadata"].update(m)
    else:
        kwargs["metadata"] = m
    return field(**kwargs)


class StateSchema(ABC):
    """Schema class for Ray resource abstraction.

    The child class must be dataclass. All child classes
    - perform runtime type checking upon initialization.
    - are supposed to use `state_column` instead of `field`.
        It will allow the class to return filterable/detail columns.
        If `state_column` is not specified, that column is not filterable
        and for non-detail output.

    For example,
    ```
    @dataclass
    class State(StateSchema):
        column_a: str
        column_b: int = state_column(detail=True, filterable=True)

    s = State(column_a="abc", b=1)
    # Returns {"column_b"}
    s.filterable_columns()
    # Returns {"column_a"}
    s.base_columns()
    # Returns {"column_a", "column_b"}
    s.columns()
    ```
    """

    @classmethod
    def columns(cls) -> Set[str]:
        """Return a list of all columns"""
        cols = set()
        for f in fields(cls):
            cols.add(f.name)
        return cols

    @classmethod
    def filterable_columns(cls) -> Set[str]:
        """Return a list of filterable columns"""
        filterable = set()
        for f in fields(cls):
            if f.metadata.get("filterable", False):
                filterable.add(f.name)
        return filterable

    @classmethod
    def base_columns(cls) -> Set[str]:
        """Return a list of base columns.

        Base columns mean columns to return when detail == False.
        """
        detail = set()
        for f in fields(cls):
            if not f.metadata.get("detail", False):
                detail.add(f.name)
        return detail

    def __post_init__(self):
        for f in fields(self):
            v = getattr(self, f.name)
            assert isinstance(getattr(self, f.name), f.type), (
                f"The field {f.name} has a wrong type {type(v)}. "
                f"Expected type: {f.type}"
            )


def filter_fields(data: dict, state_dataclass: StateSchema, detail: bool) -> dict:
    """Filter the given data's columns based on the given schema.

    Args:
        data: A single data entry to filter columns.
        state_dataclass: The schema to filter data.
        detail: Whether or not it should include columns for detail output.
    """
    filtered_data = {}
    columns = state_dataclass.columns() if detail else state_dataclass.base_columns()
    for col in columns:
        if col in data:
            filtered_data[col] = data[col]
        else:
            filtered_data[col] = None
    return filtered_data


@dataclass(init=True)
class GetLogOptions:
    timeout: int
    node_id: Optional[str] = None
    node_ip: Optional[str] = None
    # One of {file, stream}. File means it will return the whole log.
    # stream means it will keep the connection and streaming the log.
    media_type: str = "file"
    # The file name of the log.
    filename: Optional[str] = None
    # The actor id of the log. It is used only for worker logs.
    actor_id: Optional[str] = None
    # The task id of the log. It is used only for worker logs.
    # This is currently not working. TODO(sang): Support task log.
    task_id: Optional[str] = None
    # The pid of the log. It is used only for worker logs.
    pid: Optional[int] = None
    # Total log lines to return.
    lines: int = 1000
    # The interval where new logs are streamed to.
    # Should be used only when media_type == stream.
    interval: Optional[float] = None

    def __post_init__(self):
        if self.pid:
            self.pid = int(self.pid)
        if self.interval:
            self.interval = float(self.interval)
        self.lines = int(self.lines)

        if self.task_id:
            raise NotImplementedError("task_id is not supported yet.")

        if self.media_type == "file":
            assert self.interval is None
        if self.media_type not in ["file", "stream"]:
            raise ValueError(f"Invalid media type: {self.media_type}")
        if not (self.node_id or self.node_ip) and not (self.actor_id or self.task_id):
            raise ValueError(
                "node_id or node_ip should be provided."
                "Please provide at least one of them."
            )
        if self.node_id and self.node_ip:
            raise ValueError(
                "Both node_id and node_ip are given. Only one of them can be provided. "
                f"Given node id: {self.node_id}, given node ip: {self.node_ip}"
            )
        if not (self.actor_id or self.task_id or self.pid or self.filename):
            raise ValueError(
                "None of actor_id, task_id, pid, or filename is provided. "
                "At least one of them is required to fetch logs."
            )


# TODO(sang): Replace it with Pydantic or gRPC schema (once interface is finalized).
@dataclass(init=True)
class ActorState(StateSchema):
    actor_id: str = state_column(filterable=True)
    state: str = state_column(filterable=True)
    class_name: str = state_column(filterable=True)
    name: str = state_column(filterable=True)
    pid: int = state_column(filterable=True)
    serialized_runtime_env: str = state_column(filterable=False, detail=True)
    resource_mapping: dict = state_column(filterable=False, detail=True)
    death_cause: dict = state_column(filterable=False, detail=True)
    is_detached: bool = state_column(filterable=False, detail=True)


@dataclass(init=True)
class PlacementGroupState(StateSchema):
    placement_group_id: str = state_column(filterable=True)
    state: str = state_column(filterable=True)
    name: str = state_column(filterable=True)
    bundles: dict = state_column(filterable=False, detail=True)
    is_detached: bool = state_column(filterable=True, detail=True)
    stats: dict = state_column(filterable=False, detail=True)


@dataclass(init=True)
class NodeState(StateSchema):
    node_id: str = state_column(filterable=True)
    node_ip: str = state_column(filterable=True)
    state: str = state_column(filterable=True)
    node_name: str = state_column(filterable=True)
    resources_total: dict = state_column(filterable=False)


class JobState(JobInfo, StateSchema):
    @classmethod
    def filterable_columns(cls) -> Set[str]:
        return {"status", "entrypoint", "error_type"}


@dataclass(init=True)
class WorkerState(StateSchema):
    worker_id: str = state_column(filterable=True)
    is_alive: bool = state_column(filterable=True)
    worker_type: str = state_column(filterable=True)
    exit_type: str = state_column(filterable=True)
    node_id: str = state_column(filterable=True)
    ip: str = state_column(filterable=True)
    pid: str = state_column(filterable=True)
    exit_detail: str = state_column(detail=True, filterable=False)


@dataclass(init=True)
class TaskState(StateSchema):
    task_id: str = state_column(filterable=True)
    name: str = state_column(filterable=True)
    scheduling_state: str = state_column(filterable=True)
    type: str = state_column(filterable=True)
    func_or_class_name: str = state_column(filterable=True)
    language: str = state_column(detail=True, filterable=True)
    required_resources: dict = state_column(detail=True, filterable=False)
    runtime_env_info: str = state_column(detail=True, filterable=False)


@dataclass(init=True)
class ObjectState(StateSchema):
    object_id: str = state_column(filterable=True)
    pid: int = state_column(filterable=True)
    ip: str = state_column(filterable=True)
    object_size: int = state_column(filterable=True)
    reference_type: str = state_column(filterable=True)
    call_site: str = state_column(filterable=True)
    task_status: str = state_column(filterable=True)
    type: str = state_column(filterable=True)


@dataclass(init=True)
class RuntimeEnvState(StateSchema):
    runtime_env: str = state_column(filterable=True)
    success: bool = state_column(filterable=True)
    node_id: str = state_column(filterable=True)
    creation_time_ms: float = state_column(filterable=False)
    ref_cnt: int = state_column(detail=True, filterable=False)
    error: str = state_column(detail=True, filterable=True)


@dataclass(init=True)
class ListApiResponse:
    # NOTE(rickyyx): We currently perform hard truncation when querying
    # resources which could have a large number (e.g. asking raylets for
    # the number of all objects).
    # The returned of resources seen by the user will go through from the
    # below funnel:
    # - total
    #      |  With truncation at the data source if the number of returned
    #      |  resource exceeds `RAY_MAX_LIMIT_FROM_DATA_SOURCE`
    #      v
    # - num_after_truncation
    #      |  With filtering at the state API server
    #      v
    # - num_filtered
    #      |  With limiting,
    #      |  set by min(`RAY_MAX_LIMIT_FROM_API_SERER`, <user-supplied limit>)
    #      v
    # - len(result)

    # Total number of the available resource from the cluster.
    total: int
    # Number of resources returned by data sources after truncation
    num_after_truncation: int
    # Number of resources after filtering
    num_filtered: int
    # Returned data. None if no data is returned.
    result: List[
        Union[
            ActorState,
            PlacementGroupState,
            NodeState,
            JobInfo,
            WorkerState,
            TaskState,
            ObjectState,
            RuntimeEnvState,
        ]
    ] = None
    # List API can have a partial failure if queries to
    # all sources fail. For example, getting object states
    # require to ping all raylets, and it is possible some of
    # them fails. Note that it is impossible to guarantee high
    # availability of data because ray's state information is
    # not replicated.
    partial_failure_warning: str = ""
    # A list of warnings to print.
    warnings: Optional[List[str]] = None


"""
Summary API schema
"""


@dataclass(init=True)
class TaskSummaryPerFuncOrClassName:
    # The function or class name of this task.
    func_or_class_name: str
    # The type of the class. Equivalent to protobuf TaskType.
    type: str
    # State name to the count dict. State name is equivalent to
    # the protobuf TaskStatus.
    state_counts: Dict[str, int] = field(default_factory=dict)


@dataclass
class TaskSummaries:
    # Group key -> summary
    # Right now, we only have func_class_name as a key.
    # TODO(sang): Support the task group abstraction.
    summary: Dict[str, TaskSummaryPerFuncOrClassName]
    # Total Ray tasks
    total_tasks: int
    # Total actor tasks
    total_actor_tasks: int
    # Total scheduling actors
    total_actor_scheduled: int
    summary_by: str = "func_name"

    @classmethod
    def to_summary(cls, *, tasks: List[Dict]):
        """
        NOTE: The argument tasks contains a list of dictionary
        that have the same k/v as TaskState.
        TODO(sang): Refactor this to use real dataclass.
        """
        summary = {}
        total_tasks = 0
        total_actor_tasks = 0
        total_actor_scheduled = 0

        for task in tasks:
            key = task["func_or_class_name"]
            if key not in summary:
                summary[key] = TaskSummaryPerFuncOrClassName(
                    func_or_class_name=task["func_or_class_name"],
                    type=task["type"],
                )
            task_summary = summary[key]

            state = task["scheduling_state"]
            if state not in task_summary.state_counts:
                task_summary.state_counts[state] = 0
            task_summary.state_counts[state] += 1

            type_enum = TaskType.DESCRIPTOR.values_by_name[task["type"]].number
            if type_enum == TaskType.NORMAL_TASK:
                total_tasks += 1
            elif type_enum == TaskType.ACTOR_CREATION_TASK:
                total_actor_scheduled += 1
            elif type_enum == TaskType.ACTOR_TASK:
                total_actor_tasks += 1

        return TaskSummaries(
            summary=summary,
            total_tasks=total_tasks,
            total_actor_tasks=total_actor_tasks,
            total_actor_scheduled=total_actor_scheduled,
        )


@dataclass(init=True)
class ActorSummaryPerClass:
    # The class name of the actor.
    class_name: str
    # State name to the count dict. State name is equivalent to
    # the protobuf ActorState.
    state_counts: Dict[str, int] = field(default_factory=dict)


@dataclass
class ActorSummaries:
    # Group key (actor class name) -> summary
    summary: Dict[str, ActorSummaryPerClass]
    # Total number of actors
    total_actors: int
    summary_by: str = "class"

    @classmethod
    def to_summary(cls, *, actors: List[Dict]):
        """
        NOTE: The argument tasks contains a list of dictionary
        that have the same k/v as ActorState.
        TODO(sang): Refactor this to use real dataclass.
        """
        summary = {}
        total_actors = 0

        for actor in actors:
            key = actor["class_name"]
            if key not in summary:
                summary[key] = ActorSummaryPerClass(
                    class_name=actor["class_name"],
                )
            actor_summary = summary[key]

            state = actor["state"]
            if state not in actor_summary.state_counts:
                actor_summary.state_counts[state] = 0
            actor_summary.state_counts[state] += 1

            total_actors += 1

        return ActorSummaries(
            summary=summary,
            total_actors=total_actors,
        )


@dataclass(init=True)
class ObjectSummaryPerKey:
    # Total number of objects of the type.
    total_objects: int
    # Total size in mb.
    total_size_mb: float
    # Total number of workers that reference the type of objects.
    total_num_workers: int
    # Total number of nodes that reference the type of objects.
    total_num_nodes: int
    # State name to the count dict. State name is equivalent to
    # ObjectState.
    task_state_counts: Dict[str, int] = field(default_factory=dict)
    # Ref count type to the count dict. State name is equivalent to
    # ObjectState.
    ref_type_counts: Dict[str, int] = field(default_factory=dict)


@dataclass
class ObjectSummaries:
    # Group key (actor class name) -> summary
    summary: Dict[str, ObjectSummaryPerKey]
    # Total number of referenced objects in the cluster.
    total_objects: int
    # Total size of referenced objects in the cluster in MB.
    total_size_mb: float
    # Whether or not the callsite collection is enabled.
    callsite_enabled: bool
    summary_by: str = "callsite"

    @classmethod
    def to_summary(cls, *, objects: List[Dict]):
        """
        NOTE: The argument tasks contains a list of dictionary
        that have the same k/v as ObjectState.
        TODO(sang): Refactor this to use real dataclass.
        """
        summary = {}
        total_objects = 0
        total_size_mb = 0
        key_to_workers = {}
        key_to_nodes = {}
        callsite_enabled = True

        for object in objects:
            key = object["call_site"]
            if key == "disabled":
                callsite_enabled = False
            if key not in summary:
                summary[key] = ObjectSummaryPerKey(
                    total_objects=0,
                    total_size_mb=0,
                    total_num_workers=0,
                    total_num_nodes=0,
                )
                key_to_workers[key] = set()
                key_to_nodes[key] = set()

            object_summary = summary[key]

            task_state = object["task_status"]
            if task_state not in object_summary.task_state_counts:
                object_summary.task_state_counts[task_state] = 0
            object_summary.task_state_counts[task_state] += 1

            ref_type = object["reference_type"]
            if ref_type not in object_summary.ref_type_counts:
                object_summary.ref_type_counts[ref_type] = 0
            object_summary.ref_type_counts[ref_type] += 1
            object_summary.total_objects += 1
            total_objects += 1

            size_bytes = object["object_size"]
            # object_size's unit is byte by default. It is -1, if the size is
            # unknown.
            if size_bytes != -1:
                object_summary.total_size_mb += size_bytes / 1024 ** 2
                total_size_mb += size_bytes / 1024 ** 2

            key_to_workers[key].add(object["pid"])
            key_to_nodes[key].add(object["ip"])

        # Convert set of pid & node ips to length.
        for key, workers in key_to_workers.items():
            summary[key].total_num_workers = len(workers)
        for key, nodes in key_to_nodes.items():
            summary[key].total_num_nodes = len(nodes)

        return ObjectSummaries(
            summary=summary,
            total_objects=total_objects,
            total_size_mb=total_size_mb,
            callsite_enabled=callsite_enabled,
        )


@dataclass(init=True)
class StateSummary:
    # Node ID -> summary per node
    # If the data is not required to be orgnized per node, it will contain
    # a single key, "cluster".
    node_id_to_summary: Dict[str, Union[TaskSummaries, ActorSummaries, ObjectSummaries]]


@dataclass(init=True)
class SummaryApiResponse:
<<<<<<< HEAD
    # Carried over from ListApiResponse
    # We currently use list API for listing the resources
    total: int
    # Carried over from ListApiResponse
    # Number of resources returned by data sources after truncation
    num_after_truncation: int
=======
    # Total number of the resource from the cluster.
    # Note that this value can be larger than `result`
    # because `result` can be truncated.
    total: int
>>>>>>> e8222ff6
    result: StateSummary = None
    partial_failure_warning: str = ""
    # A list of warnings to print.
    warnings: Optional[List[str]] = None<|MERGE_RESOLUTION|>--- conflicted
+++ resolved
@@ -627,26 +627,19 @@
 @dataclass(init=True)
 class StateSummary:
     # Node ID -> summary per node
-    # If the data is not required to be orgnized per node, it will contain
+    # If the data is not required to be organized per node, it will contain
     # a single key, "cluster".
     node_id_to_summary: Dict[str, Union[TaskSummaries, ActorSummaries, ObjectSummaries]]
 
 
 @dataclass(init=True)
 class SummaryApiResponse:
-<<<<<<< HEAD
     # Carried over from ListApiResponse
     # We currently use list API for listing the resources
     total: int
     # Carried over from ListApiResponse
     # Number of resources returned by data sources after truncation
     num_after_truncation: int
-=======
-    # Total number of the resource from the cluster.
-    # Note that this value can be larger than `result`
-    # because `result` can be truncated.
-    total: int
->>>>>>> e8222ff6
     result: StateSummary = None
     partial_failure_warning: str = ""
     # A list of warnings to print.
