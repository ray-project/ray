--- conflicted
+++ resolved
@@ -1417,11 +1417,7 @@
     if len(events) > 0:
         latest_state = events[-1]["state"]
     else:
-<<<<<<< HEAD
-        latest_state = common_pb2.TaskStatus.Name(common_pb2.NIL)
-=======
         latest_state = "NIL"
->>>>>>> dee4e2ee
     task_state["state"] = latest_state
 
     return task_state