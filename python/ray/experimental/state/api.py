--- conflicted
+++ resolved
@@ -19,18 +19,12 @@
     NodeState,
     ObjectState,
     PlacementGroupState,
+    PredicateType,
     StateResource,
-<<<<<<< HEAD
-    SummaryApiOptions,
     SummaryResource,
-    SupportedFilterType,
-=======
     SupportedFilterType,
     TaskState,
     WorkerState,
-    SummaryResource,
-    PredicateType,
->>>>>>> 6f7efa69
 )
 from ray.experimental.state.exception import RayStateApiException, ServerUnavailable
 
