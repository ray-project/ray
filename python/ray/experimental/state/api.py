--- conflicted
+++ resolved
@@ -131,16 +131,13 @@
     )
 
 
-<<<<<<< HEAD
-def resource_summary
-
-
-def task_resource_usage
-=======
 def list_runtime_envs(api_server_url: str = None, limit: int = 1000, timeout: int = 30):
     return _list(
         "runtime_envs",
         ListApiOptions(limit=limit, timeout=timeout),
         api_server_url=api_server_url,
     )
->>>>>>> 6d09244a
+def resource_summary
+
+
+def task_resource_usage