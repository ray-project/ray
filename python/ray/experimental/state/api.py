--- conflicted
+++ resolved
@@ -1,7 +1,5 @@
-<<<<<<< HEAD
 import urllib
 import warnings
-=======
 import warnings
 import requests
 
@@ -9,7 +7,6 @@
 import urllib
 
 from typing import List, Tuple, Optional, Dict, Generator, Union
->>>>>>> b1d0b12b
 from dataclasses import fields
 from typing import Dict, Generator, List, Optional, Tuple
 
@@ -21,16 +18,11 @@
     GetLogOptions,
     ListApiOptions,
     SupportedFilterType,
-<<<<<<< HEAD
-=======
     StateResource,
->>>>>>> b1d0b12b
 )
 from ray.experimental.state.exception import RayStateApiException, ServerUnavailable
 from ray.dashboard.modules.dashboard_sdk import SubmissionClient
 
-<<<<<<< HEAD
-=======
 """
 This file contains API client and methods for querying ray state.
 
@@ -53,7 +45,6 @@
     ```
 """
 
->>>>>>> b1d0b12b
 
 class StateApiClient(SubmissionClient):
     """State API Client issues REST GET requests to the server for resource states.
@@ -62,14 +53,11 @@
         api_server_address: The address of API server. If it is not give, it assumes
         the ray is already connected and obtains the API server address using Ray API.
     """
-<<<<<<< HEAD
     if api_server_url is None:
         assert ray.is_initialized()
         api_server_url = (
             f"http://{ray._private.worker.global_worker.node.address_info['webui_url']}"
         )
-=======
->>>>>>> b1d0b12b
 
     def __init__(
         self,
