--- conflicted
+++ resolved
@@ -587,12 +587,8 @@
     task_id: Optional[str] = None,
     pid: Optional[int] = None,
     follow: bool = False,
-<<<<<<< HEAD
     tail: int = DEFAULT_LOG_LIMIT,
-=======
-    tail: int = 100,
-    timeout: int = DEFAULT_RPC_TIMEOUT,
->>>>>>> 68336abf
+    timeout: int = DEFAULT_RPC_TIMEOUT,
     _interval: Optional[float] = None,
 ) -> Generator[str, None, None]:
     if api_server_url is None:
