--- conflicted
+++ resolved
@@ -16,7 +16,6 @@
     GetLogOptions,
     JobState,
     ListApiOptions,
-<<<<<<< HEAD
     NodeState,
     ObjectState,
     PlacementGroupState,
@@ -24,11 +23,7 @@
     SupportedFilterType,
     TaskState,
     WorkerState,
-=======
-    StateResource,
-    SupportedFilterType,
     SummaryResource,
->>>>>>> 0d5131ba
 )
 from ray.experimental.state.exception import RayStateApiException, ServerUnavailable
 
@@ -86,42 +81,11 @@
             f"http://{ray._private.worker.global_worker.node.address_info['webui_url']}"
         )
 
-    def _request(self, endpoint: str, timeout: float, params: Dict):
-        try:
-            response = self._do_request(
-                "GET",
-                endpoint,
-                timeout=timeout,
-                params=params,
-            )
-
-            response.raise_for_status()
-        except Exception as e:
-            err_str = f"Failed to make request to {endpoint}. "
-
-            # Best-effort to give hints to users on potential reasons of connection
-            # failure.
-            if isinstance(e, requests.exceptions.ConnectionError):
-                err_str += (
-                    "Failed to connect to API server. Please check the API server "
-                    "log for details. Make sure dependencies are installed with "
-                    "`pip install ray[default]`."
-                )
-                raise ServerUnavailable(err_str)
-
-            if response is not None:
-                err_str += f"Response(url={response.url},status={response.status_code})"
-            raise RayStateApiException(err_str) from e
-
-        response = response.json()
-        return response
-
     @classmethod
     def _make_param(cls, options: Union[ListApiOptions, GetApiOptions]) -> Dict:
         options_dict = {}
         # We don't use `asdict` to avoid deepcopy.
         # https://docs.python.org/3/library/dataclasses.html#dataclasses.asdict
-<<<<<<< HEAD
         for field in fields(options):
             # TODO(rickyyx): We will need to find a way to pass server side timeout
             # TODO(rickyyx): We will have to convert filter option
@@ -174,20 +138,6 @@
             raise RayStateApiException(err_str) from e
 
         response = response.json()
-=======
-        params = {
-            "limit": options.limit,
-            "timeout": options.timeout,
-            "filter_keys": [],
-            "filter_values": [],
-        }
-        for filter in options.filters:
-            filter_k, filter_val = filter
-            params["filter_keys"].append(filter_k)
-            params["filter_values"].append(filter_val)
-
-        response = self._request(endpoint, options.timeout, params)
->>>>>>> 0d5131ba
         if response["result"] is False:
             raise RayStateApiException(
                 "API server internal error. See dashboard.log file for more details. "
@@ -201,7 +151,6 @@
 
         return response["data"]["result"]
 
-<<<<<<< HEAD
     def get(
         self,
         resource: StateResource,
@@ -226,26 +175,10 @@
                 'jobs' and 'runtime-envs' are not supported yet.
             id: ID for the resource, i.e. 'node_id' for nodes.
             options: Get options. See `GetApiOptions` for details.
-=======
-    def summary(
-        self,
-        resource: SummaryResource,
-        *,
-        options: SummaryApiOptions,
-        _explain: bool = False,
-    ) -> Dict:
-        """Summarize resources states
-
-        Args:
-            resource_name: Resource names,
-                see `SummaryResource` for details.
-            options: summary options. See `SummaryApiOptions` for details.
->>>>>>> 0d5131ba
             _explain: Print the API information such as API
                 latency or failed query information.
 
         Returns:
-<<<<<<< HEAD
             None if not found, and found:
             - ActorState for actors
             - PlacementGroupState for placement groups
@@ -254,15 +187,11 @@
             - TaskState for tasks
 
             Empty list for objects if not found, or list of ObjectState for objects
-=======
-            A dictionary of queried result from `SummaryApiResponse`,
->>>>>>> 0d5131ba
 
         Raises:
             This doesn't catch any exceptions raised when the underlying request
             call raises exceptions. For example, it could raise `requests.Timeout`
             when timeout occurs.
-<<<<<<< HEAD
 
             ValueError:
                 if the resource could not be GET by id, i.e. jobs and runtime-envs.
@@ -328,102 +257,25 @@
             endpoint=endpoint, params=params, timeout=options.timeout, _explain=_explain
         )
 
-
-"""
-Convenient Methods for get_<RESOURCE> by id
-"""
-
-
-def get_actor(
-    id: str,
-    address: Optional[str] = None,
-    timeout: int = DEFAULT_RPC_TIMEOUT,
-    _explain: bool = False,
-) -> Optional[ActorState]:
-    return StateApiClient(api_server_address=address).get(
-        StateResource.ACTORS, id, GetApiOptions(timeout=timeout), _explain=_explain
-    )
-
-
-# TODO(rickyyx:alpha-obs)
-def get_job(
-    id: str,
-    address: Optional[str] = None,
-    timeout: int = DEFAULT_RPC_TIMEOUT,
-    _explain: bool = False,
-) -> Optional[JobState]:
-    raise NotImplementedError("Get Job by id is currently not supported")
-
-
-def get_placement_group(
-    id: str,
-    address: Optional[str] = None,
-    timeout: int = DEFAULT_RPC_TIMEOUT,
-    _explain: bool = False,
-) -> Optional[PlacementGroupState]:
-    return StateApiClient(api_server_address=address).get(
-        StateResource.PLACEMENT_GROUPS,
-        id,
-        GetApiOptions(timeout=timeout),
-        _explain=_explain,
-    )
-
-
-def get_node(
-    id: str,
-    address: Optional[str] = None,
-    timeout: int = DEFAULT_RPC_TIMEOUT,
-    _explain: bool = False,
-) -> Optional[NodeState]:
-    return StateApiClient(api_server_address=address).get(
-        StateResource.NODES,
-        id,
-        GetApiOptions(timeout=timeout),
-        _explain=_explain,
-    )
-
-
-def get_worker(
-    id: str,
-    address: Optional[str] = None,
-    timeout: int = DEFAULT_RPC_TIMEOUT,
-    _explain: bool = False,
-) -> Optional[WorkerState]:
-    return StateApiClient(api_server_address=address).get(
-        StateResource.WORKERS,
-        id,
-        GetApiOptions(timeout=timeout),
-        _explain=_explain,
-    )
-
-
-def get_task(
-    id: str,
-    address: Optional[str] = None,
-    timeout: int = DEFAULT_RPC_TIMEOUT,
-    _explain: bool = False,
-) -> Optional[TaskState]:
-    return StateApiClient(api_server_address=address).get(
-        StateResource.TASKS,
-        id,
-        GetApiOptions(timeout=timeout),
-        _explain=_explain,
-    )
-
-
-def get_objects(
-    id: str,
-    address: Optional[str] = None,
-    timeout: int = DEFAULT_RPC_TIMEOUT,
-    _explain: bool = False,
-) -> List[ObjectState]:
-    return StateApiClient(api_server_address=address).get(
-        StateResource.OBJECTS,
-        id,
-        GetApiOptions(timeout=timeout),
-        _explain=_explain,
-    )
-=======
+    def summary(
+        self,
+        resource: SummaryResource,
+        *,
+        options: SummaryApiOptions,
+        _explain: bool = False,
+    ) -> Dict:
+        """Summarize resources states
+
+        Args:
+            resource_name: Resource names,
+                see `SummaryResource` for details.
+            options: summary options. See `SummaryApiOptions` for details.
+            A dictionary of queried result from `SummaryApiResponse`,
+
+        Raises:
+            This doesn't catch any exceptions raised when the underlying request
+            call raises exceptions. For example, it could raise `requests.Timeout`
+            when timeout occurs.
         """
         params = {"timeout": options.timeout}
         endpoint = f"/api/v0/{resource.value}/summarize"
@@ -441,7 +293,102 @@
                 warnings.warn(warning_msg, RuntimeWarning)
 
         return response["data"]["result"]["node_id_to_summary"]
->>>>>>> 0d5131ba
+
+
+"""
+Convenient Methods for get_<RESOURCE> by id
+"""
+
+
+def get_actor(
+    id: str,
+    address: Optional[str] = None,
+    timeout: int = DEFAULT_RPC_TIMEOUT,
+    _explain: bool = False,
+) -> Optional[ActorState]:
+    return StateApiClient(api_server_address=address).get(
+        StateResource.ACTORS, id, GetApiOptions(timeout=timeout), _explain=_explain
+    )
+
+
+# TODO(rickyyx:alpha-obs)
+def get_job(
+    id: str,
+    address: Optional[str] = None,
+    timeout: int = DEFAULT_RPC_TIMEOUT,
+    _explain: bool = False,
+) -> Optional[JobState]:
+    raise NotImplementedError("Get Job by id is currently not supported")
+
+
+def get_placement_group(
+    id: str,
+    address: Optional[str] = None,
+    timeout: int = DEFAULT_RPC_TIMEOUT,
+    _explain: bool = False,
+) -> Optional[PlacementGroupState]:
+    return StateApiClient(api_server_address=address).get(
+        StateResource.PLACEMENT_GROUPS,
+        id,
+        GetApiOptions(timeout=timeout),
+        _explain=_explain,
+    )
+
+
+def get_node(
+    id: str,
+    address: Optional[str] = None,
+    timeout: int = DEFAULT_RPC_TIMEOUT,
+    _explain: bool = False,
+) -> Optional[NodeState]:
+    return StateApiClient(api_server_address=address).get(
+        StateResource.NODES,
+        id,
+        GetApiOptions(timeout=timeout),
+        _explain=_explain,
+    )
+
+
+def get_worker(
+    id: str,
+    address: Optional[str] = None,
+    timeout: int = DEFAULT_RPC_TIMEOUT,
+    _explain: bool = False,
+) -> Optional[WorkerState]:
+    return StateApiClient(api_server_address=address).get(
+        StateResource.WORKERS,
+        id,
+        GetApiOptions(timeout=timeout),
+        _explain=_explain,
+    )
+
+
+def get_task(
+    id: str,
+    address: Optional[str] = None,
+    timeout: int = DEFAULT_RPC_TIMEOUT,
+    _explain: bool = False,
+) -> Optional[TaskState]:
+    return StateApiClient(api_server_address=address).get(
+        StateResource.TASKS,
+        id,
+        GetApiOptions(timeout=timeout),
+        _explain=_explain,
+    )
+
+
+def get_objects(
+    id: str,
+    address: Optional[str] = None,
+    timeout: int = DEFAULT_RPC_TIMEOUT,
+    _explain: bool = False,
+) -> List[ObjectState]:
+    return StateApiClient(api_server_address=address).get(
+        StateResource.OBJECTS,
+        id,
+        GetApiOptions(timeout=timeout),
+        _explain=_explain,
+    )
 
 
 """
