--- conflicted
+++ resolved
@@ -1,22 +1,15 @@
 import warnings
-<<<<<<< HEAD
 from typing import List, Tuple
-=======
 import urllib
 
 from typing import List, Tuple, Optional, Dict, Generator
 from dataclasses import fields
->>>>>>> e745cd0e
 
 import requests
 from ray.experimental.state.common import (
-<<<<<<< HEAD
-=======
     SupportedFilterType,
     ListApiOptions,
     GetLogOptions,
-    DEFAULT_RPC_TIMEOUT,
->>>>>>> e745cd0e
     DEFAULT_LIMIT,
     DEFAULT_RPC_TIMEOUT,
     ListApiOptions,
@@ -24,14 +17,11 @@
 )
 from ray.experimental.state.exception import RayStateApiException
 
-<<<<<<< HEAD
 import ray
-=======
+
 """
 List APIs
 """
->>>>>>> e745cd0e
-
 
 # TODO(sang): Replace it with auto-generated methods.
 def _list(
