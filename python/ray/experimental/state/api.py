--- conflicted
+++ resolved
@@ -1,25 +1,16 @@
 import warnings
-<<<<<<< HEAD
 import requests
-from typing import Dict, List, Optional, Tuple, Union
 
 import ray
+import urllib
+
+from typing import List, Tuple, Optional, Dict, Generator, Union
+from dataclasses import fields
+
 from ray.experimental.state.common import (
-=======
-import urllib
-
-from typing import List, Tuple, Optional, Dict, Generator
-from dataclasses import fields
-
-import ray
-from ray.experimental.state.common import (
-    SupportedFilterType,
-    ListApiOptions,
-    GetLogOptions,
-    DEFAULT_RPC_TIMEOUT,
->>>>>>> 5b341ee6
     DEFAULT_LIMIT,
     DEFAULT_RPC_TIMEOUT,
+    GetLogOptions,
     ListApiOptions,
     SupportedFilterType,
     StateResource,
@@ -28,13 +19,7 @@
 from ray.dashboard.modules.dashboard_sdk import SubmissionClient
 
 """
-<<<<<<< HEAD
 This file contains API client and methods for querying ray state.
-=======
-List APIs
-"""
-
->>>>>>> 5b341ee6
 
 NOTE(rickyyx): This is still a work-in-progress API, and subject to changes.
 
