--- conflicted
+++ resolved
@@ -27,7 +27,6 @@
     return wrapped
 
 
-<<<<<<< HEAD
 def _parse_paths(paths: Union[str, List[str]]
                  ) -> Tuple["pyarrow.fs.FileSystem", Union[str, List[str]]]:
     from pyarrow import fs
@@ -57,7 +56,8 @@
                 f"When specifying multiple paths, each path must have the "
                 f"same filesystem, but found: {unique_fses}")
         return fses[0], list(paths)
-=======
+
+
 def _expand_directory(path: str,
                       filesystem: "pyarrow.fs.FileSystem",
                       exclude_prefixes: List[str] = [".", "_"]) -> List[str]:
@@ -144,7 +144,6 @@
         else:
             raise FileNotFoundError(path)
     return expanded_paths, filesystem
->>>>>>> 52da2cce
 
 
 @autoinit_ray
@@ -270,16 +269,11 @@
         Dataset holding Arrow records read from the specified paths.
     """
     import pyarrow.parquet as pq
-<<<<<<< HEAD
     if filesystem is None:
         filesystem, paths = _parse_paths(paths)
     pq_ds = pq.ParquetDataset(
         paths, **arrow_parquet_args, filesystem=filesystem)
     pieces = pq_ds.pieces
-    read_tasks = [[] for _ in builtins.range(parallelism)]
-    for i, piece in enumerate(pieces):
-        read_tasks[i % len(read_tasks)].append(piece)
-    nonempty_tasks = [r for r in read_tasks if r]
 
     @ray.remote
     def gen_read(pieces: List["pyarrow._dataset.ParquetFileFragment"]):
@@ -287,30 +281,6 @@
         print("Reading {} parquet pieces".format(len(pieces)))
         tables = [piece.to_table() for piece in pieces]
         return ArrowBlock(pyarrow.concat_tables(tables))
-=======
-    import numpy as np
-
-    pq_ds = pq.ParquetDataset(paths, **arrow_parquet_args)
-    pieces = pq_ds.pieces
-    data_pieces = []
-
-    for piece in pieces:
-        num_row_groups = piece.get_metadata().to_dict()["num_row_groups"]
-        for i in builtins.range(num_row_groups):
-            data_pieces.append(
-                pq.ParquetDatasetPiece(piece.path, piece.open_file_func,
-                                       piece.file_options, i,
-                                       piece.partition_keys))
-
-    partitions = pq_ds.partitions
-
-    @ray.remote
-    def gen_read(pieces: List[pq.ParquetDatasetPiece]):
-        logger.debug("Reading {} parquet pieces".format(len(pieces)))
-        table = piece.read(
-            columns=columns, use_threads=False, partitions=partitions)
-        return ArrowBlock(table)
->>>>>>> 52da2cce
 
     return Dataset([
         gen_read.remote(ps) for ps in np.array_split(pieces, parallelism)
