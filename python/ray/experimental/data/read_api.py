import logging
from pathlib import Path
import functools
import builtins
import inspect
from typing import List, Any, Union, Optional, Tuple, Callable, TypeVar, \
    TYPE_CHECKING

if TYPE_CHECKING:
    import pyarrow
    import pandas
    import dask
    import mars
    import modin
    import pyspark

import ray
from ray.experimental.data.dataset import Dataset
from ray.experimental.data.datasource import Datasource, RangeDatasource, \
    ReadTask
from ray.experimental.data.impl import reader as _reader
from ray.experimental.data.impl.arrow_block import ArrowBlock, ArrowRow
from ray.experimental.data.impl.block import ObjectRef, SimpleBlock, Block, \
    BlockMetadata
from ray.experimental.data.impl.block_list import BlockList
from ray.experimental.data.impl.lazy_block_list import LazyBlockList

T = TypeVar("T")

logger = logging.getLogger(__name__)


def autoinit_ray(f: Callable) -> Callable:
    @functools.wraps(f)
    def wrapped(*a, **kw):
        if not ray.is_initialized():
            ray.client().connect()
        return f(*a, **kw)

    setattr(wrapped, "__signature__", inspect.signature(f))
    return wrapped


def _parse_paths(paths: Union[str, List[str]]
                 ) -> Tuple["pyarrow.fs.FileSystem", Union[str, List[str]]]:
    from pyarrow import fs

    def parse_single_path(path: str):
        if Path(path).exists():
            return fs.LocalFileSystem(), path
        else:
            return fs.FileSystem.from_uri(path)

    if isinstance(paths, str):
        return parse_single_path(paths)

    if not isinstance(paths, list) or any(not isinstance(p, str)
                                          for p in paths):
        raise ValueError(
            "paths must be a path string or a list of path strings.")
    else:
        if len(paths) == 0:
            raise ValueError("No data provided")

        parsed_results = [parse_single_path(path) for path in paths]
        fses, paths = zip(*parsed_results)
        unique_fses = set(map(type, fses))
        if len(unique_fses) > 1:
            raise ValueError(
                f"When specifying multiple paths, each path must have the "
                f"same filesystem, but found: {unique_fses}")
        return fses[0], list(paths)


def _expand_directory(path: str,
                      filesystem: "pyarrow.fs.FileSystem",
                      exclude_prefixes: List[str] = [".", "_"]) -> List[str]:
    """
    Expand the provided directory path to a list of file paths.

    Args:
        path: The directory path to expand.
        filesystem: The filesystem implementation that should be used for
            reading these files.
        exclude_prefixes: The file relative path prefixes that should be
            excluded from the returned file set. Default excluded prefixes are
            "." and "_".

    Returns:
        A list of file paths contained in the provided directory.
    """
    from pyarrow.fs import FileSelector
    selector = FileSelector(path, recursive=True)
    files = filesystem.get_file_info(selector)
    base_path = selector.base_dir
    filtered_paths = []
    for file_ in files:
        if not file_.is_file:
            continue
        file_path = file_.path
        if not file_path.startswith(base_path):
            continue
        relative = file_path[len(base_path):]
        if any(relative.startswith(prefix) for prefix in [".", "_"]):
            continue
        filtered_paths.append(file_path)
    # We sort the paths to guarantee a stable order.
    return sorted(filtered_paths)


def _resolve_paths_and_filesystem(
        paths: Union[str, List[str]],
        filesystem: "pyarrow.fs.FileSystem" = None
) -> Tuple[List[str], "pyarrow.fs.FileSystem"]:
    """
    Resolves and normalizes all provided paths, infers a filesystem from the
    paths and ensures that all paths use the same filesystem, and expands all
    directory paths to the underlying file paths.

    Args:
        paths: A single file/directory path or a list of file/directory paths.
            A list of paths can contain both files and directories.
        filesystem: The filesystem implementation that should be used for
            reading these files. If None, a filesystem will be inferred. If not
            None, the provided filesystem will still be validated against all
            filesystems inferred from the provided paths to ensure
            compatibility.
    """
    from pyarrow.fs import FileType, _resolve_filesystem_and_path

    if isinstance(paths, str):
        paths = [paths]
    elif (not isinstance(paths, list)
          or any(not isinstance(p, str) for p in paths)):
        raise ValueError(
            "paths must be a path string or a list of path strings.")
    elif len(paths) == 0:
        raise ValueError("Must provide at least one path.")

    resolved_paths = []
    for path in paths:
        resolved_filesystem, resolved_path = _resolve_filesystem_and_path(
            path, filesystem)
        if filesystem is None:
            filesystem = resolved_filesystem
        elif type(resolved_filesystem) != type(filesystem):
            raise ValueError("All paths must use same filesystem.")
        resolved_path = filesystem.normalize_path(resolved_path)
        resolved_paths.append(resolved_path)

    expanded_paths = []
    for path in resolved_paths:
        file_info = filesystem.get_file_info(path)
        if file_info.type == FileType.Directory:
            expanded_paths.extend(_expand_directory(path, filesystem))
        elif file_info.type == FileType.File:
            expanded_paths.append(path)
        else:
            raise FileNotFoundError(path)
    return expanded_paths, filesystem


@autoinit_ray
def from_items(items: List[Any], parallelism: int = 200) -> Dataset[Any]:
    """Create a dataset from a list of local Python objects.

    Examples:
        >>> ds.from_items([1, 2, 3, 4, 5])

    Args:
        items: List of local Python objects.
        parallelism: The amount of parallelism to use for the dataset.

    Returns:
        Dataset holding the items.
    """
    block_size = max(1, len(items) // parallelism)

    blocks: List[ObjectRef[Block]] = []
    metadata: List[BlockMetadata] = []
    i = 0
    while i < len(items):
        builder = SimpleBlock.builder()
        for item in items[i:i + block_size]:
            builder.add(item)
        block = builder.build()
        blocks.append(ray.put(block))
        metadata.append(
            BlockMetadata(
                num_rows=block.num_rows(),
                size_bytes=block.size_bytes(),
                schema=type(items[0]),
                input_files=None))
        i += block_size

    return Dataset(BlockList(blocks, metadata))


@autoinit_ray
def range(n: int, parallelism: int = 200) -> Dataset[int]:
    """Create a dataset from a range of integers [0..n).

    Examples:
        >>> ds.range(10000).map(lambda x: x * 2).show()

    Args:
        n: The upper bound of the range of integers.
        parallelism: The amount of parallelism to use for the dataset.

    Returns:
        Dataset holding the integers.
    """
    return read_datasource(
        RangeDatasource(), parallelism=parallelism, n=n, use_arrow=False)


@autoinit_ray
def range_arrow(n: int, parallelism: int = 200) -> Dataset[ArrowRow]:
    """Create an Arrow dataset from a range of integers [0..n).

    Examples:
        >>> ds.range_arrow(1000).map(lambda r: {"v2": r["value"] * 2}).show()

    This is similar to range(), but uses Arrow tables to hold the integers
    in Arrow records. The dataset elements take the form {"value": N}.

    Args:
        n: The upper bound of the range of integer records.
        parallelism: The amount of parallelism to use for the dataset.

    Returns:
        Dataset holding the integers as Arrow records.
    """
    return read_datasource(
        RangeDatasource(), parallelism=parallelism, n=n, use_arrow=True)


@autoinit_ray
def read_datasource(datasource: Datasource[T],
                    parallelism: int = 200,
                    **read_args) -> Dataset[T]:
    """Read a dataset from a custom data source.

    Args:
        datasource: The datasource to read data from.
        parallelism: The requested parallelism of the read.
        read_args: Additional kwargs to pass to the datasource impl.

    Returns:
        Dataset holding the data read from the datasource.
    """

    read_tasks = datasource.prepare_read(parallelism, **read_args)

    @ray.remote
    def remote_read(task: ReadTask) -> Block[T]:
        return task()

    calls: List[Callable[[], ObjectRef[Block[T]]]] = []
    metadata: List[BlockMetadata] = []

    for task in read_tasks:
        calls.append(lambda task=task: remote_read.remote(task))
        metadata.append(task.get_metadata())

    return Dataset(LazyBlockList(calls, metadata))


@autoinit_ray
def read_parquet(paths: Union[str, List[str]],
                 filesystem: Optional["pyarrow.fs.FileSystem"] = None,
                 columns: Optional[List[str]] = None,
                 parallelism: int = 200,
                 **arrow_parquet_args) -> Dataset[ArrowRow]:
    """Create an Arrow dataset from parquet files.

    Examples:
        # Read a directory of files in remote storage.
        >>> ds.read_parquet("s3://bucket/path")

        # Read multiple local files.
        >>> ds.read_parquet(["/path/to/file1", "/path/to/file2"])

    Args:
        paths: A single file path or a list of file paths (or directories).
        filesystem: The filesystem implementation to read from.
        columns: A list of column names to read.
        parallelism: The amount of parallelism to use for the dataset.
        arrow_parquet_args: Other parquet read options to pass to pyarrow.

    Returns:
        Dataset holding Arrow records read from the specified paths.
    """
    import pyarrow.parquet as pq

    if filesystem is None:
        filesystem, paths = _parse_paths(paths)
    pq_ds = pq.ParquetDataset(
        paths, **arrow_parquet_args, filesystem=filesystem)
    pieces = pq_ds.pieces

    read_tasks = [[] for _ in builtins.range(parallelism)]
    # TODO(ekl) support reading row groups (maybe as an option)
    for i, piece in enumerate(pq_ds.pieces):
        read_tasks[i % len(read_tasks)].append(piece)
    nonempty_tasks = [r for r in read_tasks if r]

    @ray.remote
    def gen_read(pieces: List["pyarrow._dataset.ParquetFileFragment"]):
        import pyarrow
        print("Reading {} parquet pieces".format(len(pieces)))
        tables = [piece.to_table() for piece in pieces]
        if len(tables) > 1:
            table = pyarrow.concat_tables(tables)
        else:
            table = tables[0]
        return ArrowBlock(table)

    calls: List[Callable[[], ObjectRef[Block]]] = []
    metadata: List[BlockMetadata] = []
    for pieces in nonempty_tasks:
<<<<<<< HEAD

        def make_call(
                pieces: List[pq.ParquetDatasetPiece]) -> ObjectRef[Block]:
            return lambda: gen_read.remote(pieces)

        calls.append(make_call(pieces))
        piece_metadata = [p.metadata for p in pieces]
=======
        calls.append(lambda pieces=pieces: gen_read.remote(pieces))
        piece_metadata = [p.get_metadata() for p in pieces]
>>>>>>> ba13c2f7
        metadata.append(
            BlockMetadata(
                num_rows=sum(m.num_rows for m in piece_metadata),
                size_bytes=sum(
                    sum(
                        m.row_group(i).total_byte_size
                        for i in builtins.range(m.num_row_groups))
                    for m in piece_metadata),
                schema=piece_metadata[0].schema.to_arrow_schema(),
                input_files=[p.path for p in pieces]))

    return Dataset(LazyBlockList(calls, metadata))


@autoinit_ray
def read_json(paths: Union[str, List[str]],
              filesystem: Optional["pyarrow.fs.FileSystem"] = None,
              parallelism: int = 200,
              **arrow_json_args) -> Dataset[ArrowRow]:
    """Create an Arrow dataset from json files.

    Examples:
        # Read a directory of files in remote storage.
        >>> ds.read_json("s3://bucket/path")

        # Read multiple local files.
        >>> ds.read_json(["/path/to/file1", "/path/to/file2"])

        # Read multiple directories.
        >>> ds.read_json(["s3://bucket/path1", "s3://bucket/path2"])

    Args:
        paths: A single file/directory path or a list of file/directory paths.
            A list of paths can contain both files and directories.
        filesystem: The filesystem implementation to read from.
        parallelism: The amount of parallelism to use for the dataset.
        arrow_json_args: Other json read options to pass to pyarrow.

    Returns:
        Dataset holding Arrow records read from the specified paths.
    """
    import pyarrow as pa
    from pyarrow import json
    import numpy as np

    paths, filesystem = _resolve_paths_and_filesystem(paths, filesystem)

    @ray.remote(num_returns=2)
    def json_read(read_paths: List[str]):
        logger.debug(f"Reading {len(read_paths)} files.")
        tables = []
        for read_path in read_paths:
            with filesystem.open_input_file(read_path) as f:
                tables.append(
                    json.read_json(
                        f,
                        read_options=json.ReadOptions(use_threads=False),
                        **arrow_json_args))
        block = ArrowBlock(pa.concat_tables(tables))
        return block, block.get_metadata(input_files=read_paths)

    res = [
        json_read.remote(read_paths)
        for read_paths in np.array_split(paths, parallelism)
        if len(read_paths) > 0
    ]

    blocks, metadata = zip(*res)
    return Dataset(BlockList(blocks, ray.get(list(metadata))))


@autoinit_ray
def read_csv(paths: Union[str, List[str]],
             filesystem: Optional["pyarrow.fs.FileSystem"] = None,
             parallelism: int = 200,
             **arrow_csv_args) -> Dataset[ArrowRow]:
    """Create an Arrow dataset from csv files.

    Examples:
        # Read a directory of files in remote storage.
        >>> ds.read_csv("s3://bucket/path")

        # Read multiple local files.
        >>> ds.read_csv(["/path/to/file1", "/path/to/file2"])

        # Read multiple directories.
        >>> ds.read_csv(["s3://bucket/path1", "s3://bucket/path2"])

    Args:
        paths: A single file/directory path or a list of file/directory paths.
            A list of paths can contain both files and directories.
        filesystem: The filesystem implementation to read from.
        parallelism: The amount of parallelism to use for the dataset.
        arrow_csv_args: Other csv read options to pass to pyarrow.

    Returns:
        Dataset holding Arrow records read from the specified paths.
    """
    import pyarrow as pa
    from pyarrow import csv
    import numpy as np

    paths, filesystem = _resolve_paths_and_filesystem(paths, filesystem)

    @ray.remote(num_returns=2)
    def csv_read(read_paths: List[str]):
        logger.debug(f"Reading {len(read_paths)} files.")
        tables = []
        for read_path in read_paths:
            with filesystem.open_input_file(read_path) as f:
                tables.append(
                    csv.read_csv(
                        f,
                        read_options=csv.ReadOptions(use_threads=False),
                        **arrow_csv_args))
        block = ArrowBlock(pa.concat_tables(tables))
        return block, block.get_metadata(input_files=read_paths)

    res = [
        csv_read.remote(read_paths)
        for read_paths in np.array_split(paths, parallelism)
        if len(read_paths) > 0
    ]

    blocks, metadata = zip(*res)
    return Dataset(BlockList(blocks, ray.get(list(metadata))))


@autoinit_ray
def read_binary_files(
        paths: Union[str, List[str]],
        include_paths: bool = False,
        filesystem: Optional["pyarrow.fs.FileSystem"] = None,
        parallelism: int = 200) -> Dataset[Union[Tuple[str, bytes], bytes]]:
    """Create a dataset from binary files of arbitrary contents.

    Examples:
        # Read a directory of files in remote storage.
        >>> ds.read_binary_files("s3://bucket/path")

        # Read multiple local files.
        >>> ds.read_binary_files(["/path/to/file1", "/path/to/file2"])

    Args:
        paths: A single file path or a list of file paths (or directories).
        include_paths: Whether to include the full path of the file in the
            dataset records. When specified, the dataset records will be a
            tuple of the file path and the file contents.
        filesystem: The filesystem implementation to read from.
        parallelism: The amount of parallelism to use for the dataset.

    Returns:
        Dataset holding Arrow records read from the specified paths.
    """
    dataset = from_items(paths, parallelism=parallelism)
    return dataset.map(
        lambda path: _reader.read_file(
            path,
            include_paths=include_paths,
            filesystem=filesystem))


@autoinit_ray
def from_dask(df: "dask.DataFrame",
              parallelism: int = 200) -> Dataset[ArrowRow]:
    """Create a dataset from a Dask DataFrame.

    Args:
        df: A Dask DataFrame.

    Returns:
        Dataset holding Arrow records read from the DataFrame.
    """
    import dask
    from ray.util.dask import ray_dask_get

    partitions = df.to_delayed()
    persisted_partitions = dask.persist(*partitions, scheduler=ray_dask_get)
    return from_pandas(
        [next(iter(part.dask.values())) for part in persisted_partitions])


@autoinit_ray
def from_mars(df: "mars.DataFrame",
              parallelism: int = 200) -> Dataset[ArrowRow]:
    """Create a dataset from a MARS dataframe.

    Args:
        df: A MARS dataframe, which must be executed by MARS-on-Ray.

    Returns:
        Dataset holding Arrow records read from the dataframe.
    """
    raise NotImplementedError  # P1


@autoinit_ray
def from_modin(df: "modin.DataFrame",
               parallelism: int = 200) -> Dataset[ArrowRow]:
    """Create a dataset from a Modin dataframe.

    Args:
        df: A Modin dataframe, which must be using the Ray backend.
        parallelism: The amount of parallelism to use for the dataset.

    Returns:
        Dataset holding Arrow records read from the dataframe.
    """
    raise NotImplementedError  # P1


@autoinit_ray
def from_pandas(dfs: List[ObjectRef["pandas.DataFrame"]],
                parallelism: int = 200) -> Dataset[ArrowRow]:
    """Create a dataset from a set of Pandas dataframes.

    Args:
        dfs: A list of Ray object references to pandas dataframes.
        parallelism: The amount of parallelism to use for the dataset.

    Returns:
        Dataset holding Arrow records read from the dataframes.
    """
    import pyarrow as pa

    @ray.remote(num_returns=2)
    def df_to_block(df: "pandas.DataFrame"):
        block = ArrowBlock(pa.table(df))
        return block, block.get_metadata(input_files=None)

    res = [df_to_block.remote(df) for df in dfs]
    blocks, metadata = zip(*res)
    return Dataset(BlockList(blocks, ray.get(list(metadata))))


@autoinit_ray
def from_spark(df: "pyspark.sql.DataFrame",
               parallelism: int = 200) -> Dataset[ArrowRow]:
    """Create a dataset from a Spark dataframe.

    Args:
        df: A Spark dataframe, which must be created by RayDP (Spark-on-Ray).
        parallelism: The amount of parallelism to use for the dataset.

    Returns:
        Dataset holding Arrow records read from the dataframe.
    """
    raise NotImplementedError  # P2


@autoinit_ray
def from_source(source: Any) -> Dataset[Any]:
    """Create a dataset from a generic data source."""
    raise NotImplementedError  # P0<|MERGE_RESOLUTION|>--- conflicted
+++ resolved
@@ -319,18 +319,8 @@
     calls: List[Callable[[], ObjectRef[Block]]] = []
     metadata: List[BlockMetadata] = []
     for pieces in nonempty_tasks:
-<<<<<<< HEAD
-
-        def make_call(
-                pieces: List[pq.ParquetDatasetPiece]) -> ObjectRef[Block]:
-            return lambda: gen_read.remote(pieces)
-
-        calls.append(make_call(pieces))
+        calls.append(lambda pieces=pieces: gen_read.remote(pieces))
         piece_metadata = [p.metadata for p in pieces]
-=======
-        calls.append(lambda pieces=pieces: gen_read.remote(pieces))
-        piece_metadata = [p.get_metadata() for p in pieces]
->>>>>>> ba13c2f7
         metadata.append(
             BlockMetadata(
                 num_rows=sum(m.num_rows for m in piece_metadata),
