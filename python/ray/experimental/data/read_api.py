--- conflicted
+++ resolved
@@ -1,12 +1,7 @@
 import logging
 import functools
 import builtins
-<<<<<<< HEAD
 from typing import List, Any, Union, Optional, Tuple, Callable, TYPE_CHECKING
-=======
-import logging
-from typing import List, Any, Union, Optional, Tuple, TYPE_CHECKING
->>>>>>> 52da2cce
 
 if TYPE_CHECKING:
     import pyarrow
@@ -282,23 +277,18 @@
         Dataset holding Arrow records read from the specified paths.
     """
     import pyarrow.parquet as pq
-    import numpy as np
 
     pq_ds = pq.ParquetDataset(paths, **arrow_parquet_args)
 
-<<<<<<< HEAD
     read_tasks = [[] for _ in builtins.range(parallelism)]
     # TODO(ekl) support reading row groups (maybe as an option)
     for i, piece in enumerate(pq_ds.pieces):
         read_tasks[i % len(read_tasks)].append(piece)
     nonempty_tasks = [r for r in read_tasks if r]
-=======
->>>>>>> 52da2cce
     partitions = pq_ds.partitions
 
     @ray.remote
     def gen_read(pieces: List[pq.ParquetDatasetPiece]):
-<<<<<<< HEAD
         import pyarrow
         logger.debug("Reading {} parquet pieces".format(len(pieces)))
         tables = [
@@ -334,17 +324,6 @@
                 input_files=[p.path for p in pieces]))
 
     return Dataset(LazyBlockList(calls, metadata))
-=======
-        logger.debug("Reading {} parquet pieces".format(len(pieces)))
-        table = piece.read(
-            columns=columns, use_threads=False, partitions=partitions)
-        return ArrowBlock(table)
-
-    return Dataset([
-        gen_read.remote(ps) for ps in np.array_split(pieces, parallelism)
-        if len(ps) > 0
-    ])
->>>>>>> 52da2cce
 
 
 @autoinit_ray
