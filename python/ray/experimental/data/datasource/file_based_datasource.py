--- conflicted
+++ resolved
@@ -54,19 +54,13 @@
                 fs = fs.unwrap()
             builder = DelegatingArrowBlockBuilder()
             for read_path in read_paths:
-<<<<<<< HEAD
                 with fs.open_input_stream(read_path) as f:
-                    tables.append(read_file(f, **reader_args))
-            return ArrowBlock(pa.concat_tables(tables))
-=======
-                with fs.open_input_file(read_path) as f:
                     data = read_file(f, read_path, **reader_args)
                     if isinstance(data, pa.Table):
                         builder.add_block(data)
                     else:
                         builder.add(data)
             return builder.build()
->>>>>>> d0e58af0
 
         read_tasks = [
             ReadTask(
