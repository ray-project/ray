import logging
<<<<<<< HEAD
from typing import List, Any, Callable, Iterable, Iterator, Generic, TypeVar, \
    Optional, Union, TYPE_CHECKING
=======
from typing import List, Any, Callable, Iterator, Generic, TypeVar, \
    Generator, Optional, Union, TYPE_CHECKING
>>>>>>> 52da2cce

import os

if TYPE_CHECKING:
    import pyarrow
    import pandas
    import modin
    import dask
    import pyspark
    import ray.util.sgd

import ray
from ray.experimental.data.impl.compute import get_compute
from ray.experimental.data.impl.shuffle import simple_shuffle
<<<<<<< HEAD
from ray.experimental.data.impl.block import ObjectRef, Block
from ray.experimental.data.impl.block_list import BlockList, BlockMetadata
from ray.experimental.data.impl.arrow_block import DelegatingArrowBlockBuilder
=======
from ray.experimental.data.impl.block import ObjectRef, Block, ListBlock
from ray.experimental.data.impl.arrow_block import (
    DelegatingArrowBlockBuilder, ArrowBlock)

logger = logging.getLogger(__name__)
>>>>>>> 52da2cce

T = TypeVar("T")
U = TypeVar("U")
BatchType = Union["pandas.DataFrame", "pyarrow.Table"]

logger = logging.getLogger(__name__)


class Dataset(Generic[T]):
    """Implements a distributed Arrow dataset.

    Datasets are implemented as a list of ``ObjectRef[Block[T]]``. The block
    also determines the unit of parallelism. The default block type is the
    ``ArrowBlock``, which is backed by a ``pyarrow.Table`` object. Other
    Python objects are represented with ``ListBlock`` (a plain Python list).

    Since Datasets are just lists of Ray object refs, they can be passed
    between Ray tasks and actors just like any other object. Datasets support
    conversion to/from several more featureful dataframe libraries
    (e.g., Spark, Dask), and are also compatible with TensorFlow / PyTorch.

    Dataset supports parallel transformations such as .map(), .map_batches(),
    and simple repartition, but currently not aggregations and joins.
    """

    def __init__(self, blocks: BlockList[T]):
        self._blocks: BlockList[T] = blocks

    def map(self, fn: Callable[[T], U], compute="tasks",
            **ray_remote_args) -> "Dataset[U]":
        """Apply the given function to each record of this dataset.

        This is a blocking operation. Note that mapping individual records
        can be quite slow. Consider using `.map_batches()` for performance.

        Examples:
            # Transform python objects.
            >>> ds.map(lambda x: x * 2)

            # Transform Arrow records.
            >>> ds.map(lambda record: {"v2": record["value"] * 2})

        Time complexity: O(dataset size / parallelism)

        Args:
            fn: The function to apply to each record.
            compute: The compute strategy, either "tasks" to use Ray tasks,
                or "actors" to use an autoscaling Ray actor pool.
            ray_remote_args: Additional resource requirements to request from
                ray (e.g., num_gpus=1 to request GPUs for the map tasks).
        """

        def transform(block: Block[T]) -> Block[U]:
            builder = DelegatingArrowBlockBuilder()
            for row in block.iter_rows():
                builder.add(fn(row))
            return builder.build()

        compute = get_compute(compute)

        return Dataset(compute.apply(transform, ray_remote_args, self._blocks))

    def map_batches(self,
                    fn: Callable[[BatchType], BatchType],
                    batch_size: int = None,
                    compute: str = "tasks",
                    batch_format: str = "pandas",
                    **ray_remote_args) -> "Dataset[Any]":
        """Apply the given function to batches of records of this dataset.

        This is a blocking operation.

        Examples:
            # Transform batches in parallel.
            >>> ds.map_batches(lambda batch: [v * 2 for v in batch])

            # Transform batches in parallel on GPUs.
            >>> ds.map_batches(
            ...    batch_infer_fn,
            ...    batch_size=256, compute="actors", num_gpus=1)

        Time complexity: O(dataset size / parallelism)

        Args:
            fn: The function to apply to each record batch.
            batch_size: Request a specific batch size, or leave unspecified
                to use entire blocks as batches.
            compute: The compute strategy, either "tasks" to use Ray tasks,
                or "actors" to use an autoscaling Ray actor pool.
            batch_format: Specify "pandas" to select ``pandas.DataFrame`` as
                the batch format, or "pyarrow" to select ``pyarrow.Table``.
            ray_remote_args: Additional resource requirements to request from
                ray (e.g., num_gpus=1 to request GPUs for the map tasks).
        """
        if batch_size is not None and batch_size < 1:
            raise ValueError("Batch size cannot be negative or 0")
        import pyarrow as pa
        import pandas as pd

        def transform(block: Block[T]) -> Block[U]:
            total_rows = block.num_rows()
            max_batch_size = batch_size
            if max_batch_size is None:
                max_batch_size = total_rows

            builder = DelegatingArrowBlockBuilder()

            for start in range(0, total_rows, max_batch_size):
                # Build a block for each batch.
                end = min(total_rows, start + max_batch_size)
                # Note: if the block is a list, it doesn't support zero-copy.
                view = block.slice(start, end)
                if batch_format == "pandas":
                    view = view.to_pandas()
                elif batch_format == "pyarrow":
                    view = view._table
                else:
                    raise ValueError(
                        f"The given batch format: {batch_format} "
                        f"is invalid. Supported batch type: {BatchType}")

                applied = fn(view)
                if isinstance(applied, list):
                    applied = ListBlock(applied)
                elif isinstance(applied, pd.core.frame.DataFrame):
                    applied = ArrowBlock(pa.Table.from_pandas(applied))
                elif isinstance(applied, pa.Table):
                    applied = ArrowBlock(applied)
                else:
                    raise ValueError("The map batch UDF returns a type "
                                     f"{type(applied)}, which is not allowed. "
                                     "The return type must be either list, "
                                     "pandas.DataFrame, or pyarrow.Table")
                builder.add_block(applied)

            return builder.build()

        compute = get_compute(compute)

        return Dataset(compute.apply(transform, ray_remote_args, self._blocks))

    def flat_map(self,
                 fn: Callable[[T], Iterable[U]],
                 compute="tasks",
                 **ray_remote_args) -> "Dataset[U]":
        """Apply the given function to each record and then flatten results.

        This is a blocking operation. Consider using ``.map_batches()`` for
        better performance (the batch size can be altered in map_batches).

        Examples:
            >>> ds.flat_map(lambda x: [x, x ** 2, x ** 3])

        Time complexity: O(dataset size / parallelism)

        Args:
            fn: The function to apply to each record.
            compute: The compute strategy, either "tasks" to use Ray tasks,
                or "actors" to use an autoscaling Ray actor pool.
            ray_remote_args: Additional resource requirements to request from
                ray (e.g., num_gpus=1 to request GPUs for the map tasks).
        """

        def transform(block: Block[T]) -> Block[U]:
            builder = DelegatingArrowBlockBuilder()
            for row in block.iter_rows():
                for r2 in fn(row):
                    builder.add(r2)
            return builder.build()

        compute = get_compute(compute)

        return Dataset(compute.apply(transform, ray_remote_args, self._blocks))

    def filter(self,
               fn: Callable[[T], bool],
               compute="tasks",
               **ray_remote_args) -> "Dataset[T]":
        """Filter out records that do not satisfy the given predicate.

        This is a blocking operation. Consider using ``.map_batches()`` for
        better performance (you can implement filter by dropping records).

        Examples:
            >>> ds.flat_map(lambda x: x % 2 == 0)

        Time complexity: O(dataset size / parallelism)

        Args:
            fn: The predicate function to apply to each record.
            compute: The compute strategy, either "tasks" to use Ray tasks,
                or "actors" to use an autoscaling Ray actor pool.
            ray_remote_args: Additional resource requirements to request from
                ray (e.g., num_gpus=1 to request GPUs for the map tasks).
        """

        def transform(block: Block[T]) -> Block[T]:
            builder = block.builder()
            for row in block.iter_rows():
                if fn(row):
                    builder.add(row)
            return builder.build()

        compute = get_compute(compute)

        return Dataset(compute.apply(transform, ray_remote_args, self._blocks))

    def repartition(self, num_blocks: int) -> "Dataset[T]":
        """Repartition the dataset into exactly this number of blocks.

        This is a blocking operation.

        Examples:
            # Set the number of output partitions to write to disk.
            >>> ds.repartition(100).write_parquet(...)

        Time complexity: O(dataset size / parallelism)

        Args:
            num_blocks: The number of blocks.

        Returns:
            The repartitioned dataset.
        """

        new_blocks = simple_shuffle(self._blocks, num_blocks)
        return Dataset(new_blocks)

    def split(self, n: int,
              locality_hints: List[Any] = None) -> List["Dataset[T]"]:
        """Split the dataset into ``n`` disjoint pieces.

        This returns a list of sub-datasets that can be passed to Ray tasks
        and actors and used to read the dataset records in parallel.

        Examples:
            >>> # Split up a dataset to process over `n` worker actors.
            >>> shards = ds.split(len(workers), locality_hints=workers)
            >>> for shard, worker in zip(shards, workers):
            ...     worker.consume.remote(shard)

        Time complexity: O(1)

        Args:
            n: Number of child datasets to return.
            locality_hints: A list of Ray actor handles of size ``n``. The
                system will try to co-locate the blocks of the ith dataset
                with the ith actor to maximize data locality.

        Returns:
            A list of ``n`` disjoint dataset splits.
        """
        raise NotImplementedError  # P1

    def sort(self,
             key: Union[None, str, List[str], Callable[[T], Any]],
             descending: bool = False) -> "Dataset[T]":
        """Sort the dataset by the specified key columns or key function.

        This is a blocking operation.

        Examples:
            # Sort using the entire record as the key.
            >>> ds.sort()

            # Sort by a single column.
            >>> ds.sort("field1")

            # Sort by multiple columns.
            >>> ds.sort(["field1", "field2"])

            # Sort by a key function.
            >>> ds.sort(lambda record: record["field1"] % 100)

        Time complexity: O(dataset size / parallelism)

        Args:
            key: Either a single Arrow column name, a list of Arrow column
                names, a function that returns a sortable key given each
                record as an input, or None to sort by the entire record.
            descending: Whether to sort in descending order.

        Returns:
            The sorted dataset.
        """
        raise NotImplementedError  # P2

    def limit(self, limit: int) -> "Dataset[T]":
        """Limit the dataset to the first number of records specified.

        Examples:
            >>> ds.limit(100).map(lambda x: x * 2).take()

        Time complexity: O(limit specified)

        Args:
            limit: The size of the dataset to truncate to.

        Returns:
            The truncated dataset.
        """

        @ray.remote
        def get_num_rows(block: Block[T]) -> int:
            return block.num_rows()

        @ray.remote(num_returns=2)
        def truncate(block: Block[T], meta: BlockMetadata,
                     count: int) -> (Block[T], BlockMetadata):
            logger.debug("Truncating last block to size: {}".format(count))
            new_block = block.slice(0, count, copy=True)
            new_meta = BlockMetadata(
                num_rows=new_block.num_rows(),
                size_bytes=new_block.size_bytes(),
                schema=meta.schema,
                input_files=meta.input_files)
            return new_block, new_meta

        count = 0
        out_blocks = []
        out_metadata = []
        for b, m in zip(self._blocks, self._blocks.get_metadata()):
            if m.num_rows is None:
                num_rows = ray.get(get_num_rows.remote(b))
            else:
                num_rows = m.num_rows
            if count + num_rows < limit:
                out_blocks.append(b)
                out_metadata.append(m)
            elif count + num_rows == limit:
                out_blocks.append(b)
                out_metadata.append(m)
                break
            else:
                new_block, new_metadata = truncate.remote(b, m, limit - count)
                out_blocks.append(new_block)
                out_metadata.append(ray.get(new_metadata))
                break
            count += num_rows

        return Dataset(BlockList(out_blocks, out_metadata))

    def take(self, limit: int = 20) -> List[T]:
        """Take up to the given number of records from the dataset.

        Time complexity: O(limit specified)

        Args:
            limit: The max number of records to return.

        Returns:
            A list of up to ``limit`` records from the dataset.
        """
        output = []
        for row in self.iter_rows():
            output.append(row)
            if len(output) >= limit:
                break
        return output

    def show(self, limit: int = 20) -> None:
        """Print up to the given number of records from the dataset.

        Time complexity: O(limit specified)

        Args:
            limit: The max number of records to print.
        """
        for row in self.take(limit):
            print(row)

    def count(self) -> int:
        """Count the number of records in the dataset.

        Time complexity: O(dataset size / parallelism), O(1) for parquet

        Returns:
            The number of records in the dataset.
        """

        # For parquet, we can return the count directly from metadata.
        meta_count = self._meta_count()
        if meta_count is not None:
            return meta_count

        @ray.remote
        def count(block: Block[T]) -> int:
            return block.num_rows()

        return sum(ray.get([count.remote(block) for block in self._blocks]))

    def sum(self) -> int:
        """Sum up the elements of this dataset.

        Time complexity: O(dataset size / parallelism)

        Returns:
            The sum of the records in the dataset.
        """

        @ray.remote
        def agg(block: Block[T]) -> int:
            return sum(block.iter_rows())

        return sum(ray.get([agg.remote(block) for block in self._blocks]))

    def schema(self) -> Union[type, "pyarrow.lib.Schema"]:
        """Return the schema of the dataset.

        For datasets of Arrow records, this will return the Arrow schema.
        For dataset of Python objects, this returns their Python type.

        Time complexity: O(1)

        Returns:
            The Python type or Arrow schema of the records.
        """
        metadata = self._blocks.get_metadata()
        # Some blocks could be empty, in which case we cannot get their schema.
        # TODO(ekl) validate schema is the same across different blocks.
        for m in metadata:
            if m.schema:
                return m.schema
        raise ValueError("Could not get the schema for this dataset.")

    def num_blocks(self) -> int:
        """Return the number of blocks of this dataset.

        Time complexity: O(1)

        Returns:
            The number of blocks of this dataset.
        """
        return len(self._blocks)

    def size_bytes(self) -> int:
        """Return the in-memory size of the dataset.

        Time complexity: O(1)

        Returns:
            The in-memory size of the dataset in bytes, or an error if the
            in-memory size is not known.
        """
        metadata = self._blocks.get_metadata()
        if not metadata or metadata[0].size_bytes is None:
            raise ValueError("Could not estimate the size of this dataset.")
        return sum(m.size_bytes for m in metadata)

    def input_files(self) -> List[str]:
        """Return the list of input files for the dataset.

        Time complexity: O(num input files)

        Returns:
            The list of input files used to create the dataset.
        """
        metadata = self._blocks.get_metadata()
        files = set()
        for m in metadata:
            for f in m.input_files:
                files.add(f)
        if files:
            return list(files)
        else:
            raise ValueError(
                "Could not retrieve the input files of this dataset.")

    def write_parquet(self,
                      path: str,
                      filesystem: Optional["pyarrow.fs.FileSystem"] = None
                      ) -> None:
        """Write the dataset to parquet.

        This is only supported for datasets convertible to Arrow records.
        To control the number of files, use ``.repartition()``.

        Examples:
            >>> ds.write_parquet("s3://bucket/path")

        Time complexity: O(dataset size / parallelism)

        Args:
            path: The path to the destination root directory, where Parquet
                files will be written to..
            filesystem: The filesystem implementation to write to.
        """
        import pyarrow.parquet as pq

        @ray.remote
        def parquet_write(write_path, block):
            logger.debug(
                f"Writing {block.num_rows()} records to {write_path}.")
            with pq.ParquetWriter(write_path, block._table.schema) as writer:
                writer.write_table(block._table)

        refs = [
            parquet_write.remote(
                os.path.join(path, f"data{block_idx}.parquet"), block)
            for block_idx, block in enumerate(self._blocks)
        ]

        # Block until writing is done.
        ray.get(refs)

    def write_json(self, path: str) -> None:
        """Write the dataset to json.

        This is only supported for datasets convertible to Arrow records.
        To control the number of files, use ``.repartition()``.

        Examples:
            >>> ds.write_json("s3://bucket/path")

        Time complexity: O(dataset size / parallelism)

        Args:
            path: The path to the destination root directory, where json
                files will be written to..
        """

        @ray.remote
        def json_write(write_path: str, block: ArrowBlock):
            logger.debug(
                f"Writing {block.num_rows()} records to {write_path}.")
            block.to_pandas().to_json(write_path, orient="records")

        refs = [
            json_write.remote(
                os.path.join(path, f"data{block_idx}.json"), block)
            for block_idx, block in enumerate(self._blocks)
        ]

        # Block until writing is done.
        ray.get(refs)

    def write_csv(self, path: str) -> None:
        """Write the dataset to csv.

        This is only supported for datasets convertible to Arrow records.
        To control the number of files, use ``.repartition()``.

        Examples:
            >>> ds.write_csv("s3://bucket/path")

        Time complexity: O(dataset size / parallelism)

        Args:
            path: The path to the destination root directory, where csv
                files will be written to..
        """

        @ray.remote
        def csv_write(write_path: str, block: ArrowBlock):
            logger.debug(
                f"Writing {block.num_rows()} records to {write_path}.")
            block.to_pandas().to_csv(
                write_path, mode="a", header=True, index=False)

        refs = [
            csv_write.remote(
                os.path.join(path, f"data{block_idx}.csv"), block)
            for block_idx, block in enumerate(self._blocks)
        ]

        # Block until writing is done.
        ray.get(refs)

    def iter_rows(self, prefetch_blocks: int = 0) -> Iterator[T]:
        """Return a local row iterator over the dataset.

        Examples:
            >>> for i in ray.data.range(1000000).iter_rows():
            ...     print(i)

        Time complexity: O(1)

        Args:
            prefetch_blocks: The number of blocks to prefetch ahead of the
                current block during the scan.

        Returns:
            A local iterator over the entire dataset.
        """

        for ref in self._blocks:
            block = ray.get(ref)
            for row in block.iter_rows():
                yield row

    def iter_batches(self,
                     prefetch_blocks: int = 0,
                     batch_size: int = None,
                     batch_format: str = "pandas") -> Iterator[BatchType]:
        """Return a local batched iterator over the dataset.

        Examples:
            >>> for pandas_df in ray.data.range(1000000).iter_batches():
            ...     print(pandas_df)

        Time complexity: O(1)

        Args:
            prefetch_blocks: The number of blocks to prefetch ahead of the
                current block during the scan.
            batch_size: Record batch size, or None to let the system pick.
            batch_format: Specify "pandas" to select ``pandas.DataFrame`` as
                the batch format, or "pyarrow" to select ``pyarrow.Table``.

        Returns:
            A list of iterators over record batches.
        """

        raise NotImplementedError  # P1

    def to_torch(self, **todo) -> "ray.util.sgd.torch.TorchMLDataset":
        """Return a dataset that can be used for Torch distributed training.

        Time complexity: O(1)

        Returns:
            A TorchMLDataset.
        """
        raise NotImplementedError  # P1

    def to_tf(self, **todo) -> "ray.util.sgd.tf.TFMLDataset":
        """Return a dataset that can be used for TF distributed training.

        Time complexity: O(1)

        Returns:
            A TFMLDataset.
        """
        raise NotImplementedError  # P1

    def to_dask(self) -> "dask.DataFrame":
        """Convert this dataset into a Dask DataFrame.

        This is only supported for datasets convertible to Arrow records.

        Note that this function will set the Dask scheduler to Dask-on-Ray
        globally, via the config.

        Time complexity: O(1)

        Returns:
            A Dask DataFrame created from this dataset.
        """
        import dask
        import dask.dataframe as dd
        from ray.util.client.common import ClientObjectRef
        from ray.util.dask import ray_dask_get

        dask.config.set(scheduler=ray_dask_get)

        @dask.delayed
        def block_to_df(block: ArrowBlock):
            if isinstance(block, (ray.ObjectRef, ClientObjectRef)):
                raise ValueError(
                    "Dataset.to_dask() must be used with Dask-on-Ray, please "
                    "set the Dask scheduler to ray_dask_get (located in "
                    "ray.util.dask).")
            return block._table.to_pandas()

        # TODO(Clark): Give Dask a Pandas-esque schema via the Pyarrow schema,
        # once that's implemented.
        ddf = dd.from_delayed([block_to_df(block) for block in self._blocks])
        return ddf

    def to_modin(self) -> "modin.DataFrame":
        """Convert this dataset into a Modin dataframe.

        Time complexity: O(1)

        Returns:
            A Modin dataframe created from this dataset.
        """
        raise NotImplementedError  # P1

    def to_pandas(self) -> List[ObjectRef["pandas.DataFrame"]]:
        """Convert this dataset into a set of Pandas dataframes.

        This is only supported for datasets convertible to Arrow records.

        Time complexity: O(1)

        Returns:
            A list of remote Pandas dataframes created from this dataset.
        """

        @ray.remote
        def block_to_df(block: ArrowBlock):
            return block._table.to_pandas()

        return [block_to_df.remote(block) for block in self._blocks]

    def to_spark(self) -> "pyspark.sql.DataFrame":
        """Convert this dataset into a Spark dataframe.

        Time complexity: O(1)

        Returns:
            A Spark dataframe created from this dataset.
        """
        raise NotImplementedError  # P2

    def __repr__(self) -> str:
        try:
            schema = self.schema()
        except ValueError:
            schema = "Unknown schema"
        if hasattr(schema, "names"):
            schema_str = []
            for n, t in zip(schema.names, schema.types):
                if hasattr(t, "__name__"):
                    t = t.__name__
                schema_str.append("{}: {}".format(n, t))
            schema_str = ", ".join(schema_str)
            schema_str = "{" + schema_str + "}"
        else:
            schema_str = str(schema)
        count = self._meta_count()
        if count is None:
            count = "?"
        return "Dataset(num_rows={}, num_blocks={}, schema={})".format(
            count, len(self._blocks), schema_str)

    def __str__(self) -> str:
        return repr(self)

    def _block_sizes(self) -> List[int]:
        @ray.remote
        def query(block: Block[T]) -> int:
            return block.num_rows()

        return ray.get([query.remote(b) for b in self._blocks])

    def _meta_count(self) -> Optional[int]:
        metadata = self._blocks.get_metadata()
        if metadata and metadata[0].num_rows is not None:
            return sum(m.num_rows for m in metadata)
        else:
            return None<|MERGE_RESOLUTION|>--- conflicted
+++ resolved
@@ -1,11 +1,6 @@
 import logging
-<<<<<<< HEAD
-from typing import List, Any, Callable, Iterable, Iterator, Generic, TypeVar, \
+from typing import List, Any, Callable, Iterator, Iterable, Generic, TypeVar, \
     Optional, Union, TYPE_CHECKING
-=======
-from typing import List, Any, Callable, Iterator, Generic, TypeVar, \
-    Generator, Optional, Union, TYPE_CHECKING
->>>>>>> 52da2cce
 
 import os
 
@@ -20,17 +15,10 @@
 import ray
 from ray.experimental.data.impl.compute import get_compute
 from ray.experimental.data.impl.shuffle import simple_shuffle
-<<<<<<< HEAD
-from ray.experimental.data.impl.block import ObjectRef, Block
+from ray.experimental.data.impl.block import ObjectRef, Block, ListBlock
 from ray.experimental.data.impl.block_list import BlockList, BlockMetadata
-from ray.experimental.data.impl.arrow_block import DelegatingArrowBlockBuilder
-=======
-from ray.experimental.data.impl.block import ObjectRef, Block, ListBlock
 from ray.experimental.data.impl.arrow_block import (
     DelegatingArrowBlockBuilder, ArrowBlock)
-
-logger = logging.getLogger(__name__)
->>>>>>> 52da2cce
 
 T = TypeVar("T")
 U = TypeVar("U")
