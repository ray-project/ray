import os

import pandas as pd
import pathlib
import pyarrow as pa
import pyarrow.parquet as pq
import pytest
import ray

from ray.tests.conftest import *  # noqa
import ray.experimental.data.tests.util as util


def test_basic(ray_start_regular_shared):
    ds = ray.experimental.data.range(5)
    assert sorted(ds.map(lambda x: x + 1).take()) == [1, 2, 3, 4, 5]
    assert ds.count() == 5
    assert sorted(ds.to_local_iterator()) == [0, 1, 2, 3, 4]


def test_convert_types(ray_start_regular_shared):
    plain_ds = ray.experimental.data.range(1)
    arrow_ds = plain_ds.map(lambda x: {"a": x})
    assert arrow_ds.take() == [{"a": 0}]
    assert "ArrowRow" in arrow_ds.map(lambda x: str(x)).take()[0]

    arrow_ds = ray.experimental.data.range_arrow(1)
    assert arrow_ds.map(lambda x: "plain_{}".format(x["value"])).take() \
        == ["plain_0"]
    assert arrow_ds.map(lambda x: {"a": (x["value"],)}).take() == \
        [{"a": (0,)}]


def test_from_items(ray_start_regular_shared):
    ds = ray.experimental.data.from_items(["hello", "world"])
    assert ds.take() == ["hello", "world"]


def test_repartition(ray_start_regular_shared):
    ds = ray.experimental.data.range(20, parallelism=10)
    assert ds.num_blocks() == 10
    assert ds.sum() == 190
    assert ds._block_sizes() == [2] * 10

    ds2 = ds.repartition(5)
    assert ds2.num_blocks() == 5
    assert ds2.sum() == 190
    # TODO: would be nice to re-distribute these more evenly
    ds2._block_sizes() == [10, 10, 0, 0, 0]

    ds3 = ds2.repartition(20)
    assert ds3.num_blocks() == 20
    assert ds3.sum() == 190
    ds2._block_sizes() == [2] * 10 + [0] * 10

    large = ray.experimental.data.range(10000, parallelism=10)
    large = large.repartition(20)
    assert large._block_sizes() == [500] * 20


def test_repartition_arrow(ray_start_regular_shared):
    ds = ray.experimental.data.range_arrow(20, parallelism=10)
    assert ds.num_blocks() == 10
    assert ds.count() == 20
    assert ds._block_sizes() == [2] * 10

    ds2 = ds.repartition(5)
    assert ds2.num_blocks() == 5
    assert ds2.count() == 20
    ds2._block_sizes() == [10, 10, 0, 0, 0]

    ds3 = ds2.repartition(20)
    assert ds3.num_blocks() == 20
    assert ds3.count() == 20
    ds2._block_sizes() == [2] * 10 + [0] * 10

    large = ray.experimental.data.range_arrow(10000, parallelism=10)
    large = large.repartition(20)
    assert large._block_sizes() == [500] * 20


def test_parquet(ray_start_regular_shared, tmp_path):
    df1 = pd.DataFrame({"one": [1, 2, 3], "two": ["a", "b", "c"]})
    table = pa.Table.from_pandas(df1)
    pq.write_table(table, os.path.join(tmp_path, "test1.parquet"))
    df2 = pd.DataFrame({"one": [4, 5, 6], "two": ["e", "f", "g"]})
    table = pa.Table.from_pandas(df2)
    pq.write_table(table, os.path.join(tmp_path, "test2.parquet"))

    ds = ray.experimental.data.read_parquet(tmp_path)
    values = [[s["one"], s["two"]] for s in ds.take()]

    assert sorted(values) == [[4, "e"], [4, "e"], [5, "f"], [5, "f"], [6, "g"],
                              [6, "g"]]


def test_pyarrow(ray_start_regular_shared):
    ds = ray.experimental.data.range_arrow(5)
    assert ds.map(lambda x: {"b": x["value"] + 2}).take() == \
        [{"b": 2}, {"b": 3}, {"b": 4}, {"b": 5}, {"b": 6}]
    assert ds.map(lambda x: {"b": x["value"] + 2}) \
        .filter(lambda x: x["b"] % 2 == 0).take() == \
        [{"b": 2}, {"b": 4}, {"b": 6}]
    assert ds.filter(lambda x: x["value"] == 0) \
        .flat_map(lambda x: [{"b": x["value"] + 2}, {"b": x["value"] + 20}]) \
        .take() == [{"b": 2}, {"b": 20}]


<<<<<<< HEAD
def test_read_binary_files(ray_start_regular_shared):
    with util.gen_bin_files(10) as (_, paths):
        ds = ray.experimental.data.read_binary_files(paths, parallelism=10)
        for i, item in enumerate(ds.to_local_iterator()):
            expected = open(paths[i], "rb").read()
            assert expected == item


def test_read_binary_files_with_paths(ray_start_regular_shared):
    with util.gen_bin_files(10) as (_, paths):
        ds = ray.experimental.data.read_binary_files(
            paths, include_paths=True, parallelism=10)
        for i, (path, item) in enumerate(ds.to_local_iterator()):
            assert path == paths[i]
            expected = open(paths[i], "rb").read()
            assert expected == item


def test_read_binary_files_with_fs(ray_start_regular_shared):
    with util.gen_bin_files(10) as (tempdir, paths):
        # All the paths are absolute, so we want the root file system.
        fs, _ = pa.fs.FileSystem.from_uri("/")
        ds = ray.experimental.data.read_binary_files(
            paths, filesystem=fs, parallelism=10)
        for i, item in enumerate(ds.to_local_iterator()):
            expected = open(paths[i], "rb").read()
            assert expected == item
=======
def test_map_batch(ray_start_regular_shared, tmp_path):
    # Test input validation
    ds = ray.experimental.data.range(5)
    with pytest.raises(ValueError):
        ds.map_batches(
            lambda x: x + 1, batch_format="pyarrow", batch_size=-1).take()

    # Test pandas
    df = pd.DataFrame({"one": [1, 2, 3], "two": [2, 3, 4]})
    table = pa.Table.from_pandas(df)
    pq.write_table(table, os.path.join(tmp_path, "test1.parquet"))
    ds = ray.experimental.data.read_parquet(tmp_path)
    ds_list = ds.map_batches(lambda df: df + 1, batch_size=1).take()
    print(ds_list)
    values = [s["one"] for s in ds_list]
    assert values == [2, 3, 4]
    values = [s["two"] for s in ds_list]
    assert values == [3, 4, 5]

    # Test Pyarrow
    ds = ray.experimental.data.read_parquet(tmp_path)
    ds_list = ds.map_batches(
        lambda pa: pa, batch_size=1, batch_format="pyarrow").take()
    values = [s["one"] for s in ds_list]
    assert values == [1, 2, 3]
    values = [s["two"] for s in ds_list]
    assert values == [2, 3, 4]

    # Test batch
    size = 300
    ds = ray.experimental.data.range(size)
    ds_list = ds.map_batches(lambda df: df + 1, batch_size=17).take(limit=size)
    for i in range(size):
        # The pandas column is "0", and it originally has rows from 0~299.
        # After the map batch, it should have 1~300.
        row = ds_list[i]
        assert row["0"] == i + 1
    assert ds.count() == 300

    # Test the lambda returns different types than the batch_format
    # pandas => list block
    ds = ray.experimental.data.read_parquet(tmp_path)
    ds_list = ds.map_batches(lambda df: [1], batch_size=1).take()
    assert ds_list == [1, 1, 1]
    assert ds.count() == 3

    # pyarrow => list block
    ds = ray.experimental.data.read_parquet(tmp_path)
    ds_list = ds.map_batches(
        lambda df: [1], batch_size=1, batch_format="pyarrow").take()
    assert ds_list == [1, 1, 1]
    assert ds.count() == 3

    # Test the wrong return value raises an exception.
    ds = ray.experimental.data.read_parquet(tmp_path)
    with pytest.raises(ValueError):
        ds_list = ds.map_batches(
            lambda df: 1, batch_size=2, batch_format="pyarrow").take()
>>>>>>> 06c7db7d


if __name__ == "__main__":
    import sys
    sys.exit(pytest.main(["-v", __file__]))<|MERGE_RESOLUTION|>--- conflicted
+++ resolved
@@ -106,7 +106,6 @@
         .take() == [{"b": 2}, {"b": 20}]
 
 
-<<<<<<< HEAD
 def test_read_binary_files(ray_start_regular_shared):
     with util.gen_bin_files(10) as (_, paths):
         ds = ray.experimental.data.read_binary_files(paths, parallelism=10)
@@ -134,7 +133,8 @@
         for i, item in enumerate(ds.to_local_iterator()):
             expected = open(paths[i], "rb").read()
             assert expected == item
-=======
+
+
 def test_map_batch(ray_start_regular_shared, tmp_path):
     # Test input validation
     ds = ray.experimental.data.range(5)
@@ -193,7 +193,6 @@
     with pytest.raises(ValueError):
         ds_list = ds.map_batches(
             lambda df: 1, batch_size=2, batch_format="pyarrow").take()
->>>>>>> 06c7db7d
 
 
 if __name__ == "__main__":
