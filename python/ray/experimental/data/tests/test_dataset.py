--- conflicted
+++ resolved
@@ -148,7 +148,6 @@
         .take() == [{"b": 2}, {"b": 20}]
 
 
-<<<<<<< HEAD
 def test_uri_parser():
     from ray.experimental.data.read_api import _parse_paths
     fs, path = _parse_paths("/local/path")
@@ -172,7 +171,8 @@
 
     with pytest.raises(ValueError):
         _parse_paths([])
-=======
+
+
 def test_read_binary_files(ray_start_regular_shared):
     with util.gen_bin_files(10) as (_, paths):
         ds = ray.experimental.data.read_binary_files(paths, parallelism=10)
@@ -200,7 +200,6 @@
         for i, item in enumerate(ds.to_local_iterator()):
             expected = open(paths[i], "rb").read()
             assert expected == item
->>>>>>> 34cd6a86
 
 
 def test_map_batch(ray_start_regular_shared, tmp_path):
