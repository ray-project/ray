import os
import shutil

from unittest.mock import patch
import dask.dataframe as dd
import pandas as pd
import pyarrow as pa
import pyarrow.parquet as pq
import pytest
import ray

from ray.util.dask import ray_dask_get

from ray.tests.conftest import *  # noqa
import ray.experimental.data.tests.util as util


def test_basic_actors(shutdown_only):
    ray.init(num_cpus=2)
    ds = ray.experimental.data.range(5)
    assert sorted(ds.map(lambda x: x + 1,
                         compute="actors").take()) == [1, 2, 3, 4, 5]


def test_basic(ray_start_regular_shared):
    ds = ray.experimental.data.range(5)
    assert sorted(ds.map(lambda x: x + 1).take()) == [1, 2, 3, 4, 5]
    assert ds.count() == 5
    assert sorted(ds.iter_rows()) == [0, 1, 2, 3, 4]


def test_empty_dataset(ray_start_regular_shared):
    ds = ray.experimental.data.range(0)
    assert ds.count() == 0
    with pytest.raises(ValueError):
        ds.size_bytes()
    with pytest.raises(ValueError):
        ds.schema()

    ds = ray.experimental.data.range(1)
    ds = ds.filter(lambda x: x > 1)
    assert str(ds) == \
        "Dataset(num_rows=0, num_blocks=1, schema=Unknown schema)"


def test_schema(ray_start_regular_shared):
    ds = ray.experimental.data.range(10)
    ds2 = ray.experimental.data.range_arrow(10)
    ds3 = ds2.repartition(5)
    ds4 = ds3.map(lambda x: {"a": "hi", "b": 1.0}).limit(5).repartition(1)
    assert str(ds) == \
        "Dataset(num_rows=10, num_blocks=10, schema=<class 'int'>)"
    assert str(ds2) == \
        "Dataset(num_rows=10, num_blocks=10, schema={value: int64})"
    assert str(ds3) == \
        "Dataset(num_rows=10, num_blocks=5, schema={value: int64})"
    assert str(ds4) == \
        "Dataset(num_rows=5, num_blocks=1, schema={a: string, b: double})"


def test_lazy_loading_exponential_rampup(ray_start_regular_shared):
    ds = ray.experimental.data.range(100, parallelism=20)
    assert len(ds._blocks._blocks) == 1
    assert ds.take(10) == list(range(10))
    assert len(ds._blocks._blocks) == 2
    assert ds.take(20) == list(range(20))
    assert len(ds._blocks._blocks) == 4
    assert ds.take(30) == list(range(30))
    assert len(ds._blocks._blocks) == 8
    assert ds.take(50) == list(range(50))
    assert len(ds._blocks._blocks) == 16
    assert ds.take(100) == list(range(100))
    assert len(ds._blocks._blocks) == 20


def test_limit(ray_start_regular_shared):
    ds = ray.experimental.data.range(100, parallelism=20)
    for i in range(100):
        assert ds.limit(i).take(200) == list(range(i))


def test_convert_types(ray_start_regular_shared):
    plain_ds = ray.experimental.data.range(1)
    arrow_ds = plain_ds.map(lambda x: {"a": x})
    assert arrow_ds.take() == [{"a": 0}]
    assert "ArrowRow" in arrow_ds.map(lambda x: str(x)).take()[0]

    arrow_ds = ray.experimental.data.range_arrow(1)
    assert arrow_ds.map(lambda x: "plain_{}".format(x["value"])).take() \
        == ["plain_0"]
    assert arrow_ds.map(lambda x: {"a": (x["value"],)}).take() == \
        [{"a": (0,)}]


def test_from_items(ray_start_regular_shared):
    ds = ray.experimental.data.from_items(["hello", "world"])
    assert ds.take() == ["hello", "world"]


def test_repartition(ray_start_regular_shared):
    ds = ray.experimental.data.range(20, parallelism=10)
    assert ds.num_blocks() == 10
    assert ds.sum() == 190
    assert ds._block_sizes() == [2] * 10

    ds2 = ds.repartition(5)
    assert ds2.num_blocks() == 5
    assert ds2.sum() == 190
    # TODO: would be nice to re-distribute these more evenly
    ds2._block_sizes() == [10, 10, 0, 0, 0]

    ds3 = ds2.repartition(20)
    assert ds3.num_blocks() == 20
    assert ds3.sum() == 190
    ds2._block_sizes() == [2] * 10 + [0] * 10

    large = ray.experimental.data.range(10000, parallelism=10)
    large = large.repartition(20)
    assert large._block_sizes() == [500] * 20


def test_repartition_arrow(ray_start_regular_shared):
    ds = ray.experimental.data.range_arrow(20, parallelism=10)
    assert ds.num_blocks() == 10
    assert ds.count() == 20
    assert ds._block_sizes() == [2] * 10

    ds2 = ds.repartition(5)
    assert ds2.num_blocks() == 5
    assert ds2.count() == 20
    ds2._block_sizes() == [10, 10, 0, 0, 0]

    ds3 = ds2.repartition(20)
    assert ds3.num_blocks() == 20
    assert ds3.count() == 20
    ds2._block_sizes() == [2] * 10 + [0] * 10

    large = ray.experimental.data.range_arrow(10000, parallelism=10)
    large = large.repartition(20)
    assert large._block_sizes() == [500] * 20


def test_from_pandas(ray_start_regular_shared):
    df1 = pd.DataFrame({"one": [1, 2, 3], "two": ["a", "b", "c"]})
    df2 = pd.DataFrame({"one": [4, 5, 6], "two": ["e", "f", "g"]})
    ds = ray.experimental.data.from_pandas([ray.put(df1), ray.put(df2)])
    values = [(r["one"], r["two"]) for r in ds.take(6)]
    rows = [(r.one, r.two) for _, r in pd.concat([df1, df2]).iterrows()]
    assert values == rows


def test_to_pandas(ray_start_regular_shared):
    n = 5
    df = pd.DataFrame({"value": list(range(n))})
    ds = ray.experimental.data.range_arrow(n)
    dfds = pd.concat(ray.get(ds.to_pandas()), ignore_index=True)
    assert df.equals(dfds)


def test_pandas_roundtrip(ray_start_regular_shared):
    df1 = pd.DataFrame({"one": [1, 2, 3], "two": ["a", "b", "c"]})
    df2 = pd.DataFrame({"one": [4, 5, 6], "two": ["e", "f", "g"]})
    ds = ray.experimental.data.from_pandas([ray.put(df1), ray.put(df2)])
    dfds = pd.concat(ray.get(ds.to_pandas()))
    assert pd.concat([df1, df2]).equals(dfds)


def test_parquet_read(ray_start_regular_shared, tmp_path):
    df1 = pd.DataFrame({"one": [1, 2, 3], "two": ["a", "b", "c"]})
    table = pa.Table.from_pandas(df1)
    pq.write_table(table, os.path.join(str(tmp_path), "test1.parquet"))
    df2 = pd.DataFrame({"one": [4, 5, 6], "two": ["e", "f", "g"]})
    table = pa.Table.from_pandas(df2)
    pq.write_table(table, os.path.join(str(tmp_path), "test2.parquet"))

<<<<<<< HEAD
    ds = ray.experimental.data.read_parquet(str(tmp_path))
    values = [[s["one"], s["two"]] for s in ds.take()]
=======
    ds = ray.experimental.data.read_parquet(tmp_path)

    # Test metadata-only parquet ops.
    assert len(ds._blocks._blocks) == 1
    assert ds.count() == 6
    assert ds.size_bytes() > 0
    assert ds.schema() is not None
    input_files = ds.input_files()
    assert len(input_files) == 2, input_files
    assert "test1.parquet" in str(input_files)
    assert "test2.parquet" in str(input_files)
    assert str(ds) == \
        "Dataset(num_rows=6, num_blocks=2, " \
        "schema={one: int64, two: string})", ds
    assert repr(ds) == \
        "Dataset(num_rows=6, num_blocks=2, " \
        "schema={one: int64, two: string})", ds
    assert len(ds._blocks._blocks) == 1

    # Forces a data read.
    values = [[s["one"], s["two"]] for s in ds.take()]
    assert len(ds._blocks._blocks) == 2
>>>>>>> 7eec197d
    assert sorted(values) == [[1, "a"], [2, "b"], [3, "c"], [4, "e"], [5, "f"],
                              [6, "g"]]


def test_parquet_write(ray_start_regular_shared, tmp_path):
    df1 = pd.DataFrame({"one": [1, 2, 3], "two": ["a", "b", "c"]})
    df2 = pd.DataFrame({"one": [4, 5, 6], "two": ["e", "f", "g"]})
    df = pd.concat([df1, df2])
    ds = ray.experimental.data.from_pandas([ray.put(df1), ray.put(df2)])
    path = os.path.join(tmp_path, "test_parquet_dir")
    os.mkdir(path)
    ds.write_parquet(path)
    path1 = os.path.join(path, "data0.parquet")
    path2 = os.path.join(path, "data1.parquet")
    dfds = pd.concat([pd.read_parquet(path1), pd.read_parquet(path2)])
    assert df.equals(dfds)


def test_pyarrow(ray_start_regular_shared):
    ds = ray.experimental.data.range_arrow(5)
    assert ds.map(lambda x: {"b": x["value"] + 2}).take() == \
        [{"b": 2}, {"b": 3}, {"b": 4}, {"b": 5}, {"b": 6}]
    assert ds.map(lambda x: {"b": x["value"] + 2}) \
        .filter(lambda x: x["b"] % 2 == 0).take() == \
        [{"b": 2}, {"b": 4}, {"b": 6}]
    assert ds.filter(lambda x: x["value"] == 0) \
        .flat_map(lambda x: [{"b": x["value"] + 2}, {"b": x["value"] + 20}]) \
        .take() == [{"b": 2}, {"b": 20}]


def test_uri_parser():
    from ray.experimental.data.read_api import _parse_paths
    fs, path = _parse_paths("/local/path")
    assert path == "/local/path"
    assert fs.type_name == "local"

    fs, path = _parse_paths("./")
    assert path == "./"
    assert fs.type_name == "local"

    fs, path = _parse_paths("s3://bucket/dir")
    assert path == "bucket/dir"
    assert fs.type_name == "s3"

    fs, path = _parse_paths(["s3://bucket/dir_1", "s3://bucket/dir_2"])
    assert path == ["bucket/dir_1", "bucket/dir_2"]
    assert fs.type_name == "s3"

    with pytest.raises(ValueError):
        _parse_paths(["s3://bucket/dir_1", "/path/local"])

    with pytest.raises(ValueError):
        _parse_paths([])


def test_read_binary_files(ray_start_regular_shared):
    with util.gen_bin_files(10) as (_, paths):
        ds = ray.experimental.data.read_binary_files(paths, parallelism=10)
        for i, item in enumerate(ds.iter_rows()):
            expected = open(paths[i], "rb").read()
            assert expected == item
        # Test metadata ops.
        assert ds.count() == 10
        assert "bytes" in str(ds.schema()), ds
        assert "bytes" in str(ds), ds


def test_read_binary_files_with_paths(ray_start_regular_shared):
    with util.gen_bin_files(10) as (_, paths):
        ds = ray.experimental.data.read_binary_files(
            paths, include_paths=True, parallelism=10)
        for i, (path, item) in enumerate(ds.iter_rows()):
            assert path == paths[i]
            expected = open(paths[i], "rb").read()
            assert expected == item


def test_read_binary_files_with_fs(ray_start_regular_shared):
    with util.gen_bin_files(10) as (tempdir, paths):
        # All the paths are absolute, so we want the root file system.
        fs, _ = pa.fs.FileSystem.from_uri("/")
        ds = ray.experimental.data.read_binary_files(
            paths, filesystem=fs, parallelism=10)
        for i, item in enumerate(ds.iter_rows()):
            expected = open(paths[i], "rb").read()
            assert expected == item


def test_map_batch(ray_start_regular_shared, tmp_path):
    # Test input validation
    ds = ray.experimental.data.range(5)
    with pytest.raises(ValueError):
        ds.map_batches(
            lambda x: x + 1, batch_format="pyarrow", batch_size=-1).take()

    # Test pandas
    df = pd.DataFrame({"one": [1, 2, 3], "two": [2, 3, 4]})
    table = pa.Table.from_pandas(df)
    pq.write_table(table, os.path.join(tmp_path, "test1.parquet"))
    ds = ray.experimental.data.read_parquet(str(tmp_path))
    ds_list = ds.map_batches(lambda df: df + 1, batch_size=1).take()
    print(ds_list)
    values = [s["one"] for s in ds_list]
    assert values == [2, 3, 4]
    values = [s["two"] for s in ds_list]
    assert values == [3, 4, 5]

    # Test Pyarrow
    ds = ray.experimental.data.read_parquet(str(tmp_path))
    ds_list = ds.map_batches(
        lambda pa: pa, batch_size=1, batch_format="pyarrow").take()
    values = [s["one"] for s in ds_list]
    assert values == [1, 2, 3]
    values = [s["two"] for s in ds_list]
    assert values == [2, 3, 4]

    # Test batch
    size = 300
    ds = ray.experimental.data.range(size)
    ds_list = ds.map_batches(lambda df: df + 1, batch_size=17).take(limit=size)
    for i in range(size):
        # The pandas column is "0", and it originally has rows from 0~299.
        # After the map batch, it should have 1~300.
        row = ds_list[i]
        assert row["0"] == i + 1
    assert ds.count() == 300

    # Test the lambda returns different types than the batch_format
    # pandas => list block
    ds = ray.experimental.data.read_parquet(str(tmp_path))
    ds_list = ds.map_batches(lambda df: [1], batch_size=1).take()
    assert ds_list == [1, 1, 1]
    assert ds.count() == 3

    # pyarrow => list block
    ds = ray.experimental.data.read_parquet(str(tmp_path))
    ds_list = ds.map_batches(
        lambda df: [1], batch_size=1, batch_format="pyarrow").take()
    assert ds_list == [1, 1, 1]
    assert ds.count() == 3

    # Test the wrong return value raises an exception.
    ds = ray.experimental.data.read_parquet(str(tmp_path))
    with pytest.raises(ValueError):
        ds_list = ds.map_batches(
            lambda df: 1, batch_size=2, batch_format="pyarrow").take()


def test_split(ray_start_regular_shared):
    ds = ray.experimental.data.range(20, parallelism=10)
    assert ds.num_blocks() == 10
    assert ds.sum() == 190
    assert ds._block_sizes() == [2] * 10

    datasets = ds.split(5)
    assert [2] * 5 == [len(dataset._blocks) for dataset in datasets]
    assert 190 == sum([dataset.sum() for dataset in datasets])

    datasets = ds.split(3)
    assert [4, 3, 3] == [len(dataset._blocks) for dataset in datasets]
    assert 190 == sum([dataset.sum() for dataset in datasets])

    datasets = ds.split(1)
    assert [10] == [len(dataset._blocks) for dataset in datasets]
    assert 190 == sum([dataset.sum() for dataset in datasets])

    datasets = ds.split(10)
    assert [1] * 10 == [len(dataset._blocks) for dataset in datasets]
    assert 190 == sum([dataset.sum() for dataset in datasets])

    datasets = ds.split(11)
    assert [1] * 10 + [0] == [len(dataset._blocks) for dataset in datasets]
    assert 190 == sum([dataset.sum() for dataset in datasets])


def test_split_hints(ray_start_regular_shared):
    @ray.remote
    class Actor(object):
        def __init__(self):
            pass

    def assert_split_assignment(block_node_ids, actor_node_ids,
                                expected_split_result):
        """Helper function to setup split hints test.

        Args:
            block_node_ids: a list of blocks with their locations. For
                example ["node1", "node2"] represents two blocks with
                "node1", "node2" as their location respectively.
            actor_node_ids: a list of actors with their locations. For
                example ["node1", "node2"] represents two actors with
                "node1", "node2" as their location respectively.
            expected_split_result: a list of allocation result, each entry
                in the list stores the block_index in the split dataset.
                For example, [[0, 1], [2]] represents the split result has
                two datasets, datasets[0] contains block 0 and 1; and
                datasets[1] contains block 2.
        """
        num_blocks = len(block_node_ids)
        ds = ray.experimental.data.range(num_blocks, parallelism=num_blocks)
        blocks = list(ds._blocks)
        assert len(block_node_ids) == len(blocks)
        actors = [Actor.remote() for i in range(len(actor_node_ids))]
        with patch("ray.experimental.get_object_locations") as location_mock:
            with patch("ray.state.actors") as state_mock:
                block_locations = {}
                for i, node_id in enumerate(block_node_ids):
                    if node_id:
                        block_locations[blocks[i]] = {"node_ids": [node_id]}
                location_mock.return_value = block_locations

                actor_state = {}
                for i, node_id in enumerate(actor_node_ids):
                    actor_state[actors[i]._actor_id.hex()] = {
                        "Address": {
                            "NodeID": node_id
                        }
                    }

                state_mock.return_value = actor_state

                datasets = ds.split(len(actors), actors)
                assert len(datasets) == len(actors)
                for i in range(len(actors)):
                    assert {blocks[j]
                            for j in expected_split_result[i]} == set(
                                datasets[i]._blocks)

    assert_split_assignment(["node2", "node1", "node1"], ["node1", "node2"],
                            [[1, 2], [0]])
    assert_split_assignment(["node1", "node1", "node1"], ["node1", "node2"],
                            [[2, 1], [0]])
    assert_split_assignment(["node2", "node2", None], ["node1", "node2"],
                            [[0, 2], [1]])
    assert_split_assignment(["node2", "node2", None], [None, None],
                            [[2, 1], [0]])
    assert_split_assignment(["n1", "n2", "n3", "n1", "n2"], ["n1", "n2"],
                            [[0, 2, 3], [1, 4]])

    assert_split_assignment(["n1", "n2"], ["n1", "n2", "n3"], [[0], [1], []])

    # perfect split:
    #
    # split 300 blocks
    #   with node_ids interleaving between "n0", "n1", "n2"
    #
    # to 3 actors
    #   with has node_id "n1", "n2", "n0"
    #
    # expect that block 1, 4, 7... are assigned to actor with node_id n1
    #             block 2, 5, 8... are assigned to actor with node_id n2
    #             block 0, 3, 6... are assigned to actor with node_id n0
    assert_split_assignment(
        ["n0", "n1", "n2"] * 100, ["n1", "n2", "n0"],
        [range(1, 300, 3),
         range(2, 300, 3),
         range(0, 300, 3)])

    # even split regardless of locality:
    #
    # split 301 blocks
    #   with block 0 to block 50 on "n0",
    #        block 51 to block 300 on "n1"
    #
    # to 3 actors
    #   with node_ids "n1", "n2", "n0"
    #
    # expect that block 200 to block 300 are assigned to actor with node_id n1
    #             block 100 to block 199 are assigned to actor with node_id n2
    #             block 0 to block 99 are assigned to actor with node_id n0
    assert_split_assignment(["n0"] * 50 + ["n1"] * 251, ["n1", "n2", "n0"], [
        range(200, 301),
        range(100, 200),
        list(range(0, 50)) + list(range(50, 100))
    ])


def test_from_dask(ray_start_regular_shared):
    df = pd.DataFrame({"one": list(range(100)), "two": list(range(100))})
    ddf = dd.from_pandas(df, npartitions=10)
    ds = ray.experimental.data.from_dask(ddf)
    dfds = pd.concat(ray.get(ds.to_pandas()))
    assert df.equals(dfds)


def test_to_dask(ray_start_regular_shared):
    df1 = pd.DataFrame({"one": [1, 2, 3], "two": ["a", "b", "c"]})
    df2 = pd.DataFrame({"one": [4, 5, 6], "two": ["e", "f", "g"]})
    df = pd.concat([df1, df2])
    ds = ray.experimental.data.from_pandas([ray.put(df1), ray.put(df2)])
    ddf = ds.to_dask()
    # Explicit Dask-on-Ray
    assert df.equals(ddf.compute(scheduler=ray_dask_get))
    # Implicit Dask-on-Ray.
    assert df.equals(ddf.compute())


def test_json_read(ray_start_regular_shared, tmp_path):
    # Single file.
    df1 = pd.DataFrame({"one": [1, 2, 3], "two": ["a", "b", "c"]})
    path1 = os.path.join(tmp_path, "test1.json")
    df1.to_json(path1, orient="records", lines=True)
    ds = ray.experimental.data.read_json(path1)
    assert df1.equals(ray.get(ds.to_pandas())[0])
    # Test metadata ops.
    assert ds.count() == 3
    assert "two" in str(ds.schema())
    assert "two" in str(ds)

    # Two files, parallelism=2.
    df2 = pd.DataFrame({"one": [4, 5, 6], "two": ["e", "f", "g"]})
    path2 = os.path.join(tmp_path, "test2.json")
    df2.to_json(path2, orient="records", lines=True)
    ds = ray.experimental.data.read_json([path1, path2], parallelism=2)
    dsdf = pd.concat(ray.get(ds.to_pandas()))
    assert pd.concat([df1, df2]).equals(dsdf)

    # Three files, parallelism=2.
    df3 = pd.DataFrame({"one": [7, 8, 9], "two": ["h", "i", "j"]})
    path3 = os.path.join(tmp_path, "test3.json")
    df3.to_json(path3, orient="records", lines=True)
    df = pd.concat([df1, df2, df3], ignore_index=True)
    ds = ray.experimental.data.read_json([path1, path2, path3], parallelism=2)
    dsdf = pd.concat(ray.get(ds.to_pandas()), ignore_index=True)
    assert df.equals(dsdf)

    # Directory, two files.
    path = os.path.join(tmp_path, "test_json_dir")
    os.mkdir(path)
    df1 = pd.DataFrame({"one": [1, 2, 3], "two": ["a", "b", "c"]})
    path1 = os.path.join(path, "data0.json")
    df1.to_json(path1, orient="records", lines=True)
    df2 = pd.DataFrame({"one": [4, 5, 6], "two": ["e", "f", "g"]})
    path2 = os.path.join(path, "data1.json")
    df2.to_json(path2, orient="records", lines=True)
    ds = ray.experimental.data.read_json(path)
    df = pd.concat([df1, df2])
    dsdf = pd.concat(ray.get(ds.to_pandas()))
    assert df.equals(dsdf)
    shutil.rmtree(path)

    # Two directories, three files.
    path1 = os.path.join(tmp_path, "test_json_dir1")
    path2 = os.path.join(tmp_path, "test_json_dir2")
    os.mkdir(path1)
    os.mkdir(path2)
    df1 = pd.DataFrame({"one": [1, 2, 3], "two": ["a", "b", "c"]})
    file_path1 = os.path.join(path1, "data0.json")
    df1.to_json(file_path1, orient="records", lines=True)
    df2 = pd.DataFrame({"one": [4, 5, 6], "two": ["e", "f", "g"]})
    file_path2 = os.path.join(path2, "data1.json")
    df2.to_json(file_path2, orient="records", lines=True)
    df3 = pd.DataFrame({"one": [7, 8, 9], "two": ["h", "i", "j"]})
    file_path3 = os.path.join(path2, "data2.json")
    df3.to_json(file_path3, orient="records", lines=True)
    ds = ray.experimental.data.read_json([path1, path2])
    df = pd.concat([df1, df2, df3])
    dsdf = pd.concat(ray.get(ds.to_pandas()))
    assert df.equals(dsdf)
    shutil.rmtree(path1)
    shutil.rmtree(path2)

    # Directory and file, two files.
    dir_path = os.path.join(tmp_path, "test_json_dir")
    os.mkdir(dir_path)
    df1 = pd.DataFrame({"one": [1, 2, 3], "two": ["a", "b", "c"]})
    path1 = os.path.join(dir_path, "data0.json")
    df1.to_json(path1, orient="records", lines=True)
    df2 = pd.DataFrame({"one": [4, 5, 6], "two": ["e", "f", "g"]})
    path2 = os.path.join(tmp_path, "data1.json")
    df2.to_json(path2, orient="records", lines=True)
    ds = ray.experimental.data.read_json([dir_path, path2])
    df = pd.concat([df1, df2])
    dsdf = pd.concat(ray.get(ds.to_pandas()))
    assert df.equals(dsdf)
    shutil.rmtree(dir_path)


def test_json_write(ray_start_regular_shared, tmp_path):
    path = os.path.join(tmp_path, "test_json_dir")

    # Single block.
    os.mkdir(path)
    df = pd.DataFrame({"one": [1, 2, 3], "two": ["a", "b", "c"]})
    ds = ray.experimental.data.from_pandas([ray.put(df)])
    ds.write_json(path)
    file_path = os.path.join(path, "data0.json")
    assert df.equals(pd.read_json(file_path))
    shutil.rmtree(path)

    # Two blocks.
    os.mkdir(path)
    df2 = pd.DataFrame({"one": [4, 5, 6], "two": ["e", "f", "g"]})
    ds = ray.experimental.data.from_pandas([ray.put(df), ray.put(df2)])
    ds.write_json(path)
    file_path2 = os.path.join(path, "data1.json")
    assert pd.concat([df, df2]).equals(
        pd.concat([pd.read_json(file_path),
                   pd.read_json(file_path2)]))
    shutil.rmtree(path)


def test_csv_read(ray_start_regular_shared, tmp_path):
    # Single file.
    df1 = pd.DataFrame({"one": [1, 2, 3], "two": ["a", "b", "c"]})
    path1 = os.path.join(tmp_path, "test1.csv")
    df1.to_csv(path1, index=False)
    ds = ray.experimental.data.read_csv(path1)
    dsdf = ray.get(ds.to_pandas())[0]
    assert df1.equals(dsdf)
    # Test metadata ops.
    assert ds.count() == 3
    assert "two" in str(ds.schema())
    assert "two" in str(ds)

    # Two files, parallelism=2.
    df2 = pd.DataFrame({"one": [4, 5, 6], "two": ["e", "f", "g"]})
    path2 = os.path.join(tmp_path, "test2.csv")
    df2.to_csv(path2, index=False)
    ds = ray.experimental.data.read_csv([path1, path2], parallelism=2)
    dsdf = pd.concat(ray.get(ds.to_pandas()))
    df = pd.concat([df1, df2])
    assert df.equals(dsdf)

    # Three files, parallelism=2.
    df3 = pd.DataFrame({"one": [7, 8, 9], "two": ["h", "i", "j"]})
    path3 = os.path.join(tmp_path, "test3.csv")
    df3.to_csv(path3, index=False)
    ds = ray.experimental.data.read_csv([path1, path2, path3], parallelism=2)
    df = pd.concat([df1, df2, df3], ignore_index=True)
    dsdf = pd.concat(ray.get(ds.to_pandas()), ignore_index=True)
    assert df.equals(dsdf)

    # Directory, two files.
    path = os.path.join(tmp_path, "test_csv_dir")
    os.mkdir(path)
    df1 = pd.DataFrame({"one": [1, 2, 3], "two": ["a", "b", "c"]})
    path1 = os.path.join(path, "data0.csv")
    df1.to_csv(path1, index=False)
    df2 = pd.DataFrame({"one": [4, 5, 6], "two": ["e", "f", "g"]})
    path2 = os.path.join(path, "data1.csv")
    df2.to_csv(path2, index=False)
    ds = ray.experimental.data.read_csv(path)
    df = pd.concat([df1, df2])
    dsdf = pd.concat(ray.get(ds.to_pandas()))
    assert df.equals(dsdf)
    shutil.rmtree(path)

    # Two directories, three files.
    path1 = os.path.join(tmp_path, "test_csv_dir1")
    path2 = os.path.join(tmp_path, "test_csv_dir2")
    os.mkdir(path1)
    os.mkdir(path2)
    df1 = pd.DataFrame({"one": [1, 2, 3], "two": ["a", "b", "c"]})
    file_path1 = os.path.join(path1, "data0.csv")
    df1.to_csv(file_path1, index=False)
    df2 = pd.DataFrame({"one": [4, 5, 6], "two": ["e", "f", "g"]})
    file_path2 = os.path.join(path2, "data1.csv")
    df2.to_csv(file_path2, index=False)
    df3 = pd.DataFrame({"one": [7, 8, 9], "two": ["h", "i", "j"]})
    file_path3 = os.path.join(path2, "data2.csv")
    df3.to_csv(file_path3, index=False)
    ds = ray.experimental.data.read_csv([path1, path2])
    df = pd.concat([df1, df2, df3])
    dsdf = pd.concat(ray.get(ds.to_pandas()))
    assert df.equals(dsdf)
    shutil.rmtree(path1)
    shutil.rmtree(path2)

    # Directory and file, two files.
    dir_path = os.path.join(tmp_path, "test_csv_dir")
    os.mkdir(dir_path)
    df1 = pd.DataFrame({"one": [1, 2, 3], "two": ["a", "b", "c"]})
    path1 = os.path.join(dir_path, "data0.csv")
    df1.to_csv(path1, index=False)
    df2 = pd.DataFrame({"one": [4, 5, 6], "two": ["e", "f", "g"]})
    path2 = os.path.join(tmp_path, "data1.csv")
    df2.to_csv(path2, index=False)
    ds = ray.experimental.data.read_csv([dir_path, path2])
    df = pd.concat([df1, df2])
    dsdf = pd.concat(ray.get(ds.to_pandas()))
    assert df.equals(dsdf)
    shutil.rmtree(dir_path)


def test_csv_write(ray_start_regular_shared, tmp_path):
    path = os.path.join(tmp_path, "test_csv_dir")

    # Single block.
    os.mkdir(path)
    df = pd.DataFrame({"one": [1, 2, 3], "two": ["a", "b", "c"]})
    ds = ray.experimental.data.from_pandas([ray.put(df)])
    ds.write_csv(path)
    file_path = os.path.join(path, "data0.csv")
    assert df.equals(pd.read_csv(file_path))
    shutil.rmtree(path)

    # Two blocks.
    os.mkdir(path)
    df2 = pd.DataFrame({"one": [4, 5, 6], "two": ["e", "f", "g"]})
    ds = ray.experimental.data.from_pandas([ray.put(df), ray.put(df2)])
    ds.write_csv(path)
    file_path2 = os.path.join(path, "data1.csv")
    assert pd.concat([df, df2]).equals(
        pd.concat([pd.read_csv(file_path),
                   pd.read_csv(file_path2)]))
    shutil.rmtree(path)


if __name__ == "__main__":
    import sys
    sys.exit(pytest.main(["-v", __file__]))<|MERGE_RESOLUTION|>--- conflicted
+++ resolved
@@ -173,11 +173,7 @@
     table = pa.Table.from_pandas(df2)
     pq.write_table(table, os.path.join(str(tmp_path), "test2.parquet"))
 
-<<<<<<< HEAD
     ds = ray.experimental.data.read_parquet(str(tmp_path))
-    values = [[s["one"], s["two"]] for s in ds.take()]
-=======
-    ds = ray.experimental.data.read_parquet(tmp_path)
 
     # Test metadata-only parquet ops.
     assert len(ds._blocks._blocks) == 1
@@ -199,7 +195,6 @@
     # Forces a data read.
     values = [[s["one"], s["two"]] for s in ds.take()]
     assert len(ds._blocks._blocks) == 2
->>>>>>> 7eec197d
     assert sorted(values) == [[1, "a"], [2, "b"], [3, "c"], [4, "e"], [5, "f"],
                               [6, "g"]]
 
