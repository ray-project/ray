--- conflicted
+++ resolved
@@ -1,11 +1,8 @@
 import os
 import shutil
 
-<<<<<<< HEAD
 from unittest.mock import patch
-=======
 import dask.dataframe as dd
->>>>>>> c27a02a8
 import pandas as pd
 import pyarrow as pa
 import pyarrow.parquet as pq
@@ -241,7 +238,6 @@
             lambda df: 1, batch_size=2, batch_format="pyarrow").take()
 
 
-<<<<<<< HEAD
 def test_split(ray_start_regular_shared):
     ds = ray.experimental.data.range(20, parallelism=10)
     assert ds.num_blocks() == 10
@@ -369,7 +365,8 @@
         range(100, 200),
         list(range(0, 50)) + list(range(50, 100))
     ])
-=======
+
+
 def test_from_dask(ray_start_regular_shared):
     df = pd.DataFrame({"one": list(range(100)), "two": list(range(100))})
     ddf = dd.from_pandas(df, npartitions=10)
@@ -592,7 +589,6 @@
         pd.concat([pd.read_csv(file_path),
                    pd.read_csv(file_path2)]))
     shutil.rmtree(path)
->>>>>>> c27a02a8
 
 
 if __name__ == "__main__":
