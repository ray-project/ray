--- conflicted
+++ resolved
@@ -103,7 +103,6 @@
         .take() == [{"b": 2}, {"b": 20}]
 
 
-<<<<<<< HEAD
 def test_uri_parser():
     from ray.experimental.data.read_api import _parse_paths
     fs, path = _parse_paths("/local/path")
@@ -127,7 +126,8 @@
 
     with pytest.raises(ValueError):
         _parse_paths([])
-=======
+
+
 def test_map_batch(ray_start_regular_shared, tmp_path):
     # Test input validation
     ds = ray.experimental.data.range(5)
@@ -186,7 +186,6 @@
     with pytest.raises(ValueError):
         ds_list = ds.map_batches(
             lambda df: 1, batch_size=2, batch_format="pyarrow").take()
->>>>>>> 2c17f490
 
 
 if __name__ == "__main__":
