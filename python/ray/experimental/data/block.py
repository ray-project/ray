from typing import TypeVar, List, Generic, Iterator, Any, Union, Optional, \
    TYPE_CHECKING

if TYPE_CHECKING:
    import pandas
    import pyarrow
    from ray.experimental.data.impl.block_builder import BlockBuilder

from ray.util.annotations import DeveloperAPI

T = TypeVar("T")


# TODO(ekl) this is a dummy generic ref type for documentation purposes only.
# It adds Generic[T] to pyarrow.Table so we can define Block[T] below.
class _ArrowTable(Generic[T]):
    pass


# Represents a batch of rows to be stored in the Ray object store.
#
# Block data can be accessed in a uniform way via ``BlockAccessors`` such as
# ``SimpleBlockAccessor`` and ``ArrowBlockAccessor``.
Block = Union[List[T], _ArrowTable[T]]


@DeveloperAPI
class BlockMetadata:
    """Metadata about the block.

    Attributes:
        num_rows: The number of rows contained in this block, or None.
        size_bytes: The approximate size in bytes of this block, or None.
        schema: The pyarrow schema or types of the block elements, or None.
        input_files: The list of file paths used to generate this block, or
            the empty list if indeterminate.
    """

    def __init__(self, *, num_rows: Optional[int], size_bytes: Optional[int],
                 schema: Union[type, "pyarrow.lib.Schema"],
                 input_files: List[str]):
        if input_files is None:
            input_files = []
        self.num_rows: Optional[int] = num_rows
        self.size_bytes: Optional[int] = size_bytes
        self.schema: Optional[Any] = schema
        self.input_files: List[str] = input_files


@DeveloperAPI
class BlockAccessor(Generic[T]):
    """Provides accessor methods for a specific block.

    Ideally, we wouldn't need a separate accessor classes for blocks. However,
    this is needed if we want to support storing ``pyarrow.Table`` directly
    as a top-level Ray object, without a wrapping class (issue #17186).

    There are two types of block accessors: ``SimpleBlockAccessor``, which
    operates over a plain Python list, and ``ArrowBlockAccessor``, for
    ``pyarrow.Table`` type blocks.
    """

    def num_rows(self) -> int:
        """Return the number of rows contained in this block."""
        raise NotImplementedError

    def iter_rows(self) -> Iterator[T]:
        """Iterate over the rows of this block."""
        raise NotImplementedError

    def slice(self, start: int, end: int, copy: bool) -> "Block[T]":
        """Return a slice of this block.

        Args:
            start: The starting index of the slice.
            end: The ending index of the slice.
            copy: Whether to perform a data copy for the slice.

        Returns:
            The sliced block result.
        """
        raise NotImplementedError

    def to_pandas(self) -> "pandas.DataFrame":
        """Convert this block into a Pandas dataframe."""
        raise NotImplementedError

    def to_arrow_table(self) -> "pyarrow.Table":
        """Convert this block into an Arrow table."""
        raise NotImplementedError

    def size_bytes(self) -> int:
        """Return the approximate size in bytes of this block."""
        raise NotImplementedError

    def schema(self) -> Union[type, "pyarrow.lib.Schema"]:
        """Return the Python type or pyarrow schema of this block."""
        raise NotImplementedError

    def get_metadata(self, input_files: List[str]) -> BlockMetadata:
        """Create a metadata object from this block."""
        return BlockMetadata(
            num_rows=self.num_rows(),
            size_bytes=self.size_bytes(),
            schema=self.schema(),
            input_files=input_files)

    @staticmethod
    def builder() -> "BlockBuilder[T]":
        """Create a builder for this block type."""
        raise NotImplementedError

<<<<<<< HEAD
    def sort_and_partition(self, boundaries: List[T],
                           key: Any) -> List["Block[T]"]:
        """Sort and partition. TODO"""
        raise NotImplementedError

    @staticmethod
    def merge_sorted_blocks(blocks: List["Block[T]"], key=Any) -> "Block[T]":
        """TODO"""
        raise NotImplementedError
=======
    @staticmethod
    def for_block(block: Block[T]) -> "BlockAccessor[T]":
        """Create a block accessor for the given block."""
        import pyarrow

        if isinstance(block, pyarrow.Table):
            from ray.experimental.data.impl.arrow_block import \
                ArrowBlockAccessor
            return ArrowBlockAccessor(block)
        elif isinstance(block, list):
            from ray.experimental.data.impl.block_builder import \
                SimpleBlockAccessor
            return SimpleBlockAccessor(block)
        else:
            raise TypeError("Not a block type: {}".format(block))
>>>>>>> f3a31a3b
<|MERGE_RESOLUTION|>--- conflicted
+++ resolved
@@ -110,7 +110,6 @@
         """Create a builder for this block type."""
         raise NotImplementedError
 
-<<<<<<< HEAD
     def sort_and_partition(self, boundaries: List[T],
                            key: Any) -> List["Block[T]"]:
         """Sort and partition. TODO"""
@@ -120,7 +119,7 @@
     def merge_sorted_blocks(blocks: List["Block[T]"], key=Any) -> "Block[T]":
         """TODO"""
         raise NotImplementedError
-=======
+
     @staticmethod
     def for_block(block: Block[T]) -> "BlockAccessor[T]":
         """Create a block accessor for the given block."""
@@ -135,5 +134,4 @@
                 SimpleBlockAccessor
             return SimpleBlockAccessor(block)
         else:
-            raise TypeError("Not a block type: {}".format(block))
->>>>>>> f3a31a3b
+            raise TypeError("Not a block type: {}".format(block))