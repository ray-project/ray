"""Support for loading code packages into Ray at runtime.

Ray packages allow developers to define self-contained code modules that can
be imported reproducibly into any Ray cluster. Each package can define its own
runtime environment, which can include:
 - Different versions of code (e.g., from different git commits).
 - Different Python libraries (e.g., conda environments, pip dependencies).
 - Different Docker container images.

You can run this file for an example of loading a "hello world" package.
"""

import importlib.util
import os
import re
import hashlib
import subprocess
import tempfile
import yaml
import json

import ray
import ray._private.runtime_env as runtime_support


def load_package(config_path: str) -> "_RuntimePackage":
    """Load the code package given its config path.

    Args:
        config_path (str): The path to the configuration YAML that defines
            the package. For documentation on the packaging format, see the
            example YAML in ``example_pkg/ray_pkg.yaml``.

    Examples:
        >>> # Load from local.
        >>> my_pkg = load_package("~/path/to/my_pkg.yaml")

        >>> # Load from GitHub.
        >>> my_pkg = ray.util.load_package(
        ...   "https://raw.githubusercontent.com/user/repo/refspec"
        ...   "/path/to/package/my_pkg.yaml")

        >>> # Inspect the package runtime env.
        >>> print(my_pkg._runtime_env)
        ... {"conda": {...},
        ...  "docker": "anyscale-ml/ray-ml:nightly-py38-cpu",
        ...  "working_dir": "https://github.com/demo/foo/blob/v3.0/project/"}

        >>> # Run remote functions from the package.
        >>> my_pkg.my_func.remote(1, 2)

        >>> # Create actors from the package.
        >>> actor = my_pkg.MyActor.remote(3, 4)

        >>> # Create new remote funcs in the same env as a package.
        >>> @ray.remote(runtime_env=my_pkg._runtime_env)
        >>> def f(): ...
    """

    config_path = _download_from_github_if_needed(config_path)

    if not os.path.exists(config_path):
        raise ValueError("Config file does not exist: {}".format(config_path))

    # TODO(ekl) validate schema?
    config = yaml.safe_load(open(config_path).read())
    base_dir = os.path.abspath(os.path.dirname(config_path))
    runtime_env = config["runtime_env"]

    # Autofill working directory by uploading to GCS storage.
    if "working_dir" not in runtime_env:
        pkg_name = runtime_support.get_project_package_name(
            working_dir=base_dir, modules=[])
        pkg_uri = runtime_support.Protocol.GCS.value + "://" + pkg_name

        def do_register_package():
            if not runtime_support.package_exists(pkg_uri):
                tmp_path = os.path.join(_pkg_tmp(), "_tmp{}".format(pkg_name))
                runtime_support.create_project_package(
                    working_dir=base_dir, modules=[], output_path=tmp_path)
                # TODO(ekl) does this get garbage collected correctly with the
                # current job id?
                runtime_support.push_package(pkg_uri, tmp_path)
                if not runtime_support.package_exists(pkg_uri):
                    raise RuntimeError(
                        "Failed to upload package {}".format(pkg_uri))

        if ray.is_initialized():
            do_register_package()
        else:
            ray.worker._post_init_hooks.append(do_register_package)
<<<<<<< HEAD
        runtime_env["files"] = [pkg_uri]
=======
        runtime_env["working_dir"] = pkg_uri
>>>>>>> bd641a5e

    # Autofill conda config.
    conda_yaml = os.path.join(base_dir, "conda.yaml")
    if os.path.exists(conda_yaml):
        if "conda" in runtime_env:
            raise ValueError(
                "Both conda.yaml and conda: section found in package")
        runtime_env["conda"] = yaml.safe_load(open(conda_yaml).read())

    pkg = _RuntimePackage(
        name=config["name"],
        desc=config["description"],
        stub_file=os.path.join(base_dir, config["stub_file"]),
        runtime_env=runtime_env)
    return pkg


def _download_from_github_if_needed(config_path: str) -> str:
    """Resolve a GitHub raw link to the config file to a local path.

    If the user specifies a GitHub raw URL, download the repo specified at
    that particular URL locally. This lets us treat YAMLs linked from GitHub
    the same as local files.
    """
    if config_path.startswith("http"):
        if "github" not in config_path:
            raise ValueError(
                "Only GitHub URLs are supported by load_package().")
        if "raw.githubusercontent.com" not in config_path:
            raise ValueError(
                "GitHub URL must start with raw.githubusercontent.com")
        URL_FORMAT = ".*raw.githubusercontent.com/([^/]*)/([^/]*)/([^/]*)/(.*)"
        match = re.match(URL_FORMAT, config_path)
        if not match:
            raise ValueError(
                "GitHub URL must be of format {}".format(URL_FORMAT))
        gh_user = match.group(1)
        gh_repo = match.group(2)
        gh_branch = match.group(3)
        gh_subdir = match.group(4)

        # Compute the cache key based on the URL.
        hasher = hashlib.sha1()
        hasher.update(config_path.encode("utf-8"))
        config_key = hasher.hexdigest()
        final_path = os.path.join(_pkg_tmp(),
                                  "github_snapshot_{}".format(config_key))

        # Only download the repo if needed.
        if not os.path.exists(final_path):
            tmp = tempfile.mkdtemp(
                prefix="github_{}".format(gh_repo), dir=_pkg_tmp())
            subprocess.check_call([
                "curl", "--fail", "-L",
                "https://github.com/{}/{}/tarball/{}".format(
                    gh_user, gh_repo, gh_branch), "--output", tmp + ".tar.gz"
            ])
            subprocess.check_call([
                "tar", "xzf", tmp + ".tar.gz", "-C", tmp,
                "--strip-components=1"
            ])
            os.rename(tmp, final_path)
        return os.path.join(final_path, gh_subdir)

    return config_path


class _RuntimePackage:
    """Represents a Ray package loaded via ``load_package()``.

    This class provides access to the symbols defined by the stub file of the
    package (e.g., remote functions and actor definitions). You can also
    access the raw runtime env defined by the package via ``pkg._runtime_env``.
    """

    def __init__(self, name: str, desc: str, stub_file: str,
                 runtime_env: dict):
        self._name = name
        self._description = desc
        self._stub_file = stub_file
        self._runtime_env = runtime_env
        _validate_stub_file(self._stub_file)

        spec = importlib.util.spec_from_file_location(self._name,
                                                      self._stub_file)
        module = importlib.util.module_from_spec(spec)
        spec.loader.exec_module(module)
        self._module = module

        for symbol in dir(self._module):
            if not symbol.startswith("_"):
                value = getattr(self._module, symbol)
                if (isinstance(value, ray.remote_function.RemoteFunction)
                        or isinstance(value, ray.actor.ActorClass)):
                    setattr(
<<<<<<< HEAD
                        self,
                        symbol,
                        value.options(
                            override_environment_variables={
                                "RAY_RUNTIME_ENV_FILES": json.dumps(
                                    runtime_env["files"])
                            }))
=======
                        self, symbol, value.options(runtime_env=runtime_env))
>>>>>>> bd641a5e

    def __repr__(self):
        return "ray._RuntimePackage(module={}, runtime_env={})".format(
            self._module, self._runtime_env)


def _validate_stub_file(stub_file: str):
    if not os.path.exists(stub_file):
        raise ValueError("Stub file does not exist: {}".format(stub_file))
    for line in open(stub_file):
        line = line.replace("\n", "")
        if line.startswith("import ") or line.startswith("from "):
            if line != "import ray" and "noqa" not in line:
                raise ValueError(
                    "Stub files are only allowed to import `ray` "
                    "at top-level, found `{}`. Please either remove or "
                    "change this into a lazy import. To unsafely allow "
                    "this import, add `# noqa` to the line "
                    "in question.".format(line))


def _pkg_tmp():
    tmp = "/tmp/ray/packaging"
    os.makedirs(tmp, exist_ok=True)
    return tmp


if __name__ == "__main__":
    ray.init()

    print("-> Testing load local")
    pkg = load_package("./example_pkg/ray_pkg.yaml")
    print("-> Loaded package", pkg)
    print("-> Package symbols", [x for x in dir(pkg) if not x.startswith("_")])
    print("-> Testing actor call")
    a = pkg.MyActor.remote()
    print(ray.get(a.f.remote()))
    print("-> Testing method call")
    print(ray.get(pkg.my_func.remote()))

    print("-> Testing load from github")
    pkg2 = load_package(
        "http://raw.githubusercontent.com/ray-project/ray/master/"
        "python/ray/experimental/packaging/example_pkg/ray_pkg.yaml")
    print("-> Loaded package", pkg2)
    print("-> Testing method call")
    print(ray.get(pkg2.my_func.remote()))<|MERGE_RESOLUTION|>--- conflicted
+++ resolved
@@ -89,11 +89,7 @@
             do_register_package()
         else:
             ray.worker._post_init_hooks.append(do_register_package)
-<<<<<<< HEAD
-        runtime_env["files"] = [pkg_uri]
-=======
         runtime_env["working_dir"] = pkg_uri
->>>>>>> bd641a5e
 
     # Autofill conda config.
     conda_yaml = os.path.join(base_dir, "conda.yaml")
@@ -189,17 +185,7 @@
                 if (isinstance(value, ray.remote_function.RemoteFunction)
                         or isinstance(value, ray.actor.ActorClass)):
                     setattr(
-<<<<<<< HEAD
-                        self,
-                        symbol,
-                        value.options(
-                            override_environment_variables={
-                                "RAY_RUNTIME_ENV_FILES": json.dumps(
-                                    runtime_env["files"])
-                            }))
-=======
                         self, symbol, value.options(runtime_env=runtime_env))
->>>>>>> bd641a5e
 
     def __repr__(self):
         return "ray._RuntimePackage(module={}, runtime_env={})".format(
