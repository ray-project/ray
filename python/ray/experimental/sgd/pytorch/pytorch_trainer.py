--- conflicted
+++ resolved
@@ -67,13 +67,9 @@
         self.optimizer_timer = utils.TimerStat(window_size=1)
 
         if backend == "auto":
-<<<<<<< HEAD
-            backend = "nccl" if use_gpu > 0 else "gloo"
-=======
             backend = "nccl" if use_gpu else "gloo"
 
         logger.info("Using {} as backend.".format(backend))
->>>>>>> 20450a4e
 
         if num_replicas == 1:
             # Generate actor class
