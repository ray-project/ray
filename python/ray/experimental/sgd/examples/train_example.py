--- conflicted
+++ resolved
@@ -3,12 +3,8 @@
 from __future__ import print_function
 
 import argparse
-<<<<<<< HEAD
 from ray import tune
 from ray.experimental.sgd.pytorch import PyTorchTrainer, PyTorchTrainable
-=======
-from ray.experimental.sgd.pytorch import PyTorchTrainer
->>>>>>> 20450a4e
 
 from ray.experimental.sgd.tests.pytorch_utils import (
     model_creator, optimizer_creator, data_creator)
@@ -20,12 +16,8 @@
         data_creator,
         optimizer_creator,
         num_replicas=num_replicas,
-<<<<<<< HEAD
-        use_gpu=use_gpu)
-=======
         use_gpu=use_gpu,
         backend="gloo")
->>>>>>> 20450a4e
     trainer1.train()
     trainer1.shutdown()
     print("success!")
