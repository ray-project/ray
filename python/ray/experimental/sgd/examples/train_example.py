--- conflicted
+++ resolved
@@ -40,14 +40,9 @@
         # train_function=train,
         num_replicas=num_replicas,
         use_gpu=use_gpu,
-<<<<<<< HEAD
         backend="nccl")
     stats = trainer1.train()
-    # adjust_num_workers(stats)
-=======
-        backend="gloo")
     trainer1.train()
->>>>>>> 25b5bd15
     trainer1.shutdown()
     print("success!")
 
