--- conflicted
+++ resolved
@@ -221,122 +221,11 @@
         Returns:
             A dictionary with information about the task ID in question.
         """
-<<<<<<< HEAD
-        if not self.use_raylet:
-            # Use the non-raylet code path.
-            task_table_response = self._execute_command(
-                task_id, "RAY.TASK_TABLE_GET", task_id.id())
-            if task_table_response is None:
-                raise Exception("There is no entry for task ID {} in the task "
-                                "table.".format(binary_to_hex(task_id.id())))
-            task_table_message = ray.gcs_utils.TaskReply.GetRootAsTaskReply(
-                task_table_response, 0)
-            task_spec = task_table_message.TaskSpec()
-            task_spec = ray.local_scheduler.task_from_string(task_spec)
-            function_descriptor_list = task_spec.function_descriptor_list()
-            function_descriptor = FunctionDescriptor.from_bytes_list(
-                function_descriptor_list)
-
-            task_spec_info = {
-                "DriverID": binary_to_hex(task_spec.driver_id().id()),
-                "TaskID": binary_to_hex(task_spec.task_id().id()),
-                "ParentTaskID": binary_to_hex(task_spec.parent_task_id().id()),
-                "ParentCounter": task_spec.parent_counter(),
-                "ActorID": binary_to_hex(task_spec.actor_id().id()),
-                "ActorCreationID": binary_to_hex(
-                    task_spec.actor_creation_id().id()),
-                "ActorCreationDummyObjectID": binary_to_hex(
-                    task_spec.actor_creation_dummy_object_id().id()),
-                "ActorCounter": task_spec.actor_counter(),
-                "Args": task_spec.arguments(),
-                "ReturnObjectIDs": task_spec.returns(),
-                "RequiredResources": task_spec.required_resources(),
-                "FunctionID": binary_to_hex(
-                    function_descriptor.function_id.id()),
-                "FunctionHash": binary_to_hex(
-                    function_descriptor.function_hash),
-                "ModuleName": function_descriptor.module_name,
-                "ClassName": function_descriptor.class_name,
-                "FunctionName": function_descriptor.function_name
-            }
-
-            execution_dependencies_message = (
-                ray.gcs_utils.TaskExecutionDependencies.
-                GetRootAsTaskExecutionDependencies(
-                    task_table_message.ExecutionDependencies(), 0))
-            execution_dependencies = [
-                ray.ObjectID(
-                    execution_dependencies_message.ExecutionDependencies(i))
-                for i in range(execution_dependencies_message.
-                               ExecutionDependenciesLength())
-            ]
-
-            # TODO(rkn): The return fields ExecutionDependenciesString and
-            # ExecutionDependencies are redundant, so we should remove
-            # ExecutionDependencies. However, it is currently used in
-            # monitor.py.
-
-            return {
-                "State": task_table_message.State(),
-                "LocalSchedulerID": binary_to_hex(
-                    task_table_message.LocalSchedulerId()),
-                "ExecutionDependenciesString": task_table_message.
-                ExecutionDependencies(),
-                "ExecutionDependencies": execution_dependencies,
-                "SpillbackCount": task_table_message.SpillbackCount(),
-                "TaskSpec": task_spec_info
-            }
-
-        else:
-            # Use the raylet code path.
-            message = self._execute_command(
-                task_id, "RAY.TABLE_LOOKUP",
-                ray.gcs_utils.TablePrefix.RAYLET_TASK, "", task_id.id())
-            gcs_entries = ray.gcs_utils.GcsTableEntry.GetRootAsGcsTableEntry(
-                message, 0)
-
-            info = []
-            for i in range(gcs_entries.EntriesLength()):
-                task_table_message = ray.gcs_utils.Task.GetRootAsTask(
-                    gcs_entries.Entries(i), 0)
-
-                execution_spec = task_table_message.TaskExecutionSpec()
-                task_spec = task_table_message.TaskSpecification()
-                task_spec = ray.local_scheduler.task_from_string(task_spec)
-                function_descriptor_list = task_spec.function_descriptor_list()
-                function_descriptor = FunctionDescriptor.from_bytes_list(
-                    function_descriptor_list)
-
-                task_spec_info = {
-                    "DriverID": binary_to_hex(task_spec.driver_id().id()),
-                    "TaskID": binary_to_hex(task_spec.task_id().id()),
-                    "ParentTaskID": binary_to_hex(
-                        task_spec.parent_task_id().id()),
-                    "ParentCounter": task_spec.parent_counter(),
-                    "ActorID": binary_to_hex(task_spec.actor_id().id()),
-                    "ActorCreationID": binary_to_hex(
-                        task_spec.actor_creation_id().id()),
-                    "ActorCreationDummyObjectID": binary_to_hex(
-                        task_spec.actor_creation_dummy_object_id().id()),
-                    "ActorCounter": task_spec.actor_counter(),
-                    "Args": task_spec.arguments(),
-                    "ReturnObjectIDs": task_spec.returns(),
-                    "RequiredResources": task_spec.required_resources(),
-                    "FunctionID": binary_to_hex(
-                        function_descriptor.function_id.id()),
-                    "FunctionHash": binary_to_hex(
-                        function_descriptor.function_hash),
-                    "ModuleName": function_descriptor.module_name,
-                    "ClassName": function_descriptor.class_name,
-                    "FunctionName": function_descriptor.function_name
-                }
-=======
         message = self._execute_command(task_id, "RAY.TABLE_LOOKUP",
                                         ray.gcs_utils.TablePrefix.RAYLET_TASK,
                                         "", task_id.id())
         gcs_entries = ray.gcs_utils.GcsTableEntry.GetRootAsGcsTableEntry(
             message, 0)
->>>>>>> 1f4a01cf
 
         assert gcs_entries.EntriesLength() == 1
 
