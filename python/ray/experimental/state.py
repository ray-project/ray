from __future__ import absolute_import
from __future__ import division
from __future__ import print_function

import json
import pickle
import redis

import ray
from ray.utils import (decode, binary_to_object_id, binary_to_hex,
                       hex_to_binary)

# Import flatbuffer bindings.
from ray.core.generated.TaskInfo import TaskInfo
from ray.core.generated.TaskReply import TaskReply
from ray.core.generated.ResultTableReply import ResultTableReply

# These prefixes must be kept up-to-date with the definitions in
# ray_redis_module.cc.
DB_CLIENT_PREFIX = "CL:"
OBJECT_INFO_PREFIX = "OI:"
OBJECT_LOCATION_PREFIX = "OL:"
OBJECT_SUBSCRIBE_PREFIX = "OS:"
TASK_PREFIX = "TT:"
FUNCTION_PREFIX = "RemoteFunction:"
OBJECT_CHANNEL_PREFIX = "OC:"

# This mapping from integer to task state string must be kept up-to-date with
# the scheduling_state enum in task.h.
TASK_STATUS_WAITING = 1
TASK_STATUS_SCHEDULED = 2
TASK_STATUS_QUEUED = 4
TASK_STATUS_RUNNING = 8
TASK_STATUS_DONE = 16
TASK_STATUS_LOST = 32
TASK_STATUS_RECONSTRUCTING = 64
TASK_STATUS_MAPPING = {
    TASK_STATUS_WAITING: "WAITING",
    TASK_STATUS_SCHEDULED: "SCHEDULED",
    TASK_STATUS_QUEUED: "QUEUED",
    TASK_STATUS_RUNNING: "RUNNING",
    TASK_STATUS_DONE: "DONE",
    TASK_STATUS_LOST: "LOST",
    TASK_STATUS_RECONSTRUCTING: "RECONSTRUCTING",
}


class GlobalState(object):
  """A class used to interface with the Ray control state.

  Attributes:
    redis_client: The redis client used to query the redis server.
  """
  def __init__(self):
    """Create a GlobalState object."""
    self.redis_client = None

  def _check_connected(self):
    """Check that the object has been initialized before it is used.

    Raises:
      Exception: An exception is raised if ray.init() has not been called yet.
    """
    if self.redis_client is None:
      raise Exception("The ray.global_state API cannot be used before "
                      "ray.init has been called.")

  def _initialize_global_state(self, redis_ip_address, redis_port):
    """Initialize the GlobalState object by connecting to Redis.

    Args:
      redis_ip_address: The IP address of the node that the Redis server lives
        on.
      redis_port: The port that the Redis server is listening on.
    """
    self.redis_client = redis.StrictRedis(host=redis_ip_address,
                                          port=redis_port)
    self.redis_clients = []
    num_redis_shards = self.redis_client.get("NumRedisShards")
    if num_redis_shards is None:
      raise Exception("No entry found for NumRedisShards")
    num_redis_shards = int(num_redis_shards)
    if (num_redis_shards < 1):
      raise Exception("Expected at least one Redis shard, found "
                      "{}.".format(num_redis_shards))

    ip_address_ports = self.redis_client.lrange("RedisShards", start=0, end=-1)
    if len(ip_address_ports) != num_redis_shards:
      raise Exception("Expected {} Redis shard addresses, found "
                      "{}".format(num_redis_shards, len(ip_address_ports)))

    for ip_address_port in ip_address_ports:
      shard_address, shard_port = ip_address_port.split(b":")
      self.redis_clients.append(redis.StrictRedis(host=shard_address,
                                                  port=shard_port))

  def _execute_command(self, key, *args):
    """Execute a Redis command on the appropriate Redis shard based on key.

    Args:
      key: The object ID or the task ID that the query is about.
      args: The command to run.

    Returns:
      The value returned by the Redis command.
    """
    client = self.redis_clients[key.redis_shard_hash() %
                                len(self.redis_clients)]
    return client.execute_command(*args)

  def _keys(self, pattern):
    """Execute the KEYS command on all Redis shards.

    Args:
      pattern: The KEYS pattern to query.

    Returns:
      The concatenated list of results from all shards.
    """
    result = []
    for client in self.redis_clients:
      result.extend(client.keys(pattern))
    return result

  def _object_table(self, object_id):
    """Fetch and parse the object table information for a single object ID.

    Args:
      object_id_binary: A string of bytes with the object ID to get information
        about.

    Returns:
      A dictionary with information about the object ID in question.
    """
    # Return information about a single object ID.
    object_locations = self._execute_command(object_id,
                                             "RAY.OBJECT_TABLE_LOOKUP",
                                             object_id.id())
    if object_locations is not None:
      manager_ids = [binary_to_hex(manager_id)
                     for manager_id in object_locations]
    else:
      manager_ids = None

    result_table_response = self._execute_command(object_id,
                                                  "RAY.RESULT_TABLE_LOOKUP",
                                                  object_id.id())
    result_table_message = ResultTableReply.GetRootAsResultTableReply(
        result_table_response, 0)

    result = {"ManagerIDs": manager_ids,
              "TaskID": binary_to_hex(result_table_message.TaskId()),
              "IsPut": bool(result_table_message.IsPut()),
              "DataSize": result_table_message.DataSize(),
              "Hash": binary_to_hex(result_table_message.Hash())}

    return result

  def object_table(self, object_id=None):
    """Fetch and parse the object table information for one or more object IDs.

    Args:
      object_id: An object ID to fetch information about. If this is None, then
        the entire object table is fetched.


    Returns:
      Information from the object table.
    """
    self._check_connected()
    if object_id is not None:
      # Return information about a single object ID.
      return self._object_table(object_id)
    else:
      # Return the entire object table.
      object_info_keys = self._keys(OBJECT_INFO_PREFIX + "*")
      object_location_keys = self._keys(OBJECT_LOCATION_PREFIX + "*")
      object_ids_binary = set(
          [key[len(OBJECT_INFO_PREFIX):] for key in object_info_keys] +
          [key[len(OBJECT_LOCATION_PREFIX):] for key in object_location_keys])
      results = {}
      for object_id_binary in object_ids_binary:
        results[binary_to_object_id(object_id_binary)] = self._object_table(
            binary_to_object_id(object_id_binary))
      return results

  def _task_table(self, task_id):
    """Fetch and parse the task table information for a single object task ID.

    Args:
      task_id_binary: A string of bytes with the task ID to get information
        about.

    Returns:
      A dictionary with information about the task ID in question.
      TASK_STATUS_MAPPING should be used to parse the "State" field into a
      human-readable string.
    """
    task_table_response = self._execute_command(task_id,
                                                "RAY.TASK_TABLE_GET",
                                                task_id.id())
    if task_table_response is None:
      raise Exception("There is no entry for task ID {} in the task table."
                      .format(binary_to_hex(task_id.id())))
    task_table_message = TaskReply.GetRootAsTaskReply(task_table_response, 0)
    task_spec = task_table_message.TaskSpec()
    task_spec_message = TaskInfo.GetRootAsTaskInfo(task_spec, 0)
    args = []
    for i in range(task_spec_message.ArgsLength()):
      arg = task_spec_message.Args(i)
      if len(arg.ObjectId()) != 0:
        args.append(binary_to_object_id(arg.ObjectId()))
      else:
        args.append(pickle.loads(arg.Data()))
    assert task_spec_message.RequiredResourcesLength() == 2
    required_resources = {"CPUs": task_spec_message.RequiredResources(0),
                          "GPUs": task_spec_message.RequiredResources(1)}
    task_spec_info = {
        "DriverID": binary_to_hex(task_spec_message.DriverId()),
        "TaskID": binary_to_hex(task_spec_message.TaskId()),
        "ParentTaskID": binary_to_hex(task_spec_message.ParentTaskId()),
        "ParentCounter": task_spec_message.ParentCounter(),
        "ActorID": binary_to_hex(task_spec_message.ActorId()),
        "ActorCounter": task_spec_message.ActorCounter(),
        "FunctionID": binary_to_hex(task_spec_message.FunctionId()),
        "Args": args,
        "ReturnObjectIDs": [binary_to_object_id(task_spec_message.Returns(i))
                            for i in range(task_spec_message.ReturnsLength())],
        "RequiredResources": required_resources}

    return {"State": task_table_message.State(),
            "LocalSchedulerID": binary_to_hex(
                task_table_message.LocalSchedulerId()),
            "TaskSpec": task_spec_info}

  def task_table(self, task_id=None):
    """Fetch and parse the task table information for one or more task IDs.

    Args:
      task_id: A hex string of the task ID to fetch information about. If this
        is None, then the task object table is fetched.


    Returns:
      Information from the task table.
    """
    self._check_connected()
    if task_id is not None:
      task_id = ray.local_scheduler.ObjectID(hex_to_binary(task_id))
      return self._task_table(task_id)
    else:
      task_table_keys = self._keys(TASK_PREFIX + "*")
      results = {}
      for key in task_table_keys:
        task_id_binary = key[len(TASK_PREFIX):]
        results[binary_to_hex(task_id_binary)] = self._task_table(
            ray.local_scheduler.ObjectID(task_id_binary))
      return results

  def function_table(self, function_id=None):
    """Fetch and parse the function table.

    Returns:
      A dictionary that maps function IDs to information about the function.
    """
    self._check_connected()
    function_table_keys = self.redis_client.keys(FUNCTION_PREFIX + "*")
    results = {}
    for key in function_table_keys:
      info = self.redis_client.hgetall(key)
      function_info_parsed = {
          "DriverID": binary_to_hex(info[b"driver_id"]),
          "Module": decode(info[b"module"]),
          "Name": decode(info[b"name"])
      }
      results[binary_to_hex(info[b"function_id"])] = function_info_parsed
    return results

  def client_table(self):
    """Fetch and parse the Redis DB client table.

    Returns:
      Information about the Ray clients in the cluster.
    """
    self._check_connected()
    db_client_keys = self.redis_client.keys(DB_CLIENT_PREFIX + "*")
    node_info = dict()
    for key in db_client_keys:
      client_info = self.redis_client.hgetall(key)
      node_ip_address = decode(client_info[b"node_ip_address"])
      if node_ip_address not in node_info:
        node_info[node_ip_address] = []
      client_info_parsed = {
          "ClientType": decode(client_info[b"client_type"]),
          "Deleted": bool(int(decode(client_info[b"deleted"]))),
          "DBClientID": binary_to_hex(client_info[b"ray_client_id"])
      }
      if b"aux_address" in client_info:
        client_info_parsed["AuxAddress"] = decode(client_info[b"aux_address"])
      if b"num_cpus" in client_info:
        client_info_parsed["NumCPUs"] = float(decode(client_info[b"num_cpus"]))
      if b"num_gpus" in client_info:
        client_info_parsed["NumGPUs"] = float(decode(client_info[b"num_gpus"]))
      if b"local_scheduler_socket_name" in client_info:
        client_info_parsed["LocalSchedulerSocketName"] = decode(
            client_info[b"local_scheduler_socket_name"])
      node_info[node_ip_address].append(client_info_parsed)

    return node_info

  def log_files(self):
    """Fetch and return a dictionary of log file names to outputs.

    Returns:
      IP address to log file name to log file contents mappings.
    """
    relevant_files = self.redis_client.keys("LOGFILE*")

    ip_filename_file = dict()

    for filename in relevant_files:
      filename = filename.decode("ascii")
      filename_components = filename.split(":")
      ip_addr = filename_components[1]

      file = self.redis_client.lrange(filename, 0, -1)
      file_str = []
      for x in file:
        y = x.decode("ascii")
        file_str.append(y)

      if ip_addr not in ip_filename_file:
        ip_filename_file[ip_addr] = dict()

      ip_filename_file[ip_addr][filename] = file_str

    return ip_filename_file

  def task_profiles(self):
    """Fetch and return a list of task profiles.

    Returns:
      A tuple of two elements. The first element is a dictionary mapping the
        task ID of a task to a list of the profiling information for all of the
        executions of that task. The second element is a list of profiling
        information for tasks where the events have no task ID.
    """
    task_info = dict()
    event_names = self.redis_client.keys("event_log*")
    counter = 1
    for i in range(len(event_names)):
<<<<<<< HEAD
        event_list = self.redis_client.lrange(event_names[i], 0, -1)
        for event in event_list:
            event_dict = json.loads(event)
            task_info[task_id] = dict()
            task_info[task_id]["task_id"] = tid
            for event in event_dict:
                if event[1] == "ray:get_task" and event[2] == 1:
                    task_info[task_id]["get_task_start"] = event[0]
                if event[1] == "ray:get_task" and event[2] == 2:
                    task_info[task_id]["get_task_end"] = event[0]
                if event[1] == "ray:import_remote_function" and event[2] == 1:
                    task_info[task_id]["import_remote_start"] = event[0]
                if event[1] == "ray:import_remote_function" and event[2] == 2:
                    task_info[task_id]["import_remote_end"] = event[0]
                if event[1] == "ray:acquire_lock" and event[2] == 1:
                    task_info[task_id]["acquire_lock_start"] = event[0]
                if event[1] == "ray:acquire_lock" and event[2] == 2:
                    task_info[task_id]["acquire_lock_end"] = event[0]
                if event[1] == "ray:task:get_arguments" and event[2] == 1:
                    task_info[task_id]["get_arguments_start"] = event[0]
                if event[1] == "ray:task:get_arguments" and event[2] == 2:
                    task_info[task_id]["get_arguments_end"] = event[0]
                if event[1] == "ray:task:execute" and event[2] == 1:
                    task_info[task_id]["execute_start"] = event[0]
                if event[1] == "ray:task:execute" and event[2] == 2:
                    task_info[task_id]["execute_end"] = event[0]
                if event[1] == "ray:task:store_outputs" and event[2] == 1:
                    task_info[task_id]["store_outputs_start"] = event[0]
                if event[1] == "ray:task:store_outputs" and event[2] == 2:
                    task_info[task_id]["store_outputs_end"] = event[0]
                if "worker_id" in event[3]:
                    task_info[task_id]["worker_id"] = event[3]["worker_id"]
                if "function_name" in event[3]:
                    task_info[task_id]["function_name"] = event[3]
                                                          ["function_name"]
=======
      event_list = self.redis_client.lrange(event_names[i], 0, -1)
      for event in event_list:
        event_dict = json.loads(event)
        tid = ""
        wid = ""
        for event in event_dict:
          if "task_id" in event[3]:
            tid = event[3]["task_id"]
        workers = dict()
        task_info[tid] = dict()
        task_info[tid]["task_id"] = tid
        for event in event_dict:
          if event[1] == "ray:get_task" and event[2]== 1:
            task_info[tid]["get_task_start"] = event[0]
          if event[1] == "ray:get_task" and event[2]== 2:
            task_info[tid]["get_task_end"] = event[0]
          if event[1] == "ray:import_remote_function" and event[2]== 1:
            task_info[tid]["import_remote_start"] = event[0]
          if event[1] == "ray:import_remote_function" and event[2]== 2:
            task_info[tid]["import_remote_end"] = event[0]
          if event[1] == "ray:acquire_lock" and event[2] == 1:
            task_info[tid]["acquire_lock_start"] = event[0]
          if event[1] == "ray:acquire_lock" and event[2] == 2:
            task_info[tid]["acquire_lock_end"] = event[0]
          if event[1] == "ray:task:get_arguments" and event[2] == 1:
            task_info[tid]["get_arguments_start"] = event[0]
          if event[1] == "ray:task:get_arguments" and event[2] == 2:
            task_info[tid]["get_arguments_end"] = event[0]
          if event[1] == "ray:task:execute" and event[2] == 1:
            task_info[tid]["execute_start"] = event[0]
          if event[1] == "ray:task:execute" and event[2] == 2:
            task_info[tid]["execute_end"] = event[0]
          if event[1] == "ray:task:store_outputs" and event[2] == 1:
            task_info[tid]["store_outputs_start"] = event[0]
          if event[1] == "ray:task:store_outputs" and event[2] == 2:
            task_info[tid]["store_outputs_end"] = event[0]
          if "worker_id" in event[3]:
            wid = event[3]["worker_id"]
            if wid in workers:
              task_info[tid]["worker_id"] = workers[wid]
            else:
              counter += 1
              workers[wid] = counter
              task_info[tid]["worker_id"] = counter
            task_info[tid]["wid"] = wid
          if "function_name" in event[3]:
            task_info[tid]["function_name"] = event[3]["function_name"]
>>>>>>> d0f8cf8f
    return task_info<|MERGE_RESOLUTION|>--- conflicted
+++ resolved
@@ -349,12 +349,10 @@
     event_names = self.redis_client.keys("event_log*")
     counter = 1
     for i in range(len(event_names)):
-<<<<<<< HEAD
         event_list = self.redis_client.lrange(event_names[i], 0, -1)
         for event in event_list:
             event_dict = json.loads(event)
             task_info[task_id] = dict()
-            task_info[task_id]["task_id"] = tid
             for event in event_dict:
                 if event[1] == "ray:get_task" and event[2] == 1:
                     task_info[task_id]["get_task_start"] = event[0]
@@ -385,53 +383,4 @@
                 if "function_name" in event[3]:
                     task_info[task_id]["function_name"] = event[3]
                                                           ["function_name"]
-=======
-      event_list = self.redis_client.lrange(event_names[i], 0, -1)
-      for event in event_list:
-        event_dict = json.loads(event)
-        tid = ""
-        wid = ""
-        for event in event_dict:
-          if "task_id" in event[3]:
-            tid = event[3]["task_id"]
-        workers = dict()
-        task_info[tid] = dict()
-        task_info[tid]["task_id"] = tid
-        for event in event_dict:
-          if event[1] == "ray:get_task" and event[2]== 1:
-            task_info[tid]["get_task_start"] = event[0]
-          if event[1] == "ray:get_task" and event[2]== 2:
-            task_info[tid]["get_task_end"] = event[0]
-          if event[1] == "ray:import_remote_function" and event[2]== 1:
-            task_info[tid]["import_remote_start"] = event[0]
-          if event[1] == "ray:import_remote_function" and event[2]== 2:
-            task_info[tid]["import_remote_end"] = event[0]
-          if event[1] == "ray:acquire_lock" and event[2] == 1:
-            task_info[tid]["acquire_lock_start"] = event[0]
-          if event[1] == "ray:acquire_lock" and event[2] == 2:
-            task_info[tid]["acquire_lock_end"] = event[0]
-          if event[1] == "ray:task:get_arguments" and event[2] == 1:
-            task_info[tid]["get_arguments_start"] = event[0]
-          if event[1] == "ray:task:get_arguments" and event[2] == 2:
-            task_info[tid]["get_arguments_end"] = event[0]
-          if event[1] == "ray:task:execute" and event[2] == 1:
-            task_info[tid]["execute_start"] = event[0]
-          if event[1] == "ray:task:execute" and event[2] == 2:
-            task_info[tid]["execute_end"] = event[0]
-          if event[1] == "ray:task:store_outputs" and event[2] == 1:
-            task_info[tid]["store_outputs_start"] = event[0]
-          if event[1] == "ray:task:store_outputs" and event[2] == 2:
-            task_info[tid]["store_outputs_end"] = event[0]
-          if "worker_id" in event[3]:
-            wid = event[3]["worker_id"]
-            if wid in workers:
-              task_info[tid]["worker_id"] = workers[wid]
-            else:
-              counter += 1
-              workers[wid] = counter
-              task_info[tid]["worker_id"] = counter
-            task_info[tid]["wid"] = wid
-          if "function_name" in event[3]:
-            task_info[tid]["function_name"] = event[3]["function_name"]
->>>>>>> d0f8cf8f
     return task_info