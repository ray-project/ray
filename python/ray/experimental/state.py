from __future__ import absolute_import
from __future__ import division
from __future__ import print_function

import binascii
import copy
from collections import defaultdict
import heapq
import json
import os
import redis
import sys
import time

import ray
from ray.utils import (decode, binary_to_object_id, binary_to_hex,
                       hex_to_binary)

# Import flatbuffer bindings.
from ray.core.generated.TaskReply import TaskReply
from ray.core.generated.ResultTableReply import ResultTableReply
from ray.core.generated.TaskExecutionDependencies import \
    TaskExecutionDependencies

from ray.core.generated.ClientTableData import ClientTableData
from ray.core.generated.GcsTableEntry import GcsTableEntry
from ray.core.generated.ObjectTableData import ObjectTableData

from ray.core.generated.ray.protocol.Task import Task

# These prefixes must be kept up-to-date with the definitions in
# ray_redis_module.cc.
DB_CLIENT_PREFIX = "CL:"
OBJECT_INFO_PREFIX = "OI:"
OBJECT_LOCATION_PREFIX = "OL:"
OBJECT_SUBSCRIBE_PREFIX = "OS:"
TASK_PREFIX = "TT:"
FUNCTION_PREFIX = "RemoteFunction:"
OBJECT_CHANNEL_PREFIX = "OC:"

# These prefixes must be kept up-to-date with the TablePrefix enum in gcs.fbs.
# TODO(rkn): We should use scoped enums, in which case we should be able to
# just access the flatbuffer generated values.
<<<<<<< HEAD
TablePrefix_TASK = 1
TablePrefix_TASK_string = "TASK"
=======
TablePrefix_RAYLET_TASK = 2
TablePrefix_RAYLET_TASK_string = "TASK"
TablePrefix_CLIENT = 3
TablePrefix_CLIENT_string = "CLIENT"
>>>>>>> fd234e31
TablePrefix_OBJECT = 4
TablePrefix_OBJECT_string = "OBJECT"

# This mapping from integer to task state string must be kept up-to-date with
# the scheduling_state enum in task.h.
TASK_STATUS_WAITING = 1
TASK_STATUS_SCHEDULED = 2
TASK_STATUS_QUEUED = 4
TASK_STATUS_RUNNING = 8
TASK_STATUS_DONE = 16
TASK_STATUS_LOST = 32
TASK_STATUS_RECONSTRUCTING = 64
TASK_STATUS_MAPPING = {
    TASK_STATUS_WAITING: "WAITING",
    TASK_STATUS_SCHEDULED: "SCHEDULED",
    TASK_STATUS_QUEUED: "QUEUED",
    TASK_STATUS_RUNNING: "RUNNING",
    TASK_STATUS_DONE: "DONE",
    TASK_STATUS_LOST: "LOST",
    TASK_STATUS_RECONSTRUCTING: "RECONSTRUCTING",
}


class GlobalState(object):
    """A class used to interface with the Ray control state.

    # TODO(zongheng): In the future move this to use Ray's redis module in the
    # backend to cut down on # of request RPCs.

    Attributes:
        redis_client: The Redis client used to query the primary redis server.
        redis_clients: Redis clients for each of the Redis shards.
        use_raylet: True if we are using the raylet code path.
    """

    def __init__(self):
        """Create a GlobalState object."""
        # The redis server storing metadata, such as function table, client
        # table, log files, event logs, workers/actions info.
        self.redis_client = None
        # Clients for the redis shards, storing the object table & task table.
        self.redis_clients = None
        # True if we are using the raylet code path and false otherwise.
        self.use_raylet = None

    def _check_connected(self):
        """Check that the object has been initialized before it is used.

        Raises:
            Exception: An exception is raised if ray.init() has not been called
                yet.
        """
        if self.redis_client is None:
            raise Exception("The ray.global_state API cannot be used before "
                            "ray.init has been called.")

        if self.redis_clients is None:
            raise Exception("The ray.global_state API cannot be used before "
                            "ray.init has been called.")

    def _initialize_global_state(self,
                                 redis_ip_address,
                                 redis_port,
                                 timeout=20):
        """Initialize the GlobalState object by connecting to Redis.

        It's possible that certain keys in Redis may not have been fully
        populated yet. In this case, we will retry this method until they have
        been populated or we exceed a timeout.

        Args:
            redis_ip_address: The IP address of the node that the Redis server
                lives on.
            redis_port: The port that the Redis server is listening on.
        """
        self.redis_client = redis.StrictRedis(
            host=redis_ip_address, port=redis_port)

        self.use_raylet = int(self.redis_client.get("UseRaylet")) == 1

        start_time = time.time()

        num_redis_shards = None
        ip_address_ports = []

        while time.time() - start_time < timeout:
            # Attempt to get the number of Redis shards.
            num_redis_shards = self.redis_client.get("NumRedisShards")
            if num_redis_shards is None:
                print("Waiting longer for NumRedisShards to be populated.")
                time.sleep(1)
                continue
            num_redis_shards = int(num_redis_shards)
            if (num_redis_shards < 1):
                raise Exception("Expected at least one Redis shard, found "
                                "{}.".format(num_redis_shards))

            # Attempt to get all of the Redis shards.
            ip_address_ports = self.redis_client.lrange(
                "RedisShards", start=0, end=-1)
            if len(ip_address_ports) != num_redis_shards:
                print("Waiting longer for RedisShards to be populated.")
                time.sleep(1)
                continue

            # If we got here then we successfully got all of the information.
            break

        # Check to see if we timed out.
        if time.time() - start_time >= timeout:
            raise Exception("Timed out while attempting to initialize the "
                            "global state. num_redis_shards = {}, "
                            "ip_address_ports = {}".format(
                                num_redis_shards, ip_address_ports))

        use_raylet = self.redis_client.get("UseRaylet")
        if use_raylet is not None:
            self.use_raylet = int(use_raylet) == 1
        elif os.environ.get("RAY_USE_XRAY") == "1":
            # This environment variable is used in our testing setup.
            print("Detected environment variable 'RAY_USE_XRAY'.")
            self.use_raylet = True
        else:
            self.use_raylet = False

        # Get the rest of the information.
        self.redis_clients = []
        for ip_address_port in ip_address_ports:
            shard_address, shard_port = ip_address_port.split(b":")
            self.redis_clients.append(
                redis.StrictRedis(host=shard_address, port=shard_port))

    def _execute_command(self, key, *args):
        """Execute a Redis command on the appropriate Redis shard based on key.

        Args:
            key: The object ID or the task ID that the query is about.
            args: The command to run.

        Returns:
            The value returned by the Redis command.
        """
        client = self.redis_clients[key.redis_shard_hash() % len(
            self.redis_clients)]
        return client.execute_command(*args)

    def _keys(self, pattern):
        """Execute the KEYS command on all Redis shards.

        Args:
            pattern: The KEYS pattern to query.

        Returns:
            The concatenated list of results from all shards.
        """
        result = []
        for client in self.redis_clients:
            result.extend(client.keys(pattern))
        return result

    def _object_table(self, object_id):
        """Fetch and parse the object table information for a single object ID.

        Args:
            object_id_binary: A string of bytes with the object ID to get
                information about.

        Returns:
            A dictionary with information about the object ID in question.
        """
        # Allow the argument to be either an ObjectID or a hex string.
        if not isinstance(object_id, ray.ObjectID):
            object_id = ray.ObjectID(hex_to_binary(object_id))

        # Return information about a single object ID.
        if not self.use_raylet:
            # Use the non-raylet code path.
            object_locations = self._execute_command(
                object_id, "RAY.OBJECT_TABLE_LOOKUP", object_id.id())
            if object_locations is not None:
                manager_ids = [
                    binary_to_hex(manager_id)
                    for manager_id in object_locations
                ]
            else:
                manager_ids = None

            result_table_response = self._execute_command(
                object_id, "RAY.RESULT_TABLE_LOOKUP", object_id.id())
            result_table_message = ResultTableReply.GetRootAsResultTableReply(
                result_table_response, 0)

            result = {
                "ManagerIDs": manager_ids,
                "TaskID": binary_to_hex(result_table_message.TaskId()),
                "IsPut": bool(result_table_message.IsPut()),
                "DataSize": result_table_message.DataSize(),
                "Hash": binary_to_hex(result_table_message.Hash())
            }

        else:
            # Use the raylet code path.
            message = self.redis_client.execute_command(
                "RAY.TABLE_LOOKUP", TablePrefix_OBJECT, "", object_id.id())
            result = []
            gcs_entry = GcsTableEntry.GetRootAsGcsTableEntry(message, 0)
<<<<<<< HEAD
            assert gcs_entry.EntriesLength() == 1
            log_info = ObjectTableData.GetRootAsObjectTableData(
                gcs_entry.Entries(0), 0)
            result.append({
                "DataSize": log_info.ObjectSize(),
                "Manager": log_info.Manager(),
                "IsEviction": log_info.IsEviction(),
                "NumEvictions": log_info.NumEvictions()
            })
=======

            for i in range(gcs_entry.EntriesLength()):
                entry = ObjectTableData.GetRootAsObjectTableData(
                    gcs_entry.Entries(i), 0)
                object_info = {
                    "DataSize": entry.ObjectSize(),
                    "Manager": entry.Manager(),
                    "IsEviction": entry.IsEviction(),
                    "NumEvictions": entry.NumEvictions()
                }
                result.append(object_info)
>>>>>>> fd234e31

        return result

    def object_table(self, object_id=None):
        """Fetch and parse the object table info for one or more object IDs.

        Args:
            object_id: An object ID to fetch information about. If this is
                None, then the entire object table is fetched.

        Returns:
            Information from the object table.
        """
        self._check_connected()
        if object_id is not None:
            # Return information about a single object ID.
            return self._object_table(object_id)
        else:
            # Return the entire object table.
            if not self.use_raylet:
                object_info_keys = self._keys(OBJECT_INFO_PREFIX + "*")
                object_location_keys = self._keys(OBJECT_LOCATION_PREFIX + "*")
                object_ids_binary = set([
                    key[len(OBJECT_INFO_PREFIX):] for key in object_info_keys
                ] + [
                    key[len(OBJECT_LOCATION_PREFIX):]
                    for key in object_location_keys
                ])
            else:
                object_keys = self.redis_client.keys(
                    TablePrefix_OBJECT_string + ":*")
<<<<<<< HEAD
                object_ids_binary = set([
                    key[len(TablePrefix_OBJECT_string + ":"):]
                    for key in object_keys
                ])
=======
                object_ids_binary = {
                    key[len(TablePrefix_OBJECT_string + ":"):]
                    for key in object_keys
                }
>>>>>>> fd234e31

            results = {}
            for object_id_binary in object_ids_binary:
                results[binary_to_object_id(object_id_binary)] = (
                    self._object_table(binary_to_object_id(object_id_binary)))
            return results

    def _task_table(self, task_id):
        """Fetch and parse the task table information for a single task ID.

        Args:
            task_id_binary: A string of bytes with the task ID to get
                information about.

        Returns:
            A dictionary with information about the task ID in question.
                TASK_STATUS_MAPPING should be used to parse the "State" field
                into a human-readable string.
        """
        if not self.use_raylet:
            # Use the non-raylet code path.
            task_table_response = self._execute_command(
                task_id, "RAY.TASK_TABLE_GET", task_id.id())
            if task_table_response is None:
                raise Exception("There is no entry for task ID {} in the task "
                                "table.".format(binary_to_hex(task_id.id())))
            task_table_message = TaskReply.GetRootAsTaskReply(
                task_table_response, 0)
            task_spec = task_table_message.TaskSpec()
            task_spec = ray.local_scheduler.task_from_string(task_spec)

            task_spec_info = {
                "DriverID": binary_to_hex(task_spec.driver_id().id()),
                "TaskID": binary_to_hex(task_spec.task_id().id()),
                "ParentTaskID": binary_to_hex(task_spec.parent_task_id().id()),
                "ParentCounter": task_spec.parent_counter(),
                "ActorID": binary_to_hex(task_spec.actor_id().id()),
                "ActorCreationID": binary_to_hex(
                    task_spec.actor_creation_id().id()),
                "ActorCreationDummyObjectID": binary_to_hex(
                    task_spec.actor_creation_dummy_object_id().id()),
                "ActorCounter": task_spec.actor_counter(),
                "FunctionID": binary_to_hex(task_spec.function_id().id()),
                "Args": task_spec.arguments(),
                "ReturnObjectIDs": task_spec.returns(),
                "RequiredResources": task_spec.required_resources()
            }

            execution_dependencies_message = (
                TaskExecutionDependencies.GetRootAsTaskExecutionDependencies(
                    task_table_message.ExecutionDependencies(), 0))
            execution_dependencies = [
                ray.ObjectID(
                    execution_dependencies_message.ExecutionDependencies(i))
                for i in range(execution_dependencies_message.
                               ExecutionDependenciesLength())
            ]

            # TODO(rkn): The return fields ExecutionDependenciesString and
            # ExecutionDependencies are redundant, so we should remove
            # ExecutionDependencies. However, it is currently used in
            # monitor.py.

            return {
                "State": task_table_message.State(),
                "LocalSchedulerID": binary_to_hex(
                    task_table_message.LocalSchedulerId()),
                "ExecutionDependenciesString": task_table_message.
                ExecutionDependencies(),
                "ExecutionDependencies": execution_dependencies,
                "SpillbackCount": task_table_message.SpillbackCount(),
                "TaskSpec": task_spec_info
            }

        else:
            # Use the raylet code path.
            message = self.redis_client.execute_command(
<<<<<<< HEAD
                "RAY.TABLE_LOOKUP", TablePrefix_TASK, "", task_id.id())
            task_message = GcsTableEntry.GetRootAsGcsTableEntry(message, 0)
            assert task_message.EntriesLength() == 1
            task_table_message = Task.GetRootAsTask(task_message.Entries(0), 0)
            execution_spec = task_table_message.TaskExecutionSpec()
            task_spec = task_table_message.TaskSpecification()
            task_spec = ray.local_scheduler.task_from_string(task_spec)
            task_spec_info = {
                "DriverID": binary_to_hex(task_spec.driver_id().id()),
                "TaskID": binary_to_hex(task_spec.task_id().id()),
                "ParentTaskID": binary_to_hex(task_spec.parent_task_id().id()),
                "ParentCounter": task_spec.parent_counter(),
                "ActorID": binary_to_hex(task_spec.actor_id().id()),
                "ActorCreationID": binary_to_hex(
                    task_spec.actor_creation_id().id()),
                "ActorCreationDummyObjectID": binary_to_hex(
                    task_spec.actor_creation_dummy_object_id().id()),
                "ActorCounter": task_spec.actor_counter(),
                "FunctionID": binary_to_hex(task_spec.function_id().id()),
                "Args": task_spec.arguments(),
                "ReturnObjectIDs": task_spec.returns(),
                "RequiredResources": task_spec.required_resources()
            }

            return {
                "ExecutionSpec": {
                    "Dependencies": [
                        execution_spec.Dependencies(i)
                        for i in range(execution_spec.DependenciesLength())
                    ],
                    "LastTimestamp": execution_spec.LastTimestamp(),
                    "NumForwards": execution_spec.NumForwards()
                },
                "TaskSpec": task_spec_info
            }
=======
                "RAY.TABLE_LOOKUP", TablePrefix_RAYLET_TASK, "", task_id.id())
            gcs_entries = GcsTableEntry.GetRootAsGcsTableEntry(message, 0)

            info = []
            for i in range(gcs_entries.EntriesLength()):
                task_table_message = Task.GetRootAsTask(
                    gcs_entries.Entries(i), 0)

                task_table_message = Task.GetRootAsTask(
                    gcs_entries.Entries(0), 0)
                execution_spec = task_table_message.TaskExecutionSpec()
                task_spec = task_table_message.TaskSpecification()
                task_spec = ray.local_scheduler.task_from_string(task_spec)
                task_spec_info = {
                    "DriverID": binary_to_hex(task_spec.driver_id().id()),
                    "TaskID": binary_to_hex(task_spec.task_id().id()),
                    "ParentTaskID": binary_to_hex(
                        task_spec.parent_task_id().id()),
                    "ParentCounter": task_spec.parent_counter(),
                    "ActorID": binary_to_hex(task_spec.actor_id().id()),
                    "ActorCreationID": binary_to_hex(
                        task_spec.actor_creation_id().id()),
                    "ActorCreationDummyObjectID": binary_to_hex(
                        task_spec.actor_creation_dummy_object_id().id()),
                    "ActorCounter": task_spec.actor_counter(),
                    "FunctionID": binary_to_hex(task_spec.function_id().id()),
                    "Args": task_spec.arguments(),
                    "ReturnObjectIDs": task_spec.returns(),
                    "RequiredResources": task_spec.required_resources()
                }

                info.append({
                    "ExecutionSpec": {
                        "Dependencies": [
                            execution_spec.Dependencies(i)
                            for i in range(execution_spec.DependenciesLength())
                        ],
                        "LastTimestamp": execution_spec.LastTimestamp(),
                        "NumForwards": execution_spec.NumForwards()
                    },
                    "TaskSpec": task_spec_info
                })

            return info
>>>>>>> fd234e31

    def task_table(self, task_id=None):
        """Fetch and parse the task table information for one or more task IDs.

        Args:
            task_id: A hex string of the task ID to fetch information about. If
                this is None, then the task object table is fetched.

        Returns:
            Information from the task table.
        """
        self._check_connected()
        if task_id is not None:
            task_id = ray.ObjectID(hex_to_binary(task_id))
            return self._task_table(task_id)
        else:
            if not self.use_raylet:
                task_table_keys = self._keys(TASK_PREFIX + "*")
                task_ids_binary = [
                    key[len(TASK_PREFIX):] for key in task_table_keys
                ]
            else:
                task_table_keys = self.redis_client.keys(
<<<<<<< HEAD
                    TablePrefix_TASK_string + ":*")
                task_ids_binary = [
                    key[len(TablePrefix_TASK_string + ":"):]
=======
                    TablePrefix_RAYLET_TASK_string + ":*")
                task_ids_binary = [
                    key[len(TablePrefix_RAYLET_TASK_string + ":"):]
>>>>>>> fd234e31
                    for key in task_table_keys
                ]

            results = {}
            for task_id_binary in task_ids_binary:
                results[binary_to_hex(task_id_binary)] = self._task_table(
                    ray.ObjectID(task_id_binary))
            return results

    def function_table(self, function_id=None):
        """Fetch and parse the function table.

        Returns:
            A dictionary that maps function IDs to information about the
                function.
        """
        self._check_connected()
        function_table_keys = self.redis_client.keys(FUNCTION_PREFIX + "*")
        results = {}
        for key in function_table_keys:
            info = self.redis_client.hgetall(key)
            function_info_parsed = {
                "DriverID": binary_to_hex(info[b"driver_id"]),
                "Module": decode(info[b"module"]),
                "Name": decode(info[b"name"])
            }
            results[binary_to_hex(info[b"function_id"])] = function_info_parsed
        return results

    def client_table(self):
        """Fetch and parse the Redis DB client table.

        Returns:
            Information about the Ray clients in the cluster.
        """
        self._check_connected()
        if not self.use_raylet:
            db_client_keys = self.redis_client.keys(DB_CLIENT_PREFIX + "*")
            node_info = {}
            for key in db_client_keys:
                client_info = self.redis_client.hgetall(key)
                node_ip_address = decode(client_info[b"node_ip_address"])
                if node_ip_address not in node_info:
                    node_info[node_ip_address] = []
                client_info_parsed = {}
                assert b"client_type" in client_info
                assert b"deleted" in client_info
                assert b"ray_client_id" in client_info
                for field, value in client_info.items():
                    if field == b"node_ip_address":
                        pass
                    elif field == b"client_type":
                        client_info_parsed["ClientType"] = decode(value)
                    elif field == b"deleted":
                        client_info_parsed["Deleted"] = bool(
                            int(decode(value)))
                    elif field == b"ray_client_id":
                        client_info_parsed["DBClientID"] = binary_to_hex(value)
                    elif field == b"manager_address":
                        client_info_parsed["AuxAddress"] = decode(value)
                    elif field == b"local_scheduler_socket_name":
                        client_info_parsed["LocalSchedulerSocketName"] = (
                            decode(value))
                    elif client_info[b"client_type"] == b"local_scheduler":
                        # The remaining fields are resource types.
                        client_info_parsed[field.decode("ascii")] = float(
                            decode(value))
                    else:
                        client_info_parsed[field.decode("ascii")] = decode(
                            value)

                node_info[node_ip_address].append(client_info_parsed)

            return node_info

        else:
            # This is the raylet code path.
<<<<<<< HEAD
            client_info = self.redis_client.zrange(b"CLIENT:" + 20 * b"\xff",
                                                   0, -1)
            node_info = []
            for message in client_info:
                client = ClientTableData.GetRootAsClientTableData(message, 0)
=======
            NIL_CLIENT_ID = 20 * b"\xff"
            message = self.redis_client.execute_command(
                "RAY.TABLE_LOOKUP", TablePrefix_CLIENT, "", NIL_CLIENT_ID)
            node_info = []
            gcs_entry = GcsTableEntry.GetRootAsGcsTableEntry(message, 0)

            for i in range(gcs_entry.EntriesLength()):
                client = ClientTableData.GetRootAsClientTableData(
                    gcs_entry.Entries(i), 0)

>>>>>>> fd234e31
                resources = {
                    client.ResourcesTotalLabel(i).decode("ascii"):
                    client.ResourcesTotalCapacity(i)
                    for i in range(client.ResourcesTotalLabelLength())
                }
                node_info.append({
<<<<<<< HEAD
                    "ClientID": binascii.hexlify(client.ClientId()),
=======
                    "ClientID": ray.utils.binary_to_hex(client.ClientId()),
>>>>>>> fd234e31
                    "IsInsertion": client.IsInsertion(),
                    "NodeManagerAddress": client.NodeManagerAddress().decode(
                        "ascii"),
                    "NodeManagerPort": client.NodeManagerPort(),
                    "ObjectManagerPort": client.ObjectManagerPort(),
                    "ObjectStoreSocketName": client.ObjectStoreSocketName()
                    .decode("ascii"),
                    "RayletSocketName": client.RayletSocketName().decode(
                        "ascii"),
                    "Resources": resources
                })
            return node_info

    def log_files(self):
        """Fetch and return a dictionary of log file names to outputs.

        Returns:
            IP address to log file name to log file contents mappings.
        """
        relevant_files = self.redis_client.keys("LOGFILE*")

        ip_filename_file = {}

        for filename in relevant_files:
            filename = filename.decode("ascii")
            filename_components = filename.split(":")
            ip_addr = filename_components[1]

            file = self.redis_client.lrange(filename, 0, -1)
            file_str = []
            for x in file:
                y = x.decode("ascii")
                file_str.append(y)

            if ip_addr not in ip_filename_file:
                ip_filename_file[ip_addr] = {}

            ip_filename_file[ip_addr][filename] = file_str

        return ip_filename_file

    def task_profiles(self, num_tasks, start=None, end=None, fwd=True):
        """Fetch and return a list of task profiles.

        Args:
            num_tasks: A limit on the number of tasks that task_profiles will
                return.
            start: The start point of the time window that is queried for
                tasks.
            end: The end point in time of the time window that is queried for
                tasks.
            fwd: If True, means that zrange will be used. If False, zrevrange.
                This argument is only meaningful in conjunction with the
                num_tasks argument. This controls whether the tasks returned
                are the most recent or the least recent.

        Returns:
            A tuple of two elements. The first element is a dictionary mapping
                the task ID of a task to a list of the profiling information
                for all of the executions of that task. The second element is a
                list of profiling information for tasks where the events have
                no task ID.
        """
        task_info = {}
        event_log_sets = self.redis_client.keys("event_log*")

        # The heap is used to maintain the set of x tasks that occurred the
        # most recently across all of the workers, where x is defined as the
        # function parameter num. The key is the start time of the "get_task"
        # component of each task. Calling heappop will result in the task with
        # the earliest "get_task_start" to be removed from the heap.
        heap = []
        heapq.heapify(heap)
        heap_size = 0

        # Set up a param dict to pass the redis command
        params = {"withscores": True}
        if start is not None:
            params["min"] = start
        elif end is not None:
            params["min"] = 0

        if end is not None:
            params["max"] = end
        elif start is not None:
            params["max"] = time.time()

        if start is None and end is None:
            params["end"] = num_tasks - 1
        else:
            params["num"] = num_tasks
        params["start"] = 0

        # Parse through event logs to determine task start and end points.
        for event_log_set in event_log_sets:
            if start is None and end is None:
                if fwd:
                    event_list = self.redis_client.zrange(
                        event_log_set, **params)
                else:
                    event_list = self.redis_client.zrevrange(
                        event_log_set, **params)
            else:
                if fwd:
                    event_list = self.redis_client.zrangebyscore(
                        event_log_set, **params)
                else:
                    event_list = self.redis_client.zrevrangebyscore(
                        event_log_set, **params)

            for (event, score) in event_list:
                event_dict = json.loads(event.decode())
                task_id = ""
                for event in event_dict:
                    if "task_id" in event[3]:
                        task_id = event[3]["task_id"]
                task_info[task_id] = {}
                task_info[task_id]["score"] = score
                # Add task to (min/max) heap by its start point.
                # if fwd, we want to delete the largest elements, so -score
                heapq.heappush(heap, (-score if fwd else score, task_id))
                heap_size += 1

                for event in event_dict:
                    if event[1] == "ray:get_task" and event[2] == 1:
                        task_info[task_id]["get_task_start"] = event[0]
                    if event[1] == "ray:get_task" and event[2] == 2:
                        task_info[task_id]["get_task_end"] = event[0]
                    if (event[1] == "ray:import_remote_function"
                            and event[2] == 1):
                        task_info[task_id]["import_remote_start"] = event[0]
                    if (event[1] == "ray:import_remote_function"
                            and event[2] == 2):
                        task_info[task_id]["import_remote_end"] = event[0]
                    if event[1] == "ray:acquire_lock" and event[2] == 1:
                        task_info[task_id]["acquire_lock_start"] = event[0]
                    if event[1] == "ray:acquire_lock" and event[2] == 2:
                        task_info[task_id]["acquire_lock_end"] = event[0]
                    if event[1] == "ray:task:get_arguments" and event[2] == 1:
                        task_info[task_id]["get_arguments_start"] = event[0]
                    if event[1] == "ray:task:get_arguments" and event[2] == 2:
                        task_info[task_id]["get_arguments_end"] = event[0]
                    if event[1] == "ray:task:execute" and event[2] == 1:
                        task_info[task_id]["execute_start"] = event[0]
                    if event[1] == "ray:task:execute" and event[2] == 2:
                        task_info[task_id]["execute_end"] = event[0]
                    if event[1] == "ray:task:store_outputs" and event[2] == 1:
                        task_info[task_id]["store_outputs_start"] = event[0]
                    if event[1] == "ray:task:store_outputs" and event[2] == 2:
                        task_info[task_id]["store_outputs_end"] = event[0]
                    if "worker_id" in event[3]:
                        task_info[task_id]["worker_id"] = event[3]["worker_id"]
                    if "function_name" in event[3]:
                        task_info[task_id]["function_name"] = (
                            event[3]["function_name"])

                if heap_size > num_tasks:
                    min_task, task_id_hex = heapq.heappop(heap)
                    del task_info[task_id_hex]
                    heap_size -= 1

        for key, info in task_info.items():
            self._add_missing_timestamps(info)

        return task_info

    def dump_catapult_trace(self,
                            path,
                            task_info,
                            breakdowns=True,
                            task_dep=True,
                            obj_dep=True):
        """Dump task profiling information to a file.

        This information can be viewed as a timeline of profiling information
        by going to chrome://tracing in the chrome web browser and loading the
        appropriate file.

        Args:
            path: The filepath to dump the profiling information to.
            task_info: The task info to use to generate the trace. Should be
                the output of ray.global_state.task_profiles().
            breakdowns: Boolean indicating whether to break down the tasks into
                more fine-grained segments.
            task_dep: Boolean indicating whether or not task submission edges
                should be included in the trace.
            obj_dep: Boolean indicating whether or not object dependency edges
                should be included in the trace.
        """
        workers = self.workers()

        task_table = {}
        # TODO(ekl) reduce the number of RPCs here with MGET
        for task_id, _ in task_info.items():
            try:
                # TODO (hme): do something to correct slider here,
                # slider should be correct to begin with, though.
                task_table[task_id] = self.task_table(task_id)
                task_table[task_id]["TaskSpec"]["Args"] = [
                    repr(arg)
                    for arg in task_table[task_id]["TaskSpec"]["Args"]
                ]
            except Exception as e:
                print("Could not find task {}".format(task_id))

        # filter out tasks not in task_table
        task_info = {k: v for k, v in task_info.items() if k in task_table}

        start_time = None
        for info in task_info.values():
            task_start = min(self._get_times(info))
            if not start_time or task_start < start_time:
                start_time = task_start

        def micros(ts):
            return int(1e6 * ts)

        def micros_rel(ts):
            return micros(ts - start_time)

        seen_obj = {}

        full_trace = []
        for task_id, info in task_info.items():
            worker = workers[info["worker_id"]]
            task_t_info = task_table[task_id]

            # The total_info dictionary is what is displayed when selecting a
            # task in the timeline. We copy the task spec so that we don't
            # modify it in place since we will use the original values later.
            total_info = copy.copy(task_table[task_id]["TaskSpec"])
            total_info["Args"] = [
                oid.hex() if isinstance(oid, ray.ObjectID) else oid
                for oid in task_t_info["TaskSpec"]["Args"]
            ]
            total_info["ReturnObjectIDs"] = [
                oid.hex() for oid in task_t_info["TaskSpec"]["ReturnObjectIDs"]
            ]
            total_info["LocalSchedulerID"] = task_t_info["LocalSchedulerID"]
            total_info["get_arguments"] = (
                info["get_arguments_end"] - info["get_arguments_start"])
            total_info["execute"] = (
                info["execute_end"] - info["execute_start"])
            total_info["store_outputs"] = (
                info["store_outputs_end"] - info["store_outputs_start"])
            total_info["function_name"] = info["function_name"]
            total_info["worker_id"] = info["worker_id"]

            parent_info = task_info.get(
                task_table[task_id]["TaskSpec"]["ParentTaskID"])
            worker = workers[info["worker_id"]]
            # The catapult trace format documentation can be found here:
            # https://docs.google.com/document/d/1CvAClvFfyA5R-PhYUmn5OOQtYMH4h6I0nSsKchNAySU/preview  # noqa: E501
            if breakdowns:
                if "get_arguments_end" in info:
                    get_args_trace = {
                        "cat": "get_arguments",
                        "pid": "Node " + worker["node_ip_address"],
                        "tid": info["worker_id"],
                        "id": task_id,
                        "ts": micros_rel(info["get_arguments_start"]),
                        "ph": "X",
                        "name": info["function_name"] + ":get_arguments",
                        "args": total_info,
                        "dur": micros(info["get_arguments_end"] -
                                      info["get_arguments_start"]),
                        "cname": "rail_idle"
                    }
                    full_trace.append(get_args_trace)

                if "store_outputs_end" in info:
                    outputs_trace = {
                        "cat": "store_outputs",
                        "pid": "Node " + worker["node_ip_address"],
                        "tid": info["worker_id"],
                        "id": task_id,
                        "ts": micros_rel(info["store_outputs_start"]),
                        "ph": "X",
                        "name": info["function_name"] + ":store_outputs",
                        "args": total_info,
                        "dur": micros(info["store_outputs_end"] -
                                      info["store_outputs_start"]),
                        "cname": "thread_state_runnable"
                    }
                    full_trace.append(outputs_trace)

                if "execute_end" in info:
                    execute_trace = {
                        "cat": "execute",
                        "pid": "Node " + worker["node_ip_address"],
                        "tid": info["worker_id"],
                        "id": task_id,
                        "ts": micros_rel(info["execute_start"]),
                        "ph": "X",
                        "name": info["function_name"] + ":execute",
                        "args": total_info,
                        "dur": micros(info["execute_end"] -
                                      info["execute_start"]),
                        "cname": "rail_animation"
                    }
                    full_trace.append(execute_trace)

            else:
                if parent_info:
                    parent_worker = workers[parent_info["worker_id"]]
                    parent_times = self._get_times(parent_info)
                    parent_profile = task_info.get(
                        task_table[task_id]["TaskSpec"]["ParentTaskID"])

                    _parent_id = parent_info["worker_id"] + str(
                        micros(min(parent_times)))

                    parent = {
                        "cat": "submit_task",
                        "pid": "Node " + parent_worker["node_ip_address"],
                        "tid": parent_info["worker_id"],
                        "ts": micros_rel(
                            parent_profile
                            and parent_profile["get_arguments_start"]
                            or start_time),
                        "ph": "s",
                        "name": "SubmitTask",
                        "args": {},
                        "id": _parent_id,
                    }
                    full_trace.append(parent)

                    _id = info["worker_id"] + str(micros(min(parent_times)))

                    task_trace = {
                        "cat": "submit_task",
                        "pid": "Node " + worker["node_ip_address"],
                        "tid": info["worker_id"],
                        "ts": micros_rel(info["get_arguments_start"]),
                        "ph": "f",
                        "name": "SubmitTask",
                        "args": {},
                        "id": _id,
                        "bp": "e",
                        "cname": "olive"
                    }
                    full_trace.append(task_trace)

                task = {
                    "cat": "task",
                    "pid": "Node " + worker["node_ip_address"],
                    "tid": info["worker_id"],
                    "id": task_id,
                    "ts": micros_rel(info["get_arguments_start"]),
                    "ph": "X",
                    "name": info["function_name"],
                    "args": total_info,
                    "dur": micros(info["store_outputs_end"] -
                                  info["get_arguments_start"]),
                    "cname": "thread_state_runnable"
                }
                full_trace.append(task)

            if task_dep:
                if parent_info:
                    parent_worker = workers[parent_info["worker_id"]]
                    parent_times = self._get_times(parent_info)
                    parent_profile = task_info.get(
                        task_table[task_id]["TaskSpec"]["ParentTaskID"])

                    _parent_id = parent_info["worker_id"] + str(
                        micros(min(parent_times)))

                    parent = {
                        "cat": "submit_task",
                        "pid": "Node " + parent_worker["node_ip_address"],
                        "tid": parent_info["worker_id"],
                        "ts": micros_rel(
                            parent_profile
                            and parent_profile["get_arguments_start"]
                            or start_time),
                        "ph": "s",
                        "name": "SubmitTask",
                        "args": {},
                        "id": _parent_id,
                    }
                    full_trace.append(parent)

                    _id = info["worker_id"] + str(micros(min(parent_times)))

                    task_trace = {
                        "cat": "submit_task",
                        "pid": "Node " + worker["node_ip_address"],
                        "tid": info["worker_id"],
                        "ts": micros_rel(info["get_arguments_start"]),
                        "ph": "f",
                        "name": "SubmitTask",
                        "args": {},
                        "id": _id,
                        "bp": "e"
                    }
                    full_trace.append(task_trace)

            if obj_dep:
                args = task_table[task_id]["TaskSpec"]["Args"]
                for arg in args:
                    # Don't visualize arguments that are not object IDs.
                    if isinstance(arg, ray.ObjectID):
                        object_info = self._object_table(arg)
                        # Don't visualize objects that were created by calls to
                        # put.
                        if not object_info["IsPut"]:
                            if arg not in seen_obj:
                                seen_obj[arg] = 0
                            seen_obj[arg] += 1
                            owner_task = self._object_table(arg)["TaskID"]
                            if owner_task in task_info:
                                owner_worker = (workers[task_info[owner_task][
                                    "worker_id"]])
                                # Adding/subtracting 2 to the time associated
                                # with the beginning/ending of the flow event
                                # is necessary to make the flow events show up
                                # reliably. When these times are exact, this is
                                # presumably an edge case, and catapult doesn't
                                # recognize that there is a duration event at
                                # that exact point in time that the flow event
                                # should be bound to. This issue is solved by
                                # adding the 2 ms to the start/end time of the
                                # flow event, which guarantees overlap with the
                                # duration event that it's associated with, and
                                # the flow event therefore always gets drawn.
                                owner = {
                                    "cat": "obj_dependency",
                                    "pid": ("Node " +
                                            owner_worker["node_ip_address"]),
                                    "tid": task_info[owner_task]["worker_id"],
                                    "ts": micros_rel(task_info[owner_task]
                                                     ["store_outputs_end"]) -
                                    2,
                                    "ph": "s",
                                    "name": "ObjectDependency",
                                    "args": {},
                                    "bp": "e",
                                    "cname": "cq_build_attempt_failed",
                                    "id": "obj" + str(arg) + str(seen_obj[arg])
                                }
                                full_trace.append(owner)

                            dependent = {
                                "cat": "obj_dependency",
                                "pid": "Node " + worker["node_ip_address"],
                                "tid": info["worker_id"],
                                "ts": micros_rel(info["get_arguments_start"]) +
                                2,
                                "ph": "f",
                                "name": "ObjectDependency",
                                "args": {},
                                "cname": "cq_build_attempt_failed",
                                "bp": "e",
                                "id": "obj" + str(arg) + str(seen_obj[arg])
                            }
                            full_trace.append(dependent)

        print("Creating JSON {}/{}".format(len(full_trace), len(task_info)))
        with open(path, "w") as outfile:
            json.dump(full_trace, outfile)

    def _get_times(self, data):
        """Extract the numerical times from a task profile.

        This is a helper method for dump_catapult_trace.

        Args:
            data: This must be a value in the dictionary returned by the
                task_profiles function.
        """
        all_times = []
        all_times.append(data["acquire_lock_start"])
        all_times.append(data["acquire_lock_end"])
        all_times.append(data["get_arguments_start"])
        all_times.append(data["get_arguments_end"])
        all_times.append(data["execute_start"])
        all_times.append(data["execute_end"])
        all_times.append(data["store_outputs_start"])
        all_times.append(data["store_outputs_end"])
        return all_times

    def _add_missing_timestamps(self, info):
        """Fills in any missing timestamp values in a task info.

        Task timestamps may be missing if the task fails or is partially
        executed.
        """

        keys = [
            "acquire_lock_start", "acquire_lock_end", "get_arguments_start",
            "get_arguments_end", "execute_start", "execute_end",
            "store_outputs_start", "store_outputs_end"
        ]

        latest_timestamp = 0
        for key in keys:
            cur = info.get(key, latest_timestamp)
            info[key] = cur
            latest_timestamp = cur

    def local_schedulers(self):
        """Get a list of live local schedulers.

        Returns:
            A list of the live local schedulers.
        """
        if self.use_raylet:
            raise Exception("The local_schedulers() method is deprecated.")
        clients = self.client_table()
        local_schedulers = []
        if self.use_raylet:
            for client in clients:
                if "Resources" in client:
                    local_schedulers.append(client)
        else:
            for ip_address, client_list in clients.items():
                for client in client_list:
                    if (client["ClientType"] == "local_scheduler"
                            and not client["Deleted"]):
                        local_schedulers.append(client)
        return local_schedulers

    def workers(self):
        """Get a dictionary mapping worker ID to worker information."""
        worker_keys = self.redis_client.keys("Worker*")
        workers_data = {}

        for worker_key in worker_keys:
            worker_info = self.redis_client.hgetall(worker_key)
            worker_id = binary_to_hex(worker_key[len("Workers:"):])

            workers_data[worker_id] = {
                "local_scheduler_socket": (
                    worker_info[b"local_scheduler_socket"].decode("ascii")),
                "node_ip_address": (worker_info[b"node_ip_address"]
                                    .decode("ascii")),
                "plasma_manager_socket": (worker_info[b"plasma_manager_socket"]
                                          .decode("ascii")),
                "plasma_store_socket": (worker_info[b"plasma_store_socket"]
                                        .decode("ascii"))
            }
            if b"stderr_file" in worker_info:
                workers_data[worker_id]["stderr_file"] = (
                    worker_info[b"stderr_file"].decode("ascii"))
            if b"stdout_file" in worker_info:
                workers_data[worker_id]["stdout_file"] = (
                    worker_info[b"stdout_file"].decode("ascii"))
        return workers_data

    def actors(self):
        actor_keys = self.redis_client.keys("Actor:*")
        actor_info = {}
        for key in actor_keys:
            info = self.redis_client.hgetall(key)
            actor_id = key[len("Actor:"):]
            assert len(actor_id) == 20
            actor_info[binary_to_hex(actor_id)] = {
                "class_id": binary_to_hex(info[b"class_id"]),
                "driver_id": binary_to_hex(info[b"driver_id"]),
                "local_scheduler_id": binary_to_hex(
                    info[b"local_scheduler_id"]),
                "num_gpus": int(info[b"num_gpus"]),
                "removed": decode(info[b"removed"]) == "True"
            }
        return actor_info

    def _job_length(self):
        event_log_sets = self.redis_client.keys("event_log*")
        overall_smallest = sys.maxsize
        overall_largest = 0
        num_tasks = 0
        for event_log_set in event_log_sets:
            fwd_range = self.redis_client.zrange(
                event_log_set, start=0, end=0, withscores=True)
            overall_smallest = min(overall_smallest, fwd_range[0][1])

            rev_range = self.redis_client.zrevrange(
                event_log_set, start=0, end=0, withscores=True)
            overall_largest = max(overall_largest, rev_range[0][1])

            num_tasks += self.redis_client.zcount(
                event_log_set, min=0, max=time.time())
        if num_tasks is 0:
            return 0, 0, 0
        return overall_smallest, overall_largest, num_tasks

    def cluster_resources(self):
        """Get the current total cluster resources.

        Note that this information can grow stale as nodes are added to or
        removed from the cluster.

        Returns:
            A dictionary mapping resource name to the total quantity of that
                resource in the cluster.
        """
        resources = defaultdict(lambda: 0)
        if not self.use_raylet:
            local_schedulers = self.local_schedulers()

            for local_scheduler in local_schedulers:
                for key, value in local_scheduler.items():
                    if key not in [
                            "ClientType", "Deleted", "DBClientID",
                            "AuxAddress", "LocalSchedulerSocketName"
                    ]:
                        resources[key] += value

        else:
            clients = self.client_table()
            for client in clients:
                for key, value in client["Resources"].items():
                    resources[key] += value

        return dict(resources)<|MERGE_RESOLUTION|>--- conflicted
+++ resolved
@@ -41,15 +41,10 @@
 # These prefixes must be kept up-to-date with the TablePrefix enum in gcs.fbs.
 # TODO(rkn): We should use scoped enums, in which case we should be able to
 # just access the flatbuffer generated values.
-<<<<<<< HEAD
-TablePrefix_TASK = 1
-TablePrefix_TASK_string = "TASK"
-=======
 TablePrefix_RAYLET_TASK = 2
 TablePrefix_RAYLET_TASK_string = "TASK"
 TablePrefix_CLIENT = 3
 TablePrefix_CLIENT_string = "CLIENT"
->>>>>>> fd234e31
 TablePrefix_OBJECT = 4
 TablePrefix_OBJECT_string = "OBJECT"
 
@@ -256,17 +251,6 @@
                 "RAY.TABLE_LOOKUP", TablePrefix_OBJECT, "", object_id.id())
             result = []
             gcs_entry = GcsTableEntry.GetRootAsGcsTableEntry(message, 0)
-<<<<<<< HEAD
-            assert gcs_entry.EntriesLength() == 1
-            log_info = ObjectTableData.GetRootAsObjectTableData(
-                gcs_entry.Entries(0), 0)
-            result.append({
-                "DataSize": log_info.ObjectSize(),
-                "Manager": log_info.Manager(),
-                "IsEviction": log_info.IsEviction(),
-                "NumEvictions": log_info.NumEvictions()
-            })
-=======
 
             for i in range(gcs_entry.EntriesLength()):
                 entry = ObjectTableData.GetRootAsObjectTableData(
@@ -278,7 +262,6 @@
                     "NumEvictions": entry.NumEvictions()
                 }
                 result.append(object_info)
->>>>>>> fd234e31
 
         return result
 
@@ -310,17 +293,10 @@
             else:
                 object_keys = self.redis_client.keys(
                     TablePrefix_OBJECT_string + ":*")
-<<<<<<< HEAD
-                object_ids_binary = set([
-                    key[len(TablePrefix_OBJECT_string + ":"):]
-                    for key in object_keys
-                ])
-=======
                 object_ids_binary = {
                     key[len(TablePrefix_OBJECT_string + ":"):]
                     for key in object_keys
                 }
->>>>>>> fd234e31
 
             results = {}
             for object_id_binary in object_ids_binary:
@@ -398,43 +374,6 @@
         else:
             # Use the raylet code path.
             message = self.redis_client.execute_command(
-<<<<<<< HEAD
-                "RAY.TABLE_LOOKUP", TablePrefix_TASK, "", task_id.id())
-            task_message = GcsTableEntry.GetRootAsGcsTableEntry(message, 0)
-            assert task_message.EntriesLength() == 1
-            task_table_message = Task.GetRootAsTask(task_message.Entries(0), 0)
-            execution_spec = task_table_message.TaskExecutionSpec()
-            task_spec = task_table_message.TaskSpecification()
-            task_spec = ray.local_scheduler.task_from_string(task_spec)
-            task_spec_info = {
-                "DriverID": binary_to_hex(task_spec.driver_id().id()),
-                "TaskID": binary_to_hex(task_spec.task_id().id()),
-                "ParentTaskID": binary_to_hex(task_spec.parent_task_id().id()),
-                "ParentCounter": task_spec.parent_counter(),
-                "ActorID": binary_to_hex(task_spec.actor_id().id()),
-                "ActorCreationID": binary_to_hex(
-                    task_spec.actor_creation_id().id()),
-                "ActorCreationDummyObjectID": binary_to_hex(
-                    task_spec.actor_creation_dummy_object_id().id()),
-                "ActorCounter": task_spec.actor_counter(),
-                "FunctionID": binary_to_hex(task_spec.function_id().id()),
-                "Args": task_spec.arguments(),
-                "ReturnObjectIDs": task_spec.returns(),
-                "RequiredResources": task_spec.required_resources()
-            }
-
-            return {
-                "ExecutionSpec": {
-                    "Dependencies": [
-                        execution_spec.Dependencies(i)
-                        for i in range(execution_spec.DependenciesLength())
-                    ],
-                    "LastTimestamp": execution_spec.LastTimestamp(),
-                    "NumForwards": execution_spec.NumForwards()
-                },
-                "TaskSpec": task_spec_info
-            }
-=======
                 "RAY.TABLE_LOOKUP", TablePrefix_RAYLET_TASK, "", task_id.id())
             gcs_entries = GcsTableEntry.GetRootAsGcsTableEntry(message, 0)
 
@@ -479,7 +418,6 @@
                 })
 
             return info
->>>>>>> fd234e31
 
     def task_table(self, task_id=None):
         """Fetch and parse the task table information for one or more task IDs.
@@ -503,15 +441,9 @@
                 ]
             else:
                 task_table_keys = self.redis_client.keys(
-<<<<<<< HEAD
-                    TablePrefix_TASK_string + ":*")
-                task_ids_binary = [
-                    key[len(TablePrefix_TASK_string + ":"):]
-=======
                     TablePrefix_RAYLET_TASK_string + ":*")
                 task_ids_binary = [
                     key[len(TablePrefix_RAYLET_TASK_string + ":"):]
->>>>>>> fd234e31
                     for key in task_table_keys
                 ]
 
@@ -589,13 +521,6 @@
 
         else:
             # This is the raylet code path.
-<<<<<<< HEAD
-            client_info = self.redis_client.zrange(b"CLIENT:" + 20 * b"\xff",
-                                                   0, -1)
-            node_info = []
-            for message in client_info:
-                client = ClientTableData.GetRootAsClientTableData(message, 0)
-=======
             NIL_CLIENT_ID = 20 * b"\xff"
             message = self.redis_client.execute_command(
                 "RAY.TABLE_LOOKUP", TablePrefix_CLIENT, "", NIL_CLIENT_ID)
@@ -606,18 +531,13 @@
                 client = ClientTableData.GetRootAsClientTableData(
                     gcs_entry.Entries(i), 0)
 
->>>>>>> fd234e31
                 resources = {
                     client.ResourcesTotalLabel(i).decode("ascii"):
                     client.ResourcesTotalCapacity(i)
                     for i in range(client.ResourcesTotalLabelLength())
                 }
                 node_info.append({
-<<<<<<< HEAD
-                    "ClientID": binascii.hexlify(client.ClientId()),
-=======
                     "ClientID": ray.utils.binary_to_hex(client.ClientId()),
->>>>>>> fd234e31
                     "IsInsertion": client.IsInsertion(),
                     "NodeManagerAddress": client.NodeManagerAddress().decode(
                         "ascii"),
