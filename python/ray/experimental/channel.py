--- conflicted
+++ resolved
@@ -101,7 +101,7 @@
         self._writer_registered = False
         self._reader_registered = False
 
-    def ensure_registered_as_writer(self):
+    def _ensure_registered_as_writer(self):
         if self._writer_registered:
             return
 
@@ -109,7 +109,7 @@
             self._worker.core_worker.experimental_channel_register_writer(ref)
         self._writer_registered = True
 
-    def ensure_registered_as_reader(self):
+    def _ensure_registered_as_reader(self):
         if self._reader_registered:
             return
 
@@ -150,7 +150,7 @@
         if num_readers <= 0:
             raise ValueError("``num_readers`` must be a positive integer.")
 
-        self.ensure_registered_as_writer()
+        self._ensure_registered_as_writer()
 
         try:
             serialized_value = self._worker.get_serialization_context().serialize(value)
@@ -184,7 +184,6 @@
         Returns:
             Any: The deserialized value.
         """
-<<<<<<< HEAD
         self._ensure_registered_as_reader()
         exc = None
         try:
@@ -199,10 +198,6 @@
             raise exc
 
         return val
-=======
-        self.ensure_registered_as_reader()
-        return ray.get(self._base_ref)
->>>>>>> cb055402
 
     def end_read(self):
         """
@@ -211,17 +206,12 @@
         If begin_read is not called first, then this call will block until a
         value is written, then drop the value.
         """
-<<<<<<< HEAD
         self._ensure_registered_as_reader()
         self._worker.core_worker.experimental_channel_read_release(
             [self._base_refs[self._end_read_ref_idx]]
         )
         self._end_read_ref_idx += 1
         self._end_read_ref_idx %= len(self._base_refs)
-=======
-        self.ensure_registered_as_reader()
-        self._worker.core_worker.experimental_channel_read_release([self._base_ref])
->>>>>>> cb055402
 
     def close(self) -> None:
         """
@@ -230,16 +220,10 @@
         Does not block. Any existing values in the channel may be lost after the
         channel is closed.
         """
-<<<<<<< HEAD
         logger.debug(f"Setting error bit on channels: {self._base_refs}")
         self._ensure_registered_as_writer()
         for base_ref in self._base_refs:
             self._worker.core_worker.experimental_channel_set_error(base_ref)
-=======
-        logger.debug(f"Setting error bit on channel: {self._base_ref}")
-        self.ensure_registered_as_writer()
-        self._worker.core_worker.experimental_channel_set_error(self._base_ref)
->>>>>>> cb055402
 
 
 # Interfaces for channel I/O.
@@ -373,7 +357,7 @@
 @DeveloperAPI
 class SynchronousWriter(WriterInterface):
     def start(self):
-        self._output_channel.ensure_registered_as_writer()
+        self._output_channel._ensure_registered_as_writer()
         pass
 
     def write(self, val: Any) -> None:
@@ -394,7 +378,7 @@
         )
 
     def start(self):
-        self._output_channel.ensure_registered_as_writer()
+        self._output_channel._ensure_registered_as_writer()
         self._background_task = asyncio.ensure_future(self.run())
 
     def _run(self, res):
