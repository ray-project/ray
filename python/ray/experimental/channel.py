--- conflicted
+++ resolved
@@ -175,19 +175,13 @@
         Returns:
             Any: The deserialized value.
         """
-<<<<<<< HEAD
-        values, _ = self._worker.get_objects(
-            [self._base_ref], _is_experimental_mutable_object=True
-        )
+        self._ensure_registered_as_reader()
+        values = ray.get(self._base_ref)
         return (
-            values[0].args + tuple(values[0].kwargs.values())
-            if isinstance(values[0], ArgsKwargsWrapper)
-            else values[0]
-        )
-=======
-        self._ensure_registered_as_reader()
-        return ray.get(self._base_ref)
->>>>>>> de1eb620
+            tuple(values.args) + tuple(values.kwargs.values())
+            if isinstance(values, ArgsKwargsWrapper)
+            else values
+        )
 
     def end_read(self):
         """
