--- conflicted
+++ resolved
@@ -187,7 +187,6 @@
         """
         logger.debug(f"Setting error bit on channel: {self._base_ref}")
         self._ensure_registered_as_writer()
-<<<<<<< HEAD
         self._worker.core_worker.experimental_channel_set_error(self._base_ref)
 
 
@@ -340,7 +339,4 @@
 
     def close(self):
         self._background_task.cancel()
-        super().close()
-=======
-        self._worker.core_worker.experimental_channel_set_error(self._base_ref)
->>>>>>> 1d37fe76
+        super().close()