import io
import logging
from typing import Any, Optional

import ray
from ray.util.annotations import PublicAPI

# Logger for this module. It should be configured at the entry point
# into the program using Ray. Ray provides a default configuration at
# entry/init points.
logger = logging.getLogger(__name__)


def _create_channel_ref(
    buffer_size_bytes: int,
) -> "ray.ObjectRef":
    """
    Create a channel that can be read and written by co-located Ray processes.

    The channel has no buffer, so the writer will block until reader(s) have
    read the previous value. Only the channel creator may write to the channel.

    Args:
        buffer_size_bytes: The number of bytes to allocate for the object data and
            metadata. Writes to the channel must produce serialized data and
            metadata less than or equal to this value.
    Returns:
        Channel: A wrapper around ray.ObjectRef.
    """
    worker = ray._private.worker.global_worker
    worker.check_connected()

    value = b"0" * buffer_size_bytes

    try:
        object_ref = worker.put_object(
            value, owner_address=None, _is_experimental_mutable_object=True
        )
    except ray.exceptions.ObjectStoreFullError:
        logger.info(
            "Put failed since the value was either too large or the "
            "store was full of pinned objects."
        )
        raise
    return object_ref


@PublicAPI(stability="alpha")
class Channel:
    """
    A wrapper type for ray.ObjectRef. Currently supports ray.get but not
    ray.wait.
    """

    def __init__(
        self,
        buffer_size_bytes: Optional[int] = None,
        num_readers: int = 1,
<<<<<<< HEAD
        _reader_node_id: Optional[str] = None,
        _writer_channel: Optional["Channel"] = None,
=======
>>>>>>> c0b069c6
        _base_ref: Optional["ray.ObjectRef"] = None,
    ):
        """
        Create a channel that can be read and written by co-located Ray processes.

        Only the caller may write to the channel. The channel has no buffer,
        so the writer will block until reader(s) have read the previous value.

        Args:
            buffer_size_bytes: The number of bytes to allocate for the object data and
                metadata. Writes to the channel must produce serialized data and
                metadata less than or equal to this value.
        Returns:
            Channel: A wrapper around ray.ObjectRef.
        """
<<<<<<< HEAD
        if _writer_channel is not None:
            if (
                buffer_size_bytes is not None
                and buffer_size_bytes != _writer_channel._buffer_size_bytes
            ):
                raise ValueError(
                    "`buffer_size_bytes should not be specified if "
                    "`_writer_channel` is given."
                )

            buffer_size_bytes = _writer_channel._buffer_size_bytes

=======
>>>>>>> c0b069c6
        if buffer_size_bytes is None:
            if _base_ref is None:
                raise ValueError(
                    "One of `buffer_size_bytes` or `_base_ref` must be provided"
                )
            self._base_ref = _base_ref
        else:
            if not isinstance(buffer_size_bytes, int):
                raise ValueError("buffer_size_bytes must be an integer")
            self._base_ref = _create_channel_ref(buffer_size_bytes)
<<<<<<< HEAD
=======

        if not isinstance(num_readers, int):
            raise ValueError("num_readers must be an integer")
>>>>>>> c0b069c6

        if not isinstance(num_readers, int):
            raise ValueError("num_readers must be an integer")

        self._buffer_size_bytes = buffer_size_bytes
        self._num_readers = num_readers
        self._worker = ray._private.worker.global_worker
        self._worker.check_connected()

        if _reader_node_id is not None:
            if not isinstance(_reader_node_id, str):
                raise ValueError("`_reader_node_id` must be a str")
            print(self._base_ref, _reader_node_id)
            self._worker.core_worker.experimental_register_cross_node_writer_channel(
                self._base_ref, _reader_node_id
            )

        if _writer_channel is not None:
            self._worker.core_worker.experimental_register_cross_node_reader_channel(
                _writer_channel._base_ref, self._num_readers, self._base_ref
            )

    @staticmethod
<<<<<<< HEAD
    def _from_base_ref(
        base_ref: "ray.ObjectRef", num_readers: int, buffer_size_bytes: int
    ) -> "Channel":
        chan = Channel(num_readers=num_readers, _base_ref=base_ref)
        chan._buffer_size_bytes = buffer_size_bytes
        return chan
=======
    def _from_base_ref(base_ref: "ray.ObjectRef", num_readers: int) -> "Channel":
        return Channel(num_readers=num_readers, _base_ref=base_ref)
>>>>>>> c0b069c6

    def __reduce__(self):
        return self._from_base_ref, (
            self._base_ref,
            self._num_readers,
            self._buffer_size_bytes,
        )

    def write(self, value: Any, num_readers: Optional[int] = None):
        """
        Write a value to the channel.

        Blocks if there are still pending readers for the previous value. The
        writer may not write again until the specified number of readers have
        called ``end_read_channel``.

        Args:
            value: The value to write.
            num_readers: The number of readers that must read and release the value
                before we can write again.
        """
        if num_readers is None:
            num_readers = self._num_readers
        if num_readers <= 0:
            raise ValueError("``num_readers`` must be a positive integer.")

        try:
            serialized_value = self._worker.get_serialization_context().serialize(value)
        except TypeError as e:
            sio = io.StringIO()
            ray.util.inspect_serializability(value, print_file=sio)
            msg = (
                "Could not serialize the put value "
                f"{repr(value)}:\n"
                f"{sio.getvalue()}"
            )
            raise TypeError(msg) from e

        self._worker.core_worker.experimental_mutable_object_put_serialized(
            serialized_value,
            self._base_ref,
            num_readers,
        )

    def begin_read(self) -> Any:
        """
        Read the latest value from the channel. This call will block until a
        value is available to read.

        Subsequent calls to begin_read() will return the same value, until
        end_read() is called. Then, the client must begin_read() again to get
        the next value.

        Returns:
            Any: The deserialized value.
        """
        values, _ = self._worker.get_objects(
            [self._base_ref], _is_experimental_mutable_object=True
        )
        return values[0]

    def end_read(self):
        """
        Signal to the writer that the channel is ready to write again.

        If begin_read is not called first, then this call will block until a
        value is written, then drop the value.
        """
        self._worker.core_worker.experimental_mutable_object_read_release(
            [self._base_ref]
        )

    def close(self) -> None:
        """
        Close this channel by setting the error bit on the object.

        Does not block. Any existing values in the channel may be lost after the
        channel is closed.
        """
        logger.debug(f"Setting error bit on channel: {self._base_ref}")
        self._worker.core_worker.experimental_mutable_object_set_error(self._base_ref)<|MERGE_RESOLUTION|>--- conflicted
+++ resolved
@@ -56,11 +56,8 @@
         self,
         buffer_size_bytes: Optional[int] = None,
         num_readers: int = 1,
-<<<<<<< HEAD
         _reader_node_id: Optional[str] = None,
         _writer_channel: Optional["Channel"] = None,
-=======
->>>>>>> c0b069c6
         _base_ref: Optional["ray.ObjectRef"] = None,
     ):
         """
@@ -76,7 +73,6 @@
         Returns:
             Channel: A wrapper around ray.ObjectRef.
         """
-<<<<<<< HEAD
         if _writer_channel is not None:
             if (
                 buffer_size_bytes is not None
@@ -89,8 +85,6 @@
 
             buffer_size_bytes = _writer_channel._buffer_size_bytes
 
-=======
->>>>>>> c0b069c6
         if buffer_size_bytes is None:
             if _base_ref is None:
                 raise ValueError(
@@ -101,12 +95,6 @@
             if not isinstance(buffer_size_bytes, int):
                 raise ValueError("buffer_size_bytes must be an integer")
             self._base_ref = _create_channel_ref(buffer_size_bytes)
-<<<<<<< HEAD
-=======
-
-        if not isinstance(num_readers, int):
-            raise ValueError("num_readers must be an integer")
->>>>>>> c0b069c6
 
         if not isinstance(num_readers, int):
             raise ValueError("num_readers must be an integer")
@@ -130,17 +118,12 @@
             )
 
     @staticmethod
-<<<<<<< HEAD
     def _from_base_ref(
         base_ref: "ray.ObjectRef", num_readers: int, buffer_size_bytes: int
     ) -> "Channel":
         chan = Channel(num_readers=num_readers, _base_ref=base_ref)
         chan._buffer_size_bytes = buffer_size_bytes
         return chan
-=======
-    def _from_base_ref(base_ref: "ray.ObjectRef", num_readers: int) -> "Channel":
-        return Channel(num_readers=num_readers, _base_ref=base_ref)
->>>>>>> c0b069c6
 
     def __reduce__(self):
         return self._from_base_ref, (
