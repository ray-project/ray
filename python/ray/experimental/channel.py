--- conflicted
+++ resolved
@@ -2,11 +2,7 @@
 import concurrent
 import io
 import logging
-<<<<<<< HEAD
 from typing import Any, Dict, List, Optional
-=======
-from typing import Any, List, Optional
->>>>>>> a28dfdd2
 
 import ray
 from ray.util.annotations import DeveloperAPI, PublicAPI
