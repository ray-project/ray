--- conflicted
+++ resolved
@@ -4,13 +4,9 @@
 
 import ray
 from ray.experimental.serve.utils import logger
-<<<<<<< HEAD
 import itertools
-=======
 from blist import sortedlist
 import time
-
->>>>>>> 032e8553
 
 class Query:
     def __init__(self,
@@ -177,29 +173,8 @@
         }
         return list(backends_in_policy.intersection(available_workers))
 
-<<<<<<< HEAD
     # flushes the buffer queue and assigns work to workers
     def _flush_buffer(self):
-=======
-    def _flush(self):
-        # perform traffic splitting for requests
-        for service, queue in self.queues.items():
-            # while there are incoming requests and there are backends
-            while len(queue) and len(self.traffic[service]):
-                backend_names = list(self.traffic[service].keys())
-                backend_weights = list(self.traffic[service].values())
-                # TODO(alind): is random choice good for deadline awareness?
-                # putting query in a buffer of a non available backend may
-                # not be good
-                chosen_backend = np.random.choice(
-                    backend_names, p=backend_weights).squeeze()
-
-                request = queue.popleft()
-                # maintain a sorted list in the buffer queue of the backend
-                self.buffer_queues[chosen_backend].add(request)
-
-        # distach buffer queues to work queues
->>>>>>> 032e8553
         for service in self.queues.keys():
             ready_backends = self._get_available_backends(service)
             for backend in ready_backends:
