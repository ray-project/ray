import inspect
from functools import wraps
from tempfile import mkstemp
<<<<<<< HEAD
import itertools
=======
from multiprocessing import cpu_count
>>>>>>> dd095c47

import numpy as np

import ray
from ray.experimental.serve.constants import (
    DEFAULT_HTTP_HOST, DEFAULT_HTTP_PORT, SERVE_NURSERY_NAME)
from ray.experimental.serve.global_state import (GlobalState,
                                                 start_initial_state)
from ray.experimental.serve.kv_store_service import SQLiteKVStore
from ray.experimental.serve.task_runner import RayServeMixin, TaskRunnerActor
from ray.experimental.serve.utils import (block_until_http_ready,
                                          get_random_letters)
from ray.experimental.serve.exceptions import RayServeException
from ray.experimental.serve.backend_config import BackendConfig
from ray.experimental.serve.policy import RoutePolicy
from ray.experimental.serve.queues import Query
global_state = None


def _expand(l):
    return list(
        itertools.chain.from_iterable(
            [x if isinstance(x, list) else [x] for x in l]))


def _get_global_state():
    """Used for internal purpose. Because just import serve.global_state
    will always reference the original None object
    """
    return global_state


def _ensure_connected(f):
    @wraps(f)
    def check(*args, **kwargs):
        if _get_global_state() is None:
            raise RayServeException("Please run serve.init to initialize or "
                                    "connect to existing ray serve cluster.")
        return f(*args, **kwargs)

    return check


def accept_batch(f):
    """Annotation to mark a serving function that batch is accepted.

    This annotation need to be used to mark a function expect all arguments
    to be passed into a list.

    Example:

    >>> @serve.accept_batch
        def serving_func(flask_request):
            assert isinstance(flask_request, list)
            ...

    >>> class ServingActor:
            @serve.accept_batch
            def __call__(self, *, python_arg=None):
                assert isinstance(python_arg, list)
    """
    f.serve_accept_batch = True
    return f


def init(kv_store_connector=None,
         kv_store_path=None,
         blocking=False,
         start_server=True,
         http_host=DEFAULT_HTTP_HOST,
         http_port=DEFAULT_HTTP_PORT,
         ray_init_kwargs={
             "object_store_memory": int(1e8),
             "num_cpus": max(cpu_count(), 8)
         },
         gc_window_seconds=3600,
         queueing_policy=RoutePolicy.Random,
         policy_kwargs={}):
    """Initialize a serve cluster.

    If serve cluster has already initialized, this function will just return.

    Calling `ray.init` before `serve.init` is optional. When there is not a ray
    cluster initialized, serve will call `ray.init` with `object_store_memory`
    requirement.

    Args:
        kv_store_connector (callable): Function of (namespace) => TableObject.
            We will use a SQLite connector that stores to /tmp by default.
        kv_store_path (str, path): Path to the SQLite table.
        blocking (bool): If true, the function will wait for the HTTP server to
            be healthy, and other components to be ready before returns.
        start_server (bool): If true, `serve.init` starts http server.
            (Default: True)
        http_host (str): Host for HTTP server. Default to "0.0.0.0".
        http_port (int): Port for HTTP server. Default to 8000.
        ray_init_kwargs (dict): Argument passed to ray.init, if there is no ray
            connection. Default to {"object_store_memory": int(1e8)} for
            performance stability reason
        gc_window_seconds(int): How long will we keep the metric data in
            memory. Data older than the gc_window will be deleted. The default
            is 3600 seconds, which is 1 hour.
        queueing_policy(RoutePolicy): Define the queueing policy for selecting
            the backend for a service. (Default: RoutePolicy.Random)
        policy_kwargs: Arguments required to instantiate a queueing policy
    """
    global global_state
    # Noop if global_state is no longer None
    if global_state is not None:
        return

    # Initialize ray if needed.
    if not ray.is_initialized():
        ray.init(**ray_init_kwargs)

    # Try to get serve nursery if there exists
    try:
        ray.experimental.get_actor(SERVE_NURSERY_NAME)
        global_state = GlobalState()
        return
    except ValueError:
        pass

    # Register serialization context once
    ray.register_custom_serializer(Query, Query.ray_serialize,
                                   Query.ray_deserialize)

    if kv_store_path is None:
        _, kv_store_path = mkstemp()

    # Serve has not been initialized, perform init sequence
    # Todo, move the db to session_dir
    #    ray.worker._global_node.address_info["session_dir"]
    def kv_store_connector(namespace):
        return SQLiteKVStore(namespace, db_path=kv_store_path)

    nursery = start_initial_state(kv_store_connector)

    global_state = GlobalState(nursery)
    if start_server:
        global_state.init_or_get_http_server(host=http_host, port=http_port)
    global_state.init_or_get_router(
        queueing_policy=queueing_policy, policy_kwargs=policy_kwargs)
    global_state.init_or_get_metric_monitor(
        gc_window_seconds=gc_window_seconds)

    if start_server and blocking:
        block_until_http_ready("http://{}:{}".format(http_host, http_port))


@_ensure_connected
def create_endpoint(endpoint_name, route=None, blocking=True):
    """Create a service endpoint given route_expression.

    Args:
        endpoint_name (str): A name to associate to the endpoint. It will be
            used as key to set traffic policy.
        route (str): A string begin with "/". HTTP server will use
            the string to match the path.
        blocking (bool): If true, the function will wait for service to be
            registered before returning
    """
    global_state.route_table.register_service(route, endpoint_name)


@_ensure_connected
def set_backend_config(backend_tag, backend_config):
    """Set a backend configuration for a backend tag

    Args:
        backend_tag(str): A registered backend.
        backend_config(BackendConfig) : Desired backend configuration.
    """
    assert backend_tag in global_state.backend_table.list_backends(), (
        "Backend {} is not registered.".format(backend_tag))
    assert isinstance(backend_config,
                      BackendConfig), ("backend_config must be"
                                       " of instance BackendConfig")
    backend_config_dict = dict(backend_config)

    old_backend_config_dict = global_state.backend_table.get_info(backend_tag)
    global_state.backend_table.register_info(backend_tag, backend_config_dict)

    # inform the router about change in configuration
    # particularly for setting max_batch_size
    ray.get(global_state.init_or_get_router().set_backend_config.remote(
        backend_tag, backend_config_dict))

    # checking if replicas need to be restarted
    # Replicas are restarted if there is any change in the backend config
    # related to restart_configs
    # TODO(alind) : have replica restarting policies selected by the user

    need_to_restart_replicas = any(
        old_backend_config_dict[k] != backend_config_dict[k]
        for k in BackendConfig.restart_on_change_fields)
    if need_to_restart_replicas:
        # kill all the replicas for restarting with new configurations
        scale(backend_tag, 0)

    # scale the replicas with new configuration
    scale(backend_tag, backend_config_dict["num_replicas"])


@_ensure_connected
def get_backend_config(backend_tag):
    """get the backend configuration for a backend tag

    Args:
        backend_tag(str): A registered backend.
    """
    assert backend_tag in global_state.backend_table.list_backends(), (
        "Backend {} is not registered.".format(backend_tag))
    backend_config_dict = global_state.backend_table.get_info(backend_tag)
    return BackendConfig(**backend_config_dict)


@_ensure_connected
def create_backend(func_or_class,
                   backend_tag,
                   *actor_init_args,
                   backend_config=BackendConfig()):
    """Create a backend using func_or_class and assign backend_tag.

    Args:
        func_or_class (callable, class): a function or a class implements
            __call__ protocol.
        backend_tag (str): a unique tag assign to this backend. It will be used
            to associate services in traffic policy.
        backend_config (BackendConfig): An object defining backend properties
        for starting a backend.
        *actor_init_args (optional): the argument to pass to the class
            initialization method.
    """
    assert isinstance(backend_config,
                      BackendConfig), ("backend_config must be"
                                       " of instance BackendConfig")
    backend_config_dict = dict(backend_config)

    should_accept_batch = (True if backend_config.max_batch_size is not None
                           else False)
    batch_annotation_not_found = RayServeException(
        "max_batch_size is set in config but the function or method does not "
        "accept batching. Please use @serve.accept_batch to explicitly mark "
        "the function or method as batchable and takes in list as arguments.")

    arg_list = []
    if inspect.isfunction(func_or_class):
        if should_accept_batch and not hasattr(func_or_class,
                                               "serve_accept_batch"):
            raise batch_annotation_not_found

        # arg list for a fn is function itself
        arg_list = [func_or_class]
        # ignore lint on lambda expression
        creator = lambda kwrgs: TaskRunnerActor._remote(**kwrgs)  # noqa: E731
    elif inspect.isclass(func_or_class):
        if should_accept_batch and not hasattr(func_or_class.__call__,
                                               "serve_accept_batch"):
            raise batch_annotation_not_found

        # Python inheritance order is right-to-left. We put RayServeMixin
        # on the left to make sure its methods are not overriden.
        @ray.remote
        class CustomActor(RayServeMixin, func_or_class):
            pass

        arg_list = actor_init_args
        # ignore lint on lambda expression
        creator = lambda kwargs: CustomActor._remote(**kwargs)  # noqa: E731
    else:
        raise TypeError(
            "Backend must be a function or class, it is {}.".format(
                type(func_or_class)))

    # save creator which starts replicas
    global_state.backend_table.register_backend(backend_tag, creator)

    # save information about configurations needed to start the replicas
    global_state.backend_table.register_info(backend_tag, backend_config_dict)

    # save the initial arguments needed by replicas
    global_state.backend_table.save_init_args(backend_tag, arg_list)

    # set the backend config inside the router
    # particularly for max-batch-size
    ray.get(global_state.init_or_get_router().set_backend_config.remote(
        backend_tag, backend_config_dict))
    scale(backend_tag, backend_config_dict["num_replicas"])


def _start_replica(backend_tag):
    assert backend_tag in global_state.backend_table.list_backends(), (
        "Backend {} is not registered.".format(backend_tag))

    replica_tag = "{}#{}".format(backend_tag, get_random_letters(length=6))

    # get the info which starts the replicas
    creator = global_state.backend_table.get_backend_creator(backend_tag)
    backend_config_dict = global_state.backend_table.get_info(backend_tag)
    backend_config = BackendConfig(**backend_config_dict)
    init_args = global_state.backend_table.get_init_args(backend_tag)

    # get actor creation kwargs
    actor_kwargs = backend_config.get_actor_creation_args(init_args)

    # Create the runner in the nursery
    [runner_handle] = ray.get(
        global_state.actor_nursery_handle.start_actor_with_creator.remote(
            creator, actor_kwargs, replica_tag))

    # Setup the worker
    ray.get(
        runner_handle._ray_serve_setup.remote(
            backend_tag, global_state.init_or_get_router(), runner_handle))
    runner_handle._ray_serve_fetch.remote()

    # Register the worker in config tables as well as metric monitor
    global_state.backend_table.add_replica(backend_tag, replica_tag)
    global_state.init_or_get_metric_monitor().add_target.remote(runner_handle)


def _remove_replica(backend_tag):
    assert backend_tag in global_state.backend_table.list_backends(), (
        "Backend {} is not registered.".format(backend_tag))
    assert len(global_state.backend_table.list_replicas(backend_tag)) > 0, (
        "Backend {} does not have enough replicas to be removed.".format(
            backend_tag))

    replica_tag = global_state.backend_table.remove_replica(backend_tag)
    [replica_handle] = ray.get(
        global_state.actor_nursery_handle.get_handle.remote(replica_tag))

    # Remove the replica from metric monitor.
    ray.get(global_state.init_or_get_metric_monitor().remove_target.remote(
        replica_handle))

    # Remove the replica from actor nursery.
    ray.get(
        global_state.actor_nursery_handle.remove_handle.remote(replica_tag))

    # Remove the replica from router.
    # This will also destory the actor handle.
    ray.get(global_state.init_or_get_router()
            .remove_and_destory_replica.remote(backend_tag, replica_handle))


@_ensure_connected
def scale(backend_tag, num_replicas):
    """Set the number of replicas for backend_tag.

    Args:
        backend_tag (str): A registered backend.
        num_replicas (int): Desired number of replicas
    """
    assert backend_tag in global_state.backend_table.list_backends(), (
        "Backend {} is not registered.".format(backend_tag))
    assert num_replicas >= 0, ("Number of replicas must be"
                               " greater than or equal to 0.")

    replicas = global_state.backend_table.list_replicas(backend_tag)
    current_num_replicas = len(replicas)
    delta_num_replicas = num_replicas - current_num_replicas

    if delta_num_replicas > 0:
        for _ in range(delta_num_replicas):
            _start_replica(backend_tag)
    elif delta_num_replicas < 0:
        for _ in range(-delta_num_replicas):
            _remove_replica(backend_tag)


@_ensure_connected
def link(endpoint_name, backend_tag):
    """Associate a service endpoint with backend tag.

    Example:

    >>> serve.link("service-name", "backend:v1")

    Note:
    This is equivalent to

    >>> serve.split("service-name", {"backend:v1": 1.0})
    """
    split(endpoint_name, {backend_tag: 1.0})


@_ensure_connected
def split(endpoint_name, traffic_policy_dictionary):
    """Associate a service endpoint with traffic policy.

    Example:

    >>> serve.split("service-name", {
        "backend:v1": 0.5,
        "backend:v2": 0.5
    })

    Args:
        endpoint_name (str): A registered service endpoint.
        traffic_policy_dictionary (dict): a dictionary maps backend names
            to their traffic weights. The weights must sum to 1.
    """
    assert endpoint_name in _expand(
        global_state.route_table.list_service().values())

    assert isinstance(traffic_policy_dictionary,
                      dict), "Traffic policy must be dictionary"
    prob = 0
    for backend, weight in traffic_policy_dictionary.items():
        prob += weight
        assert (backend in global_state.backend_table.list_backends()
                ), "backend {} is not registered".format(backend)
    assert np.isclose(
        prob, 1,
        atol=0.02), "weights must sum to 1, currently it sums to {}".format(
            prob)

    global_state.policy_table.register_traffic_policy(
        endpoint_name, traffic_policy_dictionary)
    ray.get(global_state.init_or_get_router().set_traffic.remote(
        endpoint_name, traffic_policy_dictionary))


@_ensure_connected
def get_handle(endpoint_name):
    """Retrieve RayServeHandle for service endpoint to invoke it from Python.

    Args:
        endpoint_name (str): A registered service endpoint.

    Returns:
        RayServeHandle
    """
    assert endpoint_name in _expand(
        global_state.route_table.list_service().values())

    # Delay import due to it's dependency on global_state
    from ray.experimental.serve.handle import RayServeHandle

    return RayServeHandle(global_state.init_or_get_router(), endpoint_name)


@_ensure_connected
def stat(percentiles=[50, 90, 95],
         agg_windows_seconds=[10, 60, 300, 600, 3600]):
    """Retrieve metric statistics about ray serve system.

    Args:
        percentiles(List[int]): The percentiles for aggregation operations.
            Default is 50th, 90th, 95th percentile.
        agg_windows_seconds(List[int]): The aggregation windows in seconds.
            The longest aggregation window must be shorter or equal to the
            gc_window_seconds.
    """
    return ray.get(global_state.init_or_get_metric_monitor().collect.remote(
        percentiles, agg_windows_seconds))


class route:
    def __init__(self, url_route):
        self.route = url_route

    def __call__(self, func_or_class):
        name = func_or_class.__name__
        backend_tag = "{}:v0".format(name)

        create_backend(func_or_class, backend_tag)
        create_endpoint(name, self.route)
        link(name, backend_tag)<|MERGE_RESOLUTION|>--- conflicted
+++ resolved
@@ -1,11 +1,8 @@
 import inspect
 from functools import wraps
 from tempfile import mkstemp
-<<<<<<< HEAD
 import itertools
-=======
 from multiprocessing import cpu_count
->>>>>>> dd095c47
 
 import numpy as np
 
