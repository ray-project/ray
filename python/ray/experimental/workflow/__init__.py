--- conflicted
+++ resolved
@@ -1,17 +1,10 @@
 from ray.experimental.workflow.api import (step, virtual_actor, resume,
-<<<<<<< HEAD
                                            list_all, get_output, get_actor,
                                            cancel, get_status, resume_all)
-=======
                                            get_output, get_actor, init)
->>>>>>> c4bd3ae5
 from ray.experimental.workflow.workflow_access import WorkflowExecutionError
 from ray.experimental.workflow.common import WorkflowStatus
 
 __all__ = ("step", "virtual_actor", "resume", "get_output", "get_actor",
-<<<<<<< HEAD
            "WorkflowExecutionError", "resume_all", "cancel", "get_status",
-           "list_all", "WorkflowStatus")
-=======
-           "WorkflowExecutionError", "init")
->>>>>>> c4bd3ae5
+           "list_all", "WorkflowStatus", "init")