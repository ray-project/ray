from dataclasses import dataclass
import logging
from typing import (List, Tuple, Any, Dict, Callable, Optional, TYPE_CHECKING,
                    Union)
import ray
from ray import ObjectRef
from ray._private import signature

from ray.experimental.workflow import workflow_context
from ray.experimental.workflow import recovery
from ray.experimental.workflow.workflow_context import get_step_status_info
from ray.experimental.workflow import serialization_context
from ray.experimental.workflow import workflow_storage
from ray.experimental.workflow.workflow_access import (
    get_or_create_management_actor, get_management_actor)
from ray.experimental.workflow.common import (
    Workflow, WorkflowStatus, WorkflowOutputType, WorkflowExecutionResult,
    StepType)

if TYPE_CHECKING:
    from ray.experimental.workflow.common import (StepID, WorkflowRef,
                                                  WorkflowInputs)

StepInputTupleToResolve = Tuple[ObjectRef, List[ObjectRef], List[ObjectRef]]

logger = logging.getLogger(__name__)


def _resolve_object_ref(ref: ObjectRef) -> Tuple[Any, ObjectRef]:
    """
    Resolves the ObjectRef into the object instance.

    Returns:
        The object instance and the direct ObjectRef to the instance.
    """
    last_ref = ref
    while True:
        if isinstance(ref, ObjectRef):
            last_ref = ref
        else:
            break
        ref = ray.get(last_ref)
    return ref, last_ref


def _resolve_dynamic_workflow_refs(workflow_refs: "List[WorkflowRef]"):
    """Get the output of a workflow step with the step ID at runtime.

    We lookup the output by the following order:
    1. Query cached step output in the workflow manager. Fetch the physical
       output object.
    2. If failed to fetch the physical output object, look into the storage
       to see whether the output is checkpointed. Load the checkpoint.
    3. If failed to load the checkpoint, resume the step and get the output.
    """
    workflow_manager = get_or_create_management_actor()
    context = workflow_context.get_workflow_step_context()
    workflow_id = context.workflow_id
    storage_url = context.storage_url
    workflow_ref_mapping = []
    for workflow_ref in workflow_refs:
        step_ref = ray.get(
            workflow_manager.get_cached_step_output.remote(
                workflow_id, workflow_ref.step_id))
        get_cached_step = False
        if step_ref is not None:
            try:
                output, _ = _resolve_object_ref(step_ref)
                get_cached_step = True
            except Exception:
                get_cached_step = False
        if not get_cached_step:
            wf_store = workflow_storage.get_workflow_storage()
            try:
                output = wf_store.load_step_output(workflow_ref.step_id)
            except Exception:
                current_step_id = workflow_context.get_current_step_id()
                logger.warning("Failed to get the output of step "
                               f"{workflow_ref.step_id}. Trying to resume it. "
                               f"Current step: '{current_step_id}'")
                step_ref = recovery.resume_workflow_step(
                    workflow_id, workflow_ref.step_id,
                    storage_url).persisted_output
                output, _ = _resolve_object_ref(step_ref)
        workflow_ref_mapping.append(output)
    return workflow_ref_mapping


def _resolve_step_inputs(
        step_inputs: "_BakedWorkflowInputs") -> Tuple[List, Dict]:
    """
    This function resolves the inputs for the code inside
    a workflow step (works on the callee side). For outputs from other
    workflows, we resolve them into object instances inplace.

    For each ObjectRef argument, the function returns both the ObjectRef
    and the object instance. If the ObjectRef is a chain of nested
    ObjectRefs, then we resolve it recursively until we get the
    object instance, and we return the *direct* ObjectRef of the
    instance. This function does not resolve ObjectRef
    inside another object (e.g. list of ObjectRefs) to give users some
    flexibility.

    Args:
        step_inputs: Workflow step inputs.
    Returns:
        Instances of arguments.
    """

    objects_mapping = []
    for obj_ref in step_inputs.workflow_outputs:
        obj, ref = _resolve_object_ref(obj_ref)
        objects_mapping.append(obj)

    workflow_ref_mapping = _resolve_dynamic_workflow_refs(
        step_inputs.workflow_refs)

    with serialization_context.workflow_args_resolving_context(
            objects_mapping, step_inputs.object_refs, workflow_ref_mapping):
        # reconstruct input arguments under correct serialization context
        flattened_args: List[Any] = ray.get(step_inputs.args)

    # dereference arguments like Ray remote functions
    flattened_args = [
        ray.get(a) if isinstance(a, ObjectRef) else a for a in flattened_args
    ]
    return signature.recover_args(flattened_args)


def execute_workflow(
        workflow: "Workflow",
        outer_most_step_id: Optional[str] = None,
        last_step_of_workflow: bool = False) -> "WorkflowExecutionResult":
    """Execute workflow.

    To fully explain what we are doing, we need to introduce some syntax first.
    The syntax for dependencies between workflow steps
    "B.step(A.step())" is "A - B"; the syntax for nested workflow steps
    "def A(): return B.step()" is "A / B".

    In a chain/DAG of step dependencies, the "output step" is the step of last
    (topological) order. For example, in "A - B - C", C is the output step.

    In a chain of nested workflow steps, the initial "output step" is
    called the "outer most step" for other "output steps". For example, in
    "A / B / C / D", "A" is the outer most step for "B", "C", "D";
    in the hybrid workflow "((A - B) / C / D) - (E / (F - G) / H)",
    "B" is the outer most step for "C", "D"; "E" is the outer most step
    for "G", "H".

    Args:
        workflow: The workflow to be executed.
        outer_most_step_id: The ID of the outer most workflow. None if it
            does not exists. See "step_executor.execute_workflow" for detailed
            explanation.
        last_step_of_workflow: The step that generates the output of the
            workflow (including nested steps).
    Returns:
        An object ref that represent the result.
    """
    if workflow.executed:
        return workflow.result
    workflow_data = workflow.data
    baked_inputs = _BakedWorkflowInputs.from_workflow_inputs(
        workflow_data.inputs)
    persisted_output, volatile_output = _workflow_step_executor.options(
        **workflow_data.ray_options).remote(
            workflow_data.step_type, workflow_data.func_body,
            workflow_context.get_workflow_step_context(), workflow.step_id,
            baked_inputs, outer_most_step_id, workflow_data.catch_exceptions,
            workflow_data.max_retries, last_step_of_workflow)

    if not isinstance(persisted_output, WorkflowOutputType):
        raise TypeError("Unexpected return type of the workflow.")

    if workflow_data.step_type != StepType.READONLY_ACTOR_METHOD:
        _record_step_status(workflow.step_id, WorkflowStatus.RUNNING,
                            [volatile_output])

    result = WorkflowExecutionResult(persisted_output, volatile_output)
    workflow._result = result
    workflow._executed = True
    return result


def commit_step(store: workflow_storage.WorkflowStorage,
                step_id: "StepID",
                ret: Union["Workflow", Any],
                exception: Optional[Exception],
                outer_most_step_id: Optional[str] = None):
    """Checkpoint the step output.
    Args:
        store: The storage the current workflow is using.
        step_id: The ID of the step.
        ret: The returned object of the workflow step.
        outer_most_step_id: The ID of the outer most workflow. None if it
            does not exists. See "step_executor.execute_workflow" for detailed
            explanation.
    """
    from ray.experimental.workflow.common import Workflow
    if isinstance(ret, Workflow):
        store.save_subworkflow(ret)
    store.save_step_output(step_id, ret, exception, outer_most_step_id)


def _wrap_run(func: Callable, step_type: StepType, step_id: "StepID",
              catch_exceptions: bool, max_retries: int, *args,
              **kwargs) -> Tuple[Any, Any]:
    """Wrap the function and execute it.

    It returns two parts, persisted_output (p-out) and volatile_output (v-out).
    P-out is the part of result to persist in a storage and pass to the
    next step. V-out is the part of result to return to the user but does not
    require persistence.

    This table describes their relationships

    +-----------------------------+-------+--------+----------------------+
    | Step Type                   | p-out | v-out  | catch exception into |
    +-----------------------------+-------+--------+----------------------+
    | Function Step               | Y     | N      | p-out                |
    +-----------------------------+-------+--------+----------------------+
    | Virtual Actor Step          | Y     | Y      | v-out                |
    +-----------------------------+-------+--------+----------------------+
    | Readonly Virtual Actor Step | N     | Y      | v-out                |
    +-----------------------------+-------+--------+----------------------+

    Args:
        step_type: The type of the step producing the result.
        catch_exceptions: True if we would like to catch the exception.
        max_retries: Max retry times for failure.

    Returns:
        State and output.
    """
    exception = None
    result = None
    # max_retries are for application level failure.
    # For ray failure, we should use max_retries.
    for i in range(max_retries):
        logger.info(f"{get_step_status_info(WorkflowStatus.RUNNING)}"
                    f"\t[{i+1}/{max_retries}]")
        try:
            result = func(*args, **kwargs)
            exception = None
            break
        except BaseException as e:
            if i + 1 == max_retries:
                retry_msg = "Maximum retry reached, stop retry."
            else:
                retry_msg = "The step will be retried."
            logger.error(
                f"{workflow_context.get_name()} failed with error message"
                f" {e}. {retry_msg}")
            exception = e

    if catch_exceptions:
        if step_type == StepType.FUNCTION:
            if isinstance(result, Workflow):
                # When it returns a nested workflow, catch_exception
                # should be passed recursively.
                assert exception is None
                result.data.catch_exceptions = True
                persisted_output, volatile_output = result, None
            else:
                persisted_output, volatile_output = (result, exception), None
        elif step_type == StepType.ACTOR_METHOD:
            # virtual actors do not persist exception
            persisted_output, volatile_output = result[0], (result[1],
                                                            exception)
        elif step_type == StepType.READONLY_ACTOR_METHOD:
            persisted_output, volatile_output = None, (result, exception)
        else:
            raise ValueError(f"Unknown StepType '{step_type}'")
    else:
        if exception is not None:
            if step_type != StepType.READONLY_ACTOR_METHOD:
                status = WorkflowStatus.FAILED
                _record_step_status(step_id, status)
                logger.info(get_step_status_info(status))
            raise exception
        if step_type == StepType.FUNCTION:
            persisted_output, volatile_output = result, None
        elif step_type == StepType.ACTOR_METHOD:
            persisted_output, volatile_output = result
        elif step_type == StepType.READONLY_ACTOR_METHOD:
            persisted_output, volatile_output = None, result
        else:
            raise ValueError(f"Unknown StepType '{step_type}'")

    return persisted_output, volatile_output


@ray.remote(num_returns=2)
def _workflow_step_executor(
        step_type: StepType, func: Callable,
        context: workflow_context.WorkflowStepContext, step_id: "StepID",
        baked_inputs: "_BakedWorkflowInputs", outer_most_step_id: "StepID",
        catch_exceptions: bool, max_retries: int,
        last_step_of_workflow: bool) -> Any:
    """Executor function for workflow step.

    Args:
        step_type: The type of workflow step.
        func: The workflow step function.
        context: Workflow step context. Used to access correct storage etc.
        step_id: The ID of the step.
        baked_inputs: The processed inputs for the step.
        outer_most_step_id: See "step_executor.execute_workflow" for
            explanation.
        catch_exceptions: If set to be true, return
            (Optional[Result], Optional[Error]) instead of Result.
        max_retries: Max number of retries encounter of a failure.
        last_step_of_workflow: The step that generates the output of the
            workflow (including nested steps).

    Returns:
        Workflow step output.
    """
    workflow_context.update_workflow_step_context(context, step_id)
    args, kwargs = _resolve_step_inputs(baked_inputs)
    store = workflow_storage.get_workflow_storage()
    try:
        persisted_output, volatile_output = _wrap_run(
            func, step_type, step_id, catch_exceptions, max_retries, *args,
            **kwargs)
    except Exception as e:
        commit_step(store, step_id, None, e, outer_most_step_id)
        raise e

<<<<<<< HEAD
    if step_type == StepType.READONLY_ACTOR_METHOD:
        if isinstance(volatile_output, Workflow):
            raise TypeError(
                "Returning a Workflow from a readonly virtual actor "
                "is not allowed.")
        assert not isinstance(persisted_output, Workflow)
    else:
        store = workflow_storage.get_workflow_storage()
        commit_step(store, step_id, persisted_output, outer_most_step_id)
=======
    if step_type != StepType.READONLY_ACTOR_METHOD:
        # Save workflow output
        commit_step(store, step_id, persisted_output, None, outer_most_step_id)
        # We MUST execute the workflow after saving the output.
>>>>>>> d5cd9536
        if isinstance(persisted_output, Workflow):
            if step_type == StepType.FUNCTION:
                # Passing down outer most step so inner nested steps would
                # access the same outer most step.
                if not outer_most_step_id:
                    # The current workflow step returns a nested workflow, and
                    # there is no outer step for the current step. So the
                    # current step is the outer most step for the inner nested
                    # workflow steps.
                    outer_most_step_id = workflow_context.get_current_step_id()
            assert volatile_output is None
            # execute sub-workflow
            result = execute_workflow(persisted_output, outer_most_step_id,
                                      last_step_of_workflow)
            # When virtual actor returns a workflow in the method,
            # the volatile_output and persisted_output will be put together
            persisted_output = result.persisted_output
            volatile_output = result.volatile_output
        elif last_step_of_workflow:
            # advance the progress of the workflow
            store.advance_progress(step_id)
        _record_step_status(step_id, WorkflowStatus.SUCCESSFUL)
    logger.info(get_step_status_info(WorkflowStatus.SUCCESSFUL))
    if isinstance(volatile_output, Workflow):
        # This is the case where a step method is called in the virtual actor.
        # We need to run the method to get the final result.
        assert step_type == StepType.ACTOR_METHOD
        volatile_output = volatile_output.run_async(
            workflow_context.get_current_workflow_id())
    return persisted_output, volatile_output


@dataclass
class _BakedWorkflowInputs:
    """This class stores pre-processed inputs for workflow step execution.
    Especially, all input workflows to the workflow step will be scheduled,
    and their outputs (ObjectRefs) replace the original workflows."""
    args: "ObjectRef"
    workflow_outputs: "List[ObjectRef]"
    object_refs: "List[ObjectRef]"
    workflow_refs: "List[WorkflowRef]"

    @classmethod
    def from_workflow_inputs(cls, inputs: "WorkflowInputs"):
        workflow_outputs = [
            execute_workflow(w).persisted_output for w in inputs.workflows
        ]
        return cls(inputs.args, workflow_outputs, inputs.object_refs,
                   inputs.workflow_refs)

    def __reduce__(self):
        return _BakedWorkflowInputs, (self.args, self.workflow_outputs,
                                      self.object_refs, self.workflow_refs)


def _record_step_status(step_id: "StepID",
                        status: "WorkflowStatus",
                        outputs: List["ObjectRef"] = []) -> None:
    workflow_id = workflow_context.get_current_workflow_id()
    workflow_manager = get_management_actor()
    ray.get(
        workflow_manager.update_step_status.remote(workflow_id, step_id,
                                                   status, outputs))<|MERGE_RESOLUTION|>--- conflicted
+++ resolved
@@ -327,23 +327,10 @@
     except Exception as e:
         commit_step(store, step_id, None, e, outer_most_step_id)
         raise e
-
-<<<<<<< HEAD
-    if step_type == StepType.READONLY_ACTOR_METHOD:
-        if isinstance(volatile_output, Workflow):
-            raise TypeError(
-                "Returning a Workflow from a readonly virtual actor "
-                "is not allowed.")
-        assert not isinstance(persisted_output, Workflow)
-    else:
-        store = workflow_storage.get_workflow_storage()
-        commit_step(store, step_id, persisted_output, outer_most_step_id)
-=======
     if step_type != StepType.READONLY_ACTOR_METHOD:
         # Save workflow output
         commit_step(store, step_id, persisted_output, None, outer_most_step_id)
         # We MUST execute the workflow after saving the output.
->>>>>>> d5cd9536
         if isinstance(persisted_output, Workflow):
             if step_type == StepType.FUNCTION:
                 # Passing down outer most step so inner nested steps would
