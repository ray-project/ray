--- conflicted
+++ resolved
@@ -167,32 +167,6 @@
     Returns:
         Workflow step output.
     """
-<<<<<<< HEAD
-    # Before running the actual function, we
-    # 1. Setup the workflow context, so we have proper access to
-    #    workflow storage.
-    # 2. Decode step inputs to arguments and keyword-arguments.
-    from ray.experimental.workflow.common import WorkflowStatus, Workflow
-    try:
-        workflow_context.update_workflow_step_context(context, step_id)
-        args, kwargs = _resolve_step_inputs(step_inputs)
-        # Running the actual step function
-        ret = func(*args, **kwargs)
-        # Save workflow output
-        store = workflow_storage.WorkflowStorage()
-        commit_step(store, step_id, ret, outer_most_step_id)
-        if isinstance(ret, Workflow):
-            # execute sub-workflow
-            ret = execute_workflow(
-                ret,
-                outer_most_step_id,
-            )
-        _record_step_status(step_id, WorkflowStatus.FINISHED)
-        return ret
-    except Exception as e:
-        _record_step_status(step_id, WorkflowStatus.FAILED)
-        raise e
-=======
     ret = None
     err = None
     # step_max_retries are for application level failure.
@@ -214,12 +188,13 @@
         except BaseException as e:
             err = e
     if catch_exceptions:
+        _record_step_status(step_id, WorkflowStatus.FINISHED)
         return (ret, err)
     else:
         if err is not None:
+            _record_step_status(step_id, WorkflowStatus.FAILED)
             raise err
         return ret
->>>>>>> 5a313ba3
 
 
 def execute_workflow_step(
@@ -227,12 +202,11 @@
         step_inputs: "WorkflowInputTuple", catch_exceptions: bool,
         step_max_retries: int, ray_options: Dict[str, Any],
         outer_most_step_id: "StepID") -> "WorkflowOutputType":
-<<<<<<< HEAD
     from ray.experimental.workflow.common import WorkflowStatus
     _record_step_status(step_id, WorkflowStatus.RUNNING)
-    return _workflow_step_executor.remote(
+    return _workflow_step_executor.options(**ray_options).remote(
         step_func, workflow_context.get_workflow_step_context(), step_id,
-        step_inputs, outer_most_step_id)
+        step_inputs, outer_most_step_id, catch_exceptions, step_max_retries)
 
 
 def _record_step_status(step_id: "StepID", status: "WorkflowStatus") -> None:
@@ -242,9 +216,4 @@
     workflow_manager = ray.get_actor(MANAGEMENT_ACTOR_NAME)
     ray.get(
         workflow_manager.update_step_status.remote(workflow_id, step_id,
-                                                   status, storage_url))
-=======
-    return _workflow_step_executor.options(**ray_options).remote(
-        step_func, workflow_context.get_workflow_step_context(), step_id,
-        step_inputs, outer_most_step_id, catch_exceptions, step_max_retries)
->>>>>>> 5a313ba3
+                                                   status, storage_url))