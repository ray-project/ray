--- conflicted
+++ resolved
@@ -95,9 +95,6 @@
 
 def get_output(workflow_id: str) -> ObjectRef: ...
 
-<<<<<<< HEAD
-def get_actor(actor_id: str, storage: "Optional[Union[str, Storage]]" = None, readonly=False) -> VirtualActor: ...
-
 def list(status: Optional[WorkflowStatus]) -> List[Tuple[str, WorkflowStatus]]: ...
 
 def resume_all() -> List[str]: ...
@@ -106,8 +103,6 @@
 
 def cancel(workflow_id: str) -> None: ...
 
-=======
->>>>>>> 5accfa66
 def get_actor(actor_id: str) -> VirtualActor: ...
 
 def init(storage: Optional[Union[str, Storage]] = None) -> None: ...