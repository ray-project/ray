from enum import Enum, unique
from collections import deque
import re
from typing import Dict, List, Optional, Callable, Set, Iterator, Any
import unicodedata
import uuid

from dataclasses import dataclass

import ray
from ray import ObjectRef

# Alias types
StepID = str
WorkflowOutputType = ObjectRef


@unique
class WorkflowStatus(str, Enum):
    # There is at least a remote task running in ray cluster
    RUNNING = "RUNNING"
    # It got canceled and can't be resumed later
    CANCELED = "CANCELED"
    # The step is finished. For virtual actor, it means that all
    # writing steps has been finished.
    FINISHED = "FINISHED"
    # The workflow that can be resumed. Usually it's because some
    # internal or external errors.
    RESUMABLE = "RESUMABLE"


@dataclass
class WorkflowInputs:
    # The object ref of the input arguments.
    args: ObjectRef
    # The object refs in the arguments.
    object_refs: List[ObjectRef]
    # TODO(suquark): maybe later we can replace it with WorkflowData.
    # The workflows in the arguments.
    workflows: "List[Workflow]"


@dataclass
class WorkflowData:
    # The workflow step function body.
    func_body: Callable
    # The arguments of a workflow.
    inputs: WorkflowInputs
    # The num of retry for application exception
    max_retries: int
    # Whether the user want to handle the exception mannually
    catch_exceptions: bool
    # ray_remote options
    ray_options: Dict[str, Any]

    def to_metadata(self) -> Dict[str, Any]:
        f = self.func_body
        return {
            "name": f.__module__ + "." + f.__qualname__,
            "object_refs": [r.hex() for r in self.inputs.object_refs],
            "workflows": [w.id for w in self.inputs.workflows],
            "step_max_retries": self.step_max_retries,
            "catch_exceptions": self.catch_exceptions,
            "ray_options": self.ray_options,
        }


@dataclass
class WorkflowMetaData:
    # The current status of the workflow
    status: WorkflowStatus


def slugify(value: str, allow_unicode=False) -> str:
    """Adopted from
    https://github.com/django/django/blob/master/django/utils/text.py
    Convert to ASCII if 'allow_unicode' is False. Convert spaces or repeated
    dashes to single dashes. Remove characters that aren't alphanumerics,
    underscores, dots or hyphens. Also strip leading and
    trailing whitespace.
    """
    if allow_unicode:
        value = unicodedata.normalize("NFKC", value)
    else:
        value = unicodedata.normalize("NFKD", value).encode(
            "ascii", "ignore").decode("ascii")
    value = re.sub(r"[^\w.\-]", "", value).strip()
    return re.sub(r"[-\s]+", "-", value)


class Workflow:
<<<<<<< HEAD
    def __init__(self, original_function: Callable,
                 step_execution_function: StepExecutionFunction,
                 input_placeholder: ObjectRef,
                 input_workflows: List["Workflow"],
                 input_object_refs: List[ObjectRef], max_retries: int,
                 catch_exceptions: bool, ray_options: Dict[str, Any]):
        self._input_placeholder: ObjectRef = input_placeholder
        self._input_workflows: List[Workflow] = input_workflows
        self._input_object_refs: List[ObjectRef] = input_object_refs
        # we need the original function for checkpointing
        self._original_function: Callable = original_function
        self._step_execution_function: StepExecutionFunction = (
            step_execution_function)
        self._executed: bool = False
        self._output: Optional[WorkflowOutputType] = None
        self._step_id: StepID = slugify(
            original_function.__qualname__) + "." + uuid.uuid4().hex
        self._max_retries: int = max_retries
        self._catch_exceptions: bool = catch_exceptions
        self._ray_options: Dict[str, Any] = ray_options
=======
    def __init__(self, workflow_data: WorkflowData):
        if workflow_data.ray_options.get("num_returns", 1) > 1:
            raise ValueError("Workflow should have one return value.")
        self._data = workflow_data
        self._executed: bool = False
        self._output: Optional[WorkflowOutputType] = None
        self._step_id: StepID = slugify(
            self._data.func_body.__qualname__) + "." + uuid.uuid4().hex
>>>>>>> 57b2328e

    @property
    def executed(self) -> bool:
        return self._executed

    @property
    def output(self) -> WorkflowOutputType:
        if not self._executed:
            raise Exception("The workflow has not been executed.")
        return self._output

    @property
    def id(self) -> StepID:
        return self._step_id

    def execute(self,
                outer_most_step_id: Optional[StepID] = None,
                last_step_of_workflow: bool = False) -> ObjectRef:
        """Trigger workflow execution recursively.

        Args:
            outer_most_step_id: See
                "step_executor.execute_workflow" for explanation.
            last_step_of_workflow: The step that generates the output of the
                workflow (including nested steps).
        """
        if self.executed:
            return self._output

<<<<<<< HEAD
        workflow_outputs = [w.execute() for w in self._input_workflows]
        # NOTE: Input placeholder is only a placeholder. It only can be
        # deserialized under a proper serialization context. Directly
        # deserialize the placeholder without a context would raise
        # an exception. If we pass the placeholder to _step_execution_function
        # as a direct argument, it would be deserialized by Ray without a
        # proper context. To prevent it, we put it inside a tuple.
        step_inputs = (self._input_placeholder, workflow_outputs,
                       self._input_object_refs)
        output = self._step_execution_function(
            self._step_id, step_inputs, self._catch_exceptions,
            self._max_retries, self._ray_options, outer_most_step_id)
=======
        from ray.experimental.workflow import step_executor
        output = step_executor.execute_workflow_step(self._step_id, self._data,
                                                     outer_most_step_id,
                                                     last_step_of_workflow)
>>>>>>> 57b2328e
        if not isinstance(output, WorkflowOutputType):
            raise TypeError("Unexpected return type of the workflow.")
        self._output = output
        self._executed = True
        return output

    def iter_workflows_in_dag(self) -> Iterator["Workflow"]:
        """Collect all workflows in the DAG linked to the workflow
        using BFS."""
        # deque is used instead of queue.Queue because queue.Queue is aimed
        # at multi-threading. We just need a pure data structure here.
        visited_workflows: Set[Workflow] = {self}
        q = deque([self])
        while q:  # deque's pythonic way to check emptyness
            w: Workflow = q.popleft()
            for p in w._data.inputs.workflows:
                if p not in visited_workflows:
                    visited_workflows.add(p)
                    q.append(p)
            yield w

<<<<<<< HEAD
    def get_inputs(self) -> WorkflowInputs:
        """Get the inputs of the workflow."""
        return WorkflowInputs(
            func_body=self._original_function,
            args=self._input_placeholder,
            object_refs=[r.hex() for r in self._input_object_refs],
            workflows=[w.id for w in self._input_workflows],
            max_retries=self._max_retries,
            catch_exceptions=self._catch_exceptions,
            ray_options=self._ray_options,
        )
=======
    @property
    def data(self) -> WorkflowData:
        """Get the workflow data."""
        return self._data
>>>>>>> 57b2328e

    def __reduce__(self):
        raise ValueError(
            "Workflow is not supposed to be serialized by pickle. "
            "Maybe you are passing it to a Ray remote function, "
            "returning it from a Ray remote function, or using "
            "'ray.put()' with it?")

    def run(self, workflow_id: Optional[str] = None) -> Any:
        """Run a workflow.

        Examples:
            >>> @workflow.step
            ... def book_flight(origin: str, dest: str) -> Flight:
            ...    return Flight(...)

            >>> @workflow.step
            ... def book_hotel(location: str) -> Reservation:
            ...    return Reservation(...)

            >>> @workflow.step
            ... def finalize_trip(bookings: List[Any]) -> Trip:
            ...    return Trip(...)

            >>> flight1 = book_flight.step("OAK", "SAN")
            >>> flight2 = book_flight.step("SAN", "OAK")
            >>> hotel = book_hotel.step("SAN")
            >>> trip = finalize_trip.step([flight1, flight2, hotel])
            >>> result = trip.run()

        Args:
            workflow_id: A unique identifier that can be used to resume the
                workflow. If not specified, a random id will be generated.
        """
        return ray.get(self.run_async(workflow_id))

    def run_async(self, workflow_id: Optional[str] = None) -> ObjectRef:
        """Run a workflow asynchronously.

        Examples:
            >>> @workflow.step
            ... def book_flight(origin: str, dest: str) -> Flight:
            ...    return Flight(...)

            >>> @workflow.step
            ... def book_hotel(location: str) -> Reservation:
            ...    return Reservation(...)

            >>> @workflow.step
            ... def finalize_trip(bookings: List[Any]) -> Trip:
            ...    return Trip(...)

            >>> flight1 = book_flight.step("OAK", "SAN")
            >>> flight2 = book_flight.step("SAN", "OAK")
            >>> hotel = book_hotel.step("SAN")
            >>> trip = finalize_trip.step([flight1, flight2, hotel])
            >>> result = ray.get(trip.run_async())

        Args:
            workflow_id: A unique identifier that can be used to resume the
                workflow. If not specified, a random id will be generated.
        """
        # TODO(suquark): avoid cyclic importing
        from ray.experimental.workflow.execution import run
        return run(self, workflow_id)<|MERGE_RESOLUTION|>--- conflicted
+++ resolved
@@ -89,28 +89,6 @@
 
 
 class Workflow:
-<<<<<<< HEAD
-    def __init__(self, original_function: Callable,
-                 step_execution_function: StepExecutionFunction,
-                 input_placeholder: ObjectRef,
-                 input_workflows: List["Workflow"],
-                 input_object_refs: List[ObjectRef], max_retries: int,
-                 catch_exceptions: bool, ray_options: Dict[str, Any]):
-        self._input_placeholder: ObjectRef = input_placeholder
-        self._input_workflows: List[Workflow] = input_workflows
-        self._input_object_refs: List[ObjectRef] = input_object_refs
-        # we need the original function for checkpointing
-        self._original_function: Callable = original_function
-        self._step_execution_function: StepExecutionFunction = (
-            step_execution_function)
-        self._executed: bool = False
-        self._output: Optional[WorkflowOutputType] = None
-        self._step_id: StepID = slugify(
-            original_function.__qualname__) + "." + uuid.uuid4().hex
-        self._max_retries: int = max_retries
-        self._catch_exceptions: bool = catch_exceptions
-        self._ray_options: Dict[str, Any] = ray_options
-=======
     def __init__(self, workflow_data: WorkflowData):
         if workflow_data.ray_options.get("num_returns", 1) > 1:
             raise ValueError("Workflow should have one return value.")
@@ -119,7 +97,6 @@
         self._output: Optional[WorkflowOutputType] = None
         self._step_id: StepID = slugify(
             self._data.func_body.__qualname__) + "." + uuid.uuid4().hex
->>>>>>> 57b2328e
 
     @property
     def executed(self) -> bool:
@@ -149,25 +126,11 @@
         if self.executed:
             return self._output
 
-<<<<<<< HEAD
-        workflow_outputs = [w.execute() for w in self._input_workflows]
-        # NOTE: Input placeholder is only a placeholder. It only can be
-        # deserialized under a proper serialization context. Directly
-        # deserialize the placeholder without a context would raise
-        # an exception. If we pass the placeholder to _step_execution_function
-        # as a direct argument, it would be deserialized by Ray without a
-        # proper context. To prevent it, we put it inside a tuple.
-        step_inputs = (self._input_placeholder, workflow_outputs,
-                       self._input_object_refs)
-        output = self._step_execution_function(
-            self._step_id, step_inputs, self._catch_exceptions,
-            self._max_retries, self._ray_options, outer_most_step_id)
-=======
+
         from ray.experimental.workflow import step_executor
         output = step_executor.execute_workflow_step(self._step_id, self._data,
                                                      outer_most_step_id,
                                                      last_step_of_workflow)
->>>>>>> 57b2328e
         if not isinstance(output, WorkflowOutputType):
             raise TypeError("Unexpected return type of the workflow.")
         self._output = output
@@ -189,24 +152,10 @@
                     q.append(p)
             yield w
 
-<<<<<<< HEAD
-    def get_inputs(self) -> WorkflowInputs:
-        """Get the inputs of the workflow."""
-        return WorkflowInputs(
-            func_body=self._original_function,
-            args=self._input_placeholder,
-            object_refs=[r.hex() for r in self._input_object_refs],
-            workflows=[w.id for w in self._input_workflows],
-            max_retries=self._max_retries,
-            catch_exceptions=self._catch_exceptions,
-            ray_options=self._ray_options,
-        )
-=======
     @property
     def data(self) -> WorkflowData:
         """Get the workflow data."""
         return self._data
->>>>>>> 57b2328e
 
     def __reduce__(self):
         raise ValueError(
