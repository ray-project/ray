--- conflicted
+++ resolved
@@ -7,11 +7,8 @@
 import ray
 from ray.experimental import workflow
 from ray.experimental.workflow import storage
-<<<<<<< HEAD
 from pytest_lazyfixture import lazy_fixture
 import tempfile
-=======
->>>>>>> 72dbd274
 from ray.tests.conftest import get_default_fixture_ray_kwargs
 
 @pytest.fixture(scope="session")
@@ -55,41 +52,30 @@
     init_kwargs.update(kwargs)
     # Start the Ray processes.
     address_info = ray.init(**init_kwargs)
-<<<<<<< HEAD
-    # workflow.init()
-=======
     workflow.init()
->>>>>>> 72dbd274
     yield address_info
     # The code after the yield will run as teardown code.
     ray.shutdown()
 
 
-<<<<<<< HEAD
 @pytest.fixture(scope="function")
 def workflow_start_regular(raw_storage, request):
-=======
-@pytest.fixture
-def workflow_start_regular(request):
->>>>>>> 72dbd274
     param = getattr(request, "param", {})
     with _workflow_start(**param) as res:
         yield res
 
 
 @pytest.fixture(scope="module")
-<<<<<<< HEAD
 def workflow_start_regular_shared(raw_storage, request):
+    param = getattr(request, "param", {})
+    with _workflow_start(**param) as res:
+        yield res
+
+def workflow_start_regular_shared(request):
     param = getattr(request, "param", {})
     with _workflow_start(**param) as res:
         yield res
 
 def pytest_generate_tests(metafunc):
     if "raw_storage" in metafunc.fixturenames:
-        metafunc.parametrize("raw_storage", [lazy_fixture("s3_storage"), lazy_fixture("filesystem_storage")], scope="session")
-=======
-def workflow_start_regular_shared(request):
-    param = getattr(request, "param", {})
-    with _workflow_start(**param) as res:
-        yield res
->>>>>>> 72dbd274
+        metafunc.parametrize("raw_storage", [lazy_fixture("s3_storage"), lazy_fixture("filesystem_storage")], scope="session")