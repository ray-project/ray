import boto3
from contextlib import contextmanager
import pytest
import ray
from moto import mock_s3
from mock_server import *  # noqa
<<<<<<< HEAD
from ray.experimental import workflow
from pytest_lazyfixture import lazy_fixture
import tempfile
from ray.tests.conftest import get_default_fixture_ray_kwargs
import os
=======
import ray
from ray.experimental import workflow
from ray.experimental.workflow import storage
from ray.tests.conftest import get_default_fixture_ray_kwargs
>>>>>>> a550eb3e


@pytest.fixture(scope="session")
def filesystem_storage():
    with tempfile.TemporaryDirectory() as d:
        yield d


@pytest.fixture(scope="session")
def aws_credentials():
    old_env = os.environ
    os.environ["AWS_ACCESS_KEY_ID"] = "testing"
    os.environ["AWS_SECRET_ACCESS_KEY"] = "testing"
    os.environ["AWS_SECURITY_TOKEN"] = "testing"
    os.environ["AWS_SESSION_TOKEN"] = "testing"
    yield (f"aws_access_key_id={os.environ['AWS_ACCESS_KEY_ID']}&"
           f"aws_secret_access_key={os.environ['AWS_SECRET_ACCESS_KEY']}&"
           f"aws_session_token={os.environ['AWS_SESSION_TOKEN']}")
    os.environ = old_env


@pytest.fixture(scope="session")
def s3_storage(aws_credentials, s3_server):
    with mock_s3():
        client = boto3.client(
            "s3", region_name="us-west-2", endpoint_url=s3_server)
        client.create_bucket(Bucket="test_bucket")
        url = ("s3://test_bucket/workflow"
<<<<<<< HEAD
               f"?region_name=us-west-2&endpoint_url={s3_server}"
               f"&{aws_credentials}")
        yield url


@contextmanager
def _workflow_start(storage_url, shared, **kwargs):
    init_kwargs = get_default_fixture_ray_kwargs()
    init_kwargs.update(kwargs)
    if ray.is_initialized():
        ray.shutdown()
    # Clear it since we have s3/filesystem
=======
               f"?region_name=us-west-2&endpoint_url={s3_server}")
        storage.set_global_storage(storage.create_storage(url))
        yield storage.get_global_storage()


@contextmanager
def _workflow_start(**kwargs):
    init_kwargs = get_default_fixture_ray_kwargs()
    init_kwargs.update(kwargs)
    # Start the Ray processes.
>>>>>>> a550eb3e
    address_info = ray.init(**init_kwargs)
    # Sometimes pytest does not cleanup all global variables.
    # we have to manually reset the workflow storage. This
    # should not be an issue for normal use cases, because global variables
    # are freed after the driver exits.
<<<<<<< HEAD
    workflow.init(storage_url)
    yield address_info
    # The code after the yield will run as teardown code.
    ray.shutdown()
    workflow.storage.set_global_storage(None)


@pytest.fixture(scope="function")
def workflow_start_regular(storage_url, request):
    param = getattr(request, "param", {})
    with _workflow_start(storage_url, False, **param) as res:
        yield res


@pytest.fixture(scope="session")
def workflow_start_regular_shared(storage_url, request):
    param = getattr(request, "param", {})
    with _workflow_start(storage_url, True, **param) as res:
        yield res


def pytest_generate_tests(metafunc):
    if "storage_url" in metafunc.fixturenames:
        metafunc.parametrize(
            "storage_url",
            [lazy_fixture("s3_storage"),
             lazy_fixture("filesystem_storage")],
            scope="session")
=======
    storage.set_global_storage(None)
    workflow.init()
    yield address_info
    # The code after the yield will run as teardown code.
    ray.shutdown()
    storage.set_global_storage(None)


@pytest.fixture
def workflow_start_regular(request):
    param = getattr(request, "param", {})
    with _workflow_start(**param) as res:
        yield res


@pytest.fixture(scope="module")
def workflow_start_regular_shared(request):
    param = getattr(request, "param", {})
    with _workflow_start(**param) as res:
        yield res
>>>>>>> a550eb3e
<|MERGE_RESOLUTION|>--- conflicted
+++ resolved
@@ -1,21 +1,15 @@
 import boto3
 from contextlib import contextmanager
 import pytest
-import ray
 from moto import mock_s3
 from mock_server import *  # noqa
-<<<<<<< HEAD
-from ray.experimental import workflow
 from pytest_lazyfixture import lazy_fixture
 import tempfile
-from ray.tests.conftest import get_default_fixture_ray_kwargs
 import os
-=======
+
 import ray
 from ray.experimental import workflow
-from ray.experimental.workflow import storage
 from ray.tests.conftest import get_default_fixture_ray_kwargs
->>>>>>> a550eb3e
 
 
 @pytest.fixture(scope="session")
@@ -44,7 +38,6 @@
             "s3", region_name="us-west-2", endpoint_url=s3_server)
         client.create_bucket(Bucket="test_bucket")
         url = ("s3://test_bucket/workflow"
-<<<<<<< HEAD
                f"?region_name=us-west-2&endpoint_url={s3_server}"
                f"&{aws_credentials}")
         yield url
@@ -56,25 +49,12 @@
     init_kwargs.update(kwargs)
     if ray.is_initialized():
         ray.shutdown()
-    # Clear it since we have s3/filesystem
-=======
-               f"?region_name=us-west-2&endpoint_url={s3_server}")
-        storage.set_global_storage(storage.create_storage(url))
-        yield storage.get_global_storage()
-
-
-@contextmanager
-def _workflow_start(**kwargs):
-    init_kwargs = get_default_fixture_ray_kwargs()
-    init_kwargs.update(kwargs)
-    # Start the Ray processes.
->>>>>>> a550eb3e
-    address_info = ray.init(**init_kwargs)
+        workflow.storage.set_global_storage(None)
     # Sometimes pytest does not cleanup all global variables.
     # we have to manually reset the workflow storage. This
     # should not be an issue for normal use cases, because global variables
     # are freed after the driver exits.
-<<<<<<< HEAD
+    address_info = ray.init(**init_kwargs)
     workflow.init(storage_url)
     yield address_info
     # The code after the yield will run as teardown code.
@@ -102,26 +82,4 @@
             "storage_url",
             [lazy_fixture("s3_storage"),
              lazy_fixture("filesystem_storage")],
-            scope="session")
-=======
-    storage.set_global_storage(None)
-    workflow.init()
-    yield address_info
-    # The code after the yield will run as teardown code.
-    ray.shutdown()
-    storage.set_global_storage(None)
-
-
-@pytest.fixture
-def workflow_start_regular(request):
-    param = getattr(request, "param", {})
-    with _workflow_start(**param) as res:
-        yield res
-
-
-@pytest.fixture(scope="module")
-def workflow_start_regular_shared(request):
-    param = getattr(request, "param", {})
-    with _workflow_start(**param) as res:
-        yield res
->>>>>>> a550eb3e
+            scope="session")