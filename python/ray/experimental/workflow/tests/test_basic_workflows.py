import time
from filelock import FileLock

from ray.tests.conftest import *  # noqa
from ray.test_utils import run_string_as_driver

import pytest
import ray
from ray.experimental import workflow
from ray.experimental.workflow import workflow_access


@workflow.step
def identity(x):
    return x


@workflow.step
def source1():
    return "[source1]"


@workflow.step
def append1(x):
    return x + "[append1]"


@workflow.step
def append2(x):
    return x + "[append2]"


@workflow.step
def simple_sequential():
    x = source1.step()
    y = append1.step(x)
    return append2.step(y)


@workflow.step
def simple_sequential_with_input(x):
    y = append1.step(x)
    return append2.step(y)


@workflow.step
def loop_sequential(n):
    x = source1.step()
    for _ in range(n):
        x = append1.step(x)
    return append2.step(x)


@workflow.step
def nested_step(x):
    return append2.step(append1.step(x + "~[nested]~"))


@workflow.step
def nested(x):
    return nested_step.step(x)


@workflow.step
def join(x, y):
    return f"join({x}, {y})"


@workflow.step
def fork_join():
    x = source1.step()
    y = append1.step(x)
    y = identity.step(y)
    z = append2.step(x)
    return join.step(y, z)


@workflow.step
def blocking():
    time.sleep(10)
    return 314


@workflow.step
def mul(a, b):
    return a * b


@workflow.step
def factorial(n):
    if n == 1:
        return 1
    else:
        return mul.step(n, factorial.step(n - 1))


def test_basic_workflows(workflow_start_regular_shared):
    # This test also shows different "style" of running workflows.
    assert simple_sequential.step().run() == "[source1][append1][append2]"

    wf = simple_sequential_with_input.step("start:")
    assert wf.run() == "start:[append1][append2]"

    wf = loop_sequential.step(3)
    assert wf.run() == "[source1]" + "[append1]" * 3 + "[append2]"

    wf = nested.step("nested:")
    assert wf.run() == "nested:~[nested]~[append1][append2]"

    wf = fork_join.step()
    assert wf.run() == "join([source1][append1], [source1][append2])"

    assert factorial.step(10).run() == 3628800


def test_async_execution(workflow_start_regular_shared):
    start = time.time()
    output = blocking.step().run_async()
    duration = time.time() - start
    assert duration < 5  # workflow.run is not blocked
    assert ray.get(output) == 314


@ray.remote
def deep_nested(x):
    if x >= 42:
        return x
    return deep_nested.remote(x + 1)


def _resolve_workflow_output(workflow_id: str, output: ray.ObjectRef):
    while isinstance(output, ray.ObjectRef):
        output = ray.get(output)
    return output


def test_workflow_output_resolving(workflow_start_regular_shared):
    # deep nested workflow
    nested_ref = deep_nested.remote(30)
    original_func = workflow_access._resolve_workflow_output
    # replace the original function with a new function that does not
    # involving named actor
    workflow_access._resolve_workflow_output = _resolve_workflow_output
    try:
        ref = workflow_access.flatten_workflow_output("fake_workflow_id",
                                                      nested_ref)
    finally:
        # restore the function
        workflow_access._resolve_workflow_output = original_func
    assert ray.get(ref) == 42


def test_run_or_resume_during_running(workflow_start_regular_shared):
    output = simple_sequential.step().run_async(workflow_id="running_workflow")
    with pytest.raises(ValueError):
        simple_sequential.step().run_async(workflow_id="running_workflow")
    with pytest.raises(ValueError):
        workflow.resume(workflow_id="running_workflow")
    assert ray.get(output) == "[source1][append1][append2]"


<<<<<<< HEAD
def test_step_failure(ray_start_regular_shared, tmp_path):
=======
def test_step_failure(workflow_start_regular_shared, tmp_path):
>>>>>>> c4bd3ae5
    (tmp_path / "test").write_text("0")

    @workflow.step
    def unstable_step():
        v = int((tmp_path / "test").read_text())
        (tmp_path / "test").write_text(f"{v + 1}")
        if v < 10:
            raise ValueError("Invalid")
        return v

    with pytest.raises(Exception):
        unstable_step.options(step_max_retries=-1).step().run()

    with pytest.raises(Exception):
        unstable_step.options(step_max_retries=3).step().run()
    assert 10 == unstable_step.options(step_max_retries=8).step().run()
    (tmp_path / "test").write_text("0")
    (ret, err) = unstable_step.options(
        step_max_retries=3, catch_exceptions=True).step().run()
    assert ret is None
    assert isinstance(err, ValueError)
    (ret, err) = unstable_step.options(
        step_max_retries=8, catch_exceptions=True).step().run()
    assert ret == 10
    assert err is None


@pytest.mark.parametrize(
    "workflow_start_regular_shared", [{
        "num_cpus": 2,
    }], indirect=True)
def test_step_resources(workflow_start_regular_shared, tmp_path):
    lock_path = str(tmp_path / "lock")

    @workflow.step
    def step_run():
        with FileLock(lock_path):
            return None

    @ray.remote(num_cpus=1)
    def remote_run():
        return None

    lock = FileLock(lock_path)
    lock.acquire()
    ret = step_run.options(num_cpus=2).step().run_async()
    obj = remote_run.remote()
    with pytest.raises(ray.exceptions.GetTimeoutError):
        ray.get(obj, timeout=2)
    lock.release()
    assert ray.get(ret) is None
    assert ray.get(obj) is None


<<<<<<< HEAD
@pytest.mark.parametrize(
    "ray_start_regular_shared", [{
        "namespace": "workflow",
    }], indirect=True)
def test_manager(ray_start_regular_shared, tmp_path):
    workflow_dir = str(tmp_path / "workflow")
    storage = workflow.storage
    storage.set_global_storage(storage.create_storage(workflow_dir))
    # For sync between jobs
    tmp_file = str(tmp_path / "lock")
    lock = FileLock(tmp_file)
    lock.acquire()

    # For sync between jobs
    flag_file = tmp_path / "flag"
    flag_file.touch()

    @workflow.step
    def long_running(i):
        lock = FileLock(tmp_file)
        with lock.acquire():
            pass

        if i % 2 == 0:
            if flag_file.exists():
                raise ValueError()
        return 100

    outputs = [
        long_running.step(i).run_async(workflow_id=str(i)) for i in range(100)
    ]
    # Test list all, it should list all jobs running
    all_tasks = workflow.list_all()
    assert len(all_tasks) == 100
    all_tasks_running = workflow.list_all(workflow.WorkflowStatus.RUNNING)
    assert dict(all_tasks) == dict(all_tasks_running)
    assert workflow.get_status("0") == workflow.WorkflowStatus.RUNNING

    # Release lock and make sure all tasks finished
    lock.release()
    for o in outputs:
        try:
            r = ray.get(o)
        except Exception:
            continue
        assert 100 == r
    all_tasks_running = workflow.list_all(workflow.WorkflowStatus.RUNNING)
    assert len(all_tasks_running) == 0
    # Half of them failed and half succeed
    failed_jobs = workflow.list_all(workflow.WorkflowStatus.FAILED)
    assert len(failed_jobs) == 50
    finished_jobs = workflow.list_all(workflow.WorkflowStatus.FINISHED)
    assert len(finished_jobs) == 50
    # Test get_status
    assert workflow.get_status("0") == workflow.WorkflowStatus.FAILED
    assert workflow.get_status("1") == workflow.WorkflowStatus.FINISHED
    assert workflow.get_status("X") is None
    lock.acquire()
    r = workflow.resume("0")
    assert workflow.get_status("0") == workflow.WorkflowStatus.RUNNING
    flag_file.unlink()
    lock.release()
    assert 100 == ray.get(r)
    assert workflow.get_status("0") == workflow.WorkflowStatus.FINISHED

    # Test cancel
    lock.acquire()
    workflow.resume("2")
    assert workflow.get_status("2") == workflow.WorkflowStatus.RUNNING
    workflow.cancel("2")
    assert workflow.get_status("2") == workflow.WorkflowStatus.CANCELED

    # Now resume_all
    resumed = workflow.resume_all()
    assert len(resumed) == 48
    lock.release()
    assert [ray.get(o) for (_, o) in resumed] == [100] * 48
=======
def test_init_twice(tmp_path):
    workflow.init()
    with pytest.raises(RuntimeError):
        workflow.init(str(tmp_path))


driver_script = """
from ray.experimental import workflow

if __name__ == "__main__":
    workflow.init()
"""


def test_init_twice_2(tmp_path):
    run_string_as_driver(driver_script)
    with pytest.raises(RuntimeError):
        workflow.init(str(tmp_path))
>>>>>>> c4bd3ae5
<|MERGE_RESOLUTION|>--- conflicted
+++ resolved
@@ -159,11 +159,7 @@
     assert ray.get(output) == "[source1][append1][append2]"
 
 
-<<<<<<< HEAD
-def test_step_failure(ray_start_regular_shared, tmp_path):
-=======
 def test_step_failure(workflow_start_regular_shared, tmp_path):
->>>>>>> c4bd3ae5
     (tmp_path / "test").write_text("0")
 
     @workflow.step
@@ -218,12 +214,32 @@
     assert ray.get(obj) is None
 
 
-<<<<<<< HEAD
+def test_init_twice(tmp_path):
+    workflow.init()
+    with pytest.raises(RuntimeError):
+        workflow.init(str(tmp_path))
+
+
+driver_script = """
+from ray.experimental import workflow
+
+if __name__ == "__main__":
+    workflow.init()
+"""
+
+
+def test_init_twice_2(tmp_path):
+    run_string_as_driver(driver_script)
+    with pytest.raises(RuntimeError):
+        workflow.init(str(tmp_path))
+
+
+
 @pytest.mark.parametrize(
     "ray_start_regular_shared", [{
         "namespace": "workflow",
     }], indirect=True)
-def test_manager(ray_start_regular_shared, tmp_path):
+def test_manager(workflow_start_regular_shared, tmp_path):
     workflow_dir = str(tmp_path / "workflow")
     storage = workflow.storage
     storage.set_global_storage(storage.create_storage(workflow_dir))
@@ -295,24 +311,4 @@
     resumed = workflow.resume_all()
     assert len(resumed) == 48
     lock.release()
-    assert [ray.get(o) for (_, o) in resumed] == [100] * 48
-=======
-def test_init_twice(tmp_path):
-    workflow.init()
-    with pytest.raises(RuntimeError):
-        workflow.init(str(tmp_path))
-
-
-driver_script = """
-from ray.experimental import workflow
-
-if __name__ == "__main__":
-    workflow.init()
-"""
-
-
-def test_init_twice_2(tmp_path):
-    run_string_as_driver(driver_script)
-    with pytest.raises(RuntimeError):
-        workflow.init(str(tmp_path))
->>>>>>> c4bd3ae5
+    assert [ray.get(o) for (_, o) in resumed] == [100] * 48