--- conflicted
+++ resolved
@@ -171,8 +171,6 @@
         simple_sequential.step().run_async(workflow_id="running_workflow")
     with pytest.raises(ValueError):
         workflow.resume(workflow_id="running_workflow")
-<<<<<<< HEAD
-
     assert ray.get(output) == "[source1][append1][append2]"
 
 
@@ -236,7 +234,4 @@
         ray.get(obj, timeout=2)
     lock.release()
     assert ray.get(ret) is None
-    assert ray.get(obj) is None
-=======
-    assert ray.get(output) == "[source1][append1][append2]"
->>>>>>> 1fbfbfc5
+    assert ray.get(obj) is None