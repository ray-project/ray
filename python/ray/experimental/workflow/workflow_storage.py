--- conflicted
+++ resolved
@@ -309,15 +309,10 @@
 
 def get_workflow_storage(workflow_id: Optional[str] = None) -> WorkflowStorage:
     """Get the storage for the workflow.
-<<<<<<< HEAD
+
     Args:
         workflow_id: The ID of the storage.
-=======
-
-    Args:
-        workflow_id: The ID of the storage.
-
->>>>>>> 72dbd274
+
     Returns:
         A workflow storage.
     """
