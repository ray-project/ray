"""
This module is higher-level abstraction of storage directly used by
workflows.
"""

import asyncio
from typing import Dict, List, Optional, Any, Callable, Tuple, Union
from dataclasses import dataclass

import ray
from ray._private import signature
from ray.experimental.workflow import storage
from ray.experimental.workflow.common import (Workflow, WorkflowData, StepID,
                                              WorkflowMetaData, WorkflowStatus)
from ray.experimental.workflow import workflow_context
from ray.experimental.workflow import serialization_context


# TODO: Get rid of this and use asyncio.run instead once we don't support py36
def asyncio_run(coro):
    loop = asyncio.get_event_loop()
    return loop.run_until_complete(coro)


@dataclass
class StepInspectResult:
    # The step output checkpoint exists and valid. If this field
    # is set, we do not set all other fields below.
    output_object_valid: bool = False
    # The ID of the step that could contain the output checkpoint of this
    # step. If this field is set, we do not set all other fields below.
    output_step_id: Optional[StepID] = None
    # The step input arguments checkpoint exists and valid.
    args_valid: bool = False
    # The step function body checkpoint exists and valid.
    func_body_valid: bool = False
    # The object refs in the inputs of the workflow.
    object_refs: Optional[List[str]] = None
    # The workflows in the inputs of the workflow.
    workflows: Optional[List[str]] = None
    # The num of retry for application exception
    max_retries: int = 1
    # Whether the user want to handle the exception mannually
    catch_exceptions: bool = False
    # ray_remote options
    ray_options: Optional[Dict[str, Any]] = None

    def is_recoverable(self) -> bool:
        return (self.output_object_valid or self.output_step_id
                or (self.args_valid and self.object_refs is not None
                    and self.workflows is not None and self.func_body_valid))


class WorkflowStorage:
    """Access workflow in storage. This is a higher-level abstraction,
    which does not care about the underlining storage implementation."""

    def __init__(self, workflow_id: str, store: storage.Storage):
        self._storage = store
        self._workflow_id = workflow_id

    def load_step_output(self, step_id: StepID) -> Any:
        """Load the output of the workflow step from checkpoint.

        Args:
            step_id: ID of the workflow step.

        Returns:
            Output of the workflow step.
        """
        return asyncio_run(
            self._storage.load_step_output(self._workflow_id, step_id))

    def save_step_output(self, step_id: StepID, ret: Union[Workflow, Any],
                         outer_most_step_id: Optional[StepID]) -> None:
        """When a workflow step returns,
        1. If the returned object is a workflow, this means we are a nested
           workflow. We save the output metadata that points to the workflow.
        2. Otherwise, checkpoint the output.

        Args:
            step_id: The ID of the workflow step. If it is an empty string,
                it means we are in the workflow job driver process.
            ret: The returned object from a workflow step.
            outer_most_step_id: See
                "step_executor.execute_workflow" for explanation.
        """
        tasks = []
        if isinstance(ret, Workflow):
            # This workflow step returns a nested workflow.
            assert step_id != ret.id
            tasks.append(
                self._storage.save_step_output_metadata(
                    self._workflow_id, step_id, {"output_step_id": ret.id}))
            dynamic_output_id = ret.id
        else:
            # This workflow step returns a object.
            ret = ray.get(ret) if isinstance(ret, ray.ObjectRef) else ret
            tasks.append(
                self._storage.save_step_output(self._workflow_id, step_id,
                                               ret))
            dynamic_output_id = step_id
        # outer_most_step_id == "" indicates the root step of a workflow.
        # This would directly update "outputs.json" in the workflow dir,
        # and we want to avoid it.
        if outer_most_step_id is not None and outer_most_step_id != "":
            tasks.append(
                self._update_dynamic_output(outer_most_step_id,
                                            dynamic_output_id))
        asyncio_run(asyncio.gather(*tasks))

    def load_step_func_body(self, step_id: StepID) -> Callable:
        """Load the function body of the workflow step.

        Args:
            step_id: ID of the workflow step.

        Returns:
            A callable function.
        """
        return asyncio_run(
            self._storage.load_step_func_body(self._workflow_id, step_id))

    def load_step_args(
            self, step_id: StepID, workflows: List[Any],
            object_refs: List[ray.ObjectRef]) -> Tuple[List, Dict[str, Any]]:
        """Load the input arguments of the workflow step. This must be
        done under a serialization context, otherwise the arguments would
        not be reconstructed successfully.

        Args:
            step_id: ID of the workflow step.
            workflows: The workflows in the original arguments,
                replaced by the actual workflow outputs.
            object_refs: The object refs in the original arguments.

        Returns:
            Args and kwargs.
        """
        with serialization_context.workflow_args_resolving_context(
                workflows, object_refs):
            flattened_args = asyncio_run(
                self._storage.load_step_args(self._workflow_id, step_id))
            return signature.recover_args(flattened_args)

    def load_object_ref(self, object_id: str) -> ray.ObjectRef:
        """Load the input object ref.

        Args:
            object_id: The hex ObjectID.

        Returns:
            The object ref.
        """
        return asyncio_run(
            self._storage.load_object_ref(self._workflow_id, object_id))

    async def _update_dynamic_output(self, outer_most_step_id: StepID,
                                     dynamic_output_step_id: StepID) -> None:
        """Update dynamic output.

        There are two steps involved:
        1. outer_most_step[id=outer_most_step_id]
        2. dynamic_step[id=dynamic_output_step_id]

        Initially, the output of outer_most_step comes from its *direct*
        nested step. However, the nested step could also have a nested
        step inside it (unknown currently and could be generated
        dynamically in the future). We call such steps "dynamic_step".

        When the dynamic_step produces its output, the output of
        outer_most_step can be updated and point to the dynamic_step. This
        creates a "shortcut" and accelerate workflow resuming. This is
        critical for scalability of virtual actors.

        Args:
            outer_most_step_id: ID of outer_most_step. See
                "step_executor.execute_workflow" for explanation.
            dynamic_output_step_id: ID of dynamic_step.
        """
        metadata = await self._storage.load_step_output_metadata(
            self._workflow_id, outer_most_step_id)
        if (dynamic_output_step_id != metadata["output_step_id"]
                and dynamic_output_step_id !=
                metadata.get("dynamic_output_step_id")):
            metadata["dynamic_output_step_id"] = dynamic_output_step_id
            await self._storage.save_step_output_metadata(
                self._workflow_id, outer_most_step_id, metadata)

    async def _locate_output_step_id(self, step_id: StepID) -> str:
        metadata = await self._storage.load_step_output_metadata(
            self._workflow_id, step_id)
        return (metadata.get("dynamic_output_step_id")
                or metadata["output_step_id"])

    def get_entrypoint_step_id(self) -> StepID:
        """Load the entrypoint step ID of the workflow.

        Returns:
            The ID of the entrypoint step.
        """
        # empty StepID represents the workflow driver
        try:
            return asyncio_run(self._locate_output_step_id(""))
        except Exception as e:
            raise ValueError("Fail to get entrypoint step ID from workflow"
                             f"[id={self._workflow_id}]") from e

    def inspect_step(self, step_id: StepID) -> StepInspectResult:
        """
        Get the status of a workflow step. The status indicates whether
        the workflow step can be recovered etc.

        Args:
            step_id: The ID of a workflow step

        Returns:
            The status of the step.
        """
        return asyncio_run(self._inspect_step(step_id))

    async def _inspect_step(self, step_id: StepID) -> StepInspectResult:
        field_list = await self._storage.get_step_status(
            self._workflow_id, step_id)
        # does this step contains output checkpoint file?
        if field_list.output_object_exists:
            return StepInspectResult(output_object_valid=True)
        # do we know where the output comes from?
        if field_list.output_metadata_exists:
            output_step_id = await self._locate_output_step_id(step_id)
            return StepInspectResult(output_step_id=output_step_id)

        # read inputs metadata
        try:
            metadata = await self._storage.load_step_input_metadata(
                self._workflow_id, step_id)
            input_object_refs = metadata["object_refs"]
            input_workflows = metadata["workflows"]
            max_retries = metadata.get("max_retries")
            catch_exceptions = metadata.get("catch_exceptions")
            ray_options = metadata.get("ray_options", {})
        except storage.DataLoadError:
            return StepInspectResult(
                args_valid=field_list.args_exists,
                func_body_valid=field_list.func_body_exists)
        return StepInspectResult(
            args_valid=field_list.args_exists,
            func_body_valid=field_list.func_body_exists,
            object_refs=input_object_refs,
            workflows=input_workflows,
            max_retries=max_retries,
            catch_exceptions=catch_exceptions,
            ray_options=ray_options,
        )

    async def _write_step_inputs(self, step_id: StepID,
                                 inputs: WorkflowData) -> None:
        """Save workflow inputs."""
<<<<<<< HEAD
        f = inputs.func_body
        metadata = {
            "name": f.__module__ + "." + f.__qualname__,
            "object_refs": inputs.object_refs,
            "workflows": inputs.workflows,
            "max_retries": inputs.max_retries,
            "catch_exceptions": inputs.catch_exceptions,
            "ray_options": inputs.ray_options,
        }
=======
        metadata = inputs.to_metadata()
>>>>>>> 57b2328e
        with serialization_context.workflow_args_keeping_context():
            # TODO(suquark): in the future we should write to storage directly
            # with plasma store object in memory.
            args_obj = ray.get(inputs.inputs.args)
        save_tasks = [
            self._storage.save_step_input_metadata(self._workflow_id, step_id,
                                                   metadata),
            self._storage.save_step_func_body(self._workflow_id, step_id,
                                              inputs.func_body),
            self._storage.save_step_args(self._workflow_id, step_id, args_obj)
        ]
        await asyncio.gather(*save_tasks)

    def save_subworkflow(self, workflow: Workflow) -> None:
        """Save the DAG and inputs of the sub-workflow.

        Args:
            workflow: A sub-workflow. Could be a nested workflow inside
                a workflow step.
        """
        assert not workflow.executed
        tasks = [
            self._write_step_inputs(w.id, w.data)
            for w in workflow.iter_workflows_in_dag()
        ]
        asyncio_run(asyncio.gather(*tasks))

    def load_actor_class_body(self) -> type:
        """Load the class body of the virtual actor.

        Raises:
            DataLoadError: if we fail to load the class body.
        """
        return asyncio_run(
            self._storage.load_actor_class_body(self._workflow_id))

    def save_actor_class_body(self, cls: type) -> None:
        """Save the class body of the virtual actor.

        Args:
            cls: The class body used by the virtual actor.

        Raises:
            DataSaveError: if we fail to save the class body.
        """
        asyncio_run(
            self._storage.save_actor_class_body(self._workflow_id, cls))

    def save_workflow_meta(self, metadata: WorkflowMetaData) -> None:
        """Save the metadata of the current workflow.

        Args:
            metadata: WorkflowMetaData of the current workflow.

        Raises:
            DataSaveError: if we fail to save the class body.
        """
        metadata = {
            "status": metadata.status.value,
        }
        asyncio_run(
            self._storage.save_workflow_meta(self._workflow_id, metadata))

    def load_workflow_meta(self) -> Optional[WorkflowMetaData]:
        metadata = asyncio_run(
            self._storage.load_workflow_meta(self._workflow_id))
        if metadata is None:
            return None
        return WorkflowMetaData(status=WorkflowStatus(metadata["status"]))

    async def _list_workflow(self) -> List[Tuple[str, WorkflowStatus]]:
        workflow_ids = await self._storage.list_workflow()
        metadata = await asyncio.gather(*[
            self._storage.load_workflow_meta(workflow_id)
            for workflow_id in workflow_ids
        ])
        return [(wid, WorkflowStatus(meta["status"]) if meta else None)
                for (wid, meta) in zip(workflow_ids, metadata)]

    def list_workflow(self) -> List[Tuple[str, WorkflowStatus]]:
        return asyncio_run(self._list_workflow())

    def advance_progress(self, finished_step_id: "StepID") -> None:
        """Save the latest progress of a workflow. This is used by a
        virtual actor.

        Args:
            finished_step_id: The step that contains the latest output.

        Raises:
            DataSaveError: if we fail to save the progress.
        """
        asyncio_run(
            self._storage.save_workflow_progress(self._workflow_id, {
                "step_id": finished_step_id,
            }))

    def get_latest_progress(self) -> "StepID":
        """Load the latest progress of a workflow. This is used by a
        virtual actor.

        Raises:
            DataLoadError: if we fail to load the progress.

        Returns:
            The step that contains the latest output.
        """
        return asyncio_run(
            self._storage.load_workflow_progress(self._workflow_id))["step_id"]


def get_workflow_storage(workflow_id: Optional[str] = None) -> WorkflowStorage:
    """Get the storage for the workflow.

    Args:
        workflow_id: The ID of the storage.

    Returns:
        A workflow storage.
    """
    store = storage.get_global_storage()
    if workflow_id is None:
        workflow_id = workflow_context.get_workflow_step_context().workflow_id
    return WorkflowStorage(workflow_id, store)<|MERGE_RESOLUTION|>--- conflicted
+++ resolved
@@ -256,19 +256,7 @@
     async def _write_step_inputs(self, step_id: StepID,
                                  inputs: WorkflowData) -> None:
         """Save workflow inputs."""
-<<<<<<< HEAD
-        f = inputs.func_body
-        metadata = {
-            "name": f.__module__ + "." + f.__qualname__,
-            "object_refs": inputs.object_refs,
-            "workflows": inputs.workflows,
-            "max_retries": inputs.max_retries,
-            "catch_exceptions": inputs.catch_exceptions,
-            "ray_options": inputs.ray_options,
-        }
-=======
         metadata = inputs.to_metadata()
->>>>>>> 57b2328e
         with serialization_context.workflow_args_keeping_context():
             # TODO(suquark): in the future we should write to storage directly
             # with plasma store object in memory.
