"""
This module is higher-level abstraction of storage directly used by
workflows.
"""

import asyncio
from typing import Dict, List, Optional, Any, Callable, Tuple, Union
from dataclasses import dataclass

import ray
from ray.experimental.workflow import storage
from ray.experimental.workflow.common import (Workflow, WorkflowInputs, StepID,
                                              WorkflowMeta, WorkflowStatus)
from ray.experimental.workflow import workflow_context
from ray.experimental.workflow import serialization_context


# TODO: Get rid of this and use asyncio.run instead once we don't support py36
def asyncio_run(coro):
    loop = asyncio.get_event_loop()
    return loop.run_until_complete(coro)


@dataclass
class StepInspectResult:
    # The step output checkpoint exists and valid. If this field
    # is set, we do not set all other fields below.
    output_object_valid: bool = False
    # The ID of the step that could contain the output checkpoint of this
    # step. If this field is set, we do not set all other fields below.
    output_step_id: Optional[StepID] = None
    # The step input arguments checkpoint exists and valid.
    args_valid: bool = False
    # The step function body checkpoint exists and valid.
    func_body_valid: bool = False
    # The object refs in the inputs of the workflow.
    object_refs: Optional[List[str]] = None
    # The workflows in the inputs of the workflow.
    workflows: Optional[List[str]] = None
    # The num of retry for application exception
    step_max_retries: int = 1
    # Whether the user want to handle the exception mannually
    catch_exceptions: bool = False
    # ray_remote options
    ray_options: Optional[Dict[str, Any]] = None

    def is_recoverable(self) -> bool:
        return (self.output_object_valid or self.output_step_id
                or (self.args_valid and self.object_refs is not None
                    and self.workflows is not None and self.func_body_valid))


class WorkflowStorage:
    """Access workflow in storage. This is a higher-level abstraction,
    which does not care about the underlining storage implementation."""

    def __init__(self, workflow_id: str, store: storage.Storage):
        self._storage = store
        self._workflow_id = workflow_id

    def load_step_output(self, step_id: StepID) -> Any:
        """Load the output of the workflow step from checkpoint.

        Args:
            step_id: ID of the workflow step.

        Returns:
            Output of the workflow step.
        """
        return asyncio_run(
            self._storage.load_step_output(self._workflow_id, step_id))

    def save_step_output(self, step_id: StepID, ret: Union[Workflow, Any],
                         outer_most_step_id: Optional[StepID]) -> None:
        """When a workflow step returns,
        1. If the returned object is a workflow, this means we are a nested
           workflow. We save the output metadata that points to the workflow.
        2. Otherwise, checkpoint the output.

        Args:
            step_id: The ID of the workflow step. If it is an empty string,
                it means we are in the workflow job driver process.
            ret: The returned object from a workflow step.
            outer_most_step_id: See
                "step_executor.execute_workflow" for explanation.
        """
        tasks = []
        if isinstance(ret, Workflow):
            # This workflow step returns a nested workflow.
            assert step_id != ret.id
            tasks.append(
                self._storage.save_step_output_metadata(
                    self._workflow_id, step_id, {"output_step_id": ret.id}))
            dynamic_output_id = ret.id
        else:
            # This workflow step returns a object.
            ret = ray.get(ret) if isinstance(ret, ray.ObjectRef) else ret
            tasks.append(
                self._storage.save_step_output(self._workflow_id, step_id,
                                               ret))
            dynamic_output_id = step_id
        if outer_most_step_id is not None:
            tasks.append(
                self._update_dynamic_output(outer_most_step_id,
                                            dynamic_output_id))
        asyncio_run(asyncio.gather(*tasks))

    def load_step_func_body(self, step_id: StepID) -> Callable:
        """Load the function body of the workflow step.

        Args:
            step_id: ID of the workflow step.

        Returns:
            A callable function.
        """
        return asyncio_run(
            self._storage.load_step_func_body(self._workflow_id, step_id))

    def load_step_args(
            self, step_id: StepID, workflows: List[Any],
            object_refs: List[ray.ObjectRef]) -> Tuple[List, Dict[str, Any]]:
        """Load the input arguments of the workflow step. This must be
        done under a serialization context, otherwise the arguments would
        not be reconstructed successfully.

        Args:
            step_id: ID of the workflow step.
            workflows: The workflows in the original arguments,
                replaced by the actual workflow outputs.
            object_refs: The object refs in the original arguments.

        Returns:
            Args and kwargs.
        """
        with serialization_context.workflow_args_resolving_context(
                workflows, object_refs):
            return asyncio_run(
                self._storage.load_step_args(self._workflow_id, step_id))

    def load_object_ref(self, object_id: str) -> ray.ObjectRef:
        """Load the input object ref.

        Args:
            object_id: The hex ObjectID.

        Returns:
            The object ref.
        """
        return asyncio_run(
            self._storage.load_object_ref(self._workflow_id, object_id))

    async def _update_dynamic_output(self, outer_most_step_id: StepID,
                                     dynamic_output_step_id: StepID) -> None:
        """Update dynamic output.

        There are two steps involved:
        1. outer_most_step[id=outer_most_step_id]
        2. dynamic_step[id=dynamic_output_step_id]

        Initially, the output of outer_most_step comes from its *direct*
        nested step. However, the nested step could also have a nested
        step inside it (unknown currently and could be generated
        dynamically in the future). We call such steps "dynamic_step".

        When the dynamic_step produces its output, the output of
        outer_most_step can be updated and point to the dynamic_step. This
        creates a "shortcut" and accelerate workflow resuming. This is
        critical for scalability of virtual actors.

        Args:
            outer_most_step_id: ID of outer_most_step. See
                "step_executor.execute_workflow" for explanation.
            dynamic_output_step_id: ID of dynamic_step.
        """
        metadata = await self._storage.load_step_output_metadata(
            self._workflow_id, outer_most_step_id)
        if (dynamic_output_step_id != metadata["output_step_id"]
                and dynamic_output_step_id !=
                metadata.get("dynamic_output_step_id")):
            metadata["dynamic_output_step_id"] = dynamic_output_step_id
            await self._storage.save_step_output_metadata(
                self._workflow_id, outer_most_step_id, metadata)

    async def _locate_output_step_id(self, step_id: StepID) -> str:
        metadata = await self._storage.load_step_output_metadata(
            self._workflow_id, step_id)
        return (metadata.get("dynamic_output_step_id")
                or metadata["output_step_id"])

    def get_entrypoint_step_id(self) -> StepID:
        """Load the entrypoint step ID of the workflow.

        Returns:
            The ID of the entrypoint step.
        """
        # empty StepID represents the workflow driver
        try:
            return asyncio_run(self._locate_output_step_id(""))
        except Exception as e:
            raise ValueError("Fail to get entrypoint step ID from workflow"
                             f"[id={self._workflow_id}]") from e

    def inspect_step(self, step_id: StepID) -> StepInspectResult:
        """
        Get the status of a workflow step. The status indicates whether
        the workflow step can be recovered etc.

        Args:
            step_id: The ID of a workflow step

        Returns:
            The status of the step.
        """
        return asyncio_run(self._inspect_step(step_id))

    async def _inspect_step(self, step_id: StepID) -> StepInspectResult:
        field_list = await self._storage.get_step_status(
            self._workflow_id, step_id)
        # does this step contains output checkpoint file?
        if field_list.output_object_exists:
            return StepInspectResult(output_object_valid=True)
        # do we know where the output comes from?
        if field_list.output_metadata_exists:
            output_step_id = await self._locate_output_step_id(step_id)
            return StepInspectResult(output_step_id=output_step_id)

        # read inputs metadata
        try:
            metadata = await self._storage.load_step_input_metadata(
                self._workflow_id, step_id)
            input_object_refs = metadata["object_refs"]
            input_workflows = metadata["workflows"]
            step_max_retries = metadata.get("step_max_retries")
            catch_exceptions = metadata.get("catch_exceptions")
            ray_options = metadata.get("ray_options", {})
        except storage.DataLoadError:
            return StepInspectResult(
                args_valid=field_list.args_exists,
                func_body_valid=field_list.func_body_exists)
        return StepInspectResult(
            args_valid=field_list.args_exists,
            func_body_valid=field_list.func_body_exists,
            object_refs=input_object_refs,
            workflows=input_workflows,
            step_max_retries=step_max_retries,
            catch_exceptions=catch_exceptions,
            ray_options=ray_options,
        )

    async def _write_step_inputs(self, step_id: StepID,
                                 inputs: WorkflowInputs) -> None:
        """Save workflow inputs."""
        f = inputs.func_body
        metadata = {
            "name": f.__module__ + "." + f.__qualname__,
            "object_refs": inputs.object_refs,
            "workflows": inputs.workflows,
            "step_max_retries": inputs.step_max_retries,
            "catch_exceptions": inputs.catch_exceptions,
            "ray_options": inputs.ray_options,
        }
        with serialization_context.workflow_args_keeping_context():
            # TODO(suquark): in the future we should write to storage directly
            # with plasma store object in memory.
            args_obj = ray.get(inputs.args)
        save_tasks = [
            self._storage.save_step_input_metadata(self._workflow_id, step_id,
                                                   metadata),
            self._storage.save_step_func_body(self._workflow_id, step_id, f),
            self._storage.save_step_args(self._workflow_id, step_id, args_obj)
        ]
        await asyncio.gather(*save_tasks)

    def save_subworkflow(self, workflow: Workflow) -> None:
        """Save the DAG and inputs of the sub-workflow.

        Args:
            workflow: A sub-workflow. Could be a nested workflow inside
                a workflow step.
        """
        assert not workflow.executed
        tasks = [
            self._write_step_inputs(w.id, w.get_inputs())
            for w in workflow.iter_workflows_in_dag()
        ]
        asyncio_run(asyncio.gather(*tasks))

    def load_actor_class_body(self) -> type:
        """Load the class body of the virtual actor.

        Raises:
            DataLoadError: if we fail to load the class body.
        """
        return asyncio_run(
            self._storage.load_actor_class_body(self._workflow_id))

    def save_actor_class_body(self, cls: type) -> None:
        """Save the class body of the virtual actor.

        Args:
            cls: The class body used by the virtual actor.

        Raises:
            DataSaveError: if we fail to save the class body.
        """
        asyncio_run(
            self._storage.save_actor_class_body(self._workflow_id, cls))

<<<<<<< HEAD
    def save_workflow_meta(self, metadata: WorkflowMeta) -> None:
        """Save the metadata of the current workflow.

        Args:
            metadata: WorkflowMeta of the current workflow.

        Raises:
            DataSaveError: if we fail to save the class body.
        """
        metadata = {
            "status": metadata.status.value,
        }
        asyncio_run(
            self._storage.save_workflow_meta(self._workflow_id, metadata))

    def load_workflow_meta(self) -> Optional[WorkflowMeta]:
        metadata = asyncio_run(
            self._storage.load_workflow_meta(self._workflow_id))
        if metadata is None:
            return None
        return WorkflowMeta(status=WorkflowStatus(metadata["status"]))

    async def _list_workflow(self) -> List[Tuple[str, WorkflowStatus]]:
        workflow_ids = await self._storage.list_workflow()
        metadata = await asyncio.gather(*[
            self._storage.load_workflow_meta(workflow_id)
            for workflow_id in workflow_ids
        ])
        return [(wid, WorkflowStatus(meta["status"]) if meta else None)
                for (wid, meta) in zip(workflow_ids, metadata)]

    def list_workflow(self) -> List[Tuple[str, WorkflowStatus]]:
        return asyncio_run(self._list_workflow())

=======
>>>>>>> 5accfa66

def get_workflow_storage(workflow_id: Optional[str] = None) -> WorkflowStorage:
    """Get the storage for the workflow.

    Args:
        workflow_id: The ID of the storage.

    Returns:
        A workflow storage.
    """
    store = storage.get_global_storage()
    if workflow_id is None:
        workflow_id = workflow_context.get_workflow_step_context().workflow_id
    return WorkflowStorage(workflow_id, store)<|MERGE_RESOLUTION|>--- conflicted
+++ resolved
@@ -307,7 +307,6 @@
         asyncio_run(
             self._storage.save_actor_class_body(self._workflow_id, cls))
 
-<<<<<<< HEAD
     def save_workflow_meta(self, metadata: WorkflowMeta) -> None:
         """Save the metadata of the current workflow.
 
@@ -342,8 +341,6 @@
     def list_workflow(self) -> List[Tuple[str, WorkflowStatus]]:
         return asyncio_run(self._list_workflow())
 
-=======
->>>>>>> 5accfa66
 
 def get_workflow_storage(workflow_id: Optional[str] = None) -> WorkflowStorage:
     """Get the storage for the workflow.
