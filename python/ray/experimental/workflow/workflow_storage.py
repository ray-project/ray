"""
This module is higher-level abstraction of storage directly used by
workflows.
"""

import asyncio
from typing import Dict, List, Optional, Any, Callable, Tuple, Union
from dataclasses import dataclass

import ray
from ray.experimental.workflow import storage
from ray.experimental.workflow.common import (Workflow, WorkflowInputs, StepID,
                                              WorkflowMeta, WorkflowStatus)
from ray.experimental.workflow import workflow_context
from ray.experimental.workflow import serialization_context


# TODO: Get rid of this and use asyncio.run instead once we don't support py36
def asyncio_run(coro):
    loop = asyncio.get_event_loop()
    return loop.run_until_complete(coro)


@dataclass
class StepInspectResult:
    # The step output checkpoint exists and valid. If this field
    # is set, we do not set all other fields below.
    output_object_valid: bool = False
    # The ID of the step that could contain the output checkpoint of this
    # step. If this field is set, we do not set all other fields below.
    output_step_id: Optional[StepID] = None
    # The step input arguments checkpoint exists and valid.
    args_valid: bool = False
    # The step function body checkpoint exists and valid.
    func_body_valid: bool = False
    # The object refs in the inputs of the workflow.
    object_refs: Optional[List[str]] = None
    # The workflows in the inputs of the workflow.
    workflows: Optional[List[str]] = None
    # The num of retry for application exception
    step_max_retries: int = 1
    # Whether the user want to handle the exception mannually
    catch_exceptions: bool = False
    # ray_remote options
    ray_options: Dict[str, Any] = None

    def is_recoverable(self) -> bool:
        return (self.output_object_valid or self.output_step_id
                or (self.args_valid and self.object_refs is not None
                    and self.workflows is not None and self.func_body_valid))


class WorkflowStorage:
    """Access workflow in storage. This is a higher-level abstraction,
    which does not care about the underlining storage implementation."""

<<<<<<< HEAD
    def __init__(self,
                 workflow_id: Optional[str] = None,
                 store: Optional[storage.Storage] = None):
        if workflow_id is None:
            context = workflow_context.get_workflow_step_context()
            if context is not None:
                workflow_id = context.workflow_id
        if store is None:
            store = storage.get_global_storage()
=======
    def __init__(self, workflow_id: str, store: storage.Storage):
>>>>>>> c4bd3ae5
        self._storage = store
        self._workflow_id = workflow_id

    def load_step_output(self, step_id: StepID) -> Any:
        """Load the output of the workflow step from checkpoint.

        Args:
            step_id: ID of the workflow step.

        Returns:
            Output of the workflow step.
        """
        return asyncio_run(
            self._storage.load_step_output(self._workflow_id, step_id))

    def save_step_output(self, step_id: StepID, ret: Union[Workflow, Any],
                         outer_most_step_id: Optional[StepID]) -> None:
        """When a workflow step returns,
        1. If the returned object is a workflow, this means we are a nested
           workflow. We save the output metadata that points to the workflow.
        2. Otherwise, checkpoint the output.

        Args:
            step_id: The ID of the workflow step. If it is an empty string,
                it means we are in the workflow job driver process.
            ret: The returned object from a workflow step.
            outer_most_step_id: See
                "step_executor.execute_workflow" for explanation.
        """
        tasks = []
        if isinstance(ret, Workflow):
            # This workflow step returns a nested workflow.
            assert step_id != ret.id
            tasks.append(
                self._storage.save_step_output_metadata(
                    self._workflow_id, step_id, {"output_step_id": ret.id}))
            dynamic_output_id = ret.id
        else:
            # This workflow step returns a object.
            ret = ray.get(ret) if isinstance(ret, ray.ObjectRef) else ret
            tasks.append(
                self._storage.save_step_output(self._workflow_id, step_id,
                                               ret))
            dynamic_output_id = step_id
        if outer_most_step_id is not None:
            tasks.append(
                self._update_dynamic_output(outer_most_step_id,
                                            dynamic_output_id))
        asyncio_run(asyncio.gather(*tasks))

    def load_step_func_body(self, step_id: StepID) -> Callable:
        """Load the function body of the workflow step.

        Args:
            step_id: ID of the workflow step.

        Returns:
            A callable function.
        """
        return asyncio_run(
            self._storage.load_step_func_body(self._workflow_id, step_id))

    def load_step_args(
            self, step_id: StepID, workflows: List[Any],
            object_refs: List[ray.ObjectRef]) -> Tuple[List, Dict[str, Any]]:
        """Load the input arguments of the workflow step. This must be
        done under a serialization context, otherwise the arguments would
        not be reconstructed successfully.

        Args:
            step_id: ID of the workflow step.
            workflows: The workflows in the original arguments,
                replaced by the actual workflow outputs.
            object_refs: The object refs in the original arguments.

        Returns:
            Args and kwargs.
        """
        with serialization_context.workflow_args_resolving_context(
                workflows, object_refs):
            return asyncio_run(
                self._storage.load_step_args(self._workflow_id, step_id))

    def load_object_ref(self, object_id: str) -> ray.ObjectRef:
        """Load the input object ref.

        Args:
            object_id: The hex ObjectID.

        Returns:
            The object ref.
        """
        return asyncio_run(
            self._storage.load_object_ref(self._workflow_id, object_id))

    async def _update_dynamic_output(self, outer_most_step_id: StepID,
                                     dynamic_output_step_id: StepID) -> None:
        """Update dynamic output.

        There are two steps involved:
        1. outer_most_step[id=outer_most_step_id]
        2. dynamic_step[id=dynamic_output_step_id]

        Initially, the output of outer_most_step comes from its *direct*
        nested step. However, the nested step could also have a nested
        step inside it (unknown currently and could be generated
        dynamically in the future). We call such steps "dynamic_step".

        When the dynamic_step produces its output, the output of
        outer_most_step can be updated and point to the dynamic_step. This
        creates a "shortcut" and accelerate workflow resuming. This is
        critical for scalability of virtual actors.

        Args:
            outer_most_step_id: ID of outer_most_step. See
                "step_executor.execute_workflow" for explanation.
            dynamic_output_step_id: ID of dynamic_step.
        """
        metadata = await self._storage.load_step_output_metadata(
            self._workflow_id, outer_most_step_id)
        if (dynamic_output_step_id != metadata["output_step_id"]
                and dynamic_output_step_id !=
                metadata.get("dynamic_output_step_id")):
            metadata["dynamic_output_step_id"] = dynamic_output_step_id
            await self._storage.save_step_output_metadata(
                self._workflow_id, outer_most_step_id, metadata)

    async def _locate_output_step_id(self, step_id: StepID) -> str:
        metadata = await self._storage.load_step_output_metadata(
            self._workflow_id, step_id)
        return (metadata.get("dynamic_output_step_id")
                or metadata["output_step_id"])

    def get_entrypoint_step_id(self) -> StepID:
        """Load the entrypoint step ID of the workflow.

        Returns:
            The ID of the entrypoint step.
        """
        # empty StepID represents the workflow driver
        try:
            return asyncio_run(self._locate_output_step_id(""))
        except Exception as e:
            raise ValueError("Fail to get entrypoint step ID from workflow"
                             f"[id={self._workflow_id}]") from e

    def inspect_step(self, step_id: StepID) -> StepInspectResult:
        """
        Get the status of a workflow step. The status indicates whether
        the workflow step can be recovered etc.

        Args:
            step_id: The ID of a workflow step

        Returns:
            The status of the step.
        """
        return asyncio_run(self._inspect_step(step_id))

    async def _inspect_step(self, step_id: StepID) -> StepInspectResult:
        field_list = await self._storage.get_step_status(
            self._workflow_id, step_id)
        # does this step contains output checkpoint file?
        if field_list.output_object_exists:
            return StepInspectResult(output_object_valid=True)
        # do we know where the output comes from?
        if field_list.output_metadata_exists:
            output_step_id = await self._locate_output_step_id(step_id)
            return StepInspectResult(output_step_id=output_step_id)

        # read inputs metadata
        try:
            metadata = await self._storage.load_step_input_metadata(
                self._workflow_id, step_id)
            input_object_refs = metadata["object_refs"]
            input_workflows = metadata["workflows"]
            step_max_retries = metadata.get("step_max_retries")
            catch_exceptions = metadata.get("catch_exceptions")
            ray_options = metadata.get("ray_options", {})
        except storage.DataLoadError:
            return StepInspectResult(
                args_valid=field_list.args_exists,
                func_body_valid=field_list.func_body_exists)
        return StepInspectResult(
            args_valid=field_list.args_exists,
            func_body_valid=field_list.func_body_exists,
            object_refs=input_object_refs,
            workflows=input_workflows,
            step_max_retries=step_max_retries,
            catch_exceptions=catch_exceptions,
            ray_options=ray_options,
        )

    async def _write_step_inputs(self, step_id: StepID,
                                 inputs: WorkflowInputs) -> None:
        """Save workflow inputs."""
        f = inputs.func_body
        metadata = {
            "name": f.__module__ + "." + f.__qualname__,
            "object_refs": inputs.object_refs,
            "workflows": inputs.workflows,
            "step_max_retries": inputs.step_max_retries,
            "catch_exceptions": inputs.catch_exceptions,
            "ray_options": inputs.ray_options,
        }
        with serialization_context.workflow_args_keeping_context():
            # TODO(suquark): in the future we should write to storage directly
            # with plasma store object in memory.
            args_obj = ray.get(inputs.args)
        save_tasks = [
            self._storage.save_step_input_metadata(self._workflow_id, step_id,
                                                   metadata),
            self._storage.save_step_func_body(self._workflow_id, step_id, f),
            self._storage.save_step_args(self._workflow_id, step_id, args_obj)
        ]
        await asyncio.gather(*save_tasks)

    def save_subworkflow(self, workflow: Workflow) -> None:
        """Save the DAG and inputs of the sub-workflow.

        Args:
            workflow: A sub-workflow. Could be a nested workflow inside
                a workflow step.
        """
        assert not workflow.executed
        tasks = [
            self._write_step_inputs(w.id, w.get_inputs())
            for w in workflow.iter_workflows_in_dag()
        ]
        asyncio_run(asyncio.gather(*tasks))

    def load_actor_class_body(self) -> type:
        """Load the class body of the virtual actor.

        Raises:
            DataLoadError: if we fail to load the class body.
        """
        return asyncio_run(
            self._storage.load_actor_class_body(self._workflow_id))

    def save_actor_class_body(self, cls: type) -> None:
        """Save the class body of the virtual actor.

        Args:
            cls: The class body used by the virtual actor.

        Raises:
            DataSaveError: if we fail to save the class body.
        """
        asyncio_run(
            self._storage.save_actor_class_body(self._workflow_id, cls))

<<<<<<< HEAD
    def save_workflow_meta(self, metadata: WorkflowMeta) -> None:
        """Save the metadata of the current workflow.

        Args:
            metadata: WorkflowMeta of the current workflow.

        Raises:
            DataSaveError: if we fail to save the class body.
        """
        metadata = {
            "status": metadata.status.value,
        }
        asyncio_run(
            self._storage.save_workflow_meta(self._workflow_id, metadata))

    def load_workflow_meta(self) -> Optional[WorkflowMeta]:
        metadata = asyncio_run(
            self._storage.load_workflow_meta(self._workflow_id))
        if metadata is None:
            return None
        return WorkflowMeta(status=WorkflowStatus(metadata["status"]))

    async def _list_workflow(self) -> List[Tuple[str, WorkflowStatus]]:
        workflow_ids = await self._storage.list_workflow()
        metadata = await asyncio.gather(*[
            self._storage.load_workflow_meta(workflow_id)
            for workflow_id in workflow_ids
        ])
        return [(wid, WorkflowStatus(meta["status"]) if meta else None)
                for (wid, meta) in zip(workflow_ids, metadata)]

    def list_workflow(self) -> List[Tuple[str, WorkflowStatus]]:
        return asyncio_run(self._list_workflow())
=======

def get_workflow_storage(workflow_id: Optional[str] = None) -> WorkflowStorage:
    """Get the storage for the workflow.

    Args:
        workflow_id: The ID of the storage.

    Returns:
        A workflow storage.
    """
    store = storage.get_global_storage()
    if workflow_id is None:
        workflow_id = workflow_context.get_workflow_step_context().workflow_id
    return WorkflowStorage(workflow_id, store)
>>>>>>> c4bd3ae5
<|MERGE_RESOLUTION|>--- conflicted
+++ resolved
@@ -54,19 +54,7 @@
     """Access workflow in storage. This is a higher-level abstraction,
     which does not care about the underlining storage implementation."""
 
-<<<<<<< HEAD
-    def __init__(self,
-                 workflow_id: Optional[str] = None,
-                 store: Optional[storage.Storage] = None):
-        if workflow_id is None:
-            context = workflow_context.get_workflow_step_context()
-            if context is not None:
-                workflow_id = context.workflow_id
-        if store is None:
-            store = storage.get_global_storage()
-=======
     def __init__(self, workflow_id: str, store: storage.Storage):
->>>>>>> c4bd3ae5
         self._storage = store
         self._workflow_id = workflow_id
 
@@ -319,7 +307,6 @@
         asyncio_run(
             self._storage.save_actor_class_body(self._workflow_id, cls))
 
-<<<<<<< HEAD
     def save_workflow_meta(self, metadata: WorkflowMeta) -> None:
         """Save the metadata of the current workflow.
 
@@ -353,7 +340,6 @@
 
     def list_workflow(self) -> List[Tuple[str, WorkflowStatus]]:
         return asyncio_run(self._list_workflow())
-=======
 
 def get_workflow_storage(workflow_id: Optional[str] = None) -> WorkflowStorage:
     """Get the storage for the workflow.
@@ -367,5 +353,4 @@
     store = storage.get_global_storage()
     if workflow_id is None:
         workflow_id = workflow_context.get_workflow_step_context().workflow_id
-    return WorkflowStorage(workflow_id, store)
->>>>>>> c4bd3ae5
+    return WorkflowStorage(workflow_id, store)