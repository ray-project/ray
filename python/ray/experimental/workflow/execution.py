import asyncio
import logging
import time
<<<<<<< HEAD
from typing import List, Tuple, Optional
=======
from typing import Optional
>>>>>>> 5accfa66

import ray

from ray.experimental.workflow import workflow_storage
<<<<<<< HEAD
from ray.experimental.workflow.common import (Workflow, WorkflowStatus,
                                              WorkflowMeta)
from ray.experimental.workflow.step_executor import commit_step
=======
from ray.experimental.workflow.common import Workflow
>>>>>>> 5accfa66
from ray.experimental.workflow.storage import get_global_storage
from ray.experimental.workflow.workflow_access import (
    MANAGEMENT_ACTOR_NAME, flatten_workflow_output,
    get_or_create_management_actor)

logger = logging.getLogger(__name__)


def run(entry_workflow: Workflow,
        workflow_id: Optional[str] = None) -> ray.ObjectRef:
    """Run a workflow asynchronously. See "api.run()" for details."""
    store = get_global_storage()
    assert ray.is_initialized()
    if workflow_id is None:
        # Workflow ID format: {Entry workflow UUID}.{Unix time to nanoseconds}
        workflow_id = f"{entry_workflow.id}.{time.time():.9f}"
    logger.info(f"Workflow job created. [id=\"{workflow_id}\", storage_url="
                f"\"{store.storage_url}\"].")

    # checkpoint the workflow
    ws = workflow_storage.get_workflow_storage(workflow_id)
    commit_step(ws, "", entry_workflow)
    workflow_manager = get_or_create_management_actor()
    # NOTE: It is important to 'ray.get' the returned output. This
    # ensures caller of 'run()' holds the reference to the workflow
    # result. Otherwise if the actor removes the reference of the
    # workflow output, the caller may fail to resolve the result.
    output = ray.get(workflow_manager.run_or_resume.remote(workflow_id))
    return flatten_workflow_output(workflow_id, output)


<<<<<<< HEAD
=======
# TODO(suquark): support recovery with ObjectRef inputs.


>>>>>>> 5accfa66
def resume(workflow_id: str) -> ray.ObjectRef:
    """Resume a workflow asynchronously. See "api.resume()" for details.
    """
    storage = get_global_storage()
    logger.info(f"Resuming workflow [id=\"{workflow_id}\", storage_url="
                f"\"{storage.storage_url}\"].")
    workflow_manager = get_or_create_management_actor()
    # NOTE: It is important to 'ray.get' the returned output. This
    # ensures caller of 'run()' holds the reference to the workflow
    # result. Otherwise if the actor removes the reference of the
    # workflow output, the caller may fail to resolve the result.
    output = ray.get(workflow_manager.run_or_resume.remote(workflow_id))
    direct_output = flatten_workflow_output(workflow_id, output)
    logger.info(f"Workflow job {workflow_id} resumed.")
    return direct_output


def get_output(workflow_id: str) -> ray.ObjectRef:
    """Get the output of a running workflow.
    See "api.get_output()" for details.
    """
    assert ray.is_initialized()
    try:
        workflow_manager = ray.get_actor(MANAGEMENT_ACTOR_NAME)
    except ValueError as e:
        raise ValueError(
            "Failed to connect to the workflow management "
            "actor. The workflow could have already failed. You can use "
            "workflow.resume() to resume the workflow.") from e
    output = ray.get(workflow_manager.get_output.remote(workflow_id))
    return flatten_workflow_output(workflow_id, output)


def cancel(workflow_id: str) -> None:
    try:
        workflow_manager = ray.get_actor(MANAGEMENT_ACTOR_NAME)
        ray.get(workflow_manager.cancel_workflow.remote(workflow_id))
    except ValueError:
        wf_store = workflow_storage.get_workflow_storage(workflow_id)
        wf_store.save_workflow_meta(WorkflowMeta(WorkflowStatus.CANCELED))


def get_status(workflow_id: str) -> Optional[WorkflowStatus]:
    try:
        workflow_manager = ray.get_actor(MANAGEMENT_ACTOR_NAME)
        running = ray.get(
            workflow_manager.is_workflow_running.remote(workflow_id))
    except Exception:
        running = False
    if running:
        return WorkflowStatus.RUNNING
    store = workflow_storage.get_workflow_storage(workflow_id)
    meta = store.load_workflow_meta()
    if meta is None:
        return meta
    return meta.status


def list_all(
        status: Optional[WorkflowStatus]) -> List[Tuple[str, WorkflowStatus]]:
    try:
        workflow_manager = ray.get_actor(MANAGEMENT_ACTOR_NAME)
    except ValueError:
        workflow_manager = None

    if workflow_manager is None:
        runnings = []
    else:
        runnings = ray.get(workflow_manager.list_running_workflow.remote())
    if status == WorkflowStatus.RUNNING:
        return [(r, WorkflowStatus.RUNNING) for r in runnings]

    runnings = set(runnings)
    # Here we don't have workflow id, so use empty one instead
    store = workflow_storage.get_workflow_storage("")
    ret = []
    for (k, s) in store.list_workflow():
        if s == WorkflowStatus.RUNNING and k not in runnings:
            s = WorkflowStatus.FAILED
        if status is None or s == status:
            ret.append((k, s))
    return ret


def resume_all() -> List[Tuple[str, ray.ObjectRef]]:
    all_failed = list_all(WorkflowStatus.FAILED)
    try:
        workflow_manager = ray.get_actor(MANAGEMENT_ACTOR_NAME)
    except Exception as e:
        raise RuntimeError("Failed to get management actor") from e

    async def _resume_one(wid: str) -> Tuple[str, Optional[ray.ObjectRef]]:
        try:
            obj = await workflow_manager.run_or_resume.remote(wid)
            return (wid, flatten_workflow_output(wid, obj))
        except Exception:
            logger.error(f"Failed to resume workflow {wid}")
            return (wid, None)

    ret = workflow_storage.asyncio_run(
        asyncio.gather(*[_resume_one(wid) for (wid, _) in all_failed]))
    return [(wid, obj) for (wid, obj) in ret if obj is not None]<|MERGE_RESOLUTION|>--- conflicted
+++ resolved
@@ -1,22 +1,14 @@
 import asyncio
 import logging
 import time
-<<<<<<< HEAD
 from typing import List, Tuple, Optional
-=======
-from typing import Optional
->>>>>>> 5accfa66
 
 import ray
 
 from ray.experimental.workflow import workflow_storage
-<<<<<<< HEAD
 from ray.experimental.workflow.common import (Workflow, WorkflowStatus,
                                               WorkflowMeta)
 from ray.experimental.workflow.step_executor import commit_step
-=======
-from ray.experimental.workflow.common import Workflow
->>>>>>> 5accfa66
 from ray.experimental.workflow.storage import get_global_storage
 from ray.experimental.workflow.workflow_access import (
     MANAGEMENT_ACTOR_NAME, flatten_workflow_output,
@@ -48,12 +40,7 @@
     return flatten_workflow_output(workflow_id, output)
 
 
-<<<<<<< HEAD
-=======
 # TODO(suquark): support recovery with ObjectRef inputs.
-
-
->>>>>>> 5accfa66
 def resume(workflow_id: str) -> ray.ObjectRef:
     """Resume a workflow asynchronously. See "api.resume()" for details.
     """
