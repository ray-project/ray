--- conflicted
+++ resolved
@@ -1,25 +1,16 @@
 import asyncio
 import logging
 import time
-<<<<<<< HEAD
 from typing import List, Tuple, Union, Optional
-=======
-from typing import Optional
->>>>>>> c4bd3ae5
 
 import ray
 
 from ray.experimental.workflow import workflow_storage
-<<<<<<< HEAD
 from ray.experimental.workflow.common import (Workflow, WorkflowStatus,
                                               WorkflowMeta)
 from ray.experimental.workflow.step_executor import commit_step
 from ray.experimental.workflow.storage import (Storage, create_storage,
                                                get_global_storage)
-=======
-from ray.experimental.workflow.common import Workflow
-from ray.experimental.workflow.storage import get_global_storage
->>>>>>> c4bd3ae5
 from ray.experimental.workflow.workflow_access import (
     MANAGEMENT_ACTOR_NAME, flatten_workflow_output,
     get_or_create_management_actor)
@@ -50,15 +41,7 @@
     return flatten_workflow_output(workflow_id, output)
 
 
-<<<<<<< HEAD
-def resume(workflow_id: str,
-           storage: Optional[Union[str, Storage]] = None) -> ray.ObjectRef:
-=======
-# TODO(suquark): support recovery with ObjectRef inputs.
-
-
 def resume(workflow_id: str) -> ray.ObjectRef:
->>>>>>> c4bd3ae5
     """Resume a workflow asynchronously. See "api.resume()" for details.
     """
     storage = get_global_storage()
