--- conflicted
+++ resolved
@@ -14,33 +14,7 @@
 })
 
 py_test_module_list(
-<<<<<<< HEAD
   files = glob(["tests/test_*.py", "examples/**/*.py"]),
-=======
-  files = [
-      "tests/test_object_deref.py",
-      "tests/test_storage.py",
-      "tests/test_variable_mutable.py",
-      "tests/test_large_intermediate.py",
-      "tests/test_signature_check.py",
-      "tests/test_basic_workflows_2.py",
-  ],
-  size = "small",
-  extra_srcs = SRCS,
-  tags = ["team:core", "exclusive"],
-  deps = ["//:ray_lib"],
-)
-
-py_test_module_list(
-  files = [
-      "tests/test_basic_workflows.py",
-      "tests/test_recovery.py",
-      "tests/test_lifetime.py",
-      "tests/test_workflow_manager.py",
-      "tests/test_virtual_actor.py",
-      "tests/test_storage_failure.py",
-  ],
->>>>>>> d958457d
   size = "medium",
   extra_srcs = SRCS,
   tags = ["team:core", "exclusive"],
