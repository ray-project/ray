import logging
import os
import types
from typing import List, Set, Tuple, Union, Optional, TYPE_CHECKING

import ray
from ray.experimental.workflow import execution
from ray.experimental.workflow.step_function import WorkflowStepFunction
# avoid collision with arguments & APIs
from ray.experimental.workflow import virtual_actor_class
from ray.experimental.workflow import storage as storage_base
<<<<<<< HEAD
from ray.experimental.workflow.common import WorkflowStatus
=======
>>>>>>> 5accfa66
from ray.experimental.workflow.storage import Storage
from ray.experimental.workflow import workflow_access

if TYPE_CHECKING:
    from ray.experimental.workflow.virtual_actor_class import (
        VirtualActorClass, VirtualActor)

logger = logging.getLogger(__name__)


def init(storage: "Optional[Union[str, Storage]]" = None) -> None:
    """Initialize workflow.

    Args:
        storage: The external storage URL or a custom storage class. If not
            specified, ``/tmp/ray/workflow_data`` will be used.
    """
    if storage is None:
        storage = os.environ.get("RAY_WORKFLOW_STORAGE")

    if storage is None:
        # We should use get_temp_dir_path, but for ray client, we don't
        # have this one. We need a flag to tell whether it's a client
        # or a driver to use the right dir.
        # For now, just use /tmp/ray/workflow_data
        logger.warning("Using default local dir: `/tmp/ray/workflow_data`. "
                       "This should only be used for testing purposes.")
        storage = "file:///tmp/ray/workflow_data"
<<<<<<< HEAD

=======
>>>>>>> 5accfa66
    if isinstance(storage, str):
        storage = storage_base.create_storage(storage)
    elif not isinstance(storage, Storage):
        raise TypeError("'storage' should be None, str, or Storage type.")

    try:
        _storage = storage_base.get_global_storage()
    except RuntimeError:
        pass
    else:
        # we have to use the 'else' branch because we would raise a
        # runtime error, but we do not want to be captured by 'except'
        if _storage.storage_url == storage.storage_url:
            logger.warning("Calling 'workflow.init()' again with the same "
                           "storage.")
        else:
            raise RuntimeError("Calling 'workflow.init()' again with a "
                               "different storage")
    storage_base.set_global_storage(storage)
    workflow_access.init_management_actor()


def step(func: types.FunctionType) -> WorkflowStepFunction:
    """A decorator used for creating workflow steps.

    Examples:
        >>> @workflow.step
        ... def book_flight(origin: str, dest: str) -> Flight:
        ...    return Flight(...)

    Args:
        func: The function to turn into a workflow step.
    """
    if not isinstance(func, types.FunctionType):
        raise TypeError(
            "The @workflow.step decorator can only wrap a function.")
    return WorkflowStepFunction(func)


class _VirtualActorDecorator:
    """A decorator used for creating a virtual actor based on a class.
    The class that is based on must have the "__getstate__" and
     "__setstate__" method.

    Examples:
        >>> @workflow.virtual_actor
        ... class Counter:
        ... def __init__(self, x: int):
        ...     self.x = x
        ...
        ... # Mark a method as a readonly method. It would not modify the
        ... # state of the virtual actor.
        ... @workflow.virtual_actor.readonly
        ... def get(self):
        ...     return self.x
        ...
        ... def incr(self):
        ...     self.x += 1
        ...     return self.x
        ...
        ... def __getstate__(self):
        ...     return self.x
        ...
        ... def __setstate__(self, state):
        ...     self.x = state
        ...
        ... # Create and run a virtual actor.
        ... counter = Counter.get_or_create(actor_id="Counter", x=1)
        ... assert ray.get(counter.run(incr)) == 2
    """

    @classmethod
    def __call__(cls, _cls: type) -> "VirtualActorClass":
        return virtual_actor_class.decorate_actor(_cls)

    @classmethod
    def readonly(cls, method: types.FunctionType) -> types.FunctionType:
        if not isinstance(method, types.FunctionType):
            raise TypeError("The @workflow.virtual_actor.readonly "
                            "decorator can only wrap a method.")
        method.__virtual_actor_readonly__ = True
        return method


virtual_actor = _VirtualActorDecorator()


def get_actor(actor_id: str) -> "VirtualActor":
    """Get an virtual actor.

    Args:
        actor_id: The ID of the actor.

    Returns:
        A virtual actor.
    """
    return virtual_actor_class.get_actor(actor_id,
                                         storage_base.get_global_storage())


def resume(workflow_id: str) -> ray.ObjectRef:
    """Resume a workflow.

    Resume a workflow and retrieve its output. If the workflow was incomplete,
    it will be re-executed from its checkpointed outputs. If the workflow was
    complete, returns the result immediately.

    Examples:
        >>> res1 = workflow.run(trip, workflow_id="trip1")
        >>> res2 = workflow.resume("trip1")
        >>> assert ray.get(res1) == ray.get(res2)

    Args:
        workflow_id: The id of the workflow to resume.

    Returns:
        An object reference that can be used to retrieve the workflow result.
    """
    return execution.resume(workflow_id)


def get_output(workflow_id: str) -> ray.ObjectRef:
    """Get the output of a running workflow.

    Args:
        workflow_id: The ID of the running workflow job.

    Examples:
        >>> res1 = workflow.run(trip, workflow_id="trip1")
        >>> # you could "get_output()" in another machine
        >>> res2 = workflow.get_output("trip1")
        >>> assert ray.get(res1) == ray.get(res2)

    Returns:
        An object reference that can be used to retrieve the workflow result.
    """
    return execution.get_output(workflow_id)


def list_all(status_filter: Optional[Set[WorkflowStatus]]
             ) -> List[Tuple[str, WorkflowStatus]]:
    """List the workflow status. If status is given, it'll filter by that.

    Args:
        status: If given, only return workflow with that status.

    Returns:
        A list of tuple with workflow id and workflow status
    """
    return execution.list_all(status_filter)


def resume_all() -> List[Tuple[str, WorkflowStatus]]:
    """Resume all failed workflow jobs.

    Returns:
        Workflow resumed.
    """
    return execution.resume_all()


def get_status(workflow_id: str) -> WorkflowStatus:
    """Get the status for a given workflow.

    Args:
        workflow_id: The workflow id

    Returns:
        The status of that workflow
    """
    if not isinstance(workflow_id, str):
        raise TypeError("workflow_id has to be a string type.")
    return execution.get_status(workflow_id)


def cancel(workflow_id: str) -> None:
    """Cancel a workflow.

    Returns:
        None
    """
    if not isinstance(workflow_id, str):
        raise TypeError("workflow_id has to be a string type.")
    return execution.cancel(workflow_id)


__all__ = ("step", "virtual_actor", "resume", "get_output", "get_actor",
           "resume_all", "get_status", "cancel")<|MERGE_RESOLUTION|>--- conflicted
+++ resolved
@@ -9,10 +9,7 @@
 # avoid collision with arguments & APIs
 from ray.experimental.workflow import virtual_actor_class
 from ray.experimental.workflow import storage as storage_base
-<<<<<<< HEAD
 from ray.experimental.workflow.common import WorkflowStatus
-=======
->>>>>>> 5accfa66
 from ray.experimental.workflow.storage import Storage
 from ray.experimental.workflow import workflow_access
 
@@ -41,10 +38,6 @@
         logger.warning("Using default local dir: `/tmp/ray/workflow_data`. "
                        "This should only be used for testing purposes.")
         storage = "file:///tmp/ray/workflow_data"
-<<<<<<< HEAD
-
-=======
->>>>>>> 5accfa66
     if isinstance(storage, str):
         storage = storage_base.create_storage(storage)
     elif not isinstance(storage, Storage):
