import logging
import types
from typing import List, Tuple, Union, Optional, TYPE_CHECKING

import ray
from ray.experimental.workflow import execution
from ray.experimental.workflow.step_function import WorkflowStepFunction
# avoid collision with arguments & APIs
from ray.experimental.workflow import virtual_actor_class
from ray.experimental.workflow import storage as storage_base
from ray.experimental.workflow.common import WorkflowStatus

if TYPE_CHECKING:
    from ray.experimental.workflow.storage import Storage
    from ray.experimental.workflow.virtual_actor_class import (
        VirtualActorClass, VirtualActor)

logger = logging.getLogger(__name__)


def step(func: types.FunctionType) -> WorkflowStepFunction:
    """A decorator used for creating workflow steps.

    Examples:
        >>> @workflow.step
        ... def book_flight(origin: str, dest: str) -> Flight:
        ...    return Flight(...)

    Args:
        func: The function to turn into a workflow step.
    """
    if not isinstance(func, types.FunctionType):
        raise TypeError(
            "The @workflow.step decorator can only wrap a function.")
    return WorkflowStepFunction(func)


class _VirtualActorDecorator:
    """A decorator used for creating a virtual actor based on a class.
    The class that is based on must have the "__getstate__" and
     "__setstate__" method.

    Examples:
        >>> @workflow.virtual_actor
        ... class Counter:
        ... def __init__(self, x: int):
        ...     self.x = x
        ...
        ... # Mark a method as a readonly method. It would not modify the
        ... # state of the virtual actor.
        ... @workflow.virtual_actor.readonly
        ... def get(self):
        ...     return self.x
        ...
        ... def incr(self):
        ...     self.x += 1
        ...     return self.x
        ...
        ... def __getstate__(self):
        ...     return self.x
        ...
        ... def __setstate__(self, state):
        ...     self.x = state
        ...
        ... # Create and run a virtual actor.
        ... counter = Counter.get_or_create(actor_id="Counter", x=1)
        ... assert ray.get(counter.run(incr)) == 2
    """

    @classmethod
    def __call__(cls, _cls: type) -> "VirtualActorClass":
        return virtual_actor_class.decorate_actor(_cls)

    @classmethod
    def readonly(cls, method: types.FunctionType) -> types.FunctionType:
        if not isinstance(method, types.FunctionType):
            raise TypeError("The @workflow.virtual_actor.readonly "
                            "decorator can only wrap a method.")
        method.__virtual_actor_readonly__ = True
        return method


virtual_actor = _VirtualActorDecorator()


def get_actor(actor_id: str, storage: "Optional[Union[str, Storage]]" = None
              ) -> "VirtualActor":
    """Get an virtual actor.

    Args:
        actor_id: The ID of the actor.
        storage: The storage of the actor.

    Returns:
        A virtual actor.
    """
    if storage is None:
        storage = storage_base.get_global_storage()
    elif isinstance(storage, str):
        storage = storage_base.create_storage(storage)
    return virtual_actor_class.get_actor(actor_id, storage)


def resume(workflow_id: str,
           storage: "Optional[Union[str, Storage]]" = None) -> ray.ObjectRef:
    """Resume a workflow.

    Resume a workflow and retrieve its output. If the workflow was incomplete,
    it will be re-executed from its checkpointed outputs. If the workflow was
    complete, returns the result immediately.

    Examples:
        >>> res1 = workflow.run(trip, workflow_id="trip1")
        >>> res2 = workflow.resume("trip1")
        >>> assert ray.get(res1) == ray.get(res2)

    Args:
        workflow_id: The id of the workflow to resume.
        storage: The external storage URL or a custom storage class. If not
            specified, ``/tmp/ray/workflow_data`` will be used.

    Returns:
        An object reference that can be used to retrieve the workflow result.
    """
    return execution.resume(workflow_id, storage)


def get_output(workflow_id: str) -> ray.ObjectRef:
    """Get the output of a running workflow.

    Args:
        workflow_id: The ID of the running workflow job.

    Examples:
        >>> res1 = workflow.run(trip, workflow_id="trip1")
        >>> # you could "get_output()" in another machine
        >>> res2 = workflow.get_output("trip1")
        >>> assert ray.get(res1) == ray.get(res2)

    Returns:
        An object reference that can be used to retrieve the workflow result.
    """
    return execution.get_output(workflow_id)


<<<<<<< HEAD
def list(status: Optional[WorkflowStatus]) -> List[Tuple[str, WorkflowStatus]]:
    return execution.list(status)


def resume_all() -> List[Tuple[str, WorkflowStatus]]:
    return execution.resume_all(status)


def get_status(workflow_id: str) -> WorkflowStatus:
    if not isinstance(workflow_id, str):
        raise ValueError(f"workflow_id has to be a string type.")
    return execution.get_status(workflow_id)


def cancel(workflow_id: str) -> None:
    if not isinstance(workflow_id, str):
        raise ValueError(f"workflow_id has to be a string type.")
    return execution.cancel(workflow_id)


__all__ = ("step", "actor", "run", "resume", "get_output", "list",
           "resume_all", "get_status", "cancel")
=======
__all__ = ("step", "virtual_actor", "resume", "get_output", "get_actor")
>>>>>>> 1fbfbfc5
<|MERGE_RESOLUTION|>--- conflicted
+++ resolved
@@ -143,7 +143,6 @@
     return execution.get_output(workflow_id)
 
 
-<<<<<<< HEAD
 def list(status: Optional[WorkflowStatus]) -> List[Tuple[str, WorkflowStatus]]:
     return execution.list(status)
 
@@ -164,8 +163,4 @@
     return execution.cancel(workflow_id)
 
 
-__all__ = ("step", "actor", "run", "resume", "get_output", "list",
-           "resume_all", "get_status", "cancel")
-=======
-__all__ = ("step", "virtual_actor", "resume", "get_output", "get_actor")
->>>>>>> 1fbfbfc5
+__all__ = ("step", "virtual_actor", "resume", "get_output", "get_actor", "resume_all", "get_status", "cancel")