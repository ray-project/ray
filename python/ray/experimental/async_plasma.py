--- conflicted
+++ resolved
@@ -16,6 +16,7 @@
     logger.debug(
         "Completing plasma futures for object id {}".format(ray_object_id))
     obj = event_handler._worker.get_objects([ray_object_id], timeout=0)[0]
+    print('post get', ray_object_id, obj)
     futures = event_handler._waiting_dict.pop(ray_object_id)
     for fut in futures:
         try:
@@ -40,15 +41,11 @@
         """Process notifications."""
         for object_id, object_size, metadata_size in messages:
             if object_size > 0 and object_id in self._waiting_dict:
-<<<<<<< HEAD
                 print("HANDLING")
-                self._complete_future(object_id)
-=======
                 # This must be asynchronous to allow objects to be locally
                 # received
                 self._loop.call_soon_threadsafe(_complete_future, self,
                                                 object_id)
->>>>>>> 584645cc
 
     def close(self):
         """Clean up this handler."""
@@ -56,44 +53,10 @@
             for fut in futures:
                 fut.cancel()
 
-<<<<<<< HEAD
-    def _complete_future(self, ray_object_id):
-        # TODO(ilr): Consider race condition between popping from the
-        # waiting_dict and as_future appending to the waiting_dict's list.
-        logger.debug(
-            "Completing plasma futures for object id {}".format(ray_object_id))
-        print('pre get', ray_object_id)
-        # obj = self._worker.get_objects([ray_object_id])[0]
-        obj = ray.get(ray_object_id, timeout=5)
-        print('post get', ray_object_id, obj)
-        futures = self._waiting_dict.pop(ray_object_id)
-        for fut in futures:
-            loop = fut._loop
-            print("inside loop", loop, fut)
-
-            def complete_closure():
-                try:
-                    fut.set_result(obj)
-                except asyncio.InvalidStateError:
-                    # Avoid issues where process_notifications
-                    # and check_ready both get executed
-                    logger.debug("Failed to set result for future {}."
-                                 "Most likely already set.".format(fut))
-
-            loop.call_soon_threadsafe(complete_closure)
-        print("Exiting _completeFuture")
-
-    def check_immediately(self, object_id):
-        ready, _ = ray.wait([object_id], timeout=0)
-        if ready:
-            self._complete_future(object_id)
-        return ready
-=======
     def check_immediately(self, object_id):
         ready, _ = ray.wait([object_id], timeout=0)
         if ready:
             _complete_future(self, object_id)
->>>>>>> 584645cc
 
     def as_future(self, object_id, check_ready=True):
         """Turn an object_id into a Future object.
