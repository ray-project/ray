from typing import (List, Dict)

import ray
from ray._raylet import (
    PlacementGroupID, )


def placement_group(bundles: List[Dict[str, float]],
                    strategy: str = "PACK",
                    name: str = "unnamed_group"):
    """
    Create a placement group.

    This method is the api to create placement group.

    Args:
        bundles: A list of bundles which represent the resources needed.
        strategy: The strategy to create the placement group.
            PACK: Packs Bundles into as few nodes as possible.
            SPREAD: Places Bundles across distinct nodes as even as possible.
            STRICT_PACK: Packs Bundles into one node.
            The group is not allowed to span multiple nodes.
        name: The name of the placement group.
    """
    worker = ray.worker.global_worker
    worker.check_connected()

    if not isinstance(bundles, list):
        raise ValueError(
            "The type of bundles must be list, got {}".format(bundles))

    placement_group_id = worker.core_worker.create_placement_group(
        name, bundles, strategy)

    return placement_group_id


<<<<<<< HEAD
def remove_placement_group(placement_group_id: PlacementGroupID):
    assert type(placement_group_id) == PlacementGroupID
    worker = ray.worker.global_worker
    worker.check_connected()

    worker.core_worker.remove_placement_group(placement_group_id)
=======
def placement_group_table(placement_group_id):
    assert placement_group_id is not None
    worker = ray.worker.global_worker
    worker.check_connected()
    return ray.state.state.placement_group_table(placement_group_id)
>>>>>>> 053188df
<|MERGE_RESOLUTION|>--- conflicted
+++ resolved
@@ -35,17 +35,16 @@
     return placement_group_id
 
 
-<<<<<<< HEAD
 def remove_placement_group(placement_group_id: PlacementGroupID):
     assert type(placement_group_id) == PlacementGroupID
     worker = ray.worker.global_worker
     worker.check_connected()
 
     worker.core_worker.remove_placement_group(placement_group_id)
-=======
+
+
 def placement_group_table(placement_group_id):
     assert placement_group_id is not None
     worker = ray.worker.global_worker
     worker.check_connected()
-    return ray.state.state.placement_group_table(placement_group_id)
->>>>>>> 053188df
+    return ray.state.state.placement_group_table(placement_group_id)