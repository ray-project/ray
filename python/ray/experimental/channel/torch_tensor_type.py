import logging
from typing import TYPE_CHECKING, List, Optional, Tuple, Union

import ray
from ray.experimental.channel import ChannelContext, ChannelOutputType
from ray.experimental.channel.gpu_communicator import GPUCommunicator
from ray.experimental.channel.shared_memory_channel import SharedMemoryType
from ray.util.annotations import PublicAPI

if TYPE_CHECKING:
    from ray.experimental.channel.shared_memory_channel import Channel

logger = logging.getLogger(__name__)


@PublicAPI(stability="alpha")
class TorchTensorType(ChannelOutputType):
    AUTO = "auto"
    NCCL = "nccl"
    HCCL = "hccl"  # Add HCCL support for NPU
    COMMUNICATOR_TYPES = [NCCL, HCCL]  # List of supported communicators

    def __init__(
        self,
        transport: Optional[Union[str, GPUCommunicator]] = AUTO,
        _static_shape: bool = False,
        _direct_return: Optional[bool] = False,
    ):
        """
        A type hint that can be used to annotate DAG nodes that return a
        torch.Tensor.

        NOTE: Use of this type in the DAG will register a custom serializer for
        torch.Tensor that moves the tensor to the correct device on the
        receiver. If you are using ray.cloudpickle to serialize objects and you
        do not want this behavior, deregister the custom serializer using
        ray.util.serialization.deregister_serializer(torch.Tensor).

        Args:
            transport: "auto" (default) means that tensors will be passed via
                host memory, using numpy as the serialization format. Pass
                TorchTensorType.NCCL or "nccl" to use NCCL instead, avoiding
                the host memory copy.
            _static_shape: A hint indicating whether the shape(s) and dtype(s)
                of tensor(s) contained in this value always remain the same
                across different executions of the DAG.
            _direct_return: Whether the tensor is sent directly or inside of
                other data. If a non-default `transport` is used, this allows
                the sender and receiver to eliminate performance overhead from
                an additional data transfer.

        NOTE: Setting static_shape=True and _direct_return=True can improve
        performance if a non-default transport is used. However, if either flag
        is set, then the user must ensure that the condition is met.

        If using this type as an accelerated DAG annotation, an exception will
        be thrown in the following cases, and the DAG will be torn down. To
        continue execution, a new DAG must be created:
        1. If _static_shape=True, and the found tensors don't match the
           previous shape or dtype(s).
        2. If _direct_return=True, and the returned value is not a
           torch.Tensor.
        """
        super().__init__()

        self._static_shape = _static_shape
        self._direct_return = _direct_return

        self._custom_communicator_group: Optional[GPUCommunicator] = None
        if isinstance(transport, GPUCommunicator):
            self._custom_communicator_group = transport
            for xccl in self.COMMUNICATOR_TYPES:
                if xccl in str(type(transport)).lower():
                    transport = xccl
                    break

        # Check if the transport is one of the supported communicator types
        if transport not in [self.AUTO] + self.COMMUNICATOR_TYPES:
            raise ValueError(
                f"`transport` must be TorchTensorType.AUTO, \
                  or one of {self.COMMUNICATOR_TYPES}"
            )
        self.transport = transport

        self._communicator_group_id: Optional[str] = None

        if self._static_shape and self.transport == self.AUTO:
            logger.info(
                "TorchTensorType(_static_shape=True) has no effect when "
                "`transport` is TorchTensorType.AUTO (default)."
            )
        if self._direct_return and self.transport == self.AUTO:
            logger.info(
                "TorchTensorType(_direct_return=True) has no effect when "
                "`transport` is TorchTensorType.AUTO (default)."
            )

    @property
    def static_shape(self):
        return self._static_shape

    @property
    def direct_return(self):
        return self._direct_return

    def register_custom_serializer(self) -> None:
        super().register_custom_serializer()

        import torch

        def serialize(t):
            ctx = ChannelContext.get_current()
            return ctx.serialization_context.serialize_tensor(t)

        def deserialize(b):
            ctx = ChannelContext.get_current()
            return ctx.serialization_context.deserialize_tensor(b)

        ray.util.serialization.register_serializer(
            torch.Tensor,
            serializer=serialize,
            deserializer=deserialize,
        )

    def set_contains_type(self, typ: "ChannelOutputType") -> None:
        raise ValueError("TorchTensorType cannot contain other types")

    def create_channel(
        self,
        writer: Optional["ray.actor.ActorHandle"],
        reader_and_node_list: List[Tuple["ray.actor.ActorHandle", str]],
        read_by_adag_driver: bool,
        _cpu_data_channel: Optional["Channel"] = None,
        _tensor_metadata_channel: Optional["Channel"] = None,
    ) -> type:
<<<<<<< HEAD
        if self.requires_communicator():
            from ray.experimental.channel.torch_tensor_communicator_channel import (
                TorchTensorCommunicatorChannel,
            )

            return TorchTensorCommunicatorChannel(
=======
        if self.requires_nccl():
            from ray.experimental.channel.torch_tensor_nccl_channel import (
                TorchTensorNcclChannel,
                _TorchTensorNcclChannel,
            )

            gpu_data_channel = _TorchTensorNcclChannel(
>>>>>>> 3df5c1b5
                writer,
                reader_and_node_list,
                self,
                _meta_channel=_tensor_metadata_channel,
            )

            if _cpu_data_channel is None and not self._direct_return:
                # Create a CPU channel to send non-tensor data.
                _cpu_data_channel = SharedMemoryType().create_channel(
                    writer,
                    reader_and_node_list,
                    read_by_adag_driver,
                )

            return TorchTensorNcclChannel(
                writer,
                reader_and_node_list,
                self,
                gpu_data_channel,
                _cpu_data_channel,
            )

        # Data does not require NCCL. Transfer via host memory using a
        # shared-memory channel.
        # TODO(swang): Allow the initial max buffer size to be overridden.
        typ = SharedMemoryType()
        return typ.create_channel(writer, reader_and_node_list, read_by_adag_driver)

    def requires_communicator(self) -> bool:
        # Check for communicator requirement (either NCCL or HCCL)
        return self.transport in self.COMMUNICATOR_TYPES

    def get_custom_communicator_group(self) -> Optional[GPUCommunicator]:
        """
        Return the custom NCCL group if one is specified.
        """
        return self._custom_communicator_group

    def set_communicator_group_id(self, group_id: str) -> None:
        self._communicator_group_id = group_id

    @property
<<<<<<< HEAD
    def communicator_group_id(self) -> str:
        return self._communicator_group_id
=======
    def nccl_group_id(self) -> Optional[str]:
        return self._nccl_group_id

    def __deepcopy__(self, memo):
        """
        Deep copy all the fields except for the custom NCCL group. The custom
        NCCL group should not be deep copied because it can be shared across
        `TorchTensorType` instances.
        """
        copy = TorchTensorType(
            transport=self.transport,
            _static_shape=self._static_shape,
            _direct_return=self._direct_return,
        )
        copy._custom_nccl_group = self._custom_nccl_group
        copy._nccl_group_id = self._nccl_group_id
        return copy
>>>>>>> 3df5c1b5
<|MERGE_RESOLUTION|>--- conflicted
+++ resolved
@@ -74,7 +74,6 @@
                     transport = xccl
                     break
 
-        # Check if the transport is one of the supported communicator types
         if transport not in [self.AUTO] + self.COMMUNICATOR_TYPES:
             raise ValueError(
                 f"`transport` must be TorchTensorType.AUTO, \
@@ -133,22 +132,13 @@
         _cpu_data_channel: Optional["Channel"] = None,
         _tensor_metadata_channel: Optional["Channel"] = None,
     ) -> type:
-<<<<<<< HEAD
         if self.requires_communicator():
             from ray.experimental.channel.torch_tensor_communicator_channel import (
                 TorchTensorCommunicatorChannel,
+                _TorchTensorCommunicatorChannel,
             )
 
-            return TorchTensorCommunicatorChannel(
-=======
-        if self.requires_nccl():
-            from ray.experimental.channel.torch_tensor_nccl_channel import (
-                TorchTensorNcclChannel,
-                _TorchTensorNcclChannel,
-            )
-
-            gpu_data_channel = _TorchTensorNcclChannel(
->>>>>>> 3df5c1b5
+            gpu_data_channel = _TorchTensorCommunicatorChannel(
                 writer,
                 reader_and_node_list,
                 self,
@@ -163,7 +153,7 @@
                     read_by_adag_driver,
                 )
 
-            return TorchTensorNcclChannel(
+            return TorchTensorCommunicatorChannel(
                 writer,
                 reader_and_node_list,
                 self,
@@ -178,12 +168,11 @@
         return typ.create_channel(writer, reader_and_node_list, read_by_adag_driver)
 
     def requires_communicator(self) -> bool:
-        # Check for communicator requirement (either NCCL or HCCL)
         return self.transport in self.COMMUNICATOR_TYPES
 
     def get_custom_communicator_group(self) -> Optional[GPUCommunicator]:
         """
-        Return the custom NCCL group if one is specified.
+        Return the custom communicator group if one is specified.
         """
         return self._custom_communicator_group
 
@@ -191,17 +180,13 @@
         self._communicator_group_id = group_id
 
     @property
-<<<<<<< HEAD
-    def communicator_group_id(self) -> str:
+    def communicator_group_id(self) -> Optional[str]:
         return self._communicator_group_id
-=======
-    def nccl_group_id(self) -> Optional[str]:
-        return self._nccl_group_id
 
     def __deepcopy__(self, memo):
         """
-        Deep copy all the fields except for the custom NCCL group. The custom
-        NCCL group should not be deep copied because it can be shared across
+        Deep copy all the fields except for the custom communicator group. The custom
+        communicator group should not be deep copied because it can be shared across
         `TorchTensorType` instances.
         """
         copy = TorchTensorType(
@@ -209,7 +194,6 @@
             _static_shape=self._static_shape,
             _direct_return=self._direct_return,
         )
-        copy._custom_nccl_group = self._custom_nccl_group
-        copy._nccl_group_id = self._nccl_group_id
-        return copy
->>>>>>> 3df5c1b5
+        copy._custom_communicator_group = self._custom_communicator_group
+        copy._communicator_group_id = self._communicator_group_id
+        return copy