import logging
from typing import TYPE_CHECKING, List, Optional, Tuple, Union

import ray
<<<<<<< HEAD
from ray.experimental.channel import ChannelContext, ChannelOutputType
from ray.experimental.channel.gpu_communicator import GPUCommunicator
from ray.experimental.channel.shared_memory_channel import SharedMemoryType
=======
from ray.experimental.channel import ChannelContext, ChannelInterface, ChannelOutputType
from ray.experimental.channel.gpu_communicator import (
    GPUCommunicator,
    TorchTensorAllocator,
)
>>>>>>> bc99a3b9
from ray.util.annotations import PublicAPI

if TYPE_CHECKING:
    from ray.experimental.channel.shared_memory_channel import Channel

logger = logging.getLogger(__name__)


@PublicAPI(stability="alpha")
class TorchTensorType(ChannelOutputType):
    AUTO = "auto"
    NCCL = "nccl"

    def __init__(
        self,
        transport: Optional[Union[str, GPUCommunicator]] = AUTO,
        _static_shape: bool = False,
        _direct_return: Optional[bool] = False,
    ):
        """
        A type hint that can be used to annotate DAG nodes that return a
        torch.Tensor.

        NOTE: Use of this type in the DAG will register a custom serializer for
        torch.Tensor that moves the tensor to the correct device on the
        receiver. If you are using ray.cloudpickle to serialize objects and you
        do not want this behavior, deregister the custom serializer using
        ray.util.serialization.deregister_serializer(torch.Tensor).

        Args:
            transport: "auto" (default) means that tensors will be passed via
                host memory, using numpy as the serialization format. Pass
                TorchTensorType.NCCL or "nccl" to use NCCL instead, avoiding
                the host memory copy.
            _static_shape: A hint indicating whether the shape(s) and dtype(s)
                of tensor(s) contained in this value always remain the same
                across different executions of the DAG.
            _direct_return: Whether the tensor is sent directly or inside of
                other data. If a non-default `transport` is used, this allows
                the sender and receiver to eliminate performance overhead from
                an additional data transfer.

        NOTE: Setting static_shape=True and _direct_return=True can improve
        performance if a non-default transport is used. However, if either flag
        is set, then the user must ensure that the condition is met.

        If using this type as an accelerated DAG annotation, an exception will
        be thrown in the following cases, and the DAG will be torn down. To
        continue execution, a new DAG must be created:
        1. If _static_shape=True, and the found tensors don't match the
           previous shape or dtype(s).
        2. If _direct_return=True, and the returned value is not a
           torch.Tensor.
        """
        super().__init__()

        self._static_shape = _static_shape
        self._direct_return = _direct_return

        self._custom_nccl_group: Optional[GPUCommunicator] = None
        if isinstance(transport, GPUCommunicator):
            self._custom_nccl_group = transport
            transport = self.NCCL

        if transport not in [self.AUTO, self.NCCL]:
            raise ValueError(
                "`transport` must be TorchTensorType.AUTO or TorchTensorType.NCCL"
            )
        self.transport = transport

        self._nccl_group_id: Optional[str] = None

        if self._static_shape and self.transport == self.AUTO:
            logger.info(
                "TorchTensorType(_static_shape=True) has no effect when "
                "`transport` is TorchTensorType.AUTO (default)."
            )
        if self._direct_return and self.transport == self.AUTO:
            logger.info(
                "TorchTensorType(_direct_return=True) has no effect when "
                "`transport` is TorchTensorType.AUTO (default)."
            )

    @property
    def static_shape(self):
        return self._static_shape

    @property
    def direct_return(self):
        return self._direct_return

    def register_custom_serializer(self) -> None:
        super().register_custom_serializer()

        import torch

        def serialize(t):
            ctx = ChannelContext.get_current()
            return ctx.serialization_context.serialize_tensor(t)

        def deserialize(b):
            ctx = ChannelContext.get_current()
            return ctx.serialization_context.deserialize_tensor(b)

        ray.util.serialization.register_serializer(
            torch.Tensor,
            serializer=serialize,
            deserializer=deserialize,
        )

    def set_contains_type(self, typ: "ChannelOutputType") -> None:
        raise ValueError("TorchTensorType cannot contain other types")

    def create_channel(
        self,
        writer: Optional["ray.actor.ActorHandle"],
        reader_and_node_list: List[Tuple["ray.actor.ActorHandle", str]],
<<<<<<< HEAD
        read_by_adag_driver: bool,
        _cpu_data_channel: Optional["Channel"] = None,
        _tensor_metadata_channel: Optional["Channel"] = None,
    ) -> type:

=======
        read_by_adag_driver,
        _torch_tensor_allocator: Optional["TorchTensorAllocator"] = None,
    ) -> ChannelInterface:
>>>>>>> bc99a3b9
        if self.requires_nccl():
            from ray.experimental.channel.torch_tensor_nccl_channel import (
                TorchTensorNcclChannel,
                _TorchTensorNcclChannel,
            )

            gpu_data_channel = _TorchTensorNcclChannel(
                writer,
                reader_and_node_list,
                self,
                _meta_channel=_tensor_metadata_channel,
            )

            if _cpu_data_channel is None and not self._direct_return:
                # Create a CPU channel to send non-tensor data.
                _cpu_data_channel = SharedMemoryType().create_channel(
                    writer, reader_and_node_list,
                    read_by_adag_driver,
                )

            return TorchTensorNcclChannel(
                writer,
                reader_and_node_list,
                self,
                gpu_data_channel,
                _cpu_data_channel,
            )

        # Data does not require NCCL. Transfer via host memory using a
        # shared-memory channel.
        # TODO(swang): Allow the initial max buffer size to bereaders overridden.
        typ = SharedMemoryType()
        return typ.create_channel(writer, reader_and_node_list,
                read_by_adag_driver)

    def requires_nccl(self) -> bool:
        return self.transport == self.NCCL

    def get_custom_nccl_group(self) -> Optional[GPUCommunicator]:
        """
        Return the custom NCCL group if one is specified.
        """
        return self._custom_nccl_group

    def set_nccl_group_id(self, group_id: str) -> None:
        self._nccl_group_id = group_id

    @property
    def nccl_group_id(self) -> Optional[str]:
        return self._nccl_group_id

    def __deepcopy__(self, memo):
        """
        Deep copy all the fields except for the custom NCCL group. The custom
        NCCL group should not be deep copied because it can be shared across
        `TorchTensorType` instances.
        """
        copy = TorchTensorType(
            _shape=self._shape,
            _dtype=self._dtype,
            transport=self.transport,
            _direct_return=self._direct_return,
        )
        copy._custom_nccl_group = self._custom_nccl_group
        copy._nccl_group_id = self._nccl_group_id
        return copy<|MERGE_RESOLUTION|>--- conflicted
+++ resolved
@@ -2,17 +2,9 @@
 from typing import TYPE_CHECKING, List, Optional, Tuple, Union
 
 import ray
-<<<<<<< HEAD
 from ray.experimental.channel import ChannelContext, ChannelOutputType
 from ray.experimental.channel.gpu_communicator import GPUCommunicator
 from ray.experimental.channel.shared_memory_channel import SharedMemoryType
-=======
-from ray.experimental.channel import ChannelContext, ChannelInterface, ChannelOutputType
-from ray.experimental.channel.gpu_communicator import (
-    GPUCommunicator,
-    TorchTensorAllocator,
-)
->>>>>>> bc99a3b9
 from ray.util.annotations import PublicAPI
 
 if TYPE_CHECKING:
@@ -130,17 +122,10 @@
         self,
         writer: Optional["ray.actor.ActorHandle"],
         reader_and_node_list: List[Tuple["ray.actor.ActorHandle", str]],
-<<<<<<< HEAD
         read_by_adag_driver: bool,
         _cpu_data_channel: Optional["Channel"] = None,
         _tensor_metadata_channel: Optional["Channel"] = None,
     ) -> type:
-
-=======
-        read_by_adag_driver,
-        _torch_tensor_allocator: Optional["TorchTensorAllocator"] = None,
-    ) -> ChannelInterface:
->>>>>>> bc99a3b9
         if self.requires_nccl():
             from ray.experimental.channel.torch_tensor_nccl_channel import (
                 TorchTensorNcclChannel,
@@ -157,7 +142,8 @@
             if _cpu_data_channel is None and not self._direct_return:
                 # Create a CPU channel to send non-tensor data.
                 _cpu_data_channel = SharedMemoryType().create_channel(
-                    writer, reader_and_node_list,
+                    writer,
+                    reader_and_node_list,
                     read_by_adag_driver,
                 )
 
@@ -173,8 +159,7 @@
         # shared-memory channel.
         # TODO(swang): Allow the initial max buffer size to bereaders overridden.
         typ = SharedMemoryType()
-        return typ.create_channel(writer, reader_and_node_list,
-                read_by_adag_driver)
+        return typ.create_channel(writer, reader_and_node_list, read_by_adag_driver)
 
     def requires_nccl(self) -> bool:
         return self.transport == self.NCCL
