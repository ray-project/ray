<<<<<<< HEAD
from typing import TYPE_CHECKING, List, Set, Tuple, Union
=======
from typing import TYPE_CHECKING, Any, Dict, List, Union
>>>>>>> d4a52ea3

if TYPE_CHECKING:
    import numpy as np
    import torch


class _SerializationContext:
    def __init__(self):
        self.use_external_transport: bool = False
<<<<<<< HEAD
        # If use_external_transport is True, then these are
        # the tensors that should be sent or received
        # out-of-band, through the external transport.
        self._out_of_band_tensors: List["torch.Tensor"] = []
        # During serialization, tensors sent out-of-band are replaced with
        # integer placeholders. This tracks the set of placeholders seen.
        self._deserialized_tensor_placeholders: Set[int] = set()
=======
        self.tensors: List["torch.Tensor"] = []
        # Buffer for transferring data between tasks in the same worker process.
        # The key is the channel ID, and the value is the data. We don't use a
        # lock when reading/writing the buffer because a DAG node actor will only
        # execute one task at a time in `do_exec_tasks`. It will not execute multiple
        # Ray tasks on a single actor simultaneously.
        self.intra_process_channel_buffers: Dict[str, Any] = {}
        # The number of readers for each channel. When the number of readers
        # reaches 0, remove the data from the buffer.
        self.channel_id_to_num_readers: Dict[str, int] = {}
>>>>>>> d4a52ea3

    def set_use_external_transport(self, use_external_transport: bool) -> None:
        self.use_external_transport = use_external_transport

<<<<<<< HEAD
    def reset_out_of_band_tensors(
        self, tensors: List["torch.Tensor"]
    ) -> Tuple[List["torch.Tensor"], Set[int]]:
        """
        Return and reset the out-of-band tensors and all tensor placeholders
        that were deserialized since the last call to reset.
        """
        prev_tensors = self._out_of_band_tensors
        deserialized_tensor_placeholders = self._deserialized_tensor_placeholders
        self._out_of_band_tensors = tensors
        self._deserialized_tensor_placeholders = set()
        return prev_tensors, deserialized_tensor_placeholders
=======
    def set_data(self, channel_id: str, value: Any, num_readers: int) -> None:
        assert num_readers > 0, "num_readers must be greater than 0."
        assert (
            channel_id not in self.intra_process_channel_buffers
        ), f"Channel {channel_id} already exists in the buffer."
        assert (
            channel_id not in self.channel_id_to_num_readers
        ), f"Channel {channel_id} already exists in the channel_id_to_num_readers."

        self.intra_process_channel_buffers[channel_id] = value
        self.channel_id_to_num_readers[channel_id] = num_readers

    def has_data(self, channel_id: str) -> bool:
        return channel_id in self.intra_process_channel_buffers

    def get_data(self, channel_id: str) -> Any:
        assert (
            channel_id in self.intra_process_channel_buffers
        ), f"Channel {channel_id} does not exist in the buffer."
        assert (
            channel_id in self.channel_id_to_num_readers
        ), f"Channel {channel_id} does not exist in the channel_id_to_num_readers."

        self.channel_id_to_num_readers[channel_id] -= 1
        if self.channel_id_to_num_readers[channel_id] == 0:
            # All readers have read the data, so we can remove it.
            self.channel_id_to_num_readers.pop(channel_id)
            return self.intra_process_channel_buffers.pop(channel_id)
        return self.intra_process_channel_buffers[channel_id]

    def reset_data(self, channel_id: str) -> None:
        self.intra_process_channel_buffers.pop(channel_id, None)
        self.channel_id_to_num_readers.pop(channel_id, None)

    def reset_tensors(self, tensors: List["torch.Tensor"]) -> List["torch.Tensor"]:
        prev_tensors = self.tensors
        self.tensors = tensors
        return prev_tensors
>>>>>>> d4a52ea3

    def serialize_tensor(self, tensor: "torch.Tensor") -> Union[int, "np.ndarray"]:
        from ray.experimental.channel import ChannelContext

        ctx = ChannelContext.get_current()
        if self.use_external_transport and tensor.device == ctx.torch_device:
            # External transport is enabled and we found a tensor that matches
            # our device.  Add the actual tensor to a buffer. The buffer of
            # tensors should later be popped by the caller and sent via
            # external transport.
            self._out_of_band_tensors.append(tensor)
            # Return a placeholder.
            return len(self._out_of_band_tensors) - 1

        return self.serialize_to_numpy(tensor)

    def serialize_to_numpy(self, tensor: "torch.Tensor") -> "np.ndarray":
        # Transfer through Ray's shared memory store for now.
        # TODO(swang): This requires two copies, one to transfer from GPU to
        # CPU and another from CPU to shared memory. Ideally we should elide
        # the first copy and memcpy directly from GPU to the shared memory
        # buffer.
        if tensor.device.type == "cuda":
            tensor = tensor.to("cpu")

        return tensor.numpy()

    def deserialize_tensor(self, val: Union["np.ndarray", int]):
        # Found a placeholder for a tensor that was serialized via NCCL.
        # Replace it with the corresponding deserialized tensor.
        if isinstance(val, int):
            placeholder = val
            self._deserialized_tensor_placeholders.add(placeholder)
            assert placeholder < len(self._out_of_band_tensors)
            return self._out_of_band_tensors[placeholder]

        return self.deserialize_from_numpy(val)

    def deserialize_from_numpy(self, np_array: "np.ndarray"):
        import torch

        from ray.experimental.channel import ChannelContext

        ctx = ChannelContext.get_current()

        # TODO(swang): Support local P2P transfers if available.
        # If there is a GPU assigned to this worker, move it there.
        if ctx.torch_device is not None and ctx.torch_device.type == "cuda":
            # Use zero-copy from_numpy() because we are going to copy to GPU
            # anyway.
            # TODO: Pin the np_array memory to reduce data movement time.
            # TODO: Set np_array.flags.writeable=True to avoid the PyTorch
            # warning about not owning the underlying memory. This is safe to
            # do as long as all other readers are also copying the data to a
            # GPU.
            cpu_tensor = torch.from_numpy(np_array)
            return cpu_tensor.to(device=ctx.torch_device)

        # TODO(swang): Use zero-copy from_numpy() if np_array.flags.writeable
        # is True. This is safe to set when deserializing np_array if the
        # upstream task has num_readers=1.
        return torch.tensor(np_array, device=ctx.torch_device)<|MERGE_RESOLUTION|>--- conflicted
+++ resolved
@@ -1,8 +1,4 @@
-<<<<<<< HEAD
-from typing import TYPE_CHECKING, List, Set, Tuple, Union
-=======
-from typing import TYPE_CHECKING, Any, Dict, List, Union
->>>>>>> d4a52ea3
+from typing import TYPE_CHECKING, Any, Dict, List, Set, Tuple, Union
 
 if TYPE_CHECKING:
     import numpy as np
@@ -12,7 +8,6 @@
 class _SerializationContext:
     def __init__(self):
         self.use_external_transport: bool = False
-<<<<<<< HEAD
         # If use_external_transport is True, then these are
         # the tensors that should be sent or received
         # out-of-band, through the external transport.
@@ -20,8 +15,7 @@
         # During serialization, tensors sent out-of-band are replaced with
         # integer placeholders. This tracks the set of placeholders seen.
         self._deserialized_tensor_placeholders: Set[int] = set()
-=======
-        self.tensors: List["torch.Tensor"] = []
+
         # Buffer for transferring data between tasks in the same worker process.
         # The key is the channel ID, and the value is the data. We don't use a
         # lock when reading/writing the buffer because a DAG node actor will only
@@ -31,25 +25,7 @@
         # The number of readers for each channel. When the number of readers
         # reaches 0, remove the data from the buffer.
         self.channel_id_to_num_readers: Dict[str, int] = {}
->>>>>>> d4a52ea3
 
-    def set_use_external_transport(self, use_external_transport: bool) -> None:
-        self.use_external_transport = use_external_transport
-
-<<<<<<< HEAD
-    def reset_out_of_band_tensors(
-        self, tensors: List["torch.Tensor"]
-    ) -> Tuple[List["torch.Tensor"], Set[int]]:
-        """
-        Return and reset the out-of-band tensors and all tensor placeholders
-        that were deserialized since the last call to reset.
-        """
-        prev_tensors = self._out_of_band_tensors
-        deserialized_tensor_placeholders = self._deserialized_tensor_placeholders
-        self._out_of_band_tensors = tensors
-        self._deserialized_tensor_placeholders = set()
-        return prev_tensors, deserialized_tensor_placeholders
-=======
     def set_data(self, channel_id: str, value: Any, num_readers: int) -> None:
         assert num_readers > 0, "num_readers must be greater than 0."
         assert (
@@ -84,11 +60,21 @@
         self.intra_process_channel_buffers.pop(channel_id, None)
         self.channel_id_to_num_readers.pop(channel_id, None)
 
-    def reset_tensors(self, tensors: List["torch.Tensor"]) -> List["torch.Tensor"]:
-        prev_tensors = self.tensors
-        self.tensors = tensors
-        return prev_tensors
->>>>>>> d4a52ea3
+    def set_use_external_transport(self, use_external_transport: bool) -> None:
+        self.use_external_transport = use_external_transport
+
+    def reset_out_of_band_tensors(
+        self, tensors: List["torch.Tensor"]
+    ) -> Tuple[List["torch.Tensor"], Set[int]]:
+        """
+        Return and reset the out-of-band tensors and all tensor placeholders
+        that were deserialized since the last call to reset.
+        """
+        prev_tensors = self._out_of_band_tensors
+        deserialized_tensor_placeholders = self._deserialized_tensor_placeholders
+        self._out_of_band_tensors = tensors
+        self._deserialized_tensor_placeholders = set()
+        return prev_tensors, deserialized_tensor_placeholders
 
     def serialize_tensor(self, tensor: "torch.Tensor") -> Union[int, "np.ndarray"]:
         from ray.experimental.channel import ChannelContext
