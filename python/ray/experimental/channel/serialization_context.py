import warnings
from typing import TYPE_CHECKING, Any, Dict, List, Set, Tuple, Union

if TYPE_CHECKING:
    import numpy as np
    import torch


_TORCH_WARNING_FILTER_ACTIVATE = True


class _SerializationContext:
    def __init__(self):
        # If true, then tensors found in the data to serialize are extracted
        # and the caller should send them through an external transport.
        self._use_external_transport: bool = False
        # If _use_external_transport is True, then these are
        # the tensors that should be sent or received
        # out-of-band, through the external transport.
        self._out_of_band_tensors: List["torch.Tensor"] = []
        # During serialization, tensors sent out-of-band are replaced with
        # integer placeholders. This tracks the set of placeholders seen.
        self._deserialized_tensor_placeholders: Set[int] = set()

        # Buffer for transferring data between tasks in the same worker process.
        # The key is the channel ID, and the value is the data. We don't use a
        # lock when reading/writing the buffer because a DAG node actor will only
        # execute one task at a time in `do_exec_tasks`. It will not execute multiple
        # Ray tasks on a single actor simultaneously.
        self.intra_process_channel_buffers: Dict[str, Any] = {}
        # The number of readers for each channel. When the number of readers
        # reaches 0, remove the data from the buffer.
        self.channel_id_to_num_readers: Dict[str, int] = {}

    def set_data(self, channel_id: str, value: Any, num_readers: int) -> None:
        assert num_readers > 0, "num_readers must be greater than 0."
        assert (
            channel_id not in self.intra_process_channel_buffers
        ), f"Channel {channel_id} already exists in the buffer."
        assert (
            channel_id not in self.channel_id_to_num_readers
        ), f"Channel {channel_id} already exists in the channel_id_to_num_readers."

        self.intra_process_channel_buffers[channel_id] = value
        self.channel_id_to_num_readers[channel_id] = num_readers

    def has_data(self, channel_id: str) -> bool:
        return channel_id in self.intra_process_channel_buffers

    def get_data(self, channel_id: str) -> Any:
        assert (
            channel_id in self.intra_process_channel_buffers
        ), f"Channel {channel_id} does not exist in the buffer."
        assert (
            channel_id in self.channel_id_to_num_readers
        ), f"Channel {channel_id} does not exist in the channel_id_to_num_readers."

        self.channel_id_to_num_readers[channel_id] -= 1
        if self.channel_id_to_num_readers[channel_id] == 0:
            # All readers have read the data, so we can remove it.
            self.channel_id_to_num_readers.pop(channel_id)
            return self.intra_process_channel_buffers.pop(channel_id)
        return self.intra_process_channel_buffers[channel_id]

    def reset_data(self, channel_id: str) -> None:
        self.intra_process_channel_buffers.pop(channel_id, None)
        self.channel_id_to_num_readers.pop(channel_id, None)

    def set_use_external_transport(self, use_external_transport: bool) -> None:
        self._use_external_transport = use_external_transport

    def reset_out_of_band_tensors(
        self, tensors: List["torch.Tensor"]
    ) -> Tuple[List["torch.Tensor"], Set[int]]:
        """
        Return and reset the out-of-band tensors and all tensor placeholders
        that were deserialized since the last call to reset.
        """
        prev_tensors = self._out_of_band_tensors
        deserialized_tensor_placeholders = self._deserialized_tensor_placeholders
        self._out_of_band_tensors = tensors
        self._deserialized_tensor_placeholders = set()
        return prev_tensors, deserialized_tensor_placeholders

    def serialize_tensor(self, tensor: "torch.Tensor") -> Union[int, "np.ndarray"]:
        from ray.experimental.channel import ChannelContext

        ctx = ChannelContext.get_current()
        if self._use_external_transport and tensor.device == ctx.torch_device:
            # External transport is enabled and we found a tensor that matches
            # our device.  Add the actual tensor to a buffer. The buffer of
            # tensors should later be popped by the caller and sent via
            # external transport.
            self._out_of_band_tensors.append(tensor)
            # Return a placeholder.
            return len(self._out_of_band_tensors) - 1

        return self.serialize_to_numpy(tensor)

    def serialize_to_numpy(
        self, tensor: "torch.Tensor"
    ) -> Tuple["np.ndarray", "torch.dtype"]:
        import torch

        # Transfer through Ray's shared memory store for now.
        # TODO(swang): This requires two copies, one to transfer from GPU to
        # CPU and another from CPU to shared memory. Ideally we should elide
        # the first copy and memcpy directly from GPU to the shared memory
        # buffer.
        if tensor.device.type == "cuda":
            tensor = tensor.to("cpu")

        # Numpy does not have an equivalent dtype for all torch dtypes, so
        # instead of casting directly to numpy, we first use a view with a
        # common dtype and then view as numpy array.
        return (tensor.view(torch.uint8).numpy(), tensor.dtype)

    def deserialize_tensor(self, val: Union["np.ndarray", int]):
        # Found a placeholder for a tensor that was serialized via NCCL.
        # Replace it with the corresponding deserialized tensor.
        if isinstance(val, int):
            placeholder = val
            self._deserialized_tensor_placeholders.add(placeholder)
            assert placeholder < len(self._out_of_band_tensors)
            return self._out_of_band_tensors[placeholder]

        return self.deserialize_from_numpy(val)

    def deserialize_from_numpy(
        self, np_array_dtype: Tuple["np.ndarray", "torch.dtype"]
    ):
        import torch

        from ray.experimental.channel import ChannelContext

        ctx = ChannelContext.get_current()

        np_array, dtype = np_array_dtype

        # TODO(swang): Support local P2P transfers if available.
        # If there is a GPU assigned to this worker, move it there.
        if ctx.torch_device is not None and ctx.torch_device.type == "cuda":
<<<<<<< HEAD
            # Use zero-copy from_numpy() because we are going to copy to GPU
            # anyway.
            # TODO: Pin the np_array memory to reduce data movement time.
            # TODO: Set np_array.flags.writeable=True to avoid the PyTorch
            # warning about not owning the underlying memory. This is safe to
            # do as long as all other readers are also copying the data to a
            # GPU.
            cpu_tensor = torch.from_numpy(np_array).view(dtype)
            return cpu_tensor.to(device=ctx.torch_device)
=======

            def convert_numpy_to_tensor(np_array, ctx):
                # It does zero-copy convert np_array inside shared memroy to
                # a tensor. Since we move data to GPU immediately, it is safe.
                cpu_tensor = torch.from_numpy(np_array)
                return cpu_tensor.to(device=ctx.torch_device)

            global _TORCH_WARNING_FILTER_ACTIVATE
            # filtering warning messages would be the bottleneck for
            # deserializing torch tensors. Since the warning only prompts once,
            # we would only deal with it for the first time.
            if _TORCH_WARNING_FILTER_ACTIVATE:
                with warnings.catch_warnings():
                    # Since np_array.is_writable is False (it is set by Ray),
                    # this raises a warning. Suppress it.
                    warnings.filterwarnings(
                        "ignore",
                        category=UserWarning,
                        message="The given NumPy array is not writable",
                    )
                    # gpu_tensor = convert_numpy_to_tensor(np_array, ctx)
                    gpu_tensor = convert_numpy_to_tensor(np_array, ctx)
                _TORCH_WARNING_FILTER_ACTIVATE = False
            else:
                gpu_tensor = convert_numpy_to_tensor(np_array, ctx)

            return gpu_tensor
>>>>>>> 062df988

        # TODO(swang): Use zero-copy from_numpy() if np_array.flags.writeable
        # is True. This is safe to set when deserializing np_array if the
        # upstream task has num_readers=1.
        return torch.tensor(np_array, device=ctx.torch_device).view(dtype)<|MERGE_RESOLUTION|>--- conflicted
+++ resolved
@@ -140,22 +140,11 @@
         # TODO(swang): Support local P2P transfers if available.
         # If there is a GPU assigned to this worker, move it there.
         if ctx.torch_device is not None and ctx.torch_device.type == "cuda":
-<<<<<<< HEAD
-            # Use zero-copy from_numpy() because we are going to copy to GPU
-            # anyway.
-            # TODO: Pin the np_array memory to reduce data movement time.
-            # TODO: Set np_array.flags.writeable=True to avoid the PyTorch
-            # warning about not owning the underlying memory. This is safe to
-            # do as long as all other readers are also copying the data to a
-            # GPU.
-            cpu_tensor = torch.from_numpy(np_array).view(dtype)
-            return cpu_tensor.to(device=ctx.torch_device)
-=======
 
             def convert_numpy_to_tensor(np_array, ctx):
                 # It does zero-copy convert np_array inside shared memroy to
                 # a tensor. Since we move data to GPU immediately, it is safe.
-                cpu_tensor = torch.from_numpy(np_array)
+                cpu_tensor = torch.from_numpy(np_array).view(dtype)
                 return cpu_tensor.to(device=ctx.torch_device)
 
             global _TORCH_WARNING_FILTER_ACTIVATE
@@ -178,7 +167,6 @@
                 gpu_tensor = convert_numpy_to_tensor(np_array, ctx)
 
             return gpu_tensor
->>>>>>> 062df988
 
         # TODO(swang): Use zero-copy from_numpy() if np_array.flags.writeable
         # is True. This is safe to set when deserializing np_array if the
