import io
import logging
import time
from collections import defaultdict, namedtuple
from typing import Any, Dict, List, Optional, Set, Tuple, Union

import ray
import ray.exceptions
from ray._raylet import SerializedObject
from ray.experimental.channel.common import (
    ChannelInterface,
    ChannelOutputType,
    _ResizeChannel,
)
from ray.experimental.channel.intra_process_channel import IntraProcessChannel
<<<<<<< HEAD
from ray.util.annotations import PublicAPI
=======
from ray.experimental.channel.torch_tensor_type import TorchTensorType
from ray.util.annotations import DeveloperAPI, PublicAPI
>>>>>>> d655fcc5

# Logger for this module. It should be configured at the entry point
# into the program using Ray. Ray provides a default configuration at
# entry/init points.
logger = logging.getLogger(__name__)

DEFAULT_MAX_BUFFER_SIZE = int(1e6)  # 100 mB
# The min buffer size must be large enough to at least fit an instance of the
# _ResizeChannel class along with any metadata.
MIN_BUFFER_SIZE = int(1000)  # 1000 bytes


def _create_channel_ref(
    self,
    buffer_size_bytes: int,
) -> "ray.ObjectRef":
    """
    Create a channel that can be read and written through Ray's shared-memory
    object store.

    The channel has no buffer, so the writer will block until reader(s) have
    read the previous value.

    A writer and colocated readers can communicate via a shared memory buffer.
    If the readers are remote, then RPC is used to synchronize the writer and
    readers' buffers.

    Args:
        buffer_size_bytes: The number of bytes to allocate for the object data and
            metadata. Writes to the channel must produce serialized data and
            metadata less than or equal to this value.
    Returns:
        Channel: A wrapper around ray.ObjectRef.
    """
    worker = ray._private.worker.global_worker
    worker.check_connected()

    value = b"0" * buffer_size_bytes

    try:
        object_ref = worker.put_object(
            value, owner_address=None, _is_experimental_channel=True
        )
    except ray.exceptions.ObjectStoreFullError:
        logger.info(
            "Put failed since the value was either too large or the "
            "store was full of pinned objects."
        )
        raise
    return object_ref


def _get_self_actor() -> Optional["ray.actor.ActorHandle"]:
    """
    Get the current actor handle in this worker.
    If this is called in a driver process, it will return None.
    """
    try:
        return ray.get_runtime_context().current_actor
    except RuntimeError:
        return None


<<<<<<< HEAD
class SharedMemoryType(ChannelOutputType):
    def __init__(self, buffer_size_bytes: Optional[int] = None):
=======
# aDAG maintains 1 reader object reference (also called buffer) per node.
# reader_ref: The object reference.
# ref_owner_actor_id: The actor who created the object reference.
# num_readers: The number of reader actors who reads this object reference.
ReaderRefInfo = namedtuple(
    "ReaderRefInfo", ["reader_ref", "ref_owner_actor_id", "num_reader_actors"]
)


class _ResizeChannel:
    """
    When a channel must be resized, the channel backing store must be resized on both
    the writer and the reader nodes. The writer first resizes its own backing store. The
    writer then uses an instance of this class as a sentinel value to tell the reader to
    resize its own backing store. The class instance is sent through the channel.
    """

    def __init__(
        self,
        _node_id_to_reader_ref_info: Dict[str, ReaderRefInfo],
    ):
        """
        Args:
            _node_id_to_reader_ref_info: A node id to ReaderRefInfo.
        """
        self._node_id_to_reader_ref_info = _node_id_to_reader_ref_info


class SharedMemoryType(ChannelOutputType):
    def __init__(self, buffer_size_bytes: int, *, num_shm_buffers: int):
>>>>>>> d655fcc5
        """
        Args:
            buffer_size_bytes: The number of bytes to allocate for the object data and
                metadata. Writes to the channel must produce serialized data and
                metadata less than or equal to this value.
            num_shm_buffers: The number of shared memory buffer per channel.
        """
        super().__init__()
        if buffer_size_bytes is None:
            buffer_size_bytes = DEFAULT_MAX_BUFFER_SIZE
        self.buffer_size_bytes = buffer_size_bytes
        self._num_shm_buffers = num_shm_buffers

    def create_channel(
        self,
        writer: Optional["ray.actor.ActorHandle"],
        reader_and_node_list: List[Tuple["ray.actor.ActorHandle", str]],
    ) -> "Channel":
        """
        Instantiate a ChannelInterface class that can be used
        to pass data of this type.

        Args:
            writer: The actor that may write to the channel. None signifies the driver.
            reader_and_node_list: A list of tuples, where each tuple contains a reader
                actor handle and the node ID where the actor is located.
        Returns:
            A ChannelInterface that can be used to pass data
                of this type.
        """
<<<<<<< HEAD
        return CompositeChannel(writer, reader_and_node_list)
=======
        if self._contains_type is not None:
            assert isinstance(
                self._contains_type, TorchTensorType
            ), "_contains_type must be of type TorchTensorType"

            from ray.experimental.channel.torch_tensor_nccl_channel import (
                NestedTorchTensorNcclChannel,
            )

            if self._contains_type.requires_nccl():
                cpu_data_typ = SharedMemoryType(
                    buffer_size_bytes=self.buffer_size_bytes,
                    num_shm_buffers=1,
                )
                return NestedTorchTensorNcclChannel(
                    writer,
                    reader_and_node_list,
                    gpu_data_typ=self._contains_type,
                    cpu_data_typ=cpu_data_typ,
                )

        return CompositeChannel(writer, reader_and_node_list, self._num_shm_buffers)
>>>>>>> d655fcc5


@PublicAPI(stability="alpha")
class Channel(ChannelInterface):
    """
    A wrapper type for ray.ObjectRef. Currently supports ray.get but not
    ray.wait.
    """

    def __init__(
        self,
        writer: Optional[ray.actor.ActorHandle],
        reader_and_node_list: List[Tuple["ray.actor.ActorHandle", str]],
        typ: Optional[Union[int, SharedMemoryType]] = None,
        _writer_node_id: Optional["ray.NodeID"] = None,
        _writer_ref: Optional["ray.ObjectRef"] = None,
        _node_id_to_reader_ref_info: Optional[Dict[str, ReaderRefInfo]] = None,
        _writer_registered: bool = False,
        _reader_registered: bool = False,
    ):
        """
        Create a channel that can be read and written by co-located Ray processes.

        Anyone may write to or read from the channel. The channel has no
        buffer, so the writer will block until reader(s) have read the previous
        value.

        Args:
            writer: The actor that may write to the channel. None signifies the driver.
            reader_and_node_list: A list of tuples, where each tuple contains a reader
                actor handle and the node ID where the actor is located.
            typ: Type information about the values passed through the channel.
                Either an integer representing the max buffer size in bytes
                allowed, or a SharedMemoryType.
        Returns:
            Channel: A wrapper around ray.ObjectRef.
        """
        assert len(reader_and_node_list) > 0
        for reader, _ in reader_and_node_list:
            assert isinstance(reader, ray.actor.ActorHandle)

        if typ is None:
            typ = SharedMemoryType(DEFAULT_MAX_BUFFER_SIZE, num_shm_buffers=1)
        elif isinstance(typ, int):
            typ = SharedMemoryType(typ, num_shm_buffers=1)

        if typ.buffer_size_bytes < MIN_BUFFER_SIZE:
            raise ValueError(
                "typ.buffer_size_bytes must be at least MIN_BUFFER_SIZE "
                f"({MIN_BUFFER_SIZE} bytes)"
            )

        self._writer = writer
        self._reader_and_node_list = reader_and_node_list
        self._typ = typ

        self._worker = ray._private.worker.global_worker
        self._worker.check_connected()

        self._writer_registered = _writer_registered
        self._reader_registered = _reader_registered
        # NodeID -> ReaderRefInfo on that node. Note that there's only 1
        # reader ref per node.
        self._node_id_to_reader_ref_info: Dict[str, ReaderRefInfo] = (
            _node_id_to_reader_ref_info or {}
        )

        # Node ID -> a list of reader actors.
        self._node_id_to_readers: Dict[str, "ray.actor.ActorHandle"] = defaultdict(list)
        for reader, node_id in self._reader_and_node_list:
            self._node_id_to_readers[node_id].append(reader)

        # Number of readers in a local node.
        self._num_local_readers = 0

        if _writer_ref is None:
            # We are the writer. Check that the passed handle matches the
            # current actor (or it is the driver).
            # TODO(swang): Channels must be initially constructed by the writer
            # actor, so we shouldn't need to include `writer` in the
            # constructor args. Either support Channels being constructed by
            # someone other than the writer or remove it from the args.
            self_actor = _get_self_actor()
            assert writer == self_actor

            self._writer_node_id = (
                ray.runtime_context.get_runtime_context().get_node_id()
            )
            self._writer_ref = _create_channel_ref(self, typ.buffer_size_bytes)

            self._create_reader_refs(typ.buffer_size_bytes)
        else:
            assert (
                _writer_node_id is not None
            ), "_writer_node_id must also be passed to the constructor when "
            "_writer_ref is."
            assert _node_id_to_reader_ref_info is not None, (
                "_node_id_to_reader_ref_info must also be passed to the constructor "
                "when _writer_ref is."
            )

            self._writer_ref = _writer_ref
            self._writer_node_id = _writer_node_id
            self._node_id_to_reader_ref_info = _node_id_to_reader_ref_info

        assert self._num_local_readers == 0
        remote_node_exists = False
        for node_id, readers in self._node_id_to_readers.items():
            if self.is_local_node(node_id):
                self._num_local_readers += len(readers)
            else:
                remote_node_exists = True
        # If remote node exists, we have 1 additional reader that listens
        # to object changes and push them to remote nodes.
        if remote_node_exists:
            self._num_local_readers += 1
        # There must be at least 1 local reader
        assert self._num_local_readers > 0

        self._local_reader_ref: Optional["ray.ObjectRef"] = self._get_local_reader_ref(
            self._node_id_to_reader_ref_info
        )

    def _get_local_reader_ref(
        self, _node_id_to_reader_ref_info: Dict[str, ReaderRefInfo]
    ) -> Optional["ray.ObjectRef"]:
        for node_id, reader_ref_info in _node_id_to_reader_ref_info.items():
            if self.is_local_node(node_id):
                return reader_ref_info.reader_ref
        return None

    def _create_reader_refs(
        self,
        buffer_size_bytes: int,
    ):
        # TODO(jhumphri): Free the current reader ref once the reference to it is
        # destroyed below.

        for node_id, readers in self._node_id_to_readers.items():
            if not self.is_local_node(node_id):
                # Find 1 reader in a remote node to create a reference that's
                # shared by all readers. When a new value is written to a reference,
                # it is sent to this reference.
                reader = readers[0]
                fn = reader.__ray_call__
                self._node_id_to_reader_ref_info[node_id] = ReaderRefInfo(
                    reader_ref=ray.get(
                        fn.remote(_create_channel_ref, buffer_size_bytes)
                    ),
                    ref_owner_actor_id=reader._actor_id,
                    num_reader_actors=len(readers),
                )
            else:
                writer_id = ray.ActorID.nil()
                if self._writer is not None:
                    writer_id = self._writer._actor_id
                self._node_id_to_reader_ref_info[node_id] = ReaderRefInfo(
                    reader_ref=self._writer_ref,
                    ref_owner_actor_id=writer_id,
                    num_reader_actors=len(readers),
                )
        # There must be only 1 node reader reference per node.
        assert len(self._node_id_to_reader_ref_info) == len(self._node_id_to_readers)

        # We need to register the new writer_ref.
        self._writer_registered = False
        self.ensure_registered_as_writer()

    @staticmethod
    def is_local_node(node_id):
        return ray.runtime_context.get_runtime_context().get_node_id() == node_id

    def ensure_registered_as_writer(self) -> None:
        if self._writer_registered:
            return

        if not self.is_local_node(self._writer_node_id):
            raise ValueError(
                "`ensure_registered_as_writer()` must only be called on the node that "
                "the writer is on."
            )

        remote_reader_ref_info: Dict[str, ReaderRefInfo] = {}
        for node_id, reader_ref_info in self._node_id_to_reader_ref_info.items():
            if self.is_local_node(node_id):
                continue
            remote_reader_ref_info[node_id] = reader_ref_info

        self._worker.core_worker.experimental_channel_register_writer(
            self._writer_ref,
            remote_reader_ref_info,
        )
        self._writer_registered = True

    def ensure_registered_as_reader(self) -> None:
        if self._reader_registered:
            return

        for node_id, reader_ref_info in self._node_id_to_reader_ref_info.items():
            if self.is_local_node(node_id):
                self._worker.core_worker.experimental_channel_register_reader(
                    reader_ref_info.reader_ref,
                )
        self._reader_registered = True

    @staticmethod
    def _deserialize_reader_channel(
        writer: ray.actor.ActorHandle,
        reader_and_node_list: List[Tuple["ray.actor.ActorHandle", str]],
        typ: int,
        writer_node_id,
        writer_ref: "ray.ObjectRef",
        node_id_to_reader_ref_info: Dict[str, ReaderRefInfo],
        writer_registered: bool,
        reader_registered: bool,
    ) -> "Channel":
        chan = Channel(
            writer,
            reader_and_node_list,
            typ,
            _writer_node_id=writer_node_id,
            _writer_ref=writer_ref,
            _node_id_to_reader_ref_info=node_id_to_reader_ref_info,
            _writer_registered=writer_registered,
            _reader_registered=reader_registered,
        )
        return chan

    def __reduce__(self):
        assert self._node_id_to_reader_ref_info is not None
        return self._deserialize_reader_channel, (
            self._writer,
            self._reader_and_node_list,
            self._typ,
            self._writer_node_id,
            self._writer_ref,
            self._node_id_to_reader_ref_info,
            self._writer_registered,
            self._reader_registered,
        )

    def __str__(self) -> str:
        return (
            f"Channel(_node_id_to_reader_ref_info={self._node_id_to_reader_ref_info}, "
            f"_writer_ref={self._writer_ref})"
        )

    def _resize_channel_if_needed(self, serialized_value: str, timeout_ms: int):
        # serialized_value.total_bytes *only* includes the size of the data. It does not
        # include the size of the metadata, so we must account for the size of the
        # metadata explicitly.
        size = serialized_value.total_bytes + len(serialized_value.metadata)
        if size > self._typ.buffer_size_bytes:
            # Now make the channel backing store larger.
            self._typ.buffer_size_bytes = size
            # TODO(jhumphri): Free the current writer ref once the reference to it is
            # destroyed below.
            # TODO(sang): Support different policies such as 2X buffer size.
            prev_writer_ref = self._writer_ref
            self._writer_ref = _create_channel_ref(self, self._typ.buffer_size_bytes)
            self._create_reader_refs(self._typ.buffer_size_bytes)
            self._local_reader_ref = self._get_local_reader_ref(
                self._node_id_to_reader_ref_info
            )

            # Write a special message to the channel so that the readers know to
            # stop using the current reader_ref.
            special_message = _ResizeChannel(self._node_id_to_reader_ref_info)
            special_message_serialized = (
                self._worker.get_serialization_context().serialize(special_message)
            )
            self._worker.core_worker.experimental_channel_put_serialized(
                special_message_serialized,
                prev_writer_ref,
                self._num_local_readers,
                timeout_ms,
            )
            # TODO(sang): Clean the previous ref that won't be used.
            # Right now, if we just close it here, it will not work because
            # of race conditions.
            # self._worker.core_worker.experimental_channel_set_error(
            #     prev_writer_ref
            # )

    def write(self, value: Any, timeout: Optional[float] = None) -> None:
        self.ensure_registered_as_writer()
        assert (
            timeout is None or timeout >= 0 or timeout == -1
        ), "Timeout must be non-negative or -1."
        # -1 means no timeout (block indefinitely)
        timeout_ms = int(timeout * 1000) if timeout is not None else -1

        if not isinstance(value, SerializedObject):
            try:
                serialized_value = self._worker.get_serialization_context().serialize(
                    value
                )
            except TypeError as e:
                sio = io.StringIO()
                ray.util.inspect_serializability(value, print_file=sio)
                msg = (
                    "Could not serialize the put value "
                    f"{repr(value)}:\n"
                    f"{sio.getvalue()}"
                )
                raise TypeError(msg) from e
        else:
            serialized_value = value

        start_time = time.monotonic()
        self._resize_channel_if_needed(serialized_value, timeout_ms)
        if timeout is not None:
            timeout_ms -= int((time.monotonic() - start_time) * 1000)
            timeout_ms = max(timeout_ms, 0)

        self._worker.core_worker.experimental_channel_put_serialized(
            serialized_value,
            self._writer_ref,
            self._num_local_readers,
            timeout_ms,
        )

    def read(self, timeout: Optional[float] = None, deserialize: bool = True) -> Any:
        assert (
            timeout is None or timeout >= 0 or timeout == -1
        ), "Timeout must be non-negative or -1."
        self.ensure_registered_as_reader()

        if not deserialize:
            # Return raw data that can be deserialized using
            # ray._private.worker.global_worker.
            if timeout is None:
                timeout_ms = -1
            else:
                timeout_ms = timeout * 1000
            data_metadata_pairs: List[
                Tuple[ray._raylet.Buffer, bytes]
            ] = self._worker.core_worker.get_objects(
                [self._reader_ref], self._worker.current_task_id, timeout_ms=timeout_ms
            )
            # TODO(swang): Check for _ResizeChannel message?
            return (data_metadata_pairs, [self._reader_ref])

        start_time = time.monotonic()
        ret = self._worker.get_objects(
            [self._local_reader_ref], timeout=timeout, return_exceptions=True
        )[0][0]

        if isinstance(ret, _ResizeChannel):
            self._node_id_to_reader_ref_info = ret._node_id_to_reader_ref_info
            self._local_reader_ref = self._get_local_reader_ref(
                self._node_id_to_reader_ref_info
            )
            # We need to register the new reader_ref.
            self._reader_registered = False
            self.ensure_registered_as_reader()
            if timeout is not None:
                timeout -= time.monotonic() - start_time
                timeout = max(timeout, 0)
            ret = self._worker.get_objects(
                [self._local_reader_ref], timeout=timeout, return_exceptions=True
            )[0][0]

        return ret

    def close(self) -> None:
        """
        Close this channel by setting the error bit on both the writer_ref and the
        reader_ref.
        """
        self._worker.core_worker.experimental_channel_set_error(self._writer_ref)
        is_local_node_reader = False

        for node_id in self._node_id_to_readers.keys():
            if self.is_local_node(node_id):
                is_local_node_reader = True
        if is_local_node_reader:
            self.ensure_registered_as_reader()

        for reader_ref_info in self._node_id_to_reader_ref_info.values():
            self._worker.core_worker.experimental_channel_set_error(
                reader_ref_info.reader_ref
            )


@DeveloperAPI
class BufferedSharedMemoryChannel(ChannelInterface):
    """A channel that can be read and written by Ray processes.

    It creates `num_shm_buffers` number of buffers and allows buffered read and
    write APIs. I.e., read and write APIs are non-blocking as long as it can write to
    next buffer or read from a next buffer. See `read` and `write` APIs for
    more details.

    Args:
        writer: The actor that may write to the channel. None signifies the driver.
        reader_and_node_list: A list of tuples, where each tuple contains a reader
            actor handle and the node ID where the actor is located.
        num_shm_buffers: Number of shared memory buffers to read/write.
        typ: Type information about the values passed through the channel.
            Either an integer representing the max buffer size in bytes
            allowed, or a SharedMemoryType.
    """

    def __init__(
        self,
        writer: Optional[ray.actor.ActorHandle],
        reader_and_node_list: List[Tuple["ray.actor.ActorHandle", str]],
        num_shm_buffers: int,
        typ: Optional[Union[int, SharedMemoryType]] = None,
    ):
        self._num_shm_buffers = num_shm_buffers
        self._buffers = [
            # We use Channel directly as a buffer implementation as
            # channel only allows to have 1 shared memory buffer.
            Channel(writer, reader_and_node_list, typ)
            for _ in range(num_shm_buffers)
        ]
        # The next index to write from self._buffers.
        self._next_write_index = 0
        # The next index to read from self._buffers.
        self._next_read_index = 0

    def ensure_registered_as_writer(self):
        """
        Check whether the process is a valid writer. This method must be idempotent.
        """
        for buffer in self._buffers:
            buffer.ensure_registered_as_writer()

    def ensure_registered_as_reader(self):
        """
        Check whether the process is a valid reader. This method must be idempotent.
        """
        for buffer in self._buffers:
            buffer.ensure_registered_as_reader()

    def write(self, value: Any, timeout: Optional[float] = None) -> None:
        """Write a value to a channel.

        If the next buffer is available, it returns immediately. If the next
        buffer is not read by downstream consumers, it blocks until a buffer is
        available to write. If a buffer is not available within timeout, it raises
        RayChannelTimeoutError.
        """
        # A single channel is not supposed to read and write at the same time.
        assert self._next_read_index == 0
        self._buffers[self._next_write_index].write(value, timeout)
        self._next_write_index += 1
        self._next_write_index %= self._num_shm_buffers

    def read(self, timeout: Optional[float] = None) -> Any:
        """Read a value from a channel.

        If the next buffer is available, it returns immediately. If the next
        buffer is not written by an upstream producer, it blocks until a buffer is
        available to read. If a buffer is not available within timeout, it raises
        RayChannelTimeoutError.
        """
        # A single channel is not supposed to read and write at the same time.
        assert self._next_write_index == 0
        output = self._buffers[self._next_read_index].read(timeout)
        self._next_read_index += 1
        self._next_read_index %= self._num_shm_buffers
        return output

    def close(self) -> None:
        for buffer in self._buffers:
            buffer.close()

    @property
    def next_write_index(self):
        # Testing only
        return self._next_write_index

    @property
    def next_read_index(self):
        # Testing only
        return self._next_read_index


@PublicAPI(stability="alpha")
class CompositeChannel(ChannelInterface):
    """
    Can be used to send data to different readers via different channels.
    For example, if the reader is in the same worker process as the writer,
    the data can be sent via IntraProcessChannel. If the reader is in a different
    worker process, the data can be sent via shared memory channel.

    Args:
        writer: The actor that may write to the channel. None signifies the driver.
        reader_and_node_list: A list of tuples, where each tuple contains a reader
            actor handle and the node ID where the actor is located.
    """

    def __init__(
        self,
        writer: Optional[ray.actor.ActorHandle],
        reader_and_node_list: List[Tuple["ray.actor.ActorHandle", str]],
        num_shm_buffers: int,
        _channel_dict: Optional[Dict[ray.ActorID, ChannelInterface]] = None,
        _channels: Optional[Set[ChannelInterface]] = None,
        _writer_registered: bool = False,
        _reader_registered: bool = False,
    ):
        self._writer = writer
        self._reader_and_node_list = reader_and_node_list
        self._num_shm_buffers = num_shm_buffers
        self._writer_registered = _writer_registered
        self._reader_registered = _reader_registered
        # A dictionary that maps the actor ID to the channel object.
        self._channel_dict = _channel_dict or {}
        # The set of channels is a deduplicated version of the _channel_dict values.
        self._channels = _channels or set()
        if self._channels:
            # This CompositeChannel object is created by deserialization.
            # We don't need to create channels again.
            return

        remote_reader_and_node_list: List[Tuple["ray.actor.ActorHandle", str]] = []
        for reader, node in self._reader_and_node_list:
            if reader != self._writer:
                remote_reader_and_node_list.append((reader, node))
        # There are some local readers which are the same worker process as the writer.
        # Create a local channel for the writer and the local readers.
        num_local_readers = len(self._reader_and_node_list) - len(
            remote_reader_and_node_list
        )
        if num_local_readers > 0:
            # Use num_readers = 1 when creating the local channel,
            # because we have channel cache to support reading
            # from the same channel multiple times.
            local_channel = IntraProcessChannel(num_readers=1)
            self._channels.add(local_channel)
            actor_id = self._get_actor_id(self._writer)
            self._channel_dict[actor_id] = local_channel
        # There are some remote readers which are not the same Ray actor as the writer.
        # Create a shared memory channel for the writer and the remote readers.
        if len(remote_reader_and_node_list) != 0:
            remote_channel = BufferedSharedMemoryChannel(
                self._writer, remote_reader_and_node_list, num_shm_buffers
            )
            self._channels.add(remote_channel)

            for reader, _ in remote_reader_and_node_list:
                actor_id = self._get_actor_id(reader)
                self._channel_dict[actor_id] = remote_channel

    def _get_actor_id(self, reader: ray.actor.ActorHandle) -> str:
        return reader._actor_id.hex()

    def _get_self_actor_id(self) -> str:
        """
        Get the actor ID of the current process. If the current process is the driver,
        use the actor ID of the DAGDriverProxyActor.
        """
        actor_id = ray.get_runtime_context().get_actor_id()
        if actor_id is None:
            # The reader is the driver process.
            # Use the actor ID of the DAGDriverProxyActor.
            assert len(self._reader_and_node_list) == 1
            driver_actor = self._reader_and_node_list[0][0]
            actor_id = self._get_actor_id(driver_actor)
        return actor_id

    def ensure_registered_as_writer(self) -> None:
        if self._writer_registered:
            return
        for channel in self._channels:
            channel.ensure_registered_as_writer()
        self._writer_registered = True

    def ensure_registered_as_reader(self) -> None:
        if self._reader_registered:
            return
        for channel in self._channels:
            channel.ensure_registered_as_reader()
        self._reader_registered = True

    def __reduce__(self):
        return CompositeChannel, (
            self._writer,
            self._reader_and_node_list,
            self._num_shm_buffers,
            self._channel_dict,
            self._channels,
            self._writer_registered,
            self._reader_registered,
        )

    def __str__(self) -> str:
        return (
            "CompositeChannel(_channels="
            f"{[str(channel) for channel in self._channels]})"
        )

    def write(self, value: Any, timeout: Optional[float] = None) -> None:
        self.ensure_registered_as_writer()
        for channel in self._channels:
            channel.write(value, timeout)

    def read(self, timeout: Optional[float] = None, deserialize: bool = True) -> Any:
        self.ensure_registered_as_reader()
        actor_id = self._get_self_actor_id()
        return self._channel_dict[actor_id].read(timeout, deserialize)

    def close(self) -> None:
        for channel in self._channels:
            channel.close()<|MERGE_RESOLUTION|>--- conflicted
+++ resolved
@@ -13,12 +13,7 @@
     _ResizeChannel,
 )
 from ray.experimental.channel.intra_process_channel import IntraProcessChannel
-<<<<<<< HEAD
-from ray.util.annotations import PublicAPI
-=======
-from ray.experimental.channel.torch_tensor_type import TorchTensorType
-from ray.util.annotations import DeveloperAPI, PublicAPI
->>>>>>> d655fcc5
+from ray.util.annotations import PublicAPI, DeveloperAPI
 
 # Logger for this module. It should be configured at the entry point
 # into the program using Ray. Ray provides a default configuration at
@@ -29,6 +24,8 @@
 # The min buffer size must be large enough to at least fit an instance of the
 # _ResizeChannel class along with any metadata.
 MIN_BUFFER_SIZE = int(1000)  # 1000 bytes
+# The default number of buffers per shared-memory channel.
+DEFAULT_NUM_SHM_BUFFERS = 1
 
 
 def _create_channel_ref(
@@ -82,10 +79,6 @@
         return None
 
 
-<<<<<<< HEAD
-class SharedMemoryType(ChannelOutputType):
-    def __init__(self, buffer_size_bytes: Optional[int] = None):
-=======
 # aDAG maintains 1 reader object reference (also called buffer) per node.
 # reader_ref: The object reference.
 # ref_owner_actor_id: The actor who created the object reference.
@@ -115,8 +108,7 @@
 
 
 class SharedMemoryType(ChannelOutputType):
-    def __init__(self, buffer_size_bytes: int, *, num_shm_buffers: int):
->>>>>>> d655fcc5
+    def __init__(self, *, buffer_size_bytes: Optional[int] = None, num_shm_buffers: Optional[int] = None):
         """
         Args:
             buffer_size_bytes: The number of bytes to allocate for the object data and
@@ -128,6 +120,8 @@
         if buffer_size_bytes is None:
             buffer_size_bytes = DEFAULT_MAX_BUFFER_SIZE
         self.buffer_size_bytes = buffer_size_bytes
+        if num_shm_buffers is None:
+            num_shm_buffers = DEFAULT_NUM_SHM_BUFFERS
         self._num_shm_buffers = num_shm_buffers
 
     def create_channel(
@@ -147,32 +141,7 @@
             A ChannelInterface that can be used to pass data
                 of this type.
         """
-<<<<<<< HEAD
-        return CompositeChannel(writer, reader_and_node_list)
-=======
-        if self._contains_type is not None:
-            assert isinstance(
-                self._contains_type, TorchTensorType
-            ), "_contains_type must be of type TorchTensorType"
-
-            from ray.experimental.channel.torch_tensor_nccl_channel import (
-                NestedTorchTensorNcclChannel,
-            )
-
-            if self._contains_type.requires_nccl():
-                cpu_data_typ = SharedMemoryType(
-                    buffer_size_bytes=self.buffer_size_bytes,
-                    num_shm_buffers=1,
-                )
-                return NestedTorchTensorNcclChannel(
-                    writer,
-                    reader_and_node_list,
-                    gpu_data_typ=self._contains_type,
-                    cpu_data_typ=cpu_data_typ,
-                )
-
         return CompositeChannel(writer, reader_and_node_list, self._num_shm_buffers)
->>>>>>> d655fcc5
 
 
 @PublicAPI(stability="alpha")
@@ -215,9 +184,9 @@
             assert isinstance(reader, ray.actor.ActorHandle)
 
         if typ is None:
-            typ = SharedMemoryType(DEFAULT_MAX_BUFFER_SIZE, num_shm_buffers=1)
+            typ = SharedMemoryType()
         elif isinstance(typ, int):
-            typ = SharedMemoryType(typ, num_shm_buffers=1)
+            typ = SharedMemoryType(buffer_size_bytes=typ)
 
         if typ.buffer_size_bytes < MIN_BUFFER_SIZE:
             raise ValueError(
