import io
import logging
<<<<<<< HEAD
from typing import Any, List, Optional, Tuple, Union
=======
import time
from typing import Any, Dict, List, Optional, Set, Tuple, Union
>>>>>>> d4a52ea3

import ray
import ray.exceptions
from ray._raylet import SerializedObject
from ray.experimental.channel.common import ChannelInterface, ChannelOutputType
<<<<<<< HEAD
=======
from ray.experimental.channel.intra_process_channel import IntraProcessChannel
from ray.experimental.channel.torch_tensor_type import TorchTensorType
>>>>>>> d4a52ea3
from ray.util.annotations import PublicAPI

# Logger for this module. It should be configured at the entry point
# into the program using Ray. Ray provides a default configuration at
# entry/init points.
logger = logging.getLogger(__name__)

DEFAULT_MAX_BUFFER_SIZE = int(100 * 1e6)  # 100 mB
# The min buffer size must be large enough to at least fit an instance of the
# _ResizeChannel class along with any metadata.
MIN_BUFFER_SIZE = int(1000)  # 1000 bytes


def _create_channel_ref(
    self,
    buffer_size_bytes: int,
) -> "ray.ObjectRef":
    """
    Create a channel that can be read and written through Ray's shared-memory
    object store.

    The channel has no buffer, so the writer will block until reader(s) have
    read the previous value.

    A writer and colocated readers can communicate via a shared memory buffer.
    If the readers are remote, then RPC is used to synchronize the writer and
    readers' buffers.

    Args:
        buffer_size_bytes: The number of bytes to allocate for the object data and
            metadata. Writes to the channel must produce serialized data and
            metadata less than or equal to this value.
    Returns:
        Channel: A wrapper around ray.ObjectRef.
    """
    worker = ray._private.worker.global_worker
    worker.check_connected()

    value = b"0" * buffer_size_bytes

    try:
        object_ref = worker.put_object(
            value, owner_address=None, _is_experimental_channel=True
        )
    except ray.exceptions.ObjectStoreFullError:
        logger.info(
            "Put failed since the value was either too large or the "
            "store was full of pinned objects."
        )
        raise
    return object_ref


def _get_self_actor() -> Optional["ray.actor.ActorHandle"]:
    """
    Get the current actor handle in this worker.
    If this is called in a driver process, it will return None.
    """
    try:
        return ray.get_runtime_context().current_actor
    except RuntimeError:
        return None


class _ResizeChannel:
    """
    When a channel must be resized, the channel backing store must be resized on both
    the writer and the reader nodes. The writer first resizes its own backing store. The
    writer then uses an instance of this class as a sentinel value to tell the reader to
    resize its own backing store. The class instance is sent through the channel.
    """

    def __init__(self, reader_ref: "ray.ObjectRef"):
        self._reader_ref = reader_ref


class SharedMemoryType(ChannelOutputType):
    def __init__(self, buffer_size_bytes: int = None):
        """
        Args:
            buffer_size_bytes: The number of bytes to allocate for the object data and
                metadata. Writes to the channel must produce serialized data and
                metadata less than or equal to this value.
        """
        super().__init__()
        if buffer_size_bytes is None:
            buffer_size_bytes = DEFAULT_MAX_BUFFER_SIZE
        self.buffer_size_bytes = buffer_size_bytes

    def create_channel(
        self,
        writer: Optional["ray.actor.ActorHandle"],
        reader_and_node_list: List[Tuple["ray.actor.ActorHandle", str]],
    ) -> "Channel":
        """
        Instantiate a ChannelInterface class that can be used
        to pass data of this type.

        Args:
            writer: The actor that may write to the channel. None signifies the driver.
            reader_and_node_list: A list of tuples, where each tuple contains a reader
                actor handle and the node ID where the actor is located.
        Returns:
            A ChannelInterface that can be used to pass data
                of this type.
        """
<<<<<<< HEAD
        return Channel(writer, readers)
=======
        if self._contains_type is not None:
            assert isinstance(
                self._contains_type, TorchTensorType
            ), "_contains_type must be of type TorchTensorType"

            from ray.experimental.channel.torch_tensor_nccl_channel import (
                NestedTorchTensorNcclChannel,
            )

            if self._contains_type.requires_nccl():
                cpu_data_typ = SharedMemoryType(
                    buffer_size_bytes=self.buffer_size_bytes
                )
                return NestedTorchTensorNcclChannel(
                    writer,
                    reader_and_node_list,
                    gpu_data_typ=self._contains_type,
                    cpu_data_typ=cpu_data_typ,
                )

        return CompositeChannel(writer, reader_and_node_list)
>>>>>>> d4a52ea3


@PublicAPI(stability="alpha")
class Channel(ChannelInterface):
    """
    A wrapper type for ray.ObjectRef. Currently supports ray.get but not
    ray.wait.
    """

    def __init__(
        self,
        writer: Optional[ray.actor.ActorHandle],
        reader_and_node_list: List[Tuple["ray.actor.ActorHandle", str]],
        typ: Optional[Union[int, SharedMemoryType]] = None,
        _writer_node_id: Optional["ray.NodeID"] = None,
        _reader_node_id: Optional["ray.NodeID"] = None,
        _writer_ref: Optional["ray.ObjectRef"] = None,
        _reader_ref: Optional["ray.ObjectRef"] = None,
        _writer_registered: bool = False,
        _reader_registered: bool = False,
    ):
        """
        Create a channel that can be read and written by co-located Ray processes.

        Anyone may write to or read from the channel. The channel has no
        buffer, so the writer will block until reader(s) have read the previous
        value.

        Args:
            writer: The actor that may write to the channel. None signifies the driver.
            reader_and_node_list: A list of tuples, where each tuple contains a reader
                actor handle and the node ID where the actor is located.
            typ: Type information about the values passed through the channel.
                Either an integer representing the max buffer size in bytes
                allowed, or a SharedMemoryType.
        Returns:
            Channel: A wrapper around ray.ObjectRef.
        """
        assert len(reader_and_node_list) > 0
        for reader, _ in reader_and_node_list:
            assert isinstance(reader, ray.actor.ActorHandle)

        if typ is None:
            typ = SharedMemoryType(DEFAULT_MAX_BUFFER_SIZE)
        elif isinstance(typ, int):
            typ = SharedMemoryType(typ)

        if typ.buffer_size_bytes < MIN_BUFFER_SIZE:
            raise ValueError(
                "typ.buffer_size_bytes must be at least MIN_BUFFER_SIZE "
                f"({MIN_BUFFER_SIZE} bytes)"
            )

        self._writer = writer
        self._reader_and_node_list = reader_and_node_list
        self._typ = typ

        self._worker = ray._private.worker.global_worker
        self._worker.check_connected()

        self._writer_registered = _writer_registered
        self._reader_registered = _reader_registered

        if _writer_ref is None:
            # We are the writer. Check that the passed handle matches the
            # current actor (or it is the driver).
            # TODO(swang): Channels must be initially constructed by the writer
            # actor, so we shouldn't need to include `writer` in the
            # constructor args. Either support Channels being constructed by
            # someone other than the writer or remove it from the args.
            self_actor = _get_self_actor()
            assert writer == self_actor

            # For now, all readers must be on the same node. Note that the writer can
            # still be on a different node than the readers though.
            #
            # Note that we only check this when the writer is creating the channel.
            # Ideally, when each reader constructs its own instance of the channel, it
            # would check this as well. However, this could result in deadlock as two
            # readers attempt to execute a remote function on each other to get each
            # other's node ID. We cannot use a separate concurrency group to execute the
            # function because reader actors may not have been declared with an
            # additional concurrency group beyond default.
            #
            # TODO(jhumphri): Allow different readers for the same channel to be on
            # different nodes.
            prev_reader_node = None
            prev_reader = None
            for reader, node in reader_and_node_list:
                if prev_reader_node is None:
                    prev_reader_node = node
                elif prev_reader_node != node:
                    raise ValueError(
                        f"All reader actors must be on the same node. Actor "
                        f"{prev_reader} is on node {prev_reader_node} while actor "
                        f"{reader} is on node {node}."
                    )
                prev_reader = reader

            self._writer_node_id = (
                ray.runtime_context.get_runtime_context().get_node_id()
            )
            self._writer_ref = _create_channel_ref(self, typ.buffer_size_bytes)
            self._reader_node_id = prev_reader_node

            self._create_reader_ref(reader_and_node_list, typ.buffer_size_bytes)

            assert self._reader_ref is not None
        else:
            assert (
                _writer_node_id is not None
            ), "_writer_node_id must also be passed to the constructor when "
            "_writer_ref is."
            assert (
                _reader_ref is not None
            ), "_reader_ref must also be passed to the constructor when _writer_ref is."

            self._writer_ref = _writer_ref
            self._writer_node_id = _writer_node_id
            self._reader_node_id = _reader_node_id
            self._reader_ref = _reader_ref

        self._num_readers = len(self._reader_and_node_list)
        if self.is_remote():
            # Even though there may be multiple readers on a remote node, we set
            # `self._num_readers` to 1 here. On this local node, only the IO thread in
            # the mutable object provider will read the mutable object. The IO thread
            # will then send a gRPC with the mutable object contents to the remote node
            # where the readers are.
            self._num_readers = 1

    def _create_reader_ref(
        self,
        reader_and_node_list: List[Tuple["ray.actor.ActorHandle", str]],
        buffer_size_bytes: int,
    ):
        # TODO(jhumphri): Free the current reader ref once the reference to it is
        # destroyed below.
        reader = reader_and_node_list[0][0]
        if self.is_remote():
            fn = reader.__ray_call__
            self._reader_ref = ray.get(
                fn.remote(_create_channel_ref, buffer_size_bytes)
            )
        else:
            self._reader_ref = self._writer_ref

        # We need to register the new writer_ref.
        self._writer_registered = False
        self.ensure_registered_as_writer()

    @staticmethod
    def is_local_node(node_id):
        return ray.runtime_context.get_runtime_context().get_node_id() == node_id

    def is_remote(self):
        return self._writer_node_id != self._reader_node_id

    def ensure_registered_as_writer(self) -> None:
        if self._writer_registered:
            return

        if not self.is_local_node(self._writer_node_id):
            raise ValueError(
                "`ensure_registered_as_writer()` must only be called on the node that "
                "the writer is on."
            )

        assert (
            self._reader_ref
        ), "`self._reader_ref` must be not be None when registering a writer, because "
        "it should have been initialized in the constructor."
        self._worker.core_worker.experimental_channel_register_writer(
            self._writer_ref,
            self._reader_ref,
            self._writer_node_id,
            self._reader_node_id,
            self._reader_and_node_list[0][0]._actor_id,
            len(self._reader_and_node_list),
        )
        self._writer_registered = True

    def ensure_registered_as_reader(self) -> None:
        if self._reader_registered:
            return

        self._worker.core_worker.experimental_channel_register_reader(
            self._reader_ref,
        )
        self._reader_registered = True

    @staticmethod
    def _deserialize_reader_channel(
        writer: ray.actor.ActorHandle,
        reader_and_node_list: List[Tuple["ray.actor.ActorHandle", str]],
        typ: int,
        writer_node_id,
        reader_node_id,
        writer_ref: "ray.ObjectRef",
        reader_ref: "ray.ObjectRef",
        writer_registered: bool,
        reader_registered: bool,
    ) -> "Channel":
        chan = Channel(
            writer,
            reader_and_node_list,
            typ,
            _writer_node_id=writer_node_id,
            _reader_node_id=reader_node_id,
            _writer_ref=writer_ref,
            _reader_ref=reader_ref,
            _writer_registered=writer_registered,
            _reader_registered=reader_registered,
        )
        return chan

    def __reduce__(self):
        assert self._reader_ref is not None
        return self._deserialize_reader_channel, (
            self._writer,
            self._reader_and_node_list,
            self._typ,
            self._writer_node_id,
            self._reader_node_id,
            self._writer_ref,
            self._reader_ref,
            self._writer_registered,
            self._reader_registered,
        )

    def __str__(self) -> str:
        return (
            f"Channel(_reader_ref={self._reader_ref}, _writer_ref={self._writer_ref})"
        )

    def _resize_channel_if_needed(self, serialized_value: str, timeout_ms: int):
        # serialized_value.total_bytes *only* includes the size of the data. It does not
        # include the size of the metadata, so we must account for the size of the
        # metadata explicitly.
        size = serialized_value.total_bytes + len(serialized_value.metadata)
        if size > self._typ.buffer_size_bytes:
            # Now make the channel backing store larger.
            self._typ.buffer_size_bytes = size
            # TODO(jhumphri): Free the current writer ref once the reference to it is
            # destroyed below.
            prev_writer_ref = self._writer_ref
            self._writer_ref = _create_channel_ref(self, self._typ.buffer_size_bytes)

            self._create_reader_ref(
                self._reader_and_node_list, self._typ.buffer_size_bytes
            )

            # Write a special message to the channel so that the readers know to
            # stop using the current reader_ref.
            special_message = _ResizeChannel(self._reader_ref)
            special_message_serialized = (
                self._worker.get_serialization_context().serialize(special_message)
            )
            self._worker.core_worker.experimental_channel_put_serialized(
                special_message_serialized,
                prev_writer_ref,
                self._num_readers,
                timeout_ms,
            )

    def write(self, value: Any, timeout: Optional[float] = None) -> None:
        self.ensure_registered_as_writer()
        assert (
            timeout is None or timeout >= 0 or timeout == -1
        ), "Timeout must be non-negative or -1."
        # -1 means no timeout (block indefinitely)
        timeout_ms = int(timeout * 1000) if timeout is not None else -1

        if not isinstance(value, SerializedObject):
            try:
                serialized_value = self._worker.get_serialization_context().serialize(
                    value
                )
            except TypeError as e:
                sio = io.StringIO()
                ray.util.inspect_serializability(value, print_file=sio)
                msg = (
                    "Could not serialize the put value "
                    f"{repr(value)}:\n"
                    f"{sio.getvalue()}"
                )
                raise TypeError(msg) from e
        else:
            serialized_value = value

        start_time = time.monotonic()
        self._resize_channel_if_needed(serialized_value, timeout_ms)
        if timeout is not None:
            timeout_ms -= int((time.monotonic() - start_time) * 1000)
            timeout_ms = max(timeout_ms, 0)

        self._worker.core_worker.experimental_channel_put_serialized(
            serialized_value,
            self._writer_ref,
            self._num_readers,
            timeout_ms,
        )

<<<<<<< HEAD
    def read(self) -> Any:
        return self.begin_read()

    def begin_read(self, deserialize=True) -> Any:
        self.ensure_registered_as_reader()

        if not deserialize:
            # Return raw data that can be deserialized using
            # ray._private.worker.global_worker.
            data_metadata_pairs: List[
                Tuple[ray._raylet.Buffer, bytes]
            ] = self._worker.core_worker.get_objects(
                [self._reader_ref], self._worker.current_task_id, timeout_ms=-1
            )
            # TODO(swang): Check for _ResizeChannel message?
            return (data_metadata_pairs, [self._reader_ref])

        ret = ray.get(self._reader_ref)
=======
    def read(self, timeout: Optional[float] = None) -> Any:
        assert (
            timeout is None or timeout >= 0 or timeout == -1
        ), "Timeout must be non-negative or -1."
        self.ensure_registered_as_reader()

        start_time = time.monotonic()
        ret = self._worker.get_objects(
            [self._reader_ref], timeout=timeout, return_exceptions=True
        )[0][0]
>>>>>>> d4a52ea3

        if isinstance(ret, _ResizeChannel):
            self._reader_ref = ret._reader_ref
            # We need to register the new reader_ref.
            self._reader_registered = False
            self.ensure_registered_as_reader()
            if timeout is not None:
                timeout -= time.monotonic() - start_time
                timeout = max(timeout, 0)
            ret = self._worker.get_objects(
                [self._reader_ref], timeout=timeout, return_exceptions=True
            )[0][0]

        return ret

    def close(self) -> None:
        """
        Close this channel by setting the error bit on both the writer_ref and the
        reader_ref.
        """
        self._worker.core_worker.experimental_channel_set_error(self._writer_ref)
        if self.is_local_node(self._reader_node_id):
            self.ensure_registered_as_reader()
        self._worker.core_worker.experimental_channel_set_error(self._reader_ref)


@PublicAPI(stability="alpha")
class CompositeChannel(ChannelInterface):
    """
    Can be used to send data to different readers via different channels.
    For example, if the reader is in the same worker process as the writer,
    the data can be sent via IntraProcessChannel. If the reader is in a different
    worker process, the data can be sent via shared memory channel.

    Args:
        writer: The actor that may write to the channel. None signifies the driver.
        reader_and_node_list: A list of tuples, where each tuple contains a reader
            actor handle and the node ID where the actor is located.
    """

    def __init__(
        self,
        writer: Optional[ray.actor.ActorHandle],
        reader_and_node_list: List[Tuple["ray.actor.ActorHandle", str]],
        _channel_dict: Optional[Dict[ray.ActorID, ChannelInterface]] = None,
        _channels: Optional[Set[ChannelInterface]] = None,
        _writer_registered: bool = False,
        _reader_registered: bool = False,
    ):
        self._writer = writer
        self._reader_and_node_list = reader_and_node_list
        self._writer_registered = _writer_registered
        self._reader_registered = _reader_registered
        # A dictionary that maps the actor ID to the channel object.
        self._channel_dict = _channel_dict or {}
        # The set of channels is a deduplicated version of the _channel_dict values.
        self._channels = _channels or set()
        if self._channels:
            # This CompositeChannel object is created by deserialization.
            # We don't need to create channels again.
            return

        remote_reader_and_node_list: List[Tuple["ray.actor.ActorHandle", str]] = []
        for reader, node in self._reader_and_node_list:
            if reader != self._writer:
                remote_reader_and_node_list.append((reader, node))
        # There are some local readers which are the same worker process as the writer.
        # Create a local channel for the writer and the local readers.
        num_local_readers = len(self._reader_and_node_list) - len(
            remote_reader_and_node_list
        )
        if num_local_readers > 0:
            # Use num_readers = 1 when creating the local channel,
            # because we have channel cache to support reading
            # from the same channel multiple times.
            local_channel = IntraProcessChannel(num_readers=1)
            self._channels.add(local_channel)
            actor_id = self._get_actor_id(self._writer)
            self._channel_dict[actor_id] = local_channel
        # There are some remote readers which are not the same Ray actor as the writer.
        # Create a shared memory channel for the writer and the remote readers.
        if len(remote_reader_and_node_list) != 0:
            remote_channel = Channel(self._writer, remote_reader_and_node_list)
            self._channels.add(remote_channel)
            for reader, _ in remote_reader_and_node_list:
                actor_id = self._get_actor_id(reader)
                self._channel_dict[actor_id] = remote_channel

    def _get_actor_id(self, reader: ray.actor.ActorHandle) -> str:
        return reader._actor_id.hex()

    def _get_self_actor_id(self) -> str:
        """
        Get the actor ID of the current process. If the current process is the driver,
        use the actor ID of the DAGDriverProxyActor.
        """
        actor_id = ray.get_runtime_context().get_actor_id()
        if actor_id is None:
            # The reader is the driver process.
            # Use the actor ID of the DAGDriverProxyActor.
            assert len(self._reader_and_node_list) == 1
            driver_actor = self._reader_and_node_list[0][0]
            actor_id = self._get_actor_id(driver_actor)
        return actor_id

    def ensure_registered_as_writer(self) -> None:
        if self._writer_registered:
            return
        for channel in self._channels:
            channel.ensure_registered_as_writer()
        self._writer_registered = True

    def ensure_registered_as_reader(self) -> None:
        if self._reader_registered:
            return
        for channel in self._channels:
            channel.ensure_registered_as_reader()
        self._reader_registered = True

    def __reduce__(self):
        return CompositeChannel, (
            self._writer,
            self._reader_and_node_list,
            self._channel_dict,
            self._channels,
            self._writer_registered,
            self._reader_registered,
        )

    def __str__(self) -> str:
        return (
            "CompositeChannel(_channels="
            f"{[str(channel) for channel in self._channels]})"
        )

    def write(self, value: Any, timeout: Optional[float] = None) -> None:
        self.ensure_registered_as_writer()
        for channel in self._channels:
            channel.write(value, timeout)

    def read(self, timeout: Optional[float] = None) -> Any:
        self.ensure_registered_as_reader()
        actor_id = self._get_self_actor_id()
        return self._channel_dict[actor_id].read(timeout)

    def close(self) -> None:
        for channel in self._channels:
            channel.close()<|MERGE_RESOLUTION|>--- conflicted
+++ resolved
@@ -1,21 +1,14 @@
 import io
 import logging
-<<<<<<< HEAD
-from typing import Any, List, Optional, Tuple, Union
-=======
 import time
 from typing import Any, Dict, List, Optional, Set, Tuple, Union
->>>>>>> d4a52ea3
+from typing import Any, Dict, List, Optional, Set, Tuple, Union
 
 import ray
 import ray.exceptions
 from ray._raylet import SerializedObject
 from ray.experimental.channel.common import ChannelInterface, ChannelOutputType
-<<<<<<< HEAD
-=======
 from ray.experimental.channel.intra_process_channel import IntraProcessChannel
-from ray.experimental.channel.torch_tensor_type import TorchTensorType
->>>>>>> d4a52ea3
 from ray.util.annotations import PublicAPI
 
 # Logger for this module. It should be configured at the entry point
@@ -122,31 +115,7 @@
             A ChannelInterface that can be used to pass data
                 of this type.
         """
-<<<<<<< HEAD
-        return Channel(writer, readers)
-=======
-        if self._contains_type is not None:
-            assert isinstance(
-                self._contains_type, TorchTensorType
-            ), "_contains_type must be of type TorchTensorType"
-
-            from ray.experimental.channel.torch_tensor_nccl_channel import (
-                NestedTorchTensorNcclChannel,
-            )
-
-            if self._contains_type.requires_nccl():
-                cpu_data_typ = SharedMemoryType(
-                    buffer_size_bytes=self.buffer_size_bytes
-                )
-                return NestedTorchTensorNcclChannel(
-                    writer,
-                    reader_and_node_list,
-                    gpu_data_typ=self._contains_type,
-                    cpu_data_typ=cpu_data_typ,
-                )
-
         return CompositeChannel(writer, reader_and_node_list)
->>>>>>> d4a52ea3
 
 
 @PublicAPI(stability="alpha")
@@ -450,37 +419,28 @@
             timeout_ms,
         )
 
-<<<<<<< HEAD
-    def read(self) -> Any:
-        return self.begin_read()
-
-    def begin_read(self, deserialize=True) -> Any:
-        self.ensure_registered_as_reader()
-
-        if not deserialize:
-            # Return raw data that can be deserialized using
-            # ray._private.worker.global_worker.
-            data_metadata_pairs: List[
-                Tuple[ray._raylet.Buffer, bytes]
-            ] = self._worker.core_worker.get_objects(
-                [self._reader_ref], self._worker.current_task_id, timeout_ms=-1
-            )
-            # TODO(swang): Check for _ResizeChannel message?
-            return (data_metadata_pairs, [self._reader_ref])
-
-        ret = ray.get(self._reader_ref)
-=======
-    def read(self, timeout: Optional[float] = None) -> Any:
+    def read(self, timeout: Optional[float] = None, deserialize=True) -> Any:
         assert (
             timeout is None or timeout >= 0 or timeout == -1
         ), "Timeout must be non-negative or -1."
         self.ensure_registered_as_reader()
 
+        if not deserialize:
+            # Return raw data that can be deserialized using
+            # ray._private.worker.global_worker.
+            timeout_ms = timeout * 1000
+            data_metadata_pairs: List[
+                Tuple[ray._raylet.Buffer, bytes]
+            ] = self._worker.core_worker.get_objects(
+                [self._reader_ref], self._worker.current_task_id, timeout_ms=timeout_ms
+            )
+            # TODO(swang): Check for _ResizeChannel message?
+            return (data_metadata_pairs, [self._reader_ref])
+
         start_time = time.monotonic()
         ret = self._worker.get_objects(
             [self._reader_ref], timeout=timeout, return_exceptions=True
         )[0][0]
->>>>>>> d4a52ea3
 
         if isinstance(ret, _ResizeChannel):
             self._reader_ref = ret._reader_ref
