--- conflicted
+++ resolved
@@ -83,7 +83,6 @@
         self._writer = writer
         self._reader_and_node_list = reader_and_node_list
 
-<<<<<<< HEAD
         self._tensor_data_channel: _TorchTensorNcclChannel = tensor_data_channel
         self._tensor_schema_channel: "Channel" = tensor_schema_channel
         self._static_tensor_schema: bool = static_tensor_schema
@@ -101,31 +100,6 @@
         self._serialized_tensor_schema: Optional[
             Tuple[List[Tuple[ray._raylet.Buffer, bytes]], List[ray.ObjectRef]]
         ] = None
-=======
-        if _gpu_data_channel is not None or _cpu_data_channel is not None:
-            # This path is used when the NestedTorchTensorNcclChannel is being
-            # deserialized.
-            assert (
-                writer is None
-                and reader_and_node_list is None
-                and gpu_data_typ is None
-                and cpu_data_typ is None
-            )
-            assert _gpu_data_channel is not None and _cpu_data_channel is not None
-            self._gpu_data_channel = _gpu_data_channel
-            self._cpu_data_channel = _cpu_data_channel
-        else:
-            # This path is used when the NestedTorchTensorNcclChannel is first
-            # being created, by the writer of the channel.
-            self._gpu_data_channel: TorchTensorNcclChannel = (
-                gpu_data_typ.create_channel(writer, reader_and_node_list, False)
-            )
-            self._cpu_data_channel: Optional["Channel"] = None
-            if cpu_data_typ is not None:
-                self._cpu_data_channel = cpu_data_typ.create_channel(
-                    writer, reader_and_node_list, False
-                )
->>>>>>> 595f683a
 
         # Used for serialization.
         self._worker = ray._private.worker.global_worker
