--- conflicted
+++ resolved
@@ -24,12 +24,6 @@
 # entry/init points.
 logger = logging.getLogger(__name__)
 
-# 100KB to store metadata and/or exceptions.
-# NOTE(swang): This will consume memory but it should not affect performance
-# because we only copy the actual data stored, not the maximum size of the
-# shared meomry buffer.
-TENSOR_METADATA_SIZE_BYTES = 100_000
-
 
 @dataclass
 class _TorchTensorMetadata:
@@ -47,18 +41,10 @@
     def __init__(
         self,
         writer: ray.actor.ActorHandle,
-<<<<<<< HEAD
-        readers: List[ray.actor.ActorHandle],
+        reader_and_node_list: List[Tuple["ray.actor.ActorHandle", str]],
         tensor_data_channel: "_TorchTensorNcclChannel",
         non_tensor_data_channel: "Channel",
         static_non_tensor_data: bool = False,
-=======
-        reader_and_node_list: List[Tuple["ray.actor.ActorHandle", str]],
-        gpu_data_typ: "TorchTensorType",
-        cpu_data_typ: Optional["SharedMemoryType"] = None,
-        _gpu_data_channel: Optional["TorchTensorNcclChannel"] = None,
-        _cpu_data_channel: Optional["Channel"] = None,
->>>>>>> d4a52ea3
     ):
         """
         Can be used to send GPU tensors nested inside other data. The data is
@@ -71,11 +57,10 @@
         when serializing data.
 
         Args:
-<<<<<<< HEAD
             writer: The actor that may write to the channel. None signifies the
                 driver.
-            readers: The actors that may read from the channel. None signifies
-                the driver.
+            reader_and_node_list: A list of tuples, where each tuple contains a reader
+                actor handle and the node ID where the actor is located.
             tensor_data_channel: A GPU-GPU channel for sending tensor data. Its
                 writer and readers should match the given writer and readers.
             non_tensor_data_channel: A shared-memory channel for sending
@@ -92,18 +77,10 @@
         the user must also ensure that the (ray.cloudpickle) serialization
         order of the value is deterministic. Otherwise, reads may return
         different values from those written.
-=======
-            writer: The actor that may write to the channel. None signifies the driver.
-            reader_and_node_list: A list of tuples, where each tuple contains a reader
-                actor handle and the node ID where the actor is located.
-            gpu_data_typ: Type information about the GPU tensors
-            cpu_data_typ: Type information about the CPU data
->>>>>>> d4a52ea3
         """
         self._writer = writer
         self._reader_and_node_list = reader_and_node_list
 
-<<<<<<< HEAD
         self._tensor_data_channel: _TorchTensorNcclChannel = tensor_data_channel
         self._non_tensor_data_channel: "Channel" = non_tensor_data_channel
         self._static_non_tensor_data: bool = static_non_tensor_data
@@ -121,31 +98,6 @@
         self._serialized_non_tensor_data: Optional[
             Tuple[List[Tuple[ray._raylet.Buffer, bytes]], List[ray.ObjectRef]]
         ] = None
-=======
-        if _gpu_data_channel is not None or _cpu_data_channel is not None:
-            # This path is used when the NestedTorchTensorNcclChannel is being
-            # deserialized.
-            assert (
-                writer is None
-                and reader_and_node_list is None
-                and gpu_data_typ is None
-                and cpu_data_typ is None
-            )
-            assert _gpu_data_channel is not None and _cpu_data_channel is not None
-            self._gpu_data_channel = _gpu_data_channel
-            self._cpu_data_channel = _cpu_data_channel
-        else:
-            # This path is used when the NestedTorchTensorNcclChannel is first
-            # being created, by the writer of the channel.
-            self._gpu_data_channel: TorchTensorNcclChannel = (
-                gpu_data_typ.create_channel(writer, reader_and_node_list)
-            )
-            self._cpu_data_channel: Optional["Channel"] = None
-            if cpu_data_typ is not None:
-                self._cpu_data_channel = cpu_data_typ.create_channel(
-                    writer, reader_and_node_list
-                )
->>>>>>> d4a52ea3
 
         # Used for serialization.
         self._worker = ray._private.worker.global_worker
@@ -155,30 +107,25 @@
         self.serialization_ctx = ctx.serialization_context
         assert self.serialization_ctx is not None
 
-<<<<<<< HEAD
-=======
     @classmethod
     def from_channels(
         cls,
-        gpu_data_channel: "TorchTensorNcclChannel",
-        cpu_data_channel: Optional["Channel"],
+        tensor_data_channel: "_TorchTensorNcclChannel",
+        non_tensor_data_channel: "Channel",
+        static_non_tensor_data: bool = False,
     ):
         return cls(
             writer=None,
             reader_and_node_list=None,
-            gpu_data_typ=None,
-            cpu_data_typ=None,
-            _gpu_data_channel=gpu_data_channel,
-            _cpu_data_channel=cpu_data_channel,
+            tensor_data_channel=tensor_data_channel,
+            non_tensor_data_channel=non_tensor_data_channel,
+            static_non_tensor_data=static_non_tensor_data,
         )
 
->>>>>>> d4a52ea3
     def __reduce__(self):
         return (
             TorchTensorNcclChannel,
             (
-                self._writer,
-                self._readers,
                 self._tensor_data_channel,
                 self._non_tensor_data_channel,
                 self._static_non_tensor_data,
@@ -193,8 +140,7 @@
         self._tensor_data_channel.ensure_registered_as_reader()
         self._non_tensor_data_channel.ensure_registered_as_reader()
 
-<<<<<<< HEAD
-    def write(self, value: Any):
+    def write(self, value: Any, timeout: Optional[float] = None) -> None:
         """
         Send a value that may contain torch.Tensors that should be sent via
         external transport.
@@ -218,10 +164,6 @@
             raise value
 
         self.serialization_ctx.reset_out_of_band_tensors([])
-=======
-    def write(self, value: Any, timeout: Optional[float] = None) -> None:
-        self.serialization_ctx.reset_tensors([])
->>>>>>> d4a52ea3
         # All tensors found in `value` will be transferred via NCCL.
         self.serialization_ctx.set_use_external_transport(True)
 
@@ -283,8 +225,7 @@
                 # of tensors found in future values.
                 self._num_serialized_tensors = len(tensors_to_send)
 
-<<<<<<< HEAD
-    def begin_read(self) -> Any:
+    def read(self, timeout: Optional[float] = None) -> Any:
         """
         Read a value that may contain torch.Tensors sent via external
         transport.
@@ -300,13 +241,14 @@
         first received non-tensor data.
         """
         # First, read the tensor data.
-        tensors = self._tensor_data_channel.begin_read()
+        tensors = self._tensor_data_channel.read()
         self.serialization_ctx.reset_out_of_band_tensors(tensors)
 
         # Next, get the serialized non-tensor data.
         serialized_non_tensor_data = self._serialized_non_tensor_data
         if serialized_non_tensor_data is None:
-            serialized_non_tensor_data = self._non_tensor_data_channel.begin_read(
+            serialized_non_tensor_data = self._non_tensor_data_channel.read(
+                timeout=timeout,
                 deserialize=False
             )
             if self._static_non_tensor_data:
@@ -328,34 +270,6 @@
 
         return data
 
-    def end_read(self) -> None:
-        self._tensor_data_channel.end_read()
-
-        if not self._static_non_tensor_data:
-            # If the non-tensor data is static, then we reuse the serialized
-            # data in the shared memory buffer for all future channel messages.
-            # Therefore, we should only release the buffer if the non-tensor
-            # data is dynamic.
-            self._non_tensor_data_channel.end_read()
-
-=======
-    def read(self, timeout: Optional[float] = None) -> Any:
-        tensors = self._gpu_data_channel.read()
-
-        if self._gpu_data_channel.has_static_type():
-            # If the channel was declared with a static TorchTensorType, then
-            # the task is allowed to return at most one tensor, and its shape
-            # and dtype must match the declared type. Wrap the tensor in a
-            # list since the following calls expect a list.
-            tensors = [tensors]
-
-        self.serialization_ctx.reset_tensors(tensors)
-        data = self._cpu_data_channel.read()
-        self.serialization_ctx.reset_tensors([])
-
-        return data
-
->>>>>>> d4a52ea3
     def close(self) -> None:
         self._tensor_data_channel.close()
         self._non_tensor_data_channel.close()
@@ -375,15 +289,8 @@
     def __init__(
         self,
         writer: ray.actor.ActorHandle,
-<<<<<<< HEAD
-        readers: List[ray.actor.ActorHandle],
-        # TODO(swang): Make a NCCLGroupID class.
-        nccl_group_id: str,
-        static_shape: bool = False,
-=======
         reader_and_node_list: List[Tuple["ray.actor.ActorHandle", str]],
         typ: "TorchTensorType",
->>>>>>> d4a52ea3
         _meta_channel: Optional["Channel"] = None,
     ):
         """
@@ -423,7 +330,7 @@
             self._nccl_group is not None
         ), "ChannelContext.nccl_group is not initialized."
 
-        self._static_shape = static_shape
+        self._static_shape = typ.static_shape
 
         self._writer_rank = self._nccl_group.get_rank(self._writer)
         self._reader_ranks = [
@@ -479,14 +386,8 @@
             self.__class__,
             (
                 self._writer,
-<<<<<<< HEAD
-                self._readers,
-                self._nccl_group_id,
-                self._static_shape,
-=======
                 self._reader_and_node_list,
                 self._typ,
->>>>>>> d4a52ea3
                 self._meta_channel,
             ),
         )
@@ -505,7 +406,6 @@
         """
         ctx = ChannelContext.get_current()
 
-<<<<<<< HEAD
         # Get the shape and dtype of each tensor to send.
         metadata_list = []
         for tensor in tensors:
@@ -550,6 +450,7 @@
     def write(
         self,
         tensors: List["torch.Tensor"],
+        timeout: Optional[float] = None,
     ):
         """
         Write a list of tensors via NCCL:
@@ -574,56 +475,6 @@
         metadata = self._get_send_tensors_metadata(tensors)
         if metadata is not None:
             self._meta_channel.write(metadata)
-=======
-        meta: Optional["TorchTensorType"] = None
-        if not self.has_static_type():
-            # User did not declare a static type, so we must send the metadata
-            # for this tensor.
-            meta = TorchTensorType(_shape=tensor.shape, _dtype=tensor.dtype)
-        elif tensor.shape != self._typ._shape:
-            raise ValueError(
-                f"torch.Tensor has shape {tensor.shape}, expected {self._typ._shape}"
-            )
-        elif tensor.dtype != self._typ._dtype:
-            raise ValueError(
-                f"torch.Tensor has dtype {tensor.dtype}, expected {self._typ._dtype}"
-            )
-
-        return meta
-
-    def write(
-        self,
-        tensors: Union["torch.Tensor", List["torch.Tensor"], Exception],
-        timeout: Optional[float] = None,
-    ):
-        if isinstance(tensors, ray.exceptions.RayTaskError):
-            # TODO(swang): Write exceptions to the meta channel if it is
-            # available.
-            raise tensors
-
-        if isinstance(tensors, list):
-            meta_list = []
-            for tensor in tensors:
-                meta_list.append(self._get_tensor_meta(tensor))
-            if self.has_static_type():
-                # Make sure that there is exactly one tensor to send, and its
-                # metadata should have matched the static type.
-                if meta_list != [None]:
-                    raise ValueError(
-                        "DAGNode annotated with "
-                        "TorchTensorType(_shape=shape, _dtype=dtype))` can return at "
-                        "most one tensor with the declared `_shape` and `_dtype`. "
-                        "Use TorchTensorType() if value contains more than one "
-                        "tensor or tensor of dynamic size."
-                    )
-            else:
-                self._meta_channel.write(meta_list)
-        else:
-            meta = self._get_tensor_meta(tensors)
-            if meta is not None:
-                self._meta_channel.write(meta)
-            tensors = [tensors]
->>>>>>> d4a52ea3
 
         # NOTE(swang): We must send the metadata *before* launching the NCCL
         # send. We are using blocking NCCL ops, so the following calls will
@@ -637,7 +488,6 @@
             for rank in self._reader_ranks:
                 self._nccl_group.send(tensor, rank)
 
-<<<<<<< HEAD
     def _get_recv_tensors_metadata(self) -> List[_TorchTensorMetadata]:
         """
         Get the shape(s) and dtype(s) of the tensors to receive from the
@@ -657,7 +507,7 @@
 
         return meta
 
-    def begin_read(self) -> Union["torch.Tensor", List["torch.Tensor"]]:
+    def read(self, timeout: Optional[float] = None) -> Union["torch.Tensor", List["torch.Tensor"]]:
         """
         Receive a list of tensors.
 
@@ -676,27 +526,6 @@
             buf = _torch_zeros_allocator(meta)
             self._nccl_group.recv(buf, self._writer_rank)
             bufs.append(buf)
-=======
-    def _read_single_tensor(self, typ: "TorchTensorType") -> "torch.Tensor":
-        buf = self._torch_tensor_allocator(typ._shape, typ._dtype)
-        self._nccl_group.recv(buf, self._writer_rank)
-        return buf
-
-    def read(
-        self, timeout: Optional[float] = None
-    ) -> Union["torch.Tensor", List["torch.Tensor"]]:
-        if self._meta_channel is not None:
-            meta = self._meta_channel.read()
-        else:
-            meta = self._typ
-
-        if not isinstance(meta, list):
-            return self._read_single_tensor(meta)
-
-        bufs: List["torch.Tensor"] = []
-        for typ in meta:
-            bufs.append(self._read_single_tensor(typ))
->>>>>>> d4a52ea3
         # TODO: Sync CUDA stream after receiving all tensors, instead of after
         # each tensor.
         return bufs
@@ -709,17 +538,6 @@
         if self._nccl_group_id in ctx.nccl_groups:
             del ctx.nccl_groups[self._nccl_group_id]
 
-<<<<<<< HEAD
-=======
-    def has_static_type(self) -> bool:
-        from ray.experimental.channel.torch_tensor_type import TorchTensorType
-
-        return (
-            self._typ._shape != TorchTensorType.AUTO
-            and self._typ._dtype != TorchTensorType.AUTO
-        )
-
->>>>>>> d4a52ea3
 
 def _do_init_nccl_group(self, group_id, world_size, comm_id, rank, actor_handles):
     import torch
