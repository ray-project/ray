--- conflicted
+++ resolved
@@ -10,10 +10,7 @@
 from ray.experimental.channel.common import ChannelInterface
 from ray.experimental.channel.nccl_group import _NcclGroup
 from ray.experimental.channel.shared_memory_channel import SharedMemoryType
-<<<<<<< HEAD
-=======
 from ray.experimental.channel.torch_tensor_type import TENSOR_METADATA_SIZE_BYTES
->>>>>>> fab4bcb5
 from ray.util.annotations import DeveloperAPI
 
 if TYPE_CHECKING:
@@ -158,10 +155,6 @@
         )
 
         self.torch: ModuleType = torch
-<<<<<<< HEAD
-        self.TorchTensorType = TorchTensorType
-=======
->>>>>>> fab4bcb5
 
         self._writer = writer
         self._writer_rank: Optional[int] = None
@@ -175,10 +168,6 @@
 
         assert isinstance(typ, TorchTensorType)
         assert typ.transport == typ.NCCL
-<<<<<<< HEAD
-        self._typ = typ
-=======
->>>>>>> fab4bcb5
         self._typ: "TorchTensorType" = typ
 
         ctx = ChannelContext.get_current()
@@ -210,15 +199,6 @@
         if (
             self._meta_channel is None
             and self._writer_registered
-<<<<<<< HEAD
-            and (
-                self._typ.shape == TorchTensorType.AUTO
-                or self._typ.dtype == TorchTensorType.AUTO
-            )
-        ):
-            # Allocate 1KiB for metadata.
-            metadata_type = SharedMemoryType(buffer_size_bytes=1_000)
-=======
             and not self.has_static_type()
         ):
             # We are the writer and the shape and/or dtype of the tensor was
@@ -228,18 +208,14 @@
             metadata_type = SharedMemoryType(
                 buffer_size_bytes=TENSOR_METADATA_SIZE_BYTES
             )
->>>>>>> fab4bcb5
             self._meta_channel = metadata_type.create_channel(
                 self._writer,
                 self._readers,
             )
 
         if self._meta_channel is None:
-<<<<<<< HEAD
-=======
             # Check that if there is no metadata channel, then we will only
             # pass tensors of static shape and dtype.
->>>>>>> fab4bcb5
             assert self.has_static_type()
 
     def ensure_registered_as_writer(self):
@@ -259,11 +235,8 @@
         )
 
     def _get_tensor_meta(self, tensor: "torch.Tensor") -> Optional["TorchTensorType"]:
-<<<<<<< HEAD
-=======
         from ray.experimental.channel.torch_tensor_type import TorchTensorType
 
->>>>>>> fab4bcb5
         if not isinstance(tensor, self.torch.Tensor):
             raise ValueError("Task must return torch.Tensors")
 
@@ -273,18 +246,10 @@
             )
 
         meta: Optional["TorchTensorType"] = None
-<<<<<<< HEAD
-        if (
-            self._typ.shape == self.TorchTensorType.AUTO
-            or self._typ.dtype == self.TorchTensorType.AUTO
-        ):
-            meta = self.TorchTensorType(shape=tensor.shape, dtype=tensor.dtype)
-=======
         if not self.has_static_type():
             # User did not declare a static type, so we must send the metadata
             # for this tensor.
             meta = TorchTensorType(shape=tensor.shape, dtype=tensor.dtype)
->>>>>>> fab4bcb5
         elif tensor.shape != self._typ.shape:
             raise ValueError(
                 f"torch.Tensor has shape {tensor.shape}, expected {self._typ.shape}"
@@ -293,7 +258,6 @@
             raise ValueError(
                 f"torch.Tensor has dtype {tensor.dtype}, expected {self._typ.dtype}"
             )
-<<<<<<< HEAD
 
         return meta
 
@@ -339,44 +303,6 @@
                 self._nccl_group.send(tensor, rank)
 
     def _begin_read_single_tensor(self, typ: "TorchTensorType") -> "torch.Tensor":
-=======
-
-        return meta
-
-    def write(
-        self,
-        tensor: "torch.Tensor",
-    ):
-        if isinstance(tensor, ray.exceptions.RayTaskError):
-            # TODO(swang): Write exceptions to the meta channel if it is
-            # available.
-            raise tensor
-
-        meta = self._get_tensor_meta(tensor)
-        if meta is not None:
-            self._meta_channel.write(meta)
-
-        # NOTE(swang): We must send the metadata *before* launching the NCCL
-        # send. We are using blocking NCCL ops, so the following calls will
-        # block until the kernel has been enqueued. Also, peers must launch the
-        # kernel together before either can proceed. Therefore, we send the
-        # metadata first so that the receiver can read the metadata and then
-        # launch the same NCCL op.
-        # TODO: If there are multiple readers, can replace with a
-        # broadcast.
-        for rank in self._reader_ranks:
-            self._nccl_group.send(tensor, rank)
-
-    def begin_read(self) -> "torch.Tensor":
-        if self._meta_channel is not None:
-            typ = self._meta_channel.begin_read()
-            # It's safe to release the channel because shape and dtype should get
-            # copied during deserialization.
-            self._meta_channel.end_read()
-        else:
-            typ = self._typ
-
->>>>>>> fab4bcb5
         buf = self.torch.zeros(typ.shape, dtype=typ.dtype, device=self._device)
         self._nccl_group.recv(buf, self._writer_rank)
         return buf
@@ -413,10 +339,6 @@
             del ctx.nccl_groups[self._nccl_group_id]
 
     def has_static_type(self) -> bool:
-<<<<<<< HEAD
-        return self._typ.shape != self.TorchTensorType.AUTO and self._typ.dtype != self.TorchTensorType.AUTO
-
-=======
         from ray.experimental.channel.torch_tensor_type import TorchTensorType
 
         return (
@@ -424,7 +346,6 @@
             and self._typ.dtype != TorchTensorType.AUTO
         )
 
->>>>>>> fab4bcb5
 
 def _do_init_nccl_group(self, group_id, world_size, comm_id, rank, actor_handles):
     import torch
