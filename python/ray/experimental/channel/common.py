--- conflicted
+++ resolved
@@ -16,12 +16,9 @@
 
 @PublicAPI(stability="alpha")
 class ChannelOutputType:
-<<<<<<< HEAD
     def __init__(self):
         self._contains_type: Optional["ChannelOutputType"] = None
 
-=======
->>>>>>> fab4bcb5
     def register_custom_serializer(self) -> None:
         """
         Register any custom serializers needed to pass data of this type. This
@@ -69,7 +66,6 @@
         raise NotImplementedError
 
     def requires_nccl(self) -> bool:
-<<<<<<< HEAD
         if self._contains_type is not None:
             if self._contains_type.requires_nccl():
                 return True
@@ -77,11 +73,6 @@
         # By default, channels do not require NCCL.
         return False
 
-=======
-        # By default, channels do not require NCCL.
-        return False
-
->>>>>>> fab4bcb5
     def set_nccl_group_id(self, group_id: str) -> None:
         raise NotImplementedError
 
