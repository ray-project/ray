import asyncio
import concurrent
<<<<<<< HEAD
=======
import copy
import sys
>>>>>>> bc99a3b9
import threading
import time
from collections import namedtuple
from dataclasses import dataclass
from typing import TYPE_CHECKING, Any, Dict, List, NamedTuple, Optional, Tuple, Union

import ray
import ray.exceptions
from ray.experimental.channel.gpu_communicator import GPUCommunicator
from ray.experimental.channel.serialization_context import _SerializationContext
from ray.util.annotations import DeveloperAPI, PublicAPI

# The context singleton on this process.
_default_context: "Optional[ChannelContext]" = None
_context_lock = threading.Lock()

if TYPE_CHECKING:
    import torch


def retry_and_check_interpreter_exit(f) -> bool:
    """This function is only useful when f contains channel read/write.

    Keep retrying channel read/write inside `f` and check if interpreter exits.
    It is important in case the read/write happens in a separate thread pool.
    See https://github.com/ray-project/ray/pull/47702
    """
    exiting = False
    while True:
        try:
            # results.append(c.read(timeout=1))
            f()
            break
        except ray.exceptions.RayChannelTimeoutError:
            if sys.is_finalizing():
                # Interpreter exits. We should ignore the error and
                # stop reading so that the thread can join.
                exiting = True
                break

    return exiting


# Holds the input arguments for an accelerated DAG node.
@PublicAPI(stability="alpha")
class RayDAGArgs(NamedTuple):
    args: Tuple[Any, ...]
    kwargs: Dict[str, Any]


@PublicAPI(stability="alpha")
class ChannelOutputType:
    def register_custom_serializer(self) -> None:
        """
        Register any custom serializers needed to pass data of this type. This
        method should be run on the reader(s) and writer of a channel, which
        are the driver and/or Ray actors.

        NOTE: When custom serializers are registered with Ray, the registered
        deserializer is shipped with the serialized value and used on the
        receiving end. Therefore, the deserializer function should *not*
        capture state that is meant to be worker-local, such as the worker's
        default device. Instead, these should be extracted from the
        worker-local _SerializationContext.
        """
        pass

    def create_channel(
        self,
        writer: Optional["ray.actor.ActorHandle"],
        reader_and_node_list: List[Tuple["ray.actor.ActorHandle", str]],
        read_by_adag_driver: bool,
    ) -> "ChannelInterface":
        """
        Instantiate a ChannelInterface class that can be used
        to pass data of this type.

        Args:
            writer: The actor that may write to the channel. None signifies the driver.
            reader_and_node_list: A list of tuples, where each tuple contains a reader
                actor handle and the node ID where the actor is located.
            read_by_adag_driver: True if a channel is read by an aDAG driver (Ray driver
                or an actor that creates the aDAG).
        Returns:
            A ChannelInterface that can be used to pass data
                of this type.
        """
        raise NotImplementedError

    def requires_nccl(self) -> bool:
        # By default, channels do not require NCCL.
        return False

    def get_custom_nccl_group(self) -> Optional[GPUCommunicator]:
        """
        Return the custom NCCL group if one is specified.
        """
        if self._contains_type is not None:
            return self._contains_type.get_custom_nccl_group()
        return None

    def set_nccl_group_id(self, group_id: str) -> None:
        raise NotImplementedError


@DeveloperAPI
@dataclass
class ChannelContext:
    serialization_context = _SerializationContext()
    _torch_device: Optional["torch.device"] = None

    def __init__(self):
        # Used for the torch.Tensor NCCL transport.
        self.nccl_groups: Dict[str, "GPUCommunicator"] = {}

    @staticmethod
    def get_current() -> "ChannelContext":
        """Get or create a singleton context.

        If the context has not yet been created in this process, it will be
        initialized with default settings.
        """

        global _default_context

        with _context_lock:
            if _default_context is None:
                _default_context = ChannelContext()

            return _default_context

    @property
    def torch_device(self) -> "torch.device":
        if self._torch_device is None:

            if not ray.get_gpu_ids():
                import torch

                # torch_utils defaults to returning GPU 0 if no GPU IDs were assigned
                # by Ray. We instead want the default to be CPU.
                self._torch_device = torch.device("cpu")

            from ray.air._internal import torch_utils

            self._torch_device = torch_utils.get_devices()[0]

        return self._torch_device

    def set_torch_device(self, device: "torch.device"):
        self._torch_device = device


@PublicAPI(stability="alpha")
class ChannelInterface:
    """
    Abstraction for a transport between a writer actor and some number of
    reader actors.
    """

    def __init__(
        self,
        writer: Optional[ray.actor.ActorHandle],
        readers: List[Optional[ray.actor.ActorHandle]],
        typ: Optional["ChannelOutputType"],
    ):
        """
        Create a channel that can be read and written by a Ray driver or actor.

        Args:
            writer: The actor that may write to the channel. None signifies the driver.
            readers: The actors that may read from the channel. None signifies
                the driver.
            typ: Type information about the values passed through the channel.
        """
        pass

    def ensure_registered_as_writer(self):
        """
        Check whether the process is a valid writer. This method must be idempotent.
        """
        raise NotImplementedError

    def ensure_registered_as_reader(self):
        """
        Check whether the process is a valid reader. This method must be idempotent.
        """
        raise NotImplementedError

    def write(self, value: Any, timeout: Optional[float] = None) -> None:
        """
        Write a value to the channel.

        Blocks if there are still pending readers for the previous value. The
        writer may not write again until the specified number of readers have
        read the value.

        Args:
            value: The value to write.
            timeout: The maximum time in seconds to wait to write the value.
                None means using default timeout, 0 means immediate timeout
                (immediate success or timeout without blocking), -1 means
                infinite timeout (block indefinitely).
        """
        raise NotImplementedError

    def read(self, timeout: Optional[float] = None) -> Any:
        """
        Read the latest value from the channel. This call will block until a
        value is available to read.

        Subsequent calls to read() may *block* if the deserialized object is
        zero-copy (e.g., bytes or a numpy array) *and* the object is still in scope.

        Args:
            timeout: The maximum time in seconds to wait to read the value.
                None means using default timeout, 0 means immediate timeout
                (immediate success or timeout without blocking), -1 means
                infinite timeout (block indefinitely).

        Returns:
            Any: The deserialized value. If the deserialized value is an
            Exception, it will be returned directly instead of being raised.
        """
        raise NotImplementedError

    def close(self) -> None:
        """
        Close this channel. This method must not block and it must be made
        idempotent. Any existing values in the channel may be lost after the
        channel is closed.
        """
        raise NotImplementedError


# Interfaces for channel I/O.
@DeveloperAPI
class ReaderInterface:
    def __init__(
        self,
        input_channels: List[ChannelInterface],
    ):
        assert isinstance(input_channels, list)
        for chan in input_channels:
            assert isinstance(chan, ChannelInterface)

        self._input_channels = input_channels
        self._closed = False
        self._num_reads = 0

    def get_num_reads(self) -> int:
        return self._num_reads

    def start(self):
        raise NotImplementedError

    def _read_list(self, timeout: Optional[float] = None) -> List[Any]:
        """
        Read a list of values from this reader.

        Args:
            timeout: The maximum time in seconds to wait for reading.
                None means using default timeout, 0 means immediate timeout
                (immediate success or timeout without blocking), -1 means
                infinite timeout (block indefinitely).

        """
        raise NotImplementedError

    def read(self, timeout: Optional[float] = None) -> List[Any]:
        """
        Read from this reader.

        Args:
            timeout: The maximum time in seconds to wait for reading.
                None means using default timeout, 0 means immediate timeout
                (immediate success or timeout without blocking), -1 means
                infinite timeout (block indefinitely).
        """
        assert (
            timeout is None or timeout >= 0 or timeout == -1
        ), "Timeout must be non-negative or -1."
        outputs = self._read_list(timeout)
        self._num_reads += 1
        return outputs

    def close(self) -> None:
        self._closed = True
        for channel in self._input_channels:
            channel.close()


@DeveloperAPI
class SynchronousReader(ReaderInterface):
    def __init__(
        self,
        input_channels: List[ChannelInterface],
    ):
        super().__init__(input_channels)

    def start(self):
        pass

    def _read_list(self, timeout: Optional[float] = None) -> List[Any]:
        results = []
        for c in self._input_channels:
            start_time = time.monotonic()
            results.append(c.read(timeout))
            if timeout is not None:
                timeout -= time.monotonic() - start_time
                timeout = max(timeout, 0)
        return results


@DeveloperAPI
class AwaitableBackgroundReader(ReaderInterface):
    """
    Asyncio-compatible channel reader.

    The reader is constructed with an async queue of futures whose values it
    will fulfill. It uses a threadpool to execute the blocking calls to read
    from the input channel(s).
    """

    def __init__(
        self,
        input_channels: List[ChannelInterface],
        fut_queue: asyncio.Queue,
    ):
        super().__init__(input_channels)
        self._fut_queue = fut_queue
        self._background_task = None
        self._background_task_executor = concurrent.futures.ThreadPoolExecutor(
            max_workers=1, thread_name_prefix="channel.AwaitableBackgroundReader"
        )

    def start(self):
        self._background_task = asyncio.ensure_future(self.run())

    def _run(self):
        results = []
        for c in self._input_channels:
            exiting = retry_and_check_interpreter_exit(
                lambda: results.append(c.read(timeout=1))
            )
            if exiting:
                break

        return results

    async def run(self):
        loop = asyncio.get_running_loop()
        while not self._closed:
            res, fut = await asyncio.gather(
                loop.run_in_executor(self._background_task_executor, self._run),
                self._fut_queue.get(),
                return_exceptions=True,
            )

            # Set the result on the main thread.
            fut.set_result(res)
            # NOTE(swang): If the object is zero-copy deserialized, then it
            # will stay in scope as long as ret and the future are in scope.
            # Therefore, we must delete both here after fulfilling the future.
            del res
            del fut

    def close(self):
        super().close()
        self._background_task_executor.shutdown(cancel_futures=True)
        self._background_task.cancel()


@DeveloperAPI
class WriterInterface:
    def __init__(
        self,
        output_channels: List[ChannelInterface],
        output_idxs: List[Optional[Union[int, str]]],
        is_input=False,
    ):
        """
        Initialize the writer.

        Args:
            output_channels: The output channels to write to.
            output_idxs: The indices of the values to write to each channel.
                This has the same length as `output_channels`. If `is_input` is True,
                the index can be an integer or a string to retrieve the corresponding
                value from `args` or `kwargs` in the DAG's input. If `is_input`
                is False, the entire value is written if the index is None. Otherwise,
                the value at the specified index in the tuple is written.
            is_input: Whether the writer is DAG input writer or not.
        """

        assert len(output_channels) == len(output_idxs)
        self._output_channels = output_channels
        self._output_idxs = output_idxs
        self._closed = False
        self._num_writes = 0
        self._is_input = is_input

    def get_num_writes(self) -> int:
        return self._num_writes

    def start(self):
        raise NotImplementedError()

    def write(self, val: Any, timeout: Optional[float] = None) -> None:
        """
        Write the value.

        Args:
            timeout: The maximum time in seconds to wait for writing.
                None means using default timeout, 0 means immediate timeout
                (immediate success or timeout without blocking), -1 means
                infinite timeout (block indefinitely).
        """
        raise NotImplementedError()

    def close(self) -> None:
        self._closed = True
        for channel in self._output_channels:
            channel.close()


def _adapt(raw_args: Any, key: Optional[Union[int, str]], is_input: bool):
    """
    Adapt the raw arguments to the key. If `is_input` is True, this method will
    retrieve the value from the input data for an InputAttributeNode. Otherwise, it
    will retrieve either a partial value or the entire value from the output of
    a ClassMethodNode.

    Args:
        raw_args: The raw arguments to adapt.
        key: The key to adapt.
        is_input: Whether the writer is DAG input writer or not.
    """
    if is_input:
        if not isinstance(raw_args, RayDAGArgs):
            # Fast path for a single input.
            return raw_args
        else:
            args = raw_args.args
            kwargs = raw_args.kwargs

        if isinstance(key, int):
            return args[key]
        else:
            return kwargs[key]
    else:
        if key is not None:
            return raw_args[key]
        else:
            return raw_args


@DeveloperAPI
class SynchronousWriter(WriterInterface):
    def start(self):
        for channel in self._output_channels:
            channel.ensure_registered_as_writer()

    def write(self, val: Any, timeout: Optional[float] = None) -> None:
        # If it is an exception, there's only 1 return value.
        # We have to send the same data to all channels.
        if isinstance(val, Exception):
            if len(self._output_channels) > 1:
                val = tuple(val for _ in range(len(self._output_channels)))

        if not self._is_input:
            if len(self._output_channels) > 1:
                if not isinstance(val, tuple):
                    raise ValueError(
                        f"Expected a tuple of {len(self._output_channels)} outputs, "
                        f"but got {type(val)}"
                    )
                if len(val) != len(self._output_channels):
                    raise ValueError(
                        f"Expected {len(self._output_channels)} outputs, but got "
                        f"{len(val)} outputs"
                    )

        for i, channel in enumerate(self._output_channels):
            idx = self._output_idxs[i]
            val_i = _adapt(val, idx, self._is_input)
            channel.write(val_i, timeout)
        self._num_writes += 1


@DeveloperAPI
class AwaitableBackgroundWriter(WriterInterface):
    def __init__(
        self,
        output_channels: List[ChannelInterface],
        output_idxs: List[Optional[Union[int, str]]],
        max_queue_size: Optional[int] = None,
        is_input=False,
    ):
        super().__init__(output_channels, output_idxs, is_input=is_input)
        if max_queue_size is None:
            from ray.dag import DAGContext

            ctx = DAGContext.get_current()
            max_queue_size = ctx.asyncio_max_queue_size
        self._queue = asyncio.Queue(max_queue_size)
        self._background_task = None
        self._background_task_executor = concurrent.futures.ThreadPoolExecutor(
            max_workers=1, thread_name_prefix="channel.AwaitableBackgroundWriter"
        )

    def start(self):
        for channel in self._output_channels:
            channel.ensure_registered_as_writer()
        self._background_task = asyncio.ensure_future(self.run())

    def _run(self, res):
        if not self._is_input:
            if len(self._output_channels) > 1:
                if not isinstance(res, tuple):
                    raise ValueError(
                        f"Expected a tuple of {len(self._output_channels)} outputs, "
                        f"but got {type(res)}"
                    )
                if len(res) != len(self._output_channels):
                    raise ValueError(
                        f"Expected {len(self._output_channels)} outputs, but got "
                        f"{len(res)} outputs"
                    )

        for i, channel in enumerate(self._output_channels):
            idx = self._output_idxs[i]
            res_i = _adapt(res, idx, self._is_input)
            exiting = retry_and_check_interpreter_exit(
                lambda: channel.write(res_i, timeout=1)
            )
            if exiting:
                break

    async def run(self):
        loop = asyncio.get_event_loop()
        while True:
            res = await self._queue.get()
            await loop.run_in_executor(self._background_task_executor, self._run, res)

    async def write(self, val: Any) -> None:
        if self._closed:
            raise RuntimeError("DAG execution cancelled")
        await self._queue.put(val)
        self._num_writes += 1

    def close(self):
        self._background_task.cancel()
        super().close()<|MERGE_RESOLUTION|>--- conflicted
+++ resolved
@@ -1,10 +1,6 @@
 import asyncio
 import concurrent
-<<<<<<< HEAD
-=======
-import copy
 import sys
->>>>>>> bc99a3b9
 import threading
 import time
 from collections import namedtuple
