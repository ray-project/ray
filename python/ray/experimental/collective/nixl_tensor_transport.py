from typing import TYPE_CHECKING, List, Optional

import ray
from ray.experimental.collective.tensor_transport_manager import (
    TensorTransportManager,
)
from ray.util.collective.types import (
    NIXL_GROUP_NAME,
    Backend,
    NixlCommunicatorMetadata,
    NixlTransportMetadata,
)

if TYPE_CHECKING:
    import torch


class NixlTensorTransport(TensorTransportManager):
    @property
    def tensor_transport_backend(self) -> Backend:
        return Backend.NIXL

    @staticmethod
    def is_one_sided() -> bool:
        return True

    @staticmethod
    def can_abort_transport() -> bool:
        return True

    def actor_has_tensor_transport(self, actor: "ray.actor.ActorHandle") -> bool:
        def __ray_actor_has_tensor_transport__(
            self: "ray.actor.ActorHandle",
        ) -> bool:
            try:
                from ray.util.collective.collective import get_group_handle

                nixl_backend = get_group_handle(NIXL_GROUP_NAME)
                return nixl_backend is not None
            except Exception:
                return False

        return ray.get(
            actor.__ray_call__.options(concurrency_group="_ray_system").remote(
                __ray_actor_has_tensor_transport__
            )
        )

    @staticmethod
    def extract_tensor_transport_metadata(
        obj_id: str,
        gpu_object: List["torch.Tensor"],
    ) -> NixlTransportMetadata:
        from ray._private.worker import global_worker
        from ray.util.collective.collective import get_group_handle
        from ray.util.collective.collective_group.nixl_backend import NixlBackend
        from ray.util.collective.types import NixlTransportMetadata

        gpu_object_store = global_worker.gpu_object_manager.gpu_object_store
        nixl_backend: NixlBackend = get_group_handle(NIXL_GROUP_NAME)
        device = None
        tensor_meta = []
        duplicate_meta = gpu_object_store.record_and_get_meta_if_duplicate(
            obj_id, gpu_object
        )
        if duplicate_meta is not None:
            return duplicate_meta
        if gpu_object:
            reg_descs, serialized_descs, agent_meta = nixl_backend.get_nixl_metadata(
                gpu_object
            )
            # We assume all tensors in one GPU object have the same device type.
            device = gpu_object[0].device
            for t in gpu_object:
                if t.device.type != device.type:
                    raise ValueError(
                        "All tensors in an RDT object must have the same device type."
                    )
                tensor_meta.append((t.shape, t.dtype))
        else:
            reg_descs, serialized_descs, agent_meta = None, None, None
        ret = NixlTransportMetadata(
            tensor_meta=tensor_meta,
            tensor_device=device,
            nixl_reg_descs=reg_descs,
            nixl_serialized_descs=serialized_descs,
            nixl_agent_meta=agent_meta,
        )
        gpu_object_store.record_managed_meta_nixl(obj_id, ret)
        return ret

    @staticmethod
    def get_tensor_transport_metadata(
        src_actor: "ray.actor.ActorHandle",
        obj_id: str,
    ) -> NixlTransportMetadata:
        def __ray_get_tensor_transport_metadata__(
            self: "ray.actor.ActorHandle",
            obj_id: str,
        ) -> NixlTransportMetadata:

            from ray._private.worker import global_worker

            gpu_object_manager = global_worker.gpu_object_manager
            gpu_object_store = gpu_object_manager.gpu_object_store
            # NOTE: We do not specify a timeout here because the user task that returns
            # it could take arbitrarily long and we don't want to trigger a spurious
            # timeout.
            gpu_object = gpu_object_store.wait_and_get_object(obj_id)
            return NixlTensorTransport.extract_tensor_transport_metadata(
                obj_id, gpu_object
            )

        # Submit a Ray actor task to the source actor to get the tensor metadata.
        # The metadata is a list of tuples, where each tuple contains the shape and dtype
        # of a tensor in the GPU object store. This function returns an ObjectRef that
        # points to the tensor metadata.
        # NOTE(swang): We put this task on the background thread to avoid tasks
        # executing on the main thread blocking this task.

        return src_actor.__ray_call__.options(concurrency_group="_ray_system").remote(
            __ray_get_tensor_transport_metadata__, obj_id
        )

    @staticmethod
    def get_communicator_metadata(
        src_actor: "ray.actor.ActorHandle",
        dst_actor: "ray.actor.ActorHandle",
        backend: Optional[str] = None,
    ) -> NixlCommunicatorMetadata:

        communicator_metadata = NixlCommunicatorMetadata(
            communicator_name=NIXL_GROUP_NAME,
        )

        return communicator_metadata

    @staticmethod
    def recv_multiple_tensors(
        tensors,
        obj_id: str,
        tensor_transport_metadata: NixlTransportMetadata,
        communicator_metadata: NixlCommunicatorMetadata,
    ):
        from ray.util.collective import types
        from ray.util.collective.collective import get_group_handle

        if tensors:
            g = get_group_handle(communicator_metadata.communicator_name)

            assert isinstance(
                tensor_transport_metadata, types.NixlTransportMetadata
            ), "metadata must be a NixlTransportMetadata object for NIXL transport"
            assert isinstance(
                communicator_metadata, types.NixlCommunicatorMetadata
            ), "metadata must be a NixlCommunicatorMetadata object for NIXL transport"

            g.recv(
                tensors,
                obj_id,
                tensor_transport_metadata.nixl_serialized_descs,
                tensor_transport_metadata.nixl_agent_meta,
            )

    @staticmethod
    def send_multiple_tensors(
        tensors: List["torch.Tensor"],
        communicator_metadata: NixlCommunicatorMetadata,
        device: "torch.device",
    ):
        raise NotImplementedError(
            "NIXL transport does not support send_multiple_tensors, since it is a one-sided transport."
        )

    @staticmethod
    def garbage_collect(obj_id: str, tensor_transport_meta: NixlTransportMetadata):
        from ray._private.worker import global_worker
        from ray.util.collective.collective import get_group_handle

<<<<<<< HEAD
        descs = tensor_transport_meta.nixl_reg_descs
        if descs is not None:
            nixl_backend: NixlBackend = get_group_handle(NIXL_GROUP_NAME)
            nixl_backend.deregister_memory(descs)

    @staticmethod
    def abort_transport(
        obj_id: str,
        communicator_metadata: NixlCommunicatorMetadata,
    ):
        from ray.util.collective.collective import get_group_handle

        g = get_group_handle(communicator_metadata.communicator_name)
        if g:
            g.abort(obj_id)
=======
        gpu_object_store = global_worker.gpu_object_manager.gpu_object_store
        count = gpu_object_store.remove_managed_meta_nixl(obj_id)
        if count == 0:
            descs = tensor_transport_meta.nixl_reg_descs
            if descs is not None:
                nixl_backend = get_group_handle(NIXL_GROUP_NAME)
                nixl_backend.deregister_memory(descs)
>>>>>>> f2a7a94a
<|MERGE_RESOLUTION|>--- conflicted
+++ resolved
@@ -177,11 +177,13 @@
         from ray._private.worker import global_worker
         from ray.util.collective.collective import get_group_handle
 
-<<<<<<< HEAD
-        descs = tensor_transport_meta.nixl_reg_descs
-        if descs is not None:
-            nixl_backend: NixlBackend = get_group_handle(NIXL_GROUP_NAME)
-            nixl_backend.deregister_memory(descs)
+        gpu_object_store = global_worker.gpu_object_manager.gpu_object_store
+        count = gpu_object_store.remove_managed_meta_nixl(obj_id)
+        if count == 0:
+            descs = tensor_transport_meta.nixl_reg_descs
+            if descs is not None:
+                nixl_backend = get_group_handle(NIXL_GROUP_NAME)
+                nixl_backend.deregister_memory(descs)
 
     @staticmethod
     def abort_transport(
@@ -192,13 +194,4 @@
 
         g = get_group_handle(communicator_metadata.communicator_name)
         if g:
-            g.abort(obj_id)
-=======
-        gpu_object_store = global_worker.gpu_object_manager.gpu_object_store
-        count = gpu_object_store.remove_managed_meta_nixl(obj_id)
-        if count == 0:
-            descs = tensor_transport_meta.nixl_reg_descs
-            if descs is not None:
-                nixl_backend = get_group_handle(NIXL_GROUP_NAME)
-                nixl_backend.deregister_memory(descs)
->>>>>>> f2a7a94a
+            g.abort(obj_id)