--- conflicted
+++ resolved
@@ -58,7 +58,7 @@
             for t in gpu_object:
                 if t.device.type != device.type:
                     raise ValueError(
-                        "All tensors in one GPU object must be the same device type."
+                        "All tensors in an RDT object must have the same device type."
                     )
                 tensor_meta.append((t.shape, t.dtype))
         else:
@@ -87,36 +87,8 @@
             # it could take arbitrarily long and we don't want to trigger a spurious
             # timeout.
             gpu_object = gpu_object_store.wait_and_get_object(obj_id)
-<<<<<<< HEAD
 
             return NixlTensorTransport.extract_tensor_transport_metadata(gpu_object)
-=======
-            from ray.util.collective.collective import get_group_handle
-
-            nixl_backend: NixlBackend = get_group_handle(NIXL_GROUP_NAME)
-            device = None
-            tensor_meta = []
-            if gpu_object:
-                serialized_descs, agent_meta = nixl_backend.get_nixl_metadata(
-                    gpu_object
-                )
-                # We assume all tensors in one GPU object have the same device type.
-                device = gpu_object[0].device
-                for t in gpu_object:
-                    if t.device.type != device.type:
-                        raise ValueError(
-                            "All tensors in an RDT object must have the same device type."
-                        )
-                    tensor_meta.append((t.shape, t.dtype))
-            else:
-                serialized_descs, agent_meta = None, None
-            return NixlTransportMetadata(
-                tensor_meta=tensor_meta,
-                tensor_device=device,
-                nixl_serialized_descs=serialized_descs,
-                nixl_agent_meta=agent_meta,
-            )
->>>>>>> f4dc12e4
 
         # Submit a Ray actor task to the source actor to get the tensor metadata.
         # The metadata is a list of tuples, where each tuple contains the shape and dtype
