from typing import TYPE_CHECKING, List, Optional

import ray
from ray.experimental.collective.tensor_transport_manager import (
<<<<<<< HEAD
=======
    TensorTransportEnum,
>>>>>>> 248d0694
    TensorTransportManager,
)
from ray.util.collective.types import (
    Backend,
    CollectiveCommunicatorMetadata,
    CollectiveTransportMetadata,
)

if TYPE_CHECKING:
    import torch


class CollectiveTensorTransport(TensorTransportManager):
    def __init__(self, tensor_transport_backend: Backend):
        self._tensor_transport_backend = tensor_transport_backend

    @property
    def tensor_transport_backend(self) -> Backend:
        return self._tensor_transport_backend

    @staticmethod
    def is_one_sided() -> bool:
        return False

    def actor_has_tensor_transport(self, actor: "ray.actor.ActorHandle") -> bool:
        from ray.experimental.collective import get_collective_groups

        communicators = get_collective_groups(
            [actor], backend=self.tensor_transport_backend
        )
        return len(communicators) > 0

    @staticmethod
    def extract_tensor_transport_metadata(
        gpu_object: List["torch.Tensor"],
    ) -> CollectiveTransportMetadata:
        tensor_meta = []
        device = None
        if gpu_object:
            device = gpu_object[0].device
            for t in gpu_object:
                if t.device.type != device.type:
                    raise ValueError(
                        "All tensors in one GPU object must be the same device type."
                    )
                tensor_meta.append((t.shape, t.dtype))
        return CollectiveTransportMetadata(
            tensor_meta=tensor_meta,
            tensor_device=device,
        )

    @staticmethod
    def get_tensor_transport_metadata(
        src_actor: "ray.actor.ActorHandle",
        obj_id: str,
    ) -> CollectiveTransportMetadata:
        def __ray_get_tensor_transport_metadata__(
            self: "ray.actor.ActorHandle",
            obj_id: str,
        ) -> CollectiveTransportMetadata:

            from ray._private.worker import global_worker

            gpu_object_store = global_worker.gpu_object_manager.gpu_object_store
            # NOTE: We do not specify a timeout here because the user task that returns
            # it could take arbitrarily long and we don't want to trigger a spurious
            # timeout.
            gpu_object = gpu_object_store.wait_and_get_object(obj_id)
            return CollectiveTensorTransport.extract_tensor_transport_metadata(
                gpu_object
            )

        # Submit a Ray actor task to the source actor to get the tensor metadata.
        # The metadata is a list of tuples, where each tuple contains the shape and dtype
        # of a tensor in the GPU object store. This function returns an ObjectRef that
        # points to the tensor metadata.
        # NOTE(swang): We put this task on the background thread to avoid tasks
        # executing on the main thread blocking this task.

        return src_actor.__ray_call__.options(concurrency_group="_ray_system").remote(
            __ray_get_tensor_transport_metadata__, obj_id
        )

    @staticmethod
    def get_communicator_metadata(
        src_actor: "ray.actor.ActorHandle",
        dst_actor: "ray.actor.ActorHandle",
        backend: Optional[str] = None,
    ) -> CollectiveCommunicatorMetadata:

        from ray.experimental.collective import get_collective_groups

        communicators = get_collective_groups(
            [src_actor, dst_actor],
            backend=backend,
        )
        # TODO(kevin85421): Support multiple communicators.
        if len(communicators) == 0:
            raise ValueError(
                f"No communicators found for actors {src_actor} and {dst_actor}. "
                "Create a communicator with "
                "`ray.experimental.collective.create_collective_group` "
                "before calling actor tasks. with non-default tensor_transport."
            )
        elif len(communicators) > 1:
            raise ValueError(
                f"There are {len(communicators)} possible communicators that contain actors {src_actor} and {dst_actor}. "
                "Currently, GPU objects only support one communicator. Please make sure only "
                "one communicator exists."
            )
        communicator = communicators[0]
        src_rank = communicator.get_rank(src_actor)
        if src_rank == -1:
            raise ValueError(
                f"Sender actor {src_actor} not found in communicator. "
                "Please make sure the sender and receiver are in the same communicator."
            )
        dst_rank = communicator.get_rank(dst_actor)
        if dst_rank == -1:
            raise ValueError(
                f"Receiver actor {dst_actor} not found in communicator. "
                "Please make sure the sender and receiver are in the same communicator."
            )

        communicator_metadata = CollectiveCommunicatorMetadata(
            communicator_name=communicator.name,
            src_rank=src_rank,
            dst_rank=dst_rank,
        )
        return communicator_metadata

    @staticmethod
    def recv_multiple_tensors(
        tensors,
        tensor_transport_metadata: CollectiveTransportMetadata,
        communicator_metadata: CollectiveCommunicatorMetadata,
    ):
        from ray.util.collective import types
        from ray.util.collective.collective import recv

        assert isinstance(
            tensor_transport_metadata, types.CollectiveTransportMetadata
        ), "metadata must be a CollectiveTransportMetadata object for non-NIXL transport"
        assert isinstance(
            communicator_metadata, types.CollectiveCommunicatorMetadata
        ), "metadata must be a CollectiveCommunicatorMetadata object for non-NIXL transport"

        for tensor in tensors:
            recv(
                tensor,
                communicator_metadata.src_rank,
                communicator_metadata.communicator_name,
            )

    @staticmethod
    def send_multiple_tensors(
        tensors: List["torch.Tensor"],
        tensor_transport_metadata: CollectiveTransportMetadata,
        communicator_metadata: CollectiveCommunicatorMetadata,
    ):
        import ray.util.collective as collective

        device = tensors[0].device if tensors else None

        for tensor in tensors:
            if tensor.device.type != device.type:
                # TODO(swang): Right now there is no way to catch this error
                # and the receiving Ray task will hang.
                raise ValueError(
                    f"tensor device {tensor.device} does not match device {device}"
                )
            collective.send(
                tensor,
                communicator_metadata.dst_rank,
                communicator_metadata.communicator_name,
            )<|MERGE_RESOLUTION|>--- conflicted
+++ resolved
@@ -2,10 +2,6 @@
 
 import ray
 from ray.experimental.collective.tensor_transport_manager import (
-<<<<<<< HEAD
-=======
-    TensorTransportEnum,
->>>>>>> 248d0694
     TensorTransportManager,
 )
 from ray.util.collective.types import (
