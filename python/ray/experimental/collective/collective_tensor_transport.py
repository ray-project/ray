--- conflicted
+++ resolved
@@ -184,8 +184,9 @@
             )
 
     @staticmethod
-<<<<<<< HEAD
-    def garbage_collect(tensor_transport_meta: CollectiveTransportMetadata):
+    def garbage_collect(
+        obj_id: str, tensor_transport_meta: CollectiveTransportMetadata
+    ):
         pass
 
     @staticmethod
@@ -195,10 +196,4 @@
     ):
         raise NotImplementedError(
             "Collective transport does not support abort_transport for now."
-        )
-=======
-    def garbage_collect(
-        obj_id: str, tensor_transport_meta: CollectiveTransportMetadata
-    ):
-        pass
->>>>>>> f2a7a94a
+        )