--- conflicted
+++ resolved
@@ -24,24 +24,9 @@
 TENSOR_TRANSPORT_TO_COLLECTIVE_BACKEND = {
     TensorTransportEnum.NCCL: Backend.NCCL,
     TensorTransportEnum.GLOO: Backend.TORCH_GLOO,
-<<<<<<< HEAD
+    TensorTransportEnum.NIXL: Backend.NIXL,
     TensorTransportEnum.HCCL: Backend.HCCL,
 }
-
-COLLECTIVE_BACKEND_TO_TORCH_DEVICE = {
-    Backend.NCCL: torch.device("cuda"),
-    Backend.TORCH_GLOO: torch.device("cpu"),
-=======
-    TensorTransportEnum.NIXL: Backend.NIXL,
->>>>>>> 9d4cbc43
-}
-
-try:
-    import torch_npu  # noqa: F401
-
-    COLLECTIVE_BACKEND_TO_TORCH_DEVICE[Backend.HCCL] = torch.device("npu")
-except ImportError:
-    pass
 
 
 def _tensor_transport_to_collective_backend(
