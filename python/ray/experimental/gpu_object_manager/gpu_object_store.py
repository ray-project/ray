--- conflicted
+++ resolved
@@ -1,9 +1,5 @@
-<<<<<<< HEAD
-from typing import TYPE_CHECKING, Any, Dict, List, NamedTuple, Optional, Tuple
+from typing import TYPE_CHECKING, Any, Dict, List, NamedTuple, Optional, Tuple, Set
 import threading
-=======
-from typing import Dict, List, Optional, Tuple, Set
->>>>>>> 2fcc688c
 
 import ray.util.collective as collective
 from ray._private.custom_types import TensorTransportEnum
@@ -117,16 +113,13 @@
         #
         # Note: Currently, `gpu_object_store` is only supported for Ray Actors.
         self.gpu_object_store: Dict[str, List["torch.Tensor"]] = {}
-<<<<<<< HEAD
         # Synchronization for GPU object store. The GPU object store can be read
         # and written by the main thread, which is executing user code, and the
         # background _ray_system thread, which executes data transfers and
         # performs GC.
         self.object_present_cv = threading.Condition(gpu_object_store_lock)
-=======
         # A set of object IDs that are the primary copy.
         self.primary_gpu_object_ids: Set[str] = set()
->>>>>>> 2fcc688c
 
     def has_object(self, obj_id: str) -> bool:
         return obj_id in self.gpu_object_store
@@ -134,11 +127,28 @@
     def get_object(self, obj_id: str) -> Optional[List["torch.Tensor"]]:
         return self.gpu_object_store[obj_id]
 
-<<<<<<< HEAD
-    def add_object(self, obj_id: str, tensors: List["torch.Tensor"]):
-        with self.object_present_cv:
+    def add_object(
+        self,
+        obj_id: str,
+        gpu_object: List["torch.Tensor"],
+        is_primary: bool = False,
+    ):
+        """
+        Add a GPU object to the GPU object store.
+
+        Args:
+            obj_id: The object ID of the GPU object.
+            gpu_object: A list of tensors representing the GPU object.
+            is_primary: Whether the GPU object is the primary copy.
+        """
+        with self.object_present_cv:
+            if is_primary:
+                self.primary_gpu_object_ids.add(obj_id)
             self.gpu_object_store[obj_id] = tensors
             self.object_present_cv.notify_all()
+
+    def is_primary_copy(self, obj_id: str) -> bool:
+        return obj_id in self.primary_gpu_object_ids
 
     def wait_and_pop_object(
         self, obj_id: str, timeout: Optional[float] = None
@@ -160,7 +170,7 @@
             self.wait_object(obj_id, timeout)
             return self.pop_object(obj_id)
 
-    def wait_object(self, obj_id: str, timeout: Optional[float] = None):
+    def wait_object(self, obj_id: str, timeout: Optional[float] = None) -> List["torch.Tensor"]:
         """Wait for the GPU object to be present in the GPU object store.
         If the object is not present after the optional timeout, raise a
         TimeoutError.
@@ -179,42 +189,14 @@
                 raise TimeoutError(
                     f"ObjectRef({obj_id}) not found in GPU object store after {timeout}s, transfer may have failed. Please report this issue on GitHub: https://github.com/ray-project/ray/issues/new/choose"
                 )
+            return self.gpu_object_store[obj_id]
 
     def pop_object(self, obj_id: str) -> List["torch.Tensor"]:
-        return self.gpu_object_store.pop(obj_id)
-=======
-    def add_gpu_object(
-        self,
-        obj_id: str,
-        gpu_object: List["torch.Tensor"],
-        is_primary: bool = False,
-    ):
-        """
-        Add a GPU object to the GPU object store.
-
-        Args:
-            obj_id: The object ID of the GPU object.
-            gpu_object: A list of tensors representing the GPU object.
-            is_primary: Whether the GPU object is the primary copy.
-        """
-        if is_primary:
-            self.primary_gpu_object_ids.add(obj_id)
-        self.gpu_object_store[obj_id] = gpu_object
-
-    def is_primary_copy(self, obj_id: str) -> bool:
-        return obj_id in self.primary_gpu_object_ids
-
-    def remove_gpu_object(self, obj_id: str):
-        """
-        Remove the GPU object from the GPU object store.
-
-        Args:
-            obj_id: The object ID of the GPU object.
-        """
-        assert (
-            obj_id in self.gpu_object_store
-        ), f"obj_id={obj_id} not found in GPU object store"
-        del self.gpu_object_store[obj_id]
-        if obj_id in self.primary_gpu_object_ids:
-            self.primary_gpu_object_ids.remove(obj_id)
->>>>>>> 2fcc688c
+        with self.object_present_cv:
+            assert (
+                obj_id in self.gpu_object_store
+            ), f"obj_id={obj_id} not found in GPU object store"
+            tensors= self.gpu_object_store.pop(obj_id)
+            if obj_id in self.primary_gpu_object_ids:
+                self.primary_gpu_object_ids.remove(obj_id)
+            return tensors