import threading
from collections import defaultdict, deque
from dataclasses import dataclass
from typing import Dict, List, Optional, Set, Union

import ray
import ray.util.collective as collective
from ray._private.custom_types import TensorTransportEnum
from ray._raylet import ObjectRef
from ray.experimental.collective import get_tensor_transport_manager
from ray.experimental.collective.util import device_match_transport
from ray.util.collective.types import (
    Backend,
    CommunicatorMetadata,
    TensorTransportMetadata,
)

try:
    import torch
except ImportError:
    raise ImportError(
        "`tensor_transport` requires PyTorch. "
        "Please install torch with 'pip install torch' to use this feature."
    )

TENSOR_TRANSPORT_TO_COLLECTIVE_BACKEND = {
    TensorTransportEnum.NCCL: Backend.NCCL,
    TensorTransportEnum.GLOO: Backend.TORCH_GLOO,
    TensorTransportEnum.NIXL: Backend.NIXL,
}


def _tensor_transport_to_collective_backend(
    tensor_transport: TensorTransportEnum,
) -> Backend:
    try:
        return TENSOR_TRANSPORT_TO_COLLECTIVE_BACKEND[tensor_transport]
    except KeyError:
        raise ValueError(
            f"Invalid tensor transport {tensor_transport.name}, must be one of {list(TENSOR_TRANSPORT_TO_COLLECTIVE_BACKEND.keys())}."
        )


def __ray_send__(
    self,
    obj_id: str,
    tensor_transport_meta: List[Union[ObjectRef, TensorTransportMetadata]],
    communicator_meta: CommunicatorMetadata,
):
    """Helper function that runs on the src actor to send tensors to the dst actor."""
    from ray._private.worker import global_worker

    tensor_transport_meta: TensorTransportMetadata = (
        ray.get(tensor_transport_meta[0])
        if isinstance(tensor_transport_meta[0], ObjectRef)
        else tensor_transport_meta[0]
    )

    gpu_object_store = global_worker.gpu_object_manager._gpu_object_store
    assert gpu_object_store.has_object(
        obj_id
    ), f"obj_id={obj_id} not found in GPU object store"

    tensors = gpu_object_store.get_object(obj_id)

    backend = collective.get_group_handle(communicator_meta.communicator_name).backend()

    tensor_transport_manager = get_tensor_transport_manager(backend)
    if tensors and not device_match_transport(tensors[0].device, backend):
        raise ValueError(
            f"Tensor transport backend {backend} does not support tensor transfer on device {tensors[0].device}."
        )
    tensor_transport_manager.send_multiple_tensors(
        tensors,
        tensor_transport_meta,
        communicator_meta,
    )


def __ray_recv__(
    self,
    obj_id: str,
    tensor_transport_meta: List[Union[ObjectRef, TensorTransportMetadata]],
    communicator_meta: CommunicatorMetadata,
):
    """Helper function that runs on the dst actor to receive tensors from the src actor."""
    from ray._private.worker import global_worker

    gpu_object_store = global_worker.gpu_object_manager.gpu_object_store
    try:
        tensor_transport_meta: TensorTransportMetadata = (
            ray.get(tensor_transport_meta[0])
            if isinstance(tensor_transport_meta[0], ObjectRef)
            else tensor_transport_meta[0]
        )
        device = tensor_transport_meta.tensor_device
        tensor_meta = tensor_transport_meta.tensor_meta

        backend = collective.get_group_handle(
            communicator_meta.communicator_name
        ).backend()

        if tensor_meta and not device_match_transport(device, backend):
            raise ValueError(
                f"Tensor transport backend {backend} does not support tensor transfer on device {device}."
            )

        tensors = []
        for meta in tensor_meta:
            shape, dtype = meta
            tensor = torch.zeros(shape, dtype=dtype, device=device)
            tensors.append(tensor)

        tensor_transport_manager = get_tensor_transport_manager(backend)
        tensor_transport_manager.recv_multiple_tensors(
            tensors,
            obj_id,
            tensor_transport_meta,
            communicator_meta,
        )
<<<<<<< HEAD
        gpu_object_store.add_object(obj_id, tensors, is_primary=False)
    except Exception as e:
        # Store the error as a gpu object if the recv fails,
        # so waiters will raise the error.
        gpu_object_store.add_object(obj_id, e, is_primary=False)
=======
    tensors = []
    for meta in tensor_meta:
        shape, dtype = meta
        tensor = torch.empty(shape, dtype=dtype, device=device)
        tensors.append(tensor)
>>>>>>> cf3097b8


def __ray_abort_transport__(self, obj_id: str, communicator_meta: CommunicatorMetadata):
    """Helper function that can run on an actor doing a send or recv to abort the transport."""
    backend = collective.get_group_handle(communicator_meta.communicator_name).backend()
    tensor_transport_manager = get_tensor_transport_manager(backend)
    tensor_transport_manager.abort_transport(obj_id, communicator_meta)


def __ray_fetch_gpu_object__(self, obj_id: str):
    """Helper function that runs on the src actor to fetch tensors from the GPU object store via the object store."""
    from ray._private.worker import global_worker

    gpu_object_store = global_worker.gpu_object_manager.gpu_object_store
    assert gpu_object_store.has_object(
        obj_id
    ), f"obj_id={obj_id} not found in GPU object store"
    gpu_object = gpu_object_store.get_object(obj_id)
    return gpu_object


@dataclass
class _GPUObject:
    # A list of tensors representing the GPU object.
    data: List["torch.Tensor"]
    # Whether the GPU object is the primary copy.
    is_primary: bool
    # If a recv failed, we store the error here.
    error: Optional[Exception] = None


class GPUObjectStore:
    """
    This class is thread-safe. The GPU object store is meant to be read and
    written by the following threads:
    1. The main thread, which is executing user code. This thread may get, put,
    and pop objects.
    2. The background _ray_system thread, which executes data transfers. This
    thread may get and put objects.
    3. The background CoreWorker server thread, which executes garbage
    collection callbacks that pop objects that are no longer in use.
    """

    def __init__(self):
        # A dictionary that maps from an object ID to a queue of tensor lists.
        #
        # Note: Currently, `_gpu_object_store` is only supported for Ray Actors.
        self._gpu_object_store: Dict[str, deque[_GPUObject]] = defaultdict(deque)
        # Mapping from tensor to the IDs of objects that contain it.
        self._tensor_to_object_ids: Dict["torch.Tensor", Set[str]] = defaultdict(set)
        # Synchronization for GPU object store.
        self._lock = threading.RLock()
        # Signal when an object becomes present in the object store.
        self._object_present_cv = threading.Condition(self._lock)
        # Signal when an object is freed from the object store.
        self._object_freed_cv = threading.Condition(self._lock)

    def has_object(self, obj_id: str) -> bool:
        with self._lock:
            existed = obj_id in self._gpu_object_store
            if existed:
                return len(self._gpu_object_store[obj_id]) > 0
            return existed

    def has_tensor(self, tensor: "torch.Tensor") -> bool:
        with self._lock:
            return tensor in self._tensor_to_object_ids

    def get_object(self, obj_id: str) -> Optional[List["torch.Tensor"]]:
        with self._lock:
            if self._gpu_object_store[obj_id][0].error:
                raise self._gpu_object_store[obj_id][0].error
            return self._gpu_object_store[obj_id][0].data

    def add_object(
        self,
        obj_id: str,
        gpu_object: Union[List["torch.Tensor"], Exception],
        is_primary: bool,
    ):
        """
        Add a GPU object to the GPU object store.

        Args:
            obj_id: The object ID of the GPU object.
            gpu_object: A list of tensors representing the GPU object.
            is_primary: Whether the GPU object is the primary copy.
        """
        with self._object_present_cv:
            if isinstance(gpu_object, Exception):
                self._gpu_object_store[obj_id].append(
                    _GPUObject([], is_primary, error=gpu_object)
                )
            else:
                for tensor in gpu_object:
                    self._tensor_to_object_ids[tensor].add(obj_id)
                # Append to the queue instead of overwriting
                self._gpu_object_store[obj_id].append(
                    _GPUObject(gpu_object, is_primary)
                )
            self._object_present_cv.notify_all()

    def is_primary_copy(self, obj_id: str) -> bool:
        with self._lock:
            return (
                self.has_object(obj_id) and self._gpu_object_store[obj_id][0].is_primary
            )

    def wait_and_get_object(
        self, obj_id: str, timeout: Optional[float] = None
    ) -> List["torch.Tensor"]:
        """Atomically waits for the GPU object to be present in the GPU object
        store, then gets it. If the object is not present after the optional
        timeout, raise a TimeoutError.

        Args:
            obj_id: The object ID to wait for.
            timeout: The maximum time in seconds to wait for the object to be
                present in the GPU object store. If not specified, wait indefinitely.

        Returns:
            The tensors in the GPU object.
        """
        with self._lock:
            self._wait_object(obj_id, timeout)
            return self.get_object(obj_id)

    def wait_and_pop_object(
        self, obj_id: str, timeout: Optional[float] = None
    ) -> List["torch.Tensor"]:
        """Atomically waits for the GPU object to be present in the GPU object
        store, then pops it.  If the object is not present after the optional
        timeout, raise a TimeoutError.

        Args:
            obj_id: The object ID to wait for.
            timeout: The maximum time in seconds to wait for the object to be
                present in the GPU object store. If not specified, wait
                indefinitely.

        Returns:
            The GPU object.
        """
        with self._lock:
            self._wait_object(obj_id, timeout)
            return self.pop_object(obj_id)

    def _wait_object(self, obj_id: str, timeout: Optional[float] = None) -> None:
        """Helper method to wait for the GPU object to be present in the GPU object store.
        If the object is not present after the optional timeout, raise a
        TimeoutError.

        Args:
            obj_id: The object ID to wait for.
            timeout: The maximum time in seconds to wait for the object to be
                present in the GPU object store. If not specified, wait
                indefinitely.
        """
        with self._object_present_cv:
            if not self._object_present_cv.wait_for(
                lambda: self.has_object(obj_id),
                timeout=timeout,
            ):
                raise TimeoutError(
                    f"ObjectRef({obj_id}) not found in RDT object store after {timeout}s, transfer may have failed. Please report this issue on GitHub: https://github.com/ray-project/ray/issues/new/choose"
                )

    def free_object_primary_copy(self, obj_id: str) -> None:
        # Expected to be idempotent when called from HandleFreeActorObject because the
        # primary copy holder should always only have one ref in the deque.
        try:
            self.pop_object(obj_id)
        except AssertionError:
            # This could fail if this is a retry and it's already been freed.
            pass

    def pop_object(self, obj_id: str) -> List["torch.Tensor"]:
        with self._lock:
            assert self.has_object(
                obj_id
            ), f"obj_id={obj_id} not found in GPU object store"
            queue = self._gpu_object_store.get(obj_id)
            gpu_object = queue.popleft()
            if len(queue) == 0:
                del self._gpu_object_store[obj_id]
            if gpu_object.error:
                raise gpu_object.error
            for tensor in gpu_object.data:
                self._tensor_to_object_ids[tensor].remove(obj_id)
                if len(self._tensor_to_object_ids[tensor]) == 0:
                    self._tensor_to_object_ids.pop(tensor)
            self._object_freed_cv.notify_all()
            return gpu_object.data

    def wait_tensor_freed(
        self, tensor: "torch.Tensor", timeout: Optional[float] = None
    ) -> None:
        """
        Wait for the object to be freed from the GPU object store.
        """
        with self._object_freed_cv:
            if not self._object_freed_cv.wait_for(
                lambda: tensor not in self._tensor_to_object_ids, timeout=timeout
            ):
                raise TimeoutError(
                    f"Tensor {tensor} not freed from RDT object store after {timeout}s. The tensor will not be freed until all ObjectRefs containing the tensor have gone out of scope."
                )

    def get_num_objects(self) -> int:
        """
        Return the number of objects in the GPU object store.
        """
        with self._lock:
            # Count total objects across all queues
            return sum(len(queue) for queue in self._gpu_object_store.values())<|MERGE_RESOLUTION|>--- conflicted
+++ resolved
@@ -108,7 +108,7 @@
         tensors = []
         for meta in tensor_meta:
             shape, dtype = meta
-            tensor = torch.zeros(shape, dtype=dtype, device=device)
+            tensor = torch.empty(shape, dtype=dtype, device=device)
             tensors.append(tensor)
 
         tensor_transport_manager = get_tensor_transport_manager(backend)
@@ -118,19 +118,11 @@
             tensor_transport_meta,
             communicator_meta,
         )
-<<<<<<< HEAD
         gpu_object_store.add_object(obj_id, tensors, is_primary=False)
     except Exception as e:
         # Store the error as a gpu object if the recv fails,
         # so waiters will raise the error.
         gpu_object_store.add_object(obj_id, e, is_primary=False)
-=======
-    tensors = []
-    for meta in tensor_meta:
-        shape, dtype = meta
-        tensor = torch.empty(shape, dtype=dtype, device=device)
-        tensors.append(tensor)
->>>>>>> cf3097b8
 
 
 def __ray_abort_transport__(self, obj_id: str, communicator_meta: CommunicatorMetadata):
