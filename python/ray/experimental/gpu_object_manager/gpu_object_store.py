import threading
from collections import defaultdict, deque
from dataclasses import dataclass
from typing import Dict, List, Optional, Set, Union

import ray
import ray.util.collective as collective
from ray._private.custom_types import TensorTransportEnum
from ray._raylet import ObjectRef
from ray.experimental.collective import get_tensor_transport_manager
from ray.experimental.collective.util import device_match_transport
from ray.util.collective.types import (
    Backend,
    CommunicatorMetadata,
    TensorTransportMetadata,
)

try:
    import torch
except ImportError:
    raise ImportError(
        "`tensor_transport` requires PyTorch. "
        "Please install torch with 'pip install torch' to use this feature."
    )

TENSOR_TRANSPORT_TO_COLLECTIVE_BACKEND = {
    TensorTransportEnum.NCCL: Backend.NCCL,
    TensorTransportEnum.GLOO: Backend.TORCH_GLOO,
    TensorTransportEnum.NIXL: Backend.NIXL,
}


def _tensor_transport_to_collective_backend(
    tensor_transport: TensorTransportEnum,
) -> Backend:
    try:
        return TENSOR_TRANSPORT_TO_COLLECTIVE_BACKEND[tensor_transport]
    except KeyError:
        raise ValueError(
            f"Invalid tensor transport {tensor_transport.name}, must be one of {list(TENSOR_TRANSPORT_TO_COLLECTIVE_BACKEND.keys())}."
        )


def __ray_send__(
    self,
    obj_id: str,
    tensor_transport_meta: TensorTransportMetadata,
    communicator_meta: CommunicatorMetadata,
):
    """Helper function that runs on the src actor to send tensors to the dst actor."""
    from ray._private.worker import global_worker

    gpu_object_store = global_worker.gpu_object_manager._gpu_object_store
    assert gpu_object_store.has_object(
        obj_id
    ), f"obj_id={obj_id} not found in GPU object store"

    tensors = gpu_object_store.get_object(obj_id)

    backend = collective.get_group_handle(communicator_meta.communicator_name).backend()

    tensor_transport_manager = get_tensor_transport_manager(backend)
    if tensors and not device_match_transport(tensors[0].device, backend):
        raise ValueError(
            f"Tensor transport backend {backend} does not support tensor transfer on device {tensors[0].device}."
        )
    tensor_transport_manager.send_multiple_tensors(
        tensors,
        tensor_transport_meta,
        communicator_meta,
    )


def __ray_recv__(
    self,
    obj_id: str,
    tensor_transport_meta: List[Union[ObjectRef, TensorTransportMetadata]],
    communicator_meta: CommunicatorMetadata,
):
    """Helper function that runs on the dst actor to receive tensors from the src actor."""
    from ray._private.worker import global_worker

    gpu_object_store = global_worker.gpu_object_manager.gpu_object_store
    try:
        tensor_transport_meta: TensorTransportMetadata = (
            ray.get(tensor_transport_meta[0])
            if isinstance(tensor_transport_meta[0], ObjectRef)
            else tensor_transport_meta[0]
        )
        device = tensor_transport_meta.tensor_device
        tensor_meta = tensor_transport_meta.tensor_meta

        backend = collective.get_group_handle(
            communicator_meta.communicator_name
        ).backend()

        if tensor_meta and not device_match_transport(device, backend):
            raise ValueError(
                f"Tensor transport backend {backend} does not support tensor transfer on device {device}."
            )

        tensors = []
        for meta in tensor_meta:
            shape, dtype = meta
            tensor = torch.empty(shape, dtype=dtype, device=device)
            tensors.append(tensor)

        tensor_transport_manager = get_tensor_transport_manager(backend)
        tensor_transport_manager.recv_multiple_tensors(
            tensors,
            obj_id,
            tensor_transport_meta,
            communicator_meta,
        )
        gpu_object_store.add_object(obj_id, tensors, is_primary=False)
    except Exception as e:
        # Store the error as a gpu object if the recv fails,
        # so waiters will raise the error.
        gpu_object_store.add_object(obj_id, e, is_primary=False)


def __ray_abort_transport__(self, obj_id: str, communicator_meta: CommunicatorMetadata):
    """Helper function that can run on an actor doing a send or recv to abort the transport."""
    backend = collective.get_group_handle(communicator_meta.communicator_name).backend()
    tensor_transport_manager = get_tensor_transport_manager(backend)
    tensor_transport_manager.abort_transport(obj_id, communicator_meta)


def __ray_free__(
    self,
    obj_id: str,
    tensor_transport_backend: Backend,
    tensor_transport_meta: TensorTransportMetadata,
):
    try:
        from ray._private.worker import global_worker
        from ray.experimental.collective import get_tensor_transport_manager

        tensor_transport_manager = get_tensor_transport_manager(
            tensor_transport_backend
        )
        tensor_transport_manager.garbage_collect(tensor_transport_meta)

        gpu_object_store = global_worker.gpu_object_manager.gpu_object_store
        gpu_object_store.pop_object(obj_id)
    except AssertionError:
        # This could fail if this is a retry and it's already been freed.
        pass


def __ray_fetch_gpu_object__(self, obj_id: str):
    """Helper function that runs on the src actor to fetch tensors from the GPU object store via the object store."""
    from ray._private.worker import global_worker

    gpu_object_store = global_worker.gpu_object_manager.gpu_object_store
    assert gpu_object_store.has_object(
        obj_id
    ), f"obj_id={obj_id} not found in GPU object store"
    gpu_object = gpu_object_store.get_object(obj_id)
    return gpu_object


@dataclass
class _GPUObject:
    # A list of tensors representing the GPU object.
    data: List["torch.Tensor"]
    # Whether the GPU object is the primary copy.
    is_primary: bool
    # If a recv failed, we store the error here.
    error: Optional[Exception] = None


class GPUObjectStore:
    """
    This class is thread-safe. The GPU object store is meant to be read and
    written by the following threads:
    1. The main thread, which is executing user code. This thread may get, put,
    and pop objects.
    2. The background _ray_system thread, which executes data transfers. This
    thread may get and put objects.
    3. The background CoreWorker server thread, which executes garbage
    collection callbacks that pop objects that are no longer in use.
    """

    def __init__(self):
        # A dictionary that maps from an object ID to a queue of tensor lists.
        #
        # Note: Currently, `_gpu_object_store` is only supported for Ray Actors.
        self._gpu_object_store: Dict[str, deque[_GPUObject]] = defaultdict(deque)
        # Mapping from tensor to the IDs of objects that contain it.
        self._tensor_to_object_ids: Dict["torch.Tensor", Set[str]] = defaultdict(set)
        # Synchronization for GPU object store.
        self._lock = threading.RLock()
        # Signal when an object becomes present in the object store.
        self._object_present_cv = threading.Condition(self._lock)
        # Signal when an object is freed from the object store.
        self._object_freed_cv = threading.Condition(self._lock)

    def has_object(self, obj_id: str) -> bool:
        with self._lock:
            existed = obj_id in self._gpu_object_store
            if existed:
                return len(self._gpu_object_store[obj_id]) > 0
            return existed

    def has_tensor(self, tensor: "torch.Tensor") -> bool:
        with self._lock:
            return tensor in self._tensor_to_object_ids

    def get_object(self, obj_id: str) -> Optional[List["torch.Tensor"]]:
        with self._lock:
            if self._gpu_object_store[obj_id][0].error:
                raise self._gpu_object_store[obj_id][0].error
            return self._gpu_object_store[obj_id][0].data

    def add_object(
        self,
        obj_id: str,
        gpu_object: Union[List["torch.Tensor"], Exception],
        is_primary: bool,
    ):
        """
        Add a GPU object to the GPU object store.

        Args:
            obj_id: The object ID of the GPU object.
            gpu_object: A list of tensors representing the GPU object.
            is_primary: Whether the GPU object is the primary copy.
        """
        with self._object_present_cv:
<<<<<<< HEAD
            if isinstance(gpu_object, Exception):
                self._gpu_object_store[obj_id].append(
                    _GPUObject([], is_primary, error=gpu_object)
                )
            else:
                for tensor in gpu_object:
                    self._tensor_to_object_ids[tensor].add(obj_id)
                # Append to the queue instead of overwriting
                self._gpu_object_store[obj_id].append(
                    _GPUObject(gpu_object, is_primary)
=======
            for tensor in gpu_object:
                if tensor in self._tensor_to_object_ids:
                    raise ValueError(
                        f"Tensor already exists in the RDT object store. Free all references to ObjectRef({obj_id}) before storing the tensor again."
                    )
            for tensor in gpu_object:
                self._tensor_to_object_ids[tensor].add(obj_id)
            # Append to the queue instead of overwriting
            self._gpu_object_store[obj_id].append(
                _GPUObject(
                    gpu_object,
                    is_primary,
>>>>>>> 4c82e823
                )
            self._object_present_cv.notify_all()

    def is_primary_copy(self, obj_id: str) -> bool:
        with self._lock:
            return (
                self.has_object(obj_id) and self._gpu_object_store[obj_id][0].is_primary
            )

    def wait_and_get_object(
        self, obj_id: str, timeout: Optional[float] = None
    ) -> List["torch.Tensor"]:
        """Atomically waits for the GPU object to be present in the GPU object
        store, then gets it. If the object is not present after the optional
        timeout, raise a TimeoutError.

        Args:
            obj_id: The object ID to wait for.
            timeout: The maximum time in seconds to wait for the object to be
                present in the GPU object store. If not specified, wait indefinitely.

        Returns:
            The tensors in the GPU object.
        """
        with self._lock:
            self._wait_object(obj_id, timeout)
            return self.get_object(obj_id)

    def wait_and_pop_object(
        self, obj_id: str, timeout: Optional[float] = None
    ) -> List["torch.Tensor"]:
        """Atomically waits for the GPU object to be present in the GPU object
        store, then pops it.  If the object is not present after the optional
        timeout, raise a TimeoutError.

        Args:
            obj_id: The object ID to wait for.
            timeout: The maximum time in seconds to wait for the object to be
                present in the GPU object store. If not specified, wait
                indefinitely.

        Returns:
            The GPU object.
        """
        with self._lock:
            self._wait_object(obj_id, timeout)
            return self.pop_object(obj_id)

    def _wait_object(self, obj_id: str, timeout: Optional[float] = None) -> None:
        """Helper method to wait for the GPU object to be present in the GPU object store.
        If the object is not present after the optional timeout, raise a
        TimeoutError.

        Args:
            obj_id: The object ID to wait for.
            timeout: The maximum time in seconds to wait for the object to be
                present in the GPU object store. If not specified, wait
                indefinitely.
        """
        with self._object_present_cv:
            if not self._object_present_cv.wait_for(
                lambda: self.has_object(obj_id),
                timeout=timeout,
            ):
                raise TimeoutError(
                    f"ObjectRef({obj_id}) not found in RDT object store after {timeout}s, transfer may have failed. Please report this issue on GitHub: https://github.com/ray-project/ray/issues/new/choose"
                )

    def pop_object(self, obj_id: str) -> List["torch.Tensor"]:
        with self._lock:
            assert self.has_object(
                obj_id
            ), f"obj_id={obj_id} not found in GPU object store"
            queue = self._gpu_object_store.get(obj_id)
            gpu_object = queue.popleft()
            if len(queue) == 0:
                del self._gpu_object_store[obj_id]
            if gpu_object.error:
                raise gpu_object.error
            for tensor in gpu_object.data:
                self._tensor_to_object_ids[tensor].remove(obj_id)
                if len(self._tensor_to_object_ids[tensor]) == 0:
                    self._tensor_to_object_ids.pop(tensor)
            self._object_freed_cv.notify_all()
            return gpu_object.data

    def wait_tensor_freed(
        self, tensor: "torch.Tensor", timeout: Optional[float] = None
    ) -> None:
        """
        Wait for the object to be freed from the GPU object store.
        """
        with self._object_freed_cv:
            if not self._object_freed_cv.wait_for(
                lambda: tensor not in self._tensor_to_object_ids, timeout=timeout
            ):
                raise TimeoutError(
                    f"Tensor {tensor} not freed from RDT object store after {timeout}s. The tensor will not be freed until all ObjectRefs containing the tensor have gone out of scope."
                )

    def get_num_objects(self) -> int:
        """
        Return the number of objects in the GPU object store.
        """
        with self._lock:
            # Count total objects across all queues
            return sum(len(queue) for queue in self._gpu_object_store.values())<|MERGE_RESOLUTION|>--- conflicted
+++ resolved
@@ -228,31 +228,21 @@
             is_primary: Whether the GPU object is the primary copy.
         """
         with self._object_present_cv:
-<<<<<<< HEAD
             if isinstance(gpu_object, Exception):
                 self._gpu_object_store[obj_id].append(
                     _GPUObject([], is_primary, error=gpu_object)
                 )
             else:
                 for tensor in gpu_object:
+                    if tensor in self._tensor_to_object_ids:
+                        raise ValueError(
+                            f"Tensor already exists in the RDT object store. Free all references to ObjectRef({obj_id}) before storing the tensor again."
+                        )
+                for tensor in gpu_object:
                     self._tensor_to_object_ids[tensor].add(obj_id)
                 # Append to the queue instead of overwriting
                 self._gpu_object_store[obj_id].append(
                     _GPUObject(gpu_object, is_primary)
-=======
-            for tensor in gpu_object:
-                if tensor in self._tensor_to_object_ids:
-                    raise ValueError(
-                        f"Tensor already exists in the RDT object store. Free all references to ObjectRef({obj_id}) before storing the tensor again."
-                    )
-            for tensor in gpu_object:
-                self._tensor_to_object_ids[tensor].add(obj_id)
-            # Append to the queue instead of overwriting
-            self._gpu_object_store[obj_id].append(
-                _GPUObject(
-                    gpu_object,
-                    is_primary,
->>>>>>> 4c82e823
                 )
             self._object_present_cv.notify_all()
 
