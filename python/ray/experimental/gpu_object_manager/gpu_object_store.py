from typing import Dict, List, Optional, Tuple

import ray.util.collective as collective
from ray._private.custom_types import TensorTransportEnum
from ray.util.collective.types import Backend


try:
    import torch
except ImportError:
    raise ImportError(
        "`tensor_transport` requires PyTorch. "
        "Please install torch with 'pip install torch' to use this feature."
    )

TENSOR_TRANSPORT_TO_COLLECTIVE_BACKEND = {
    TensorTransportEnum.NCCL: Backend.NCCL,
    TensorTransportEnum.GLOO: Backend.TORCH_GLOO,
    TensorTransportEnum.NIXL: Backend.NIXL,
}

COLLECTIVE_BACKEND_TO_TORCH_DEVICE = {
    Backend.NCCL: torch.device("cuda"),
    Backend.TORCH_GLOO: torch.device("cpu"),
    Backend.NIXL: torch.device("cuda"),
}


def _tensor_transport_to_collective_backend(
    tensor_transport: TensorTransportEnum,
) -> Backend:
    try:
        return TENSOR_TRANSPORT_TO_COLLECTIVE_BACKEND[tensor_transport]
    except KeyError:
        raise ValueError(
            f"Invalid tensor transport {tensor_transport.name}, must be one of {list(TENSOR_TRANSPORT_TO_COLLECTIVE_BACKEND.keys())}."
        )


def __ray_send__(self, communicator_name: str, obj_id: str, dst_rank: int):
    """Helper function that runs on the src actor to send tensors to the dst actor."""
    from ray._private.worker import global_worker

    gpu_object_store = global_worker.gpu_object_manager.gpu_object_store
    assert gpu_object_store.has_gpu_object(
        obj_id
    ), f"obj_id={obj_id} not found in GPU object store"

    tensors = gpu_object_store.get_gpu_object(obj_id)

    if communicator_name != "nixl":
        backend = collective.get_group_handle(communicator_name).backend()
    else:
        backend = Backend.NIXL
    device = COLLECTIVE_BACKEND_TO_TORCH_DEVICE[backend]

    for tensor in tensors:
        if tensor.device.type != device.type:
            # TODO(swang): Right now there is no way to catch this error
            # and the receiving Ray task will hang.
            raise ValueError(
                f"tensor device {tensor.device} does not match device {device}"
            )
<<<<<<< HEAD
        if backend != Backend.NIXL:
            collective.send(tensor, dst_rank, group_name=communicator_name)

    if backend == Backend.NIXL:
        return
    # TODO(kevin85421): The current garbage collection implementation for the
    # in-actor object store is naive. We garbage collect each object after it
    # is consumed once.
    gpu_object_store.remove_gpu_object(obj_id)
=======
        collective.send(tensor, dst_rank, group_name=communicator_name)
>>>>>>> 92cbed49


def __ray_recv__(
    self,
    communicator_name: str,
    obj_id: str,
    src_rank: int,
    tensor_meta: Tuple[List[Tuple["torch.Size", "torch.dtype"]], Optional[bytes], Optional[bytes]],
):
    """Helper function that runs on the dst actor to receive tensors from the src actor."""
    from ray._private.worker import global_worker
    if communicator_name != "nixl":
        backend = collective.get_group_handle(communicator_name).backend()
    else:
        backend = Backend.NIXL
    device = COLLECTIVE_BACKEND_TO_TORCH_DEVICE[backend]

    tensor_basic_meta, nixl_serialized_descs, nixl_agent_meta = tensor_meta

    gpu_object_store = global_worker.gpu_object_manager.gpu_object_store
    tensors = []
    for meta in tensor_basic_meta:
        shape, dtype = meta
        tensor = torch.zeros(shape, dtype=dtype, device=device)
        if backend != Backend.NIXL:
            collective.recv(tensor, src_rank, group_name=communicator_name)
        tensors.append(tensor)

    if backend == Backend.NIXL:
        nixl_agent = global_worker.gpu_object_manager.nixl_agent
        remote_descs = nixl_agent.deserialize_descs(nixl_serialized_descs)
        local_descs = nixl_agent.register_memory(tensors)
        remote_name = nixl_agent.add_remote_agent(nixl_agent_meta)

        xfer_handle = nixl_agent.initialize_xfer(
            "READ", local_descs.trim(), remote_descs, remote_name, b"UUID1"
        )

        state = nixl_agent.transfer(xfer_handle)
        if state == "ERR":
            print("Posting transfer failed.")
            assert False
        while True:
            state = nixl_agent.check_xfer_state(xfer_handle)
            if state == "ERR":
                print("Transfer got to Error state.")
                assert False
            elif state == "DONE":
                break

    gpu_object_store.add_gpu_object(obj_id, tensors)


def __ray_fetch_gpu_object__(self, obj_id: str):
    """Helper function that runs on the src actor to fetch tensors from the GPU object store via the object store."""
    from ray._private.worker import global_worker

    gpu_object_store = global_worker.gpu_object_manager.gpu_object_store
    assert gpu_object_store.has_gpu_object(
        obj_id
    ), f"obj_id={obj_id} not found in GPU object store"
    tensors = gpu_object_store.get_gpu_object(obj_id)
    return tensors


class GPUObjectStore:
    def __init__(self):
        # A dictionary that maps from an object ID to a list of tensors.
        #
        # Note: Currently, `gpu_object_store` is only supported for Ray Actors.
        self.gpu_object_store: Dict[str, List["torch.Tensor"]] = {}

    def has_gpu_object(self, obj_id: str) -> bool:
        return obj_id in self.gpu_object_store

    def get_gpu_object(self, obj_id: str) -> Optional[List["torch.Tensor"]]:
        return self.gpu_object_store[obj_id]

    def add_gpu_object(self, obj_id: str, gpu_object: List["torch.Tensor"]):
        self.gpu_object_store[obj_id] = gpu_object

    def remove_gpu_object(self, obj_id: str):
        del self.gpu_object_store[obj_id]<|MERGE_RESOLUTION|>--- conflicted
+++ resolved
@@ -61,19 +61,8 @@
             raise ValueError(
                 f"tensor device {tensor.device} does not match device {device}"
             )
-<<<<<<< HEAD
         if backend != Backend.NIXL:
             collective.send(tensor, dst_rank, group_name=communicator_name)
-
-    if backend == Backend.NIXL:
-        return
-    # TODO(kevin85421): The current garbage collection implementation for the
-    # in-actor object store is naive. We garbage collect each object after it
-    # is consumed once.
-    gpu_object_store.remove_gpu_object(obj_id)
-=======
-        collective.send(tensor, dst_rank, group_name=communicator_name)
->>>>>>> 92cbed49
 
 
 def __ray_recv__(
@@ -81,10 +70,13 @@
     communicator_name: str,
     obj_id: str,
     src_rank: int,
-    tensor_meta: Tuple[List[Tuple["torch.Size", "torch.dtype"]], Optional[bytes], Optional[bytes]],
+    tensor_meta: Tuple[
+        List[Tuple["torch.Size", "torch.dtype"]], Optional[bytes], Optional[bytes]
+    ],
 ):
     """Helper function that runs on the dst actor to receive tensors from the src actor."""
     from ray._private.worker import global_worker
+
     if communicator_name != "nixl":
         backend = collective.get_group_handle(communicator_name).backend()
     else:
