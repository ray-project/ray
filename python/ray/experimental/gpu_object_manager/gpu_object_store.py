--- conflicted
+++ resolved
@@ -93,16 +93,6 @@
     """Helper function that runs on the dst actor to receive tensors from the src actor."""
     from ray._private.worker import global_worker
 
-<<<<<<< HEAD
-    if communicator_meta.communicator_name in COMMUNICATOR_NAME_TO_COLLECTIVE_BACKEND:
-        backend = COMMUNICATOR_NAME_TO_COLLECTIVE_BACKEND[
-            communicator_meta.communicator_name
-        ]
-    else:
-        backend = collective.get_group_handle(
-            communicator_meta.communicator_name
-        ).backend()
-=======
     gpu_object_store = global_worker.gpu_object_manager.gpu_object_store
     try:
         tensor_transport_meta: TensorTransportMetadata = (
@@ -112,11 +102,18 @@
         )
         device = tensor_transport_meta.tensor_device
         tensor_meta = tensor_transport_meta.tensor_meta
->>>>>>> a24e625f
-
-        backend = collective.get_group_handle(
+
+        if (
             communicator_meta.communicator_name
-        ).backend()
+            in COMMUNICATOR_NAME_TO_COLLECTIVE_BACKEND
+        ):
+            backend = COMMUNICATOR_NAME_TO_COLLECTIVE_BACKEND[
+                communicator_meta.communicator_name
+            ]
+        else:
+            backend = collective.get_group_handle(
+                communicator_meta.communicator_name
+            ).backend()
 
         if tensor_meta and not device_match_transport(device, backend):
             raise ValueError(
