import threading
from collections import defaultdict, deque
from dataclasses import dataclass
<<<<<<< HEAD
from typing import Dict, List, Optional, Set, Union
=======
from typing import Any, Dict, List, Optional, Set
>>>>>>> f2a7a94a

import ray
import ray.util.collective as collective
from ray._private.custom_types import TensorTransportEnum
from ray._raylet import ObjectRef
from ray.experimental.collective import get_tensor_transport_manager
from ray.experimental.collective.util import device_match_transport
from ray.util.collective.types import (
    Backend,
    CommunicatorMetadata,
    TensorTransportMetadata,
)

try:
    import torch
except ImportError:
    raise ImportError(
        "`tensor_transport` requires PyTorch. "
        "Please install torch with 'pip install torch' to use this feature."
    )

TENSOR_TRANSPORT_TO_COLLECTIVE_BACKEND = {
    TensorTransportEnum.NCCL: Backend.NCCL,
    TensorTransportEnum.GLOO: Backend.TORCH_GLOO,
    TensorTransportEnum.NIXL: Backend.NIXL,
}


def _tensor_transport_to_collective_backend(
    tensor_transport: TensorTransportEnum,
) -> Backend:
    try:
        return TENSOR_TRANSPORT_TO_COLLECTIVE_BACKEND[tensor_transport]
    except KeyError:
        raise ValueError(
            f"Invalid tensor transport {tensor_transport.name}, must be one of {list(TENSOR_TRANSPORT_TO_COLLECTIVE_BACKEND.keys())}."
        )


def __ray_send__(
    self,
    obj_id: str,
    tensor_transport_meta: TensorTransportMetadata,
    communicator_meta: CommunicatorMetadata,
):
    """Helper function that runs on the src actor to send tensors to the dst actor."""
    from ray._private.worker import global_worker

    gpu_object_store = global_worker.gpu_object_manager._gpu_object_store
    assert gpu_object_store.has_object(
        obj_id
    ), f"obj_id={obj_id} not found in GPU object store"

    tensors = gpu_object_store.get_object(obj_id)

    backend = collective.get_group_handle(communicator_meta.communicator_name).backend()

    tensor_transport_manager = get_tensor_transport_manager(backend)
    if tensors and not device_match_transport(tensors[0].device, backend):
        raise ValueError(
            f"Tensor transport backend {backend} does not support tensor transfer on device {tensors[0].device}."
        )
    tensor_transport_manager.send_multiple_tensors(
        tensors,
        tensor_transport_meta,
        communicator_meta,
    )


def __ray_recv__(
    self,
    obj_id: str,
    tensor_transport_meta: List[Union[ObjectRef, TensorTransportMetadata]],
    communicator_meta: CommunicatorMetadata,
):
    """Helper function that runs on the dst actor to receive tensors from the src actor."""
    from ray._private.worker import global_worker

    gpu_object_store = global_worker.gpu_object_manager.gpu_object_store
    try:
        tensor_transport_meta: TensorTransportMetadata = (
            ray.get(tensor_transport_meta[0])
            if isinstance(tensor_transport_meta[0], ObjectRef)
            else tensor_transport_meta[0]
        )
        device = tensor_transport_meta.tensor_device
        tensor_meta = tensor_transport_meta.tensor_meta

        backend = collective.get_group_handle(
            communicator_meta.communicator_name
        ).backend()

        if tensor_meta and not device_match_transport(device, backend):
            raise ValueError(
                f"Tensor transport backend {backend} does not support tensor transfer on device {device}."
            )

        tensors = []
        for meta in tensor_meta:
            shape, dtype = meta
            tensor = torch.empty(shape, dtype=dtype, device=device)
            tensors.append(tensor)

        tensor_transport_manager = get_tensor_transport_manager(backend)
        tensor_transport_manager.recv_multiple_tensors(
            tensors,
            obj_id,
            tensor_transport_meta,
            communicator_meta,
        )
        gpu_object_store.add_object(obj_id, tensors, is_primary=False)
    except Exception as e:
        # Store the error as a gpu object if the recv fails,
        # so waiters will raise the error.
        gpu_object_store.add_object(obj_id, e, is_primary=False)


def __ray_abort_transport__(self, obj_id: str, communicator_meta: CommunicatorMetadata):
    """Helper function that can run on an actor doing a send or recv to abort the transport."""
    backend = collective.get_group_handle(communicator_meta.communicator_name).backend()
    tensor_transport_manager = get_tensor_transport_manager(backend)
    tensor_transport_manager.abort_transport(obj_id, communicator_meta)


def __ray_free__(
    self,
    obj_id: str,
    tensor_transport_backend: Backend,
    tensor_transport_meta: TensorTransportMetadata,
):
    try:
        from ray._private.worker import global_worker
        from ray.experimental.collective import get_tensor_transport_manager

        tensor_transport_manager = get_tensor_transport_manager(
            tensor_transport_backend
        )
        tensor_transport_manager.garbage_collect(obj_id, tensor_transport_meta)

        gpu_object_manager = global_worker.gpu_object_manager
        gpu_object_store = gpu_object_manager.gpu_object_store
        gpu_object_store.pop_object(obj_id)
    except AssertionError:
        # This could fail if this is a retry and it's already been freed.
        pass


def __ray_fetch_gpu_object__(self, obj_id: str):
    """Helper function that runs on the src actor to fetch tensors from the GPU object store via the object store."""
    from ray._private.worker import global_worker

    gpu_object_store = global_worker.gpu_object_manager.gpu_object_store
    assert gpu_object_store.has_object(
        obj_id
    ), f"obj_id={obj_id} not found in GPU object store"
    gpu_object = gpu_object_store.get_object(obj_id)
    return gpu_object


@dataclass
class _GPUObject:
    # A list of tensors representing the GPU object.
    data: List["torch.Tensor"]
    # Whether the GPU object is the primary copy.
    is_primary: bool
    # If a recv failed, we store the error here.
    error: Optional[Exception] = None


class GPUObjectStore:
    """
    This class is thread-safe. The GPU object store is meant to be read and
    written by the following threads:
    1. The main thread, which is executing user code. This thread may get, put,
    and pop objects.
    2. The background _ray_system thread, which executes data transfers. This
    thread may get and put objects.
    3. The background CoreWorker server thread, which executes garbage
    collection callbacks that pop objects that are no longer in use.
    """

    def __init__(self):
        # A dictionary that maps from an object ID to a queue of tensor lists.
        #
        # Note: Currently, `_gpu_object_store` is only supported for Ray Actors.
        self._gpu_object_store: Dict[str, deque[_GPUObject]] = defaultdict(deque)
        # Mapping from tensor data pointer to the IDs of objects that contain it.
        self._tensor_to_object_ids: Dict[int, Set[str]] = defaultdict[int, Set[str]](
            set
        )
        # Synchronization for GPU object store.
        self._lock = threading.RLock()
        # Signal when an object becomes present in the object store.
        self._object_present_cv = threading.Condition(self._lock)
        # Signal when an object is freed from the object store.
        self._object_freed_cv = threading.Condition(self._lock)

        # These are only used for NIXL. Will be removed in the future.
        # Mapping from object ID to the NIXL managed meta.
        self._managed_meta_nixl: Dict[str, Any] = {}
        # Mapping from NIXL managed meta to the number of objects that contain it.
        self._managed_meta_counts_nixl: Dict[Any, int] = defaultdict[Any, int](int)

    def has_object(self, obj_id: str) -> bool:
        with self._lock:
            existed = obj_id in self._gpu_object_store
            if existed:
                return len(self._gpu_object_store[obj_id]) > 0
            return existed

    def has_tensor(self, tensor: "torch.Tensor") -> bool:
        with self._lock:
            return tensor.data_ptr() in self._tensor_to_object_ids

    def get_object(self, obj_id: str) -> Optional[List["torch.Tensor"]]:
        with self._lock:
            if self._gpu_object_store[obj_id][0].error:
                raise self._gpu_object_store[obj_id][0].error
            return self._gpu_object_store[obj_id][0].data

    def add_object(
        self,
        obj_id: str,
        gpu_object: Union[List["torch.Tensor"], Exception],
        is_primary: bool,
    ):
        """
        Add a GPU object to the GPU object store.

        Args:
            obj_id: The object ID of the GPU object.
            gpu_object: A list of tensors representing the GPU object.
            is_primary: Whether the GPU object is the primary copy.
        """
        with self._object_present_cv:
<<<<<<< HEAD
            if isinstance(gpu_object, Exception):
                self._gpu_object_store[obj_id].append(
                    _GPUObject([], is_primary, error=gpu_object)
                )
            else:
                for tensor in gpu_object:
                    if tensor in self._tensor_to_object_ids:
                        raise ValueError(
                            f"Tensor already exists in the RDT object store. Free all references to ObjectRef({obj_id}) before storing the tensor again."
                        )
                for tensor in gpu_object:
                    self._tensor_to_object_ids[tensor].add(obj_id)
                # Append to the queue instead of overwriting
                self._gpu_object_store[obj_id].append(
                    _GPUObject(gpu_object, is_primary)
=======
            for tensor in gpu_object:
                self._tensor_to_object_ids[tensor.data_ptr()].add(obj_id)
            # Append to the queue instead of overwriting
            self._gpu_object_store[obj_id].append(
                _GPUObject(
                    gpu_object,
                    is_primary,
>>>>>>> f2a7a94a
                )
            self._object_present_cv.notify_all()

    def is_primary_copy(self, obj_id: str) -> bool:
        with self._lock:
            return (
                self.has_object(obj_id) and self._gpu_object_store[obj_id][0].is_primary
            )

    def wait_and_get_object(
        self, obj_id: str, timeout: Optional[float] = None
    ) -> List["torch.Tensor"]:
        """Atomically waits for the GPU object to be present in the GPU object
        store, then gets it. If the object is not present after the optional
        timeout, raise a TimeoutError.

        Args:
            obj_id: The object ID to wait for.
            timeout: The maximum time in seconds to wait for the object to be
                present in the GPU object store. If not specified, wait indefinitely.

        Returns:
            The tensors in the GPU object.
        """
        with self._lock:
            self._wait_object(obj_id, timeout)
            return self.get_object(obj_id)

    def get_duplicate_objects(
        self,
        src_obj_id: str,
        src_gpu_object: List["torch.Tensor"],
    ) -> Optional[str]:
        """Get another object ID of the GPU object that duplicates the given GPU object."""
        with self._lock:
            if len(src_gpu_object) == 0:
                return None
            obj_id_set = set()
            for tensor in src_gpu_object:
                for obj_id in self._tensor_to_object_ids[tensor.data_ptr()]:
                    obj_id_set.add(obj_id)

            for dst_obj_id in obj_id_set:
                if dst_obj_id != src_obj_id:
                    dst_gpu_object = self._gpu_object_store[dst_obj_id][0].data
                    is_same_tensors = len(src_gpu_object) == len(
                        dst_gpu_object
                    ) and all(
                        t1.data_ptr() == t2.data_ptr()
                        for t1, t2 in zip(src_gpu_object, dst_gpu_object)
                    )
                    if not is_same_tensors:
                        raise ValueError(
                            f"Some of the tensors in this object are still in scope as part of another RDT object. "
                            f"Ensure that ObjectRef({src_obj_id}) is out of scope before creating this object."
                        )
                    return dst_obj_id
            return None

    def record_managed_meta_nixl(self, obj_id: str, meta: Any):
        """Record the NIXL managed meta for the given object ID."""
        with self._lock:
            self._managed_meta_nixl[obj_id] = meta
            self._managed_meta_counts_nixl[meta] += 1

    def record_and_get_meta_if_duplicate(
        self, src_obj_id: str, src_gpu_object: List["torch.Tensor"]
    ) -> Optional[str]:
        """Record the NIXL managed meta for the given object ID if it is a duplicate of another object, and return the meta if it is."""
        with self._lock:
            duplicate_obj_id = self.get_duplicate_objects(src_obj_id, src_gpu_object)
            if duplicate_obj_id is not None:
                meta = self._managed_meta_nixl[duplicate_obj_id]
                self._managed_meta_counts_nixl[meta] += 1
                self._managed_meta_nixl[src_obj_id] = meta
                return meta
            return None

    def remove_managed_meta_nixl(self, obj_id: str):
        """Remove the NIXL managed meta for the given object ID and return the count of the managed meta after removal."""
        with self._lock:
            meta = self._managed_meta_nixl.pop(obj_id)
            self._managed_meta_counts_nixl[meta] -= 1
            if self._managed_meta_counts_nixl[meta] == 0:
                self._managed_meta_counts_nixl.pop(meta)
            return self._managed_meta_counts_nixl[meta]

    def wait_and_pop_object(
        self, obj_id: str, timeout: Optional[float] = None
    ) -> List["torch.Tensor"]:
        """Atomically waits for the GPU object to be present in the GPU object
        store, then pops it.  If the object is not present after the optional
        timeout, raise a TimeoutError.

        Args:
            obj_id: The object ID to wait for.
            timeout: The maximum time in seconds to wait for the object to be
                present in the GPU object store. If not specified, wait
                indefinitely.

        Returns:
            The GPU object.
        """
        with self._lock:
            self._wait_object(obj_id, timeout)
            return self.pop_object(obj_id)

    def _wait_object(self, obj_id: str, timeout: Optional[float] = None) -> None:
        """Helper method to wait for the GPU object to be present in the GPU object store.
        If the object is not present after the optional timeout, raise a
        TimeoutError.

        Args:
            obj_id: The object ID to wait for.
            timeout: The maximum time in seconds to wait for the object to be
                present in the GPU object store. If not specified, wait
                indefinitely.
        """
        with self._object_present_cv:
            if not self._object_present_cv.wait_for(
                lambda: self.has_object(obj_id),
                timeout=timeout,
            ):
                raise TimeoutError(
                    f"ObjectRef({obj_id}) not found in RDT object store after {timeout}s, transfer may have failed. Please report this issue on GitHub: https://github.com/ray-project/ray/issues/new/choose"
                )

    def pop_object(self, obj_id: str) -> List["torch.Tensor"]:
        with self._lock:
            assert self.has_object(
                obj_id
            ), f"obj_id={obj_id} not found in GPU object store"
            queue = self._gpu_object_store.get(obj_id)
            gpu_object = queue.popleft()
            if len(queue) == 0:
                del self._gpu_object_store[obj_id]
            if gpu_object.error:
                raise gpu_object.error
            for tensor in gpu_object.data:
                self._tensor_to_object_ids[tensor.data_ptr()].remove(obj_id)
                if len(self._tensor_to_object_ids[tensor.data_ptr()]) == 0:
                    self._tensor_to_object_ids.pop(tensor.data_ptr())
            self._object_freed_cv.notify_all()
            return gpu_object.data

    def wait_tensor_freed(
        self, tensor: "torch.Tensor", timeout: Optional[float] = None
    ) -> None:
        """
        Wait for the object to be freed from the GPU object store.
        """
        with self._object_freed_cv:
            if not self._object_freed_cv.wait_for(
                lambda: tensor.data_ptr() not in self._tensor_to_object_ids,
                timeout=timeout,
            ):
                raise TimeoutError(
                    f"Tensor {tensor} not freed from RDT object store after {timeout}s. The tensor will not be freed until all ObjectRefs containing the tensor have gone out of scope."
                )

    def get_num_objects(self) -> int:
        """
        Return the number of objects in the GPU object store.
        """
        with self._lock:
            # Count total objects across all queues
            return sum(len(queue) for queue in self._gpu_object_store.values())

    def get_num_managed_meta_nixl(self) -> int:
        """
        Return the number of NIXL managed meta in the GPU object store.
        """
        with self._lock:
            return len(self._managed_meta_nixl)<|MERGE_RESOLUTION|>--- conflicted
+++ resolved
@@ -1,11 +1,7 @@
 import threading
 from collections import defaultdict, deque
 from dataclasses import dataclass
-<<<<<<< HEAD
-from typing import Dict, List, Optional, Set, Union
-=======
-from typing import Any, Dict, List, Optional, Set
->>>>>>> f2a7a94a
+from typing import Any, Dict, List, Optional, Set, Union
 
 import ray
 import ray.util.collective as collective
@@ -241,31 +237,19 @@
             is_primary: Whether the GPU object is the primary copy.
         """
         with self._object_present_cv:
-<<<<<<< HEAD
             if isinstance(gpu_object, Exception):
                 self._gpu_object_store[obj_id].append(
                     _GPUObject([], is_primary, error=gpu_object)
                 )
             else:
                 for tensor in gpu_object:
-                    if tensor in self._tensor_to_object_ids:
-                        raise ValueError(
-                            f"Tensor already exists in the RDT object store. Free all references to ObjectRef({obj_id}) before storing the tensor again."
-                        )
-                for tensor in gpu_object:
-                    self._tensor_to_object_ids[tensor].add(obj_id)
+                    self._tensor_to_object_ids[tensor.data_ptr()].add(obj_id)
                 # Append to the queue instead of overwriting
                 self._gpu_object_store[obj_id].append(
-                    _GPUObject(gpu_object, is_primary)
-=======
-            for tensor in gpu_object:
-                self._tensor_to_object_ids[tensor.data_ptr()].add(obj_id)
-            # Append to the queue instead of overwriting
-            self._gpu_object_store[obj_id].append(
-                _GPUObject(
-                    gpu_object,
-                    is_primary,
->>>>>>> f2a7a94a
+                    _GPUObject(
+                        gpu_object,
+                        is_primary,
+                    )
                 )
             self._object_present_cv.notify_all()
 
