from dataclasses import dataclass
from typing import Dict, List, Optional, Tuple
import threading
from collections import defaultdict

import ray.util.collective as collective
from ray._private.custom_types import TensorTransportEnum
from ray.util.collective.types import Backend


try:
    import torch
except ImportError:
    raise ImportError(
        "`tensor_transport` requires PyTorch. "
        "Please install torch with 'pip install torch' to use this feature."
    )

TENSOR_TRANSPORT_TO_COLLECTIVE_BACKEND = {
    TensorTransportEnum.NCCL: Backend.NCCL,
    TensorTransportEnum.GLOO: Backend.TORCH_GLOO,
}

COLLECTIVE_BACKEND_TO_TORCH_DEVICE = {
    Backend.NCCL: torch.device("cuda"),
    Backend.TORCH_GLOO: torch.device("cpu"),
}


def _tensor_transport_to_collective_backend(
    tensor_transport: TensorTransportEnum,
) -> Backend:
    try:
        return TENSOR_TRANSPORT_TO_COLLECTIVE_BACKEND[tensor_transport]
    except KeyError:
        raise ValueError(
            f"Invalid tensor transport {tensor_transport.name}, must be one of {list(TENSOR_TRANSPORT_TO_COLLECTIVE_BACKEND.keys())}."
        )


def __ray_send__(self, communicator_name: str, obj_id: str, dst_rank: int):
    """Helper function that runs on the src actor to send tensors to the dst actor."""
    from ray._private.worker import global_worker

    gpu_object_store = global_worker.gpu_object_manager._gpu_object_store
    assert gpu_object_store.has_object(
        obj_id
    ), f"obj_id={obj_id} not found in GPU object store"
    tensors = gpu_object_store.get_object(obj_id).data

    backend = collective.get_group_handle(communicator_name).backend()
    device = COLLECTIVE_BACKEND_TO_TORCH_DEVICE[backend]

    for tensor in tensors:
        if tensor.device.type != device.type:
            # TODO(swang): Right now there is no way to catch this error
            # and the receiving Ray task will hang.
            raise ValueError(
                f"tensor device {tensor.device} does not match device {device}"
            )
        collective.send(tensor, dst_rank, group_name=communicator_name)


def __ray_recv__(
    self,
    communicator_name: str,
    obj_id: str,
    src_rank: int,
    tensor_meta: List[Tuple["torch.Size", "torch.dtype"]],
):
    """Helper function that runs on the dst actor to receive tensors from the src actor."""
    from ray._private.worker import global_worker

    backend = collective.get_group_handle(communicator_name).backend()
    device = COLLECTIVE_BACKEND_TO_TORCH_DEVICE[backend]

    gpu_object_store = global_worker.gpu_object_manager.gpu_object_store
    tensors = []
    for meta in tensor_meta:
        shape, dtype = meta
        tensor = torch.zeros(shape, dtype=dtype, device=device)
        collective.recv(tensor, src_rank, group_name=communicator_name)
        tensors.append(tensor)
    gpu_object_store.add_object(obj_id, tensors)


def __ray_get_tensor_meta__(self, obj_id: str):
    """Helper function that runs on the src actor to get the tensor metadata."""
    from ray._private.worker import global_worker

    gpu_object_store = global_worker.gpu_object_manager.gpu_object_store
    # NOTE: We do not specify a timeout here because the user task that returns
    # it could take arbitrarily long and we don't want to trigger a spurious
    # timeout.
    gpu_object = gpu_object_store.wait_and_get_object(obj_id)
    return [(t.shape, t.dtype) for t in gpu_object.data]


def __ray_fetch_gpu_object__(self, obj_id: str):
    """Helper function that runs on the src actor to fetch tensors from the GPU object store via the object store."""
    from ray._private.worker import global_worker

    gpu_object_store = global_worker.gpu_object_manager.gpu_object_store
    assert gpu_object_store.has_object(
        obj_id
    ), f"obj_id={obj_id} not found in GPU object store"
    gpu_object = gpu_object_store.get_object(obj_id)
    return gpu_object.data


@dataclass
class GPUObject:
    # A list of tensors representing the GPU object.
    data: List["torch.Tensor"]
    # Whether the GPU object is the primary copy.
    is_primary: bool
    # The number of reads allowed to the GPU object before it will be GCed from this actor.
    # This is used to implement garbage collection for receiver actors,
    # handling cases where the same GPU object reference is passed to the
    # same actor task multiple times. For sender actors, we still rely on
    # the object store's reference counting mechanism.
    num_readers: int = 0


class GPUObjectStore:
    """
    This class is thread-safe. The GPU object store is meant to be read and
    written by the following threads:
    1. The main thread, which is executing user code. This thread may get, put,
    and pop objects.
    2. The background _ray_system thread, which executes data transfers. This
    thread may get and put objects.
    3. The background CoreWorker server thread, which executes garbage
    collection callbacks that pop objects that are no longer in use.
    """

    def __init__(self):
        # A dictionary that maps from an object ID to a list of tensors.
        #
<<<<<<< HEAD
        # Note: Currently, `_gpu_object_store` is only supported for Ray Actors.
        self._gpu_object_store: Dict[str, List["torch.Tensor"]] = {}
        # Mapping from tensor to the IDs of objects that contain it.
        self._tensor_to_object_ids: Dict["torch.Tensor", Set[str]] = defaultdict(set)
=======
        # Note: Currently, `gpu_object_store` is only supported for Ray Actors.
        self._gpu_object_store: Dict[str, GPUObject] = {}
>>>>>>> 5d7ff2d5
        # Synchronization for GPU object store.
        self._lock = threading.RLock()
        # Signal when an object becomes present in the object store.
        self._object_present_cv = threading.Condition(self._lock)
<<<<<<< HEAD
        # Signal when an object is freed from the object store.
        self._object_freed_cv = threading.Condition(self._lock)
        # A set of object IDs that are the primary copy.
        self._primary_gpu_object_ids: Set[str] = set()
=======
>>>>>>> 5d7ff2d5

    def has_object(self, obj_id: str) -> bool:
        with self._lock:
            return obj_id in self._gpu_object_store

<<<<<<< HEAD
    def has_tensor(self, tensor: "torch.Tensor") -> bool:
        with self._lock:
            return tensor in self._tensor_to_object_ids

    def get_object(self, obj_id: str) -> Optional[List["torch.Tensor"]]:
=======
    def get_object(self, obj_id: str) -> Optional[GPUObject]:
>>>>>>> 5d7ff2d5
        with self._lock:
            return self._gpu_object_store[obj_id]

    def add_object(
        self,
        obj_id: str,
        gpu_object: List["torch.Tensor"],
        is_primary: bool = False,
    ):
        """
        Add a GPU object to the GPU object store.

        Args:
            obj_id: The object ID of the GPU object.
            gpu_object: A list of tensors representing the GPU object.
            is_primary: Whether the GPU object is the primary copy.
        """
        with self._object_present_cv:
<<<<<<< HEAD
            if is_primary:
                self._primary_gpu_object_ids.add(obj_id)
            self._gpu_object_store[obj_id] = gpu_object
            for tensor in gpu_object:
                self._tensor_to_object_ids[tensor].add(obj_id)
=======
            self._gpu_object_store[obj_id] = GPUObject(
                gpu_object,
                is_primary,
            )
>>>>>>> 5d7ff2d5
            self._object_present_cv.notify_all()

    def is_primary_copy(self, obj_id: str) -> bool:
        with self._lock:
            return (
                obj_id in self._gpu_object_store
                and self._gpu_object_store[obj_id].is_primary
            )

    def wait_and_get_object(
        self, obj_id: str, timeout: Optional[float] = None
    ) -> GPUObject:
        """Atomically waits for the GPU object to be present in the GPU object
        store, then gets it. If the object is not present after the optional
        timeout, raise a TimeoutError.

        Args:
            obj_id: The object ID to wait for.
            timeout: The maximum time in seconds to wait for the object to be
                present in the GPU object store. If not specified, wait indefinitely.

        Returns:
            The tensors in the GPU object.
        """
        with self._lock:
            self._wait_object(obj_id, timeout)
            return self.get_object(obj_id)

    def wait_and_pop_object(
        self, obj_id: str, timeout: Optional[float] = None
    ) -> GPUObject:
        """Atomically waits for the GPU object to be present in the GPU object
        store, then pops it.  If the object is not present after the optional
        timeout, raise a TimeoutError.

        Args:
            obj_id: The object ID to wait for.
            timeout: The maximum time in seconds to wait for the object to be
                present in the GPU object store. If not specified, wait
                indefinitely.

        Returns:
            The GPU object.
        """
        with self._lock:
            self._wait_object(obj_id, timeout)
            return self.pop_object(obj_id)

    def _wait_object(self, obj_id: str, timeout: Optional[float] = None) -> None:
        """Helper method to wait for the GPU object to be present in the GPU object store.
        If the object is not present after the optional timeout, raise a
        TimeoutError.

        Args:
            obj_id: The object ID to wait for.
            timeout: The maximum time in seconds to wait for the object to be
                present in the GPU object store. If not specified, wait
                indefinitely.
        """
        with self._object_present_cv:
            if not self._object_present_cv.wait_for(
                lambda: obj_id in self._gpu_object_store, timeout=timeout
            ):
                raise TimeoutError(
                    f"ObjectRef({obj_id}) not found in GPU object store after {timeout}s, transfer may have failed. Please report this issue on GitHub: https://github.com/ray-project/ray/issues/new/choose"
                )

    def pop_object(self, obj_id: str) -> GPUObject:
        with self._lock:
            assert (
                obj_id in self._gpu_object_store
            ), f"obj_id={obj_id} not found in GPU object store"
<<<<<<< HEAD
            tensors = self._gpu_object_store.pop(obj_id)
            for tensor in tensors:
                self._tensor_to_object_ids[tensor].remove(obj_id)
                if len(self._tensor_to_object_ids[tensor]) == 0:
                    self._tensor_to_object_ids.pop(tensor)
            self._object_freed_cv.notify_all()
            if obj_id in self._primary_gpu_object_ids:
                self._primary_gpu_object_ids.remove(obj_id)
            return tensors
=======
            return self._gpu_object_store.pop(obj_id)
>>>>>>> 5d7ff2d5

    def wait_tensor_freed(
        self, tensor: "torch.Tensor", timeout: Optional[float] = None
    ) -> None:
        """
        Wait for the object to be freed from the GPU object store.
        """
        with self._object_freed_cv:
            if not self._object_freed_cv.wait_for(
                lambda: tensor not in self._tensor_to_object_ids, timeout=timeout
            ):
                raise TimeoutError(
                    f"Tensor {tensor} not freed from GPU object store after {timeout}s. The tensor will not be freed until all ObjectRefs containing the tensor have gone out of scope."
                )

    def get_num_objects(self) -> int:
        """
        Return the number of objects in the GPU object store.
        """
        with self._lock:
            return len(self._gpu_object_store)<|MERGE_RESOLUTION|>--- conflicted
+++ resolved
@@ -46,7 +46,7 @@
     assert gpu_object_store.has_object(
         obj_id
     ), f"obj_id={obj_id} not found in GPU object store"
-    tensors = gpu_object_store.get_object(obj_id).data
+    tensors = gpu_object_store.get_object(obj_id)
 
     backend = collective.get_group_handle(communicator_name).backend()
     device = COLLECTIVE_BACKEND_TO_TORCH_DEVICE[backend]
@@ -93,7 +93,7 @@
     # it could take arbitrarily long and we don't want to trigger a spurious
     # timeout.
     gpu_object = gpu_object_store.wait_and_get_object(obj_id)
-    return [(t.shape, t.dtype) for t in gpu_object.data]
+    return [(t.shape, t.dtype) for t in gpu_object]
 
 
 def __ray_fetch_gpu_object__(self, obj_id: str):
@@ -105,21 +105,15 @@
         obj_id
     ), f"obj_id={obj_id} not found in GPU object store"
     gpu_object = gpu_object_store.get_object(obj_id)
-    return gpu_object.data
+    return gpu_object
 
 
 @dataclass
-class GPUObject:
+class _GPUObject:
     # A list of tensors representing the GPU object.
     data: List["torch.Tensor"]
     # Whether the GPU object is the primary copy.
     is_primary: bool
-    # The number of reads allowed to the GPU object before it will be GCed from this actor.
-    # This is used to implement garbage collection for receiver actors,
-    # handling cases where the same GPU object reference is passed to the
-    # same actor task multiple times. For sender actors, we still rely on
-    # the object store's reference counting mechanism.
-    num_readers: int = 0
 
 
 class GPUObjectStore:
@@ -137,42 +131,28 @@
     def __init__(self):
         # A dictionary that maps from an object ID to a list of tensors.
         #
-<<<<<<< HEAD
-        # Note: Currently, `_gpu_object_store` is only supported for Ray Actors.
-        self._gpu_object_store: Dict[str, List["torch.Tensor"]] = {}
+        # Note: Currently, `gpu_object_store` is only supported for Ray Actors.
+        self._gpu_object_store: Dict[str, _GPUObject] = {}
         # Mapping from tensor to the IDs of objects that contain it.
         self._tensor_to_object_ids: Dict["torch.Tensor", Set[str]] = defaultdict(set)
-=======
-        # Note: Currently, `gpu_object_store` is only supported for Ray Actors.
-        self._gpu_object_store: Dict[str, GPUObject] = {}
->>>>>>> 5d7ff2d5
         # Synchronization for GPU object store.
         self._lock = threading.RLock()
         # Signal when an object becomes present in the object store.
         self._object_present_cv = threading.Condition(self._lock)
-<<<<<<< HEAD
         # Signal when an object is freed from the object store.
         self._object_freed_cv = threading.Condition(self._lock)
-        # A set of object IDs that are the primary copy.
-        self._primary_gpu_object_ids: Set[str] = set()
-=======
->>>>>>> 5d7ff2d5
 
     def has_object(self, obj_id: str) -> bool:
         with self._lock:
             return obj_id in self._gpu_object_store
 
-<<<<<<< HEAD
     def has_tensor(self, tensor: "torch.Tensor") -> bool:
         with self._lock:
             return tensor in self._tensor_to_object_ids
 
     def get_object(self, obj_id: str) -> Optional[List["torch.Tensor"]]:
-=======
-    def get_object(self, obj_id: str) -> Optional[GPUObject]:
->>>>>>> 5d7ff2d5
-        with self._lock:
-            return self._gpu_object_store[obj_id]
+        with self._lock:
+            return self._gpu_object_store[obj_id].data
 
     def add_object(
         self,
@@ -189,18 +169,12 @@
             is_primary: Whether the GPU object is the primary copy.
         """
         with self._object_present_cv:
-<<<<<<< HEAD
-            if is_primary:
-                self._primary_gpu_object_ids.add(obj_id)
-            self._gpu_object_store[obj_id] = gpu_object
             for tensor in gpu_object:
                 self._tensor_to_object_ids[tensor].add(obj_id)
-=======
-            self._gpu_object_store[obj_id] = GPUObject(
+            self._gpu_object_store[obj_id] = _GPUObject(
                 gpu_object,
                 is_primary,
             )
->>>>>>> 5d7ff2d5
             self._object_present_cv.notify_all()
 
     def is_primary_copy(self, obj_id: str) -> bool:
@@ -212,7 +186,7 @@
 
     def wait_and_get_object(
         self, obj_id: str, timeout: Optional[float] = None
-    ) -> GPUObject:
+    ) -> List["torch.Tensor"]:
         """Atomically waits for the GPU object to be present in the GPU object
         store, then gets it. If the object is not present after the optional
         timeout, raise a TimeoutError.
@@ -231,7 +205,7 @@
 
     def wait_and_pop_object(
         self, obj_id: str, timeout: Optional[float] = None
-    ) -> GPUObject:
+    ) -> List["torch.Tensor"]:
         """Atomically waits for the GPU object to be present in the GPU object
         store, then pops it.  If the object is not present after the optional
         timeout, raise a TimeoutError.
@@ -268,24 +242,18 @@
                     f"ObjectRef({obj_id}) not found in GPU object store after {timeout}s, transfer may have failed. Please report this issue on GitHub: https://github.com/ray-project/ray/issues/new/choose"
                 )
 
-    def pop_object(self, obj_id: str) -> GPUObject:
+    def pop_object(self, obj_id: str) -> List["torch.Tensor"]:
         with self._lock:
             assert (
                 obj_id in self._gpu_object_store
             ), f"obj_id={obj_id} not found in GPU object store"
-<<<<<<< HEAD
-            tensors = self._gpu_object_store.pop(obj_id)
-            for tensor in tensors:
+            gpu_object = self._gpu_object_store.pop(obj_id)
+            for tensor in gpu_object.data:
                 self._tensor_to_object_ids[tensor].remove(obj_id)
                 if len(self._tensor_to_object_ids[tensor]) == 0:
                     self._tensor_to_object_ids.pop(tensor)
             self._object_freed_cv.notify_all()
-            if obj_id in self._primary_gpu_object_ids:
-                self._primary_gpu_object_ids.remove(obj_id)
-            return tensors
-=======
-            return self._gpu_object_store.pop(obj_id)
->>>>>>> 5d7ff2d5
+            return gpu_object.data
 
     def wait_tensor_freed(
         self, tensor: "torch.Tensor", timeout: Optional[float] = None
