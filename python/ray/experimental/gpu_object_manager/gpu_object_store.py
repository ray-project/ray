<<<<<<< HEAD
from typing import Dict, List, Optional, Set
=======
from typing import Dict, List, Optional, Tuple, Set
import threading
>>>>>>> fefcc147

import ray.util.collective as collective
from ray._private.custom_types import TensorTransportEnum
from ray.util.collective.types import Backend
from ray.experimental.gpu_object_manager.gpu_object_manager import (
    TensorTransportMetadata,
)

try:
    import torch
except ImportError:
    raise ImportError(
        "`tensor_transport` requires PyTorch. "
        "Please install torch with 'pip install torch' to use this feature."
    )

TENSOR_TRANSPORT_TO_COLLECTIVE_BACKEND = {
    TensorTransportEnum.NCCL: Backend.NCCL,
    TensorTransportEnum.GLOO: Backend.TORCH_GLOO,
    TensorTransportEnum.NIXL: Backend.NIXL,
}

COLLECTIVE_BACKEND_TO_TORCH_DEVICE = {
    Backend.NCCL: torch.device("cuda"),
    Backend.TORCH_GLOO: torch.device("cpu"),
    # TODO(Qiaolin-Yu): NIXL could also transfer tensors from CPU to CPU.
    Backend.NIXL: torch.device("cuda"),
}


def _tensor_transport_to_collective_backend(
    tensor_transport: TensorTransportEnum,
) -> Backend:
    try:
        return TENSOR_TRANSPORT_TO_COLLECTIVE_BACKEND[tensor_transport]
    except KeyError:
        raise ValueError(
            f"Invalid tensor transport {tensor_transport.name}, must be one of {list(TENSOR_TRANSPORT_TO_COLLECTIVE_BACKEND.keys())}."
        )


def __ray_send__(self, obj_id: str, tensor_transport_meta: TensorTransportMetadata):
    """Helper function that runs on the src actor to send tensors to the dst actor."""
    from ray._private.worker import global_worker

    gpu_object_store = global_worker.gpu_object_manager.gpu_object_store
    assert gpu_object_store.has_object(
        obj_id
    ), f"obj_id={obj_id} not found in GPU object store"
<<<<<<< HEAD

    tensors = gpu_object_store.get_gpu_object(obj_id)
=======
    tensors = gpu_object_store.get_object(obj_id)
>>>>>>> fefcc147

    backend = collective.get_group_handle(
        tensor_transport_meta.communicator_name
    ).backend()
    device = COLLECTIVE_BACKEND_TO_TORCH_DEVICE[backend]

    for tensor in tensors:
        if tensor.device.type != device.type:
            # TODO(swang): Right now there is no way to catch this error
            # and the receiving Ray task will hang.
            raise ValueError(
                f"tensor device {tensor.device} does not match device {device}"
            )
        collective.send(
            tensor,
            tensor_transport_meta.dst_rank,
            group_name=tensor_transport_meta.communicator_name,
        )


def __ray_recv__(
    self,
    obj_id: str,
    tensor_transport_meta: TensorTransportMetadata,
):
    """Helper function that runs on the dst actor to receive tensors from the src actor."""
    from ray._private.worker import global_worker

    backend = collective.get_group_handle(
        tensor_transport_meta.communicator_name
    ).backend()

    device = COLLECTIVE_BACKEND_TO_TORCH_DEVICE[backend]
    tensor_meta = tensor_transport_meta.tensor_meta

    gpu_object_store = global_worker.gpu_object_manager.gpu_object_store
    tensors = []
    for meta in tensor_meta:
        shape, dtype = meta
        tensor = torch.zeros(shape, dtype=dtype, device=device)
        tensors.append(tensor)
<<<<<<< HEAD

    collective.recv_multiple_tensors(
        tensors,
        tensor_transport_meta,
        group_name=tensor_transport_meta.communicator_name,
    )

    gpu_object_store.add_gpu_object(obj_id, tensors)
=======
    gpu_object_store.add_object(obj_id, tensors)


def __ray_get_tensor_meta__(self, obj_id: str):
    """Helper function that runs on the src actor to get the tensor metadata."""
    from ray._private.worker import global_worker

    gpu_object_store = global_worker.gpu_object_manager.gpu_object_store
    # NOTE: We do not specify a timeout here because the user task that returns
    # it could take arbitrarily long and we don't want to trigger a spurious
    # timeout.
    tensors = gpu_object_store.wait_and_get_object(obj_id)
    return [(t.shape, t.dtype) for t in tensors]
>>>>>>> fefcc147


def __ray_fetch_gpu_object__(self, obj_id: str):
    """Helper function that runs on the src actor to fetch tensors from the GPU object store via the object store."""
    from ray._private.worker import global_worker

    gpu_object_store = global_worker.gpu_object_manager.gpu_object_store
    assert gpu_object_store.has_object(
        obj_id
    ), f"obj_id={obj_id} not found in GPU object store"
    tensors = gpu_object_store.get_object(obj_id)
    return tensors


class GPUObjectStore:
    """
    This class is thread-safe. The GPU object store is meant to be read and
    written by the following threads:
    1. The main thread, which is executing user code. This thread may get, put,
    and pop objects.
    2. The background _ray_system thread, which executes data transfers. This
    thread may get and put objects.
    3. The background CoreWorker server thread, which executes garbage
    collection callbacks that pop objects that are no longer in use.
    """

    def __init__(self):
        # A dictionary that maps from an object ID to a list of tensors.
        #
        # Note: Currently, `_gpu_object_store` is only supported for Ray Actors.
        self._gpu_object_store: Dict[str, List["torch.Tensor"]] = {}
        # Synchronization for GPU object store.
        self._lock = threading.RLock()
        # Signal when an object becomes present in the object store.
        self._object_present_cv = threading.Condition(self._lock)
        # A set of object IDs that are the primary copy.
        self._primary_gpu_object_ids: Set[str] = set()

    def has_object(self, obj_id: str) -> bool:
        with self._lock:
            return obj_id in self._gpu_object_store

    def get_object(self, obj_id: str) -> Optional[List["torch.Tensor"]]:
        with self._lock:
            return self._gpu_object_store[obj_id]

    def add_object(
        self,
        obj_id: str,
        gpu_object: List["torch.Tensor"],
        is_primary: bool = False,
    ):
        """
        Add a GPU object to the GPU object store.

        Args:
            obj_id: The object ID of the GPU object.
            gpu_object: A list of tensors representing the GPU object.
            is_primary: Whether the GPU object is the primary copy.
        """
        with self._object_present_cv:
            if is_primary:
                self._primary_gpu_object_ids.add(obj_id)
            self._gpu_object_store[obj_id] = gpu_object
            self._object_present_cv.notify_all()

    def is_primary_copy(self, obj_id: str) -> bool:
        with self._lock:
            return obj_id in self._primary_gpu_object_ids

    def wait_and_get_object(
        self, obj_id: str, timeout: Optional[float] = None
    ) -> List["torch.Tensor"]:
        """Atomically waits for the GPU object to be present in the GPU object
        store, then gets it. If the object is not present after the optional
        timeout, raise a TimeoutError.

        Args:
            obj_id: The object ID to wait for.
            timeout: The maximum time in seconds to wait for the object to be
                present in the GPU object store. If not specified, wait indefinitely.

        Returns:
            The tensors in the GPU object.
        """
        with self._lock:
            self._wait_object(obj_id, timeout)
            return self.get_object(obj_id)

    def wait_and_pop_object(
        self, obj_id: str, timeout: Optional[float] = None
    ) -> List["torch.Tensor"]:
        """Atomically waits for the GPU object to be present in the GPU object
        store, then pops it.  If the object is not present after the optional
        timeout, raise a TimeoutError.

        Args:
            obj_id: The object ID to wait for.
            timeout: The maximum time in seconds to wait for the object to be
                present in the GPU object store. If not specified, wait
                indefinitely.

        Returns:
            The tensors in the GPU object.
        """
        with self._lock:
            self._wait_object(obj_id, timeout)
            return self.pop_object(obj_id)

    def _wait_object(self, obj_id: str, timeout: Optional[float] = None) -> None:
        """Helper method to wait for the GPU object to be present in the GPU object store.
        If the object is not present after the optional timeout, raise a
        TimeoutError.

        Args:
            obj_id: The object ID to wait for.
            timeout: The maximum time in seconds to wait for the object to be
                present in the GPU object store. If not specified, wait
                indefinitely.
        """
        with self._object_present_cv:
            present = self._object_present_cv.wait_for(
                lambda: obj_id in self._gpu_object_store, timeout=timeout
            )
            if not present:
                raise TimeoutError(
                    f"ObjectRef({obj_id}) not found in GPU object store after {timeout}s, transfer may have failed. Please report this issue on GitHub: https://github.com/ray-project/ray/issues/new/choose"
                )

    def pop_object(self, obj_id: str) -> List["torch.Tensor"]:
        with self._lock:
            assert (
                obj_id in self._gpu_object_store
            ), f"obj_id={obj_id} not found in GPU object store"
            tensors = self._gpu_object_store.pop(obj_id)
            if obj_id in self._primary_gpu_object_ids:
                self._primary_gpu_object_ids.remove(obj_id)
            return tensors

    def get_num_objects(self) -> int:
        """
        Return the number of objects in the GPU object store.
        """
        with self._lock:
            return len(self._gpu_object_store)<|MERGE_RESOLUTION|>--- conflicted
+++ resolved
@@ -1,9 +1,5 @@
-<<<<<<< HEAD
 from typing import Dict, List, Optional, Set
-=======
-from typing import Dict, List, Optional, Tuple, Set
 import threading
->>>>>>> fefcc147
 
 import ray.util.collective as collective
 from ray._private.custom_types import TensorTransportEnum
@@ -53,12 +49,8 @@
     assert gpu_object_store.has_object(
         obj_id
     ), f"obj_id={obj_id} not found in GPU object store"
-<<<<<<< HEAD
-
-    tensors = gpu_object_store.get_gpu_object(obj_id)
-=======
+
     tensors = gpu_object_store.get_object(obj_id)
->>>>>>> fefcc147
 
     backend = collective.get_group_handle(
         tensor_transport_meta.communicator_name
@@ -100,7 +92,6 @@
         shape, dtype = meta
         tensor = torch.zeros(shape, dtype=dtype, device=device)
         tensors.append(tensor)
-<<<<<<< HEAD
 
     collective.recv_multiple_tensors(
         tensors,
@@ -108,8 +99,6 @@
         group_name=tensor_transport_meta.communicator_name,
     )
 
-    gpu_object_store.add_gpu_object(obj_id, tensors)
-=======
     gpu_object_store.add_object(obj_id, tensors)
 
 
@@ -123,7 +112,6 @@
     # timeout.
     tensors = gpu_object_store.wait_and_get_object(obj_id)
     return [(t.shape, t.dtype) for t in tensors]
->>>>>>> fefcc147
 
 
 def __ray_fetch_gpu_object__(self, obj_id: str):
