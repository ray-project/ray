--- conflicted
+++ resolved
@@ -57,13 +57,6 @@
                 f"tensor device {tensor.device} does not match device {device}"
             )
         collective.send(tensor, dst_rank, group_name=communicator_name)
-<<<<<<< HEAD
-    # TODO(kevin85421): The current garbage collection implementation for the
-    # in-actor object store is naive. We garbage collect each object after it
-    # is consumed once.
-    gpu_object_store.pop_object(obj_id)
-=======
->>>>>>> 38f6ba86
 
 
 def __ray_recv__(
@@ -110,15 +103,7 @@
     assert gpu_object_store.has_object(
         obj_id
     ), f"obj_id={obj_id} not found in GPU object store"
-<<<<<<< HEAD
     tensors = gpu_object_store.get_object(obj_id)
-    # TODO(kevin85421): The current garbage collection implementation for the
-    # in-actor object store is naive. We garbage collect each object after it
-    # is consumed once.
-    gpu_object_store.pop_object(obj_id)
-=======
-    tensors = gpu_object_store.get_gpu_object(obj_id)
->>>>>>> 38f6ba86
     return tensors
 
 
