from typing import TYPE_CHECKING, Any, Dict, List, NamedTuple, Optional, Tuple
import threading

import ray
from ray._private.custom_types import TensorTransportEnum
from ray._raylet import ObjectRef
from ray.util.collective.types import TensorTransportMetadata
from ray.experimental.gpu_object_manager.gpu_object_communicator import (
    get_tensor_transport_metadata,
    get_collective_metadata,
    send_object,
    recv_object,
)
from ray._private import ray_constants


if TYPE_CHECKING:
<<<<<<< HEAD
    from ray.experimental.gpu_object_manager.gpu_object_store import GPUObjectStore
    import torch

=======
    import torch
    from ray.experimental.gpu_object_manager.gpu_object_store import (
        GPUObjectStore,
        GPUObject,
    )
>>>>>>> 83d774d4

# GPUObjectMeta is a named tuple containing the source actor, tensor transport
# backend, and tensor metadata.
# - The tensor transport backend is the backend used to transport the tensors.
#   Currently, the supported backends are "nccl" and "torch_gloo".
# - The tensor metadata is a list of tuples, each containing the shape and dtype
#   of a tensor in the GPU object store.
class GPUObjectMeta(NamedTuple):
    src_actor: "ray.actor.ActorHandle"
    # Must be a valid backend name as defined in
    # `ray.util.collective.types.Backend`.
    tensor_transport_backend: str
    tensor_transport_meta: TensorTransportMetadata


def __ray_fetch_gpu_object__(self, obj_id: str):
    """Helper function that runs on the src actor to fetch tensors from the GPU object store via the object store."""
    from ray._private.worker import global_worker

    gpu_object_store = global_worker.gpu_object_manager.gpu_object_store
    assert gpu_object_store.has_object(
        obj_id
    ), f"obj_id={obj_id} not found in GPU object store"
    tensors = gpu_object_store.get_object(obj_id)
    return tensors


class GPUObjectManager:
    def __init__(self):
        # A dictionary that maps from owned object's ID to GPUObjectMeta.
        # This dictionary is hosted on the "driver" process of the actors that
        # store and send/receive GPU objects.
        self.managed_gpu_object_metadata: Dict[str, GPUObjectMeta] = {}
        # Per-actor local storage for GPU objects. We create the GPU object
        # store lazily, if a user specifies a non-default tensor_transport, to
        # avoid circular import and because it imports third-party dependencies
        # like PyTorch.
        self._gpu_object_store: Optional["GPUObjectStore"] = None
        # Lock to ensure we only create the GPU object store once.
        self.gpu_object_store_lock = threading.Lock()

    @property
    def gpu_object_store(self) -> "ray.experimental.GPUObjectStore":
        with self.gpu_object_store_lock:
            if self._gpu_object_store is None:
                from ray.experimental.gpu_object_manager.gpu_object_store import (
                    GPUObjectStore,
                )

                self._gpu_object_store = GPUObjectStore()
        return self._gpu_object_store

    def is_managed_object(self, obj_id: str) -> bool:
        """
        Check if the GPU object is managed by this process.

        Args:
            obj_id: The object ID of the GPU object.

        Returns:
            True if the current process is the driver process coordinating the data transfer
            of this GPU object.
        """
        return obj_id in self.managed_gpu_object_metadata

    def add_gpu_object_ref(
        self,
        obj_ref: ObjectRef,
        src_actor: "ray.actor.ActorHandle",
        tensor_transport: TensorTransportEnum,
    ):
        """Add a GPU object reference to the GPU object manager. This should be
        called whenever the current process calls a task that is annotated with
        `@ray.method(tensor_transport=...)`.

        Args:
            obj_ref: The ObjectRef of the task output.
            src_actor: The actor that executes the task and that creates the GPU object.
            tensor_transport: The tensor transport protocol to use for the GPU object.
        """
        from ray.experimental.gpu_object_manager.gpu_object_store import (
            _tensor_transport_to_collective_backend,
        )

        tensor_transport_backend = _tensor_transport_to_collective_backend(
            tensor_transport
        )
        obj_id = obj_ref.hex()
        tensor_meta = get_tensor_transport_metadata(src_actor, obj_id, tensor_transport)
        self.managed_gpu_object_metadata[obj_id] = GPUObjectMeta(
            src_actor=src_actor,
            tensor_transport_backend=tensor_transport_backend,
            tensor_transport_meta=tensor_meta,
        )

    def _get_gpu_object_metadata(self, obj_ref: ObjectRef) -> GPUObjectMeta:
        obj_id = obj_ref.hex()
        return self.managed_gpu_object_metadata[obj_id]

<<<<<<< HEAD
=======
    def _send_object(
        self,
        communicator_name: str,
        src_actor: "ray.actor.ActorHandle",
        obj_id: str,
        dst_rank: int,
    ):
        from ray.experimental.gpu_object_manager.gpu_object_store import __ray_send__

        # Send tensors stored in the `src_actor`'s GPU object store to the
        # destination rank `dst_rank`.
        # NOTE(swang): We put this task on the background thread to avoid tasks
        # executing on the main thread blocking the data transfer.
        src_actor.__ray_call__.options(concurrency_group="_ray_system").remote(
            __ray_send__, communicator_name, obj_id, dst_rank
        )

    def _recv_object(
        self,
        communicator_name: str,
        dst_actor: "ray.actor.ActorHandle",
        obj_id: str,
        src_rank: int,
        tensor_meta: List[Tuple["torch.Size", "torch.dtype"]],
    ):
        from ray.experimental.gpu_object_manager.gpu_object_store import __ray_recv__

        # Receive tensors from the source rank and store them in the
        # `dst_actor`'s GPU object store.
        #
        # NOTE(swang): We put this task on the background thread to avoid tasks
        # executing on the main thread blocking the data transfer. Technically,
        # this is only needed for the sender task, but we put the receiver task
        # on the same background thread to ensure that all communication
        # operations are executed in a global order.
        dst_actor.__ray_call__.options(concurrency_group="_ray_system").remote(
            __ray_recv__, communicator_name, obj_id, src_rank, tensor_meta
        )

>>>>>>> 83d774d4
    def fetch_object(self, obj_id: str):
        """
        Fetches the GPU object from the source actor's GPU object store via the object store
        instead of out-of-band tensor transfer and stores the tensors in the local GPU object store.

        This is useful when the current process does not support the designated out-of-band tensor transport.
        For example, if the tensor transport is NCCL but the driver does not have a GPU, we use this call to
        fulfill a `ray.get` call.

        Args:
            obj_id: The object ID of the GPU object.

        Returns:
            None
        """
        from ray.experimental.gpu_object_manager.gpu_object_store import (
            __ray_fetch_gpu_object__,
        )

        if self.gpu_object_store.has_object(obj_id):
            return

        gpu_object_meta = self.managed_gpu_object_metadata[obj_id]
        src_actor = gpu_object_meta.src_actor
        tensors = ray.get(
            src_actor.__ray_call__.options(concurrency_group="_ray_system").remote(
                __ray_fetch_gpu_object__, obj_id
            )
        )
        self.gpu_object_store.add_object(obj_id, tensors)

    def trigger_out_of_band_tensor_transfer(
        self, dst_actor: "ray.actor.ActorHandle", task_args: Tuple[Any, ...]
    ):
        """
        Triggers tensor communication operations between actors. When a managed ObjectRef is passed
        to another actor task, CPU data will still be passed through the object store, but the in-actor
        tensors will be passed out-of-band.

        This function triggers the out-of-band tensor transfer by submitting Ray actor
        tasks `__ray_send__` to the sender actor and `__ray_recv__` to the receiver actor to initiate
        tensor communication using protocols like NCCL or GLOO.

        Before the receiver actor executes the actor task, the deserializer combines the
        CPU data with the tensors from the sender actor to reconstruct the original task output
        generated by the sender actor.

        Args:
            dst_actor: The target actor to receive tensors
            task_args: List of arguments for the target actor task that may contain ObjectRefs.
        """
        gpu_object_refs = set()
        for arg in task_args:
            # If an ObjectRef is managed, it means the actual value is a list of tensors stored
            # on a remote actor. Therefore, this function will trigger a tensor communication
            # operation between the sender and receiver actors.
            if not isinstance(arg, ObjectRef):
                continue
            if self.is_managed_object(arg.hex()):
                gpu_object_refs.add(arg)

<<<<<<< HEAD
            if not self.is_managed_object(arg.hex()):
                continue

            gpu_object_meta = self._get_gpu_object_metadata(arg)
=======
        # Count the number of readers for each GPU object.
        for obj_ref in gpu_object_refs:
            # Import get_collective_groups here to avoid dependency on
            # collective libraries for default Ray installation.
            from ray.experimental.collective import get_collective_groups

            gpu_object_meta = self._get_gpu_object_metadata(obj_ref)
>>>>>>> 83d774d4

            src_actor = gpu_object_meta.src_actor
            tensor_meta = gpu_object_meta.tensor_transport_meta
            if src_actor._actor_id == dst_actor._actor_id:
                # If the source and destination actors are the same, the tensors can
                # be transferred intra-process, so we skip the out-of-band tensor
                # transfer.
                continue
<<<<<<< HEAD

            tensor_transport_metadata = get_collective_metadata(
                src_actor,
                dst_actor,
                tensor_meta,
                gpu_object_meta.tensor_transport_backend,
            )
            send_object(
                src_actor,
                arg.hex(),
                tensor_transport_metadata,
                gpu_object_meta.tensor_transport_backend,
            )
            recv_object(
                dst_actor,
                arg.hex(),
                tensor_transport_metadata,
=======
            obj_id = obj_ref.hex()
            self._send_object(communicator.name, src_actor, obj_id, dst_rank)
            self._recv_object(
                communicator.name, dst_actor, obj_id, src_rank, tensor_meta
>>>>>>> 83d774d4
            )

    def get_gpu_object(self, object_id: str) -> "GPUObject":
        """
        Get the GPU object for a given object ID.
        """
        gpu_object_store = self.gpu_object_store
        if self.is_managed_object(object_id):
            self.fetch_object(object_id)

        # If the GPU object is the primary copy, it means the transfer is intra-actor.
        # In this case, we should not remove the GPU object after it is consumed once,
        # because the GPU object reference may be used again.
        # Instead, we should wait for the GC callback to clean it up.
        pop_object = not gpu_object_store.is_primary_copy(object_id)
        if pop_object:
            gpu_object = gpu_object_store.wait_and_pop_object(
                object_id, timeout=ray_constants.FETCH_FAIL_TIMEOUT_SECONDS
            )
        else:
            gpu_object = gpu_object_store.wait_and_get_object(
                object_id, timeout=ray_constants.FETCH_FAIL_TIMEOUT_SECONDS
            )
        return gpu_object<|MERGE_RESOLUTION|>--- conflicted
+++ resolved
@@ -1,4 +1,4 @@
-from typing import TYPE_CHECKING, Any, Dict, List, NamedTuple, Optional, Tuple
+from typing import TYPE_CHECKING, Any, Dict, NamedTuple, Optional, Tuple
 import threading
 
 import ray
@@ -15,17 +15,10 @@
 
 
 if TYPE_CHECKING:
-<<<<<<< HEAD
-    from ray.experimental.gpu_object_manager.gpu_object_store import GPUObjectStore
-    import torch
-
-=======
-    import torch
     from ray.experimental.gpu_object_manager.gpu_object_store import (
         GPUObjectStore,
         GPUObject,
     )
->>>>>>> 83d774d4
 
 # GPUObjectMeta is a named tuple containing the source actor, tensor transport
 # backend, and tensor metadata.
@@ -125,48 +118,6 @@
         obj_id = obj_ref.hex()
         return self.managed_gpu_object_metadata[obj_id]
 
-<<<<<<< HEAD
-=======
-    def _send_object(
-        self,
-        communicator_name: str,
-        src_actor: "ray.actor.ActorHandle",
-        obj_id: str,
-        dst_rank: int,
-    ):
-        from ray.experimental.gpu_object_manager.gpu_object_store import __ray_send__
-
-        # Send tensors stored in the `src_actor`'s GPU object store to the
-        # destination rank `dst_rank`.
-        # NOTE(swang): We put this task on the background thread to avoid tasks
-        # executing on the main thread blocking the data transfer.
-        src_actor.__ray_call__.options(concurrency_group="_ray_system").remote(
-            __ray_send__, communicator_name, obj_id, dst_rank
-        )
-
-    def _recv_object(
-        self,
-        communicator_name: str,
-        dst_actor: "ray.actor.ActorHandle",
-        obj_id: str,
-        src_rank: int,
-        tensor_meta: List[Tuple["torch.Size", "torch.dtype"]],
-    ):
-        from ray.experimental.gpu_object_manager.gpu_object_store import __ray_recv__
-
-        # Receive tensors from the source rank and store them in the
-        # `dst_actor`'s GPU object store.
-        #
-        # NOTE(swang): We put this task on the background thread to avoid tasks
-        # executing on the main thread blocking the data transfer. Technically,
-        # this is only needed for the sender task, but we put the receiver task
-        # on the same background thread to ensure that all communication
-        # operations are executed in a global order.
-        dst_actor.__ray_call__.options(concurrency_group="_ray_system").remote(
-            __ray_recv__, communicator_name, obj_id, src_rank, tensor_meta
-        )
-
->>>>>>> 83d774d4
     def fetch_object(self, obj_id: str):
         """
         Fetches the GPU object from the source actor's GPU object store via the object store
@@ -228,20 +179,12 @@
             if self.is_managed_object(arg.hex()):
                 gpu_object_refs.add(arg)
 
-<<<<<<< HEAD
-            if not self.is_managed_object(arg.hex()):
-                continue
-
-            gpu_object_meta = self._get_gpu_object_metadata(arg)
-=======
         # Count the number of readers for each GPU object.
         for obj_ref in gpu_object_refs:
             # Import get_collective_groups here to avoid dependency on
             # collective libraries for default Ray installation.
-            from ray.experimental.collective import get_collective_groups
 
             gpu_object_meta = self._get_gpu_object_metadata(obj_ref)
->>>>>>> 83d774d4
 
             src_actor = gpu_object_meta.src_actor
             tensor_meta = gpu_object_meta.tensor_transport_meta
@@ -250,7 +193,8 @@
                 # be transferred intra-process, so we skip the out-of-band tensor
                 # transfer.
                 continue
-<<<<<<< HEAD
+
+            obj_id = obj_ref.hex()
 
             tensor_transport_metadata = get_collective_metadata(
                 src_actor,
@@ -260,20 +204,14 @@
             )
             send_object(
                 src_actor,
-                arg.hex(),
+                obj_id,
                 tensor_transport_metadata,
                 gpu_object_meta.tensor_transport_backend,
             )
             recv_object(
                 dst_actor,
-                arg.hex(),
+                obj_id,
                 tensor_transport_metadata,
-=======
-            obj_id = obj_ref.hex()
-            self._send_object(communicator.name, src_actor, obj_id, dst_rank)
-            self._recv_object(
-                communicator.name, dst_actor, obj_id, src_rank, tensor_meta
->>>>>>> 83d774d4
             )
 
     def get_gpu_object(self, object_id: str) -> "GPUObject":
