--- conflicted
+++ resolved
@@ -202,45 +202,9 @@
             gpu_object_meta = self._get_gpu_object_metadata(obj_ref)
 
             src_actor = gpu_object_meta.src_actor
-<<<<<<< HEAD
-            tensor_meta = gpu_object_meta.tensor_meta
-            communicators = get_collective_groups(
-                [src_actor, dst_actor], backend=gpu_object_meta.tensor_transport_backend
-            )
-            # TODO(kevin85421): Support multiple communicators.
-            if len(communicators) == 0:
-                raise ValueError(
-                    f"No communicators found for actors {src_actor} and {dst_actor}. "
-                    "Create a communicator with "
-                    "`ray.experimental.collective.create_collective_group` "
-                    "before calling actor tasks with non-default tensor_transport."
-                )
-            elif len(communicators) > 1:
-                raise ValueError(
-                    f"There are {len(communicators)} possible communicators that contain actors {src_actor} and {dst_actor}. "
-                    "Currently, GPU objects only support one communicator. Please make sure only "
-                    "one communicator exists."
-                )
-            communicator = communicators[0]
-            src_rank = communicator.get_rank(src_actor)
-            if src_rank == -1:
-                raise ValueError(
-                    f"Sender actor {src_actor} not found in communicator. "
-                    "Please make sure the sender and receiver are in the same communicator."
-                )
-            dst_rank = communicator.get_rank(dst_actor)
-            if dst_rank == -1:
-                raise ValueError(
-                    f"Receiver actor {dst_actor} not found in communicator. "
-                    "Please make sure the sender and receiver are in the same communicator."
-                )
-            if src_rank == dst_rank:
-                # If the source and destination ranks are the same, the tensors can
-=======
             tensor_transport_meta = gpu_object_meta.tensor_transport_meta
             if src_actor._actor_id == dst_actor._actor_id:
                 # If the source and destination actors are the same, the tensors can
->>>>>>> ffa18133
                 # be transferred intra-process, so we skip the out-of-band tensor
                 # transfer.
                 continue
