<<<<<<< HEAD
import warnings
from typing import TYPE_CHECKING, Any, Dict, List, NamedTuple, Optional, Tuple
=======
from typing import TYPE_CHECKING, Any, Dict, NamedTuple, Optional, Tuple, List
>>>>>>> f2ca998a
import threading

import ray
from ray._private.custom_types import TensorTransportEnum
from ray._raylet import ObjectRef
from ray._private import ray_constants

if TYPE_CHECKING:
    from ray.experimental.gpu_object_manager.gpu_object_store import (
        GPUObjectStore,
    )
    from ray.util.collective.types import TensorTransportMetadata
    import torch

# GPUObjectMeta is a named tuple containing the source actor, tensor transport
# backend, and tensor metadata.
# - The tensor transport backend is the backend used to transport the tensors.
#   Currently, the supported backends are "nccl" and "torch_gloo".
# - The tensor metadata is a list of tuples, each containing the shape and dtype
#   of a tensor in the GPU object store.
class GPUObjectMeta(NamedTuple):
    src_actor: "ray.actor.ActorHandle"
    # Must be a valid backend name as defined in
    # `ray.util.collective.types.Backend`.
    tensor_transport_backend: str
    tensor_transport_meta: "TensorTransportMetadata"


# TODO(swang): Uncomment and add an API docs page and example usage.
# @PublicAPI(stability="alpha")
def wait_tensor_freed(tensor: "torch.Tensor", timeout: Optional[float] = None):
    """
    Wait for the tensor to be freed from this actor's GPU object store.

    This function is useful for cases where an actor keeps a reference to a
    tensor after returning the tensor from a task annotated with
    `@ray.method(tensor_transport=...)`. Tensors that are returned by these
    tasks may be sent to other actors while the corresponding `ray.ObjectRef` is
    still in scope. If the actor modifies the tensor while it is still in the
    actor's GPU object store, then Ray may end up sending invalid data to other
    tasks. Call this function to ensure that the `ray.ObjectRef` has gone out of
    scope and therefore the tensor is safe to write to again.

    Args:
        tensor: The tensor to wait to be freed.
        timeout: The timeout in seconds. Set to None to wait indefinitely. Note
            that this function could then hang if the `ray.ObjectRef` that
            refers to this tensor never goes out of scope.
    """
    gpu_object_manager = ray.worker.global_worker.gpu_object_manager
    gpu_object_manager.gpu_object_store.wait_tensor_freed(tensor, timeout)


class GPUObjectManager:
    def __init__(self):
        # A dictionary that maps from owned object's ID to GPUObjectMeta.
        # This dictionary is hosted on the "driver" process of the actors that
        # store and send/receive GPU objects.
        self.managed_gpu_object_metadata: Dict[str, GPUObjectMeta] = {}
        # Per-actor local storage for GPU objects. We create the GPU object
        # store lazily, if a user specifies a non-default tensor_transport, to
        # avoid circular import and because it imports third-party dependencies
        # like PyTorch.
        self._gpu_object_store: Optional["GPUObjectStore"] = None
        # Lock to ensure we only create the GPU object store once.
        self.gpu_object_store_lock = threading.Lock()

    @property
    def gpu_object_store(self) -> "ray.experimental.GPUObjectStore":
        with self.gpu_object_store_lock:
            if self._gpu_object_store is None:
                from ray.experimental.gpu_object_manager.gpu_object_store import (
                    GPUObjectStore,
                )

                self._gpu_object_store = GPUObjectStore()
        return self._gpu_object_store

    def is_managed_object(self, obj_id: str) -> bool:
        """
        Check if the GPU object is managed by this process.

        Args:
            obj_id: The object ID of the GPU object.

        Returns:
            True if the current process is the driver process coordinating the data transfer
            of this GPU object.
        """
        return obj_id in self.managed_gpu_object_metadata

    def add_gpu_object_ref(
        self,
        obj_ref: ObjectRef,
        src_actor: "ray.actor.ActorHandle",
        tensor_transport: TensorTransportEnum,
    ):
        """Add a GPU object reference to the GPU object manager. This should be
        called whenever the current process calls a task that is annotated with
        `@ray.method(tensor_transport=...)`.

        Args:
            obj_ref: The ObjectRef of the task output.
            src_actor: The actor that executes the task and that creates the GPU object.
            tensor_transport: The tensor transport protocol to use for the GPU object.
        """
        from ray.experimental.gpu_object_manager.gpu_object_store import (
            _tensor_transport_to_collective_backend,
        )
        from ray.experimental.collective import get_tensor_transport_manager

        tensor_transport_backend = _tensor_transport_to_collective_backend(
            tensor_transport
        )
        obj_id = obj_ref.hex()
        tensor_transport_manager = get_tensor_transport_manager(
            tensor_transport_backend
        )
        tensor_meta = tensor_transport_manager.get_tensor_transport_metadata(
            src_actor, obj_id, tensor_transport
        )
        self.managed_gpu_object_metadata[obj_id] = GPUObjectMeta(
            src_actor=src_actor,
            tensor_transport_backend=tensor_transport_backend,
            tensor_transport_meta=tensor_meta,
        )

    def _get_gpu_object_metadata(self, obj_ref: ObjectRef) -> GPUObjectMeta:
        obj_id = obj_ref.hex()
        return self.managed_gpu_object_metadata[obj_id]

    def fetch_object(self, obj_id: str):
        """
        Fetches the GPU object from the source actor's GPU object store via the object store
        instead of out-of-band tensor transfer and stores the tensors in the local GPU object store.

        This is useful when the current process does not support the designated out-of-band tensor transport.
        For example, if the tensor transport is NCCL but the driver does not have a GPU, we use this call to
        fulfill a `ray.get` call.

        Args:
            obj_id: The object ID of the GPU object.

        Returns:
            None
        """
        from ray.experimental.gpu_object_manager.gpu_object_store import (
            __ray_fetch_gpu_object__,
        )

        if self.gpu_object_store.has_object(obj_id):
            return

        gpu_object_meta = self.managed_gpu_object_metadata[obj_id]
        src_actor = gpu_object_meta.src_actor
        tensors = ray.get(
            src_actor.__ray_call__.options(concurrency_group="_ray_system").remote(
                __ray_fetch_gpu_object__, obj_id
            )
        )
        self.gpu_object_store.add_object(obj_id, tensors)

    def trigger_out_of_band_tensor_transfer(
        self, dst_actor: "ray.actor.ActorHandle", task_args: Tuple[Any, ...]
    ):
        """
        Triggers tensor communication operations between actors. When a managed ObjectRef is passed
        to another actor task, CPU data will still be passed through the object store, but the in-actor
        tensors will be passed out-of-band.

        This function triggers the out-of-band tensor transfer by submitting Ray actor
        tasks `__ray_send__` to the sender actor and `__ray_recv__` to the receiver actor to initiate
        tensor communication using protocols like NCCL or GLOO.

        Before the receiver actor executes the actor task, the deserializer combines the
        CPU data with the tensors from the sender actor to reconstruct the original task output
        generated by the sender actor.

        Args:
            dst_actor: The target actor to receive tensors
            task_args: List of arguments for the target actor task that may contain ObjectRefs.
        """

        gpu_object_refs = set()
        for arg in task_args:
            # If an ObjectRef is managed, it means the actual value is a list of tensors stored
            # on a remote actor. Therefore, this function will trigger a tensor communication
            # operation between the sender and receiver actors.
            if not isinstance(arg, ObjectRef):
                continue
            if self.is_managed_object(arg.hex()):
                gpu_object_refs.add(arg)
        if gpu_object_refs:
            from ray.experimental.collective import get_tensor_transport_manager

        # Count the number of readers for each GPU object.
        for obj_ref in gpu_object_refs:
            # Import get_collective_groups here to avoid dependency on
            # collective libraries for default Ray installation.

            gpu_object_meta = self._get_gpu_object_metadata(obj_ref)

            src_actor = gpu_object_meta.src_actor
            tensor_transport_meta = gpu_object_meta.tensor_transport_meta
            if src_actor._actor_id == dst_actor._actor_id:
                # If the source and destination actors are the same, the tensors can
                # be transferred intra-process, so we skip the out-of-band tensor
                # transfer.
                if src_actor == dst_actor:
                    obj_id = obj_ref.hex()
                    warnings.warn(
                        f"GPU object ref {obj_id} is being passed back to the same actor {src_actor} and will be treated as a mutable tensor. "
                        "If the tensor is modified, Ray's internal copy will also be updated, and subsequent passes to other actors "
                        "will receive the updated version instead of the original.",
                        UserWarning,
                    )
                continue

            obj_id = obj_ref.hex()
            tensor_transport_manager = get_tensor_transport_manager(
                gpu_object_meta.tensor_transport_backend
            )
            communicator_meta = tensor_transport_manager.get_communicator_metadata(
                src_actor,
                dst_actor,
                gpu_object_meta.tensor_transport_backend,
            )
            if not tensor_transport_manager.is_one_sided():
                tensor_transport_manager.send_object(
                    src_actor,
                    obj_id,
                    tensor_transport_meta,
                    communicator_meta,
                )
            tensor_transport_manager.recv_object(
                dst_actor,
                obj_id,
                tensor_transport_meta,
                communicator_meta,
            )

    def get_gpu_object(self, object_id: str) -> List["torch.Tensor"]:
        """
        Get the GPU object for a given object ID.
        """
        gpu_object_store = self.gpu_object_store
        if self.is_managed_object(object_id):
            self.fetch_object(object_id)

        # If the GPU object is the primary copy, it means the transfer is intra-actor.
        # In this case, we should not remove the GPU object after it is consumed once,
        # because the GPU object reference may be used again.
        # Instead, we should wait for the GC callback to clean it up.
        pop_object = not gpu_object_store.is_primary_copy(object_id)
        if pop_object:
            gpu_object = gpu_object_store.wait_and_pop_object(
                object_id, timeout=ray_constants.FETCH_FAIL_TIMEOUT_SECONDS
            )
        else:
            gpu_object = gpu_object_store.wait_and_get_object(
                object_id, timeout=ray_constants.FETCH_FAIL_TIMEOUT_SECONDS
            )
        return gpu_object<|MERGE_RESOLUTION|>--- conflicted
+++ resolved
@@ -1,9 +1,5 @@
-<<<<<<< HEAD
 import warnings
-from typing import TYPE_CHECKING, Any, Dict, List, NamedTuple, Optional, Tuple
-=======
 from typing import TYPE_CHECKING, Any, Dict, NamedTuple, Optional, Tuple, List
->>>>>>> f2ca998a
 import threading
 
 import ray
