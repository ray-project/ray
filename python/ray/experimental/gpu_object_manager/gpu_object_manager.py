--- conflicted
+++ resolved
@@ -531,20 +531,15 @@
 
     def free_object_primary_copy(self, object_id: str):
         """
-<<<<<<< HEAD
         Free the primary copy of the GPU object. Expected to be idempotent when called from
         free_actor_object_callback because the primary copy holder should always only have one ref
         in the deque.
-=======
-        Free the primary copy of the GPU object.
->>>>>>> 583391c0
         """
         from ray.experimental.gpu_object_manager.gpu_object_store import (
             __ray_free__,
         )
 
         try:
-<<<<<<< HEAD
             gpu_object_meta = self.managed_gpu_object_metadata[object_id]
             src_actor = gpu_object_meta.src_actor
             tensor_transport_backend = gpu_object_meta.tensor_transport_backend
@@ -552,19 +547,10 @@
             src_actor.__ray_call__.options(concurrency_group="_ray_system").remote(
                 __ray_free__, object_id, tensor_transport_backend, tensor_transport_meta
             )
-        except Exception:
-            # This could fail if this is a retry and it's already been freed.
-            pass
-=======
-            src_actor = self.managed_gpu_object_metadata[object_id].src_actor
-            src_actor.__ray_call__.options(
-                concurrency_group="_ray_system", max_task_retries=-1
-            ).remote(__ray_free__, object_id)
         except Exception as e:
             logger.error(
                 "Something went wrong while freeing the RDT object!", exc_info=e
             )
->>>>>>> 583391c0
 
     def actor_has_tensor_transport(
         self, actor: "ray.actor.ActorHandle", tensor_transport: TensorTransportEnum
