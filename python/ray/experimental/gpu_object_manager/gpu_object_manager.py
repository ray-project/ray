import logging
import threading
import time
import warnings
from queue import Queue
from typing import TYPE_CHECKING, Any, Dict, List, NamedTuple, Optional, Set, Tuple

import ray
from ray._private import ray_constants
from ray._private.custom_types import TensorTransportEnum
from ray._raylet import ObjectRef

if TYPE_CHECKING:
    import torch

    from ray.experimental.gpu_object_manager.gpu_object_store import (
        GPUObjectStore,
    )
    from ray.util.collective.types import CommunicatorMetadata, TensorTransportMetadata

logger = logging.getLogger(__name__)

# GPUObjectMeta is a named tuple containing the source actor, tensor transport
# backend, tensor metadata, and other information that needs to be recorded.
# - The tensor transport backend is the backend used to transport the tensors.
#   Currently, the supported backends are "nccl" and "torch_gloo".
# - The tensor metadata is a list of tuples, each containing the shape and dtype
#   of a tensor in the GPU object store.
class GPUObjectMeta(NamedTuple):
    src_actor: "ray.actor.ActorHandle"
    # Must be a valid backend name as defined in
    # `ray.util.collective.types.Backend`.
    tensor_transport_backend: str
    tensor_transport_meta: "TensorTransportMetadata"
    # sent_dest_actors tracks the set of actor IDs that this object has been sent to.
    sent_dest_actors: Set[str]
    # sent_to_src_actor_and_others_warned indicates whether the object has already triggered a warning about being sent back to the source actor and other actors simultaneously.
    sent_to_src_actor_and_others_warned: bool


# This is used to periodically check in on the RDT transfer through the refs from
# __ray_send__ and __ray_recv__ and abort operations in case of failures / timeouts.
class TransferMetadata(NamedTuple):
    src_actor: "ray.actor.ActorHandle"
    dst_actor: "ray.actor.ActorHandle"
    send_ref: Optional[ObjectRef]
    recv_ref: ObjectRef
    communicator_meta: "CommunicatorMetadata"
    backend: str
    obj_id: str
    timeout: float


# TODO(swang): Uncomment and add an API docs page and example usage.
# @PublicAPI(stability="alpha")
def wait_tensor_freed(tensor: "torch.Tensor", timeout: Optional[float] = None):
    """
    Wait for the tensor to be freed.

    This function is useful for cases where an actor keeps a reference to a
    tensor after returning the tensor from a task annotated with
    `@ray.method(tensor_transport=...)`. In this case, Ray will store a
    *reference* to the tensor, so any in-place modifications made by the actor
    that returned the tensor could be seen by other actors. See
    :ref:`Ray Direct Transport (RDT) <direct-transport>` for more details.

    Call this function for RDT objects to ensure that all corresponding
    `ray.ObjectRefs` have gone out of scope and therefore the tensor is safe to
    write to again.

    Args:
        tensor: The tensor to wait to be freed. This should be a tensor that was
            previously returned by a task annotated with
            `@ray.method(tensor_transport=...)` or stored via
            `ray.put(_tensor_transport="...")`.
        timeout: The timeout in seconds to wait for all references to the tensor
            to go out of scope. Set to None to wait indefinitely. Note that if
            None is used, this function could hang if the `ray.ObjectRefs` that
            refer to this tensor never go out of scope.
    """
    gpu_object_manager = ray.worker.global_worker.gpu_object_manager
    gpu_object_manager.gpu_object_store.wait_tensor_freed(tensor, timeout)


class GPUObjectManager:
    def __init__(self):
        # A dictionary that maps from owned object's ID to GPUObjectMeta.
        # This dictionary is hosted on the "driver" process of the actors that
        # store and send/receive GPU objects.
        self.managed_gpu_object_metadata: Dict[str, GPUObjectMeta] = {}

        # Per-actor local storage for GPU objects. We create the GPU object
        # store lazily, if a user specifies a non-default tensor_transport, to
        # avoid circular import and because it imports third-party dependencies
        # like PyTorch.
        self._gpu_object_store: Optional["GPUObjectStore"] = None
        # Lock to ensure we only create the GPU object store once.
        self.gpu_object_store_lock = threading.Lock()

        # Thread safe queue of transport refs that the monitor thread needs to start monitoring
        self._unmonitored_transfers: Queue[TransferMetadata] = Queue()
        # Background thread to poll on the transfer operation.
        self._monitor_failures_thread = None
        # Event to signal the monitor_failures thread to shutdown
        self._monitor_failures_shutdown_event = threading.Event()

    @property
    def gpu_object_store(self) -> "ray.experimental.GPUObjectStore":
        with self.gpu_object_store_lock:
            if self._gpu_object_store is None:
                from ray.experimental.gpu_object_manager.gpu_object_store import (
                    GPUObjectStore,
                )

                self._gpu_object_store = GPUObjectStore()
        return self._gpu_object_store

    def shutdown(self):
        """
        Interrupt and join the monitor_failures thread.
        """
        if self._monitor_failures_thread:
            self._monitor_failures_shutdown_event.set()
            self._monitor_failures_thread.join()
            self._monitor_failures_shutdown_event.clear()
            self._monitor_failures_thread = None

    def _monitor_failures(self):
        """
        Monitor the refs from send and recv tasks and abort the transfers
        if they error out or timeout to prevent hanging.
        """
        not_done = []
        done = []
        ref_info_map = {}
        while not self._monitor_failures_shutdown_event.is_set():
            while not self._unmonitored_transfers.empty():
                ref_info = self._unmonitored_transfers.get()
                if ref_info.send_ref:
                    not_done.append(ref_info.send_ref)
                    ref_info_map[ref_info.send_ref.hex()] = ref_info
                not_done.append(ref_info.recv_ref)
                ref_info_map[ref_info.recv_ref.hex()] = ref_info
            if len(not_done) > 0:
                done, not_done = ray.wait(not_done, num_returns=1, timeout=1)
            if len(done) > 0:
                try:
                    ray.get(done[0])
                    ref_info_map.pop(done[0].hex(), None)
                except Exception as e:
                    self._abort_transport(done[0], ref_info_map, e)

            while len(not_done) > 0:
                if not_done[0].hex() not in ref_info_map:
                    # The associated transfer was already aborted.
                    not_done.pop(0)
                elif ref_info_map[not_done[0].hex()].timeout < time.time():
                    self._abort_transport(
                        not_done[0],
                        ref_info_map,
                        TimeoutError(
                            f"RDT transfer failed after {ray_constants.RDT_FETCH_FAIL_TIMEOUT_SECONDS}s."
                        ),
                    )
                else:
                    # wait returns lists in the same order they were passed in, so if
                    # the timeout of first hasn't been reached, neither have the others.
                    break
            if len(not_done) == 0:
                # If we emptied out _unmonitored_transfers on this iteration, wait for a bit.
                self._monitor_failures_shutdown_event.wait(1)

    def _abort_transport(
        self,
        failed_ref: ObjectRef,
        ref_info_map: Dict[str, TransferMetadata],
        exception: Exception,
    ):
        """
        Cleans up the ref_info_map, kill the src and dst actors, and destroy the
        collective group if necessary.
        """
        from ray.experimental.collective import (
            destroy_collective_group,
            get_tensor_transport_manager,
        )
        from ray.experimental.gpu_object_manager.gpu_object_store import (
            __ray_abort_transport__,
        )
        from ray.util.collective.types import CollectiveCommunicatorMetadata

        ref_info = ref_info_map.pop(failed_ref.hex(), None)
        if ref_info is None:
            return

        if ref_info.send_ref:
            ref_info_map.pop(ref_info.send_ref.hex(), None)
        ref_info_map.pop(ref_info.recv_ref.hex(), None)

        tensor_transport_manager = get_tensor_transport_manager(ref_info.backend)
        if tensor_transport_manager.can_abort_transport():
            if not tensor_transport_manager.is_one_sided():
                # This is dead code until we implement a NCCL abort since NIXL
                # is the only abortable transport for now and is one-sided.
                ref_info.src_actor.__ray_call__.options(
                    concurrency_group="_ray_system_error"
                ).remote(
                    __ray_abort_transport__,
                    ref_info.obj_id,
                    ref_info.communicator_meta,
                )
            ref_info.dst_actor.__ray_call__.options(
                concurrency_group="_ray_system_error"
            ).remote(
                __ray_abort_transport__,
                ref_info.obj_id,
                ref_info.communicator_meta,
            )
            logger.info(
                "RDT transfer with src actor %s and dst actor %s failed due to %s.",
                ref_info.src_actor,
                ref_info.dst_actor,
                exception,
            )
        else:
            # TODO(#51276): Kill all actors in the collective group when we support more collective operations
            ray.kill(ref_info.src_actor)
            ray.kill(ref_info.dst_actor)
            logger.error(
                "RDT transfer with src actor %s and dst actor %s failed. Killing the actors. "
                "Transfer failed with exception: %s",
                ref_info.src_actor,
                ref_info.dst_actor,
                exception,
            )

        # isinstance does an implicit cast and makes communicator_name inaccessible
        # so we have to get communicator_name before the cast.
        collective_group_name = ref_info.communicator_meta.communicator_name
        if isinstance(ref_info.communicator_meta, CollectiveCommunicatorMetadata):
            try:
                destroy_collective_group(collective_group_name)
                logger.error(
                    "Destroyed collective group %s due to a hanging/failed RDT transfer",
                    collective_group_name,
                )
            except ValueError:
                # Collective group was already destroyed
                pass

    def is_managed_object(self, obj_id: str) -> bool:
        """
        Check if the GPU object is managed by this process.

        Args:
            obj_id: The object ID of the GPU object.

        Returns:
            True if the current process is the driver process coordinating the data transfer
            of this GPU object.
        """
        return obj_id in self.managed_gpu_object_metadata

    def add_gpu_object_metadata(
        self, obj_ref: ObjectRef, gpu_object_meta: GPUObjectMeta
    ):
        """
        Add the GPU object metadata to the GPU object manager.

        Args:
            obj_ref: The ObjectRef of the GPU object.
            gpu_object_meta: The GPU object metadata.
        """
        obj_id = obj_ref.hex()
        self.managed_gpu_object_metadata[obj_id] = gpu_object_meta

    def add_gpu_object_ref(
        self,
        obj_ref: ObjectRef,
        src_actor: "ray.actor.ActorHandle",
        tensor_transport: TensorTransportEnum,
        tensor_transport_meta: Optional["TensorTransportMetadata"] = None,
    ):
        """Add a GPU object reference to the GPU object manager. This should be
        called whenever the current process calls a task that is annotated with
        `@ray.method(tensor_transport=...)`.

        Args:
            obj_ref: The ObjectRef of the task output.
            src_actor: The actor that executes the task and that creates the GPU object.
            tensor_transport: The tensor transport protocol to use for the GPU object.
            tensor_transport_meta: The tensor transport metadata that is pre-computed.
        """
        from ray.experimental.collective import get_tensor_transport_manager
        from ray.experimental.gpu_object_manager.gpu_object_store import (
            _tensor_transport_to_collective_backend,
        )

        tensor_transport_backend = _tensor_transport_to_collective_backend(
            tensor_transport
        )
        obj_id = obj_ref.hex()
        tensor_transport_manager = get_tensor_transport_manager(
            tensor_transport_backend
        )
        if not tensor_transport_meta:
            tensor_meta = tensor_transport_manager.get_tensor_transport_metadata(
                src_actor, obj_id
            )
        else:
            tensor_meta = tensor_transport_meta
        self.managed_gpu_object_metadata[obj_id] = GPUObjectMeta(
            src_actor=src_actor,
            tensor_transport_backend=tensor_transport_backend,
            tensor_transport_meta=tensor_meta,
            sent_dest_actors=set(),
            sent_to_src_actor_and_others_warned=False,
        )

    def _get_gpu_object_metadata(self, obj_ref: ObjectRef) -> GPUObjectMeta:
        obj_id = obj_ref.hex()
        return self.managed_gpu_object_metadata[obj_id]

    def _fetch_object(
        self,
        obj_id: str,
        tensor_transport: TensorTransportEnum = TensorTransportEnum.OBJECT_STORE,
    ):
        """
        Fetches the GPU object from the source actor's GPU object store via the object store
        instead of out-of-band tensor transfer and stores the tensors in the local GPU object store.

        This is useful when the current process does not support the designated out-of-band tensor transport.
        For example, if the tensor transport is NCCL but the driver does not have a GPU, we use this call to
        fulfill a `ray.get` call.

        Args:
            obj_id: The object ID of the GPU object.
            tensor_transport: The tensor transport to use to fetch the GPU object.

        Returns:
            None
        """
        from ray.experimental.collective import get_tensor_transport_manager
        from ray.experimental.gpu_object_manager.gpu_object_store import (
            __ray_fetch_gpu_object__,
        )

        if tensor_transport not in [
            TensorTransportEnum.OBJECT_STORE,
            TensorTransportEnum.NIXL,
        ]:
            raise ValueError(
                f"Currently ray.get() only supports OBJECT_STORE and NIXL tensor transport, got {tensor_transport}, please specify the correct tensor transport in ray.get()."
            )

        if self.gpu_object_store.has_object(obj_id):
            return
        gpu_object_meta = self.managed_gpu_object_metadata[obj_id]
        src_actor = gpu_object_meta.src_actor
        tensor_transport_backend = gpu_object_meta.tensor_transport_backend
        tensor_transport_manager = get_tensor_transport_manager(
            tensor_transport_backend
        )
        if tensor_transport == TensorTransportEnum.OBJECT_STORE:
            tensors = ray.get(
                src_actor.__ray_call__.options(concurrency_group="_ray_system").remote(
                    __ray_fetch_gpu_object__, obj_id
                )
            )
            self.gpu_object_store.add_object(obj_id, tensors, is_primary=False)
        else:
            if isinstance(gpu_object_meta.tensor_transport_meta, ObjectRef):
                # If the tensor transport meta is an ObjectRef, gpu object manager
                # needs to fetch the tensor transport meta from the src actor first.
                fetched_meta = ray.get(gpu_object_meta.tensor_transport_meta)

                gpu_object_meta = gpu_object_meta._replace(
                    tensor_transport_meta=fetched_meta
                )
                # Update the managed GPU object metadata so that the next time
                # it doesn't need to fetch the tensor transport meta again.
                self.managed_gpu_object_metadata[obj_id] = gpu_object_meta

            from ray.experimental.gpu_object_manager.gpu_object_store import (
                __ray_recv__,
            )

            communicator_meta = tensor_transport_manager.get_communicator_metadata(
                None, None, tensor_transport_backend
            )
            __ray_recv__(
                None, obj_id, [gpu_object_meta.tensor_transport_meta], communicator_meta
            )

    def trigger_out_of_band_tensor_transfer(
        self, dst_actor: "ray.actor.ActorHandle", task_args: Tuple[Any, ...]
    ):
        """
        Triggers tensor communication operations between actors. When a managed ObjectRef is passed
        to another actor task, CPU data will still be passed through the object store, but the in-actor
        tensors will be passed out-of-band.

        This function triggers the out-of-band tensor transfer by submitting Ray actor
        tasks `__ray_send__` to the sender actor and `__ray_recv__` to the receiver actor to initiate
        tensor communication using protocols like NCCL or GLOO.

        Before the receiver actor executes the actor task, the deserializer combines the
        CPU data with the tensors from the sender actor to reconstruct the original task output
        generated by the sender actor.

        Args:
            dst_actor: The target actor to receive tensors
            task_args: List of arguments for the target actor task that may contain ObjectRefs.
        """

        gpu_object_refs = set()
        for arg in task_args:
            # If an ObjectRef is managed, it means the actual value is a list of tensors stored
            # on a remote actor. Therefore, this function will trigger a tensor communication
            # operation between the sender and receiver actors.
            if not isinstance(arg, ObjectRef):
                continue
            if self.is_managed_object(arg.hex()):
                gpu_object_refs.add(arg)
        if gpu_object_refs:
            from ray.experimental.collective import get_tensor_transport_manager
            from ray.experimental.gpu_object_manager.gpu_object_store import (
                __ray_recv__,
                __ray_send__,
            )

        # Count the number of readers for each GPU object.
        for obj_ref in gpu_object_refs:
            # Import get_collective_groups here to avoid dependency on
            # collective libraries for default Ray installation.

            gpu_object_meta = self._get_gpu_object_metadata(obj_ref)

            src_actor = gpu_object_meta.src_actor
            tensor_transport_meta = gpu_object_meta.tensor_transport_meta

            obj_id = obj_ref.hex()

            # Update the set of destination actors for this object
            # The set inside NamedTuple is mutable, so we can modify it directly
            gpu_object_meta.sent_dest_actors.add(dst_actor._actor_id)
            # Check if a warning should be triggered for this object:
            # 1. object has not triggered a warning yet.
            # 2. object is sent back to its source actor.
            # 3. object is also sent to at least one other actor
            if (
                not gpu_object_meta.sent_to_src_actor_and_others_warned
                and src_actor._actor_id in gpu_object_meta.sent_dest_actors
                and len(gpu_object_meta.sent_dest_actors) > 1
            ):
                warnings.warn(
                    f"GPU ObjectRef({obj_id}) is being passed back to the actor that created it {src_actor}. "
                    "Note that GPU objects are mutable. If the tensor is modified, Ray's internal copy will also be updated, and subsequent passes to other actors "
                    "will receive the updated version instead of the original.",
                    UserWarning,
                )
                # Mark the object as warned by creating a new NamedTuple instance
                self.managed_gpu_object_metadata[obj_id] = gpu_object_meta._replace(
                    sent_to_src_actor_and_others_warned=True
                )

            if src_actor._actor_id == dst_actor._actor_id:
                # If the source and destination actors are the same, the tensors can
                # be transferred intra-process, so we skip the out-of-band tensor
                # transfer.
                continue

            tensor_transport_manager = get_tensor_transport_manager(
                gpu_object_meta.tensor_transport_backend
            )
            communicator_meta = tensor_transport_manager.get_communicator_metadata(
                src_actor,
                dst_actor,
                gpu_object_meta.tensor_transport_backend,
            )

            send_ref = None
            if not tensor_transport_manager.is_one_sided():
                # Send tensors stored in the `src_actor`'s GPU object store to the
                # destination rank `dst_rank`.
                # NOTE: We put this task on the background thread to avoid tasks
                # executing on the main thread blocking the data transfer.
                send_ref = src_actor.__ray_call__.options(
                    concurrency_group="_ray_system"
                ).remote(
                    __ray_send__,
                    obj_id,
                    tensor_transport_meta,
                    communicator_meta,
                )

            # Receive tensors from the source rank and store them in the
            # `dst_actor`'s GPU object store.
            # NOTE: Putting this task on the background thread is technically only
            # needed for the sender task, but we put the receiver task on the same
            # background thread to ensure that all communication operations are
            # executed in a global order.
            recv_ref = dst_actor.__ray_call__.options(
                concurrency_group="_ray_system"
            ).remote(
                __ray_recv__,
                obj_id,
                [tensor_transport_meta],
                communicator_meta,
            )

            self._unmonitored_transfers.put(
                TransferMetadata(
                    src_actor=src_actor,
                    dst_actor=dst_actor,
                    send_ref=send_ref,
                    recv_ref=recv_ref,
                    communicator_meta=communicator_meta,
                    backend=gpu_object_meta.tensor_transport_backend,
<<<<<<< HEAD
                    timeout=time.time() + ray_constants.RDT_FETCH_FAIL_TIMEOUT_SECONDS,
=======
                    obj_id=obj_id,
                    timeout=time.time() + ray_constants.FETCH_FAIL_TIMEOUT_SECONDS,
>>>>>>> 20bf6826
                )
            )
            if self._monitor_failures_thread is None:
                self._monitor_failures_thread = threading.Thread(
                    target=self._monitor_failures, daemon=True
                )
                self._monitor_failures_thread.start()

    def get_gpu_object(
        self,
        object_id: str,
        tensor_transport: TensorTransportEnum = TensorTransportEnum.OBJECT_STORE,
    ) -> List["torch.Tensor"]:
        """
        Get the GPU object for a given object ID.

        Args:
            object_id: The object ID of the GPU object.
            tensor_transport: The tensor transport to use to fetch the GPU object.

        Returns:
            The GPU object.
        """
        gpu_object_store = self.gpu_object_store
        if self.is_managed_object(object_id):
            self._fetch_object(object_id, tensor_transport)

        # If the GPU object is the primary copy, it means the transfer is intra-actor.
        # In this case, we should not remove the GPU object after it is consumed once,
        # because the GPU object reference may be used again.
        # Instead, we should wait for the GC callback to clean it up.
        pop_object = not gpu_object_store.is_primary_copy(object_id)
        if pop_object:
            gpu_object = gpu_object_store.wait_and_pop_object(
                object_id, timeout=ray_constants.RDT_FETCH_FAIL_TIMEOUT_SECONDS
            )
        else:
            gpu_object = gpu_object_store.wait_and_get_object(
                object_id, timeout=ray_constants.RDT_FETCH_FAIL_TIMEOUT_SECONDS
            )
        return gpu_object

    def free_object_primary_copy(self, object_id: str):
        """
        Free the RDT object on the primary copy holder and free metadata
        on the owner.
        """
        from ray.experimental.gpu_object_manager.gpu_object_store import (
            __ray_free__,
        )

        try:
            gpu_object_meta = self.managed_gpu_object_metadata[object_id]
            src_actor = gpu_object_meta.src_actor
            tensor_transport_backend = gpu_object_meta.tensor_transport_backend
            tensor_transport_meta = gpu_object_meta.tensor_transport_meta
            src_actor.__ray_call__.options(concurrency_group="_ray_system").remote(
                __ray_free__, object_id, tensor_transport_backend, tensor_transport_meta
            )
            # NOTE: This may have to change if we support lineage reconstruction for RDT
            # TODO(#57962): Metadata is currently not removed on borrowers that borrow through
            # the NIXL ray.put / ray.get
            self.managed_gpu_object_metadata.pop(object_id, None)
        except Exception as e:
            logger.error(
                "Something went wrong while freeing the RDT object!", exc_info=e
            )

    def actor_has_tensor_transport(
        self, actor: "ray.actor.ActorHandle", tensor_transport: TensorTransportEnum
    ):
        """
        Check if the actor has a communicator for the given tensor transport backend.

        Args:
            actor: The actor to check.
            tensor_transport: The tensor transport backend to check.

        Returns:
            True if the actor has a communicator for the given tensor transport backend, False otherwise.
        """
        # Import get_collective_groups here to avoid dependency on
        # collective libraries for default Ray installation.
        from ray.experimental.collective import get_tensor_transport_manager
        from ray.experimental.gpu_object_manager.gpu_object_store import (
            _tensor_transport_to_collective_backend,
        )

        tensor_transport_backend = _tensor_transport_to_collective_backend(
            tensor_transport
        )
        tensor_transport_manager = get_tensor_transport_manager(
            tensor_transport_backend
        )
        return tensor_transport_manager.actor_has_tensor_transport(actor)

    def put_object(
        self,
        obj_ref: ObjectRef,
        tensor_transport: TensorTransportEnum,
        tensors: List["torch.Tensor"],
    ):
        """
        Put the GPU object into the GPU object manager.

        Args:
            obj_ref: The object ref of the GPU object.
            tensor_transport: The tensor transport backend to use.
            tensors: The tensors to put into the GPU object manager.

        """
        from ray.experimental.collective import get_tensor_transport_manager
        from ray.experimental.gpu_object_manager.gpu_object_store import (
            _tensor_transport_to_collective_backend,
        )

        tensor_transport_backend = _tensor_transport_to_collective_backend(
            tensor_transport
        )
        transport_manager = get_tensor_transport_manager(tensor_transport_backend)
        tensor_transport_meta = transport_manager.extract_tensor_transport_metadata(
            obj_ref.hex(), tensors
        )

        src_actor = ray.get_runtime_context().current_actor
        self.gpu_object_store.add_object(obj_ref.hex(), tensors, is_primary=True)
        self.add_gpu_object_ref(
            obj_ref,
            src_actor,
            tensor_transport,
            tensor_transport_meta=tensor_transport_meta,
        )<|MERGE_RESOLUTION|>--- conflicted
+++ resolved
@@ -518,12 +518,8 @@
                     recv_ref=recv_ref,
                     communicator_meta=communicator_meta,
                     backend=gpu_object_meta.tensor_transport_backend,
-<<<<<<< HEAD
+                    obj_id=obj_id,
                     timeout=time.time() + ray_constants.RDT_FETCH_FAIL_TIMEOUT_SECONDS,
-=======
-                    obj_id=obj_id,
-                    timeout=time.time() + ray_constants.FETCH_FAIL_TIMEOUT_SECONDS,
->>>>>>> 20bf6826
                 )
             )
             if self._monitor_failures_thread is None:
