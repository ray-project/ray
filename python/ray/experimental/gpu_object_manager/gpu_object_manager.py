--- conflicted
+++ resolved
@@ -64,14 +64,10 @@
         # This dictionary is hosted on the "driver" process of the actors that
         # store and send/receive GPU objects.
         self.managed_gpu_object_metadata: Dict[str, GPUObjectMeta] = {}
-<<<<<<< HEAD
         # Dict to track reference counts for managed GPU objects
         self._gpu_object_ref_counts: Dict[str, int] = {}
         # Lock for metadata operations
         self._metadata_lock = threading.Lock()
-=======
-
->>>>>>> a47557eb
         # Per-actor local storage for GPU objects. We create the GPU object
         # store lazily, if a user specifies a non-default tensor_transport, to
         # avoid circular import and because it imports third-party dependencies
@@ -147,31 +143,21 @@
         tensor_transport_manager = get_tensor_transport_manager(
             tensor_transport_backend
         )
-<<<<<<< HEAD
-        tensor_meta = tensor_transport_manager.get_tensor_transport_metadata(
-            src_actor, obj_id, tensor_transport
-=======
         if not tensor_transport_meta:
             tensor_meta = tensor_transport_manager.get_tensor_transport_metadata(
                 src_actor, obj_id
             )
         else:
             tensor_meta = tensor_transport_meta
-        self.managed_gpu_object_metadata[obj_id] = GPUObjectMeta(
-            src_actor=src_actor,
-            tensor_transport_backend=tensor_transport_backend,
-            tensor_transport_meta=tensor_meta,
-            sent_dest_actors=set(),
-            sent_to_src_actor_and_others_warned=False,
->>>>>>> a47557eb
-        )
-
         with self._metadata_lock:
             self.managed_gpu_object_metadata[obj_id] = GPUObjectMeta(
                 src_actor=src_actor,
-                tensor_transport_backend=str(tensor_transport_backend),
+                tensor_transport_backend=tensor_transport_backend,
                 tensor_transport_meta=tensor_meta,
-            )
+                sent_dest_actors=set(),
+                sent_to_src_actor_and_others_warned=False,
+            )
+
             # Initialize the reference count to 1 for the caller
             self._gpu_object_ref_counts[obj_id] = 1
 
@@ -181,15 +167,8 @@
 
             weakref.finalize(obj_ref, self._cleanup_gpu_object_metadata, obj_id)
 
-    def _get_gpu_object_metadata(self, obj_ref: ObjectRef) -> Optional[GPUObjectMeta]:
-        """Get the metadata for a GPU object from its ObjectRef.
-
-        Args:
-            obj_ref: The ObjectRef of the GPU object.
-
-        Returns:
-            The GPUObjectMeta if the object is managed, None otherwise.
-        """
+
+    def _get_gpu_object_metadata(self, obj_ref: ObjectRef) -> GPUObjectMeta:
         obj_id = obj_ref.hex()
         with self._metadata_lock:
             return self.managed_gpu_object_metadata.get(obj_id)
@@ -229,7 +208,6 @@
 
         if self.gpu_object_store.has_object(obj_id):
             return
-<<<<<<< HEAD
 
         with self._metadata_lock:
             if obj_id not in self.managed_gpu_object_metadata:
@@ -238,47 +216,40 @@
 
             gpu_object_meta = self.managed_gpu_object_metadata[obj_id]
             src_actor = gpu_object_meta.src_actor
-=======
-        gpu_object_meta = self.managed_gpu_object_metadata[obj_id]
-        src_actor = gpu_object_meta.src_actor
-        tensor_transport_backend = gpu_object_meta.tensor_transport_backend
-        tensor_transport_manager = get_tensor_transport_manager(
-            tensor_transport_backend
-        )
-        if tensor_transport == TensorTransportEnum.OBJECT_STORE:
->>>>>>> a47557eb
-            tensors = ray.get(
-                src_actor.__ray_call__.options(concurrency_group="_ray_system").remote(
-                    __ray_fetch_gpu_object__, obj_id
-                )
-            )
-            self.gpu_object_store.add_object(obj_id, tensors)
-<<<<<<< HEAD
-=======
-        else:
-            if isinstance(gpu_object_meta.tensor_transport_meta, ObjectRef):
-                # If the tensor transport meta is an ObjectRef, gpu object manager
-                # needs to fetch the tensor transport meta from the src actor first.
-                fetched_meta = ray.get(gpu_object_meta.tensor_transport_meta)
-
-                gpu_object_meta = gpu_object_meta._replace(
-                    tensor_transport_meta=fetched_meta
-                )
-                # Update the managed GPU object metadata so that the next time
-                # it doesn't need to fetch the tensor transport meta again.
-                self.managed_gpu_object_metadata[obj_id] = gpu_object_meta
-
-            from ray.experimental.gpu_object_manager.gpu_object_store import (
-                __ray_recv__,
-            )
-
-            communicator_meta = tensor_transport_manager.get_communicator_metadata(
-                None, None, tensor_transport_backend
-            )
-            __ray_recv__(
-                None, obj_id, gpu_object_meta.tensor_transport_meta, communicator_meta
-            )
->>>>>>> a47557eb
+            tensor_transport_backend = gpu_object_meta.tensor_transport_backend
+            tensor_transport_manager = get_tensor_transport_manager(
+                tensor_transport_backend
+            )
+            if tensor_transport == TensorTransportEnum.OBJECT_STORE:
+                tensors = ray.get(
+                    src_actor.__ray_call__.options(concurrency_group="_ray_system").remote(
+                        __ray_fetch_gpu_object__, obj_id
+                    )
+                )
+                self.gpu_object_store.add_object(obj_id, tensors)
+            else:
+                if isinstance(gpu_object_meta.tensor_transport_meta, ObjectRef):
+                    # If the tensor transport meta is an ObjectRef, gpu object manager
+                    # needs to fetch the tensor transport meta from the src actor first.
+                    fetched_meta = ray.get(gpu_object_meta.tensor_transport_meta)
+
+                    gpu_object_meta = gpu_object_meta._replace(
+                        tensor_transport_meta=fetched_meta
+                    )
+                    # Update the managed GPU object metadata so that the next time
+                    # it doesn't need to fetch the tensor transport meta again.
+                    self.managed_gpu_object_metadata[obj_id] = gpu_object_meta
+
+                from ray.experimental.gpu_object_manager.gpu_object_store import (
+                    __ray_recv__,
+                )
+
+                communicator_meta = tensor_transport_manager.get_communicator_metadata(
+                    None, None, tensor_transport_backend
+                )
+                __ray_recv__(
+                    None, obj_id, gpu_object_meta.tensor_transport_meta, communicator_meta
+                )
 
     def trigger_out_of_band_tensor_transfer(
         self, dst_actor: "ray.actor.ActorHandle", task_args: Tuple[Any, ...]
@@ -439,43 +410,6 @@
         tensor_transport_backend = _tensor_transport_to_collective_backend(
             tensor_transport
         )
-<<<<<<< HEAD
-        communicators = get_collective_groups([actor], backend=tensor_transport_backend)
-        return len(communicators) > 0
-
-    def increment_ref_count(self, obj_id: str) -> None:
-        """Increment the reference count for a GPU object.
-
-        This should be called when a new reference to the GPU object is created,
-        such as when passing the ObjectRef to another task.
-
-        Args:
-            obj_id: The object ID of the GPU object.
-        """
-        with self._metadata_lock:
-            if obj_id in self._gpu_object_ref_counts:
-                self._gpu_object_ref_counts[obj_id] += 1
-
-    def _cleanup_gpu_object_metadata(self, obj_id: str) -> None:
-        """Clean up metadata for a GPU object when its ObjectRef is garbage collected.
-
-        This is called automatically via weakref callbacks when ObjectRefs go out of scope.
-
-        Args:
-            obj_id: The object ID of the GPU object.
-        """
-        with self._metadata_lock:
-            if obj_id not in self._gpu_object_ref_counts:
-                return
-
-            self._gpu_object_ref_counts[obj_id] -= 1
-
-            # If there are no more references, clean up the metadata
-            if self._gpu_object_ref_counts[obj_id] <= 0:
-                if obj_id in self.managed_gpu_object_metadata:
-                    del self.managed_gpu_object_metadata[obj_id]
-                del self._gpu_object_ref_counts[obj_id]
-=======
         tensor_transport_manager = get_tensor_transport_manager(
             tensor_transport_backend
         )
@@ -517,4 +451,36 @@
             tensor_transport,
             tensor_transport_meta=tensor_transport_meta,
         )
->>>>>>> a47557eb
+
+    def increment_ref_count(self, obj_id: str) -> None:
+        """Increment the reference count for a GPU object.
+
+        This should be called when a new reference to the GPU object is created,
+        such as when passing the ObjectRef to another task.
+
+        Args:
+            obj_id: The object ID of the GPU object.
+        """
+        with self._metadata_lock:
+            if obj_id in self._gpu_object_ref_counts:
+                self._gpu_object_ref_counts[obj_id] += 1
+
+    def _cleanup_gpu_object_metadata(self, obj_id: str) -> None:
+        """Clean up metadata for a GPU object when its ObjectRef is garbage collected.
+
+        This is called automatically via weakref callbacks when ObjectRefs go out of scope.
+
+        Args:
+            obj_id: The object ID of the GPU object.
+        """
+        with self._metadata_lock:
+            if obj_id not in self._gpu_object_ref_counts:
+                return
+
+            self._gpu_object_ref_counts[obj_id] -= 1
+
+            # If there are no more references, clean up the metadata
+            if self._gpu_object_ref_counts[obj_id] <= 0:
+                if obj_id in self.managed_gpu_object_metadata:
+                    del self.managed_gpu_object_metadata[obj_id]
+                del self._gpu_object_ref_counts[obj_id]