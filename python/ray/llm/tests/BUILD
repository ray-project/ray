--- conflicted
+++ resolved
@@ -11,10 +11,14 @@
 
 # Common tests
 py_test_module_list(
-  files = glob(["common/**/test_cloud_utils.py"]),
-  size = "small",
-  tags = ["exclusive", "cpu", "team:llm"],
-  deps = ["//:ray_lib"],
+    size = "small",
+    files = glob(["common/**/test_cloud_utils.py"]),
+    tags = [
+        "cpu",
+        "exclusive",
+        "team:llm",
+    ],
+    deps = ["//:ray_lib"],
 )
 
 # Batch test
@@ -49,10 +53,11 @@
 # Serve test
 # Small tests
 py_test_module_list(
-<<<<<<< HEAD
     size = "small",
     data = glob(["serve/**/*.yaml"]),
     files = [
+        "serve/config_generator/test_input_converter.py",
+        "serve/config_generator/test_text_completion.py",
         "serve/configs/test_json_mode_utils.py",
         "serve/configs/test_models.py",
         "serve/configs/test_prompt_formats.py",
@@ -63,7 +68,6 @@
         "serve/deployments/llm/vllm/test_vllm_engine.py",
         "serve/deployments/test_streaming_error_handler.py",
         "serve/observability/usage_telemetry/test_usage.py",
-        "serve/utils/test_cloud_utils.py",
     ],
     tags = [
         "cpu",
@@ -74,26 +78,6 @@
         ":conftest",
         "//:ray_lib",
     ],
-=======
-  files = [
-    "serve/configs/test_json_mode_utils.py",
-    "serve/configs/test_models.py",
-    "serve/configs/test_prompt_formats.py",
-    "serve/deployments/llm/multiplex/test_lora_model_loader.py",
-    "serve/deployments/llm/multiplex/test_multiplex_deployment.py",
-    "serve/deployments/llm/multiplex/test_multiplex_utils.py",
-    "serve/config_generator/test_input_converter.py",
-    "serve/config_generator/test_text_completion.py",
-    "serve/deployments/llm/test_image_retriever.py",
-    "serve/deployments/test_streaming_error_handler.py",
-    "serve/observability/usage_telemetry/test_usage.py",
-    "serve/deployments/llm/vllm/test_vllm_engine.py",
-  ],
-  data = glob(["serve/**/*.yaml"]),
-  size = "small",
-  tags = ["exclusive", "cpu", "team:llm"],
-  deps = ["//:ray_lib", ":conftest"],
->>>>>>> 5fd86322
 )
 
 # Medium tests
