--- conflicted
+++ resolved
@@ -10,14 +10,7 @@
 from ray.llm._internal.serve.deployments.llm.vllm.vllm_deployment import VLLMDeployment
 from ray.llm._internal.serve.configs.server_models import LLMConfig, LoraConfig
 from ray.llm._internal.serve.deployments.routers.router import (
-<<<<<<< HEAD
-    LLMModelRouterDeploymentImpl,
-)
-from ray.llm._internal.serve.builders.application_builders import (
-    get_serve_deployment_args,
-=======
     LLMRouter,
->>>>>>> 7feb2e92
 )
 from ray.llm._internal.serve.configs.server_models import ModelData
 from ray.llm.tests.serve.deployments.fake_image_retriever import FakeImageRetriever
@@ -83,13 +76,7 @@
     """Getting the handle for an unavailable model should return a 404."""
     llm_config = VLLM_APP.model_copy(deep=True)
     llm_deployments = get_mocked_llm_deployments([llm_config])
-<<<<<<< HEAD
-    router_deployment = LLMModelRouterDeploymentImpl.as_deployment().bind(
-        llm_deployments=llm_deployments
-    )
-=======
-    router_deployment = LLMRouter.as_deployment().bind(llm_deployments=llm_deployments)
->>>>>>> 7feb2e92
+    router_deployment = LLMRouter.as_deployment().bind(llm_deployments=llm_deployments)
     router_handle = serve.run(router_deployment)
 
     with pytest.raises(HTTPException) as e:
@@ -107,13 +94,7 @@
     llm_config = VLLM_APP.model_copy(deep=True)
     llm_config.model_loading_config.model_id = base_model_id
     llm_deployments = get_mocked_llm_deployments([llm_config])
-<<<<<<< HEAD
-    router_deployment = LLMModelRouterDeploymentImpl.as_deployment().bind(
-        llm_deployments=llm_deployments
-    )
-=======
-    router_deployment = LLMRouter.as_deployment().bind(llm_deployments=llm_deployments)
->>>>>>> 7feb2e92
+    router_deployment = LLMRouter.as_deployment().bind(llm_deployments=llm_deployments)
     router_handle = serve.run(router_deployment)
 
     # Case 1: model does not exist.
@@ -140,11 +121,7 @@
             "max_request_context_length": 4096,
         }
 
-<<<<<<< HEAD
-    router_deployment = LLMModelRouterDeploymentImpl.as_deployment().bind(
-=======
     router_deployment = LLMRouter.as_deployment().bind(
->>>>>>> 7feb2e92
         llm_deployments=llm_deployments,
         _get_lora_model_metadata_func=fake_get_lora_model_metadata,
     )
@@ -167,13 +144,7 @@
     llm_config = VLLM_APP.model_copy(deep=True)
     llm_config.model_loading_config.model_id = base_model_id
     llm_deployments = get_mocked_llm_deployments([llm_config])
-<<<<<<< HEAD
-    router_deployment = LLMModelRouterDeploymentImpl.as_deployment().bind(
-        llm_deployments=llm_deployments
-    )
-=======
-    router_deployment = LLMRouter.as_deployment().bind(llm_deployments=llm_deployments)
->>>>>>> 7feb2e92
+    router_deployment = LLMRouter.as_deployment().bind(llm_deployments=llm_deployments)
     router_handle = serve.run(router_deployment)
 
     models = (await router_handle.models.remote()).data
@@ -239,13 +210,7 @@
     app.lora_config = LoraConfig(dynamic_lora_loading_path=dynamic_lora_loading_path)
 
     llm_deployments = get_mocked_llm_deployments([app])
-<<<<<<< HEAD
-    router_deployment = LLMModelRouterDeploymentImpl.as_deployment().bind(
-        llm_deployments=llm_deployments
-    )
-=======
-    router_deployment = LLMRouter.as_deployment().bind(llm_deployments=llm_deployments)
->>>>>>> 7feb2e92
+    router_deployment = LLMRouter.as_deployment().bind(llm_deployments=llm_deployments)
     router_handle = serve.run(router_deployment)
 
     models = (await router_handle.models.remote()).data
