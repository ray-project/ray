import sys
from pathlib import Path

import pydantic
import pytest

from ray.llm._internal.serve.configs.server_models import (
    LLMConfig,
    LoraConfig,
    ModelLoadingConfig,
)

CONFIG_DIRS_PATH = str(Path(__file__).parent / "configs")


class TestModelConfig:
    def test_construction(self):
        """Test construct an LLMConfig doesn't error out and has correct attributes."""
        llm_config = LLMConfig(
            model_loading_config=ModelLoadingConfig(
                model_id="llm_model_id",
            ),
            accelerator_type="A100-40G",  # Dash instead of underscore when specifying accelerator type
            deployment_config={
                "autoscaling_config": {
                    "min_replicas": 3,
                    "max_replicas": 7,
                }
            },
        )
        assert llm_config.deployment_config["autoscaling_config"]["min_replicas"] == 3
        assert llm_config.deployment_config["autoscaling_config"]["max_replicas"] == 7
        assert llm_config.model_loading_config.model_id == "llm_model_id"
        assert llm_config.accelerator_type == "A100-40G"

    def test_construction_requires_model_loading_config(self):
        """Test that constructing an LLMConfig without model_loading_config errors out"""
        with pytest.raises(
            pydantic.ValidationError,
        ):
            LLMConfig(
                accelerator_type="L4",
            )

    def test_accelerator_type_optional(self):
        """Test that accelerator_type is optional when initializing LLMConfig."""
        llm_config = LLMConfig(
            model_loading_config=ModelLoadingConfig(model_id="test_model")
        )
        assert llm_config.model_loading_config.model_id == "test_model"
        assert llm_config.accelerator_type is None

    def test_invalid_accelerator_type(self):
        """Test that invalid accelerator types raise validation errors."""
        with pytest.raises(pydantic.ValidationError):
            LLMConfig(
                model_loading_config=ModelLoadingConfig(model_id="test_model"),
                accelerator_type="INVALID_GPU",  # Invalid string value
            )

        # Test invalid numeric value
        with pytest.raises(pydantic.ValidationError):
            LLMConfig(
                model_loading_config=ModelLoadingConfig(model_id="test_model"),
                accelerator_type=123,  # Must be a string
            )

        # Test that underscore is not supported in accelerator type
        with pytest.raises(pydantic.ValidationError):
            LLMConfig(
                model_loading_config=ModelLoadingConfig(model_id="test_model"),
                accelerator_type="A100_40G",  # Should use A100-40G instead
            )

    def test_model_loading_config_forbids_extra_fields(self):
        """Test that ModelLoadingConfig rejects extra fields."""

        with pytest.raises(pydantic.ValidationError, match="engine_kwargs"):
            ModelLoadingConfig(
                model_id="test_model",
                model_source="test_source",
                engine_kwargs={"max_model_len": 8000},  # This should be rejected
            )

        valid_config = ModelLoadingConfig(
            model_id="test_model", model_source="test_source"
        )
        assert valid_config.model_id == "test_model"
        assert valid_config.model_source == "test_source"

    def test_invalid_generation_config(self, disable_placement_bundles):
        """Test that passing an invalid generation_config raises an error."""
        with pytest.raises(
            pydantic.ValidationError,
        ):
            LLMConfig(
                model_loading_config=ModelLoadingConfig(model_id="test_model"),
                accelerator_type="L4",
                generation_config="invalid_config",  # Should be a dictionary, not a string
            )

    def test_deployment_type_checking(self, disable_placement_bundles):
        """Test that deployment config type checking works."""
        with pytest.raises(
            pydantic.ValidationError,
        ):
            LLMConfig(
                model_loading_config=ModelLoadingConfig(model_id="test_model"),
                deployment_config={
                    "max_ongoing_requests": -1,
                },
                accelerator_type="L4",
            )

    def test_autoscaling_type_checking(self, disable_placement_bundles):
        """Test that autoscaling config type checking works."""
        with pytest.raises(
            pydantic.ValidationError,
        ):
            LLMConfig(
                model_loading_config=ModelLoadingConfig(model_id="test_model"),
                deployment_config={
                    "autoscaling_config": {
                        "min_replicas": -1,
                    },
                },
                accelerator_type="L4",
            )

    def test_deployment_unset_fields_are_not_included(self, disable_placement_bundles):
        """Test that unset fields are not included in the deployment config."""
        llm_config = LLMConfig(
            model_loading_config=ModelLoadingConfig(model_id="test_model"),
            accelerator_type="L4",
        )
        assert "max_ongoing_requests" not in llm_config.deployment_config
        assert "graceful_shutdown_timeout_s" not in llm_config.deployment_config

    def test_autoscaling_unset_fields_are_not_included(self, disable_placement_bundles):
        """Test that unset fields are not included in the autoscaling config."""
        llm_config = LLMConfig(
            model_loading_config=ModelLoadingConfig(model_id="test_model"),
            deployment_config={
                "autoscaling_config": {
                    "min_replicas": 3,
                    "max_replicas": 7,
                },
            },
            accelerator_type="L4",
        )
        assert (
            "metrics_interval_s"
            not in llm_config.deployment_config["autoscaling_config"]
        )
        assert (
            "upscaling_factor" not in llm_config.deployment_config["autoscaling_config"]
        )

<<<<<<< HEAD
    def test_get_serve_options_with_accelerator_type(self):
        """Test that get_serve_options returns the correct options when accelerator_type is set."""
        serve_options = LLMConfig(
            model_loading_config=ModelLoadingConfig(model_id="test_model"),
            accelerator_type="A100-40G",
            deployment_config={
                "autoscaling_config": {
                    "min_replicas": 0,
                    "initial_replicas": 1,
                    "max_replicas": 10,
                },
            },
            runtime_env={"env_vars": {"FOO": "bar"}},
        ).get_serve_options(name_prefix="Test:")

        # Test the core functionality without being strict about Ray's automatic runtime env additions
        assert serve_options["autoscaling_config"] == {
            "min_replicas": 0,
            "initial_replicas": 1,
            "max_replicas": 10,
        }
        assert serve_options["placement_group_bundles"] == [
            {"CPU": 1, "GPU": 1, "accelerator_type:A100-40G": 0.001},
        ]
        # Default strategy is PACK (cross-node allowed by default)
        assert serve_options["placement_group_strategy"] == "PACK"
        assert serve_options["name"] == "Test:test_model"

        # Check that our custom env vars are present
        assert (
            serve_options["ray_actor_options"]["runtime_env"]["env_vars"]["FOO"]
            == "bar"
        )
        assert (
            "worker_process_setup_hook"
            in serve_options["ray_actor_options"]["runtime_env"]
        )

    def test_get_serve_options_without_accelerator_type(self):
        """Test that get_serve_options returns the correct options when accelerator_type is not set."""
        serve_options = LLMConfig(
            model_loading_config=ModelLoadingConfig(model_id="test_model"),
            deployment_config={
                "autoscaling_config": {
                    "min_replicas": 0,
                    "initial_replicas": 1,
                    "max_replicas": 10,
                },
            },
            runtime_env={"env_vars": {"FOO": "bar"}},
        ).get_serve_options(name_prefix="Test:")

        # Test the core functionality without being strict about Ray's automatic runtime env additions
        assert serve_options["autoscaling_config"] == {
            "min_replicas": 0,
            "initial_replicas": 1,
            "max_replicas": 10,
        }
        assert serve_options["placement_group_bundles"] == [{"CPU": 1, "GPU": 1}]
        # Default strategy is PACK (cross-node allowed by default)
        assert serve_options["placement_group_strategy"] == "PACK"
        assert serve_options["name"] == "Test:test_model"

        # Check that our custom env vars are present
        assert (
            serve_options["ray_actor_options"]["runtime_env"]["env_vars"]["FOO"]
            == "bar"
        )
        assert (
            "worker_process_setup_hook"
            in serve_options["ray_actor_options"]["runtime_env"]
        )

    def test_default_placement_bundles(self):
        """Test default placement group bundle generation."""
        serve_options = LLMConfig(
            model_loading_config=dict(model_id="test_model"),
            engine_kwargs=dict(tensor_parallel_size=3, pipeline_parallel_size=2),
        ).get_serve_options(name_prefix="Test:")

        # First bundle gets replica CPU merged in, rest are GPU-only
        assert serve_options["placement_group_bundles"] == [{"CPU": 1, "GPU": 1}] + [
            {"GPU": 1} for _ in range(5)
        ]

=======
>>>>>>> 953ecc55
    def test_engine_config_cached(self):
        """Test that the engine config is cached and not recreated when calling
        get_engine_config so the attributes on the engine will be persisted."""

        llm_config = LLMConfig(
            model_loading_config=ModelLoadingConfig(
                model_id="llm_model_id",
            ),
        )
        old_engine_config = llm_config.get_engine_config()
        old_engine_config.hf_model_id = "fake_hf_model_id"
        new_engine_config = llm_config.get_engine_config()
        assert new_engine_config is old_engine_config

    def test_experimental_configs(self):
        """Test that `experimental_configs` can be used."""
        # Test with a valid dictionary can be used.
        experimental_configs = {
            "experimental_feature1": "value1",
            "experimental_feature2": "value2",
        }
        llm_config = LLMConfig(
            model_loading_config=ModelLoadingConfig(
                model_id="llm_model_id",
            ),
            experimental_configs=experimental_configs,
        )
        assert llm_config.experimental_configs == experimental_configs

        # test with invalid dictionary will raise a validation error.
        with pytest.raises(
            pydantic.ValidationError,
        ):
            LLMConfig(
                model_loading_config=ModelLoadingConfig(
                    model_id="llm_model_id",
                ),
                experimental_configs={123: "value1"},
            )

    def test_log_engine_metrics_disable_log_stats_validation(self):
        """Test that log_engine_metrics=True prevents disable_log_stats=True."""
        with pytest.raises(
            pydantic.ValidationError,
            match="disable_log_stats cannot be set to True when log_engine_metrics is enabled",
        ):
            LLMConfig(
                model_loading_config=ModelLoadingConfig(model_id="test_model"),
                log_engine_metrics=True,
                engine_kwargs={"disable_log_stats": True},
            )


class TestFieldValidators:
    """Test the field validators for dict validation."""

    def test_model_loading_config_dict_validation(self):
        """Test that model_loading_config accepts and validates dict input."""
        config_dict = {"model_id": "microsoft/DialoGPT-medium"}

        llm_config = LLMConfig(model_loading_config=config_dict, llm_engine="vLLM")

        assert isinstance(llm_config.model_loading_config, ModelLoadingConfig)
        assert llm_config.model_loading_config.model_id == "microsoft/DialoGPT-medium"

    def test_model_loading_config_validation_error(self):
        """Test that invalid dict raises proper validation error."""
        with pytest.raises(pydantic.ValidationError) as exc_info:
            LLMConfig(
                model_loading_config={"invalid_field": "value"}, llm_engine="vLLM"
            )

        assert "Invalid model_loading_config" in str(exc_info.value)

    def test_lora_config_dict_validation(self):
        """Test that lora_config accepts and validates dict input."""
        llm_config = LLMConfig(
            model_loading_config={"model_id": "test"},
            lora_config=None,
            llm_engine="vLLM",
        )

        assert llm_config.lora_config is None

        lora_dict = {
            "dynamic_lora_loading_path": "s3://bucket/lora",
            "max_num_adapters_per_replica": 8,
        }

        llm_config2 = LLMConfig(
            model_loading_config={"model_id": "test"},
            lora_config=lora_dict,
            llm_engine="vLLM",
        )

        assert isinstance(llm_config2.lora_config, LoraConfig)
        assert llm_config2.lora_config.max_num_adapters_per_replica == 8
        assert llm_config2.lora_config.dynamic_lora_loading_path == "s3://bucket/lora"

    def test_lora_config_validation_error(self):
        """Test that invalid lora config dict raises proper validation error."""
        with pytest.raises(pydantic.ValidationError) as exc_info:
            LLMConfig(
                model_loading_config={"model_id": "test"},
                lora_config={"max_num_adapters_per_replica": "invalid_string"},
                llm_engine="vLLM",
            )

        assert "Invalid lora_config" in str(exc_info.value)


if __name__ == "__main__":
    sys.exit(pytest.main(["-v", __file__]))<|MERGE_RESOLUTION|>--- conflicted
+++ resolved
@@ -156,94 +156,6 @@
             "upscaling_factor" not in llm_config.deployment_config["autoscaling_config"]
         )
 
-<<<<<<< HEAD
-    def test_get_serve_options_with_accelerator_type(self):
-        """Test that get_serve_options returns the correct options when accelerator_type is set."""
-        serve_options = LLMConfig(
-            model_loading_config=ModelLoadingConfig(model_id="test_model"),
-            accelerator_type="A100-40G",
-            deployment_config={
-                "autoscaling_config": {
-                    "min_replicas": 0,
-                    "initial_replicas": 1,
-                    "max_replicas": 10,
-                },
-            },
-            runtime_env={"env_vars": {"FOO": "bar"}},
-        ).get_serve_options(name_prefix="Test:")
-
-        # Test the core functionality without being strict about Ray's automatic runtime env additions
-        assert serve_options["autoscaling_config"] == {
-            "min_replicas": 0,
-            "initial_replicas": 1,
-            "max_replicas": 10,
-        }
-        assert serve_options["placement_group_bundles"] == [
-            {"CPU": 1, "GPU": 1, "accelerator_type:A100-40G": 0.001},
-        ]
-        # Default strategy is PACK (cross-node allowed by default)
-        assert serve_options["placement_group_strategy"] == "PACK"
-        assert serve_options["name"] == "Test:test_model"
-
-        # Check that our custom env vars are present
-        assert (
-            serve_options["ray_actor_options"]["runtime_env"]["env_vars"]["FOO"]
-            == "bar"
-        )
-        assert (
-            "worker_process_setup_hook"
-            in serve_options["ray_actor_options"]["runtime_env"]
-        )
-
-    def test_get_serve_options_without_accelerator_type(self):
-        """Test that get_serve_options returns the correct options when accelerator_type is not set."""
-        serve_options = LLMConfig(
-            model_loading_config=ModelLoadingConfig(model_id="test_model"),
-            deployment_config={
-                "autoscaling_config": {
-                    "min_replicas": 0,
-                    "initial_replicas": 1,
-                    "max_replicas": 10,
-                },
-            },
-            runtime_env={"env_vars": {"FOO": "bar"}},
-        ).get_serve_options(name_prefix="Test:")
-
-        # Test the core functionality without being strict about Ray's automatic runtime env additions
-        assert serve_options["autoscaling_config"] == {
-            "min_replicas": 0,
-            "initial_replicas": 1,
-            "max_replicas": 10,
-        }
-        assert serve_options["placement_group_bundles"] == [{"CPU": 1, "GPU": 1}]
-        # Default strategy is PACK (cross-node allowed by default)
-        assert serve_options["placement_group_strategy"] == "PACK"
-        assert serve_options["name"] == "Test:test_model"
-
-        # Check that our custom env vars are present
-        assert (
-            serve_options["ray_actor_options"]["runtime_env"]["env_vars"]["FOO"]
-            == "bar"
-        )
-        assert (
-            "worker_process_setup_hook"
-            in serve_options["ray_actor_options"]["runtime_env"]
-        )
-
-    def test_default_placement_bundles(self):
-        """Test default placement group bundle generation."""
-        serve_options = LLMConfig(
-            model_loading_config=dict(model_id="test_model"),
-            engine_kwargs=dict(tensor_parallel_size=3, pipeline_parallel_size=2),
-        ).get_serve_options(name_prefix="Test:")
-
-        # First bundle gets replica CPU merged in, rest are GPU-only
-        assert serve_options["placement_group_bundles"] == [{"CPU": 1, "GPU": 1}] + [
-            {"GPU": 1} for _ in range(5)
-        ]
-
-=======
->>>>>>> 953ecc55
     def test_engine_config_cached(self):
         """Test that the engine config is cached and not recreated when calling
         get_engine_config so the attributes on the engine will be persisted."""
