--- conflicted
+++ resolved
@@ -4,12 +4,8 @@
 import pydantic
 import pytest
 
-<<<<<<< HEAD
 from ray.llm._internal.common.utils.download_utils import NodeModelDownloadable
-from ray.llm._internal.serve.configs.server_models import (
-=======
 from ray.llm._internal.serve.core.configs.llm_config import (
->>>>>>> 9990ebd9
     LLMConfig,
     LoraConfig,
     ModelLoadingConfig,
