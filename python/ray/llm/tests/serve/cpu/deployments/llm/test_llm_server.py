import sys
from typing import Optional
from unittest.mock import patch

import pytest

from ray import serve
from ray.llm._internal.serve.configs.server_models import LoraConfig
from ray.llm._internal.serve.deployments.llm.llm_server import LLMServer
from ray.llm.tests.serve.mocks.mock_vllm_engine import (
    FakeLoraModelLoader,
    MockVLLMEngine,
)
from ray.llm.tests.serve.utils.testing_utils import LLMResponseValidator


@pytest.fixture
def serve_handle(mock_llm_config, stream_batching_interval_ms=0):
    mock_llm_config.experimental_configs = {
        "stream_batching_interval_ms": stream_batching_interval_ms,
    }

    app = serve.deployment(LLMServer).bind(mock_llm_config, engine_cls=MockVLLMEngine)
    handle = serve.run(app)
    # We set stream=True because the interfaces are async generators regardless
    # of the stream flag on request.
    handle = handle.options(stream=True)
    yield handle
    serve.shutdown()


@pytest.fixture
def multiplexed_serve_handle(mock_llm_config, stream_batching_interval_ms=0):
    mock_llm_config.experimental_configs = {
        "stream_batching_interval_ms": stream_batching_interval_ms,
    }
    mock_llm_config.lora_config = LoraConfig(
        dynamic_lora_loading_path="s3://my/s3/path_here",
        download_timeout_s=60,
        max_download_tries=3,
    )
    app = serve.deployment(LLMServer).bind(
        mock_llm_config,
        engine_cls=MockVLLMEngine,
        model_downloader=FakeLoraModelLoader,
    )
    handle = serve.run(app)
    handle = handle.options(stream=True, multiplexed_model_id="test_model_id")
    yield handle
    serve.shutdown()


class TestLLMServer:
    @pytest.mark.parametrize("api_type", ["chat", "completion"])
    @pytest.mark.parametrize("stream", [False, True])
    @pytest.mark.parametrize("max_tokens", [5])
    @pytest.mark.parametrize("stream_batching_interval_ms", [0, 10000])
    @pytest.mark.asyncio
    async def test_unified_llm_server(
        self,
        serve_handle,
        mock_llm_config,
        mock_chat_request,
        mock_completion_request,
        api_type: str,
        stream: bool,
        max_tokens: int,
        stream_batching_interval_ms: int,
    ):
        """Unified test for both chat and completion APIs, streaming and non-streaming."""

        # Create request based on API type
        if api_type == "chat":
            request = mock_chat_request
            batched_chunks = serve_handle.chat.remote(request)
        elif api_type == "completion":
            request = mock_completion_request
            batched_chunks = serve_handle.completions.remote(request)

        print(
            f"\n\n_____ {api_type.upper()} ({'STREAMING' if stream else 'NON-STREAMING'}) max_tokens={max_tokens} batching_interval_ms={stream_batching_interval_ms} _____\n\n"
        )

        if stream:
            # Collect responses from the stream
            chunks = []
            async for batch in batched_chunks:
                chunks.extend(batch)

            # Check that we got responses
            assert len(chunks) > 0

            # Validate streaming response
            LLMResponseValidator.validate_streaming_chunks(chunks, api_type, max_tokens)
        else:
            # Collect non-streaming response
            chunks = []
            async for batch in batched_chunks:
                chunks.append(batch)

            # Check that we got one response
            assert len(chunks) == 1

            # Validate non-streaming response
            LLMResponseValidator.validate_non_streaming_response(
                chunks[0], api_type, max_tokens
            )

    @pytest.mark.parametrize("dimensions", [None, 512])
    @pytest.mark.asyncio
    async def test_embedding_llm_server(
        self,
        serve_handle,
        mock_llm_config,
        mock_embedding_request,
        dimensions: Optional[int],
    ):
        """Test embedding API from LLMServer perspective."""

        # Create embedding request
        request = mock_embedding_request

        print(f"\n\n_____ EMBEDDING SERVER dimensions={dimensions} _____\n\n")

        # Get the response
        batched_chunks = serve_handle.embeddings.remote(request)

        # Collect responses (should be just one)
        chunks = []
        async for batch in batched_chunks:
            chunks.append(batch)

        # Check that we got one response
<<<<<<< HEAD
        assert len(responses) == 1
        assert responses[0].choices[0].message.role == "assistant"
        assert (
            responses[0].choices[0].message.content
            == "test_0 test_1 test_2 test_3 test_4 "
        )
        assert responses[0].choices[0].finish_reason == "stop"

    @pytest.mark.parametrize("prompt", ["Hello", [1, 2, 3]])
    @pytest.mark.asyncio
    async def test_completions_streaming(self, create_server, prompt):
        """Test streaming text completion."""
        llm_config = LLMConfig(
            model_loading_config=ModelLoadingConfig(
                model_id="test_model",
            ),
            experimental_configs={
                # Maximum batching
                "stream_batching_interval_ms": 10000,
            },
        )

        server = await create_server(llm_config, engine_cls=MockVLLMEngine)

        # Create a completion request
        request = CompletionRequest(
            model="test_model",
            prompt=prompt,
            stream=True,
            max_tokens=5,
        )

        # Get the response stream
        response_stream = await server.completions(request)

        # Collect responses from the stream
        responses = []
        async for response in response_stream:
            responses.append(response)
=======
        assert len(chunks) == 1
>>>>>>> 3ef49c4c

        # Validate embedding response
        LLMResponseValidator.validate_embedding_response(chunks[0], dimensions)

    @pytest.mark.parametrize("prompt", ["Hello", [1, 2, 3]])
    @pytest.mark.asyncio
<<<<<<< HEAD
    async def test_completions_non_streaming(self, create_server, prompt):
        """Test non-streaming text completion."""
        llm_config = LLMConfig(
            model_loading_config=ModelLoadingConfig(
                model_id="test_model",
            ),
        )

        server = await create_server(llm_config, engine_cls=MockVLLMEngine)

        # Create a completion request
        request = CompletionRequest(
            model="test_model",
            prompt=prompt,
            stream=False,
            max_tokens=5,
        )

        # Get the response
        response_stream = await server.completions(request)
=======
    async def test_check_health(self, create_server, mock_llm_config):
        """Test health check functionality."""
>>>>>>> 3ef49c4c

        # Mock the engine's check_health method
        class LocalMockEngine(MockVLLMEngine):
            def __init__(self, *args, **kwargs):
                super().__init__(*args, **kwargs)
                self.check_health_called = False

            async def check_health(self):
                self.check_health_called = True

        # Create a server with a mocked engine
        server = await create_server(mock_llm_config, engine_cls=LocalMockEngine)

        # Perform the health check, no exceptions should be raised
        await server.check_health()

        # Check that the health check method was called
        assert server.engine.check_health_called

    @pytest.mark.asyncio
    async def test_llm_config_property(self, create_server, mock_llm_config):
        """Test the llm_config property."""
        server = await create_server(mock_llm_config, engine_cls=MockVLLMEngine)
        llm_config = await server.llm_config()
        assert isinstance(llm_config, type(mock_llm_config))

    @pytest.mark.parametrize("stream", [False])
    @pytest.mark.parametrize("max_tokens", [5])
    @pytest.mark.asyncio
    async def test_request_id_handling(
        self,
        serve_handle,
        mock_llm_config,
        mock_chat_request,
        stream: bool,
        max_tokens: int,
    ):
        """Test that the request id is handled correctly."""

        # Create a chat completion request
        # We should patch get_server_request_id to return a test_request_id
        serve.context._serve_request_context.set(
            serve.context._RequestContext(**{"request_id": "test_request_id"})
        )
        # Get the response
        chunks = []
        async for chunk in serve_handle.chat.remote(mock_chat_request):
            chunks.append(chunk)

        assert len(chunks) == 1
        assert chunks[0].id == "test_request_id"

    @pytest.mark.parametrize("api_type", ["chat", "completion"])
    @pytest.mark.parametrize("stream", [False, True])
    @pytest.mark.parametrize("max_tokens", [5])
    @pytest.mark.parametrize("stream_batching_interval_ms", [0, 10000])
    @pytest.mark.asyncio
    async def test_multiplexed_request_handling(
        self,
        multiplexed_serve_handle,
        mock_chat_request,
        mock_completion_request,
        api_type: str,
        stream: bool,
        max_tokens: int,
        stream_batching_interval_ms: int,
    ):
        """Unified test for multiplexed (LoRA) requests - both chat and completion APIs, streaming and non-streaming."""

        # Create request based on API type and set model ID for multiplexing
        if api_type == "chat":
            request = mock_chat_request
            batched_chunks = multiplexed_serve_handle.chat.remote(request)
        elif api_type == "completion":
            request = mock_completion_request
            batched_chunks = multiplexed_serve_handle.completions.remote(request)

        request.model = "test_model_id"
        print(
            f"\n\n_____ MULTIPLEXED {api_type.upper()} ({'STREAMING' if stream else 'NON-STREAMING'}) max_tokens={max_tokens} batching_interval_ms={stream_batching_interval_ms} _____\n\n"
        )

        if stream:
            # Collect responses from the stream
            chunks = []
            async for batch in batched_chunks:
                if isinstance(batch, list):
                    chunks.extend(batch)
                else:
                    chunks.append(batch)

            # Check that we got responses
            assert len(chunks) > 0

            # Validate streaming response with LoRA model ID
            LLMResponseValidator.validate_streaming_chunks(
                chunks, api_type, max_tokens, lora_model_id=request.model
            )
        else:
            # Collect non-streaming response
            chunks = []
            async for batch in batched_chunks:
                if isinstance(batch, list):
                    chunks.extend(batch)
                else:
                    chunks.append(batch)

            # Check that we got one response
            assert len(chunks) == 1

            # Validate non-streaming response with LoRA model ID
            LLMResponseValidator.validate_non_streaming_response(
                chunks[0], api_type, max_tokens, lora_model_id=request.model
            )

    @pytest.mark.asyncio
    async def test_push_telemetry(self, create_server, mock_llm_config):
        """Test that the telemetry push is called properly."""
        with patch(
            "ray.llm._internal.serve.deployments.llm.llm_server.push_telemetry_report_for_all_models"
        ) as mock_push_telemetry:
            await create_server(mock_llm_config, engine_cls=MockVLLMEngine)
            mock_push_telemetry.assert_called_once()


if __name__ == "__main__":
    sys.exit(pytest.main(["-v", __file__]))<|MERGE_RESOLUTION|>--- conflicted
+++ resolved
@@ -4,8 +4,9 @@
 
 import pytest
 
+from python.ray.llm._internal.serve.configs.openai_api_models import CompletionRequest
 from ray import serve
-from ray.llm._internal.serve.configs.server_models import LoraConfig
+from ray.llm._internal.serve.configs.server_models import LLMConfig, LoraConfig, ModelLoadingConfig
 from ray.llm._internal.serve.deployments.llm.llm_server import LLMServer
 from ray.llm.tests.serve.mocks.mock_vllm_engine import (
     FakeLoraModelLoader,
@@ -131,14 +132,10 @@
             chunks.append(batch)
 
         # Check that we got one response
-<<<<<<< HEAD
-        assert len(responses) == 1
-        assert responses[0].choices[0].message.role == "assistant"
-        assert (
-            responses[0].choices[0].message.content
-            == "test_0 test_1 test_2 test_3 test_4 "
-        )
-        assert responses[0].choices[0].finish_reason == "stop"
+        assert len(chunks) == 1
+
+        # Validate embedding response
+        LLMResponseValidator.validate_embedding_response(chunks[0], dimensions)
 
     @pytest.mark.parametrize("prompt", ["Hello", [1, 2, 3]])
     @pytest.mark.asyncio
@@ -171,40 +168,21 @@
         responses = []
         async for response in response_stream:
             responses.append(response)
-=======
-        assert len(chunks) == 1
->>>>>>> 3ef49c4c
-
-        # Validate embedding response
-        LLMResponseValidator.validate_embedding_response(chunks[0], dimensions)
-
-    @pytest.mark.parametrize("prompt", ["Hello", [1, 2, 3]])
-    @pytest.mark.asyncio
-<<<<<<< HEAD
-    async def test_completions_non_streaming(self, create_server, prompt):
-        """Test non-streaming text completion."""
-        llm_config = LLMConfig(
-            model_loading_config=ModelLoadingConfig(
-                model_id="test_model",
-            ),
-        )
-
-        server = await create_server(llm_config, engine_cls=MockVLLMEngine)
-
-        # Create a completion request
-        request = CompletionRequest(
-            model="test_model",
-            prompt=prompt,
-            stream=False,
-            max_tokens=5,
-        )
-
-        # Get the response
-        response_stream = await server.completions(request)
-=======
+
+        # Check that we got responses
+        assert len(responses) > 0
+
+        text = ""
+        for response in responses:
+            assert isinstance(response, list)
+            for chunk in response:
+                text += chunk.choices[0].text
+
+        assert text == "test_0 test_1 test_2 test_3 test_4 "
+
+    @pytest.mark.asyncio
     async def test_check_health(self, create_server, mock_llm_config):
         """Test health check functionality."""
->>>>>>> 3ef49c4c
 
         # Mock the engine's check_health method
         class LocalMockEngine(MockVLLMEngine):
