--- conflicted
+++ resolved
@@ -1,18 +1,11 @@
+import asyncio
 from typing import List, Set
 
 import pytest
-<<<<<<< HEAD
+
 import ray
-from typing import Set, List
-import asyncio
-
 from ray.llm._internal.serve.request_router.prefix_aware.prefix_tree import (
-=======
-
-import ray
-from ray.llm._internal.serve.replica_scheduler.prefix_aware.prefix_tree import (
     Node,
->>>>>>> 971acafb
     PrefixTree,
     PrefixTreeActor,
 )
