import asyncio
import json
import random
from random import randint
from typing import AsyncGenerator, Dict, Union

from ray.llm._internal.common.utils.cloud_utils import LoraMirrorConfig
from ray.llm._internal.serve.configs.openai_api_models import (
    ChatCompletionRequest,
    ChatCompletionResponse,
    CompletionRequest,
    CompletionResponse,
    EmbeddingRequest,
    EmbeddingResponse,
    ErrorResponse,
<<<<<<< HEAD
    ResponseRequest,
    ResponseResponse,
=======
    ScoreRequest,
    ScoreResponse,
>>>>>>> 5d958943
)
from ray.llm._internal.serve.configs.server_models import (
    DiskMultiplexConfig,
    LLMConfig,
)
from ray.llm._internal.serve.deployments.llm.llm_engine import LLMEngine
from ray.llm._internal.serve.utils.lora_serve_utils import LoraModelLoader


class MockVLLMEngine(LLMEngine):
    """Mock vLLM Engine that generates fake text responses.

    - In case of LoRA it generates a prefix with the model name in the text part of the response.
    """

    def __init__(self, llm_config: LLMConfig):
        """Create a mock vLLM Engine.

        Args:
            llm_config: The llm configuration for this engine
        """
        self.llm_config = llm_config
        self.started = False
        self._current_lora_model: Dict[str, DiskMultiplexConfig] = {}

    async def start(self):
        """Start the mock engine."""
        self.started = True

    async def resolve_lora(self, lora_model: DiskMultiplexConfig):
        """Resolve/load a LoRA model."""
        self._current_lora_model[lora_model.model_id] = lora_model

    async def check_health(self) -> None:
        """Check the health of the mock engine."""
        if not self.started:
            raise RuntimeError("Engine not started")

    async def reset_prefix_cache(self) -> None:
        """Reset the prefix cache of the mock engine."""
        if not self.started:
            raise RuntimeError("Engine not started")

    async def start_profile(self) -> None:
        """Start profiling of the mock engine."""
        if not self.started:
            raise RuntimeError("Engine not started")

    async def stop_profile(self) -> None:
        """Stop profiling of the mock engine."""
        if not self.started:
            raise RuntimeError("Engine not started")

    async def chat(
        self, request: ChatCompletionRequest
    ) -> AsyncGenerator[Union[str, ChatCompletionResponse, ErrorResponse], None]:
        """Mock chat completion."""
        if not self.started:
            raise RuntimeError("Engine not started")

        # Extract prompt text from messages
        prompt_text = ""
        if request.messages:
            for message in request.messages:
                if hasattr(message, "content") and message.content:
                    prompt_text += str(message.content) + " "

        max_tokens = getattr(request, "max_tokens", None) or randint(1, 10)

        # Generate streaming response
        async for response in self._generate_chat_response(
            request=request, prompt_text=prompt_text.strip(), max_tokens=max_tokens
        ):
            yield response

    async def completions(
        self, request: CompletionRequest
    ) -> AsyncGenerator[Union[str, CompletionResponse, ErrorResponse], None]:
        """Mock text completion."""
        if not self.started:
            raise RuntimeError("Engine not started")

        prompt_text = str(request.prompt) if request.prompt else ""
        max_tokens = getattr(request, "max_tokens", None) or randint(5, 20)

        # Generate streaming response
        async for response in self._generate_completion_response(
            request=request, prompt_text=prompt_text, max_tokens=max_tokens
        ):
            yield response

    async def embeddings(
        self, request: EmbeddingRequest
    ) -> AsyncGenerator[Union[str, EmbeddingResponse, ErrorResponse], None]:
        """Mock embeddings generation."""
        if not self.started:
            raise RuntimeError("Engine not started")

        # Generate a mock embedding response
        embedding_data = []
        inputs = request.input if isinstance(request.input, list) else [request.input]

        for i, text in enumerate(inputs):
            # Generate random embedding vector
            dimensions = getattr(request, "dimensions", None) or 1536
            embedding = [random.uniform(-1, 1) for _ in range(dimensions)]

            embedding_data.append(
                {"object": "embedding", "embedding": embedding, "index": i}
            )

        response = EmbeddingResponse(
            object="list",
            data=embedding_data,
            model=getattr(request, "model", "mock-model"),
            usage={
                "prompt_tokens": len(str(request.input).split()),
                "total_tokens": len(str(request.input).split()),
            },
        )
        yield response

    async def score(
        self, request: ScoreRequest
    ) -> AsyncGenerator[Union[str, ScoreResponse, ErrorResponse], None]:
        """Mock score generation for text pairs."""
        if not self.started:
            raise RuntimeError("Engine not started")

        # Extract text_1 and text_2 from the request
        text_1 = getattr(request, "text_1", "")
        text_2 = getattr(request, "text_2", "")

        # Convert to lists if they aren't already
        text_1_list = text_1 if isinstance(text_1, list) else [text_1]
        text_2_list = text_2 if isinstance(text_2, list) else [text_2]

        # Generate mock scores for each pair
        score_data = []
        for i, (t1, t2) in enumerate(zip(text_1_list, text_2_list)):
            # Generate a random score (can be any float value)
            score = random.uniform(-10.0, 10.0)

            score_data.append({"object": "score", "score": score, "index": i})

        # Create the response
        response = ScoreResponse(
            object="list",
            data=score_data,
            model=getattr(request, "model", "mock-model"),
            usage={
                "prompt_tokens": len(str(text_1).split()) + len(str(text_2).split()),
                "total_tokens": len(str(text_1).split()) + len(str(text_2).split()),
            },
        )
        yield response

    async def _generate_chat_response(
        self, request: ChatCompletionRequest, prompt_text: str, max_tokens: int
    ) -> AsyncGenerator[Union[str, ChatCompletionResponse], None]:
        """Generate mock chat completion response."""

        request_id = request.request_id or f"chatcmpl-{random.randint(1000, 9999)}"
        lora_prefix = (
            ""
            if request.model not in self._current_lora_model
            else f"[lora_model] {request.model}: "
        )
        if request.stream:
            # Streaming response - return SSE formatted strings
            created_time = int(asyncio.get_event_loop().time())
            model_name = getattr(request, "model", "mock-model")

            for i in range(max_tokens):
                if i == 0:
                    token = f"{lora_prefix}test_{i} "
                else:
                    token = f"test_{i} "
                if i == max_tokens - 1:
                    # no space for the last token
                    token = f"test_{i}"

                # Create streaming chunk
                choice = {
                    "index": 0,
                    "delta": {
                        "content": token,
                        "role": "assistant" if i == 0 else None,
                    },
                    "finish_reason": "stop" if i == max_tokens - 1 else None,
                }

                chunk_data = {
                    "id": request_id,
                    "object": "chat.completion.chunk",
                    "created": created_time,
                    "model": model_name,
                    "choices": [choice],
                }

                # Format as SSE
                yield f"data: {json.dumps(chunk_data)}\n\n"
                await asyncio.sleep(0.01)  # Simulate processing time

            # Send final [DONE] message
            yield "data: [DONE]\n\n"
        else:
            # Non-streaming response - return response object
            generated_text = " ".join([f"test_{i}" for i in range(max_tokens)])
            generated_text = f"{lora_prefix}{generated_text}"

            choice = {
                "index": 0,
                "message": {"role": "assistant", "content": generated_text},
                "finish_reason": "stop",
            }

            response = ChatCompletionResponse(
                id=request_id,
                object="chat.completion",
                created=int(asyncio.get_event_loop().time()),
                model=getattr(request, "model", "mock-model"),
                choices=[choice],
                usage={
                    "prompt_tokens": len(prompt_text.split()),
                    "completion_tokens": max_tokens,
                    "total_tokens": len(prompt_text.split()) + max_tokens,
                },
            )

            yield response

    async def responses(
        self, request: ResponseRequest
    ) -> AsyncGenerator[Union[str, ResponseResponse, ErrorResponse], None]:
        """Mock responses API."""
        if not self.started:
            raise RuntimeError("Engine not started")

        # Convert responses request to chat format for processing
        messages = [{"role": "user", "content": request.input}]
        chat_request = ChatCompletionRequest(
            model=request.model,
            messages=messages,
            stream=request.stream,
            max_tokens=getattr(request, "max_output_tokens", None) or randint(1, 10),
        )

        # Generate response using existing chat logic
        if request.stream:
            # For streaming, we need to convert chat streaming to responses streaming format
            # For now, just pass through the chat streaming format
            async for chunk in self._generate_chat_response(
                request=chat_request,
                prompt_text=request.input,
                max_tokens=chat_request.max_tokens,
            ):
                yield chunk
        else:
            # For non-streaming, convert to ResponseResponse format
            async for chat_response in self._generate_chat_response(
                request=chat_request,
                prompt_text=request.input,
                max_tokens=chat_request.max_tokens,
            ):
                if isinstance(chat_response, ChatCompletionResponse):
                    # Convert ChatCompletionResponse to ResponseResponse format
                    output_content = ""
                    if chat_response.choices and chat_response.choices[0].message:
                        output_content = chat_response.choices[0].message.content

                    # Create a minimal ResponseResponse that satisfies vLLM's protocol
                    # Use vLLM's from_request method if available, or create manually
                    try:
                        # Try to use vLLM's response creation method
                        from vllm.entrypoints.openai.protocol import ResponsesResponse
                        from vllm.sampling_params import SamplingParams

                        # Create minimal sampling params
                        sampling_params = SamplingParams(
                            temperature=1.0,
                            top_p=1.0,
                            max_tokens=10,
                        )

                        response = ResponsesResponse.from_request(
                            request=request,
                            sampling_params=sampling_params,
                            model_name=chat_response.model,
                            created_time=chat_response.created,
                            output=[],  # Empty output for now
                            status="completed",
                            usage=chat_response.usage,
                        )

                        # Override the output with our mock content
                        response.output = [
                            {
                                "type": "message",
                                "id": f"msg_{random.randint(1000, 9999)}",
                                "role": "assistant",
                                "content": [
                                    {
                                        "type": "output_text",
                                        "text": output_content,
                                        "annotations": [],
                                    }
                                ],
                                "status": "completed",
                            }
                        ]

                    except Exception:
                        # Fallback: Return a simplified response that the router can handle
                        class SimpleResponse:
                            def __init__(self, **kwargs):
                                for k, v in kwargs.items():
                                    setattr(self, k, v)

                            def model_dump(self):
                                return {
                                    "id": self.id,
                                    "object": "response",
                                    "created_at": self.created_at,
                                    "model": self.model,
                                    "output": self.output,
                                    "status": "completed",
                                    "usage": self.usage,
                                }

                        response = SimpleResponse(
                            id=f"resp_{random.randint(1000, 9999)}",
                            object="response",
                            created_at=chat_response.created,
                            model=chat_response.model,
                            output=[
                                {
                                    "type": "message",
                                    "id": f"msg_{random.randint(1000, 9999)}",
                                    "role": "assistant",
                                    "content": [
                                        {
                                            "type": "output_text",
                                            "text": output_content,
                                            "annotations": [],
                                        }
                                    ],
                                    "status": "completed",
                                }
                            ],
                            status="completed",
                            usage=chat_response.usage.model_dump()
                            if hasattr(chat_response.usage, "model_dump")
                            else chat_response.usage,
                        )
                    yield response

    async def _generate_completion_response(
        self, request: CompletionRequest, prompt_text: str, max_tokens: int
    ) -> AsyncGenerator[Union[str, CompletionResponse], None]:
        """Generate mock completion response."""

        request_id = request.request_id or f"cmpl-{random.randint(1000, 9999)}"
        lora_prefix = (
            ""
            if request.model not in self._current_lora_model
            else f"[lora_model] {request.model}: "
        )
        if request.stream:
            # Streaming response - return SSE formatted strings
            created_time = int(asyncio.get_event_loop().time())
            model_name = getattr(request, "model", "mock-model")

            for i in range(max_tokens):
                if i == 0:
                    token = f"{lora_prefix}test_{i} "
                else:
                    token = f"test_{i} "
                if i == max_tokens - 1:
                    # no space for the last token
                    token = f"test_{i}"

                choice = {
                    "index": 0,
                    "text": token,
                    "finish_reason": "stop" if i == max_tokens - 1 else None,
                }

                chunk_data = {
                    "id": request_id,
                    "object": "text_completion",
                    "created": created_time,
                    "model": model_name,
                    "choices": [choice],
                }

                # Format as SSE
                yield f"data: {json.dumps(chunk_data)}\n\n"
                await asyncio.sleep(0.01)

            # Send final [DONE] message
            yield "data: [DONE]\n\n"
        else:
            # Non-streaming response - return response object
            generated_text = " ".join([f"test_{i}" for i in range(max_tokens)])
            generated_text = f"{lora_prefix}{generated_text}"

            choice = {"index": 0, "text": generated_text, "finish_reason": "stop"}

            response = CompletionResponse(
                id=request_id,
                object="text_completion",
                created=int(asyncio.get_event_loop().time()),
                model=getattr(request, "model", "mock-model"),
                choices=[choice],
                usage={
                    "prompt_tokens": len(prompt_text.split()),
                    "completion_tokens": max_tokens,
                    "total_tokens": len(prompt_text.split()) + max_tokens,
                },
            )

            yield response


class FakeLoraModelLoader(LoraModelLoader):
    """Fake LoRA model loader for testing that bypasses S3 entirely."""

    async def load_model_from_config(
        self, lora_model_id: str, llm_config
    ) -> DiskMultiplexConfig:
        """Load a fake LoRA model without any S3 access."""
        return DiskMultiplexConfig(
            model_id=lora_model_id,
            max_total_tokens=llm_config.max_request_context_length,
            local_path="/fake/local/path",
            lora_assigned_int_id=random.randint(1, 100),
        )

    async def load_model(
        self, lora_model_id: str, lora_mirror_config: LoraMirrorConfig
    ) -> DiskMultiplexConfig:
        """Load a fake LoRA model."""
        return DiskMultiplexConfig(
            model_id=lora_model_id,
            max_total_tokens=lora_mirror_config.max_total_tokens,
            local_path="/fake/local/path",
            lora_assigned_int_id=random.randint(1, 100),
        )<|MERGE_RESOLUTION|>--- conflicted
+++ resolved
@@ -13,13 +13,10 @@
     EmbeddingRequest,
     EmbeddingResponse,
     ErrorResponse,
-<<<<<<< HEAD
     ResponseRequest,
     ResponseResponse,
-=======
     ScoreRequest,
     ScoreResponse,
->>>>>>> 5d958943
 )
 from ray.llm._internal.serve.configs.server_models import (
     DiskMultiplexConfig,
