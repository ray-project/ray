import pydantic
import pytest
import sys

from ray.llm._internal.serve.configs.server_models import LLMConfig, ModelLoadingConfig

from pathlib import Path

CONFIG_DIRS_PATH = str(Path(__file__).parent / "configs")


class TestModelConfig:
    def test_hf_prompt_format(self):
        """Check that the HF prompt format is correctly parsed."""
        with open(
            f"{CONFIG_DIRS_PATH}/matching_configs/hf_prompt_format.yaml", "r"
        ) as f:
            LLMConfig.parse_yaml(f)

    def test_construction(self):
        """Test construct an LLMConfig doesn't error out and has correct attributes."""
        llm_config = LLMConfig(
            model_loading_config=ModelLoadingConfig(
                model_id="llm_model_id",
            ),
            deployment_config={
                "autoscaling_config": {
                    "min_replicas": 3,
                    "max_replicas": 7,
                }
            },
            accelerator_type="L4",
        )
        assert llm_config.deployment_config["autoscaling_config"]["min_replicas"] == 3
        assert llm_config.deployment_config["autoscaling_config"]["max_replicas"] == 7
        assert llm_config.model_loading_config.model_id == "llm_model_id"
        assert llm_config.accelerator_type == "L4"

    def test_construction_requires_model_loading_config(self):
        """Test that constructing an LLMConfig without model_loading_config errors out"""
        with pytest.raises(
            pydantic.ValidationError,
        ):
            LLMConfig(
                accelerator_type="L4",
            )

    def test_invalid_accelerator_type(self):
        """Test that an invalid accelerator type raises an error."""
        with pytest.raises(
            pydantic.ValidationError,
        ):
            LLMConfig(
                model_loading_config=ModelLoadingConfig(model_id="test_model"),
                accelerator_type="INVALID_GPU",  # Should raise error
            )

    def test_invalid_generation_config(self):
        """Test that passing an invalid generation_config raises an error."""
        with pytest.raises(
            pydantic.ValidationError,
        ):
            LLMConfig(
                model_loading_config=ModelLoadingConfig(model_id="test_model"),
                accelerator_type="L4",
                generation_config="invalid_config",  # Should be a dictionary, not a string
            )

    def test_deployment_config_extra_forbid(self):
        """Test that deployment config extra params are forbidden."""
        with pytest.raises(
            pydantic.ValidationError,
        ):
            LLMConfig(
                model_loading_config=ModelLoadingConfig(model_id="test_model"),
                deployment_config={"extra": "invalid"},
            )

<<<<<<< HEAD
    def test_autoscaling_config_extra_ignore(self):
        """Test that autoscaling config extra params are ignored."""
        llm_config = LLMConfig(
            model_loading_config=ModelLoadingConfig(model_id="test_model"),
            deployment_config={
                "autoscaling_config": {
                    "min_replicas": 3,
                    "max_replicas": 7,
                    "extra_key": "extra_value",
                }
            },
            accelerator_type="L4",
        )
        assert llm_config.deployment_config["autoscaling_config"]["min_replicas"] == 3
        assert llm_config.deployment_config["autoscaling_config"]["max_replicas"] == 7
        assert "extra_key" not in llm_config.deployment_config["autoscaling_config"]
=======
    def test_get_serve_options(self):
        """Test that get_serve_options returns the correct options."""
        serve_options = LLMConfig(
            model_loading_config=ModelLoadingConfig(model_id="test_model"),
            accelerator_type="L4",
            deployment_config={
                "autoscaling_config": {
                    "min_replicas": 0,
                    "initial_replicas": 1,
                    "max_replicas": 10,
                },
            },
            runtime_env={"env_vars": {"FOO": "bar"}},
        ).get_serve_options(name_prefix="Test:")
        expected_options = {
            "autoscaling_config": {
                "min_replicas": 0,
                "initial_replicas": 1,
                "max_replicas": 10,
                "target_num_ongoing_requests_per_replica": 16,
                "target_ongoing_requests": 16,
            },
            "ray_actor_options": {
                "runtime_env": {
                    "env_vars": {"FOO": "bar"},
                    "worker_process_setup_hook": "ray.llm._internal.serve._worker_process_setup_hook",
                }
            },
            "placement_group_bundles": [
                {"CPU": 1, "GPU": 0},
                {"GPU": 1, "accelerator_type:L4": 0.001},
            ],
            "placement_group_strategy": "STRICT_PACK",
            "name": "Test:test_model",
        }
        assert serve_options == expected_options
>>>>>>> 2a85cef1


if __name__ == "__main__":
    sys.exit(pytest.main(["-v", __file__]))<|MERGE_RESOLUTION|>--- conflicted
+++ resolved
@@ -76,7 +76,6 @@
                 deployment_config={"extra": "invalid"},
             )
 
-<<<<<<< HEAD
     def test_autoscaling_config_extra_ignore(self):
         """Test that autoscaling config extra params are ignored."""
         llm_config = LLMConfig(
@@ -93,7 +92,7 @@
         assert llm_config.deployment_config["autoscaling_config"]["min_replicas"] == 3
         assert llm_config.deployment_config["autoscaling_config"]["max_replicas"] == 7
         assert "extra_key" not in llm_config.deployment_config["autoscaling_config"]
-=======
+        
     def test_get_serve_options(self):
         """Test that get_serve_options returns the correct options."""
         serve_options = LLMConfig(
@@ -130,7 +129,6 @@
             "name": "Test:test_model",
         }
         assert serve_options == expected_options
->>>>>>> 2a85cef1
 
 
 if __name__ == "__main__":
