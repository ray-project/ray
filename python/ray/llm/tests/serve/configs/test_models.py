import pydantic
import pytest
import sys

from ray.llm._internal.serve.configs.server_models import LLMConfig, ModelLoadingConfig

from pathlib import Path

CONFIG_DIRS_PATH = str(Path(__file__).parent / "configs")


class TestModelConfig:
    def test_hf_prompt_format(self):
        """Check that the HF prompt format is correctly parsed."""
        with open(
            f"{CONFIG_DIRS_PATH}/matching_configs/hf_prompt_format.yaml", "r"
        ) as f:
            LLMConfig.parse_yaml(f)

    def test_construction(self):
        """Test construct an LLMConfig doesn't error out and has correct attributes."""
        llm_config = LLMConfig(
            model_loading_config=ModelLoadingConfig(
                model_id="llm_model_id",
            ),
            accelerator_type="L4",
        )

        assert llm_config.model_loading_config.model_id == "llm_model_id"
        assert llm_config.accelerator_type == "L4"

    def test_construction_requires_model_loading_config(self):
        """Test that constructing an LLMConfig without model_loading_config errors out"""
        with pytest.raises(
            pydantic.ValidationError,
        ):
            LLMConfig(
                accelerator_type="L4",
            )

    def test_invalid_accelerator_type(self):
        """Test that an invalid accelerator type raises an error."""
        with pytest.raises(
            pydantic.ValidationError,
        ):
            LLMConfig(
                model_loading_config=ModelLoadingConfig(model_id="test_model"),
                accelerator_type="INVALID_GPU",  # Should raise error
            )

    def test_invalid_generation_config(self):
        """Test that passing an invalid generation_config raises an error."""
        with pytest.raises(
            pydantic.ValidationError,
        ):
            LLMConfig(
                model_loading_config=ModelLoadingConfig(model_id="test_model"),
                accelerator_type="L4",
                generation_config="invalid_config",  # Should be a dictionary, not a string
            )

    def test_deployment_config_extra_forbid(self):
        """Test that deployment config extra is forbid."""
        with pytest.raises(
            pydantic.ValidationError,
        ):
            LLMConfig(
                model_loading_config=ModelLoadingConfig(model_id="test_model"),
                deployment_config={"extra": "invalid"},
            )

<<<<<<< HEAD
=======
    def test_get_serve_options(self):
        """Test that get_serve_options returns the correct options."""
        serve_options = LLMConfig(
            model_loading_config=ModelLoadingConfig(model_id="test_model"),
            accelerator_type="L4",
            deployment_config={
                "autoscaling_config": {
                    "min_replicas": 0,
                    "initial_replicas": 1,
                    "max_replicas": 10,
                },
            },
            runtime_env={"env_vars": {"FOO": "bar"}},
        ).get_serve_options(name_prefix="Test:")
        expected_options = {
            "autoscaling_config": {
                "min_replicas": 0,
                "initial_replicas": 1,
                "max_replicas": 10,
                "target_num_ongoing_requests_per_replica": 16,
                "target_ongoing_requests": 16,
            },
            "ray_actor_options": {
                "runtime_env": {
                    "env_vars": {"FOO": "bar"},
                    "worker_process_setup_hook": "ray.llm._internal.serve._worker_process_setup_hook",
                }
            },
            "placement_group_bundles": [
                {"CPU": 1, "GPU": 0},
                {"GPU": 1, "accelerator_type:L4": 0.001},
            ],
            "placement_group_strategy": "STRICT_PACK",
            "name": "Test:test_model",
        }
        assert serve_options == expected_options

>>>>>>> 7feb2e92

if __name__ == "__main__":
    sys.exit(pytest.main(["-v", __file__]))<|MERGE_RESOLUTION|>--- conflicted
+++ resolved
@@ -69,8 +69,6 @@
                 deployment_config={"extra": "invalid"},
             )
 
-<<<<<<< HEAD
-=======
     def test_get_serve_options(self):
         """Test that get_serve_options returns the correct options."""
         serve_options = LLMConfig(
@@ -108,7 +106,6 @@
         }
         assert serve_options == expected_options
 
->>>>>>> 7feb2e92
 
 if __name__ == "__main__":
     sys.exit(pytest.main(["-v", __file__]))