import sys

import pytest

import ray
from ray.llm._internal.batch.processor import ProcessorBuilder
from ray.llm._internal.batch.processor.vllm_engine_proc import (
    vLLMEngineProcessorConfig,
)


def test_vllm_engine_processor(gpu_type, model_opt_125m):
    config = vLLMEngineProcessorConfig(
        model_source=model_opt_125m,
        engine_kwargs=dict(
            max_model_len=8192,
        ),
        runtime_env=dict(
            env_vars=dict(
                RANDOM_ENV_VAR="12345",
            ),
        ),
        accelerator_type=gpu_type,
        concurrency=4,
        batch_size=64,
        max_pending_requests=111,
        apply_chat_template=True,
        tokenize=True,
        detokenize=True,
        has_image=True,
    )
    processor = ProcessorBuilder.build(config)
    assert processor.list_stage_names() == [
        "PrepareImageStage",
        "ChatTemplateStage",
        "TokenizeStage",
        "vLLMEngineStage",
        "DetokenizeStage",
    ]

    stage = processor.get_stage_by_name("vLLMEngineStage")
    assert stage.fn_constructor_kwargs == {
        "model": model_opt_125m,
        "engine_kwargs": {
            "max_model_len": 8192,
            "distributed_executor_backend": "mp",
        },
        "task_type": "generate",
        "max_pending_requests": 111,
        "dynamic_lora_loading_path": None,
    }

    runtime_env = stage.map_batches_kwargs.pop("runtime_env")
    assert "env_vars" in runtime_env
    assert runtime_env["env_vars"]["RANDOM_ENV_VAR"] == "12345"
    assert stage.map_batches_kwargs == {
        "zero_copy_batch": True,
        "concurrency": 4,
        "max_concurrency": 4,
        "accelerator_type": gpu_type,
        "num_gpus": 1,
    }


def test_generation_model(gpu_type, model_opt_125m):
    # OPT models don't have chat template, so we use ChatML template
    # here to demonstrate the usage of custom chat template.
    chat_template = """
{% if messages[0]['role'] == 'system' %}
    {% set offset = 1 %}
{% else %}
    {% set offset = 0 %}
{% endif %}

{{ bos_token }}
{% for message in messages %}
    {% if (message['role'] == 'user') != (loop.index0 % 2 == offset) %}
        {{ raise_exception('Conversation roles must alternate user/assistant/user/assistant/...') }}
    {% endif %}

    {{ '<|im_start|>' + message['role'] + '\n' + message['content'] | trim + '<|im_end|>\n' }}
{% endfor %}

{% if add_generation_prompt %}
    {{ '<|im_start|>assistant\n' }}
{% endif %}
    """

    processor_config = vLLMEngineProcessorConfig(
        model_source=model_opt_125m,
        engine_kwargs=dict(
            enable_prefix_caching=False,
            enable_chunked_prefill=True,
            max_num_batched_tokens=2048,
            max_model_len=2048,
            # Skip CUDA graph capturing to reduce startup time.
            enforce_eager=True,
        ),
        batch_size=16,
        accelerator_type=gpu_type,
        concurrency=1,
        apply_chat_template=True,
        chat_template=chat_template,
        tokenize=True,
        detokenize=True,
    )

    processor = ProcessorBuilder.build(
        processor_config,
        preprocess=lambda row: dict(
            messages=[
                {"role": "system", "content": "You are a calculator"},
                {"role": "user", "content": f"{row['id']} ** 3 = ?"},
            ],
            sampling_params=dict(
                temperature=0.3,
                max_tokens=50,
                detokenize=False,
            ),
        ),
        postprocess=lambda row: {
            "resp": row["generated_text"],
        },
    )

    ds = ray.data.range(60)
    ds = ds.map(lambda x: {"id": x["id"], "val": x["id"] + 5})
    ds = processor(ds)
    ds = ds.materialize()
    outs = ds.take_all()
    assert len(outs) == 60
    assert all("resp" in out for out in outs)


def test_embedding_model(gpu_type, model_opt_125m):
    processor_config = vLLMEngineProcessorConfig(
        model_source=model_opt_125m,
        task_type="embed",
        engine_kwargs=dict(
            enable_prefix_caching=False,
            enable_chunked_prefill=False,
            max_model_len=2048,
            # Skip CUDA graph capturing to reduce startup time.
            enforce_eager=True,
        ),
        batch_size=16,
        accelerator_type=gpu_type,
        concurrency=1,
        apply_chat_template=True,
        chat_template="",
        tokenize=True,
        detokenize=False,
    )

    processor = ProcessorBuilder.build(
        processor_config,
        preprocess=lambda row: dict(
            messages=[
                {"role": "system", "content": "You are a calculator"},
                {"role": "user", "content": f"{row['id']} ** 3 = ?"},
            ],
        ),
        postprocess=lambda row: {
            "resp": row["embeddings"],
            "prompt": row["prompt"],
        },
    )

    ds = ray.data.range(60)
    ds = ds.map(lambda x: {"id": x["id"], "val": x["id"] + 5})
    ds = processor(ds)
    ds = ds.materialize()
    outs = ds.take_all()
    assert len(outs) == 60
    assert all("resp" in out for out in outs)
    assert all("prompt" in out for out in outs)


<<<<<<< HEAD
def test_vision_model_v0(gpu_type, model_llava_354m):
=======
def test_vision_model(gpu_type, model_smolvlm_256m):
>>>>>>> e4d60f2e
    processor_config = vLLMEngineProcessorConfig(
        model_source=model_smolvlm_256m,
        task_type="generate",
        engine_kwargs=dict(
            # Skip CUDA graph capturing to reduce startup time.
            enforce_eager=True,
            # # CI uses T4 GPU which does not support bfloat16.
            dtype="half",
        ),
        # CI uses T4 GPU which is not supported by vLLM v1 FlashAttn.
        runtime_env=dict(
            env_vars=dict(
                VLLM_USE_V1="0",
            ),
        ),
        apply_chat_template=True,
        has_image=True,
        tokenize=False,
        detokenize=False,
        batch_size=16,
        accelerator_type=gpu_type,
        concurrency=1,
    )

    processor = ProcessorBuilder.build(
        processor_config,
        preprocess=lambda row: dict(
            messages=[
                {"role": "system", "content": "You are an assistant"},
                {
                    "role": "user",
                    "content": [
                        {
                            "type": "text",
                            "text": f"Say {row['id']} words about this image.",
                        },
                        {
                            "type": "image",
                            "image": "https://vllm-public-assets.s3.us-west-2.amazonaws.com/vision_model_images/cherry_blossom.jpg",
                        },
                    ],
                },
            ],
            sampling_params=dict(
                temperature=0.3,
                max_tokens=50,
            ),
        ),
        postprocess=lambda row: {
            "resp": row["generated_text"],
        },
    )

    ds = ray.data.range(60)
    ds = ds.map(lambda x: {"id": x["id"], "val": x["id"] + 5})
    ds = processor(ds)
    ds = ds.materialize()
    outs = ds.take_all()
    assert len(outs) == 60
    assert all("resp" in out for out in outs)


if __name__ == "__main__":
    sys.exit(pytest.main(["-v", __file__]))<|MERGE_RESOLUTION|>--- conflicted
+++ resolved
@@ -176,18 +176,14 @@
     assert all("prompt" in out for out in outs)
 
 
-<<<<<<< HEAD
-def test_vision_model_v0(gpu_type, model_llava_354m):
-=======
 def test_vision_model(gpu_type, model_smolvlm_256m):
->>>>>>> e4d60f2e
     processor_config = vLLMEngineProcessorConfig(
         model_source=model_smolvlm_256m,
         task_type="generate",
         engine_kwargs=dict(
             # Skip CUDA graph capturing to reduce startup time.
             enforce_eager=True,
-            # # CI uses T4 GPU which does not support bfloat16.
+            # CI uses T4 GPU which does not support bfloat16.
             dtype="half",
         ),
         # CI uses T4 GPU which is not supported by vLLM v1 FlashAttn.
