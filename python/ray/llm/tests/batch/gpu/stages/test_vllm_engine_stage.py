import asyncio
<<<<<<< HEAD
import sys
=======
>>>>>>> 91eb324c
import pytest
import math
from unittest.mock import MagicMock, AsyncMock, patch

from ray.llm._internal.batch.stages.vllm_engine_stage import (
    vLLMEngineStage,
    vLLMEngineStageUDF,
    vLLMEngineWrapper,
)
from ray.llm._internal.batch.stages.vllm_engine_stage import vLLMTaskType
from ray.util.scheduling_strategies import PlacementGroupSchedulingStrategy


@pytest.fixture
def mock_vllm_wrapper():
    with patch(
        "ray.llm._internal.batch.stages.vllm_engine_stage.vLLMEngineWrapper"
    ) as mock_wrapper:
        # Create a mock instance that will be returned by the wrapper class
        mock_instance = MagicMock()
        mock_instance.generate_async = AsyncMock()
        mock_instance.shutdown = MagicMock()

        # Configure the mock instance's behavior
        async def mock_generate(row):
            return (
                MagicMock(
                    request_id=0,
                    prompt=row["prompt"],
                    prompt_token_ids=None,
                    images=[],
                    params=row["sampling_params"],
                    idx_in_batch=row["__idx_in_batch"],
                ),
                {
                    "prompt": row["prompt"],
                    "prompt_token_ids": [1, 2, 3],
                    "num_input_tokens": 3,
                    "generated_tokens": [4, 5, 6],
                    "generated_text": f"Response to: {row['prompt']}",
                    "num_generated_tokens": 3,
                    "time_per_token": 0.1,
                },
            )

        mock_instance.generate_async.side_effect = mock_generate

        # Make the wrapper class return our mock instance
        mock_wrapper.return_value = mock_instance
        yield mock_wrapper


def test_vllm_engine_stage_post_init(model_opt_125m):
    stage = vLLMEngineStage(
        fn_constructor_kwargs=dict(
            model=model_opt_125m,
            engine_kwargs=dict(
                tensor_parallel_size=4,
                pipeline_parallel_size=2,
                distributed_executor_backend="ray",
            ),
            task_type=vLLMTaskType.GENERATE,
            max_pending_requests=10,
        ),
        map_batches_kwargs=dict(
            zero_copy_batch=True,
            concurrency=1,
            max_concurrency=4,
            accelerator_type="L4",
        ),
    )

    assert stage.fn_constructor_kwargs == {
        "model": model_opt_125m,
        "task_type": vLLMTaskType.GENERATE,
        "max_pending_requests": 10,
        "engine_kwargs": {
            "tensor_parallel_size": 4,
            "pipeline_parallel_size": 2,
            "distributed_executor_backend": "ray",
        },
    }
    ray_remote_args_fn = stage.map_batches_kwargs.pop("ray_remote_args_fn")
    assert stage.map_batches_kwargs == {
        "zero_copy_batch": True,
        "concurrency": 1,
        "max_concurrency": 4,
        "accelerator_type": "L4",
        "num_gpus": 0,
    }
    scheduling_strategy = ray_remote_args_fn()["scheduling_strategy"]
    assert isinstance(scheduling_strategy, PlacementGroupSchedulingStrategy)

    bundle_specs = scheduling_strategy.placement_group.bundle_specs
    assert len(bundle_specs) == 8
    for bundle_spec in bundle_specs:
        assert bundle_spec["accelerator_type:L4"] == 0.001
        assert bundle_spec["CPU"] == 1.0
        assert bundle_spec["GPU"] == 1.0


@pytest.mark.asyncio
async def test_vllm_engine_udf_basic(mock_vllm_wrapper, model_opt_125m):
    # Create UDF instance - it will use the mocked wrapper
    udf = vLLMEngineStageUDF(
        data_column="__data",
        model=model_opt_125m,
        task_type=vLLMTaskType.GENERATE,
        engine_kwargs={
            # Test that this should be overridden by the stage.
            "model": "random-model",
            # Test that this should be overridden by the stage.
            "task": vLLMTaskType.EMBED,
            "max_num_seqs": 100,
        },
    )

    assert udf.model == model_opt_125m
    assert udf.task_type == vLLMTaskType.GENERATE
    assert udf.engine_kwargs["task"] == vLLMTaskType.GENERATE
    assert udf.engine_kwargs["max_num_seqs"] == 100
    assert udf.max_pending_requests == math.ceil(100 * 1.1)

    # Test batch processing
    batch = {
        "__data": [
            {"prompt": "Hello", "sampling_params": {"temperature": 0.7}},
            {"prompt": "World", "sampling_params": {"temperature": 0.7}},
        ]
    }

    responses = []
    async for response in udf(batch):
        responses.append(response["__data"][0])

    assert len(responses) == 2
    assert all("batch_uuid" in r for r in responses)
    assert all("time_taken_llm" in r for r in responses)
    # The output order is not guaranteed.
    assert responses[0]["prompt"] in ["Hello", "World"]
    assert responses[1]["prompt"] in ["Hello", "World"]
    assert responses[0]["prompt"] != responses[1]["prompt"]

    # Verify the wrapper was constructed with correct arguments
    mock_vllm_wrapper.assert_called_once_with(
        model=model_opt_125m,
        idx_in_batch_column="__idx_in_batch",
        disable_log_stats=False,
        max_pending_requests=111,
        task=vLLMTaskType.GENERATE,
        max_num_seqs=100,
    )


@pytest.mark.asyncio
async def test_vllm_wrapper_semaphore(model_opt_125m):
    from vllm.outputs import RequestOutput, CompletionOutput

    max_pending_requests = 2

    with (
        patch("vllm.AsyncLLMEngine") as mock_engine,
        patch(
            "ray.llm._internal.batch.stages.vllm_engine_stage.vLLMEngineWrapper.generate_async_v0"
        ) as mock_generate_async_v0,
    ):
        mock_engine.from_engine_args.return_value = AsyncMock()
        num_running_requests = 0
        request_lock = asyncio.Lock()

        # Configure mock engine's generate behavior to simulate delay
        async def mock_generate(request):
            nonlocal num_running_requests
            async with request_lock:
                num_running_requests += 1

            assert num_running_requests <= max_pending_requests
            await asyncio.sleep(0.3)

            async with request_lock:
                num_running_requests -= 1

            return RequestOutput(
                request_id="test",
                prompt="test",
                prompt_token_ids=[1, 2, 3],
                prompt_logprobs=None,
                metrics=None,
                outputs=[
                    CompletionOutput(
                        index=0,
                        text="test response",
                        token_ids=[4, 5, 6],
                        cumulative_logprob=None,
                        logprobs=None,
                    )
                ],
                finished=True,
            )

        mock_generate_async_v0.side_effect = mock_generate

        # Create wrapper with max 2 pending requests
        wrapper = vLLMEngineWrapper(
            model=model_opt_125m,
            idx_in_batch_column="__idx_in_batch",
            disable_log_stats=True,
            max_pending_requests=max_pending_requests,
        )

        # Create 10 requests
        batch = [
            {"__idx_in_batch": i, "prompt": f"Test {i}", "sampling_params": {}}
            for i in range(10)
        ]

        tasks = [asyncio.create_task(wrapper.generate_async(row)) for row in batch]
        await asyncio.gather(*tasks)

        # Verify all requests were processed
        assert mock_generate_async_v0.call_count == 10


@pytest.mark.asyncio
async def test_vllm_wrapper_generate(model_opt_125m):
    # TODO: Test v1 engine. The issue is once vLLM is imported with v0,
    # we cannot configure it to use v1, so we need a separate test for v1.

    wrapper = vLLMEngineWrapper(
        model=model_opt_125m,
        idx_in_batch_column="__idx_in_batch",
        disable_log_stats=True,
        max_pending_requests=10,
        # Skip CUDA graph capturing to reduce the start time.
        enforce_eager=True,
        gpu_memory_utilization=0.3,
        task=vLLMTaskType.GENERATE,
    )

    batch = [
        {
            "__idx_in_batch": 0,
            "prompt": "Hello",
            "sampling_params": {
                "max_tokens": 10,
                "temperature": 0.7,
                "ignore_eos": True,
            },
        },
        {
            "__idx_in_batch": 1,
            "prompt": "World",
            "sampling_params": {
                "max_tokens": 5,
                "temperature": 0.7,
                "ignore_eos": True,
            },
        },
    ]

    tasks = [asyncio.create_task(wrapper.generate_async(row)) for row in batch]

    for resp in asyncio.as_completed(tasks):
        request, output = await resp
        params = request.params
        max_tokens = params.max_tokens
        assert max_tokens == output["num_generated_tokens"]


@pytest.mark.asyncio
async def test_vllm_wrapper_embed(model_opt_125m):
    wrapper = vLLMEngineWrapper(
        model=model_opt_125m,
        idx_in_batch_column="__idx_in_batch",
        disable_log_stats=True,
        max_pending_requests=10,
        # Skip CUDA graph capturing to reduce the start time.
        enforce_eager=True,
        gpu_memory_utilization=0.3,
        task=vLLMTaskType.EMBED,
    )

    batch = [
        {"__idx_in_batch": 0, "prompt": "Hello World"},
        {"__idx_in_batch": 1, "prompt": "How are you?"},
    ]

    tasks = [asyncio.create_task(wrapper.generate_async(row)) for row in batch]

    for resp in asyncio.as_completed(tasks):
        _, output = await resp
        assert output["embeddings"].shape == (768,)


if __name__ == "__main__":
    sys.exit(pytest.main(["-v", __file__]))<|MERGE_RESOLUTION|>--- conflicted
+++ resolved
@@ -1,10 +1,7 @@
 import asyncio
-<<<<<<< HEAD
-import sys
-=======
->>>>>>> 91eb324c
 import pytest
 import math
+import sys
 from unittest.mock import MagicMock, AsyncMock, patch
 
 from ray.llm._internal.batch.stages.vllm_engine_stage import (
