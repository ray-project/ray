--- conflicted
+++ resolved
@@ -94,7 +94,6 @@
     assert udf.expected_input_keys == ["messages"]
 
 
-<<<<<<< HEAD
 @pytest.mark.asyncio
 async def test_chat_template_udf_assistant_prefill(mock_tokenizer_setup):
     mock_tokenizer = mock_tokenizer_setup
@@ -144,7 +143,7 @@
     _, kwargs2 = call_args_list[1]
     assert kwargs2.get("add_generation_prompt")
     assert not kwargs2.get("continue_final_message")
-=======
+
+
 if __name__ == "__main__":
-    sys.exit(pytest.main(["-v", __file__]))
->>>>>>> 094fde63
+    sys.exit(pytest.main(["-v", __file__]))