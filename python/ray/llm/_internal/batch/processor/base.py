from collections import OrderedDict
from typing import Optional, List, Type, Callable, Dict

from pydantic import BaseModel, Field

from ray.data.block import UserDefinedFunction
from ray.data import Dataset
from ray.util.annotations import PublicAPI, DeveloperAPI

from ray.llm._internal.batch.stages import (
    StatefulStage,
    wrap_preprocess,
    wrap_postprocess,
)


class ProcessorConfig(BaseModel):
    """The processor configuration."""

    batch_size: int = Field(
        description="Large batch sizes are likely to saturate the compute resources "
        "and could achieve higher throughput. On the other hand, small batch sizes "
        "are more fault-tolerant and could reduce bubbles in the data pipeline. "
        "You can tune the batch size to balance the throughput and fault-tolerance "
        "based on your use case.",
    )
    accelerator_type: Optional[str] = Field(
        default=None,
        description="The accelerator type used by the LLM stage in a processor. "
        "Default to None, meaning that only the CPU will be used.",
    )
    concurrency: int = Field(
        default=1,
        description="The number of workers for data parallelism. Default to 1.",
    )

    class Config:
        validate_assignment = True
        arbitrary_types_allowed = True


@PublicAPI(stability="alpha")
class Processor:
    """A processor is composed of a preprocess stage, followed by one or more
    processing stages, and finally a postprocess stage. We use processor as a
    paradigm for processing data using LLMs.

    Args:
        config: The processor config.
        preprocess: An optional lambda function that takes a row (dict) as input
            and returns a preprocessed row (dict). The output row must contain the
            required fields for the following processing stages.
        postprocess: An optional lambda function that takes a row (dict) as input
            and returns a postprocessed row (dict).
    """

    # The internal used data column name ("__data"). Your input
    # dataset should not contain this column. If you want to use this column
    # in your input dataset, you have to derive and customize Processor.
    DATA_COLUMN: str = "__data"

    def __init__(
        self,
        config: ProcessorConfig,
        stages: List[StatefulStage],
        preprocess: Optional[UserDefinedFunction] = None,
        postprocess: Optional[UserDefinedFunction] = None,
    ):
        self.config = config
        self.preprocess = None
        self.postprocess = None
        self.stages: OrderedDict[str, StatefulStage] = OrderedDict()

<<<<<<< HEAD
        if preprocess is not None:
            self.preprocess = wrap_preprocess(
                preprocess,
                self.DATA_COLUMN,
            )

        if postprocess is not None:
            self.postprocess = wrap_postprocess(
                postprocess,
                self.DATA_COLUMN,
            )
=======
        # NOTE (Kourosh): If pre/postprocess is not provided, use the identity function.
        # Wrapping is required even if they are identity functions, b/c data_column
        # gets inserted/removed via wrap_preprocess/wrap_postprocess.
        preprocess = preprocess or (lambda row: row)
        postprocess = postprocess or (lambda row: row)

        self.preprocess = wrap_preprocess(
            preprocess,
            self.data_column,
        )

        self.postprocess = wrap_postprocess(
            postprocess,
            self.data_column,
        )
>>>>>>> e1a13eb4

        for stage in stages:
            self._append_stage(stage)

    def __call__(self, dataset: Dataset) -> Dataset:
        """Execute the processor:
        preprocess -> stages -> postprocess.
        Note that the dataset won't be materialized during the execution.

        Args:
            dataset: The input dataset.

        Returns:
            The output dataset.
        """
        if self.preprocess is not None:
            dataset = dataset.map(self.preprocess)

        # Apply stages.
        for stage in self.stages.values():
            kwargs = stage.get_dataset_map_batches_kwargs(
                batch_size=self.config.batch_size,
                data_column=self.DATA_COLUMN,
            )
            dataset = dataset.map_batches(stage.fn, **kwargs)

        if self.postprocess is not None:
            dataset = dataset.map(self.postprocess)
        return dataset

    def _append_stage(self, stage: StatefulStage) -> None:
        """Append a stage before postprocess. The stage class name will be used as
        the stage name. If there are multiple stages with the same type, a suffix
        will be added to the stage name to avoid conflicts.

        Args:
            stage: The stage to append.
        """
        stage_name = type(stage).__name__

        # When a processor has multiple stages with the same type,
        # append a index suffix to the stage name to avoid conflicts.
        if stage_name in self.stages:
            num_same_type_stage = len([s for s in self.stages.values() if s is stage])
            stage_name = f"{stage_name}_{num_same_type_stage + 1}"
        self.stages[stage_name] = stage

    def list_stage_names(self) -> List[str]:
        """List the stage names of this processor in order. Preprocess and postprocess
        are not included.

        Returns:
            A list of stage names.
        """
        return list(self.stages.keys())

    def get_stage_by_name(self, name: str) -> StatefulStage:
        """Get a particular stage by its name. If the stage is not found,
        a ValueError will be raised.

        Args:
            name: The stage name.

        Returns:
            The pipeline stage.
        """
        if name in self.stages:
            return self.stages[name]
        raise ValueError(f"Stage {name} not found")


@DeveloperAPI
class ProcessorBuilder:
    """Build a processor based on the configuration."""

    _registry: Dict[str, Callable] = {}

    @classmethod
    def register(cls, config_type: Type[ProcessorConfig], builder: Callable) -> None:
        """A decorator to assoicate a particular pipeline config
        with its build function.
        """
        type_name = config_type.__name__
        if type_name in cls._registry:
            raise ValueError(f"Processor config type {type_name} already registered.")
        cls._registry[type_name] = builder

    @classmethod
    def build(
        cls,
        config: ProcessorConfig,
        override_stage_config_fn: Optional[Callable] = None,
        **kwargs,
    ) -> Processor:
        """Build a processor.

        Args:
            config: The processor config.
            override_stage_config_fn: Custom stages configurations.

        Returns:
            The built processor.
        """
        type_name = type(config).__name__
        if type_name not in cls._registry:
            raise ValueError(
                f"Processor config type {type_name} not registered. "
                f"Available types: {cls._registry.keys()}"
            )
        processor = cls._registry[type_name](config, **kwargs)
        if override_stage_config_fn is not None:
            for name, stage in processor.stages.items():
                override_stage_config_fn(name, stage)
        return processor<|MERGE_RESOLUTION|>--- conflicted
+++ resolved
@@ -71,19 +71,6 @@
         self.postprocess = None
         self.stages: OrderedDict[str, StatefulStage] = OrderedDict()
 
-<<<<<<< HEAD
-        if preprocess is not None:
-            self.preprocess = wrap_preprocess(
-                preprocess,
-                self.DATA_COLUMN,
-            )
-
-        if postprocess is not None:
-            self.postprocess = wrap_postprocess(
-                postprocess,
-                self.DATA_COLUMN,
-            )
-=======
         # NOTE (Kourosh): If pre/postprocess is not provided, use the identity function.
         # Wrapping is required even if they are identity functions, b/c data_column
         # gets inserted/removed via wrap_preprocess/wrap_postprocess.
@@ -92,14 +79,13 @@
 
         self.preprocess = wrap_preprocess(
             preprocess,
-            self.data_column,
+            self.DATA_COLUMN,
         )
 
         self.postprocess = wrap_postprocess(
             postprocess,
-            self.data_column,
+            self.DATA_COLUMN,
         )
->>>>>>> e1a13eb4
 
         for stage in stages:
             self._append_stage(stage)
