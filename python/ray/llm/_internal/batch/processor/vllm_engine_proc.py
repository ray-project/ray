--- conflicted
+++ resolved
@@ -224,14 +224,10 @@
         download_model=NodeModelDownloadable.TOKENIZER_ONLY,
         download_extra_files=False,
     )
-<<<<<<< HEAD
-    hf_config = transformers.AutoConfig.from_pretrained(model_path)
-=======
     hf_config = transformers.AutoConfig.from_pretrained(
         model_path,
         trust_remote_code=config.engine_kwargs.get("trust_remote_code", False),
     )
->>>>>>> 665db0e5
     architecture = getattr(hf_config, "architectures", [DEFAULT_MODEL_ARCHITECTURE])[0]
 
     telemetry_agent = get_or_create_telemetry_agent()
