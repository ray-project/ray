"""Tokenize and detokenize stage"""

from typing import Any, Dict, AsyncIterator, List, Type

from ray.llm._internal.batch.stages.base import (
    StatefulStage,
    StatefulStageUDF,
)
from ray.llm._internal.batch.utils import get_cached_tokenizer


class TokenizeUDF(StatefulStageUDF):
    def __init__(
        self,
        data_column: str,
        model: str,
    ):
        """
        Initialize the TokenizeUDF.

        Args:
            data_column: The data column name.
            model: The model to use for the chat template.
        """
        from transformers import AutoTokenizer

        super().__init__(data_column)
        self.tokenizer = get_cached_tokenizer(
            AutoTokenizer.from_pretrained(
                model,
                trust_remote_code=True,
            )
        )

    async def udf(self, batch: List[Dict[str, Any]]) -> AsyncIterator[Dict[str, Any]]:
        """
        Tokenize the given batch.

        Args:
            batch: A list of rows to send.

        Yields:
            A generator of rows with the tokenized prompt.
        """
        for row, prompt_token_ids in zip(
            batch,
            self.tokenizer([row["prompt"] for row in batch])["input_ids"],
        ):
            yield {
                self.IDX_IN_BATCH_COLUMN: row[self.IDX_IN_BATCH_COLUMN],
                "tokenized_prompt": prompt_token_ids,
            }

    @property
    def expected_input_keys(self) -> List[str]:
        """The expected input keys."""
        return ["prompt"]


class TokenizeStage(StatefulStage):
    """
    A stage that tokenizes the input.
    """

<<<<<<< HEAD
    fn: StatefulStageUDF = TokenizeUDF
=======
    fn: Type[StatefulStageUDF] = TokenizeUDF
    fn_constructor_kwargs: Dict[str, Any]
    map_batches_kwargs: Dict[str, Any] = dict(
        concurrency=1,
    )
>>>>>>> e1a13eb4


class DetokenizeUDF(StatefulStageUDF):
    def __init__(
        self,
        data_column: str,
        model: str,
    ):
        """
        Initialize the DetokenizeUDF.

        Args:
            data_column: The data column name.
            model: The model to use for the chat template.
        """
        from transformers import AutoTokenizer

        super().__init__(data_column)
        self.tokenizer = get_cached_tokenizer(
            AutoTokenizer.from_pretrained(
                model,
                trust_remote_code=True,
            )
        )

    async def udf(self, batch: List[Dict[str, Any]]) -> AsyncIterator[Dict[str, Any]]:
        """
        Detokenize the given batch.

        Args:
            batch: A list of rows to send.

        Yields:
            A generator of rows with the detokenized prompt.
        """
        for row, generated_text in zip(
            batch,
            self.tokenizer.batch_decode(
                [row["generated_tokens"] for row in batch],
                skip_special_tokens=True,
            ),
        ):
            yield {
                self.IDX_IN_BATCH_COLUMN: row[self.IDX_IN_BATCH_COLUMN],
                "generated_text": generated_text,
            }

    @property
    def expected_input_keys(self) -> List[str]:
        """The expected input keys."""
        return ["generated_tokens"]


class DetokenizeStage(StatefulStage):
    """
    A stage that detokenizes the input.
    """

<<<<<<< HEAD
    fn: StatefulStageUDF = DetokenizeUDF
=======
    fn: Type[StatefulStageUDF] = DetokenizeUDF
    fn_constructor_kwargs: Dict[str, Any]
    map_batches_kwargs: Dict[str, Any] = dict(
        concurrency=1,
    )
>>>>>>> e1a13eb4
<|MERGE_RESOLUTION|>--- conflicted
+++ resolved
@@ -62,15 +62,7 @@
     A stage that tokenizes the input.
     """
 
-<<<<<<< HEAD
-    fn: StatefulStageUDF = TokenizeUDF
-=======
     fn: Type[StatefulStageUDF] = TokenizeUDF
-    fn_constructor_kwargs: Dict[str, Any]
-    map_batches_kwargs: Dict[str, Any] = dict(
-        concurrency=1,
-    )
->>>>>>> e1a13eb4
 
 
 class DetokenizeUDF(StatefulStageUDF):
@@ -129,12 +121,4 @@
     A stage that detokenizes the input.
     """
 
-<<<<<<< HEAD
-    fn: StatefulStageUDF = DetokenizeUDF
-=======
-    fn: Type[StatefulStageUDF] = DetokenizeUDF
-    fn_constructor_kwargs: Dict[str, Any]
-    map_batches_kwargs: Dict[str, Any] = dict(
-        concurrency=1,
-    )
->>>>>>> e1a13eb4
+    fn: Type[StatefulStageUDF] = DetokenizeUDF