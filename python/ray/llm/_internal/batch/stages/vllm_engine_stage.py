--- conflicted
+++ resolved
@@ -478,15 +478,7 @@
     A stage that runs vLLM engine.
     """
 
-<<<<<<< HEAD
-    fn: StatefulStageUDF = vLLMEngineStageUDF
-=======
     fn: Type[StatefulStageUDF] = vLLMEngineStageUDF
-    fn_constructor_kwargs: Dict[str, Any]
-    map_batches_kwargs: Dict[str, Any] = dict(
-        concurrency=1,
-    )
->>>>>>> e1a13eb4
 
     @root_validator(pre=True)
     def post_init(cls, values):
