--- conflicted
+++ resolved
@@ -208,11 +208,7 @@
 
     log_engine_metrics: Optional[bool] = Field(
         default=True,
-<<<<<<< HEAD
-        description="Enable additional engine metrics via Ray Prometheus port. Only compatible with V1 vLLM engine. NOTE: once v1 is fully rolled out, we will remove this flag and turn it on by default.",
-=======
-        description="Enable additional engine metrics via Ray Prometheus port. Default is True.",
->>>>>>> 5bfdecf6
+        description="Enable additional engine metrics via Ray Prometheus port.",
     )
 
     _supports_vision: bool = PrivateAttr(False)
