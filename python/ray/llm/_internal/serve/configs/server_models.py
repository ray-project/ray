--- conflicted
+++ resolved
@@ -433,183 +433,6 @@
         if self._engine_config:
             self._engine_config.engine_kwargs.update(kwargs)
 
-<<<<<<< HEAD
-    def _merge_replica_actor_and_child_actor_bundles(
-        self,
-        child_actor_bundles: List[Dict[str, float]],
-        replica_actor_bundle: Dict[str, float],
-    ) -> List[Dict[str, float]]:
-        """Sum up the bundles from replica actor bundles with the first bundle from child actor bundles.
-
-        This is because the replica actor will use the first bundle in the list, and we want to collocate the replica actor with the child actor.
-        So we need to group them together.
-
-        So for example:
-        child_actor_bundles = [{"GPU": 1, "CPU": 1}, {"GPU": 1, "CPU": 1}]
-        replica_actor_bundle = {"GPU": 0, "CPU": 1, "memory": 100}
-        return [{"GPU": 1, "CPU": 2, "memory": 100}, {"GPU": 1, "CPU": 1}]
-        """
-
-        if not child_actor_bundles:
-            return [replica_actor_bundle]
-
-        if not replica_actor_bundle:
-            return child_actor_bundles
-
-        first_bundle = child_actor_bundles[0]
-        bundle_key_set = set(first_bundle.keys()) | set(replica_actor_bundle.keys())
-
-        for key in bundle_key_set:
-            first_bundle[key] = replica_actor_bundle.get(key, 0) + first_bundle.get(
-                key, 0
-            )
-
-        return [first_bundle] + child_actor_bundles[1:]
-
-    def _set_deployment_placement_options(self) -> Dict[str, Any]:
-        deployment_config = self.deployment_config
-        engine_config = self.get_engine_config()
-
-        ray_actor_options = deployment_config.get("ray_actor_options", {})
-        deployment_config["ray_actor_options"] = ray_actor_options
-
-        # Replica actor resources: default 1 CPU for coordination/routing
-        # Will be merged into first PG bundle for co-location
-        replica_actor_resources = {
-            "CPU": ray_actor_options.get("num_cpus", 1),
-            "GPU": ray_actor_options.get("num_gpus", 0),
-            **ray_actor_options.get("resources", {}),
-        }
-        if "memory" in ray_actor_options:
-            replica_actor_resources["memory"] = ray_actor_options["memory"]
-
-        if (
-            "placement_group_bundles" in deployment_config
-            or "placement_group_strategy" in deployment_config
-        ):
-            raise ValueError(
-                "placement_group_bundles and placement_group_strategy must not be specified in deployment_config. "
-                "Use scaling_config to configure replica placement group."
-            )
-
-        # Get placement bundles and strategy from engine_config
-        # This handles both custom placement_group_config and default behavior
-        try:
-            pg_bundles = engine_config.placement_bundles
-        except ValueError:
-            # May happen if all bundles are empty
-            pg_bundles = []
-
-        # If bundles are empty (e.g., mocked tests), create a minimal bundle
-        if not pg_bundles:
-            pg_bundles = [replica_actor_resources]
-        else:
-            # Merge replica actor resources with the first bundle
-            pg_bundles = self._merge_replica_actor_and_child_actor_bundles(
-                pg_bundles, replica_actor_resources
-            )
-
-        deployment_config.update(
-            {
-                "placement_group_bundles": pg_bundles,
-                "placement_group_strategy": engine_config.placement_strategy,
-            }
-        )
-
-        return deployment_config
-
-    def _get_deployment_name(self) -> str:
-        return self.model_id.replace("/", "--").replace(".", "_")
-
-    def get_serve_options(
-        self,
-        *,
-        name_prefix: Optional[str] = None,
-    ) -> Dict[str, Any]:
-        """Get the Serve options for the given LLM config.
-
-        This method is used to generate the Serve options for the given LLM config.
-
-
-        Examples:
-            .. testcode::
-                :skipif: True
-
-                from ray import serve
-                from ray.serve.llm import LLMConfig, LLMServer
-
-                llm_config = LLMConfig(
-                    model_loading_config=dict(model_id="test_model"),
-                    accelerator_type="L4",
-                    runtime_env={"env_vars": {"FOO": "bar"}},
-                )
-                serve_options = llm_config.get_serve_options(name_prefix="Test:")
-                llm_app = LLMServer.as_deployment().options(**serve_options).bind(llm_config)
-                serve.run(llm_app)
-
-        Args:
-            name_prefix: Optional prefix to be used for the deployment name.
-
-        Returns:
-            The dictionary to use in .options() when creating the deployment.
-        """
-
-        deployment_options = self._set_deployment_placement_options()
-
-        default_runtime_env = ray.get_runtime_context().runtime_env
-        if ENABLE_WORKER_PROCESS_SETUP_HOOK:
-            default_runtime_env[
-                "worker_process_setup_hook"
-            ] = "ray.llm._internal.serve._worker_process_setup_hook"
-
-        ray_actor_options = deployment_options.get("ray_actor_options", {})
-        ray_actor_options["runtime_env"] = {
-            **default_runtime_env,
-            # Existing runtime_env should take precedence over the default.
-            **ray_actor_options.get("runtime_env", {}),
-            **(self.runtime_env if self.runtime_env else {}),
-        }
-        deployment_options["ray_actor_options"] = ray_actor_options
-
-        # Set the name of the deployment config to map to the model ID.
-        if "name" not in deployment_options:
-            deployment_options["name"] = self._get_deployment_name()
-        if name_prefix:
-            deployment_options["name"] = name_prefix + deployment_options["name"]
-
-        # Configure DP deployment options.
-        # TODO(rui): move the following to DPServer, e.g.,
-        # deployment_options = DPServer.get_deployment_options(llm_config)
-        dp_size = self.engine_kwargs.get("data_parallel_size", 1)
-        if not (isinstance(dp_size, int) and dp_size > 0):
-            raise ValueError(
-                f"Invalid data_parallel_size: {dp_size}, expecting " "positive integer."
-            )
-        if dp_size != 1:
-            if "num_replicas" in deployment_options:
-                raise ValueError(
-                    "num_replicas should not be specified for DP deployment, "
-                    f"use engine_kwargs.data_parallel_size={dp_size} instead."
-                )
-            if "autoscaling_config" in deployment_options:
-                raise ValueError(
-                    "autoscaling_config is not supported for DP deployment, "
-                    f"use engine_kwargs.data_parallel_size={dp_size} to set a "
-                    "fixed number of replicas instead."
-                )
-            deployment_options["num_replicas"] = dp_size
-            deployment_options["max_ongoing_requests"] = DEFAULT_MAX_ONGOING_REQUESTS
-            if deployment_options["placement_group_strategy"] != "STRICT_PACK":
-                logger.warning(
-                    f"DP deployment with placement_strategy={deployment_options['placement_group_strategy']} "
-                    "is not supported. Using STRICT_PACK instead."
-                )
-                deployment_options["placement_group_strategy"] = "STRICT_PACK"
-
-        return deployment_options
-
-=======
->>>>>>> 953ecc55
     def setup_engine_backend(self):
         self._setup_kv_connector_backend()
 
