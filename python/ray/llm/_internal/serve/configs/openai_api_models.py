"""This module contains the wrapper classes for vLLM's OpenAI implementation.

If there are any major differences in the interface, the expectation is that
they will be upstreamed to vLLM.
"""

from typing import TYPE_CHECKING, Any, AsyncGenerator, Dict, List, Optional, Union

from pydantic import (
    BaseModel,
    ConfigDict,
    Field,
)
from vllm.entrypoints.openai.protocol import (
    ChatCompletionRequest as vLLMChatCompletionRequest,
    ChatCompletionResponse as vLLMChatCompletionResponse,
    ChatCompletionStreamResponse as vLLMChatCompletionStreamResponse,
    CompletionRequest as vLLMCompletionRequest,
    CompletionResponse as vLLMCompletionResponse,
    CompletionStreamResponse as vLLMCompletionStreamResponse,
    EmbeddingChatRequest as vLLMEmbeddingChatRequest,
    EmbeddingCompletionRequest as vLLMEmbeddingCompletionRequest,
    EmbeddingResponse as vLLMEmbeddingResponse,
    ErrorResponse as vLLMErrorResponse,
<<<<<<< HEAD
    ResponsesRequest as vLLMResponsesRequest,
    ResponsesResponse as vLLMResponsesResponse,
=======
    ScoreRequest as vLLMScoreRequest,
    ScoreResponse as vLLMScoreResponse,
>>>>>>> 5d958943
)
from vllm.utils import random_uuid

if TYPE_CHECKING:
    from ray.llm._internal.serve.configs.server_models import LLMConfig


class ChatCompletionRequest(vLLMChatCompletionRequest):
    model_config = ConfigDict(arbitrary_types_allowed=True)


class ChatCompletionResponse(vLLMChatCompletionResponse):
    model_config = ConfigDict(arbitrary_types_allowed=True)


class ChatCompletionStreamResponse(vLLMChatCompletionStreamResponse):
    model_config = ConfigDict(arbitrary_types_allowed=True)


class ErrorResponse(vLLMErrorResponse):
    model_config = ConfigDict(arbitrary_types_allowed=True)


# TODO (Kourosh): Upstream
class CompletionRequest(vLLMCompletionRequest):
    model_config = ConfigDict(arbitrary_types_allowed=True)

    request_id: str = Field(
        default_factory=lambda: f"{random_uuid()}",
        description=(
            "The request_id related to this request. If the caller does "
            "not set it, a random_uuid will be generated. This id is used "
            "through out the inference process and return in response."
        ),
    )


class CompletionResponse(vLLMCompletionResponse):
    model_config = ConfigDict(arbitrary_types_allowed=True)


class CompletionStreamResponse(vLLMCompletionStreamResponse):
    model_config = ConfigDict(arbitrary_types_allowed=True)


# TODO (Kourosh): Upstream
class EmbeddingCompletionRequest(vLLMEmbeddingCompletionRequest):
    model_config = ConfigDict(arbitrary_types_allowed=True)

    request_id: str = Field(
        default_factory=lambda: f"{random_uuid()}",
        description=(
            "The request_id related to this request. If the caller does "
            "not set it, a random_uuid will be generated. This id is used "
            "through out the inference process and return in response."
        ),
    )


class EmbeddingChatRequest(vLLMEmbeddingChatRequest):
    model_config = ConfigDict(arbitrary_types_allowed=True)


class EmbeddingResponse(vLLMEmbeddingResponse):
    model_config = ConfigDict(arbitrary_types_allowed=True)


class ScoreRequest(vLLMScoreRequest):
    model_config = ConfigDict(arbitrary_types_allowed=True)


class ScoreResponse(vLLMScoreResponse):
    model_config = ConfigDict(arbitrary_types_allowed=True)


EmbeddingRequest = Union[EmbeddingCompletionRequest, EmbeddingChatRequest]

LLMEmbeddingsResponse = Union[
    AsyncGenerator[Union[EmbeddingResponse, ErrorResponse], None],
]

LLMScoreResponse = Union[
    AsyncGenerator[Union[ScoreResponse, ErrorResponse], None],
]

LLMChatResponse = Union[
    AsyncGenerator[Union[str, ChatCompletionResponse, ErrorResponse], None],
]

LLMCompletionsResponse = Union[
    AsyncGenerator[
        Union[CompletionStreamResponse, CompletionResponse, ErrorResponse], None
    ],
]

# TODO: remove this class
class OpenAIHTTPException(Exception):
    def __init__(
        self,
        status_code: int,
        message: str,
        type: str = "Unknown",
        internal_message: Optional[str] = None,
    ) -> None:
        self.status_code = status_code
        self.message = message
        self.type = type
        self.internal_message = internal_message


# TODO: upstream metadata for ModelData
# Compared to vLLM this has a metadata field.
class ModelCard(BaseModel):
    model_config = ConfigDict(
        protected_namespaces=tuple(), arbitrary_types_allowed=True
    )

    id: str
    object: str
    owned_by: str
    permission: List[str]
    metadata: Dict[str, Any]

    @property
    def model_type(self) -> str:
        return self.metadata["engine_config"]["model_type"]


class ModelList(BaseModel):
    model_config = ConfigDict(arbitrary_types_allowed=True)
    data: List[ModelCard]
    object: str = "list"


def to_model_metadata(
    model_id: str,
    model_config: "LLMConfig",
    overrides: Optional[Dict[str, Any]] = None,
) -> ModelCard:
    """Creates an OpenAI-compatible ModelData object.

    Args:
        model_id: The ID of the model. Should contain the suffix if the model
            is LoRA fine-tuned. For example:
                meta-llama/Llama-2-7b-chat-hf:my_suffix:aBc1234
        model_config: The model's YAML config.
        overrides: should only be set for LoRA fine-tuned models. The
            overrides of the fine-tuned model metadata.
    """
    metadata = {
        "model_id": model_config.model_id,
        "input_modality": model_config.input_modality,
        "max_request_context_length": model_config.max_request_context_length,
    }

    if overrides:
        metadata.update(overrides)

    return ModelCard(
        id=model_id,
        object="model",
        owned_by="organization-owner",
        permission=[],
        metadata=metadata,
    )


class ResponseRequest(vLLMResponsesRequest):
    model_config = ConfigDict(arbitrary_types_allowed=True)

    request_id: str = Field(
        default_factory=lambda: f"{random_uuid()}",
        description=(
            "The request_id related to this request. If the caller does "
            "not set it, a random_uuid will be generated. This id is used "
            "through out the inference process and return in response."
        ),
    )


class ResponseResponse(vLLMResponsesResponse):
    model_config = ConfigDict(arbitrary_types_allowed=True)


# Response type unions
LLMResponsesResponse = Union[
    AsyncGenerator[Union[str, ResponseResponse, ErrorResponse], None],
]<|MERGE_RESOLUTION|>--- conflicted
+++ resolved
@@ -22,13 +22,10 @@
     EmbeddingCompletionRequest as vLLMEmbeddingCompletionRequest,
     EmbeddingResponse as vLLMEmbeddingResponse,
     ErrorResponse as vLLMErrorResponse,
-<<<<<<< HEAD
     ResponsesRequest as vLLMResponsesRequest,
     ResponsesResponse as vLLMResponsesResponse,
-=======
     ScoreRequest as vLLMScoreRequest,
     ScoreResponse as vLLMScoreResponse,
->>>>>>> 5d958943
 )
 from vllm.utils import random_uuid
 
