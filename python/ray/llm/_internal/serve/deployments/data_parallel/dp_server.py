--- conflicted
+++ resolved
@@ -30,12 +30,9 @@
         self.dp_rank_assigner = dp_rank_assigner
 
         replica_ctx = serve.get_replica_context()
-<<<<<<< HEAD
         node_id = get_runtime_context().get_node_id()
         self.dp_rank = await self.dp_rank_assigner.register.remote(replica_ctx, node_id)
-=======
-        self.dp_rank = await self.dp_rank_assigner.register.remote(replica_ctx)
->>>>>>> 30c81229
+
         logger.info(f"DP rank {self.dp_rank} registered with rank assigner")
 
         if self.dp_rank == 0:
@@ -87,38 +84,16 @@
             "data_parallel_size should be greater than 1 for DP deployment."
         )
 
-<<<<<<< HEAD
     # TODO(rui): figure out a better way to pass in dp_size_per_node.
     # NOTE: we cannot use engine_kwargs.data_parallel_size_local to specify
     # the number of ranks per node because that has special semantics in vLLM.
     dp_size_per_node = llm_config.experimental_configs.get("dp_size_per_node", None)
+    
+    deployment_options = llm_config.get_serve_options(name_prefix=name_prefix)
     dp_rank_assigner = DPRankAssigner.bind(
         dp_size=dp_size, dp_size_per_node=dp_size_per_node
     )
-    name_prefix = name_prefix or "DPLLMDeployment:"
-    name = name_prefix + llm_config._get_deployment_name()
-    if "num_replicas" in llm_config.deployment_config:
-        raise ValueError(
-            "num_replicas should not be specified for DP deployment, "
-            "use engine_kwargs.data_parallel_size instead."
-        )
-    if "autoscaling_config" in llm_config.deployment_config:
-        raise ValueError(
-            "autoscaling_config is not supported for DP deployment, "
-            "use engine_kwargs.data_parallel_size to set a fixed number "
-            "of replicas instead."
-        )
-    # TODO(rui): support data_parallel_backend=ray and unify
-    # deployment_options handling with LLMDeployment.
-    deployment_options = {
-        "name": name,
-        "num_replicas": dp_size,
-        "max_ongoing_requests": DEFAULT_MAX_ONGOING_REQUESTS,
-    }
-=======
-    deployment_options = llm_config.get_serve_options(name_prefix=name_prefix)
-    dp_rank_assigner = DPRankAssigner.bind(dp_size=dp_size)
->>>>>>> 30c81229
+
     return DPServer.as_deployment(deployment_options).bind(
         llm_config=llm_config, dp_rank_assigner=dp_rank_assigner
     )