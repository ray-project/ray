import asyncio
import os
from abc import ABC, abstractmethod
from typing import (
    TYPE_CHECKING,
    Any,
    AsyncGenerator,
    Dict,
    List,
    Optional,
    Type,
    TypeVar,
    Union,
)

from ray import serve
from ray._common.utils import import_attr
from ray.llm._internal.serve.configs.constants import (
    DEFAULT_HEALTH_CHECK_PERIOD_S,
    DEFAULT_HEALTH_CHECK_TIMEOUT_S,
    DEFAULT_MAX_ONGOING_REQUESTS,
    DEFAULT_MAX_REPLICAS,
    DEFAULT_MAX_TARGET_ONGOING_REQUESTS,
    ENGINE_START_TIMEOUT_S,
    MODEL_RESPONSE_BATCH_TIMEOUT_MS,
    RAYLLM_VLLM_ENGINE_CLS_ENV,
)
from ray.llm._internal.serve.configs.server_models import (
    DiskMultiplexConfig,
    LLMConfig,
)
from ray.llm._internal.serve.deployments.llm.llm_engine import LLMEngine
from ray.llm._internal.serve.deployments.llm.vllm.vllm_engine import VLLMEngine
from ray.llm._internal.serve.deployments.utils.batcher import Batcher
from ray.llm._internal.serve.deployments.utils.server_utils import (
    get_serve_request_id,
)
from ray.llm._internal.serve.observability.logging import get_logger
from ray.llm._internal.serve.observability.usage_telemetry.usage import (
    push_telemetry_report_for_all_models,
)
from ray.llm._internal.serve.utils.lora_serve_utils import (
    LoraModelLoader,
)

if TYPE_CHECKING:
    from ray.llm._internal.serve.configs.openai_api_models import (
        ChatCompletionRequest,
        ChatCompletionResponse,
        CompletionRequest,
        CompletionResponse,
        EmbeddingRequest,
        EmbeddingResponse,
        ErrorResponse,
<<<<<<< HEAD
        ResponseRequest,
        ResponseResponse,
=======
        ScoreRequest,
        ScoreResponse,
>>>>>>> 5d958943
    )

logger = get_logger(__name__)
T = TypeVar("T")


class _LLMServerBase(ABC):
    """
    This is the common interface between all the llm deployment. All llm deployments
    need to implement a sync constructor, an async start method, and check_health method.
    """

    def __init__(self):
        """
        Constructor takes basic setup that doesn't require async operations.
        """

    @abstractmethod
    async def start(self):
        """
        Start the underlying engine. This handles async initialization.
        """
        ...

    @abstractmethod
    async def chat(
        self, request: "ChatCompletionRequest"
    ) -> AsyncGenerator[Union[str, "ChatCompletionResponse", "ErrorResponse"], None]:
        """
        Inferencing to the engine for chat, and return the response.
        """
        ...

    @abstractmethod
    async def completions(
        self, request: "CompletionRequest"
    ) -> AsyncGenerator[
        Union[List[Union[str, "ErrorResponse"]], "CompletionResponse"], None
    ]:
        """
        Inferencing to the engine for completion api, and return the response.
        """
        ...

    @abstractmethod
    async def responses(
        self, request: "ResponseRequest"
    ) -> AsyncGenerator[Union[str, "ResponseResponse", "ErrorResponse"], None]:
        """
        Process Responses API requests (first pass without state).
        """
        ...

    @abstractmethod
    async def check_health(self) -> None:
        """
        Check the health of the replica. Does not return anything.
        Raise error when the engine is dead and needs to be restarted.
        """
        ...

    @abstractmethod
    async def reset_prefix_cache(self) -> None:
        """Reset the prefix cache of the underlying engine"""

    @abstractmethod
    async def start_profile(self) -> None:
        """Start profiling"""

    @abstractmethod
    async def stop_profile(self) -> None:
        """Stop profiling"""

    # TODO (Kourosh): This does not belong here.
    async def llm_config(self) -> Optional[LLMConfig]:
        return None


class LLMServer(_LLMServerBase):
    """This is a shim layer to decouple the LLM engine from the ingress
    deployment.

    It has a very similar API as the engine. Almost all of the abstractions are
    implemented by the engine. This class just a little bit more logic on top:

    1. Logic for serve multiplexing (e.g. LoRA loading).
    2. Request id handing from serve context.
    3. Batching in case of streaming (only for chat and completions).
    4. Telemetry reporting.

    Usage Patterns:

    1. Basic pattern (for testing):
        server = LLMServer.sync_init(llm_config)  # Sync constructor, unstarted
        await server.start()  # Must explicitly start

    2. Async context (default, used by Ray Serve):
        server = await LLMServer(llm_config)  # Async constructor, fully started

    3. Ray Serve deployment:
        # Ray Serve calls the async constructor directly
        deployment = serve.deployment(LLMServer).bind(llm_config)
    """

    _default_engine_cls = VLLMEngine

    async def __init__(
        self,
        llm_config: LLMConfig,
        *,
        engine_cls: Optional[Type[LLMEngine]] = None,
        model_downloader: Optional[Type[LoraModelLoader]] = None,
    ):
        """Asynchronous constructor that returns a fully started instance.

        This is the default constructor used by Ray Serve deployments.

        Args:
            llm_config: LLMConfig for the model.
            engine_cls: Dependency injection for the vllm engine class.
                Defaults to `VLLMEngine`.
            model_downloader: Dependency injection for the model downloader.
                Defaults to `LoraModelLoader`.
        """
        super().__init__()
        self._init_shared(llm_config, engine_cls, model_downloader)
        await self.start()

    def _init_shared(
        self,
        llm_config: LLMConfig,
        engine_cls: Optional[Type[LLMEngine]] = None,
        model_downloader: Optional[Type[LoraModelLoader]] = None,
    ):
        """Shared initialization logic between constructors."""
        self._llm_config = llm_config
        self._engine_cls = engine_cls or self._get_default_engine_class()
        self.engine: Optional[LLMEngine] = None
        self._init_multiplex_loader(model_downloader)

    @classmethod
    def sync_init(
        cls,
        llm_config: LLMConfig,
        *,
        engine_cls: Optional[Type[LLMEngine]] = None,
        model_downloader: Optional[Type[LoraModelLoader]] = None,
    ) -> "LLMServer":
        """Synchronous constructor that returns an unstarted instance.

        This is used for testing the new pattern where initialization
        and starting are explicitly separated.

        Args:
            llm_config: LLMConfig for the model.
            engine_cls: Dependency injection for the vllm engine class.
                Defaults to `VLLMEngine`.
            model_downloader: Dependency injection for the model downloader.
                Defaults to `LoraModelLoader`.

        Returns:
            An unstarted LLMServer instance. Caller must call await start().
        """
        instance = cls.__new__(cls)
        _LLMServerBase.__init__(instance)
        instance._init_shared(llm_config, engine_cls, model_downloader)
        return instance

    async def start(self):
        """Start the underlying engine. This handles async initialization."""
        if self._engine_cls is not None:
            self.engine = self._engine_cls(self._llm_config)
            await asyncio.wait_for(self._start_engine(), timeout=ENGINE_START_TIMEOUT_S)

    def _init_multiplex_loader(
        self, model_downloader_cls: Optional[Type[LoraModelLoader]] = None
    ):
        """Initialize the multiplex loader."""

        model_downloader_cls = model_downloader_cls or LoraModelLoader
        mx_config = self._llm_config.multiplex_config()

        if mx_config is not None:
            model_downloader = model_downloader_cls(
                download_timeout_s=mx_config.download_timeout_s,
                max_tries=mx_config.max_download_tries,
            )

            async def _load_model(lora_model_id: str) -> DiskMultiplexConfig:
                return await model_downloader.load_model_from_config(
                    lora_model_id=lora_model_id,
                    llm_config=self._llm_config,
                )

            self._load_model = serve.multiplexed(
                max_num_models_per_replica=mx_config.max_num_models_per_replica
            )(_load_model)
        else:

            async def _load_model(lora_model_id: str) -> DiskMultiplexConfig:
                raise ValueError("LoRA config is not set in the LLMConfig")

            self._load_model = _load_model

    def _get_default_engine_class(self) -> Type[LLMEngine]:
        """Helper to load the engine class from the environment variable.
        This is used for testing or escape-hatch for patching purposes.
        If env variable is not set, it will fallback to the default engine class.
        """
        engine_cls_path = os.environ.get(RAYLLM_VLLM_ENGINE_CLS_ENV)
        if engine_cls_path:
            return import_attr(engine_cls_path)
        return self._default_engine_cls

    async def _start_engine(self):
        if self.engine is None:
            raise ValueError("Engine is not set")

        await self.engine.start()

        # Push telemetry reports for the model in the current deployment.
        push_telemetry_report_for_all_models(all_models=[self._llm_config])

    def _get_batch_interval_ms(self, stream: bool = True) -> int:
        """Calculate the batching interval for responses."""
        stream_batching_interval_ms = self._llm_config.experimental_configs.get(
            "stream_batching_interval_ms"
        )
        if stream_batching_interval_ms is None:
            stream_batching_interval_ms = MODEL_RESPONSE_BATCH_TIMEOUT_MS
        return stream_batching_interval_ms if stream else None

    async def _maybe_add_request_id_to_request(
        self,
        request: Union[
            "ChatCompletionRequest", "CompletionRequest", "EmbeddingRequest"
        ],
    ):
        """Add the request id to the request."""
        request_id = get_serve_request_id()
        if request_id:
            request.request_id = request_id

    async def _maybe_resolve_lora_from_multiplex(self) -> None:
        """Handle the lora model for the request."""
        multiplexed_model_id = serve.get_multiplexed_model_id()
        if multiplexed_model_id:
            if self._llm_config.lora_config is None:
                raise ValueError("Must setup lora config for multiplexed requests.")
            disk_lora_model = await self._load_model(multiplexed_model_id)
            await self.engine.resolve_lora(disk_lora_model)

    def _batch_output_stream(
        self, generator: AsyncGenerator[T, None]
    ) -> AsyncGenerator[List[T], None]:
        return Batcher(
            generator,
            interval_ms=self._get_batch_interval_ms(),
        ).stream()

    async def _run_request(
        self,
        request: Union[
            "ChatCompletionRequest",
            "CompletionRequest",
            "EmbeddingRequest",
            "ScoreRequest",
        ],
        *,
        engine_method: str,
        batch_output_stream: bool = False,
    ) -> AsyncGenerator[Any, None]:
        """Run the engine method on the request + perform batching when stream=True.

        Args:
            request: The request to run.
            engine_method: The method to call on the engine.
            batch_output_stream: Whether to batch the output stream.

        Returns:
            An AsyncGenerator of the response. If stream is True and batching is enabled, then the generator will yield a list of streaming responses (strings of the format data: {response_json}\n\n). Otherwise, it will yield the non-streaming response from engine directly.
        """

        await self._maybe_add_request_id_to_request(request)
        await self._maybe_resolve_lora_from_multiplex()

        is_stream = hasattr(request, "stream") and request.stream
        if is_stream and batch_output_stream:
            stream = self._batch_output_stream(
                getattr(self.engine, engine_method)(request)
            )
        else:
            stream = getattr(self.engine, engine_method)(request)

        return stream

    async def chat(
        self, request: "ChatCompletionRequest"
    ) -> AsyncGenerator[
        Union[List[Union[str, "ErrorResponse"]], "ChatCompletionResponse"], None
    ]:
        """Runs a chat request to the LLM engine and returns the response.

        Args:
            request: A ChatCompletionRequest object.

        Returns:
            An AsyncGenerator of the response. If stream is True and batching is enabled, then the generator will yield a list of chat streaming responses (strings of the format data: {response_json}\n\n). Otherwise, it will yield the ChatCompletionResponse object directly.
        """
        return await self._run_request(
            request,
            engine_method="chat",
            batch_output_stream=True,
        )

    async def completions(
        self, request: "CompletionRequest"
    ) -> AsyncGenerator[
        Union[List[Union[str, "ErrorResponse"]], "CompletionResponse"], None
    ]:
        """Runs a completion request to the LLM engine and returns the response.

        Args:
            request: A CompletionRequest object.

        Returns:
            An AsyncGenerator of the response. If stream is True and batching is enabled, then the generator will yield a list of completion streaming responses (strings of the format data: {response_json}\n\n). Otherwise, it will yield the CompletionResponse object directly.
        """
        return await self._run_request(
            request,
            engine_method="completions",
            batch_output_stream=True,
        )

    async def responses(
        self, request: "ResponseRequest"
    ) -> AsyncGenerator[Union[str, "ResponseResponse", "ErrorResponse"], None]:
        """Runs a responses request to the LLM engine and returns the response.

        Args:
            request: A ResponseRequest object.

        Returns:
            An AsyncGenerator of the response. If stream is True and batching is enabled, then the generator will yield a list of responses streaming responses (strings of the format data: {response_json}\n\n). Otherwise, it will yield the ResponseResponse object directly.
        """
        # Delegate to vLLM's native responses implementation
        return await self._run_request(
            request,
            engine_method="responses",
            batch_output_stream=True,
        )

    async def embeddings(
        self, request: "EmbeddingRequest"
    ) -> AsyncGenerator[Union[List["ErrorResponse"], "EmbeddingResponse"], None]:
        """Runs an embeddings request to the engine and returns the response.

        Returns an AsyncGenerator over the EmbeddingResponse object. This is so that the caller can have a consistent interface across all the methods of chat, completions, and embeddings.

        Args:
            request: An EmbeddingRequest object.

        Returns:
            An AsyncGenerator over the EmbeddingResponse object.
        """
        # NOTE: Embeddings does not need batching.
        return await self._run_request(
            request, engine_method="embeddings", batch_output_stream=False
        )

    async def score(
        self, request: "ScoreRequest"
    ) -> AsyncGenerator[Union["ScoreResponse", "ErrorResponse"], None]:
        """Runs a score request to the engine and returns the response.

        Returns an AsyncGenerator over the ScoreResponse object. This is so that the caller can have a consistent interface across all the methods of chat, completions, embeddings, and score.

        Args:
            request: A ScoreRequest object.

        Returns:
            An AsyncGenerator over the ScoreResponse object.
        """
        # NOTE: Score does not need batching, similar to embeddings.
        return await self._run_request(
            request, engine_method="score", batch_output_stream=False
        )

    async def check_health(self) -> None:
        """
        Check the health of the replica. Does not return anything. Raise error when
        the engine is dead and needs to be restarted.
        """
        if self.engine is None:
            return
        try:
            return await self.engine.check_health()
        except Exception as e:
            logger.error("Engine health check failed in LLMServer.check_health: %s", e)
            raise e

    async def reset_prefix_cache(self) -> None:
        """Reset the prefix cache of the underlying engine"""
        if self.engine is None:
            return
        try:
            await self.engine.reset_prefix_cache()
        except Exception as e:
            logger.error(
                "Engine reset prefix cache failed in LLMServer.reset_prefix_cache: %s",
                e,
            )
            raise e

    async def start_profile(self) -> None:
        """Start profiling"""
        if self.engine is None:
            return
        try:
            await self.engine.start_profile()
        except Exception as e:
            logger.error(
                "Engine start profile failed in LLMServer.start_profile: %s", e
            )
            raise e

    async def stop_profile(self) -> None:
        """Stop profiling"""
        if self.engine is None:
            return
        try:
            await self.engine.stop_profile()
        except Exception as e:
            logger.error("Engine stop profile failed in LLMServer.stop_profile: %s", e)
            raise e

    async def llm_config(self) -> Optional[LLMConfig]:
        return self._llm_config

    @classmethod
    def as_deployment(
        cls, deployment_options: Optional[Dict[str, Any]] = None
    ) -> serve.Deployment:
        """Convert the LLMServer to a Ray Serve deployment.

        Args:
            deployment_options: A dictionary of deployment options.

        Returns:
            A Ray Serve deployment.
        """
        deployment_options = deployment_options or {}
        return LLMDeployment.options(**deployment_options)


@serve.deployment(
    autoscaling_config={
        "min_replicas": 1,
        "initial_replicas": 1,
        "max_replicas": DEFAULT_MAX_REPLICAS,
        "target_ongoing_requests": DEFAULT_MAX_TARGET_ONGOING_REQUESTS,
    },
    max_ongoing_requests=DEFAULT_MAX_ONGOING_REQUESTS,
    health_check_period_s=DEFAULT_HEALTH_CHECK_PERIOD_S,
    health_check_timeout_s=DEFAULT_HEALTH_CHECK_TIMEOUT_S,
)
class LLMDeployment(LLMServer):
    # Note (genesu): We are separating the LLMServer and LLMDeployment just
    # to give developers an ability to test the implementation outside the Ray Serve.
    # But in practice we should always test the LLMDeployment class as a Serve
    # deployment to ensure all functionalities can be run remotely asynchronously.
    pass<|MERGE_RESOLUTION|>--- conflicted
+++ resolved
@@ -52,13 +52,10 @@
         EmbeddingRequest,
         EmbeddingResponse,
         ErrorResponse,
-<<<<<<< HEAD
         ResponseRequest,
         ResponseResponse,
-=======
         ScoreRequest,
         ScoreResponse,
->>>>>>> 5d958943
     )
 
 logger = get_logger(__name__)
