--- conflicted
+++ resolved
@@ -412,12 +412,9 @@
         llm_config: LLMConfig,
         *,
         engine_cls: Optional[Type[LLMEngine]] = None,
-<<<<<<< HEAD
         image_retriever_cls: Optional[Type[ImageRetriever]] = None,
         model_downloader: Optional[_LoraModelLoader] = None,
-=======
-        model_downloader: Optional[LoraModelLoader] = None,
->>>>>>> 1bc00874
+
     ):
         """Constructor of LLMServer.
 
@@ -426,19 +423,12 @@
 
         Args:
             llm_config: LLMConfig for the model.
-<<<<<<< HEAD
             engine_cls: Dependency injection for the vllm engine class. Defaults to
                 `VLLMEngine`.
             image_retriever_cls: Dependency injection for the image retriever class.
                 Defaults to `ImageRetriever`.
             model_downloader: Dependency injection for the model downloader object.
                 Defaults to be initialized with `_LoraModelLoader`.
-=======
-            engine_cls: Dependency injection for the vllm engine class.
-                Defaults to `VLLMEngine`.
-            model_downloader: Dependency injection for the model downloader
-                object. Defaults to be initialized with `LoraModelLoader`.
->>>>>>> 1bc00874
         """
         await super().__init__(llm_config)
 
