import dataclasses
import os
from typing import TYPE_CHECKING, Any, Dict, List, Optional
import dataclasses

<<<<<<< HEAD
from pydantic import ConfigDict, Field
=======
from pydantic import ConfigDict, Field, ValidationError, field_validator
from vllm.engine.arg_utils import AsyncEngineArgs
>>>>>>> 7ee91ad0

from ray.llm._internal.common.base_pydantic import BaseModelExtended
from ray.llm._internal.common.utils.cloud_utils import CloudMirrorConfig
from ray.llm._internal.common.utils.import_utils import try_import
from ray.llm._internal.serve.configs.constants import (
    ALLOW_NEW_PLACEMENT_GROUPS_IN_DEPLOYMENT,
    ENV_VARS_TO_PROPAGATE,
    RAYLLM_GUIDED_DECODING_BACKEND,
)
from ray.llm._internal.serve.configs.server_models import (
    GPUType,
    LLMConfig,
)
from ray.llm._internal.serve.observability.logging import get_logger
from ray.util.placement_group import (
    PlacementGroup,
    get_current_placement_group,
    placement_group,
    placement_group_table,
)

from vllm.engine.arg_utils import AsyncEngineArgs
from vllm.entrypoints.openai.cli_args import FrontendArgs

# The key for the kv_transfer_params in the internal metadata.
KV_TRANSFER_PARAMS_KEY = "kv_transfer_params"

vllm = try_import("vllm")

if TYPE_CHECKING:
    from vllm.lora.request import LoRARequest

logger = get_logger(__name__)


class VLLMEngineConfig(BaseModelExtended):
    model_config = ConfigDict(
        use_enum_values=True,
        extra="forbid",
    )

    model_id: str = Field(
        description="The identifier for the model. This is the id that will be used to query the model.",
    )
    hf_model_id: Optional[str] = Field(
        None, description="The Hugging Face model identifier."
    )
    mirror_config: Optional[CloudMirrorConfig] = Field(
        None,
        description="Configuration for cloud storage mirror. This is for where the weights are downloaded from.",
    )
    resources_per_bundle: Optional[Dict[str, float]] = Field(
        default=None,
        description="This overrides the vLLM engine worker's default resource configuration, "
        "the number of resources returned by `placement_bundles`.",
    )
    accelerator_type: Optional[GPUType] = Field(
        None,
        description="The type of accelerator to use. This is used to determine the placement group strategy.",
    )
    runtime_env: Optional[Dict[str, Any]] = None
    engine_kwargs: Dict[str, Any] = {}
    frontend_kwargs: Dict[str, Any] = {}

    @property
    def actual_hf_model_id(self) -> str:
        return self.hf_model_id or self.model_id

    @property
    def trust_remote_code(self) -> bool:
        return self.engine_kwargs.get("trust_remote_code", False)

    def get_initialization_kwargs(self) -> dict:
        """
        Get kwargs that will be actually passed to the LLMInitializer
        constructor.
        """
        engine_kwargs = self.engine_kwargs.copy()

        if "model" in engine_kwargs or "served_model_name" in engine_kwargs:
            raise ValueError(
                "model or served_model_name is not allowed in engine_kwargs when using Ray Serve LLM. Please use `model_loading_config` in LLMConfig instead."
            )

        engine_kwargs["model"] = self.actual_hf_model_id
        engine_kwargs["served_model_name"] = [self.model_id]

        if (
            "distributed_executor_backend" in engine_kwargs
            and engine_kwargs["distributed_executor_backend"] != "ray"
        ):
            raise ValueError(
                "distributed_executor_backend != 'ray' is not allowed in engine_kwargs when using Ray Serve LLM Configs."
            )
        else:
            engine_kwargs["distributed_executor_backend"] = "ray"

<<<<<<< HEAD
        if (
            "disable_log_stats" in engine_kwargs
            and engine_kwargs["disable_log_stats"] != False
        ):
=======
        if "disable_log_stats" in engine_kwargs and engine_kwargs["disable_log_stats"]:
>>>>>>> 7ee91ad0
            logger.warning(
                "disable_log_stats = True is not allowed in engine_kwargs when using Ray Serve LLM Configs. Setting it to False."
            )
        engine_kwargs["disable_log_stats"] = False

<<<<<<< HEAD
=======
        if "guided_decoding_backend" not in engine_kwargs:
            engine_kwargs["guided_decoding_backend"] = RAYLLM_GUIDED_DECODING_BACKEND

>>>>>>> 7ee91ad0
        return engine_kwargs

    def get_runtime_env_with_local_env_vars(self) -> dict:
        runtime_env = self.runtime_env or {}
        runtime_env.setdefault("env_vars", {})

        # Propagate env vars to the runtime env
        for env_var in ENV_VARS_TO_PROPAGATE:
            if env_var in os.environ:
                runtime_env["env_vars"][env_var] = os.getenv(env_var)
        return runtime_env

    @classmethod
    def from_llm_config(cls, llm_config: LLMConfig) -> "VLLMEngineConfig":
        """Converts the LLMConfig to a VLLMEngineConfig."""
        # Set up the model downloading configuration.
        hf_model_id, mirror_config = None, None
        if llm_config.model_loading_config.model_source is None:
            hf_model_id = llm_config.model_id
        elif isinstance(llm_config.model_loading_config.model_source, str):
            hf_model_id = llm_config.model_loading_config.model_source
        else:
            # If it's a CloudMirrorConfig (or subtype)
            mirror_config = llm_config.model_loading_config.model_source

        all_engine_kwargs = llm_config.engine_kwargs.copy()
        engine_kwargs = {}
        frontend_kwargs = {}

        # Get field names from dataclasses
<<<<<<< HEAD
        frontend_field_names = {
            field.name for field in dataclasses.fields(FrontendArgs)
        }
=======
>>>>>>> 7ee91ad0
        async_engine_field_names = {
            field.name for field in dataclasses.fields(AsyncEngineArgs)
        }

        for key, value in all_engine_kwargs.items():
<<<<<<< HEAD
            if key in frontend_field_names:
                frontend_kwargs[key] = value
            elif key in async_engine_field_names:
                engine_kwargs[key] = value
            else:
                raise ValueError(f"Unknown engine argument: {key}")
=======
            if key in async_engine_field_names:
                engine_kwargs[key] = value
            else:
                # Assume anything that is not an engine argument is a frontend
                # argument.
                frontend_kwargs[key] = value
>>>>>>> 7ee91ad0

        return VLLMEngineConfig(
            model_id=llm_config.model_id,
            hf_model_id=hf_model_id,
            mirror_config=mirror_config,
            resources_per_bundle=llm_config.resources_per_bundle,
            accelerator_type=llm_config.accelerator_type,
            engine_kwargs=engine_kwargs,
            frontend_kwargs=frontend_kwargs,
            runtime_env=llm_config.runtime_env,
        )

    def ray_accelerator_type(self) -> str:
        """Converts the accelerator type to the Ray Core format."""
        return f"accelerator_type:{self.accelerator_type}"

    @property
    def tensor_parallel_degree(self) -> int:
        return self.engine_kwargs.get("tensor_parallel_size", 1)

    @property
    def pipeline_parallel_degree(self) -> int:
        return self.engine_kwargs.get("pipeline_parallel_size", 1)

    @property
    def num_devices(self) -> int:
        return self.tensor_parallel_degree * self.pipeline_parallel_degree

    @property
    def placement_strategy(self) -> str:
        # If pp <= 1, it's TP so we should make sure all replicas are on the same node.
        if self.pipeline_parallel_degree > 1:
            return "PACK"
        return "STRICT_PACK"

    @property
    def placement_bundles(self) -> List[Dict[str, float]]:
        if self.resources_per_bundle:
            bundle = self.resources_per_bundle
        else:
            bundle = {"GPU": 1}
        if self.accelerator_type:
            bundle[self.ray_accelerator_type()] = 0.001
        bundles = [bundle for _ in range(self.num_devices)]

        return bundles

    @property
    def use_gpu(self) -> bool:
        """
        Returns True if vLLM is configured to use GPU resources.
        """
        if self.resources_per_bundle and self.resources_per_bundle.get("GPU", 0) > 0:
            return True
        if not self.accelerator_type:
            # By default, GPU resources are used
            return True

        return self.accelerator_type in (
            GPUType.NVIDIA_TESLA_V100.value,
            GPUType.NVIDIA_TESLA_P100.value,
            GPUType.NVIDIA_TESLA_T4.value,
            GPUType.NVIDIA_TESLA_P4.value,
            GPUType.NVIDIA_TESLA_K80.value,
            GPUType.NVIDIA_TESLA_A10G.value,
            GPUType.NVIDIA_L4.value,
            GPUType.NVIDIA_L40S.value,
            GPUType.NVIDIA_A100.value,
            GPUType.NVIDIA_H100.value,
            GPUType.NVIDIA_H200.value,
            GPUType.NVIDIA_H20.value,
            GPUType.NVIDIA_A100_40G.value,
            GPUType.NVIDIA_A100_80G.value,
        )

    def get_or_create_pg(self) -> PlacementGroup:
        """Gets or a creates a placement group.

        If we are already in a placement group, return the existing placement group.
        Else, create a new placement group based on the scaling config.
        """
        pg = get_current_placement_group()
        if pg:
            logger.debug(
                "Using existing placement group %s, details: %s",
                pg.id,
                placement_group_table(pg),
            )
        else:
            if not ALLOW_NEW_PLACEMENT_GROUPS_IN_DEPLOYMENT:
                raise RuntimeError(
                    "Creating new placement groups is not allowed. "
                    "Change RAYLLM_ALLOW_NEW_PLACEMENT_GROUPS_IN_DEPLOYMENT "
                    "if this is not intended."
                )
            pg = placement_group(
                self.placement_bundles, strategy=self.placement_strategy
            )

            logger.info(f"Using new placement group {pg}. {placement_group_table(pg)}")
        return pg<|MERGE_RESOLUTION|>--- conflicted
+++ resolved
@@ -3,12 +3,8 @@
 from typing import TYPE_CHECKING, Any, Dict, List, Optional
 import dataclasses
 
-<<<<<<< HEAD
 from pydantic import ConfigDict, Field
-=======
-from pydantic import ConfigDict, Field, ValidationError, field_validator
 from vllm.engine.arg_utils import AsyncEngineArgs
->>>>>>> 7ee91ad0
 
 from ray.llm._internal.common.base_pydantic import BaseModelExtended
 from ray.llm._internal.common.utils.cloud_utils import CloudMirrorConfig
@@ -106,25 +102,12 @@
         else:
             engine_kwargs["distributed_executor_backend"] = "ray"
 
-<<<<<<< HEAD
-        if (
-            "disable_log_stats" in engine_kwargs
-            and engine_kwargs["disable_log_stats"] != False
-        ):
-=======
         if "disable_log_stats" in engine_kwargs and engine_kwargs["disable_log_stats"]:
->>>>>>> 7ee91ad0
             logger.warning(
                 "disable_log_stats = True is not allowed in engine_kwargs when using Ray Serve LLM Configs. Setting it to False."
             )
         engine_kwargs["disable_log_stats"] = False
 
-<<<<<<< HEAD
-=======
-        if "guided_decoding_backend" not in engine_kwargs:
-            engine_kwargs["guided_decoding_backend"] = RAYLLM_GUIDED_DECODING_BACKEND
-
->>>>>>> 7ee91ad0
         return engine_kwargs
 
     def get_runtime_env_with_local_env_vars(self) -> dict:
@@ -155,32 +138,20 @@
         frontend_kwargs = {}
 
         # Get field names from dataclasses
-<<<<<<< HEAD
         frontend_field_names = {
             field.name for field in dataclasses.fields(FrontendArgs)
         }
-=======
->>>>>>> 7ee91ad0
         async_engine_field_names = {
             field.name for field in dataclasses.fields(AsyncEngineArgs)
         }
 
         for key, value in all_engine_kwargs.items():
-<<<<<<< HEAD
             if key in frontend_field_names:
                 frontend_kwargs[key] = value
             elif key in async_engine_field_names:
                 engine_kwargs[key] = value
             else:
                 raise ValueError(f"Unknown engine argument: {key}")
-=======
-            if key in async_engine_field_names:
-                engine_kwargs[key] = value
-            else:
-                # Assume anything that is not an engine argument is a frontend
-                # argument.
-                frontend_kwargs[key] = value
->>>>>>> 7ee91ad0
 
         return VLLMEngineConfig(
             model_id=llm_config.model_id,
