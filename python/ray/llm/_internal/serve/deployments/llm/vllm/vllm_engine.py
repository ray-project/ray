--- conflicted
+++ resolved
@@ -139,49 +139,6 @@
         current_platform.get_device_capability.cache_clear()
 
 
-<<<<<<< HEAD
-=======
-class _EngineBackgroundProcess:
-    def __init__(self, ipc_path, engine_args, engine_config):
-        from vllm.engine.multiprocessing.engine import MQLLMEngine
-        from vllm.plugins import load_general_plugins
-        from vllm.usage.usage_lib import UsageContext
-
-        # Adapted from vllm.engine.multiprocessing.engine.MQLLMEngine.from_engine_args
-        load_general_plugins()
-
-        # Note (genesu): There is a bug in vllm 0.7.2 forced the use of uni processing
-        # executor when world_size is 1. This is a bug in vllm 0.7.2 and
-        # is fixed by https://github.com/vllm-project/vllm/pull/12934 which is shipped
-        # with vllm 0.7.3. However, in Ray's llm package, we will enforce the use of
-        # ray distributed executor for all cases so it's always compatible with Ray.
-        from vllm.executor.ray_distributed_executor import RayDistributedExecutor
-
-        # Clear the cache of the current platform.
-        _clear_current_platform_cache()
-
-        self.engine = MQLLMEngine(
-            ipc_path=ipc_path,
-            use_async_sockets=engine_config.model_config.use_async_output_proc,
-            vllm_config=engine_config,
-            executor_class=RayDistributedExecutor,
-            log_requests=not engine_args.disable_log_requests,
-            log_stats=not engine_args.disable_log_stats,
-            usage_context=UsageContext.API_SERVER,
-        )
-        self._error = None
-
-    def start(self):
-        try:
-            self.engine.start()
-        except Exception as e:
-            self._error = e
-
-    def get_error(self):
-        return self._error
-
-
->>>>>>> 05d78b8c
 class VLLMEngine(LLMEngine):
     def __init__(
         self,
@@ -209,11 +166,6 @@
         # Pick a random port in P/D case.
         kv_transfer_config = llm_config.engine_kwargs.get("kv_transfer_config", None)
         if kv_transfer_config is not None:
-<<<<<<< HEAD
-=======
-            if not vllm_envs.VLLM_USE_V1:
-                logger.warning("Ray Serve LLM only supports P/D with v1 vLLM engine.")
->>>>>>> 05d78b8c
             connector_type = getattr(kv_transfer_config, "kv_connector", "")
             if connector_type != "NixlConnector":
                 raise ValueError("Only NixlConnector is supported for kv transfer.")
@@ -323,33 +275,8 @@
         logger.info("Started vLLM engine.")
 
     async def _start_engine(self) -> "EngineClient":
-<<<<<<< HEAD
-
         # Initialize node and return all configurations
         node_initialization = await self.initialize_node(self.llm_config)
-=======
-        from vllm import envs as vllm_envs
-
-        # Since vLLM 0.8.0, the logic to determine v0/v1 engine is as follows:
-        # 1. If VLLM_USE_V1 is not set, then it tries to use v1 engine. However,
-        #    if any feature specified in the engine config is not supported, then
-        #    it falls back to v0. Note that launching vLLM on a non-main thread
-        #    is an experimental feature, so vLLM will fall back to v0 in this case.
-        # 2. If VLLM_USE_V1 is set to 1, then it will use v1 engine even with
-        #    experimental features (such as launching vLLM on a non-main thread).
-        # 3. If VLLM_USE_V1 is set to 0, force using v0 engine.
-        # In Ray Serve LLM, we forbid case 1 because we have to know exactly which engine is used.
-        if not vllm_envs.is_set("VLLM_USE_V1"):
-            logger.warning(
-                "VLLM_USE_V1 environment variable is not set, using vLLM v0 as default. "
-                "Later we may switch default to use v1 once vLLM v1 is mature."
-            )
-            vllm_envs.set_vllm_use_v1(False)
-
-        if not vllm_envs.VLLM_USE_V1:
-            if self.llm_config.log_engine_metrics:
-                raise ValueError("V1 vLLM Engine is required to log engine metrics")
->>>>>>> 05d78b8c
 
         vllm_engine_args, vllm_engine_config = await self._prepare_engine_config(
             node_initialization
@@ -407,34 +334,6 @@
         vllm_engine_config: "VllmConfig",
         placement_group: PlacementGroup,
     ) -> "EngineClient":
-<<<<<<< HEAD
-=======
-        from vllm.engine.multiprocessing.client import MQLLMEngineClient
-        from vllm.utils import get_open_zmq_ipc_path
-
-        ipc_path = get_open_zmq_ipc_path()
-
-        BackgroundCls = ray.remote(
-            num_cpus=0,
-            scheduling_strategy=PlacementGroupSchedulingStrategy(
-                placement_group=placement_group,
-                placement_group_capture_child_tasks=True,
-            ),
-            runtime_env=dict(
-                env_vars=dict(
-                    VLLM_USE_V1="0",
-                ),
-            ),
-        )(_EngineBackgroundProcess)
-        # Run the process in the background
-        process_ref = BackgroundCls.remote(ipc_path, engine_args, engine_config)
-        process_ref.start.remote()
-        engine_client = MQLLMEngineClient(
-            ipc_path=ipc_path,
-            engine_config=engine_config,
-            engine_pid=os.getpid(),
-        )
->>>>>>> 05d78b8c
 
         from vllm.engine.async_llm_engine import AsyncLLMEngine
         from vllm.executor.ray_distributed_executor import RayDistributedExecutor
@@ -485,13 +384,8 @@
 
         executor_class = Executor.get_class(vllm_engine_config)
         logger.info(f"Using executor class: {executor_class}")
-<<<<<<< HEAD
         engine_client = AsyncLLM(
             vllm_config=vllm_engine_config,
-=======
-        engine = vllm.AsyncLLMEngine(
-            vllm_config=vllm_config,
->>>>>>> 05d78b8c
             executor_class=executor_class,
             log_stats=not vllm_engine_args.disable_log_stats,
             stat_loggers=custom_stat_loggers,
@@ -766,13 +660,9 @@
 
         for i, prompt in enumerate(prompts):
             request_id = f"{vllm_embedding_request.request_id}-{i}"
-<<<<<<< HEAD
             gen: AsyncGenerator[
                 "PoolingRequestOutput", None
             ] = self._engine_client.encode(
-=======
-            gen: AsyncGenerator["PoolingRequestOutput", None] = self.engine.encode(
->>>>>>> 05d78b8c
                 prompt=vllm.TextPrompt(
                     prompt=prompt,
                 ),
