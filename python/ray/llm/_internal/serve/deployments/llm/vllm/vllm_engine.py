--- conflicted
+++ resolved
@@ -19,13 +19,10 @@
     EmbeddingRequest,
     EmbeddingResponse,
     ErrorResponse,
-<<<<<<< HEAD
     ResponseRequest,
     ResponseResponse,
-=======
     ScoreRequest,
     ScoreResponse,
->>>>>>> 5d958943
 )
 from ray.llm._internal.serve.configs.server_models import (
     DiskMultiplexConfig,
@@ -234,17 +231,15 @@
             self._oai_serving_embedding, "create_embedding"
         ), "oai_serving_embedding must have a create_embedding attribute"
 
-<<<<<<< HEAD
     def _validate_openai_serving_responses(self):
         assert hasattr(
             self._oai_serving_responses, "create_responses"
         ), "oai_serving_responses must have a create_responses attribute"
-=======
+        
     def _validate_openai_serving_scores(self):
         assert hasattr(
             self._oai_serving_scores, "create_score"
         ), "oai_serving_scores must have a create_score attribute"
->>>>>>> 5d958943
 
     def _validate_engine_client(self):
         assert hasattr(
@@ -469,7 +464,6 @@
         else:
             yield EmbeddingResponse(**embedding_response.model_dump())
 
-<<<<<<< HEAD
     async def responses(
         self, request: "ResponseRequest"
     ) -> AsyncGenerator[Union[str, "ResponseResponse", "ErrorResponse"], None]:
@@ -495,7 +489,7 @@
                 yield ErrorResponse(**responses_response.model_dump())
             else:
                 yield responses_response
-=======
+
     async def score(
         self, request: ScoreRequest
     ) -> AsyncGenerator[Union[ScoreResponse, ErrorResponse], None]:
@@ -511,7 +505,6 @@
             yield ErrorResponse(**score_response.model_dump())
         else:
             yield ScoreResponse(**score_response.model_dump())
->>>>>>> 5d958943
 
     async def check_health(self) -> None:
         assert self._engine_client is not None, "engine_client is not initialized"
