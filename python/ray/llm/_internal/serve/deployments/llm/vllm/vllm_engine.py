--- conflicted
+++ resolved
@@ -20,7 +20,6 @@
     EmbeddingResponse,
     ErrorResponse,
 )
-from ray.llm._internal.serve.configs.prompt_formats import Message
 from ray.llm._internal.serve.configs.server_models import (
     DiskMultiplexConfig,
     LLMConfig,
@@ -41,15 +40,10 @@
 if TYPE_CHECKING:
     from vllm.config import VllmConfig
     from vllm.engine.protocol import EngineClient
-<<<<<<< HEAD
-    from vllm.outputs import PoolingRequestOutput, RequestOutput
-    from vllm.transformers_utils.tokenizer import AnyTokenizer
-=======
     from vllm.entrypoints.openai.serving_chat import OpenAIServingChat
     from vllm.entrypoints.openai.serving_completion import OpenAIServingCompletion
     from vllm.entrypoints.openai.serving_embedding import OpenAIServingEmbedding
     from vllm.entrypoints.openai.serving_models import OpenAIServingModels
->>>>>>> 3ef49c4c
 
 vllm = try_import("vllm")
 logger = get_logger(__name__)
@@ -158,34 +152,12 @@
 
         self._running = False
 
-<<<<<<< HEAD
-        # Chat template content format (openai or string)
-        self._resolved_content_format = None
-        # Also need local instance of the tokenizer to manage prompt formatting.
-        self._tokenizer: Optional["AnyTokenizer"] = None
-
-        self._tokenizer_executor = ThreadPoolExecutor(max_workers=1)
-        self._atokenize = vllm_utils.make_async(
-            self._tokenize, executor=self._tokenizer_executor
-        )
-        self._adetokenize = vllm_utils.make_async(
-            self._detokenize, executor=self._tokenizer_executor
-        )
-
-    def _tokenize(
-        self, prompt_text: str, add_special_tokens: bool = False
-    ) -> List[int]:
-        assert self._tokenizer is not None
-        encoded = self._tokenizer(prompt_text, add_special_tokens=add_special_tokens)
-        return encoded.input_ids
-=======
         # vLLM Integration points. Will be set through .start()
         self._engine_client = None
         self._oai_models: Optional["OpenAIServingModels"] = None
         self._oai_serving_chat: Optional["OpenAIServingChat"] = None
         self._oai_serving_completion: Optional["OpenAIServingCompletion"] = None
         self._oai_serving_embedding: Optional["OpenAIServingEmbedding"] = None
->>>>>>> 3ef49c4c
 
     def _detokenize(self, token_ids: List[int]) -> str:
         assert self._tokenizer is not None
@@ -400,29 +372,6 @@
         #     # Lora is already loaded, return
         #     return
 
-<<<<<<< HEAD
-        if isinstance(prompt.prompt, list) and all(
-            isinstance(m, Message) for m in prompt.prompt
-        ):
-            messages = [m.model_dump() for m in prompt.prompt]
-            conversation, mm_futures = parse_chat_messages_futures(
-                messages=messages,
-                model_config=model_config,
-                tokenizer=self._tokenizer,
-                content_format=self._resolved_content_format,
-            )
-            mm_data = await mm_futures
-
-            def apply_hf_chat_template(model_config, **kwargs):
-                try:
-                    return _apply_hf_chat_template(model_config=model_config, **kwargs)
-                except TypeError:
-                    # Legacy API before vLLM 0.9.0.
-                    # TODO(#52975): Remove above once vLLM <0.9.0 is no longer supported.
-                    return _apply_hf_chat_template(
-                        trust_remote_code=model_config.trust_remote_code, **kwargs
-                    )
-=======
         self._validate_openai_serving_models()
 
         if any(
@@ -431,31 +380,16 @@
         ):
             # Lora is already loaded, return
             return
->>>>>>> 3ef49c4c
 
         lora_request = await self._oai_models.load_lora_adapter(  # type: ignore[attr-defined]
             request=LoadLoRAAdapterRequest(
                 lora_name=disk_lora_model.model_id,
                 lora_path=disk_lora_model.local_path,
             )
-<<<<<<< HEAD
-            prompt_token_ids = await self._atokenize(prompt_text)
-        elif isinstance(prompt.prompt, list) and all(
-            isinstance(m, int) for m in prompt.prompt
-        ):
-            prompt_token_ids: list[int] = prompt.prompt
-            prompt_text = await self._adetokenize(prompt_token_ids)
-        elif isinstance(prompt.prompt, str):
-            prompt_text = prompt.prompt
-            prompt_token_ids = await self._atokenize(prompt_text)
-        else:
-            raise ValueError(f"Unsupported prompt type: {type(prompt.prompt)}")
-=======
         )
 
         if isinstance(lora_request, VLLMErrorResponse):
             raise ValueError(f"Failed to load lora model: {lora_request.message}")
->>>>>>> 3ef49c4c
 
     def _create_raw_request(
         self,
