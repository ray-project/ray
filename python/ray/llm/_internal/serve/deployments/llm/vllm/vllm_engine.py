import argparse
import os
from typing import TYPE_CHECKING, AsyncGenerator, Optional, Tuple, Union

from starlette.datastructures import State
from starlette.requests import Request
from vllm.engine.arg_utils import AsyncEngineArgs
from vllm.entrypoints.openai.cli_args import FrontendArgs
from vllm.entrypoints.openai.protocol import ErrorResponse as VLLMErrorResponse

from ray.llm._internal.common.utils.import_utils import try_import
from ray.llm._internal.serve.configs.openai_api_models import (
    ChatCompletionRequest,
    ChatCompletionResponse,
    CompletionRequest,
    CompletionResponse,
    EmbeddingRequest,
    EmbeddingResponse,
    ErrorResponse,
)
from ray.llm._internal.serve.configs.server_models import (
    DiskMultiplexConfig,
    LLMConfig,
)
from ray.llm._internal.serve.deployments.llm.llm_engine import LLMEngine
from ray.llm._internal.serve.deployments.llm.vllm.vllm_models import (
    VLLMEngineConfig,
)
from ray.llm._internal.serve.deployments.utils.node_initialization_utils import (
    InitializeNodeOutput,
    initialize_node,
)
from ray.llm._internal.serve.observability.logging import get_logger
from ray.util.placement_group import PlacementGroup

if TYPE_CHECKING:
    from vllm.config import VllmConfig
    from vllm.engine.protocol import EngineClient
    from vllm.entrypoints.openai.serving_chat import OpenAIServingChat
    from vllm.entrypoints.openai.serving_completion import OpenAIServingCompletion
    from vllm.entrypoints.openai.serving_embedding import OpenAIServingEmbedding
    from vllm.entrypoints.openai.serving_models import OpenAIServingModels

vllm = try_import("vllm")
logger = get_logger(__name__)


def _get_vllm_engine_config(
    llm_config: LLMConfig,
) -> Tuple["AsyncEngineArgs", "VllmConfig"]:
    engine_config = llm_config.get_engine_config()
    async_engine_args = vllm.engine.arg_utils.AsyncEngineArgs(
        **engine_config.get_initialization_kwargs()
    )
    from vllm.usage.usage_lib import UsageContext

    vllm_engine_config = async_engine_args.create_engine_config(
        usage_context=UsageContext.OPENAI_API_SERVER
    )
    return async_engine_args, vllm_engine_config


def _clear_current_platform_cache():
    """Clear the cache of the current platform.

    vllm current has an lru cache for getting device compatibility
    that will not have the correct returned value if
    CUDA_VISIBLE_DEVICES is not set properly. In RayLLM eventually
    when we want to create the engine the env will be set properly,
    but till then, upon the import of vllm somewhere
    (which is a mystery) the lru cache will have the wrong value.
    This function will clear the cache so that the next time the
    cache is accessed, it will be re-evaluated.

    Related issues:
    https://github.com/vllm-project/vllm/issues/8402
    https://github.com/vllm-project/vllm/issues/7890
    """
    from vllm.platforms import current_platform

    # This check is just to future proof this implementation
    # in case vllm removes their lru_cache decorator
    if hasattr(current_platform.get_device_capability, "cache_clear"):
        logger.info("Clearing the current platform cache ...")
        current_platform.get_device_capability.cache_clear()


class VLLMEngine(LLMEngine):
    def __init__(
        self,
        llm_config: LLMConfig,
    ):
        """Create a vLLM Engine class

        Args:
            llm_config: The llm configuration for this engine
        """
        super().__init__(llm_config)

        self.llm_config = llm_config

        if vllm is None:
            raise ImportError(
                "vLLM is not installed. Please install it with `pip install ray[llm]`."
            )
        from vllm import envs as vllm_envs

        if not vllm_envs.VLLM_USE_V1:
            logger.warning(
                "vLLM v0 is getting fully deprecated. As a result in Ray Serve LLM only v1 is supported. Only when you know what you are doing, you can set VLLM_USE_V1=0"
            )

        self.llm_config.setup_engine_backend()

        self._running = False

        # vLLM Integration points. Will be set through .start()
        self._engine_client = None
        self._oai_models: Optional["OpenAIServingModels"] = None
        self._oai_serving_chat: Optional["OpenAIServingChat"] = None
        self._oai_serving_completion: Optional["OpenAIServingCompletion"] = None
        self._oai_serving_embedding: Optional["OpenAIServingEmbedding"] = None

    async def start(self) -> None:
        """Start the vLLM engine.

        If the engine is already running, do nothing.
        """

        if self._running:
            # The engine is already running!
            logger.info("Skipping engine restart because the engine is already running")
            return

        from vllm.entrypoints.openai.api_server import init_app_state

        node_initialization = await initialize_node(self.llm_config)

        (
            vllm_engine_args,
            vllm_frontend_args,
            vllm_engine_config,
        ) = self._prepare_engine_config(node_initialization)

        # Apply checkpoint info to the llm_config.
        # This is needed for capturing model capabilities
        # (e.g. supports vision, etc.) on the llm_config.
        config = self.llm_config.get_engine_config()
        self.llm_config.apply_checkpoint_info(
            config.actual_hf_model_id,
            trust_remote_code=config.trust_remote_code,
        )

        self._engine_client = self._start_async_llm_engine(
            vllm_engine_args,
            vllm_engine_config,
            node_initialization.placement_group,
        )

        state = State()
        # TODO (Kourosh): There might be some variables that needs protection?
        args = argparse.Namespace(
            **vllm_frontend_args.__dict__,
            **vllm_engine_args.__dict__,
        )

        await init_app_state(
            engine_client=self._engine_client,
            vllm_config=vllm_engine_config,
            state=state,
            args=args,
        )

        self._oai_models = state.openai_serving_models
        self._oai_serving_chat = state.openai_serving_chat
        self._oai_serving_completion = state.openai_serving_completion
        self._oai_serving_embedding = state.openai_serving_embedding

        self._validate_openai_serving_models()
        self._validate_engine_client()

        self._running = True

        logger.info("Started vLLM engine.")

    def _validate_openai_serving_models(self):
        assert self._oai_models is not None, "oai_models is not initialized"
        assert hasattr(
            self._oai_models, "lora_requests"
        ), "oai_models must have a lora_requests attribute"
        assert hasattr(
            self._oai_models, "load_lora_adapter"
        ), "oai_models must have a load_lora_adapter attribute"

    def _validate_openai_serving_chat(self):
        assert hasattr(
            self._oai_serving_chat, "create_chat_completion"
        ), "oai_serving_chat must have a create_chat_completion attribute"

    def _validate_openai_serving_completion(self):
        assert hasattr(
            self._oai_serving_completion, "create_completion"
        ), "oai_serving_completion must have a create_completion attribute"

    def _validate_openai_serving_embedding(self):
        assert hasattr(
            self._oai_serving_embedding, "create_embedding"
        ), "oai_serving_embedding must have a create_embedding attribute"

    def _validate_engine_client(self):
        assert hasattr(
            self._engine_client, "check_health"
        ), "engine_client must have a check_health attribute"

    def _prepare_engine_config(
        self, node_initialization: InitializeNodeOutput
    ) -> Tuple["AsyncEngineArgs", "FrontendArgs", "VllmConfig"]:
        """Prepare the engine config to start the engine.

        Args:
            node_initialization: The node initialization output.

        Returns:
            A tuple of:
                engine_args: The vLLM's internal engine arguments that is flattened.
                frontend_args: The vLLM's internal frontend arguments that is flattened.
                engine_config: The vLLM's internal engine config that is nested.
        """

        engine_config: VLLMEngineConfig = self.llm_config.get_engine_config()

<<<<<<< HEAD
        if engine_config.placement_strategy not in ["STRICT_PACK", "PACK"]:
            raise ValueError(
                "_get_vllm_engine_config must run on a GPU PG if there is one."
=======
        if engine_config.use_gpu:
            # Create engine config on a task with access to GPU,
            # as GPU capability may be queried.
            ref = (
                ray.remote(
                    num_cpus=0,
                    num_gpus=0.001,
                    accelerator_type=self.llm_config.accelerator_type,
                )(_get_vllm_engine_config)
                .options(
                    runtime_env=node_initialization.runtime_env,
                    scheduling_strategy=PlacementGroupSchedulingStrategy(
                        placement_group=node_initialization.placement_group,
                    ),
                )
                .remote(self.llm_config)
            )
            vllm_engine_args, vllm_engine_config = ray.get(ref)
        else:
            vllm_engine_args, vllm_engine_config = _get_vllm_engine_config(
                self.llm_config
>>>>>>> 400ea771
            )

        vllm_engine_args, vllm_engine_config = _get_vllm_engine_config(self.llm_config)
        vllm_frontend_args = FrontendArgs(**engine_config.frontend_kwargs)
        return vllm_engine_args, vllm_frontend_args, vllm_engine_config

    def _start_async_llm_engine_v0(
        self,
        engine_args: "AsyncEngineArgs",
        vllm_config: "VllmConfig",
        placement_group: PlacementGroup,
    ) -> "EngineClient":

        from vllm.engine.async_llm_engine import AsyncLLMEngine
        from vllm.executor.ray_distributed_executor import RayDistributedExecutor

        vllm_config.parallel_config.placement_group = placement_group

        _clear_current_platform_cache()

        engine_client = AsyncLLMEngine(
            vllm_config=vllm_config,
            executor_class=RayDistributedExecutor,
            log_stats=not engine_args.disable_log_stats,
        )

        return engine_client

    def _start_async_llm_engine(
        self,
        vllm_engine_args: "AsyncEngineArgs",
        vllm_engine_config: "VllmConfig",
        placement_group: PlacementGroup,
    ) -> "EngineClient":
        """Creates an async LLM engine from the engine arguments."""
        from vllm import envs as vllm_envs

        # NOTE: This is a temporary solution until vLLM v1 supports embeddings.
        if not vllm_envs.VLLM_USE_V1:
            return self._start_async_llm_engine_v0(
                vllm_engine_args, vllm_engine_config, placement_group
            )

        from vllm.v1.engine.async_llm import AsyncLLM
        from vllm.v1.executor.abstract import Executor

        vllm_engine_config.parallel_config.placement_group = placement_group

        _clear_current_platform_cache()

        custom_stat_loggers = None
        if self.llm_config.log_engine_metrics:
            from vllm.v1.metrics.ray_wrappers import RayPrometheusStatLogger

            # V1 AsyncLLM does not yet support add_logger: https://github.com/vllm-project/vllm/issues/17702
            # Use `disable_log_stats: False` and `log_engine_metrics: False` as
            # a workaround to enable PrometheusStatLogger instead.
            custom_stat_loggers = [RayPrometheusStatLogger]

        executor_class = Executor.get_class(vllm_engine_config)
        logger.info(f"Using executor class: {executor_class}")
        engine_client = AsyncLLM(
            vllm_config=vllm_engine_config,
            executor_class=executor_class,
            log_stats=not vllm_engine_args.disable_log_stats,
            stat_loggers=custom_stat_loggers,
        )

        return engine_client

    async def resolve_lora(self, disk_lora_model: DiskMultiplexConfig):
        from vllm.entrypoints.openai.protocol import LoadLoRAAdapterRequest

        self._validate_openai_serving_models()

        if disk_lora_model.model_id in self._oai_models.lora_requests:
            # Lora is already loaded, return
            return

        lora_request = await self._oai_models.load_lora_adapter(  # type: ignore[attr-defined]
            request=LoadLoRAAdapterRequest(
                lora_name=disk_lora_model.model_id,
                lora_path=disk_lora_model.local_path,
            )
        )

        if isinstance(lora_request, VLLMErrorResponse):
            raise ValueError(f"Failed to load lora model: {lora_request.message}")

    def _create_raw_request(
        self,
        request: Union[CompletionRequest, ChatCompletionRequest, EmbeddingRequest],
        path: str,
    ) -> Request:
        scope = {
            "type": "http",
            "method": "POST",
            "path": path,
            "headers": [(b"x-request-id", getattr(request, "request_id", "").encode())],
            "query_string": b"",
        }
        return Request(scope)

    async def chat(
        self, request: ChatCompletionRequest
    ) -> AsyncGenerator[Union[str, ChatCompletionResponse, ErrorResponse], None]:
        self._validate_openai_serving_chat()

        # TODO (Kourosh): Remove when we upstream request_id attribute to vLLM.
        # PR: https://github.com/vllm-project/vllm/pull/21009
        # Create a fake starlette.Request object with the x-request-id header
        # so that the create_chat_completion API can assign the request_id properly.
        raw_request = self._create_raw_request(request, "/chat/completions")

        chat_response = await self._oai_serving_chat.create_chat_completion(  # type: ignore[attr-defined]
            request, raw_request=raw_request
        )

        if isinstance(chat_response, AsyncGenerator):
            async for response in chat_response:
                if not isinstance(response, str):
                    raise ValueError(
                        f"Expected create_chat_completion to return a stream of strings, got and item with type {type(response)}"
                    )
                yield response
        else:
            if isinstance(chat_response, VLLMErrorResponse):
                yield ErrorResponse(**chat_response.model_dump())
            else:
                yield ChatCompletionResponse(**chat_response.model_dump())

    async def completions(
        self, request: CompletionRequest
    ) -> AsyncGenerator[Union[str, CompletionResponse, ErrorResponse], None]:
        self._validate_openai_serving_completion()

        # TODO (Kourosh): Remove when we upstream request_id attribute to vLLM.
        # PR: https://github.com/vllm-project/vllm/pull/21009
        # Create a fake starlette.Request object with the x-request-id header
        # so that the create_completion API can assign the request_id properly.
        raw_request = self._create_raw_request(request, "/completions")

        completion_response = await self._oai_serving_completion.create_completion(  # type: ignore[attr-defined]
            request,
            raw_request=raw_request,
        )

        if isinstance(completion_response, AsyncGenerator):
            async for response in completion_response:
                if not isinstance(response, str):
                    raise ValueError(
                        f"Expected create_completion to return a stream of strings, got and item with type {type(response)}"
                    )
                yield response
        else:
            if isinstance(completion_response, VLLMErrorResponse):
                yield ErrorResponse(**completion_response.model_dump())
            else:
                yield CompletionResponse(**completion_response.model_dump())

    async def embeddings(
        self, request: EmbeddingRequest
    ) -> AsyncGenerator[Union[EmbeddingResponse, ErrorResponse], None]:
        self._validate_openai_serving_embedding()

        # TODO (Kourosh): Remove when upstream is fixed to accept req_id.
        # Create a fake starlette.Request object with the x-request-id header
        # so that the create_embedding API can assign the request_id properly.
        raw_request = self._create_raw_request(request, "/embeddings")

        embedding_response = await self._oai_serving_embedding.create_embedding(  # type: ignore[attr-defined]
            request, raw_request=raw_request
        )

        if isinstance(embedding_response, VLLMErrorResponse):
            yield ErrorResponse(**embedding_response.model_dump())
        else:
            yield EmbeddingResponse(**embedding_response.model_dump())

    async def check_health(self) -> None:
        assert self._engine_client is not None, "engine_client is not initialized"

        try:
            await self._engine_client.check_health()
        except BaseException as e:
            logger.error("Healthcheck failed. The replica will be restarted")
            raise e from None<|MERGE_RESOLUTION|>--- conflicted
+++ resolved
@@ -1,5 +1,4 @@
 import argparse
-import os
 from typing import TYPE_CHECKING, AsyncGenerator, Optional, Tuple, Union
 
 from starlette.datastructures import State
@@ -229,33 +228,9 @@
 
         engine_config: VLLMEngineConfig = self.llm_config.get_engine_config()
 
-<<<<<<< HEAD
         if engine_config.placement_strategy not in ["STRICT_PACK", "PACK"]:
             raise ValueError(
                 "_get_vllm_engine_config must run on a GPU PG if there is one."
-=======
-        if engine_config.use_gpu:
-            # Create engine config on a task with access to GPU,
-            # as GPU capability may be queried.
-            ref = (
-                ray.remote(
-                    num_cpus=0,
-                    num_gpus=0.001,
-                    accelerator_type=self.llm_config.accelerator_type,
-                )(_get_vllm_engine_config)
-                .options(
-                    runtime_env=node_initialization.runtime_env,
-                    scheduling_strategy=PlacementGroupSchedulingStrategy(
-                        placement_group=node_initialization.placement_group,
-                    ),
-                )
-                .remote(self.llm_config)
-            )
-            vllm_engine_args, vllm_engine_config = ray.get(ref)
-        else:
-            vllm_engine_args, vllm_engine_config = _get_vllm_engine_config(
-                self.llm_config
->>>>>>> 400ea771
             )
 
         vllm_engine_args, vllm_engine_config = _get_vllm_engine_config(self.llm_config)
