--- conflicted
+++ resolved
@@ -1,12 +1,9 @@
 import abc
 from typing import AsyncGenerator, Optional
 
-<<<<<<< HEAD
-from ray.llm._internal.common.models import DiskMultiplexConfig
-=======
 from transformers.dynamic_module_utils import init_hf_modules
 
->>>>>>> 2ccc18dc
+from ray.llm._internal.common.models import DiskMultiplexConfig
 from ray.llm._internal.serve.configs.server_models import (
     GenerationRequest,
     LLMConfig,
