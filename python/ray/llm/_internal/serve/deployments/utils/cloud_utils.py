--- conflicted
+++ resolved
@@ -11,10 +11,6 @@
     NamedTuple,
 )
 import os
-<<<<<<< HEAD
-
-=======
->>>>>>> 9eb76aca
 import requests
 import time
 import inspect
@@ -25,7 +21,6 @@
 
 from ray.llm._internal.serve.observability.logging import get_logger
 from ray.llm._internal.serve.configs.server_models import S3AWSCredentials
-from ray.llm._internal.utils import try_import
 
 
 T = TypeVar("T")
@@ -243,46 +238,11 @@
     return CloudFileSystem.get_fs_and_path(object_uri)
 
 
-def try_import_boto3():
-    try:
-        return try_import("boto3", error=True)
-    except ImportError:
-        raise ImportError("You must `pip install boto3` " "to check models in S3.")
-
-
 def get_file_from_s3(
     object_uri: str, decode_as_utf_8: bool = True
 ) -> Optional[Union[str, bytes]]:
-<<<<<<< HEAD
-    """Download a file from an S3 bucket into memory.
-
-    Args:
-        object_uri: URI of the file we want to download
-        decode_as_utf_8: If True, decode the body of the retrieved file as utf-8.
-
-    Return: contents of file as string or bytes depending on value of
-        decode_as_utf_8. If the file does not exist, returns None.
-    """
-
-    boto3 = try_import_boto3()
-    # Parse the S3 path string to extract bucket name and object key
-    path_parts = object_uri.replace("s3://", "").split("/", 1)
-    bucket_name = path_parts[0]
-    object_key = path_parts[1]
-    s3_client = boto3.client("s3")
-    try:
-        obj = s3_client.get_object(Bucket=bucket_name, Key=object_key)
-    except (s3_client.exceptions.NoSuchBucket, s3_client.exceptions.NoSuchKey):
-        logger.info(f"URI {object_uri} does not exist.")
-        return None
-    body = obj["Body"].read()
-    if decode_as_utf_8:
-        body = body.decode("utf-8")
-    return body
-=======
     """Legacy wrapper for CloudFileSystem.get_file"""
     return CloudFileSystem.get_file(object_uri, decode_as_utf_8)
->>>>>>> 9eb76aca
 
 
 def get_gcs_bucket_name_and_prefix(
@@ -325,57 +285,12 @@
     return bucket_name, bucket_prefix
 
 
-<<<<<<< HEAD
-def get_gcs_client():
-    """Returns the default gcs client"""
-    try:
-        gcs = try_import("google.cloud.storage", error=True)
-    except ImportError:
-        raise ImportError(
-            "You must `pip install google-cloud-storage` "
-            "to check models in Google Cloud Storage."
-        )
-    return gcs.Client()
-
-
-=======
->>>>>>> 9eb76aca
 def get_file_from_gcs(
     object_uri: str,
     decode_as_utf_8: bool = True,
 ) -> Optional[Union[str, bytes]]:
-<<<<<<< HEAD
-    """Download a file from a Google Cloud Storage bucket into memory.
-
-    Args:
-        object_uri: URI of the file we want to download
-        decode_as_utf_8: If True, decode the body of the retrieved file as utf-8.
-
-    Return: contents of file as string or bytes depending on value of
-        decode_as_utf_8. If the file does not exist, returns None.
-    """
-    gcs_exceptions = try_import("google.api_core.exceptions", error=True)
-    bucket_name, prefix = get_gcs_bucket_name_and_prefix(object_uri, is_file=True)
-
-    storage_client = get_gcs_client()
-    try:
-        bucket = storage_client.bucket(bucket_name)
-        blob = bucket.blob(prefix)
-        body = blob.download_as_string()
-    except gcs_exceptions.NotFound:
-        logger.info(f"URI {object_uri} does not exist.")
-        return None
-    except gcs_exceptions.Forbidden:
-        logger.info(f"URI {object_uri} is throwing forbidden access.")
-        return None
-
-    if decode_as_utf_8:
-        body = body.decode(encoding="utf-8")
-    return body
-=======
     """Legacy wrapper for CloudFileSystem.get_file"""
     return CloudFileSystem.get_file(object_uri, decode_as_utf_8)
->>>>>>> 9eb76aca
 
 
 def list_subfolders_s3(folder_uri: str) -> List[str]:
@@ -387,37 +302,7 @@
     Returns:
         List of subfolder names (without trailing slashes).
     """
-<<<<<<< HEAD
-    boto3 = try_import_boto3()
-
-    # Ensure that the folder_uri has a trailing slash.
-    folder_uri = f"{folder_uri.rstrip('/')}/"
-
-    # Parse the S3 path string to extract bucket name and object key
-    path_parts = folder_uri.replace("s3://", "").split("/", 1)
-    bucket_name = path_parts[0]
-    folder_prefix = path_parts[1]
-    s3_client = boto3.client("s3")
-    try:
-        objs = s3_client.list_objects_v2(
-            Bucket=bucket_name, Prefix=folder_prefix, Delimiter="/"
-        )
-    except (s3_client.exceptions.NoSuchBucket, s3_client.exceptions.NoSuchKey):
-        logger.info(f"Folder URI {folder_uri} does not exist. No LoRA adapters found.")
-        return []
-
-    subfolders = []
-    if "CommonPrefixes" in objs:
-        for common_prefix_dict in objs.get("CommonPrefixes", {}):
-            if "Prefix" in common_prefix_dict:
-                common_prefix = common_prefix_dict["Prefix"]
-                subfolder = common_prefix[len(folder_prefix) :].rstrip("/")
-                subfolders.append(subfolder)
-
-    return subfolders
-=======
     return CloudFileSystem.list_subfolders(folder_uri)
->>>>>>> 9eb76aca
 
 
 def list_subfolders_gcs(folder_uri: str) -> List[str]:
@@ -429,54 +314,7 @@
     Returns:
         List of subfolder names (without trailing slashes).
     """
-<<<<<<< HEAD
-    try:
-        gcs_exceptions = try_import("google.api_core.exceptions", error=True)
-    except ImportError:
-        logger.exception(
-            "You must `pip install google-cloud-storage` "
-            "to check models in Google Cloud Storage."
-        )
-        return []
-
-    # Ensure that the folder_uri has a trailing slash.
-    folder_uri = f"{folder_uri.rstrip('/')}/"
-
-    # Parse the GCS path string to extract bucket name and object key
-    path_parts = folder_uri.replace("gs://", "").split("/", 1)
-    bucket_name = path_parts[0]
-    folder_prefix = path_parts[1]
-
-    gcs_client = get_gcs_client()
-    try:
-        # NOTE (shrekris): list_blobs() has a delimiter argument that should
-        # allows us to list just the children of the folder. However, that
-        # argument doesn't seem to work currently. So instead, we list all
-        # the children recursively and keep only the common prefixes.
-        blobs = gcs_client.list_blobs(bucket_name, prefix=folder_prefix)
-    except gcs_exceptions.NotFound:
-        logger.info(f"GCS folder URI {folder_uri} does not exist.")
-        return []
-    except gcs_exceptions.Forbidden:
-        logger.info(f"GCS folder URI {folder_uri} is throwing forbidden access.")
-        return []
-
-    subfolders = set()
-    for blob in blobs:
-        full_name: str = blob.name
-        child_name = full_name[len(folder_prefix) :]
-
-        if "/" in child_name:
-            # This object is not a file stored directly in the folder_uri. It
-            # may be a subfolder or a file in a subfolder. We extract just the
-            # subfolder value.
-            subfolder = child_name.split("/", 1)[0]
-            subfolders.add(subfolder)
-
-    return list(subfolders)
-=======
     return CloudFileSystem.list_subfolders(folder_uri)
->>>>>>> 9eb76aca
 
 
 def download_files_from_gcs(
@@ -484,51 +322,8 @@
     bucket_uri: str,
     substrings_to_include: Optional[List[str]] = None,
 ) -> None:
-<<<<<<< HEAD
-    """Download files from a GCS bucket.
-
-    Args:
-        path: The local path that the files should be downloaded to.
-        bucket_uri: URI of the path we want to download files from.
-        substrings_to_include: List of file sub-strings that should
-            be included in the downloaded files. If this is provided the files
-            that do not match the provided sub-strings will be skipped by
-            default.
-    """
-
-    bucket_name, prefix = get_gcs_bucket_name_and_prefix(bucket_uri)
-
-    client = get_gcs_client()
-    bucket = client.bucket(bucket_name)
-
-    # Download all files in bucket to the path/snapshots/<f_hash>/ directory.
-    # Blob names can contain slashes (/). However, GCS doesn't actually contain
-    # true directories. We create the directories manually before downloading
-    # blobs to mirror the directory structure in the bucket.
-    for blob in bucket.list_blobs(prefix=prefix):
-        # Remove the prefix from each blob's name
-        blob_base_name = blob.name[len(prefix) :]
-
-        if substrings_to_include:
-            for substring in substrings_to_include:
-                if substring not in blob_base_name:
-                    continue
-
-        if "/" in blob_base_name:
-            blob_source_dir = blob_base_name[: blob_base_name.rfind("/")]
-            blob_destination_dir = os.path.join(path, blob_source_dir)
-            os.makedirs(blob_destination_dir, exist_ok=True)
-
-        blob_destination_path = os.path.join(path, blob_base_name)
-
-        # If the blob is a file (not a directory), we download it.
-        blob_is_file = not blob_destination_path.endswith("/")
-        if blob_is_file:
-            blob.download_to_filename(blob_destination_path)
-=======
     """Legacy wrapper for CloudFileSystem.download_files"""
     CloudFileSystem.download_files(path, bucket_uri, substrings_to_include)
->>>>>>> 9eb76aca
 
 
 def download_model_from_gcs(
@@ -547,99 +342,6 @@
     Returns:
         True if the path exists and can be accessed, False otherwise.
     """
-<<<<<<< HEAD
-
-    bucket_name, prefix = get_gcs_bucket_name_and_prefix(bucket_uri)
-
-    client = get_gcs_client()
-    bucket = client.bucket(bucket_name)
-
-    logger.info(
-        f'Downloading files from GCS bucket "{bucket_name}" at prefix ' f'"{prefix}".'
-    )
-
-    # Download hash file if it exists and get the hash. Otherwise, set
-    # hash to a default.
-    f_hash = "0000000000000000000000000000000000000000"
-    for blob in bucket.list_blobs(prefix=prefix):
-        if blob.name == f"{prefix}hash":
-            blob.download_to_filename("./hash")
-            with open(os.path.join("..", "hash"), "r") as f:
-                f_hash = f.read().strip()
-            logger.info(
-                f"Detected hash file in GCS bucket {bucket_uri}. "
-                f"Using {f_hash} as the hash."
-            )
-            break
-    else:
-        logger.warning(
-            f"Hash file does not exist in GCS bucket {bucket_uri}. "
-            f"Using {f_hash} as the hash."
-        )
-
-    # Write hash name to path/refs/main file.
-    main_dir = os.path.join(destination_path, "refs")
-    os.makedirs(main_dir, exist_ok=True)
-    with open(os.path.join(main_dir, "main"), "w") as f:
-        f.write(f_hash)
-
-    destination_dir = os.path.join(destination_path, "snapshots", f_hash)
-    os.makedirs(destination_dir, exist_ok=True)
-
-    logger.info(f'Downloading model files to directory "{destination_dir}".')
-
-    # Download all files in bucket to the path/snapshots/<f_hash>/ directory.
-    # Blob names can contain slashes (/). However, GCS doesn't actually contain
-    # true directories. We create the directories manually before downloading
-    # blobs to mirror the directory structure in the bucket.
-    tokenizer_file_substrings = ["tokenizer", "config.json"] if tokenizer_only else []
-    download_files_from_gcs(
-        path=destination_dir,
-        bucket_uri=bucket_uri,
-        substrings_to_include=tokenizer_file_substrings,
-    )
-
-
-def check_s3_path_exists_and_can_be_accessed(
-    s3_folder_uri: str,
-    aws_executable: str = AWS_EXECUTABLE,
-    subprocess_run=subprocess.run,
-    env: Optional[Dict[str, str]] = None,
-) -> bool:
-    """
-    Check if a given path exists and can be accessed in an S3 bucket.
-
-    :param s3_folder_uri: The Path object pointing to the desired folder in S3.
-    :param aws_executable: Path to the AWS CLI executable.
-    :param env: Environment variables to be passed to the subprocess.
-    :param subprocess_run: the subprocess run method, added for testing.
-    :return: True if the path exists, False otherwise.
-    """
-    # Use AWS CLI to list objects in the specified folder
-    result = subprocess_run(
-        [aws_executable, "s3", "ls", s3_folder_uri],
-        capture_output=True,
-        env=env,
-    )
-
-    # If the command executed successfully and the output is not empty, the folder exists
-    return result.returncode == 0 and bool(result.stdout.strip())
-
-
-def download_files_from_s3(
-    path: str,
-    bucket_uri: str,
-    s3_sync_args: Optional[List[str]] = None,
-    aws_executable: str = AWS_EXECUTABLE,
-    env: Optional[Dict[str, str]] = None,
-) -> None:
-    """Download files from an S3 bucket to disk.
-
-    This spawns a subprocess running an AWS s3 sync command.
-    We run the subprocess as follows:
-    `<aws_exacutable> s3 sync --quiet <s3_sync_args> <bucket_uri> <path>`
-
-=======
     try:
         fs, path = CloudFileSystem.get_fs_and_path(object_uri)
         # Check if the path exists
@@ -659,7 +361,6 @@
 def download_files_from_s3(path: str, bucket_uri: str) -> None:
     """Download files from S3 to a local directory.
     
->>>>>>> 9eb76aca
     Args:
         path: Local directory where files will be downloaded
         bucket_uri: S3 URI for the bucket
