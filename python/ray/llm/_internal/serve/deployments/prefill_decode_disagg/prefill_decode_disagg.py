--- conflicted
+++ resolved
@@ -4,12 +4,7 @@
 import uuid
 from typing import Any, AsyncGenerator, Dict, Union
 
-<<<<<<< HEAD
-from pydantic import BaseModel, Field
-=======
 from pydantic import Field
-from vllm.config import KVTransferConfig
->>>>>>> dda42b2d
 
 from ray import serve
 from ray.llm._internal.common.base_pydantic import BaseModelExtended
