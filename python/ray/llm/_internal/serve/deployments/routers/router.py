--- conflicted
+++ resolved
@@ -423,33 +423,8 @@
         Returns:
             A response object with completions.
         """
-<<<<<<< HEAD
-        async with timeout(RAYLLM_ROUTER_HTTP_TIMEOUT):
-            # results, model_handle = self._get_response(body=body, call_method="completions")
-            results = self._get_response(body=body, call_method="completions")
-            if body.stream:
-                first_response, wrapper = await _peek_at_openai_json_generator(results)
-                if isinstance(first_response, ErrorResponse):
-                    raise OpenAIHTTPException(
-                        message=first_response.message,
-                        status_code=first_response.code,
-                        type=first_response.type,
-                    )
-                return StreamingResponse(wrapper, media_type="text/event-stream")
-
-            result = await results.__anext__()
-            if isinstance(result, ErrorResponse):
-                raise OpenAIHTTPException(
-                    message=result.message,
-                    status_code=result.code,
-                    type=result.type,
-                )
-
-            if isinstance(result, CompletionResponse):
-                return JSONResponse(content=result.model_dump())
-=======
+
         return await self._process_llm_request(body, is_chat=False)
->>>>>>> 4bd7712d
 
     @fastapi_router_app.post("/v1/chat/completions")
     async def chat(self, body: ChatCompletionRequest) -> Response:
@@ -460,26 +435,12 @@
             A response object with completions.
         """
 
-<<<<<<< HEAD
-        async with timeout(RAYLLM_ROUTER_HTTP_TIMEOUT):
-            # results, model_handle = self._get_response(body=body, call_method="chat")
-            results = self._get_response(body=body, call_method="chat")
-            if body.stream:
-                first_response, wrapper = await _peek_at_openai_json_generator(results)
-                if isinstance(first_response, ErrorResponse):
-                    raise OpenAIHTTPException(
-                        message=first_response.message,
-                        status_code=first_response.code,
-                        type=first_response.type,
-                    )
-                return StreamingResponse(wrapper, media_type="text/event-stream")
-=======
+
         return await self._process_llm_request(body, is_chat=True)
 
     @fastapi_router_app.post("/v1/embeddings")
     async def embeddings(self, body: EmbeddingRequest) -> Response:
         """Create embeddings for the provided input.
->>>>>>> 4bd7712d
 
         Returns:
             A response object with embeddings.
