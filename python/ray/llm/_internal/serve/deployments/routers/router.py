--- conflicted
+++ resolved
@@ -50,12 +50,9 @@
     ModelCard,
     ModelList,
     OpenAIHTTPException,
-<<<<<<< HEAD
     ResponseRequest,
-=======
     ScoreRequest,
     ScoreResponse,
->>>>>>> 5d958943
     to_model_metadata,
 )
 from ray.llm._internal.serve.configs.server_models import LLMConfig
@@ -493,7 +490,6 @@
             if isinstance(result, EmbeddingResponse):
                 return JSONResponse(content=result.model_dump())
 
-<<<<<<< HEAD
     @fastapi_router_app.post("/v1/responses")
     async def responses(self, body: ResponseRequest) -> Response:
         """Create a response using the OpenAI Responses API.
@@ -533,7 +529,7 @@
             else:
                 # Non-streaming response
                 return JSONResponse(content=first_chunk.model_dump())
-=======
+
     @fastapi_router_app.post("/v1/score")
     async def score(self, body: ScoreRequest) -> Response:
         """Create scores for the provided text pairs.
@@ -559,7 +555,6 @@
 
             if isinstance(result, ScoreResponse):
                 return JSONResponse(content=result.model_dump())
->>>>>>> 5d958943
 
     @classmethod
     def as_deployment(
