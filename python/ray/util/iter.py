from contextlib import contextmanager
import collections
import random
import threading
import time
from typing import TypeVar, Generic, Iterable, List, Callable, Any

import ray
from ray.util.iter_metrics import MetricsContext, SharedMetrics

# The type of an iterator element.
T = TypeVar("T")
U = TypeVar("U")


def from_items(items: List[T], num_shards: int = 2,
               repeat: bool = False) -> "ParallelIterator[T]":
    """Create a parallel iterator from an existing set of objects.

    The objects will be divided round-robin among the number of shards.

    Args:
        items (list): The list of items to iterate over.
        num_shards (int): The number of worker actors to create.
        repeat (bool): Whether to cycle over the items forever.
    """
    shards = [[] for _ in range(num_shards)]
    for i, item in enumerate(items):
        shards[i % num_shards].append(item)
    name = "from_items[{}, {}, shards={}{}]".format(
        items and type(items[0]).__name__ or "None", len(items), num_shards,
        ", repeat=True" if repeat else "")
    return from_iterators(shards, repeat=repeat, name=name)


def from_range(n: int, num_shards: int = 2,
               repeat: bool = False) -> "ParallelIterator[int]":
    """Create a parallel iterator over the range 0..n.

    The range will be partitioned sequentially among the number of shards.

    Args:
        n (int): The max end of the range of numbers.
        num_shards (int): The number of worker actors to create.
        repeat (bool): Whether to cycle over the range forever.
    """
    generators = []
    shard_size = n // num_shards
    for i in range(num_shards):
        start = i * shard_size
        if i == num_shards - 1:
            end = n
        else:
            end = (i + 1) * shard_size
        generators.append(range(start, end))
    name = "from_range[{}, shards={}{}]".format(
        n, num_shards, ", repeat=True" if repeat else "")
    return from_iterators(
        generators,
        repeat=repeat,
        name=name,
    )


def from_iterators(generators: List[Iterable[T]],
                   repeat: bool = False,
                   name=None) -> "ParallelIterator[T]":
    """Create a parallel iterator from a set of iterators.

    An actor will be created for each iterator.

    Examples:
        >>> # Create using a list of generators.
        >>> from_iterators([range(100), range(100)])

        >>> # Equivalent to the above.
        >>> from_iterators([lambda: range(100), lambda: range(100)])

    Args:
        generators (list): A list of Python generator objects or lambda
            functions that produced a generator when called. We allow lambda
            functions since the generator itself might not be serializable,
            but a lambda that returns it can be.
        repeat (bool): Whether to cycle over the iterators forever.
        name (str): Optional name to give the iterator.
    """
    worker_cls = ray.remote(ParallelIteratorWorker)
    actors = [worker_cls.remote(g, repeat) for g in generators]
    if not name:
        name = "from_iterators[shards={}{}]".format(
            len(generators), ", repeat=True" if repeat else "")
    return from_actors(actors, name=name)


def from_actors(actors: List["ray.actor.ActorHandle"],
                name=None) -> "ParallelIterator[T]":
    """Create a parallel iterator from an existing set of actors.

    Each actor must subclass the ParallelIteratorWorker interface.

    Args:
        actors (list): List of actors that each implement
            ParallelIteratorWorker.
        name (str): Optional name to give the iterator.
    """
    if not name:
        name = "from_actors[shards={}]".format(len(actors))
    return ParallelIterator([_ActorSet(actors, [])], name, parent_iterators=[])


class ParallelIterator(Generic[T]):
    """A parallel iterator over a set of remote actors.

    This can be used to iterate over a fixed set of task results
    (like an actor pool), or a stream of data (e.g., a fixed range of numbers,
    an infinite stream of RLlib rollout results).

    This class is **serializable** and can be passed to other remote
    tasks and actors. However, each shard should be read from at most one
    process at a time.

    Examples:
        >>> # Applying a function over items in parallel.
        >>> it = ray.util.iter.from_items([1, 2, 3], num_shards=2)
        ... <__main__.ParallelIterator object>
        >>> it = it.for_each(lambda x: x * 2).gather_sync()
        ... <__main__.LocalIterator object>
        >>> print(list(it))
        ... [2, 4, 6]

        >>> # Creating from generators.
        >>> it = ray.util.iter.from_iterators([range(3), range(3)])
        ... <__main__.ParallelIterator object>
        >>> print(list(it.gather_sync()))
        ... [0, 0, 1, 1, 2, 2]

        >>> # Accessing the individual shards of an iterator.
        >>> it = ray.util.iter.from_range(10, num_shards=2)
        ... <__main__.ParallelIterator object>
        >>> it0 = it.get_shard(0)
        ... <__main__.LocalIterator object>
        >>> print(list(it0))
        ... [0, 1, 2, 3, 4]
        >>> it1 = it.get_shard(1)
        ... <__main__.LocalIterator object>
        >>> print(list(it1))
        ... [5, 6, 7, 8, 9]

        >>> # Gathering results from actors synchronously in parallel.
        >>> it = ray.util.iter.from_actors(workers)
        ... <__main__.ParallelIterator object>
        >>> it = it.batch_across_shards()
        ... <__main__.LocalIterator object>
        >>> print(next(it))
        ... [worker_1_result_1, worker_2_result_1]
        >>> print(next(it))
        ... [worker_1_result_2, worker_2_result_2]
    """

    def __init__(self, actor_sets: List["_ActorSet"], name: str,
                 parent_iterators: List["ParallelIterator[Any]"]):
        """Create a parallel iterator (this is an internal function)."""

        # We track multiple sets of actors to support parallel .union().
        self.actor_sets = actor_sets
        self.name = name

        # keep explicit reference to parent iterator for repartition
        self.parent_iterators = parent_iterators

    def __iter__(self):
        raise TypeError(
            "You must use it.gather_sync() or it.gather_async() to "
            "iterate over the results of a ParallelIterator.")

    def __str__(self):
        return repr(self)

    def __repr__(self):
        return "ParallelIterator[{}]".format(self.name)

    def _with_transform(self, local_it_fn, name):
        """Helper function to create new Parallel Iterator"""
        return ParallelIterator(
            [a.with_transform(local_it_fn) for a in self.actor_sets],
            name=self.name + name,
            parent_iterators=self.parent_iterators)

    def for_each(self, fn: Callable[[T], U], max_concurrency=1,
                 resources=None) -> "ParallelIterator[U]":
        """Remotely apply fn to each item in this iterator, at most `max_concurrency`
        at a time.

        If `max_concurrency` == 1 then `fn` will be executed serially by the
        shards

        `max_concurrency` should be used to achieve a high degree of
        parallelism without the overhead of increasing the number of shards
        (which are actor based). This provides the semantic guarantee that
        `fn(x_i)` will _begin_ executing before `fn(x_{i+1})` (but not
        necessarily finish first)

        A performance note: When executing concurrently, this function
        maintains its own internal buffer. If `async_queue_depth` is `n` and
        max_concur is `k` then the total number of buffered objects could be up
        to `n + k - 1`

        Args:
            fn (func): function to apply to each item.
            max_concurrency (int): max number of concurrent calls to fn per
                shard. If 0, then apply all operations concurrently.
            resources (dict): resources that the function requires to execute.
                This has the same default as `ray.remote` and is only used
                when `max_concurrency > 1`.

        Returns:
            ParallelIterator[U]: a parallel iterator whose elements have `fn`
            applied.


        Examples:
            >>> next(from_range(4).for_each(
                        lambda x: x * 2,
                        max_concur=2,
                        resources={"num_cpus": 0.1}).gather_sync()
                )
            ... [0, 2, 4, 8]

        """
        return self._with_transform(
            lambda local_it: local_it.for_each(fn, max_concurrency, resources),
            ".for_each()")

    def filter(self, fn: Callable[[T], bool]) -> "ParallelIterator[T]":
        """Remotely filter items from this iterator.

        Args:
            fn (func): returns False for items to drop from the iterator.

        Examples:
            >>> it = from_items([0, 1, 2]).filter(lambda x: x > 0)
            >>> next(it.gather_sync())
            ... [1, 2]
        """
        return self._with_transform(lambda local_it: local_it.filter(fn),
                                    ".filter()")

    def batch(self, n: int) -> "ParallelIterator[List[T]]":
        """Remotely batch together items in this iterator.

        Args:
            n (int): Number of items to batch together.

        Examples:
            >>> next(from_range(10, 1).batch(4).gather_sync())
            ... [0, 1, 2, 3]
        """
        return self._with_transform(lambda local_it: local_it.batch(n),
                                    ".batch({})".format(n))

    def flatten(self) -> "ParallelIterator[T[0]]":
        """Flatten batches of items into individual items.

        Examples:
            >>> next(from_range(10, 1).batch(4).flatten())
            ... 0
        """
        return self._with_transform(lambda local_it: local_it.flatten(),
                                    ".flatten()")

    def combine(self, fn: Callable[[T], List[U]]) -> "ParallelIterator[U]":
        """Transform and then combine items horizontally.

        This is the equivalent of for_each(fn).flatten() (flat map).
        """
        it = self.for_each(fn).flatten()
        it.name = self.name + ".combine()"
        return it

    def local_shuffle(self, shuffle_buffer_size: int,
                      seed: int = None) -> "ParallelIterator[T]":
        """Remotely shuffle items of each shard independently

        Args:
            shuffle_buffer_size (int): The algorithm fills a buffer with
                shuffle_buffer_size elements and randomly samples elements from
                this buffer, replacing the selected elements with new elements.
                For perfect shuffling, this argument should be greater than or
                equal to the largest iterator size.
            seed (int): Seed to use for
                randomness. Default value is None.

        Returns:
            A ParallelIterator with a local shuffle applied on the base
            iterator

        Examples:
            >>> it = from_range(10, 1).local_shuffle(shuffle_buffer_size=2)
            >>> it = it.gather_sync()
            >>> next(it)
            0
            >>> next(it)
            2
            >>> next(it)
            3
            >>> next(it)
            1
        """
        return self._with_transform(
            lambda local_it: local_it.shuffle(shuffle_buffer_size, seed),
            ".local_shuffle(shuffle_buffer_size={}, seed={})".format(
                shuffle_buffer_size,
                str(seed) if seed is not None else "None"))

    def repartition(self, num_partitions: int,
                    batch_time: int = 10) -> "ParallelIterator[T]":
        """Returns a new ParallelIterator instance with num_partitions shards.

        The new iterator contains the same data in this instance except with
        num_partitions shards. The data is split in round-robin fashion for
        the new ParallelIterator.

        Args:
            num_partitions (int): The number of shards to use for the new
                ParallelIterator
            batch_time (int): Batches items for batch_time milliseconds
                on each shard before retrieving it.
                Increasing batch_time reduces latency but improves throughput.

        Returns:
            A ParallelIterator with num_partitions number of shards and the
            data of this ParallelIterator split round-robin among the new
            number of shards.

        Examples:
            >>> it = from_range(8, 2)
            >>> it = it.repartition(3)
            >>> list(it.get_shard(0))
            [0, 4, 3, 7]
            >>> list(it.get_shard(1))
            [1, 5]
            >>> list(it.get_shard(2))
            [2, 6]
        """

        # initialize the local iterators for all the actors
        all_actors = []
        for actor_set in self.actor_sets:
            actor_set.init_actors()
            all_actors.extend(actor_set.actors)

        def base_iterator(num_partitions, partition_index, timeout=None):
            futures = {}
            for a in all_actors:
                futures[a.par_iter_slice_batch.remote(
                    step=num_partitions,
                    start=partition_index,
                    batch_time=batch_time)] = a
            while futures:
                pending = list(futures)
                if timeout is None:
                    # First try to do a batch wait for efficiency.
                    ready, _ = ray.wait(
                        pending, num_returns=len(pending), timeout=0)
                    # Fall back to a blocking wait.
                    if not ready:
                        ready, _ = ray.wait(pending, num_returns=1)
                else:
                    ready, _ = ray.wait(
                        pending, num_returns=len(pending), timeout=timeout)
                for obj_id in ready:
                    actor = futures.pop(obj_id)
                    try:
                        batch = ray.get(obj_id)
                        futures[actor.par_iter_slice_batch.remote(
                            step=num_partitions,
                            start=partition_index,
                            batch_time=batch_time)] = actor
                        for item in batch:
                            yield item
                    except StopIteration:
                        pass
                # Always yield after each round of wait with timeout.
                if timeout is not None:
                    yield _NextValueNotReady()

        def make_gen_i(i):
            return lambda: base_iterator(num_partitions, i)

        name = self.name + ".repartition[num_partitions={}]".format(
            num_partitions)

        generators = [make_gen_i(s) for s in range(num_partitions)]
        worker_cls = ray.remote(ParallelIteratorWorker)
        actors = [worker_cls.remote(g, repeat=False) for g in generators]
        # need explicit reference to self so actors in this instance do not die
        return ParallelIterator(
            [_ActorSet(actors, [])], name, parent_iterators=[self])

    def gather_sync(self) -> "LocalIterator[T]":
        """Returns a local iterable for synchronous iteration.

        New items will be fetched from the shards on-demand as the iterator
        is stepped through.

        This is the equivalent of batch_across_shards().flatten().

        Examples:
            >>> it = from_range(100, 1).gather_sync()
            >>> next(it)
            ... 0
            >>> next(it)
            ... 1
            >>> next(it)
            ... 2
        """
        it = self.batch_across_shards().flatten()
        it.name = "{}.gather_sync()".format(self)
        return it

    def batch_across_shards(self) -> "LocalIterator[List[T]]":
        """Iterate over the results of multiple shards in parallel.

        Examples:
            >>> it = from_iterators([range(3), range(3)])
            >>> next(it.batch_across_shards())
            ... [0, 0]
        """

        def base_iterator(timeout=None):
            active = []
            for actor_set in self.actor_sets:
                actor_set.init_actors()
                active.extend(actor_set.actors)
            futures = [a.par_iter_next.remote() for a in active]
            while active:
                try:
                    yield ray.get(futures, timeout=timeout)
                    futures = [a.par_iter_next.remote() for a in active]
                    # Always yield after each round of gets with timeout.
                    if timeout is not None:
                        yield _NextValueNotReady()
                except TimeoutError:
                    yield _NextValueNotReady()
                except StopIteration:
                    # Find and remove the actor that produced StopIteration.
                    results = []
                    for a, f in zip(list(active), futures):
                        try:
                            results.append(ray.get(f))
                        except StopIteration:
                            active.remove(a)
                    if results:
                        yield results
                    futures = [a.par_iter_next.remote() for a in active]

        name = "{}.batch_across_shards()".format(self)
        return LocalIterator(base_iterator, SharedMetrics(), name=name)

<<<<<<< HEAD
    def gather_async(self, batch_time: int = 10,
                     pipeline_queue_depth: int = 1) -> "LocalIterator[T]":
=======
    def gather_async(self, num_async=1) -> "LocalIterator[T]":
>>>>>>> cd003706
        """Returns a local iterable for asynchronous iteration.

        New items will be fetched from the shards asynchronously as soon as
        the previous one is computed. Items arrive in non-deterministic order.

        Arguments:
<<<<<<< HEAD
            batch_time (int): Batches items for batch_time milliseconds
                on each shard before retrieving it.
                Increasing batch_time reduces latency but improves throughput.
            pipeline_queue_depth (int): The max number of async requests in
                flight per actor. Increasing this improves the amount of
                pipeline parallelism in the iterator.
=======
            num_async (int): The max number of async requests in flight
                per actor. Increasing this improves the amount of pipeline
                parallelism in the iterator.
>>>>>>> cd003706

        Examples:
            >>> it = from_range(100, 1).gather_async()
            >>> next(it)
            ... 3
            >>> next(it)
            ... 0
            >>> next(it)
            ... 1
        """

<<<<<<< HEAD
        if pipeline_queue_depth < 1:
=======
        if num_async < 1:
>>>>>>> cd003706
            raise ValueError("queue depth must be positive")
        if batch_time <= 0:
            raise ValueError("batch time must be positive")

        # Forward reference to the returned iterator.
        local_iter = None

        def base_iterator(timeout=None):
            all_actors = []
            for actor_set in self.actor_sets:
                actor_set.init_actors()
                all_actors.extend(actor_set.actors)
            futures = {}
<<<<<<< HEAD
            for _ in range(pipeline_queue_depth):
=======
            for _ in range(num_async):
>>>>>>> cd003706
                for a in all_actors:
                    futures[a.par_iter_next_batch.remote(batch_time)] = a
            while futures:
                pending = list(futures)
                if timeout is None:
                    # First try to do a batch wait for efficiency.
                    ready, _ = ray.wait(
                        pending, num_returns=len(pending), timeout=0)
                    # Fall back to a blocking wait.
                    if not ready:
                        ready, _ = ray.wait(pending, num_returns=1)
                else:
                    ready, _ = ray.wait(
                        pending, num_returns=len(pending), timeout=timeout)
                for obj_id in ready:
                    actor = futures.pop(obj_id)
                    try:
                        local_iter.shared_metrics.get().current_actor = actor
                        batch = ray.get(obj_id)
                        futures[actor.par_iter_next_batch.remote(
                            batch_time)] = actor
                        for item in batch:
                            yield item
                    except StopIteration:
                        pass
                # Always yield after each round of wait with timeout.
                if timeout is not None:
                    yield _NextValueNotReady()

        name = "{}.gather_async()".format(self)
        local_iter = LocalIterator(base_iterator, SharedMetrics(), name=name)
        return local_iter

    def take(self, n: int) -> List[T]:
        """Return up to the first n items from this iterator."""
        return self.gather_sync().take(n)

    def show(self, n: int = 20):
        """Print up to the first n items from this iterator."""
        return self.gather_sync().show(n)

    def union(self, other: "ParallelIterator[T]") -> "ParallelIterator[T]":
        """Return an iterator that is the union of this and the other."""
        if not isinstance(other, ParallelIterator):
            raise ValueError(
                "other must be of type ParallelIterator, got {}".format(
                    type(other)))
        actor_sets = []
        actor_sets.extend(self.actor_sets)
        actor_sets.extend(other.actor_sets)
        # if one of these iterators is a result of a repartition, we need to
        # keep an explicit reference to its parent iterator
        return ParallelIterator(
            actor_sets,
            "ParallelUnion[{}, {}]".format(self, other),
            parent_iterators=self.parent_iterators + other.parent_iterators)

    def select_shards(self,
                      shards_to_keep: List[int]) -> "ParallelIterator[T]":
        """Return a child iterator that only iterates over given shards.

        It is the user's responsibility to ensure child iterators are operating
        over disjoint sub-sets of this iterator's shards.
        """
        if len(self.actor_sets) > 1:
            raise ValueError("select_shards() is not allowed after union()")
        if len(shards_to_keep) == 0:
            raise ValueError("at least one shard must be selected")
        old_actor_set = self.actor_sets[0]
        new_actors = [
            a for (i, a) in enumerate(old_actor_set.actors)
            if i in shards_to_keep
        ]
        assert len(new_actors) == len(shards_to_keep), "Invalid actor index"
        new_actor_set = _ActorSet(new_actors, old_actor_set.transforms)
        return ParallelIterator(
            [new_actor_set],
            "{}.select_shards({} total)".format(self, len(shards_to_keep)),
            parent_iterators=self.parent_iterators)

    def num_shards(self) -> int:
        """Return the number of worker actors backing this iterator."""
        return sum(len(a.actors) for a in self.actor_sets)

    def shards(self) -> List["LocalIterator[T]"]:
        """Return the list of all shards."""
        return [self.get_shard(i) for i in range(self.num_shards())]

    def get_shard(self,
                  shard_index: int,
                  batch_time: int = 10,
                  pipeline_queue_depth: int = 1) -> "LocalIterator[T]":
        """Return a local iterator for the given shard.

        The iterator is guaranteed to be serializable and can be passed to
        remote tasks or actors.

        Arguments:
            shard_index (int): Index of the shard to gather.
            batch_time (int): Batches items for batch_time milliseconds
                before retrieving it.
                Increasing batch_time reduces latency but improves throughput.
            pipeline_queue_depth (int): The max number of requests in flight.
                Increasing this improves the amount of pipeline
                parallelism in the iterator.
        """
        a, t = None, None
        i = shard_index
        for actor_set in self.actor_sets:
            if i < len(actor_set.actors):
                a = actor_set.actors[i]
                t = actor_set.transforms
                break
            else:
                i -= len(actor_set.actors)
        if a is None:
            raise ValueError("Shard index out of range", shard_index,
                             self.num_shards())

        def base_iterator(timeout=None):
            queue = collections.deque()
            ray.get(a.par_iter_init.remote(t))
            for _ in range(pipeline_queue_depth):
                queue.append(a.par_iter_next_batch.remote(batch_time))
            while True:
                try:
                    batch = ray.get(queue.popleft(), timeout=timeout)
                    queue.append(a.par_iter_next_batch.remote(batch_time))
                    for item in batch:
                        yield item
                    # Always yield after each round of gets with timeout.
                    if timeout is not None:
                        yield _NextValueNotReady()
                except TimeoutError:
                    yield _NextValueNotReady()
                except StopIteration:
                    break

        name = self.name + ".shard[{}]".format(shard_index)
        return LocalIterator(base_iterator, SharedMetrics(), name=name)


class LocalIterator(Generic[T]):
    """An iterator over a single shard of data.

    It implements similar transformations as ParallelIterator[T], but the
    transforms will be applied locally and not remotely in parallel.

    This class is **serializable** and can be passed to other remote
    tasks and actors. However, it should be read from at most one process at
    a time."""

    # If a function passed to LocalIterator.for_each() has this method,
    # we will call it at the beginning of each data fetch call. This can be
    # used to measure the underlying wait latency for measurement purposes.
    ON_FETCH_START_HOOK_NAME = "_on_fetch_start"

    thread_local = threading.local()

    def __init__(self,
                 base_iterator: Callable[[], Iterable[T]],
                 shared_metrics: SharedMetrics,
                 local_transforms: List[Callable[[Iterable], Any]] = None,
                 timeout: int = None,
                 name=None):
        """Create a local iterator (this is an internal function).

        Args:
            base_iterator (func): A function that produces the base iterator.
                This is a function so that we can ensure LocalIterator is
                serializable.
            shared_metrics (SharedMetrics): Existing metrics context or a new
                context. Should be the same for each chained iterator.
            local_transforms (list): A list of transformation functions to be
                applied on top of the base iterator. When iteration begins, we
                create the base iterator and apply these functions. This lazy
                creation ensures LocalIterator is serializable until you start
                iterating over it.
            timeout (int): Optional timeout in seconds for this iterator, after
                which _NextValueNotReady will be returned. This avoids
                blocking.
            name (str): Optional name for this iterator.
        """
        assert isinstance(shared_metrics, SharedMetrics)
        self.base_iterator = base_iterator
        self.built_iterator = None
        self.local_transforms = local_transforms or []
        self.shared_metrics = shared_metrics
        self.timeout = timeout
        self.name = name or "unknown"

    @staticmethod
    def get_metrics() -> MetricsContext:
        """Return the current metrics context.

        This can only be called within an iterator function."""
        if (not hasattr(LocalIterator.thread_local, "metrics")
                or LocalIterator.thread_local.metrics is None):
            raise ValueError("Cannot access context outside an iterator.")
        return LocalIterator.thread_local.metrics

    def _build_once(self):
        if self.built_iterator is None:
            it = iter(self.base_iterator(self.timeout))
            for fn in self.local_transforms:
                it = fn(it)
            self.built_iterator = it

    @contextmanager
    def _metrics_context(self):
        if hasattr(self.thread_local, "metrics"):
            prev_metrics = self.thread_local.metrics
        else:
            prev_metrics = None
        try:
            self.thread_local.metrics = self.shared_metrics.get()
            yield
        finally:
            self.thread_local.metrics = prev_metrics

    def __iter__(self):
        self._build_once()
        return self.built_iterator

    def __next__(self):
        self._build_once()
        return next(self.built_iterator)

    def __str__(self):
        return repr(self)

    def __repr__(self):
        return "LocalIterator[{}]".format(self.name)

    def for_each(self, fn: Callable[[T], U], max_concurrency=1,
                 resources=None) -> "LocalIterator[U]":
        if max_concurrency == 1:

            def apply_foreach(it):
                for item in it:
                    if isinstance(item, _NextValueNotReady):
                        yield item
                    else:
                        # Keep retrying the function until it returns a valid
                        # value. This allows for non-blocking functions.
                        while True:
                            with self._metrics_context():
                                result = fn(item)
                            yield result
                            if not isinstance(result, _NextValueNotReady):
                                break
        else:
            if resources is None:
                resources = {}

            def apply_foreach(it):
                cur = []
                remote = ray.remote(fn).options(**resources)
                remote_fn = remote.remote
                for item in it:
                    if isinstance(item, _NextValueNotReady):
                        yield item
                    else:
                        finished, remaining = ray.wait(cur, timeout=0)
                        if max_concurrency and len(
                                remaining) >= max_concurrency:
                            ray.wait(cur, num_returns=(len(finished) + 1))
                        cur.append(remote_fn(item))

                        while len(cur) > 0:
                            to_yield = cur[0]
                            finished, remaining = ray.wait(
                                [to_yield], timeout=0)
                            if finished:
                                cur.pop(0)
                                yield ray.get(to_yield)
                            else:
                                break

                yield from ray.get(cur)

        if hasattr(fn, LocalIterator.ON_FETCH_START_HOOK_NAME):
            unwrapped = apply_foreach

            def add_wait_hooks(it):
                it = unwrapped(it)
                new_item = True
                while True:
                    # Avoids calling on_fetch_start repeatedly if we are
                    # yielding _NextValueNotReady.
                    if new_item:
                        with self._metrics_context():
                            fn._on_fetch_start()
                        new_item = False
                    item = next(it)
                    if not isinstance(item, _NextValueNotReady):
                        new_item = True
                    yield item

            apply_foreach = add_wait_hooks

        return LocalIterator(
            self.base_iterator,
            self.shared_metrics,
            self.local_transforms + [apply_foreach],
            name=self.name + ".for_each()")

    def filter(self, fn: Callable[[T], bool]) -> "LocalIterator[T]":
        def apply_filter(it):
            for item in it:
                with self._metrics_context():
                    if isinstance(item, _NextValueNotReady) or fn(item):
                        yield item

        return LocalIterator(
            self.base_iterator,
            self.shared_metrics,
            self.local_transforms + [apply_filter],
            name=self.name + ".filter()")

    def batch(self, n: int) -> "LocalIterator[List[T]]":
        def apply_batch(it):
            batch = []
            for item in it:
                if isinstance(item, _NextValueNotReady):
                    yield item
                else:
                    batch.append(item)
                    if len(batch) >= n:
                        yield batch
                        batch = []
            if batch:
                yield batch

        return LocalIterator(
            self.base_iterator,
            self.shared_metrics,
            self.local_transforms + [apply_batch],
            name=self.name + ".batch({})".format(n))

    def flatten(self) -> "LocalIterator[T[0]]":
        def apply_flatten(it):
            for item in it:
                if isinstance(item, _NextValueNotReady):
                    yield item
                else:
                    for subitem in item:
                        yield subitem

        return LocalIterator(
            self.base_iterator,
            self.shared_metrics,
            self.local_transforms + [apply_flatten],
            name=self.name + ".flatten()")

    def shuffle(self, shuffle_buffer_size: int,
                seed: int = None) -> "LocalIterator[T]":
        """Shuffle items of this iterator

        Args:
            shuffle_buffer_size (int): The algorithm fills a buffer with
                shuffle_buffer_size elements and randomly samples elements from
                this buffer, replacing the selected elements with new elements.
                For perfect shuffling, this argument should be greater than or
                equal to the largest iterator size.
            seed (int): Seed to use for
                randomness. Default value is None.

        Returns:
            A new LocalIterator with shuffling applied
        """
        shuffle_random = random.Random(seed)

        def apply_shuffle(it):
            buffer = []
            for item in it:
                if isinstance(item, _NextValueNotReady):
                    yield item
                else:
                    buffer.append(item)
                    if len(buffer) >= shuffle_buffer_size:
                        yield buffer.pop(
                            shuffle_random.randint(0,
                                                   len(buffer) - 1))
            while len(buffer) > 0:
                yield buffer.pop(shuffle_random.randint(0, len(buffer) - 1))

        return LocalIterator(
            self.base_iterator,
            self.shared_metrics,
            self.local_transforms + [apply_shuffle],
            name=self.name +
            ".shuffle(shuffle_buffer_size={}, seed={})".format(
                shuffle_buffer_size,
                str(seed) if seed is not None else "None"))

    def combine(self, fn: Callable[[T], List[U]]) -> "LocalIterator[U]":
        it = self.for_each(fn).flatten()
        it.name = self.name + ".combine()"
        return it

    def zip_with_source_actor(self):
        def zip_with_source(item):
            metrics = LocalIterator.get_metrics()
            if metrics.current_actor is None:
                raise ValueError("Could not identify source actor of item")
            return metrics.current_actor, item

        it = self.for_each(zip_with_source)
        it.name = self.name + ".zip_with_source_actor()"
        return it

    def take(self, n: int) -> List[T]:
        """Return up to the first n items from this iterator."""
        out = []
        for item in self:
            out.append(item)
            if len(out) >= n:
                break
        return out

    def show(self, n: int = 20):
        """Print up to the first n items from this iterator."""
        i = 0
        for item in self:
            print(item)
            i += 1
            if i >= n:
                break

    def duplicate(self, n) -> List["LocalIterator[T]"]:
        """Copy this iterator `n` times, duplicating the data.

        The child iterators will be prioritized by how much of the parent
        stream they have consumed. That is, we will not allow children to fall
        behind, since that can cause infinite memory buildup in this operator.

        Returns:
            List[LocalIterator[T]]: child iterators that each have a copy
                of the data of this iterator.
        """

        if n < 2:
            raise ValueError("Number of copies must be >= 2")

        queues = []
        for _ in range(n):
            queues.append(collections.deque())

        def fill_next(timeout):
            self.timeout = timeout
            item = next(self)
            for q in queues:
                q.append(item)

        def make_next(i):
            def gen(timeout):
                while True:
<<<<<<< HEAD
                    try:
                        if len(queues[i]) == 0:
                            fill_next(timeout)
                        yield queues[i].popleft()
                    except StopIteration:
                        break
=======
                    my_len = len(queues[i])
                    max_len = max(len(q) for q in queues)
                    # Yield to let other iterators that have fallen behind
                    # process more items.
                    if my_len < max_len:
                        yield _NextValueNotReady()
                    else:
                        if len(queues[i]) == 0:
                            fill_next(timeout)
                        yield queues[i].popleft()
>>>>>>> cd003706

            return gen

        iterators = []
        for i in range(n):
            iterators.append(
                LocalIterator(
                    make_next(i),
                    self.shared_metrics, [],
                    name=self.name + ".duplicate[{}]".format(i)))

        return iterators

    def union(self, *others: "LocalIterator[T]",
              deterministic: bool = False) -> "LocalIterator[T]":
        """Return an iterator that is the union of this and the others.

        If deterministic=True, we alternate between reading from one iterator
        and the others. Otherwise we return items from iterators as they
        become ready.
        """

        for it in others:
            if not isinstance(it, LocalIterator):
                raise ValueError(
                    "other must be of type LocalIterator, got {}".format(
                        type(it)))

        timeout = None if deterministic else 0

        active = []
        parent_iters = [self] + list(others)
        shared_metrics = SharedMetrics(
            parents=[p.shared_metrics for p in parent_iters])
        for it in parent_iters:
            active.append(
                LocalIterator(
                    it.base_iterator,
                    shared_metrics,
                    it.local_transforms,
                    timeout=timeout))

        def build_union(timeout=None):
            while True:
                for it in list(active):
                    try:
                        item = next(it)
                        if isinstance(item, _NextValueNotReady):
                            if timeout is not None:
                                yield item
                        else:
                            yield item
                    except StopIteration:
                        active.remove(it)
                if not active:
                    break

        return LocalIterator(
            build_union,
            shared_metrics, [],
            name="LocalUnion[{}, {}]".format(self, ", ".join(map(str,
                                                                 others))))


class ParallelIteratorWorker(object):
    """Worker actor for a ParallelIterator.

    Actors that are passed to iter.from_actors() must subclass this interface.
    """

    def __init__(self, item_generator: Any, repeat: bool):
        """Create an iterator worker.

        Subclasses must call this init function.

        Args:
            item_generator (obj): A Python generator objects or lambda function
                that produces a generator when called. We allow lambda
                functions since the generator itself might not be serializable,
                but a lambda that returns it can be.
            repeat (bool): Whether to loop over the iterator forever.
        """

        def make_iterator():
            if callable(item_generator):
                return item_generator()
            else:
                return item_generator

        if repeat:

            def cycle():
                while True:
                    it = make_iterator()
                    for item in it:
                        yield item

            self.item_generator = cycle()
        else:
            self.item_generator = make_iterator()

        self.transforms = []
        self.local_it = None
        self.next_ith_buffer = None

    def par_iter_init(self, transforms):
        """Implements ParallelIterator worker init."""
        it = LocalIterator(lambda timeout: self.item_generator,
                           SharedMetrics())
        for fn in transforms:
            it = fn(it)
            assert it is not None, fn
        self.local_it = iter(it)

    def par_iter_next(self):
        """Implements ParallelIterator worker item fetch."""
        assert self.local_it is not None, "must call par_iter_init()"
        return next(self.local_it)

    def par_iter_next_batch(self, batch_time: int):
        """Batches par_iter_next."""
        buffer = []
        t_end = time.time() + (0.001 * batch_time)
        while time.time() < t_end:
            try:
                buffer.append(self.par_iter_next())
            except StopIteration:
                if len(buffer) == 0:
                    raise StopIteration
                else:
                    pass
        return buffer

    def par_iter_slice(self, step: int, start: int):
        """Iterates in increments of step starting from start."""
        assert self.local_it is not None, "must call par_iter_init()"

        if self.next_ith_buffer is None:
            self.next_ith_buffer = collections.defaultdict(list)

        index_buffer = self.next_ith_buffer[start]
        if len(index_buffer) > 0:
            return index_buffer.pop(0)
        else:
            for j in range(step):
                try:
                    val = next(self.local_it)
                    self.next_ith_buffer[j].append(val)
                except StopIteration:
                    pass

            if not self.next_ith_buffer[start]:
                raise StopIteration

        return self.next_ith_buffer[start].pop(0)

    def par_iter_slice_batch(self, step: int, start: int, batch_time: int):
        """Batches par_iter_slice."""
        buffer = []
        t_end = time.time() + (0.001 * batch_time)
        while time.time() < t_end:
            try:
                buffer.append(self.par_iter_slice(step, start))
            except StopIteration:
                if len(buffer) == 0:
                    raise StopIteration
                else:
                    pass
        return buffer


class _NextValueNotReady(Exception):
    """Indicates that a local iterator has no value currently available.

    This is used internally to implement the union() of multiple blocking
    local generators."""
    pass


class _ActorSet(object):
    """Helper class that represents a set of actors and transforms."""

    def __init__(
            self, actors: List["ray.actor.ActorHandle"],
            transforms: List[Callable[["LocalIterator"], "LocalIterator"]]):
        self.actors = actors
        self.transforms = transforms

    def init_actors(self):
        ray.get([a.par_iter_init.remote(self.transforms) for a in self.actors])

    def with_transform(self, fn):
        return _ActorSet(self.actors, self.transforms + [fn])<|MERGE_RESOLUTION|>--- conflicted
+++ resolved
@@ -313,7 +313,7 @@
                 str(seed) if seed is not None else "None"))
 
     def repartition(self, num_partitions: int,
-                    batch_time: int = 10) -> "ParallelIterator[T]":
+                    batch_ms: int = 10) -> "ParallelIterator[T]":
         """Returns a new ParallelIterator instance with num_partitions shards.
 
         The new iterator contains the same data in this instance except with
@@ -323,9 +323,9 @@
         Args:
             num_partitions (int): The number of shards to use for the new
                 ParallelIterator
-            batch_time (int): Batches items for batch_time milliseconds
+            batch_ms (int): Batches items for batch_ms milliseconds
                 on each shard before retrieving it.
-                Increasing batch_time reduces latency but improves throughput.
+                Increasing batch_ms increases latency but improves throughput.
 
         Returns:
             A ParallelIterator with num_partitions number of shards and the
@@ -355,7 +355,7 @@
                 futures[a.par_iter_slice_batch.remote(
                     step=num_partitions,
                     start=partition_index,
-                    batch_time=batch_time)] = a
+                    batch_ms=batch_ms)] = a
             while futures:
                 pending = list(futures)
                 if timeout is None:
@@ -375,7 +375,7 @@
                         futures[actor.par_iter_slice_batch.remote(
                             step=num_partitions,
                             start=partition_index,
-                            batch_time=batch_time)] = actor
+                            batch_ms=batch_ms)] = actor
                         for item in batch:
                             yield item
                     except StopIteration:
@@ -457,30 +457,20 @@
         name = "{}.batch_across_shards()".format(self)
         return LocalIterator(base_iterator, SharedMetrics(), name=name)
 
-<<<<<<< HEAD
-    def gather_async(self, batch_time: int = 10,
-                     pipeline_queue_depth: int = 1) -> "LocalIterator[T]":
-=======
-    def gather_async(self, num_async=1) -> "LocalIterator[T]":
->>>>>>> cd003706
+    def gather_async(self, batch_ms=10, num_async=1) -> "LocalIterator[T]":
         """Returns a local iterable for asynchronous iteration.
 
         New items will be fetched from the shards asynchronously as soon as
         the previous one is computed. Items arrive in non-deterministic order.
 
         Arguments:
-<<<<<<< HEAD
-            batch_time (int): Batches items for batch_time milliseconds
+            batch_ms (int): Batches items for batch_ms milliseconds
                 on each shard before retrieving it.
-                Increasing batch_time reduces latency but improves throughput.
-            pipeline_queue_depth (int): The max number of async requests in
-                flight per actor. Increasing this improves the amount of
-                pipeline parallelism in the iterator.
-=======
+                Increasing batch_ms increases latency but improves throughput.
+                If this value is 0, then items are returned as soon as they are ready.
             num_async (int): The max number of async requests in flight
                 per actor. Increasing this improves the amount of pipeline
                 parallelism in the iterator.
->>>>>>> cd003706
 
         Examples:
             >>> it = from_range(100, 1).gather_async()
@@ -492,13 +482,9 @@
             ... 1
         """
 
-<<<<<<< HEAD
-        if pipeline_queue_depth < 1:
-=======
         if num_async < 1:
->>>>>>> cd003706
             raise ValueError("queue depth must be positive")
-        if batch_time <= 0:
+        if batch_ms < 0:
             raise ValueError("batch time must be positive")
 
         # Forward reference to the returned iterator.
@@ -510,13 +496,9 @@
                 actor_set.init_actors()
                 all_actors.extend(actor_set.actors)
             futures = {}
-<<<<<<< HEAD
-            for _ in range(pipeline_queue_depth):
-=======
             for _ in range(num_async):
->>>>>>> cd003706
                 for a in all_actors:
-                    futures[a.par_iter_next_batch.remote(batch_time)] = a
+                    futures[a.par_iter_next_batch.remote(batch_ms)] = a
             while futures:
                 pending = list(futures)
                 if timeout is None:
@@ -535,7 +517,7 @@
                         local_iter.shared_metrics.get().current_actor = actor
                         batch = ray.get(obj_id)
                         futures[actor.par_iter_next_batch.remote(
-                            batch_time)] = actor
+                            batch_ms)] = actor
                         for item in batch:
                             yield item
                     except StopIteration:
@@ -605,8 +587,8 @@
 
     def get_shard(self,
                   shard_index: int,
-                  batch_time: int = 10,
-                  pipeline_queue_depth: int = 1) -> "LocalIterator[T]":
+                  batch_ms: int = 10,
+                  num_async: int = 1) -> "LocalIterator[T]":
         """Return a local iterator for the given shard.
 
         The iterator is guaranteed to be serializable and can be passed to
@@ -614,13 +596,18 @@
 
         Arguments:
             shard_index (int): Index of the shard to gather.
-            batch_time (int): Batches items for batch_time milliseconds
+            batch_ms (int): Batches items for batch_ms milliseconds
                 before retrieving it.
-                Increasing batch_time reduces latency but improves throughput.
-            pipeline_queue_depth (int): The max number of requests in flight.
+                Increasing batch_ms increases latency but improves throughput.
+                If this value is 0, then items are returned as soon as they are ready.
+            num_async (int): The max number of requests in flight.
                 Increasing this improves the amount of pipeline
                 parallelism in the iterator.
         """
+        if num_async < 1:
+            raise ValueError("queue depth must be positive")
+        if batch_ms < 0:
+            raise ValueError("batch time must be positive")
         a, t = None, None
         i = shard_index
         for actor_set in self.actor_sets:
@@ -637,12 +624,12 @@
         def base_iterator(timeout=None):
             queue = collections.deque()
             ray.get(a.par_iter_init.remote(t))
-            for _ in range(pipeline_queue_depth):
-                queue.append(a.par_iter_next_batch.remote(batch_time))
+            for _ in range(num_async):
+                queue.append(a.par_iter_next_batch.remote(batch_ms))
             while True:
                 try:
                     batch = ray.get(queue.popleft(), timeout=timeout)
-                    queue.append(a.par_iter_next_batch.remote(batch_time))
+                    queue.append(a.par_iter_next_batch.remote(batch_ms))
                     for item in batch:
                         yield item
                     # Always yield after each round of gets with timeout.
@@ -973,14 +960,6 @@
         def make_next(i):
             def gen(timeout):
                 while True:
-<<<<<<< HEAD
-                    try:
-                        if len(queues[i]) == 0:
-                            fill_next(timeout)
-                        yield queues[i].popleft()
-                    except StopIteration:
-                        break
-=======
                     my_len = len(queues[i])
                     max_len = max(len(q) for q in queues)
                     # Yield to let other iterators that have fallen behind
@@ -991,7 +970,6 @@
                         if len(queues[i]) == 0:
                             fill_next(timeout)
                         yield queues[i].popleft()
->>>>>>> cd003706
 
             return gen
 
@@ -1111,19 +1089,22 @@
         assert self.local_it is not None, "must call par_iter_init()"
         return next(self.local_it)
 
-    def par_iter_next_batch(self, batch_time: int):
+    def par_iter_next_batch(self, batch_ms: int):
         """Batches par_iter_next."""
-        buffer = []
-        t_end = time.time() + (0.001 * batch_time)
+        batch = []
+        if batch_ms == 0:
+            batch.append(self.par_iter_next())
+            return batch
+        t_end = time.time() + (0.001 * batch_ms)
         while time.time() < t_end:
             try:
-                buffer.append(self.par_iter_next())
+                batch.append(self.par_iter_next())
             except StopIteration:
-                if len(buffer) == 0:
+                if len(batch) == 0:
                     raise StopIteration
                 else:
                     pass
-        return buffer
+        return batch
 
     def par_iter_slice(self, step: int, start: int):
         """Iterates in increments of step starting from start."""
@@ -1148,19 +1129,22 @@
 
         return self.next_ith_buffer[start].pop(0)
 
-    def par_iter_slice_batch(self, step: int, start: int, batch_time: int):
+    def par_iter_slice_batch(self, step: int, start: int, batch_ms: int):
         """Batches par_iter_slice."""
-        buffer = []
-        t_end = time.time() + (0.001 * batch_time)
+        batch = []
+        if batch_ms == 0:
+            batch.append(self.par_iter_slice(step, start))
+            return batch
+        t_end = time.time() + (0.001 * batch_ms)
         while time.time() < t_end:
             try:
-                buffer.append(self.par_iter_slice(step, start))
+                batch.append(self.par_iter_slice(step, start))
             except StopIteration:
-                if len(buffer) == 0:
+                if len(batch) == 0:
                     raise StopIteration
                 else:
                     pass
-        return buffer
+        return batch
 
 
 class _NextValueNotReady(Exception):
