--- conflicted
+++ resolved
@@ -1,1086 +1,568 @@
-<<<<<<< HEAD
-import atexit
-import threading
-from collections import defaultdict
-from dataclasses import dataclass
-from multiprocessing.pool import ThreadPool
-
-import ray
-
-from dask.core import istask, ishashable, _execute_task
-from dask.system import CPU_COUNT
-from dask.threaded import pack_exception, _thread_get_id
-
-from .callbacks import local_ray_callbacks, unpack_ray_callbacks
-from .common import unpack_object_refs
-from .scheduler_utils import get_async, apply_sync
-
-main_thread = threading.current_thread()
-default_pool = None
-pools = defaultdict(dict)
-pools_lock = threading.Lock()
-
-
-def ray_dask_get(dsk, keys, **kwargs):
-    """
-    A Dask-Ray scheduler. This scheduler will send top-level (non-inlined) Dask
-    tasks to a Ray cluster for execution. The scheduler will wait for the
-    tasks to finish executing, fetch the results, and repackage them into the
-    appropriate Dask collections. This particular scheduler uses a threadpool
-    to submit Ray tasks.
-
-    This can be passed directly to `dask.compute()`, as the scheduler:
-
-    >>> dask.compute(obj, scheduler=ray_dask_get)
-
-    You can override the currently active global Dask-Ray callbacks (e.g.
-    supplied via a context manager), the number of threads to use when
-    submitting the Ray tasks, or the threadpool used to submit Ray tasks:
-
-    >>> dask.compute(
-            obj,
-            scheduler=ray_dask_get,
-            ray_callbacks=some_ray_dask_callbacks,
-            num_workers=8,
-            pool=some_cool_pool,
-        )
-
-    Args:
-        dsk (Dict): Dask graph, represented as a task DAG dictionary.
-        keys (List[str]): List of Dask graph keys whose values we wish to
-            compute and return.
-        ray_callbacks (Optional[list[callable]]): Dask-Ray callbacks.
-        num_workers (Optional[int]): The number of worker threads to use in
-            the Ray task submission traversal of the Dask graph.
-        pool (Optional[ThreadPool]): A multiprocessing threadpool to use to
-            submit Ray tasks.
-
-    Returns:
-        Computed values corresponding to the provided keys.
-    """
-    num_workers = kwargs.pop("num_workers", None)
-    pool = kwargs.pop("pool", None)
-    # We attempt to reuse any other thread pools that have been created within
-    # this thread and with the given number of workers. We reuse a global
-    # thread pool if num_workers is not given and we're in the main thread.
-    global default_pool
-    thread = threading.current_thread()
-    if pool is None:
-        with pools_lock:
-            if num_workers is None and thread is main_thread:
-                if default_pool is None:
-                    default_pool = ThreadPool(CPU_COUNT)
-                    atexit.register(default_pool.close)
-                pool = default_pool
-            elif thread in pools and num_workers in pools[thread]:
-                pool = pools[thread][num_workers]
-            else:
-                pool = ThreadPool(num_workers)
-                atexit.register(pool.close)
-                pools[thread][num_workers] = pool
-
-    ray_callbacks = kwargs.pop("ray_callbacks", None)
-    persist = kwargs.pop("ray_persist", False)
-    enable_progress_bar = kwargs.pop("_ray_enable_progress_bar", None)
-
-    with local_ray_callbacks(ray_callbacks) as ray_callbacks:
-        # Unpack the Ray-specific callbacks.
-        (
-            ray_presubmit_cbs,
-            ray_postsubmit_cbs,
-            ray_pretask_cbs,
-            ray_posttask_cbs,
-            ray_postsubmit_all_cbs,
-            ray_finish_cbs,
-        ) = unpack_ray_callbacks(ray_callbacks)
-        # NOTE: We hijack Dask's `get_async` function, injecting a different
-        # task executor.
-        object_refs = get_async(
-            _apply_async_wrapper(
-                pool.apply_async,
-                _rayify_task_wrapper,
-                ray_presubmit_cbs,
-                ray_postsubmit_cbs,
-                ray_pretask_cbs,
-                ray_posttask_cbs,
-            ),
-            len(pool._pool),
-            dsk,
-            keys,
-            get_id=_thread_get_id,
-            pack_exception=pack_exception,
-            **kwargs,
-        )
-        if ray_postsubmit_all_cbs is not None:
-            for cb in ray_postsubmit_all_cbs:
-                cb(object_refs, dsk)
-        # NOTE: We explicitly delete the Dask graph here so object references
-        # are garbage-collected before this function returns, i.e. before all
-        # Ray tasks are done. Otherwise, no intermediate objects will be
-        # cleaned up until all Ray tasks are done.
-        del dsk
-        if persist:
-            result = object_refs
-        else:
-            pb_actor = None
-            if enable_progress_bar:
-                pb_actor = ray.get_actor("_dask_on_ray_pb")
-            result = ray_get_unpack(object_refs, progress_bar_actor=pb_actor)
-        if ray_finish_cbs is not None:
-            for cb in ray_finish_cbs:
-                cb(result)
-
-    # cleanup pools associated with dead threads.
-    with pools_lock:
-        active_threads = set(threading.enumerate())
-        if thread is not main_thread:
-            for t in list(pools):
-                if t not in active_threads:
-                    for p in pools.pop(t).values():
-                        p.close()
-    return result
-
-
-def _apply_async_wrapper(apply_async, real_func, *extra_args, **extra_kwargs):
-    """
-    Wraps the given pool `apply_async` function, hotswapping `real_func` in as
-    the function to be applied and adding `extra_args` and `extra_kwargs` to
-    `real_func`'s call.
-
-    Args:
-        apply_async (callable): The pool function to be wrapped.
-        real_func (callable): The real function that we wish the pool apply
-            function to execute.
-        *extra_args: Extra positional arguments to pass to the `real_func`.
-        **extra_kwargs: Extra keyword arguments to pass to the `real_func`.
-
-    Returns:
-        A wrapper function that will ignore it's first `func` argument and
-        pass `real_func` in its place. To be passed to `dask.local.get_async`.
-    """
-
-    def wrapper(func, args=(), kwds=None, callback=None):  # noqa: M511
-        if not kwds:
-            kwds = {}
-        return apply_async(
-            real_func,
-            args=args + extra_args,
-            kwds=dict(kwds, **extra_kwargs),
-            callback=callback,
-        )
-
-    return wrapper
-
-
-def _rayify_task_wrapper(
-    key,
-    task_info,
-    dumps,
-    loads,
-    get_id,
-    pack_exception,
-    ray_presubmit_cbs,
-    ray_postsubmit_cbs,
-    ray_pretask_cbs,
-    ray_posttask_cbs,
-):
-    """
-    The core Ray-Dask task execution wrapper, to be given to the thread pool's
-    `apply_async` function. Exactly the same as `execute_task`, except that it
-    calls `_rayify_task` on the task instead of `_execute_task`.
-
-    Args:
-        key (str): The Dask graph key whose corresponding task we wish to
-            execute.
-        task_info: The task to execute and its dependencies.
-        dumps (callable): A result serializing function.
-        loads (callable): A task_info deserializing function.
-        get_id (callable): An ID generating function.
-        pack_exception (callable): An exception serializing function.
-        ray_presubmit_cbs (callable): Pre-task submission callbacks.
-        ray_postsubmit_cbs (callable): Post-task submission callbacks.
-        ray_pretask_cbs (callable): Pre-task execution callbacks.
-        ray_posttask_cbs (callable): Post-task execution callbacks.
-
-    Returns:
-        A 3-tuple of the task's key, a literal or a Ray object reference for a
-        Ray task's result, and whether the Ray task submission failed.
-    """
-    try:
-        task, deps = loads(task_info)
-        result = _rayify_task(
-            task,
-            key,
-            deps,
-            ray_presubmit_cbs,
-            ray_postsubmit_cbs,
-            ray_pretask_cbs,
-            ray_posttask_cbs,
-        )
-        id = get_id()
-        result = dumps((result, id))
-        failed = False
-    except BaseException as e:
-        result = pack_exception(e, dumps)
-        failed = True
-    return key, result, failed
-
-
-def _rayify_task(
-    task,
-    key,
-    deps,
-    ray_presubmit_cbs,
-    ray_postsubmit_cbs,
-    ray_pretask_cbs,
-    ray_posttask_cbs,
-):
-    """
-    Rayifies the given task, submitting it as a Ray task to the Ray cluster.
-
-    Args:
-        task (tuple): A Dask graph value, being either a literal, dependency
-            key, Dask task, or a list thereof.
-        key (str): The Dask graph key for the given task.
-        deps (dict): The dependencies of this task.
-        ray_presubmit_cbs (callable): Pre-task submission callbacks.
-        ray_postsubmit_cbs (callable): Post-task submission callbacks.
-        ray_pretask_cbs (callable): Pre-task execution callbacks.
-        ray_posttask_cbs (callable): Post-task execution callbacks.
-
-    Returns:
-        A literal, a Ray object reference representing a submitted task, or a
-        list thereof.
-    """
-    if isinstance(task, list):
-        # Recursively rayify this list. This will still bottom out at the first
-        # actual task encountered, inlining any tasks in that task's arguments.
-        return [
-            _rayify_task(
-                t,
-                key,
-                deps,
-                ray_presubmit_cbs,
-                ray_postsubmit_cbs,
-                ray_pretask_cbs,
-                ray_posttask_cbs,
-            )
-            for t in task
-        ]
-    elif istask(task):
-        # Unpacks and repacks Ray object references and submits the task to the
-        # Ray cluster for execution.
-        if ray_presubmit_cbs is not None:
-            alternate_returns = [cb(task, key, deps) for cb in ray_presubmit_cbs]
-            for alternate_return in alternate_returns:
-                # We don't submit a Ray task if a presubmit callback returns
-                # a non-`None` value, instead we return said value.
-                # NOTE: This returns the first non-None presubmit callback
-                # return value.
-                if alternate_return is not None:
-                    return alternate_return
-
-        func, args = task[0], task[1:]
-        if func is multiple_return_get:
-            return _execute_task(task, deps)
-        # If the function's arguments contain nested object references, we must
-        # unpack said object references into a flat set of arguments so that
-        # Ray properly tracks the object dependencies between Ray tasks.
-        arg_object_refs, repack = unpack_object_refs(args, deps)
-        # Submit the task using a wrapper function.
-        object_refs = dask_task_wrapper.options(
-            name=f"dask:{key!s}",
-            num_returns=(
-                1 if not isinstance(func, MultipleReturnFunc) else func.num_returns
-            ),
-        ).remote(
-            func,
-            repack,
-            key,
-            ray_pretask_cbs,
-            ray_posttask_cbs,
-            *arg_object_refs,
-        )
-
-        if ray_postsubmit_cbs is not None:
-            for cb in ray_postsubmit_cbs:
-                cb(task, key, deps, object_refs)
-
-        return object_refs
-    elif not ishashable(task):
-        return task
-    elif task in deps:
-        return deps[task]
-    else:
-        return task
-
-
-@ray.remote
-def dask_task_wrapper(func, repack, key, ray_pretask_cbs, ray_posttask_cbs, *args):
-    """
-    A Ray remote function acting as a Dask task wrapper. This function will
-    repackage the given flat `args` into its original data structures using
-    `repack`, execute any Dask subtasks within the repackaged arguments
-    (inlined by Dask's optimization pass), and then pass the concrete task
-    arguments to the provide Dask task function, `func`.
-
-    Args:
-        func (callable): The Dask task function to execute.
-        repack (callable): A function that repackages the provided args into
-            the original (possibly nested) Python objects.
-        key (str): The Dask key for this task.
-        ray_pretask_cbs (callable): Pre-task execution callbacks.
-        ray_posttask_cbs (callable): Post-task execution callback.
-        *args (ObjectRef): Ray object references representing the Dask task's
-            arguments.
-
-    Returns:
-        The output of the Dask task. In the context of Ray, a
-        dask_task_wrapper.remote() invocation will return a Ray object
-        reference representing the Ray task's result.
-    """
-    if ray_pretask_cbs is not None:
-        pre_states = [
-            cb(key, args) if cb is not None else None for cb in ray_pretask_cbs
-        ]
-    repacked_args, repacked_deps = repack(args)
-    # Recursively execute Dask-inlined tasks.
-    actual_args = [_execute_task(a, repacked_deps) for a in repacked_args]
-    # Execute the actual underlying Dask task.
-    result = func(*actual_args)
-
-    if ray_posttask_cbs is not None:
-        for cb, pre_state in zip(ray_posttask_cbs, pre_states):
-            if cb is not None:
-                cb(key, result, pre_state)
-
-    return result
-
-
-def render_progress_bar(tracker, object_refs):
-    from tqdm import tqdm
-
-    # At this time, every task should be submitted.
-    total, finished = ray.get(tracker.result.remote())
-    reported_finished_so_far = 0
-    pb_bar = tqdm(total=total, position=0)
-    pb_bar.set_description("")
-
-    ready_refs = []
-
-    while finished < total:
-        submitted, finished = ray.get(tracker.result.remote())
-        pb_bar.update(finished - reported_finished_so_far)
-        reported_finished_so_far = finished
-        ready_refs, _ = ray.wait(
-            object_refs, timeout=0, num_returns=len(object_refs), fetch_local=False
-        )
-        if len(ready_refs) == len(object_refs):
-            break
-        import time
-
-        time.sleep(0.1)
-    pb_bar.close()
-    submitted, finished = ray.get(tracker.result.remote())
-    if submitted != finished:
-        print("Completed. There was state inconsistency.")
-    from pprint import pprint
-
-    pprint(ray.get(tracker.report.remote()))
-
-
-def ray_get_unpack(object_refs, progress_bar_actor=None):
-    """
-    Unpacks object references, gets the object references, and repacks.
-    Traverses arbitrary data structures.
-
-    Args:
-        object_refs: A (potentially nested) Python object containing Ray object
-            references.
-
-    Returns:
-        The input Python object with all contained Ray object references
-        resolved with their concrete values.
-    """
-
-    def get_result(object_refs):
-        if progress_bar_actor:
-            render_progress_bar(progress_bar_actor, object_refs)
-        return ray.get(object_refs)
-
-    if isinstance(object_refs, tuple):
-        object_refs = list(object_refs)
-
-    if isinstance(object_refs, list) and any(
-        not isinstance(x, ray.ObjectRef) for x in object_refs
-    ):
-        # We flatten the object references before calling ray.get(), since Dask
-        # loves to nest collections in nested tuples and Ray expects a flat
-        # list of object references. We repack the results after ray.get()
-        # completes.
-        object_refs, repack = unpack_object_refs(*object_refs)
-        computed_result = get_result(object_refs)
-        return repack(computed_result)
-    else:
-        return get_result(object_refs)
-
-
-def ray_dask_get_sync(dsk, keys, **kwargs):
-    """
-    A synchronous Dask-Ray scheduler. This scheduler will send top-level
-    (non-inlined) Dask tasks to a Ray cluster for execution. The scheduler will
-    wait for the tasks to finish executing, fetch the results, and repackage
-    them into the appropriate Dask collections. This particular scheduler
-    submits Ray tasks synchronously, which can be useful for debugging.
-
-    This can be passed directly to `dask.compute()`, as the scheduler:
-
-    >>> dask.compute(obj, scheduler=ray_dask_get_sync)
-
-    You can override the currently active global Dask-Ray callbacks (e.g.
-    supplied via a context manager):
-
-    >>> dask.compute(
-            obj,
-            scheduler=ray_dask_get_sync,
-            ray_callbacks=some_ray_dask_callbacks,
-        )
-
-    Args:
-        dsk (Dict): Dask graph, represented as a task DAG dictionary.
-        keys (List[str]): List of Dask graph keys whose values we wish to
-            compute and return.
-
-    Returns:
-        Computed values corresponding to the provided keys.
-    """
-
-    ray_callbacks = kwargs.pop("ray_callbacks", None)
-    persist = kwargs.pop("ray_persist", False)
-
-    with local_ray_callbacks(ray_callbacks) as ray_callbacks:
-        # Unpack the Ray-specific callbacks.
-        (
-            ray_presubmit_cbs,
-            ray_postsubmit_cbs,
-            ray_pretask_cbs,
-            ray_posttask_cbs,
-            ray_postsubmit_all_cbs,
-            ray_finish_cbs,
-        ) = unpack_ray_callbacks(ray_callbacks)
-        # NOTE: We hijack Dask's `get_async` function, injecting a different
-        # task executor.
-        object_refs = get_async(
-            _apply_async_wrapper(
-                apply_sync,
-                _rayify_task_wrapper,
-                ray_presubmit_cbs,
-                ray_postsubmit_cbs,
-                ray_pretask_cbs,
-                ray_posttask_cbs,
-            ),
-            1,
-            dsk,
-            keys,
-            **kwargs,
-        )
-        if ray_postsubmit_all_cbs is not None:
-            for cb in ray_postsubmit_all_cbs:
-                cb(object_refs, dsk)
-        # NOTE: We explicitly delete the Dask graph here so object references
-        # are garbage-collected before this function returns, i.e. before all
-        # Ray tasks are done. Otherwise, no intermediate objects will be
-        # cleaned up until all Ray tasks are done.
-        del dsk
-        if persist:
-            result = object_refs
-        else:
-            result = ray_get_unpack(object_refs)
-        if ray_finish_cbs is not None:
-            for cb in ray_finish_cbs:
-                cb(result)
-
-        return result
-
-
-@dataclass
-class MultipleReturnFunc:
-    func: callable
-    num_returns: int
-
-    def __call__(self, *args, **kwargs):
-        return self.func(*args, **kwargs)
-
-
-def multiple_return_get(multiple_returns, idx):
-    return multiple_returns[idx]
-=======
-import atexit
-import threading
-from collections import defaultdict
-from dataclasses import dataclass
-from multiprocessing.pool import ThreadPool
-from typing import Optional
-
-import ray
-
-import dask
-from dask.core import istask, ishashable, _execute_task
-from dask.system import CPU_COUNT
-from dask.threaded import pack_exception, _thread_get_id
-
-from ray.util.dask.callbacks import local_ray_callbacks, unpack_ray_callbacks
-from ray.util.dask.common import unpack_object_refs
-from ray.util.dask.scheduler_utils import get_async, apply_sync
-
-main_thread = threading.current_thread()
-default_pool = None
-pools = defaultdict(dict)
-pools_lock = threading.Lock()
-
-
-def enable_dask_on_ray(
-    shuffle: Optional[str] = "tasks",
-    use_shuffle_optimization: Optional[bool] = True,
-) -> dask.config.set:
-    """
-    Enable Dask-on-Ray scheduler. This helper sets the Dask-on-Ray scheduler
-    as the default Dask scheduler in the Dask config. By default, it will also
-    cause the task-based shuffle to be used for any Dask shuffle operations
-    (required for multi-node Ray clusters, not sharing a filesystem), and will
-    enable a Ray-specific shuffle optimization.
-
-    >>> enable_dask_on_ray()
-    >>> ddf.compute()  # <-- will use the Dask-on-Ray scheduler.
-
-    If used as a context manager, the Dask-on-Ray scheduler will only be used
-    within the context's scope.
-
-    >>> with enable_dask_on_ray():
-    ...     ddf.compute()  # <-- will use the Dask-on-Ray scheduler.
-    >>> ddf.compute()  # <-- won't use the Dask-on-Ray scheduler.
-
-    Args:
-        shuffle: The shuffle method used by Dask, either "tasks" or
-            "disk". This should be "tasks" if using a multi-node Ray cluster.
-            Defaults to "tasks".
-        use_shuffle_optimization: Enable our custom Ray-specific shuffle
-            optimization. Defaults to True.
-    Returns:
-        The Dask config object, which can be used as a context manager to limit
-        the scope of the Dask-on-Ray scheduler to the corresponding context.
-    """
-    if use_shuffle_optimization:
-        from ray.util.dask.optimizations import dataframe_optimize
-    else:
-        dataframe_optimize = None
-    # Manually set the global Dask scheduler config.
-    # We also force the task-based shuffle to be used since the disk-based
-    # shuffle doesn't work for a multi-node Ray cluster that doesn't share
-    # the filesystem.
-    return dask.config.set(
-        scheduler=ray_dask_get, shuffle=shuffle, dataframe_optimize=dataframe_optimize
-    )
-
-
-def disable_dask_on_ray():
-    """
-    Unsets the scheduler, shuffle method, and DataFrame optimizer.
-    """
-    return dask.config.set(scheduler=None, shuffle=None, dataframe_optimize=None)
-
-
-def ray_dask_get(dsk, keys, **kwargs):
-    """
-    A Dask-Ray scheduler. This scheduler will send top-level (non-inlined) Dask
-    tasks to a Ray cluster for execution. The scheduler will wait for the
-    tasks to finish executing, fetch the results, and repackage them into the
-    appropriate Dask collections. This particular scheduler uses a threadpool
-    to submit Ray tasks.
-
-    This can be passed directly to `dask.compute()`, as the scheduler:
-
-    >>> dask.compute(obj, scheduler=ray_dask_get)
-
-    You can override the currently active global Dask-Ray callbacks (e.g.
-    supplied via a context manager), the number of threads to use when
-    submitting the Ray tasks, or the threadpool used to submit Ray tasks:
-
-    >>> dask.compute(
-            obj,
-            scheduler=ray_dask_get,
-            ray_callbacks=some_ray_dask_callbacks,
-            num_workers=8,
-            pool=some_cool_pool,
-        )
-
-    Args:
-        dsk (Dict): Dask graph, represented as a task DAG dictionary.
-        keys (List[str]): List of Dask graph keys whose values we wish to
-            compute and return.
-        ray_callbacks (Optional[list[callable]]): Dask-Ray callbacks.
-        num_workers (Optional[int]): The number of worker threads to use in
-            the Ray task submission traversal of the Dask graph.
-        pool (Optional[ThreadPool]): A multiprocessing threadpool to use to
-            submit Ray tasks.
-
-    Returns:
-        Computed values corresponding to the provided keys.
-    """
-    num_workers = kwargs.pop("num_workers", None)
-    pool = kwargs.pop("pool", None)
-    # We attempt to reuse any other thread pools that have been created within
-    # this thread and with the given number of workers. We reuse a global
-    # thread pool if num_workers is not given and we're in the main thread.
-    global default_pool
-    thread = threading.current_thread()
-    if pool is None:
-        with pools_lock:
-            if num_workers is None and thread is main_thread:
-                if default_pool is None:
-                    default_pool = ThreadPool(CPU_COUNT)
-                    atexit.register(default_pool.close)
-                pool = default_pool
-            elif thread in pools and num_workers in pools[thread]:
-                pool = pools[thread][num_workers]
-            else:
-                pool = ThreadPool(num_workers)
-                atexit.register(pool.close)
-                pools[thread][num_workers] = pool
-
-    ray_callbacks = kwargs.pop("ray_callbacks", None)
-    persist = kwargs.pop("ray_persist", False)
-    enable_progress_bar = kwargs.pop("_ray_enable_progress_bar", None)
-
-    with local_ray_callbacks(ray_callbacks) as ray_callbacks:
-        # Unpack the Ray-specific callbacks.
-        (
-            ray_presubmit_cbs,
-            ray_postsubmit_cbs,
-            ray_pretask_cbs,
-            ray_posttask_cbs,
-            ray_postsubmit_all_cbs,
-            ray_finish_cbs,
-        ) = unpack_ray_callbacks(ray_callbacks)
-        # NOTE: We hijack Dask's `get_async` function, injecting a different
-        # task executor.
-        object_refs = get_async(
-            _apply_async_wrapper(
-                pool.apply_async,
-                _rayify_task_wrapper,
-                ray_presubmit_cbs,
-                ray_postsubmit_cbs,
-                ray_pretask_cbs,
-                ray_posttask_cbs,
-            ),
-            len(pool._pool),
-            dsk,
-            keys,
-            get_id=_thread_get_id,
-            pack_exception=pack_exception,
-            **kwargs,
-        )
-        if ray_postsubmit_all_cbs is not None:
-            for cb in ray_postsubmit_all_cbs:
-                cb(object_refs, dsk)
-        # NOTE: We explicitly delete the Dask graph here so object references
-        # are garbage-collected before this function returns, i.e. before all
-        # Ray tasks are done. Otherwise, no intermediate objects will be
-        # cleaned up until all Ray tasks are done.
-        del dsk
-        if persist:
-            result = object_refs
-        else:
-            pb_actor = None
-            if enable_progress_bar:
-                pb_actor = ray.get_actor("_dask_on_ray_pb")
-            result = ray_get_unpack(object_refs, progress_bar_actor=pb_actor)
-        if ray_finish_cbs is not None:
-            for cb in ray_finish_cbs:
-                cb(result)
-
-    # cleanup pools associated with dead threads.
-    with pools_lock:
-        active_threads = set(threading.enumerate())
-        if thread is not main_thread:
-            for t in list(pools):
-                if t not in active_threads:
-                    for p in pools.pop(t).values():
-                        p.close()
-    return result
-
-
-def _apply_async_wrapper(apply_async, real_func, *extra_args, **extra_kwargs):
-    """
-    Wraps the given pool `apply_async` function, hotswapping `real_func` in as
-    the function to be applied and adding `extra_args` and `extra_kwargs` to
-    `real_func`'s call.
-
-    Args:
-        apply_async (callable): The pool function to be wrapped.
-        real_func (callable): The real function that we wish the pool apply
-            function to execute.
-        *extra_args: Extra positional arguments to pass to the `real_func`.
-        **extra_kwargs: Extra keyword arguments to pass to the `real_func`.
-
-    Returns:
-        A wrapper function that will ignore it's first `func` argument and
-        pass `real_func` in its place. To be passed to `dask.local.get_async`.
-    """
-
-    def wrapper(func, args=(), kwds=None, callback=None):  # noqa: M511
-        if not kwds:
-            kwds = {}
-        return apply_async(
-            real_func,
-            args=args + extra_args,
-            kwds=dict(kwds, **extra_kwargs),
-            callback=callback,
-        )
-
-    return wrapper
-
-
-def _rayify_task_wrapper(
-    key,
-    task_info,
-    dumps,
-    loads,
-    get_id,
-    pack_exception,
-    ray_presubmit_cbs,
-    ray_postsubmit_cbs,
-    ray_pretask_cbs,
-    ray_posttask_cbs,
-):
-    """
-    The core Ray-Dask task execution wrapper, to be given to the thread pool's
-    `apply_async` function. Exactly the same as `execute_task`, except that it
-    calls `_rayify_task` on the task instead of `_execute_task`.
-
-    Args:
-        key (str): The Dask graph key whose corresponding task we wish to
-            execute.
-        task_info: The task to execute and its dependencies.
-        dumps (callable): A result serializing function.
-        loads (callable): A task_info deserializing function.
-        get_id (callable): An ID generating function.
-        pack_exception (callable): An exception serializing function.
-        ray_presubmit_cbs (callable): Pre-task submission callbacks.
-        ray_postsubmit_cbs (callable): Post-task submission callbacks.
-        ray_pretask_cbs (callable): Pre-task execution callbacks.
-        ray_posttask_cbs (callable): Post-task execution callbacks.
-
-    Returns:
-        A 3-tuple of the task's key, a literal or a Ray object reference for a
-        Ray task's result, and whether the Ray task submission failed.
-    """
-    try:
-        task, deps = loads(task_info)
-        result = _rayify_task(
-            task,
-            key,
-            deps,
-            ray_presubmit_cbs,
-            ray_postsubmit_cbs,
-            ray_pretask_cbs,
-            ray_posttask_cbs,
-        )
-        id = get_id()
-        result = dumps((result, id))
-        failed = False
-    except BaseException as e:
-        result = pack_exception(e, dumps)
-        failed = True
-    return key, result, failed
-
-
-def _rayify_task(
-    task,
-    key,
-    deps,
-    ray_presubmit_cbs,
-    ray_postsubmit_cbs,
-    ray_pretask_cbs,
-    ray_posttask_cbs,
-):
-    """
-    Rayifies the given task, submitting it as a Ray task to the Ray cluster.
-
-    Args:
-        task (tuple): A Dask graph value, being either a literal, dependency
-            key, Dask task, or a list thereof.
-        key (str): The Dask graph key for the given task.
-        deps (dict): The dependencies of this task.
-        ray_presubmit_cbs (callable): Pre-task submission callbacks.
-        ray_postsubmit_cbs (callable): Post-task submission callbacks.
-        ray_pretask_cbs (callable): Pre-task execution callbacks.
-        ray_posttask_cbs (callable): Post-task execution callbacks.
-
-    Returns:
-        A literal, a Ray object reference representing a submitted task, or a
-        list thereof.
-    """
-    if isinstance(task, list):
-        # Recursively rayify this list. This will still bottom out at the first
-        # actual task encountered, inlining any tasks in that task's arguments.
-        return [
-            _rayify_task(
-                t,
-                key,
-                deps,
-                ray_presubmit_cbs,
-                ray_postsubmit_cbs,
-                ray_pretask_cbs,
-                ray_posttask_cbs,
-            )
-            for t in task
-        ]
-    elif istask(task):
-        # Unpacks and repacks Ray object references and submits the task to the
-        # Ray cluster for execution.
-        if ray_presubmit_cbs is not None:
-            alternate_returns = [cb(task, key, deps) for cb in ray_presubmit_cbs]
-            for alternate_return in alternate_returns:
-                # We don't submit a Ray task if a presubmit callback returns
-                # a non-`None` value, instead we return said value.
-                # NOTE: This returns the first non-None presubmit callback
-                # return value.
-                if alternate_return is not None:
-                    return alternate_return
-
-        func, args = task[0], task[1:]
-        if func is multiple_return_get:
-            return _execute_task(task, deps)
-        # If the function's arguments contain nested object references, we must
-        # unpack said object references into a flat set of arguments so that
-        # Ray properly tracks the object dependencies between Ray tasks.
-        arg_object_refs, repack = unpack_object_refs(args, deps)
-        # Submit the task using a wrapper function.
-        object_refs = dask_task_wrapper.options(
-            name=f"dask:{key!s}",
-            num_returns=(
-                1 if not isinstance(func, MultipleReturnFunc) else func.num_returns
-            ),
-        ).remote(
-            func,
-            repack,
-            key,
-            ray_pretask_cbs,
-            ray_posttask_cbs,
-            *arg_object_refs,
-        )
-
-        if ray_postsubmit_cbs is not None:
-            for cb in ray_postsubmit_cbs:
-                cb(task, key, deps, object_refs)
-
-        return object_refs
-    elif not ishashable(task):
-        return task
-    elif task in deps:
-        return deps[task]
-    else:
-        return task
-
-
-@ray.remote
-def dask_task_wrapper(func, repack, key, ray_pretask_cbs, ray_posttask_cbs, *args):
-    """
-    A Ray remote function acting as a Dask task wrapper. This function will
-    repackage the given flat `args` into its original data structures using
-    `repack`, execute any Dask subtasks within the repackaged arguments
-    (inlined by Dask's optimization pass), and then pass the concrete task
-    arguments to the provide Dask task function, `func`.
-
-    Args:
-        func (callable): The Dask task function to execute.
-        repack (callable): A function that repackages the provided args into
-            the original (possibly nested) Python objects.
-        key (str): The Dask key for this task.
-        ray_pretask_cbs (callable): Pre-task execution callbacks.
-        ray_posttask_cbs (callable): Post-task execution callback.
-        *args (ObjectRef): Ray object references representing the Dask task's
-            arguments.
-
-    Returns:
-        The output of the Dask task. In the context of Ray, a
-        dask_task_wrapper.remote() invocation will return a Ray object
-        reference representing the Ray task's result.
-    """
-    if ray_pretask_cbs is not None:
-        pre_states = [
-            cb(key, args) if cb is not None else None for cb in ray_pretask_cbs
-        ]
-    repacked_args, repacked_deps = repack(args)
-    # Recursively execute Dask-inlined tasks.
-    actual_args = [_execute_task(a, repacked_deps) for a in repacked_args]
-    # Execute the actual underlying Dask task.
-    result = func(*actual_args)
-
-    if ray_posttask_cbs is not None:
-        for cb, pre_state in zip(ray_posttask_cbs, pre_states):
-            if cb is not None:
-                cb(key, result, pre_state)
-
-    return result
-
-
-def render_progress_bar(tracker, object_refs):
-    from tqdm import tqdm
-
-    # At this time, every task should be submitted.
-    total, finished = ray.get(tracker.result.remote())
-    reported_finished_so_far = 0
-    pb_bar = tqdm(total=total, position=0)
-    pb_bar.set_description("")
-
-    ready_refs = []
-
-    while finished < total:
-        submitted, finished = ray.get(tracker.result.remote())
-        pb_bar.update(finished - reported_finished_so_far)
-        reported_finished_so_far = finished
-        ready_refs, _ = ray.wait(
-            object_refs, timeout=0, num_returns=len(object_refs), fetch_local=False
-        )
-        if len(ready_refs) == len(object_refs):
-            break
-        import time
-
-        time.sleep(0.1)
-    pb_bar.close()
-    submitted, finished = ray.get(tracker.result.remote())
-    if submitted != finished:
-        print("Completed. There was state inconsistency.")
-    from pprint import pprint
-
-    pprint(ray.get(tracker.report.remote()))
-
-
-def ray_get_unpack(object_refs, progress_bar_actor=None):
-    """
-    Unpacks object references, gets the object references, and repacks.
-    Traverses arbitrary data structures.
-
-    Args:
-        object_refs: A (potentially nested) Python object containing Ray object
-            references.
-
-    Returns:
-        The input Python object with all contained Ray object references
-        resolved with their concrete values.
-    """
-
-    def get_result(object_refs):
-        if progress_bar_actor:
-            render_progress_bar(progress_bar_actor, object_refs)
-        return ray.get(object_refs)
-
-    if isinstance(object_refs, tuple):
-        object_refs = list(object_refs)
-
-    if isinstance(object_refs, list) and any(
-        not isinstance(x, ray.ObjectRef) for x in object_refs
-    ):
-        # We flatten the object references before calling ray.get(), since Dask
-        # loves to nest collections in nested tuples and Ray expects a flat
-        # list of object references. We repack the results after ray.get()
-        # completes.
-        object_refs, repack = unpack_object_refs(*object_refs)
-        computed_result = get_result(object_refs)
-        return repack(computed_result)
-    else:
-        return get_result(object_refs)
-
-
-def ray_dask_get_sync(dsk, keys, **kwargs):
-    """
-    A synchronous Dask-Ray scheduler. This scheduler will send top-level
-    (non-inlined) Dask tasks to a Ray cluster for execution. The scheduler will
-    wait for the tasks to finish executing, fetch the results, and repackage
-    them into the appropriate Dask collections. This particular scheduler
-    submits Ray tasks synchronously, which can be useful for debugging.
-
-    This can be passed directly to `dask.compute()`, as the scheduler:
-
-    >>> dask.compute(obj, scheduler=ray_dask_get_sync)
-
-    You can override the currently active global Dask-Ray callbacks (e.g.
-    supplied via a context manager):
-
-    >>> dask.compute(
-            obj,
-            scheduler=ray_dask_get_sync,
-            ray_callbacks=some_ray_dask_callbacks,
-        )
-
-    Args:
-        dsk (Dict): Dask graph, represented as a task DAG dictionary.
-        keys (List[str]): List of Dask graph keys whose values we wish to
-            compute and return.
-
-    Returns:
-        Computed values corresponding to the provided keys.
-    """
-
-    ray_callbacks = kwargs.pop("ray_callbacks", None)
-    persist = kwargs.pop("ray_persist", False)
-
-    with local_ray_callbacks(ray_callbacks) as ray_callbacks:
-        # Unpack the Ray-specific callbacks.
-        (
-            ray_presubmit_cbs,
-            ray_postsubmit_cbs,
-            ray_pretask_cbs,
-            ray_posttask_cbs,
-            ray_postsubmit_all_cbs,
-            ray_finish_cbs,
-        ) = unpack_ray_callbacks(ray_callbacks)
-        # NOTE: We hijack Dask's `get_async` function, injecting a different
-        # task executor.
-        object_refs = get_async(
-            _apply_async_wrapper(
-                apply_sync,
-                _rayify_task_wrapper,
-                ray_presubmit_cbs,
-                ray_postsubmit_cbs,
-                ray_pretask_cbs,
-                ray_posttask_cbs,
-            ),
-            1,
-            dsk,
-            keys,
-            **kwargs,
-        )
-        if ray_postsubmit_all_cbs is not None:
-            for cb in ray_postsubmit_all_cbs:
-                cb(object_refs, dsk)
-        # NOTE: We explicitly delete the Dask graph here so object references
-        # are garbage-collected before this function returns, i.e. before all
-        # Ray tasks are done. Otherwise, no intermediate objects will be
-        # cleaned up until all Ray tasks are done.
-        del dsk
-        if persist:
-            result = object_refs
-        else:
-            result = ray_get_unpack(object_refs)
-        if ray_finish_cbs is not None:
-            for cb in ray_finish_cbs:
-                cb(result)
-
-        return result
-
-
-@dataclass
-class MultipleReturnFunc:
-    func: callable
-    num_returns: int
-
-    def __call__(self, *args, **kwargs):
-        return self.func(*args, **kwargs)
-
-
-def multiple_return_get(multiple_returns, idx):
-    return multiple_returns[idx]
->>>>>>> 19672688
+import atexit
+import threading
+from collections import defaultdict
+from dataclasses import dataclass
+from multiprocessing.pool import ThreadPool
+from typing import Optional
+
+import ray
+
+import dask
+from dask.core import istask, ishashable, _execute_task
+from dask.system import CPU_COUNT
+from dask.threaded import pack_exception, _thread_get_id
+
+from ray.util.dask.callbacks import local_ray_callbacks, unpack_ray_callbacks
+from ray.util.dask.common import unpack_object_refs
+from ray.util.dask.scheduler_utils import get_async, apply_sync
+
+main_thread = threading.current_thread()
+default_pool = None
+pools = defaultdict(dict)
+pools_lock = threading.Lock()
+
+
+def enable_dask_on_ray(
+    shuffle: Optional[str] = "tasks",
+    use_shuffle_optimization: Optional[bool] = True,
+) -> dask.config.set:
+    """
+    Enable Dask-on-Ray scheduler. This helper sets the Dask-on-Ray scheduler
+    as the default Dask scheduler in the Dask config. By default, it will also
+    cause the task-based shuffle to be used for any Dask shuffle operations
+    (required for multi-node Ray clusters, not sharing a filesystem), and will
+    enable a Ray-specific shuffle optimization.
+
+    >>> enable_dask_on_ray()
+    >>> ddf.compute()  # <-- will use the Dask-on-Ray scheduler.
+
+    If used as a context manager, the Dask-on-Ray scheduler will only be used
+    within the context's scope.
+
+    >>> with enable_dask_on_ray():
+    ...     ddf.compute()  # <-- will use the Dask-on-Ray scheduler.
+    >>> ddf.compute()  # <-- won't use the Dask-on-Ray scheduler.
+
+    Args:
+        shuffle: The shuffle method used by Dask, either "tasks" or
+            "disk". This should be "tasks" if using a multi-node Ray cluster.
+            Defaults to "tasks".
+        use_shuffle_optimization: Enable our custom Ray-specific shuffle
+            optimization. Defaults to True.
+    Returns:
+        The Dask config object, which can be used as a context manager to limit
+        the scope of the Dask-on-Ray scheduler to the corresponding context.
+    """
+    if use_shuffle_optimization:
+        from ray.util.dask.optimizations import dataframe_optimize
+    else:
+        dataframe_optimize = None
+    # Manually set the global Dask scheduler config.
+    # We also force the task-based shuffle to be used since the disk-based
+    # shuffle doesn't work for a multi-node Ray cluster that doesn't share
+    # the filesystem.
+    return dask.config.set(
+        scheduler=ray_dask_get, shuffle=shuffle, dataframe_optimize=dataframe_optimize
+    )
+
+
+def disable_dask_on_ray():
+    """
+    Unsets the scheduler, shuffle method, and DataFrame optimizer.
+    """
+    return dask.config.set(scheduler=None, shuffle=None, dataframe_optimize=None)
+
+
+def ray_dask_get(dsk, keys, **kwargs):
+    """
+    A Dask-Ray scheduler. This scheduler will send top-level (non-inlined) Dask
+    tasks to a Ray cluster for execution. The scheduler will wait for the
+    tasks to finish executing, fetch the results, and repackage them into the
+    appropriate Dask collections. This particular scheduler uses a threadpool
+    to submit Ray tasks.
+
+    This can be passed directly to `dask.compute()`, as the scheduler:
+
+    >>> dask.compute(obj, scheduler=ray_dask_get)
+
+    You can override the currently active global Dask-Ray callbacks (e.g.
+    supplied via a context manager), the number of threads to use when
+    submitting the Ray tasks, or the threadpool used to submit Ray tasks:
+
+    >>> dask.compute(
+            obj,
+            scheduler=ray_dask_get,
+            ray_callbacks=some_ray_dask_callbacks,
+            num_workers=8,
+            pool=some_cool_pool,
+        )
+
+    Args:
+        dsk (Dict): Dask graph, represented as a task DAG dictionary.
+        keys (List[str]): List of Dask graph keys whose values we wish to
+            compute and return.
+        ray_callbacks (Optional[list[callable]]): Dask-Ray callbacks.
+        num_workers (Optional[int]): The number of worker threads to use in
+            the Ray task submission traversal of the Dask graph.
+        pool (Optional[ThreadPool]): A multiprocessing threadpool to use to
+            submit Ray tasks.
+
+    Returns:
+        Computed values corresponding to the provided keys.
+    """
+    num_workers = kwargs.pop("num_workers", None)
+    pool = kwargs.pop("pool", None)
+    # We attempt to reuse any other thread pools that have been created within
+    # this thread and with the given number of workers. We reuse a global
+    # thread pool if num_workers is not given and we're in the main thread.
+    global default_pool
+    thread = threading.current_thread()
+    if pool is None:
+        with pools_lock:
+            if num_workers is None and thread is main_thread:
+                if default_pool is None:
+                    default_pool = ThreadPool(CPU_COUNT)
+                    atexit.register(default_pool.close)
+                pool = default_pool
+            elif thread in pools and num_workers in pools[thread]:
+                pool = pools[thread][num_workers]
+            else:
+                pool = ThreadPool(num_workers)
+                atexit.register(pool.close)
+                pools[thread][num_workers] = pool
+
+    ray_callbacks = kwargs.pop("ray_callbacks", None)
+    persist = kwargs.pop("ray_persist", False)
+    enable_progress_bar = kwargs.pop("_ray_enable_progress_bar", None)
+
+    with local_ray_callbacks(ray_callbacks) as ray_callbacks:
+        # Unpack the Ray-specific callbacks.
+        (
+            ray_presubmit_cbs,
+            ray_postsubmit_cbs,
+            ray_pretask_cbs,
+            ray_posttask_cbs,
+            ray_postsubmit_all_cbs,
+            ray_finish_cbs,
+        ) = unpack_ray_callbacks(ray_callbacks)
+        # NOTE: We hijack Dask's `get_async` function, injecting a different
+        # task executor.
+        object_refs = get_async(
+            _apply_async_wrapper(
+                pool.apply_async,
+                _rayify_task_wrapper,
+                ray_presubmit_cbs,
+                ray_postsubmit_cbs,
+                ray_pretask_cbs,
+                ray_posttask_cbs,
+            ),
+            len(pool._pool),
+            dsk,
+            keys,
+            get_id=_thread_get_id,
+            pack_exception=pack_exception,
+            **kwargs,
+        )
+        if ray_postsubmit_all_cbs is not None:
+            for cb in ray_postsubmit_all_cbs:
+                cb(object_refs, dsk)
+        # NOTE: We explicitly delete the Dask graph here so object references
+        # are garbage-collected before this function returns, i.e. before all
+        # Ray tasks are done. Otherwise, no intermediate objects will be
+        # cleaned up until all Ray tasks are done.
+        del dsk
+        if persist:
+            result = object_refs
+        else:
+            pb_actor = None
+            if enable_progress_bar:
+                pb_actor = ray.get_actor("_dask_on_ray_pb")
+            result = ray_get_unpack(object_refs, progress_bar_actor=pb_actor)
+        if ray_finish_cbs is not None:
+            for cb in ray_finish_cbs:
+                cb(result)
+
+    # cleanup pools associated with dead threads.
+    with pools_lock:
+        active_threads = set(threading.enumerate())
+        if thread is not main_thread:
+            for t in list(pools):
+                if t not in active_threads:
+                    for p in pools.pop(t).values():
+                        p.close()
+    return result
+
+
+def _apply_async_wrapper(apply_async, real_func, *extra_args, **extra_kwargs):
+    """
+    Wraps the given pool `apply_async` function, hotswapping `real_func` in as
+    the function to be applied and adding `extra_args` and `extra_kwargs` to
+    `real_func`'s call.
+
+    Args:
+        apply_async (callable): The pool function to be wrapped.
+        real_func (callable): The real function that we wish the pool apply
+            function to execute.
+        *extra_args: Extra positional arguments to pass to the `real_func`.
+        **extra_kwargs: Extra keyword arguments to pass to the `real_func`.
+
+    Returns:
+        A wrapper function that will ignore it's first `func` argument and
+        pass `real_func` in its place. To be passed to `dask.local.get_async`.
+    """
+
+    def wrapper(func, args=(), kwds=None, callback=None):  # noqa: M511
+        if not kwds:
+            kwds = {}
+        return apply_async(
+            real_func,
+            args=args + extra_args,
+            kwds=dict(kwds, **extra_kwargs),
+            callback=callback,
+        )
+
+    return wrapper
+
+
+def _rayify_task_wrapper(
+    key,
+    task_info,
+    dumps,
+    loads,
+    get_id,
+    pack_exception,
+    ray_presubmit_cbs,
+    ray_postsubmit_cbs,
+    ray_pretask_cbs,
+    ray_posttask_cbs,
+):
+    """
+    The core Ray-Dask task execution wrapper, to be given to the thread pool's
+    `apply_async` function. Exactly the same as `execute_task`, except that it
+    calls `_rayify_task` on the task instead of `_execute_task`.
+
+    Args:
+        key (str): The Dask graph key whose corresponding task we wish to
+            execute.
+        task_info: The task to execute and its dependencies.
+        dumps (callable): A result serializing function.
+        loads (callable): A task_info deserializing function.
+        get_id (callable): An ID generating function.
+        pack_exception (callable): An exception serializing function.
+        ray_presubmit_cbs (callable): Pre-task submission callbacks.
+        ray_postsubmit_cbs (callable): Post-task submission callbacks.
+        ray_pretask_cbs (callable): Pre-task execution callbacks.
+        ray_posttask_cbs (callable): Post-task execution callbacks.
+
+    Returns:
+        A 3-tuple of the task's key, a literal or a Ray object reference for a
+        Ray task's result, and whether the Ray task submission failed.
+    """
+    try:
+        task, deps = loads(task_info)
+        result = _rayify_task(
+            task,
+            key,
+            deps,
+            ray_presubmit_cbs,
+            ray_postsubmit_cbs,
+            ray_pretask_cbs,
+            ray_posttask_cbs,
+        )
+        id = get_id()
+        result = dumps((result, id))
+        failed = False
+    except BaseException as e:
+        result = pack_exception(e, dumps)
+        failed = True
+    return key, result, failed
+
+
+def _rayify_task(
+    task,
+    key,
+    deps,
+    ray_presubmit_cbs,
+    ray_postsubmit_cbs,
+    ray_pretask_cbs,
+    ray_posttask_cbs,
+):
+    """
+    Rayifies the given task, submitting it as a Ray task to the Ray cluster.
+
+    Args:
+        task (tuple): A Dask graph value, being either a literal, dependency
+            key, Dask task, or a list thereof.
+        key (str): The Dask graph key for the given task.
+        deps (dict): The dependencies of this task.
+        ray_presubmit_cbs (callable): Pre-task submission callbacks.
+        ray_postsubmit_cbs (callable): Post-task submission callbacks.
+        ray_pretask_cbs (callable): Pre-task execution callbacks.
+        ray_posttask_cbs (callable): Post-task execution callbacks.
+
+    Returns:
+        A literal, a Ray object reference representing a submitted task, or a
+        list thereof.
+    """
+    if isinstance(task, list):
+        # Recursively rayify this list. This will still bottom out at the first
+        # actual task encountered, inlining any tasks in that task's arguments.
+        return [
+            _rayify_task(
+                t,
+                key,
+                deps,
+                ray_presubmit_cbs,
+                ray_postsubmit_cbs,
+                ray_pretask_cbs,
+                ray_posttask_cbs,
+            )
+            for t in task
+        ]
+    elif istask(task):
+        # Unpacks and repacks Ray object references and submits the task to the
+        # Ray cluster for execution.
+        if ray_presubmit_cbs is not None:
+            alternate_returns = [cb(task, key, deps) for cb in ray_presubmit_cbs]
+            for alternate_return in alternate_returns:
+                # We don't submit a Ray task if a presubmit callback returns
+                # a non-`None` value, instead we return said value.
+                # NOTE: This returns the first non-None presubmit callback
+                # return value.
+                if alternate_return is not None:
+                    return alternate_return
+
+        func, args = task[0], task[1:]
+        if func is multiple_return_get:
+            return _execute_task(task, deps)
+        # If the function's arguments contain nested object references, we must
+        # unpack said object references into a flat set of arguments so that
+        # Ray properly tracks the object dependencies between Ray tasks.
+        arg_object_refs, repack = unpack_object_refs(args, deps)
+        # Submit the task using a wrapper function.
+        object_refs = dask_task_wrapper.options(
+            name=f"dask:{key!s}",
+            num_returns=(
+                1 if not isinstance(func, MultipleReturnFunc) else func.num_returns
+            ),
+        ).remote(
+            func,
+            repack,
+            key,
+            ray_pretask_cbs,
+            ray_posttask_cbs,
+            *arg_object_refs,
+        )
+
+        if ray_postsubmit_cbs is not None:
+            for cb in ray_postsubmit_cbs:
+                cb(task, key, deps, object_refs)
+
+        return object_refs
+    elif not ishashable(task):
+        return task
+    elif task in deps:
+        return deps[task]
+    else:
+        return task
+
+
+@ray.remote
+def dask_task_wrapper(func, repack, key, ray_pretask_cbs, ray_posttask_cbs, *args):
+    """
+    A Ray remote function acting as a Dask task wrapper. This function will
+    repackage the given flat `args` into its original data structures using
+    `repack`, execute any Dask subtasks within the repackaged arguments
+    (inlined by Dask's optimization pass), and then pass the concrete task
+    arguments to the provide Dask task function, `func`.
+
+    Args:
+        func (callable): The Dask task function to execute.
+        repack (callable): A function that repackages the provided args into
+            the original (possibly nested) Python objects.
+        key (str): The Dask key for this task.
+        ray_pretask_cbs (callable): Pre-task execution callbacks.
+        ray_posttask_cbs (callable): Post-task execution callback.
+        *args (ObjectRef): Ray object references representing the Dask task's
+            arguments.
+
+    Returns:
+        The output of the Dask task. In the context of Ray, a
+        dask_task_wrapper.remote() invocation will return a Ray object
+        reference representing the Ray task's result.
+    """
+    if ray_pretask_cbs is not None:
+        pre_states = [
+            cb(key, args) if cb is not None else None for cb in ray_pretask_cbs
+        ]
+    repacked_args, repacked_deps = repack(args)
+    # Recursively execute Dask-inlined tasks.
+    actual_args = [_execute_task(a, repacked_deps) for a in repacked_args]
+    # Execute the actual underlying Dask task.
+    result = func(*actual_args)
+
+    if ray_posttask_cbs is not None:
+        for cb, pre_state in zip(ray_posttask_cbs, pre_states):
+            if cb is not None:
+                cb(key, result, pre_state)
+
+    return result
+
+
+def render_progress_bar(tracker, object_refs):
+    from tqdm import tqdm
+
+    # At this time, every task should be submitted.
+    total, finished = ray.get(tracker.result.remote())
+    reported_finished_so_far = 0
+    pb_bar = tqdm(total=total, position=0)
+    pb_bar.set_description("")
+
+    ready_refs = []
+
+    while finished < total:
+        submitted, finished = ray.get(tracker.result.remote())
+        pb_bar.update(finished - reported_finished_so_far)
+        reported_finished_so_far = finished
+        ready_refs, _ = ray.wait(
+            object_refs, timeout=0, num_returns=len(object_refs), fetch_local=False
+        )
+        if len(ready_refs) == len(object_refs):
+            break
+        import time
+
+        time.sleep(0.1)
+    pb_bar.close()
+    submitted, finished = ray.get(tracker.result.remote())
+    if submitted != finished:
+        print("Completed. There was state inconsistency.")
+    from pprint import pprint
+
+    pprint(ray.get(tracker.report.remote()))
+
+
+def ray_get_unpack(object_refs, progress_bar_actor=None):
+    """
+    Unpacks object references, gets the object references, and repacks.
+    Traverses arbitrary data structures.
+
+    Args:
+        object_refs: A (potentially nested) Python object containing Ray object
+            references.
+
+    Returns:
+        The input Python object with all contained Ray object references
+        resolved with their concrete values.
+    """
+
+    def get_result(object_refs):
+        if progress_bar_actor:
+            render_progress_bar(progress_bar_actor, object_refs)
+        return ray.get(object_refs)
+
+    if isinstance(object_refs, tuple):
+        object_refs = list(object_refs)
+
+    if isinstance(object_refs, list) and any(
+        not isinstance(x, ray.ObjectRef) for x in object_refs
+    ):
+        # We flatten the object references before calling ray.get(), since Dask
+        # loves to nest collections in nested tuples and Ray expects a flat
+        # list of object references. We repack the results after ray.get()
+        # completes.
+        object_refs, repack = unpack_object_refs(*object_refs)
+        computed_result = get_result(object_refs)
+        return repack(computed_result)
+    else:
+        return get_result(object_refs)
+
+
+def ray_dask_get_sync(dsk, keys, **kwargs):
+    """
+    A synchronous Dask-Ray scheduler. This scheduler will send top-level
+    (non-inlined) Dask tasks to a Ray cluster for execution. The scheduler will
+    wait for the tasks to finish executing, fetch the results, and repackage
+    them into the appropriate Dask collections. This particular scheduler
+    submits Ray tasks synchronously, which can be useful for debugging.
+
+    This can be passed directly to `dask.compute()`, as the scheduler:
+
+    >>> dask.compute(obj, scheduler=ray_dask_get_sync)
+
+    You can override the currently active global Dask-Ray callbacks (e.g.
+    supplied via a context manager):
+
+    >>> dask.compute(
+            obj,
+            scheduler=ray_dask_get_sync,
+            ray_callbacks=some_ray_dask_callbacks,
+        )
+
+    Args:
+        dsk (Dict): Dask graph, represented as a task DAG dictionary.
+        keys (List[str]): List of Dask graph keys whose values we wish to
+            compute and return.
+
+    Returns:
+        Computed values corresponding to the provided keys.
+    """
+
+    ray_callbacks = kwargs.pop("ray_callbacks", None)
+    persist = kwargs.pop("ray_persist", False)
+
+    with local_ray_callbacks(ray_callbacks) as ray_callbacks:
+        # Unpack the Ray-specific callbacks.
+        (
+            ray_presubmit_cbs,
+            ray_postsubmit_cbs,
+            ray_pretask_cbs,
+            ray_posttask_cbs,
+            ray_postsubmit_all_cbs,
+            ray_finish_cbs,
+        ) = unpack_ray_callbacks(ray_callbacks)
+        # NOTE: We hijack Dask's `get_async` function, injecting a different
+        # task executor.
+        object_refs = get_async(
+            _apply_async_wrapper(
+                apply_sync,
+                _rayify_task_wrapper,
+                ray_presubmit_cbs,
+                ray_postsubmit_cbs,
+                ray_pretask_cbs,
+                ray_posttask_cbs,
+            ),
+            1,
+            dsk,
+            keys,
+            **kwargs,
+        )
+        if ray_postsubmit_all_cbs is not None:
+            for cb in ray_postsubmit_all_cbs:
+                cb(object_refs, dsk)
+        # NOTE: We explicitly delete the Dask graph here so object references
+        # are garbage-collected before this function returns, i.e. before all
+        # Ray tasks are done. Otherwise, no intermediate objects will be
+        # cleaned up until all Ray tasks are done.
+        del dsk
+        if persist:
+            result = object_refs
+        else:
+            result = ray_get_unpack(object_refs)
+        if ray_finish_cbs is not None:
+            for cb in ray_finish_cbs:
+                cb(result)
+
+        return result
+
+
+@dataclass
+class MultipleReturnFunc:
+    func: callable
+    num_returns: int
+
+    def __call__(self, *args, **kwargs):
+        return self.func(*args, **kwargs)
+
+
+def multiple_return_get(multiple_returns, idx):
+    return multiple_returns[idx]