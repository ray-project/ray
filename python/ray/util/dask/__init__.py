<<<<<<< HEAD
import dask
from .scheduler import ray_dask_get, ray_dask_get_sync
from .callbacks import (
    RayDaskCallback,
    local_ray_callbacks,
    unpack_ray_callbacks,
    ProgressBarCallback,
)
from .optimizations import dataframe_optimize

dask_persist = dask.persist


def ray_dask_persist(*args, **kwargs):
    kwargs["ray_persist"] = True
    return dask_persist(*args, **kwargs)


ray_dask_persist.__doc__ = dask_persist.__doc__

dask_persist_mixin = dask.base.DaskMethodsMixin.persist


def ray_dask_persist_mixin(self, **kwargs):
    kwargs["ray_persist"] = True
    return dask_persist_mixin(self, **kwargs)


ray_dask_persist_mixin.__doc__ = dask_persist_mixin.__doc__


# We patch dask in order to inject a kwarg into its `dask.persist()` calls,
# which the Dask-on-Ray scheduler needs.
# FIXME(Clark): Monkey patching is bad and we should try to avoid this.
def patch_dask(ray_dask_persist, ray_dask_persist_mixin):
    dask.persist = ray_dask_persist
    dask.base.DaskMethodsMixin.persist = ray_dask_persist_mixin


patch_dask(ray_dask_persist, ray_dask_persist_mixin)

__all__ = [
    # Schedulers
    "ray_dask_get",
    "ray_dask_get_sync",
    # Helpers
    "ray_dask_persist",
    # Callbacks
    "RayDaskCallback",
    "local_ray_callbacks",
    "unpack_ray_callbacks",
    # Optimizations
    "dataframe_optimize",
    "ProgressBarCallback",
]
=======
import dask
from .scheduler import (
    ray_dask_get,
    ray_dask_get_sync,
    enable_dask_on_ray,
    disable_dask_on_ray,
)
from .callbacks import (
    RayDaskCallback,
    local_ray_callbacks,
    unpack_ray_callbacks,
    ProgressBarCallback,
)
from .optimizations import dataframe_optimize

dask_persist = dask.persist


def ray_dask_persist(*args, **kwargs):
    kwargs["ray_persist"] = True
    return dask_persist(*args, **kwargs)


ray_dask_persist.__doc__ = dask_persist.__doc__

dask_persist_mixin = dask.base.DaskMethodsMixin.persist


def ray_dask_persist_mixin(self, **kwargs):
    kwargs["ray_persist"] = True
    return dask_persist_mixin(self, **kwargs)


ray_dask_persist_mixin.__doc__ = dask_persist_mixin.__doc__


# We patch dask in order to inject a kwarg into its `dask.persist()` calls,
# which the Dask-on-Ray scheduler needs.
# FIXME(Clark): Monkey patching is bad and we should try to avoid this.
def patch_dask(ray_dask_persist, ray_dask_persist_mixin):
    dask.persist = ray_dask_persist
    dask.base.DaskMethodsMixin.persist = ray_dask_persist_mixin


patch_dask(ray_dask_persist, ray_dask_persist_mixin)

__all__ = [
    # Config
    "enable_dask_on_ray",
    "disable_dask_on_ray",
    # Schedulers
    "ray_dask_get",
    "ray_dask_get_sync",
    # Helpers
    "ray_dask_persist",
    # Callbacks
    "RayDaskCallback",
    "local_ray_callbacks",
    "unpack_ray_callbacks",
    # Optimizations
    "dataframe_optimize",
    "ProgressBarCallback",
]
>>>>>>> 19672688
<|MERGE_RESOLUTION|>--- conflicted
+++ resolved
@@ -1,121 +1,63 @@
-<<<<<<< HEAD
-import dask
-from .scheduler import ray_dask_get, ray_dask_get_sync
-from .callbacks import (
-    RayDaskCallback,
-    local_ray_callbacks,
-    unpack_ray_callbacks,
-    ProgressBarCallback,
-)
-from .optimizations import dataframe_optimize
-
-dask_persist = dask.persist
-
-
-def ray_dask_persist(*args, **kwargs):
-    kwargs["ray_persist"] = True
-    return dask_persist(*args, **kwargs)
-
-
-ray_dask_persist.__doc__ = dask_persist.__doc__
-
-dask_persist_mixin = dask.base.DaskMethodsMixin.persist
-
-
-def ray_dask_persist_mixin(self, **kwargs):
-    kwargs["ray_persist"] = True
-    return dask_persist_mixin(self, **kwargs)
-
-
-ray_dask_persist_mixin.__doc__ = dask_persist_mixin.__doc__
-
-
-# We patch dask in order to inject a kwarg into its `dask.persist()` calls,
-# which the Dask-on-Ray scheduler needs.
-# FIXME(Clark): Monkey patching is bad and we should try to avoid this.
-def patch_dask(ray_dask_persist, ray_dask_persist_mixin):
-    dask.persist = ray_dask_persist
-    dask.base.DaskMethodsMixin.persist = ray_dask_persist_mixin
-
-
-patch_dask(ray_dask_persist, ray_dask_persist_mixin)
-
-__all__ = [
-    # Schedulers
-    "ray_dask_get",
-    "ray_dask_get_sync",
-    # Helpers
-    "ray_dask_persist",
-    # Callbacks
-    "RayDaskCallback",
-    "local_ray_callbacks",
-    "unpack_ray_callbacks",
-    # Optimizations
-    "dataframe_optimize",
-    "ProgressBarCallback",
-]
-=======
-import dask
-from .scheduler import (
-    ray_dask_get,
-    ray_dask_get_sync,
-    enable_dask_on_ray,
-    disable_dask_on_ray,
-)
-from .callbacks import (
-    RayDaskCallback,
-    local_ray_callbacks,
-    unpack_ray_callbacks,
-    ProgressBarCallback,
-)
-from .optimizations import dataframe_optimize
-
-dask_persist = dask.persist
-
-
-def ray_dask_persist(*args, **kwargs):
-    kwargs["ray_persist"] = True
-    return dask_persist(*args, **kwargs)
-
-
-ray_dask_persist.__doc__ = dask_persist.__doc__
-
-dask_persist_mixin = dask.base.DaskMethodsMixin.persist
-
-
-def ray_dask_persist_mixin(self, **kwargs):
-    kwargs["ray_persist"] = True
-    return dask_persist_mixin(self, **kwargs)
-
-
-ray_dask_persist_mixin.__doc__ = dask_persist_mixin.__doc__
-
-
-# We patch dask in order to inject a kwarg into its `dask.persist()` calls,
-# which the Dask-on-Ray scheduler needs.
-# FIXME(Clark): Monkey patching is bad and we should try to avoid this.
-def patch_dask(ray_dask_persist, ray_dask_persist_mixin):
-    dask.persist = ray_dask_persist
-    dask.base.DaskMethodsMixin.persist = ray_dask_persist_mixin
-
-
-patch_dask(ray_dask_persist, ray_dask_persist_mixin)
-
-__all__ = [
-    # Config
-    "enable_dask_on_ray",
-    "disable_dask_on_ray",
-    # Schedulers
-    "ray_dask_get",
-    "ray_dask_get_sync",
-    # Helpers
-    "ray_dask_persist",
-    # Callbacks
-    "RayDaskCallback",
-    "local_ray_callbacks",
-    "unpack_ray_callbacks",
-    # Optimizations
-    "dataframe_optimize",
-    "ProgressBarCallback",
-]
->>>>>>> 19672688
+import dask
+from .scheduler import (
+    ray_dask_get,
+    ray_dask_get_sync,
+    enable_dask_on_ray,
+    disable_dask_on_ray,
+)
+from .callbacks import (
+    RayDaskCallback,
+    local_ray_callbacks,
+    unpack_ray_callbacks,
+    ProgressBarCallback,
+)
+from .optimizations import dataframe_optimize
+
+dask_persist = dask.persist
+
+
+def ray_dask_persist(*args, **kwargs):
+    kwargs["ray_persist"] = True
+    return dask_persist(*args, **kwargs)
+
+
+ray_dask_persist.__doc__ = dask_persist.__doc__
+
+dask_persist_mixin = dask.base.DaskMethodsMixin.persist
+
+
+def ray_dask_persist_mixin(self, **kwargs):
+    kwargs["ray_persist"] = True
+    return dask_persist_mixin(self, **kwargs)
+
+
+ray_dask_persist_mixin.__doc__ = dask_persist_mixin.__doc__
+
+
+# We patch dask in order to inject a kwarg into its `dask.persist()` calls,
+# which the Dask-on-Ray scheduler needs.
+# FIXME(Clark): Monkey patching is bad and we should try to avoid this.
+def patch_dask(ray_dask_persist, ray_dask_persist_mixin):
+    dask.persist = ray_dask_persist
+    dask.base.DaskMethodsMixin.persist = ray_dask_persist_mixin
+
+
+patch_dask(ray_dask_persist, ray_dask_persist_mixin)
+
+__all__ = [
+    # Config
+    "enable_dask_on_ray",
+    "disable_dask_on_ray",
+    # Schedulers
+    "ray_dask_get",
+    "ray_dask_get_sync",
+    # Helpers
+    "ray_dask_persist",
+    # Callbacks
+    "RayDaskCallback",
+    "local_ray_callbacks",
+    "unpack_ray_callbacks",
+    # Optimizations
+    "dataframe_optimize",
+    "ProgressBarCallback",
+]