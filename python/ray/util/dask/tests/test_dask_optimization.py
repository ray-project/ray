<<<<<<< HEAD
import dask
import dask.dataframe as dd
from dask.dataframe.shuffle import SimpleShuffleLayer
from unittest import mock
import numpy as np
import pandas as pd
import pytest

from ray.util.dask import dataframe_optimize
from ray.util.dask.optimizations import (
    rewrite_simple_shuffle_layer,
    MultipleReturnSimpleShuffleLayer,
)


def test_rewrite_simple_shuffle_layer():
    npartitions = 10
    df = dd.from_pandas(
        pd.DataFrame(
            np.random.randint(0, 100, size=(100, 2)), columns=["age", "grade"]
        ),
        npartitions=npartitions,
    )
    # We set max_branch=npartitions in order to ensure that the task-based
    # shuffle happens in a single stage, which is required in order for our
    # optimization to work.
    a = df.set_index(["age"], shuffle="tasks", max_branch=npartitions)

    dsk = a.__dask_graph__()
    keys = a.__dask_keys__()
    assert any(type(v) is SimpleShuffleLayer for k, v in dsk.layers.items())
    dsk = rewrite_simple_shuffle_layer(dsk, keys)
    assert all(type(v) is not SimpleShuffleLayer for k, v in dsk.layers.items())
    assert any(
        type(v) is MultipleReturnSimpleShuffleLayer for k, v in dsk.layers.items()
    )


@mock.patch("ray.util.dask.optimizations.rewrite_simple_shuffle_layer")
def test_dataframe_optimize(mock_rewrite):
    def side_effect(dsk, keys):
        return rewrite_simple_shuffle_layer(dsk, keys)

    mock_rewrite.side_effect = side_effect
    with dask.config.set(dataframe_optimize=dataframe_optimize):
        npartitions = 10
        df = dd.from_pandas(
            pd.DataFrame(
                np.random.randint(0, 100, size=(100, 2)), columns=["age", "grade"]
            ),
            npartitions=npartitions,
        )
        # We set max_branch=npartitions in order to ensure that the task-based
        # shuffle happens in a single stage, which is required in order for our
        # optimization to work.
        a = df.set_index(["age"], shuffle="tasks", max_branch=npartitions).compute()

    assert mock_rewrite.call_count == 2
    assert a.index.is_monotonic_increasing


if __name__ == "__main__":
    import sys

    sys.exit(pytest.main(["-v", __file__]))
=======
import dask
import dask.dataframe as dd
from dask.dataframe.shuffle import SimpleShuffleLayer
from unittest import mock
import numpy as np
import pandas as pd
import pytest

from ray.tests.conftest import *  # noqa
from ray.util.dask import dataframe_optimize
from ray.util.dask.optimizations import (
    rewrite_simple_shuffle_layer,
    MultipleReturnSimpleShuffleLayer,
)


def test_rewrite_simple_shuffle_layer(ray_start_regular_shared):
    npartitions = 10
    df = dd.from_pandas(
        pd.DataFrame(
            np.random.randint(0, 100, size=(100, 2)), columns=["age", "grade"]
        ),
        npartitions=npartitions,
    )
    # We set max_branch=npartitions in order to ensure that the task-based
    # shuffle happens in a single stage, which is required in order for our
    # optimization to work.
    a = df.set_index(["age"], shuffle="tasks", max_branch=npartitions)

    dsk = a.__dask_graph__()
    keys = a.__dask_keys__()
    assert any(type(v) is SimpleShuffleLayer for k, v in dsk.layers.items())
    dsk = rewrite_simple_shuffle_layer(dsk, keys)
    assert all(type(v) is not SimpleShuffleLayer for k, v in dsk.layers.items())
    assert any(
        type(v) is MultipleReturnSimpleShuffleLayer for k, v in dsk.layers.items()
    )


@mock.patch("ray.util.dask.optimizations.rewrite_simple_shuffle_layer")
def test_dataframe_optimize(mock_rewrite, ray_start_regular_shared):
    def side_effect(dsk, keys):
        return rewrite_simple_shuffle_layer(dsk, keys)

    mock_rewrite.side_effect = side_effect
    with dask.config.set(dataframe_optimize=dataframe_optimize):
        npartitions = 10
        df = dd.from_pandas(
            pd.DataFrame(
                np.random.randint(0, 100, size=(100, 2)), columns=["age", "grade"]
            ),
            npartitions=npartitions,
        )
        # We set max_branch=npartitions in order to ensure that the task-based
        # shuffle happens in a single stage, which is required in order for our
        # optimization to work.
        a = df.set_index(["age"], shuffle="tasks", max_branch=npartitions).compute()

    assert mock_rewrite.call_count == 2
    assert a.index.is_monotonic_increasing


if __name__ == "__main__":
    import sys

    sys.exit(pytest.main(["-v", __file__]))
>>>>>>> 19672688
<|MERGE_RESOLUTION|>--- conflicted
+++ resolved
@@ -1,134 +1,66 @@
-<<<<<<< HEAD
-import dask
-import dask.dataframe as dd
-from dask.dataframe.shuffle import SimpleShuffleLayer
-from unittest import mock
-import numpy as np
-import pandas as pd
-import pytest
-
-from ray.util.dask import dataframe_optimize
-from ray.util.dask.optimizations import (
-    rewrite_simple_shuffle_layer,
-    MultipleReturnSimpleShuffleLayer,
-)
-
-
-def test_rewrite_simple_shuffle_layer():
-    npartitions = 10
-    df = dd.from_pandas(
-        pd.DataFrame(
-            np.random.randint(0, 100, size=(100, 2)), columns=["age", "grade"]
-        ),
-        npartitions=npartitions,
-    )
-    # We set max_branch=npartitions in order to ensure that the task-based
-    # shuffle happens in a single stage, which is required in order for our
-    # optimization to work.
-    a = df.set_index(["age"], shuffle="tasks", max_branch=npartitions)
-
-    dsk = a.__dask_graph__()
-    keys = a.__dask_keys__()
-    assert any(type(v) is SimpleShuffleLayer for k, v in dsk.layers.items())
-    dsk = rewrite_simple_shuffle_layer(dsk, keys)
-    assert all(type(v) is not SimpleShuffleLayer for k, v in dsk.layers.items())
-    assert any(
-        type(v) is MultipleReturnSimpleShuffleLayer for k, v in dsk.layers.items()
-    )
-
-
-@mock.patch("ray.util.dask.optimizations.rewrite_simple_shuffle_layer")
-def test_dataframe_optimize(mock_rewrite):
-    def side_effect(dsk, keys):
-        return rewrite_simple_shuffle_layer(dsk, keys)
-
-    mock_rewrite.side_effect = side_effect
-    with dask.config.set(dataframe_optimize=dataframe_optimize):
-        npartitions = 10
-        df = dd.from_pandas(
-            pd.DataFrame(
-                np.random.randint(0, 100, size=(100, 2)), columns=["age", "grade"]
-            ),
-            npartitions=npartitions,
-        )
-        # We set max_branch=npartitions in order to ensure that the task-based
-        # shuffle happens in a single stage, which is required in order for our
-        # optimization to work.
-        a = df.set_index(["age"], shuffle="tasks", max_branch=npartitions).compute()
-
-    assert mock_rewrite.call_count == 2
-    assert a.index.is_monotonic_increasing
-
-
-if __name__ == "__main__":
-    import sys
-
-    sys.exit(pytest.main(["-v", __file__]))
-=======
-import dask
-import dask.dataframe as dd
-from dask.dataframe.shuffle import SimpleShuffleLayer
-from unittest import mock
-import numpy as np
-import pandas as pd
-import pytest
-
-from ray.tests.conftest import *  # noqa
-from ray.util.dask import dataframe_optimize
-from ray.util.dask.optimizations import (
-    rewrite_simple_shuffle_layer,
-    MultipleReturnSimpleShuffleLayer,
-)
-
-
-def test_rewrite_simple_shuffle_layer(ray_start_regular_shared):
-    npartitions = 10
-    df = dd.from_pandas(
-        pd.DataFrame(
-            np.random.randint(0, 100, size=(100, 2)), columns=["age", "grade"]
-        ),
-        npartitions=npartitions,
-    )
-    # We set max_branch=npartitions in order to ensure that the task-based
-    # shuffle happens in a single stage, which is required in order for our
-    # optimization to work.
-    a = df.set_index(["age"], shuffle="tasks", max_branch=npartitions)
-
-    dsk = a.__dask_graph__()
-    keys = a.__dask_keys__()
-    assert any(type(v) is SimpleShuffleLayer for k, v in dsk.layers.items())
-    dsk = rewrite_simple_shuffle_layer(dsk, keys)
-    assert all(type(v) is not SimpleShuffleLayer for k, v in dsk.layers.items())
-    assert any(
-        type(v) is MultipleReturnSimpleShuffleLayer for k, v in dsk.layers.items()
-    )
-
-
-@mock.patch("ray.util.dask.optimizations.rewrite_simple_shuffle_layer")
-def test_dataframe_optimize(mock_rewrite, ray_start_regular_shared):
-    def side_effect(dsk, keys):
-        return rewrite_simple_shuffle_layer(dsk, keys)
-
-    mock_rewrite.side_effect = side_effect
-    with dask.config.set(dataframe_optimize=dataframe_optimize):
-        npartitions = 10
-        df = dd.from_pandas(
-            pd.DataFrame(
-                np.random.randint(0, 100, size=(100, 2)), columns=["age", "grade"]
-            ),
-            npartitions=npartitions,
-        )
-        # We set max_branch=npartitions in order to ensure that the task-based
-        # shuffle happens in a single stage, which is required in order for our
-        # optimization to work.
-        a = df.set_index(["age"], shuffle="tasks", max_branch=npartitions).compute()
-
-    assert mock_rewrite.call_count == 2
-    assert a.index.is_monotonic_increasing
-
-
-if __name__ == "__main__":
-    import sys
-
-    sys.exit(pytest.main(["-v", __file__]))
->>>>>>> 19672688
+import dask
+import dask.dataframe as dd
+from dask.dataframe.shuffle import SimpleShuffleLayer
+from unittest import mock
+import numpy as np
+import pandas as pd
+import pytest
+
+from ray.tests.conftest import *  # noqa
+from ray.util.dask import dataframe_optimize
+from ray.util.dask.optimizations import (
+    rewrite_simple_shuffle_layer,
+    MultipleReturnSimpleShuffleLayer,
+)
+
+
+def test_rewrite_simple_shuffle_layer(ray_start_regular_shared):
+    npartitions = 10
+    df = dd.from_pandas(
+        pd.DataFrame(
+            np.random.randint(0, 100, size=(100, 2)), columns=["age", "grade"]
+        ),
+        npartitions=npartitions,
+    )
+    # We set max_branch=npartitions in order to ensure that the task-based
+    # shuffle happens in a single stage, which is required in order for our
+    # optimization to work.
+    a = df.set_index(["age"], shuffle="tasks", max_branch=npartitions)
+
+    dsk = a.__dask_graph__()
+    keys = a.__dask_keys__()
+    assert any(type(v) is SimpleShuffleLayer for k, v in dsk.layers.items())
+    dsk = rewrite_simple_shuffle_layer(dsk, keys)
+    assert all(type(v) is not SimpleShuffleLayer for k, v in dsk.layers.items())
+    assert any(
+        type(v) is MultipleReturnSimpleShuffleLayer for k, v in dsk.layers.items()
+    )
+
+
+@mock.patch("ray.util.dask.optimizations.rewrite_simple_shuffle_layer")
+def test_dataframe_optimize(mock_rewrite, ray_start_regular_shared):
+    def side_effect(dsk, keys):
+        return rewrite_simple_shuffle_layer(dsk, keys)
+
+    mock_rewrite.side_effect = side_effect
+    with dask.config.set(dataframe_optimize=dataframe_optimize):
+        npartitions = 10
+        df = dd.from_pandas(
+            pd.DataFrame(
+                np.random.randint(0, 100, size=(100, 2)), columns=["age", "grade"]
+            ),
+            npartitions=npartitions,
+        )
+        # We set max_branch=npartitions in order to ensure that the task-based
+        # shuffle happens in a single stage, which is required in order for our
+        # optimization to work.
+        a = df.set_index(["age"], shuffle="tasks", max_branch=npartitions).compute()
+
+    assert mock_rewrite.call_count == 2
+    assert a.index.is_monotonic_increasing
+
+
+if __name__ == "__main__":
+    import sys
+
+    sys.exit(pytest.main(["-v", __file__]))