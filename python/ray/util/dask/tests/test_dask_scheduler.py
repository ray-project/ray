--- conflicted
+++ resolved
@@ -66,96 +66,8 @@
     assert ans == "The answer is 6", ans
 
 
-<<<<<<< HEAD
-def test_ray_dask_resources(ray_start_cluster, ray_enable_dask_on_ray):
-    cluster = ray_start_cluster
-    cluster.add_node(num_cpus=1)
-    cluster.add_node(num_cpus=1, resources={"other_pin": 1})
-    pinned_node = cluster.add_node(num_cpus=1, num_gpus=1, resources={"pin": 1})
-
-    ray.init(address=cluster.address)
-
-    def get_node_id():
-        return ray._private.worker.global_worker.node.unique_id
-
-    # Test annotations on collection.
-    with dask.annotate(ray_remote_args=dict(num_cpus=1, resources={"pin": 0.01})):
-        c = dask.delayed(get_node_id)()
-    result = c.compute(optimize_graph=False)
-
-    assert result == pinned_node.unique_id
-
-    # Test annotations on compute.
-    c = dask.delayed(get_node_id)()
-    with dask.annotate(ray_remote_args=dict(num_gpus=1, resources={"pin": 0.01})):
-        result = c.compute(optimize_graph=False)
-
-    assert result == pinned_node.unique_id
-
-    # Test compute global Ray remote args.
-    c = dask.delayed(get_node_id)
-    result = c().compute(ray_remote_args={"resources": {"pin": 0.01}})
-
-    assert result == pinned_node.unique_id
-
-    # Test annotations on collection override global resource.
-    with dask.annotate(ray_remote_args=dict(resources={"pin": 0.01})):
-        c = dask.delayed(get_node_id)()
-    result = c.compute(
-        ray_remote_args=dict(resources={"other_pin": 0.01}), optimize_graph=False
-    )
-
-    assert result == pinned_node.unique_id
-
-    # Test top-level resources raises an error.
-    with pytest.raises(ValueError):
-        with dask.annotate(resources={"pin": 0.01}):
-            c = dask.delayed(get_node_id)()
-        result = c.compute(optimize_graph=False)
-    with pytest.raises(ValueError):
-        c = dask.delayed(get_node_id)
-        result = c().compute(resources={"pin": 0.01})
-
-    def get_node_id(row):
-        return pd.Series(ray._private.worker.global_worker.node.unique_id)
-
-    # # Test annotations on collection.
-    # This doesn't work with dask_expr (dask/dask#10937).
-    # with dask.annotate(ray_remote_args=dict(num_cpus=1, resources={"pin": 0.01})):
-    #     df = dd.from_pandas(
-    #         pd.DataFrame(
-    #             np.random.randint(0, 2, size=(2, 2)), columns=["age", "grade"]
-    #         ),
-    #         npartitions=2,
-    #     )
-    #     c = df.apply(get_node_id, axis=1, meta={"id": str})
-    # result = c.compute(optimize_graph=False)
-    # assert result[0].iloc[0] == pinned_node.unique_id
-
-    # Test annotations on compute.
-    df = dd.from_pandas(
-        pd.DataFrame(np.random.randint(0, 2, size=(2, 2)), columns=["age", "grade"]),
-        npartitions=2,
-    )
-    c = df.apply(get_node_id, axis=1, meta={0: str})
-    with dask.annotate(ray_remote_args=dict(num_gpus=1, resources={"pin": 0.01})):
-        result = c.compute(optimize_graph=False)
-    assert result[0].iloc[0] == pinned_node.unique_id
-
-    # Test compute global Ray remote args.
-    c = df.apply(get_node_id, axis=1, meta={0: str})
-    result = c.compute(
-        ray_remote_args={"resources": {"pin": 0.01}}, optimize_graph=False
-    )
-    assert result[0].iloc[0] == pinned_node.unique_id
-
-
-@unittest.skipIf(sys.platform == "win32", "Failing on Windows.")
-def test_ray_dask_persist(ray_start_1_cpu):
-=======
 @pytest.mark.skipif(sys.platform == "win32", reason="Failing on Windows.")
 def test_ray_dask_persist(ray_start_regular_shared):
->>>>>>> 69f5b37b
     arr = da.ones(5) + 2
     result = arr.persist(scheduler=ray_dask_get)
     assert isinstance(
