--- conflicted
+++ resolved
@@ -166,10 +166,7 @@
 
     def on_spark_job_created(self, job_group_id):
         db_api_entry = get_db_entry_point()
-<<<<<<< HEAD
         db_api_entry.registerBackgroundSparkJobGroup(job_group_id)
-=======
-        db_api_entry.registerBackgroundSparkJobGroup("job_group_id")
 
     def custom_environment_variables(self):
         """Hardcode `GLOO_SOCKET_IFNAME` to `eth0` for Databricks runtime.
@@ -180,4 +177,3 @@
         return {
             "GLOO_SOCKET_IFNAME": "eth0",
         }
->>>>>>> 4d779ba8
