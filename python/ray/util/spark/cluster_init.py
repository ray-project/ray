import copy
import yaml
import json
import os
import socket
import sys
import time
import threading
import logging
import uuid
import warnings
import requests
from packaging.version import Version
from typing import Optional, Dict, Tuple, Type

import ray
import ray._private.services
from ray.autoscaler._private.spark.node_provider import HEAD_NODE_ID
from ray.util.annotations import DeveloperAPI, PublicAPI
from ray._private.storage import _load_class

from .utils import (
    exec_cmd,
    is_port_in_use,
    get_random_unused_port,
    get_spark_session,
    get_spark_application_driver_host,
    is_in_databricks_runtime,
    get_spark_task_assigned_physical_gpus,
    get_avail_mem_per_ray_worker_node,
    get_max_num_concurrent_tasks,
    gen_cmd_exec_failure_msg,
    calc_mem_ray_head_node,
    _wait_service_up,
)
from .start_hook_base import RayOnSparkStartHook
from .databricks_hook import DefaultDatabricksRayOnSparkStartHook
from threading import Event


_logger = logging.getLogger("ray.util.spark")
_logger.setLevel(logging.INFO)


RAY_ON_SPARK_START_HOOK = "RAY_ON_SPARK_START_HOOK"

MAX_NUM_WORKER_NODES = -1

RAY_ON_SPARK_COLLECT_LOG_TO_PATH = "RAY_ON_SPARK_COLLECT_LOG_TO_PATH"
RAY_ON_SPARK_START_RAY_PARENT_PID = "RAY_ON_SPARK_START_RAY_PARENT_PID"


def _check_system_environment():
    if os.name != "posix":
        raise RuntimeError("Ray on spark only supports running on POSIX system.")

    spark_dependency_error = "ray.util.spark module requires pyspark >= 3.3"
    try:
        import pyspark

        if Version(pyspark.__version__).release < (3, 3, 0):
            raise RuntimeError(spark_dependency_error)
    except ImportError:
        raise RuntimeError(spark_dependency_error)


class RayClusterOnSpark:
    """
    This class is the type of instance returned by the `_setup_ray_cluster` interface.
    Its main functionality is to:
    Connect to, disconnect from, and shutdown the Ray cluster running on Apache Spark.
    Serve as a Python context manager for the `RayClusterOnSpark` instance.

    Args
        address: The url for the ray head node (defined as the hostname and unused
                 port on Spark driver node)
        head_proc: Ray head process
        spark_job_group_id: The Spark job id for a submitted ray job
        num_workers_node: The number of workers in the ray cluster.
    """

    def __init__(
        self,
        autoscale,
        address,
        head_proc,
        spark_job_group_id,
        num_workers_node,
        temp_dir,
        cluster_unique_id,
        start_hook,
        ray_dashboard_port,
        spark_job_server,
        global_cluster_lock_fd,
        ray_client_server_port,
    ):
        self.autoscale = autoscale
        self.address = address
        self.head_proc = head_proc
        self.spark_job_group_id = spark_job_group_id
        self.num_worker_nodes = num_workers_node
        self.temp_dir = temp_dir
        self.cluster_unique_id = cluster_unique_id
        self.start_hook = start_hook
        self.ray_dashboard_port = ray_dashboard_port
        self.spark_job_server = spark_job_server
        self.global_cluster_lock_fd = global_cluster_lock_fd
        self.ray_client_server_port = ray_client_server_port

        self.is_shutdown = False
        self.spark_job_is_canceled = False
        self.background_job_exception = None

        # Ray client context returns by `ray.init`
        self.ray_ctx = None

    def _cancel_background_spark_job(self):
        self.spark_job_is_canceled = True
        get_spark_session().sparkContext.cancelJobGroup(self.spark_job_group_id)

    def wait_until_ready(self):
        import ray

        if self.is_shutdown:
            raise RuntimeError(
                "The ray cluster has been shut down or it failed to start."
            )

        try:
            ray.init(address=self.address)

            if self.ray_dashboard_port is not None and _wait_service_up(
                self.address.split(":")[0],
                self.ray_dashboard_port,
                _RAY_DASHBOARD_STARTUP_TIMEOUT,
            ):
                self.start_hook.on_ray_dashboard_created(self.ray_dashboard_port)
            else:
                try:
                    __import__("ray.dashboard.optional_deps")
                except ModuleNotFoundError:
                    _logger.warning(
                        "Dependencies to launch the optional dashboard API "
                        "server cannot be found. They can be installed with "
                        "pip install ray[default]."
                    )

            if self.autoscale:
                return

            last_alive_worker_count = 0
            last_progress_move_time = time.time()
            while True:
                time.sleep(_RAY_CLUSTER_STARTUP_PROGRESS_CHECKING_INTERVAL)

                # Inside the waiting ready loop,
                # checking `self.background_job_exception`, if it is not None,
                # it means the background spark job has failed,
                # in this case, raise error directly.
                if self.background_job_exception is not None:
                    raise RuntimeError(
                        "Ray workers failed to start."
                    ) from self.background_job_exception

                cur_alive_worker_count = (
                    len([node for node in ray.nodes() if node["Alive"]]) - 1
                )  # Minus 1 means excluding the head node.

                if cur_alive_worker_count >= self.num_worker_nodes:
                    return

                if cur_alive_worker_count > last_alive_worker_count:
                    last_alive_worker_count = cur_alive_worker_count
                    last_progress_move_time = time.time()
                    _logger.info(
                        "Ray worker nodes are starting. Progress: "
                        f"({cur_alive_worker_count} / {self.num_worker_nodes})"
                    )
                else:
                    if (
                        time.time() - last_progress_move_time
                        > _RAY_CONNECT_CLUSTER_POLL_PROGRESS_TIMEOUT
                    ):
                        if cur_alive_worker_count == 0:
                            raise RuntimeError(
                                "Current spark cluster has no resources to launch "
                                "Ray worker nodes."
                            )
                        _logger.warning(
                            "Timeout in waiting for all ray workers to start. "
                            "Started / Total requested: "
                            f"({cur_alive_worker_count} / {self.num_worker_nodes}). "
                            "Current spark cluster does not have sufficient resources "
                            "to launch requested number of Ray worker nodes."
                        )
                        return
        finally:
            ray.shutdown()

    def connect(self):
        if ray.is_initialized():
            raise RuntimeError("Already connected to Ray cluster.")
        self.ray_ctx = ray.init(address=self.address)

    def disconnect(self):
        ray.shutdown()
        self.ray_ctx = None

    def shutdown(self, cancel_background_job=True):
        """
        Shutdown the ray cluster created by the `setup_ray_cluster` API.
        NB: In the background thread that runs the background spark job, if spark job
        raise unexpected error, its exception handler will also call this method, in
        the case, it will set cancel_background_job=False to avoid recursive call.
        """
        import fcntl

        if not self.is_shutdown:
            self.disconnect()
            os.environ.pop("RAY_ADDRESS", None)

            if self.global_cluster_lock_fd is not None:
                # release global mode cluster lock.
                fcntl.flock(self.global_cluster_lock_fd, fcntl.LOCK_UN)

            if self.autoscale:
                self.spark_job_server.shutdown()
            if cancel_background_job:
                if self.autoscale:
                    pass
                else:
                    try:
                        self._cancel_background_spark_job()
                    except Exception as e:
                        # swallow exception.
                        _logger.warning(
                            f"An error occurred while cancelling the ray cluster "
                            f"background spark job: {repr(e)}"
                        )
            try:
                self.head_proc.terminate()
            except Exception as e:
                # swallow exception.
                _logger.warning(
                    "An Error occurred during shutdown of ray head node: " f"{repr(e)}"
                )
            self.is_shutdown = True

    def __enter__(self):
        return self

    def __exit__(self, exc_type, exc_val, exc_tb):
        self.shutdown()


def _convert_ray_node_option(key, value):
    converted_key = f"--{key.replace('_', '-')}"
    if key in ["system_config", "resources", "labels"]:
        return f"{converted_key}={json.dumps(value)}"
    if value is None:
        return converted_key
    return f"{converted_key}={str(value)}"


def _convert_ray_node_options(options):
    return [_convert_ray_node_option(k, v) for k, v in options.items()]


_RAY_HEAD_STARTUP_TIMEOUT = 20
_RAY_DASHBOARD_STARTUP_TIMEOUT = 60
_BACKGROUND_JOB_STARTUP_WAIT = int(
    os.environ.get("RAY_ON_SPARK_BACKGROUND_JOB_STARTUP_WAIT", "30")
)
_RAY_CLUSTER_STARTUP_PROGRESS_CHECKING_INTERVAL = 3
_RAY_WORKER_NODE_STARTUP_INTERVAL = int(
    os.environ.get("RAY_ON_SPARK_RAY_WORKER_NODE_STARTUP_INTERVAL", "10")
)
_RAY_CONNECT_CLUSTER_POLL_PROGRESS_TIMEOUT = 120


def _preallocate_ray_worker_port_range():
    """
    If we start multiple ray workers on a machine concurrently, some ray worker
    processes might fail due to ray port conflicts, this is because race condition
    on getting free port and opening the free port.
    To address the issue, this function use an exclusive file lock to delay the
    worker processes to ensure that port acquisition does not create a resource
    contention issue due to a race condition.

    After acquiring lock, it will allocate port range for worker ports
    (for ray node config --min-worker-port and --max-worker-port).
    Because on a spark cluster, multiple ray cluster might be created, so on one spark
    worker machine, there might be multiple ray worker nodes running, these worker
    nodes might belong to different ray cluster, and we must ensure these ray nodes on
    the same machine using non-overlapping worker port range, to achieve this, in this
    function, it creates a file `/tmp/ray_on_spark_worker_port_allocation.txt` file,
    the file format is composed of multiple lines, each line contains 2 number: `pid`
    and `port_range_slot_index`, each port range slot allocates 1000 ports, and
    corresponding port range is:
     - range_begin (inclusive): 20000 + port_range_slot_index * 1000
     - range_end (exclusive): range_begin + 1000
    In this function, it first scans `/tmp/ray_on_spark_worker_port_allocation.txt`
    file, removing lines that containing dead process pid, then find the first unused
    port_range_slot_index, then regenerate this file, and return the allocated port
    range.

    Returns: Allocated port range for current worker ports
    """
    import psutil
    import fcntl

    def acquire_lock(file_path):
        mode = os.O_RDWR | os.O_CREAT | os.O_TRUNC
        try:
            fd = os.open(file_path, mode)
            # The lock file must be readable / writable to all users.
            os.chmod(file_path, 0o0777)
            # Allow for retrying getting a file lock a maximum number of seconds
            max_lock_iter = 600
            for _ in range(max_lock_iter):
                try:
                    fcntl.flock(fd, fcntl.LOCK_EX | fcntl.LOCK_NB)
                except BlockingIOError:
                    # Lock is used by other processes, continue loop to wait for lock
                    # available
                    pass
                else:
                    # Acquire lock successfully.
                    return fd
                time.sleep(10)
            raise TimeoutError(f"Acquiring lock on file {file_path} timeout.")
        except Exception:
            os.close(fd)

    lock_file_path = "/tmp/ray_on_spark_worker_startup_barrier_lock.lock"
    try:
        lock_fd = acquire_lock(lock_file_path)
    except TimeoutError:
        # If timeout happens, the file lock might be hold by another process and that
        # process does not release the lock in time by some unexpected reason.
        # In this case, remove the existing lock file and create the file again, and
        # then acquire file lock on the new file.
        try:
            os.remove(lock_file_path)
        except Exception:
            pass
        lock_fd = acquire_lock(lock_file_path)

    def release_lock():
        fcntl.flock(lock_fd, fcntl.LOCK_UN)
        os.close(lock_fd)

    try:
        port_alloc_file = "/tmp/ray_on_spark_worker_port_allocation.txt"

        # NB: reading / writing `port_alloc_file` is protected by exclusive lock
        # on file `lock_file_path`
        if os.path.exists(port_alloc_file):
            with open(port_alloc_file, mode="r") as fp:
                port_alloc_data = fp.read()
            port_alloc_table = [
                line.split(" ") for line in port_alloc_data.strip().split("\n")
            ]
            port_alloc_table = [
                (int(pid_str), int(slot_index_str))
                for pid_str, slot_index_str in port_alloc_table
            ]
        else:
            port_alloc_table = []
            with open(port_alloc_file, mode="w"):
                pass
            # The port range allocation file must be readable / writable to all users.
            os.chmod(port_alloc_file, 0o0777)

        port_alloc_map = {
            pid: slot_index
            for pid, slot_index in port_alloc_table
            if psutil.pid_exists(pid)  # remove slot used by dead process
        }

        allocated_slot_set = set(port_alloc_map.values())

        if len(allocated_slot_set) == 0:
            new_slot_index = 0
        else:
            new_slot_index = max(allocated_slot_set) + 1
            for index in range(new_slot_index):
                if index not in allocated_slot_set:
                    new_slot_index = index
                    break

        port_alloc_map[os.getpid()] = new_slot_index

        with open(port_alloc_file, mode="w") as fp:
            for pid, slot_index in port_alloc_map.items():
                fp.write(f"{pid} {slot_index}\n")

        worker_port_range_begin = 20000 + new_slot_index * 1000
        worker_port_range_end = worker_port_range_begin + 1000

        if worker_port_range_end > 65536:
            raise RuntimeError(
                "Too many ray worker nodes are running on this machine, cannot "
                "allocate worker port range for new ray worker node."
            )
    except Exception:
        release_lock()
        raise

    def hold_lock():
        time.sleep(_RAY_WORKER_NODE_STARTUP_INTERVAL)
        release_lock()

    threading.Thread(target=hold_lock, args=()).start()

    return worker_port_range_begin, worker_port_range_end


def _append_default_spilling_dir_config(head_node_options, object_spilling_dir):
    if "system_config" not in head_node_options:
        head_node_options["system_config"] = {}
    sys_conf = head_node_options["system_config"]
    if "object_spilling_config" not in sys_conf:
        sys_conf["object_spilling_config"] = json.dumps(
            {
                "type": "filesystem",
                "params": {
                    "directory_path": object_spilling_dir,
                },
            }
        )
    return head_node_options


def _append_resources_config(node_options, resources):
    if "resources" not in node_options:
        node_options["resources"] = {}

    node_options["resources"].update(resources)
    return node_options


def _get_default_ray_tmp_dir():
    return os.path.join(os.environ.get("RAY_TMPDIR", "/tmp"), "ray")


def _setup_ray_cluster(
    *,
    num_worker_nodes: int,
    num_cpus_worker_node: int,
    num_cpus_head_node: int,
    num_gpus_worker_node: int,
    num_gpus_head_node: int,
    using_stage_scheduling: bool,
    heap_memory_worker_node: int,
    heap_memory_head_node: int,
    object_store_memory_worker_node: int,
    object_store_memory_head_node: int,
    head_node_options: Dict,
    worker_node_options: Dict,
    ray_temp_root_dir: str,
    collect_log_to_path: str,
    autoscale: bool,
    autoscale_upscaling_speed: float,
    autoscale_idle_timeout_minutes: float,
    is_global: bool,
) -> Type[RayClusterOnSpark]:
    """
    The public API `ray.util.spark.setup_ray_cluster` does some argument
    validation and then pass validated arguments to this interface.
    and it returns a `RayClusterOnSpark` instance.

    The returned instance can be used to connect to, disconnect from and shutdown the
    ray cluster. This instance can also be used as a context manager (used by
    encapsulating operations within `with _setup_ray_cluster(...):`). Upon entering the
    managed scope, the ray cluster is initiated and connected to. When exiting the
    scope, the ray cluster is disconnected and shut down.

    Note: This function interface is stable and can be used for
    instrumentation logging patching.
    """
    from pyspark.util import inheritable_thread_target
    import fcntl

    if RAY_ON_SPARK_START_HOOK in os.environ:
        start_hook = _load_class(os.environ[RAY_ON_SPARK_START_HOOK])()
    elif is_in_databricks_runtime():
        start_hook = DefaultDatabricksRayOnSparkStartHook(is_global)
    else:
        start_hook = RayOnSparkStartHook(is_global)

    spark = get_spark_session()

    ray_head_ip = socket.gethostbyname(get_spark_application_driver_host(spark))
    ray_head_port = get_random_unused_port(ray_head_ip, min_port=9000, max_port=10000)
    port_exclude_list = [ray_head_port]

    # Make a copy for head_node_options to avoid changing original dict in user code.
    head_node_options = head_node_options.copy()
    include_dashboard = head_node_options.pop("include_dashboard", None)
    ray_dashboard_port = head_node_options.pop("dashboard_port", None)

    if is_global:
        ray_client_server_port = 10001
    else:
        ray_client_server_port = get_random_unused_port(
            ray_head_ip,
            min_port=9000,
            max_port=10000,
            exclude_list=port_exclude_list,
        )

    port_exclude_list.append(ray_client_server_port)

    if autoscale:
        spark_job_server_port = get_random_unused_port(
            ray_head_ip,
            min_port=9000,
            max_port=10000,
            exclude_list=port_exclude_list,
        )
        port_exclude_list.append(spark_job_server_port)
    else:
        spark_job_server_port = None

    if include_dashboard is None or include_dashboard is True:
        if ray_dashboard_port is None:
            ray_dashboard_port = get_random_unused_port(
                ray_head_ip,
                min_port=9000,
                max_port=10000,
                exclude_list=port_exclude_list,
            )
            port_exclude_list.append(ray_dashboard_port)
        ray_dashboard_agent_port = get_random_unused_port(
            ray_head_ip,
            min_port=9000,
            max_port=10000,
            exclude_list=port_exclude_list,
        )
        port_exclude_list.append(ray_dashboard_agent_port)

        dashboard_options = [
            "--dashboard-host=0.0.0.0",
            f"--dashboard-port={ray_dashboard_port}",
            f"--dashboard-agent-listen-port={ray_dashboard_agent_port}",
        ]
        # If include_dashboard is None, we don't set `--include-dashboard` option,
        # in this case Ray will decide whether dashboard can be started
        # (e.g. checking any missing dependencies).
        if include_dashboard is True:
            dashboard_options += ["--include-dashboard=true"]
    else:
        dashboard_options = [
            "--include-dashboard=false",
        ]

    _logger.info(
        f"Ray head hostname: {ray_head_ip}, port: {ray_head_port}, "
        f"ray client server port: {ray_client_server_port}."
    )

    cluster_unique_id = uuid.uuid4().hex[:8]

    if is_global:
        # global mode enabled
        # for global mode, Ray always uses default temp dir
        # so that local Ray client can discover it without specifying
        # head node address.
        if ray_temp_root_dir is not None:
            raise ValueError(
                "Ray on spark global mode cluster does not allow you to set "
                "'ray_temp_root_dir' argument."
            )

        # We only allow user to launch one active Ray on spark global cluster
        # at a time. So acquiring a global file lock before setting up a new
        # Ray on spark global cluster.
        global_cluster_lock_fd = os.open(
            "/tmp/ray_on_spark_global_cluster.lock", os.O_RDWR | os.O_CREAT | os.O_TRUNC
        )

        try:
            # acquiring exclusive lock to ensure copy logs and removing dir safely.
            fcntl.flock(global_cluster_lock_fd, fcntl.LOCK_EX | fcntl.LOCK_NB)
        except BlockingIOError:
            # acquiring global lock failed.
            raise ValueError(
                "Acquiring global lock failed for setting up new global mode Ray on "
                "spark cluster. If there is an active global mode Ray on spark "
                "cluster, please shut down it before you create a new one."
            )

        ray_temp_dir = None
        ray_default_tmp_dir = _get_default_ray_tmp_dir()
        os.makedirs(ray_default_tmp_dir, exist_ok=True)
        object_spilling_dir = os.path.join(ray_default_tmp_dir, "spill")
    else:
        global_cluster_lock_fd = None
        if ray_temp_root_dir is None:
            ray_temp_root_dir = start_hook.get_default_temp_root_dir()
        ray_temp_dir = os.path.join(
            ray_temp_root_dir, f"ray-{ray_head_port}-{cluster_unique_id}"
        )
        os.makedirs(ray_temp_dir, exist_ok=True)
        object_spilling_dir = os.path.join(ray_temp_dir, "spill")

    os.makedirs(object_spilling_dir, exist_ok=True)

    head_node_options = _append_default_spilling_dir_config(
        head_node_options, object_spilling_dir
    )

    if autoscale:
        from ray.autoscaler._private.spark.spark_job_server import (
            _start_spark_job_server,
        )

        spark_job_server = _start_spark_job_server(
            ray_head_ip, spark_job_server_port, spark
        )
        autoscaling_cluster = AutoscalingCluster(
            head_resources={
                "CPU": num_cpus_head_node,
                "GPU": num_gpus_head_node,
                "memory": heap_memory_head_node,
                "object_store_memory": object_store_memory_head_node,
            },
            worker_node_types={
                "ray.worker": {
                    "resources": {
                        "CPU": num_cpus_worker_node,
                        "GPU": num_gpus_worker_node,
                        "memory": heap_memory_worker_node,
                        "object_store_memory": object_store_memory_worker_node,
                    },
                    "node_config": {},
                    "min_workers": 0,
                    "max_workers": num_worker_nodes,
                },
            },
            extra_provider_config={
                "ray_head_ip": ray_head_ip,
                "ray_head_port": ray_head_port,
                "cluster_unique_id": cluster_unique_id,
                "using_stage_scheduling": using_stage_scheduling,
                "ray_temp_dir": ray_temp_dir,
                "worker_node_options": worker_node_options,
                "collect_log_to_path": collect_log_to_path,
                "spark_job_server_port": spark_job_server_port,
            },
            upscaling_speed=autoscale_upscaling_speed,
            idle_timeout_minutes=autoscale_idle_timeout_minutes,
        )
        ray_head_proc, tail_output_deque = autoscaling_cluster.start(
            ray_head_ip,
            ray_head_port,
            ray_client_server_port,
            ray_temp_dir,
            dashboard_options,
            head_node_options,
            collect_log_to_path,
        )
        ray_head_node_cmd = autoscaling_cluster.ray_head_node_cmd
    else:
        (
            worker_port_range_begin,
            worker_port_range_end,
        ) = _preallocate_ray_worker_port_range()

        ray_head_node_cmd = [
            sys.executable,
            "-m",
            "ray.util.spark.start_ray_node",
            "--block",
            "--head",
            f"--node-ip-address={ray_head_ip}",
            f"--port={ray_head_port}",
            f"--ray-client-server-port={ray_client_server_port}",
            f"--num-cpus={num_cpus_head_node}",
            f"--num-gpus={num_gpus_head_node}",
            f"--memory={heap_memory_head_node}",
            f"--object-store-memory={object_store_memory_head_node}",
            f"--min-worker-port={worker_port_range_begin}",
            f"--max-worker-port={worker_port_range_end - 1}",
            *dashboard_options,
            *_convert_ray_node_options(head_node_options),
        ]
        if ray_temp_dir is not None:
            ray_head_node_cmd.append(f"--temp-dir={ray_temp_dir}")

        _logger.info(f"Starting Ray head, command: {' '.join(ray_head_node_cmd)}")

        ray_head_proc, tail_output_deque = exec_cmd(
            ray_head_node_cmd,
            synchronous=False,
            extra_env={
                RAY_ON_SPARK_COLLECT_LOG_TO_PATH: collect_log_to_path or "",
                RAY_ON_SPARK_START_RAY_PARENT_PID: str(os.getpid()),
            },
        )
        spark_job_server = None

    # wait ray head node spin up.
    time.sleep(_RAY_HEAD_STARTUP_TIMEOUT)

    if not is_port_in_use(ray_head_ip, ray_head_port):
        if ray_head_proc.poll() is None:
            # Ray head GCS service is down. Kill ray head node.
            ray_head_proc.terminate()
            # wait killing complete.
            time.sleep(0.5)

        cmd_exec_failure_msg = gen_cmd_exec_failure_msg(
            ray_head_node_cmd, ray_head_proc.returncode, tail_output_deque
        )
        raise RuntimeError("Start Ray head node failed!\n" + cmd_exec_failure_msg)

    _logger.info("Ray head node started.")

    cluster_address = f"{ray_head_ip}:{ray_head_port}"
    # Set RAY_ADDRESS environment variable to the cluster address.
    os.environ["RAY_ADDRESS"] = cluster_address

    ray_cluster_handler = RayClusterOnSpark(
        autoscale=autoscale,
        address=cluster_address,
        head_proc=ray_head_proc,
        spark_job_group_id=None,
        num_workers_node=num_worker_nodes,
        temp_dir=ray_temp_dir,
        cluster_unique_id=cluster_unique_id,
        start_hook=start_hook,
        ray_dashboard_port=ray_dashboard_port,
        spark_job_server=spark_job_server,
        global_cluster_lock_fd=global_cluster_lock_fd,
        ray_client_server_port=ray_client_server_port,
    )

    if not autoscale:
        spark_job_group_id = f"ray-cluster-{ray_head_port}-{cluster_unique_id}"
        ray_cluster_handler.spark_job_group_id = spark_job_group_id

        def background_job_thread_fn():
            try:
                _start_ray_worker_nodes(
                    spark=spark,
                    spark_job_group_id=spark_job_group_id,
                    spark_job_group_desc=(
                        "This job group is for spark job which runs the Ray cluster "
                        f"with ray head node {ray_head_ip}:{ray_head_port}"
                    ),
                    num_worker_nodes=num_worker_nodes,
                    using_stage_scheduling=using_stage_scheduling,
                    ray_head_ip=ray_head_ip,
                    ray_head_port=ray_head_port,
                    ray_temp_dir=ray_temp_dir,
                    num_cpus_per_node=num_cpus_worker_node,
                    num_gpus_per_node=num_gpus_worker_node,
                    heap_memory_per_node=heap_memory_worker_node,
                    object_store_memory_per_node=object_store_memory_worker_node,
                    worker_node_options=worker_node_options,
                    collect_log_to_path=collect_log_to_path,
                    autoscale_mode=False,
                    spark_job_server_port=spark_job_server_port,
                )
            except Exception as e:
                # NB:
                # The background spark job is designed to running forever until it is
                # killed, The exception might be raised in following cases:
                #  1. The background job raises unexpected exception (i.e. ray cluster
                #     dies unexpectedly)
                #  2. User explicitly orders shutting down the ray cluster.
                #  3. On Databricks runtime, when a notebook is detached, it triggers
                #     python REPL `onCancel` event, cancelling the background running
                #     spark job.
                #  For case 1 and 3, only ray workers are killed, but driver side ray
                #  head might still be running and the ray context might be in
                #  connected status.
                #  In order to disconnect and kill the ray head node, a call to
                #  `ray_cluster_handler.shutdown()` is performed.
                if not ray_cluster_handler.spark_job_is_canceled:
                    # Set `background_job_exception` attribute before calling
                    # `shutdown` so inside `shutdown` we can get exception information
                    # easily.
                    ray_cluster_handler.background_job_exception = e
                    ray_cluster_handler.shutdown(cancel_background_job=False)

        try:
            threading.Thread(
                target=inheritable_thread_target(background_job_thread_fn), args=()
            ).start()

            # Call hook immediately after spark job started.
            start_hook.on_cluster_created(ray_cluster_handler)

            # wait background spark task starting.
            for _ in range(_BACKGROUND_JOB_STARTUP_WAIT):
                time.sleep(1)
                if ray_cluster_handler.background_job_exception is not None:
                    raise RuntimeError(
                        "Ray workers failed to start."
                    ) from ray_cluster_handler.background_job_exception

        except Exception:
            # If driver side setup ray-cluster routine raises exception, it might
            # result in part of ray processes has been launched (e.g. ray head or
            # some ray workers have been launched), calling
            # `ray_cluster_handler.shutdown()` to kill them and clean status.
            ray_cluster_handler.shutdown()
            raise

    return ray_cluster_handler


_active_ray_cluster = None
_active_ray_cluster_rwlock = threading.RLock()


def _create_resource_profile(num_cpus_per_node, num_gpus_per_node):
    from pyspark.resource.profile import ResourceProfileBuilder
    from pyspark.resource.requests import TaskResourceRequests

    task_res_req = TaskResourceRequests().cpus(num_cpus_per_node)
    if num_gpus_per_node > 0:
        task_res_req = task_res_req.resource("gpu", num_gpus_per_node)
    return ResourceProfileBuilder().require(task_res_req).build


# A dict storing blocked key to replacement argument you should use.
_head_node_option_block_keys = {
    "temp_dir": "ray_temp_root_dir",
    "block": None,
    "head": None,
    "node_ip_address": None,
    "port": None,
    "num_cpus": None,
    "num_gpus": None,
    "dashboard_host": None,
    "dashboard_agent_listen_port": None,
}

_worker_node_option_block_keys = {
    "temp_dir": "ray_temp_root_dir",
    "block": None,
    "head": None,
    "address": None,
    "num_cpus": "num_cpus_worker_node",
    "num_gpus": "num_gpus_worker_node",
    "memory": None,
    "object_store_memory": "object_store_memory_worker_node",
    "dashboard_agent_listen_port": None,
    "min_worker_port": None,
    "max_worker_port": None,
}


def _verify_node_options(node_options, block_keys, node_type):
    for key in node_options:
        if key.startswith("--") or "-" in key:
            raise ValueError(
                "For a ray node option like '--foo-bar', you should convert it to "
                "following format 'foo_bar' in 'head_node_options' / "
                "'worker_node_options' arguments."
            )

        if key in block_keys:
            common_err_msg = (
                f"Setting the option '{key}' for {node_type} nodes is not allowed."
            )
            replacement_arg = block_keys[key]
            if replacement_arg:
                raise ValueError(
                    f"{common_err_msg} You should set the '{replacement_arg}' option "
                    "instead."
                )
            else:
                raise ValueError(
                    f"{common_err_msg} This option is controlled by Ray on Spark."
                )


def _setup_ray_cluster_internal(
    num_worker_nodes: int,
    num_cpus_worker_node: Optional[int] = None,
    num_cpus_head_node: Optional[int] = None,
    num_gpus_worker_node: Optional[int] = None,
    num_gpus_head_node: Optional[int] = None,
    object_store_memory_worker_node: Optional[int] = None,
    object_store_memory_head_node: Optional[int] = None,
    head_node_options: Optional[Dict] = None,
    worker_node_options: Optional[Dict] = None,
    ray_temp_root_dir: Optional[str] = None,
    strict_mode: bool = False,
    collect_log_to_path: Optional[str] = None,
    autoscale: bool = False,
    autoscale_upscaling_speed: Optional[float] = 1.0,
    autoscale_idle_timeout_minutes: Optional[float] = 1.0,
    is_global: bool = False,
    **kwargs,
) -> Tuple[str, str]:
    global _active_ray_cluster

    _check_system_environment()

    head_node_options = head_node_options or {}
    worker_node_options = worker_node_options or {}

    _verify_node_options(
        head_node_options,
        _head_node_option_block_keys,
        "Ray head node on spark",
    )
    _verify_node_options(
        worker_node_options,
        _worker_node_option_block_keys,
        "Ray worker node on spark",
    )

    if _active_ray_cluster is not None:
        raise RuntimeError(
            "Current active ray cluster on spark haven't shut down. Please call "
            "`ray.util.spark.shutdown_ray_cluster()` before initiating a new Ray "
            "cluster on spark."
        )

    if ray.is_initialized():
        raise RuntimeError(
            "Current python process already initialized Ray, Please shut down it "
            "by `ray.shutdown()` before initiating a Ray cluster on spark."
        )

    spark = get_spark_session()

    spark_master = spark.sparkContext.master

    is_spark_local_mode = spark_master == "local" or spark_master.startswith("local[")

    if not (
        spark_master.startswith("spark://")
        or spark_master.startswith("local-cluster[")
        or is_spark_local_mode
    ):
        raise RuntimeError(
            "Ray on Spark only supports spark cluster in standalone mode, "
            "local-cluster mode or spark local mode."
        )

    if is_spark_local_mode:
        support_stage_scheduling = False
    elif (
        is_in_databricks_runtime()
        and Version(os.environ["DATABRICKS_RUNTIME_VERSION"]).major >= 12
    ):
        support_stage_scheduling = True
    else:
        import pyspark

        if Version(pyspark.__version__).release >= (3, 4, 0):
            support_stage_scheduling = True
        else:
            support_stage_scheduling = False

    if "num_cpus_per_node" in kwargs:
        if num_cpus_worker_node is not None:
            raise ValueError(
                "'num_cpus_per_node' and 'num_cpus_worker_node' arguments are "
                "equivalent. Only set 'num_cpus_worker_node'."
            )
        num_cpus_worker_node = kwargs["num_cpus_per_node"]
        warnings.warn(
            "'num_cpus_per_node' argument is deprecated, please use "
            "'num_cpus_worker_node' argument instead.",
            DeprecationWarning,
        )

    if "num_gpus_per_node" in kwargs:
        if num_gpus_worker_node is not None:
            raise ValueError(
                "'num_gpus_per_node' and 'num_gpus_worker_node' arguments are "
                "equivalent. Only set 'num_gpus_worker_node'."
            )
        num_gpus_worker_node = kwargs["num_gpus_per_node"]
        warnings.warn(
            "'num_gpus_per_node' argument is deprecated, please use "
            "'num_gpus_worker_node' argument instead.",
            DeprecationWarning,
        )

    if "object_store_memory_per_node" in kwargs:
        if object_store_memory_worker_node is not None:
            raise ValueError(
                "'object_store_memory_per_node' and 'object_store_memory_worker_node' "
                "arguments  are equivalent. Only set "
                "'object_store_memory_worker_node'."
            )
        object_store_memory_worker_node = kwargs["object_store_memory_per_node"]
        warnings.warn(
            "'object_store_memory_per_node' argument is deprecated, please use "
            "'object_store_memory_worker_node' argument instead.",
            DeprecationWarning,
        )

    # Environment configurations within the Spark Session that dictate how many cpus
    # and gpus to use for each submitted spark task.
    num_spark_task_cpus = int(spark.sparkContext.getConf().get("spark.task.cpus", "1"))

    if num_cpus_worker_node is not None and num_cpus_worker_node <= 0:
        raise ValueError("Argument `num_cpus_worker_node` value must be > 0.")

    num_spark_task_gpus = int(
        spark.sparkContext.getConf().get("spark.task.resource.gpu.amount", "0")
    )

    if num_gpus_worker_node is not None and num_gpus_worker_node < 0:
        raise ValueError("Argument `num_gpus_worker_node` value must be >= 0.")

    if num_cpus_worker_node is not None or num_gpus_worker_node is not None:
        if support_stage_scheduling:
            num_cpus_worker_node = num_cpus_worker_node or num_spark_task_cpus
            num_gpus_worker_node = num_gpus_worker_node or num_spark_task_gpus

            using_stage_scheduling = True
            res_profile = _create_resource_profile(
                num_cpus_worker_node, num_gpus_worker_node
            )
        else:
            raise ValueError(
                "Current spark version does not support stage scheduling, so that "
                "you cannot set the argument `num_cpus_worker_node` and "
                "`num_gpus_worker_node` values. Without setting the 2 arguments, "
                "per-Ray worker node will be assigned with number of "
                f"'spark.task.cpus' (equals to {num_spark_task_cpus}) cpu cores "
                "and number of 'spark.task.resource.gpu.amount' "
                f"(equals to {num_spark_task_gpus}) GPUs. To enable spark stage "
                "scheduling, you need to upgrade spark to 3.4 version or use "
                "Databricks Runtime 12.x, and you cannot use spark local mode."
            )
    else:
        using_stage_scheduling = False
        res_profile = None

        num_cpus_worker_node = num_spark_task_cpus
        num_gpus_worker_node = num_spark_task_gpus

    (
        ray_worker_node_heap_mem_bytes,
        ray_worker_node_object_store_mem_bytes,
    ) = get_avail_mem_per_ray_worker_node(
        spark,
        object_store_memory_worker_node,
        num_cpus_worker_node,
        num_gpus_worker_node,
    )

    if num_worker_nodes == MAX_NUM_WORKER_NODES:
        if autoscale:
            raise ValueError(
                "If you set autoscale=True, you cannot set `num_worker_nodes` to "
                "`MAX_NUM_WORKER_NODES`, instead, you should set `num_worker_nodes` "
                "to the number that represents the upper bound of the ray worker "
                "nodes number."
            )

        # num_worker_nodes=MAX_NUM_WORKER_NODES represents using all available
        # spark task slots
        num_worker_nodes = get_max_num_concurrent_tasks(spark.sparkContext, res_profile)
    elif num_worker_nodes <= 0:
        raise ValueError(
            "The value of 'num_worker_nodes' argument must be either a positive "
            "integer or 'ray.util.spark.MAX_NUM_WORKER_NODES'."
        )

    insufficient_resources = []

    if num_cpus_worker_node < 4:
        insufficient_resources.append(
            "The provided CPU resources for each ray worker are inadequate to start "
            "a ray cluster. Based on the total cpu resources available and the "
            "configured task sizing, each ray worker node would start with "
            f"{num_cpus_worker_node} CPU cores. This is less than the recommended "
            "value of `4` CPUs per worker. On spark version >= 3.4 or Databricks "
            "Runtime 12.x, you can set the argument `num_cpus_worker_node` to "
            "a value >= 4 to address it, otherwise you need to increase the spark "
            "application configuration 'spark.task.cpus' to a minimum of `4` to "
            "address it."
        )

    if ray_worker_node_heap_mem_bytes < 10 * 1024 * 1024 * 1024:
        insufficient_resources.append(
            "The provided memory resources for each ray worker node are inadequate. "
            "Based on the total memory available on the spark cluster and the "
            "configured task sizing, each ray worker would start with "
            f"{ray_worker_node_heap_mem_bytes} bytes heap memory. This is less than "
            "the recommended value of 10GB. The ray worker node heap memory size is "
            "calculated by "
            "(SPARK_WORKER_NODE_PHYSICAL_MEMORY / num_local_spark_task_slots * 0.8) - "
            "object_store_memory_worker_node. To increase the heap space available, "
            "increase the memory in the spark cluster by using instance types with "
            "larger memory, or increase number of CPU/GPU per Ray worker node "
            "(so it leads to less Ray worker node slots per spark worker node), "
            "or apply a lower `object_store_memory_worker_node`."
        )
    if insufficient_resources:
        if strict_mode:
            raise ValueError(
                "You are creating ray cluster on spark with strict mode (it can be "
                "disabled by setting argument 'strict_mode=False' when calling API "
                "'setup_ray_cluster'), strict mode requires the spark cluster config "
                "satisfying following criterion: "
                "\n".join(insufficient_resources)
            )
        else:
            _logger.warning("\n".join(insufficient_resources))

    if num_cpus_head_node is None:
        num_cpus_head_node = 0
    else:
        if num_cpus_head_node < 0:
            raise ValueError(
                "Argument `num_cpus_head_node` value must be >= 0. "
                f"Current value is {num_cpus_head_node}."
            )

    if num_gpus_head_node is None:
        num_gpus_head_node = 0
    else:
        if num_gpus_head_node < 0:
            raise ValueError(
                "Argument `num_gpus_head_node` value must be >= 0."
                f"Current value is {num_gpus_head_node}."
            )

    if (
        num_cpus_head_node == 0
        and num_gpus_head_node == 0
        and object_store_memory_head_node is None
    ):
        # Because tasks that require CPU or GPU resources are not scheduled to Ray
        # head node, and user does not set `object_store_memory_head_node` explicitly,
        # limit the heap memory and object store memory allocation to the
        # head node, in order to save spark driver memory.
        heap_memory_head_node = 1024 * 1024 * 1024
        object_store_memory_head_node = 1024 * 1024 * 1024
    else:
        heap_memory_head_node, object_store_memory_head_node = calc_mem_ray_head_node(
            object_store_memory_head_node
        )

    with _active_ray_cluster_rwlock:
        cluster = _setup_ray_cluster(
            num_worker_nodes=num_worker_nodes,
            num_cpus_worker_node=num_cpus_worker_node,
            num_cpus_head_node=num_cpus_head_node,
            num_gpus_worker_node=num_gpus_worker_node,
            num_gpus_head_node=num_gpus_head_node,
            using_stage_scheduling=using_stage_scheduling,
            heap_memory_worker_node=ray_worker_node_heap_mem_bytes,
            heap_memory_head_node=heap_memory_head_node,
            object_store_memory_worker_node=ray_worker_node_object_store_mem_bytes,
            object_store_memory_head_node=object_store_memory_head_node,
            head_node_options=head_node_options,
            worker_node_options=worker_node_options,
            ray_temp_root_dir=ray_temp_root_dir,
            collect_log_to_path=collect_log_to_path,
            autoscale=autoscale,
            autoscale_upscaling_speed=autoscale_upscaling_speed,
            autoscale_idle_timeout_minutes=autoscale_idle_timeout_minutes,
            is_global=is_global,
        )

        cluster.wait_until_ready()  # NB: this line might raise error.

        # If connect cluster successfully, set global _active_ray_cluster to be the
        # started cluster.
        _active_ray_cluster = cluster

    head_ip = cluster.address.split(":")[0]
    remote_connection_address = f"ray://{head_ip}:{cluster.ray_client_server_port}"
    return cluster.address, remote_connection_address


@PublicAPI(stability="alpha")
def setup_ray_cluster(
    num_worker_nodes: int,
    *,
    num_cpus_worker_node: Optional[int] = None,
    num_cpus_head_node: Optional[int] = None,
    num_gpus_worker_node: Optional[int] = None,
    num_gpus_head_node: Optional[int] = None,
    object_store_memory_worker_node: Optional[int] = None,
    object_store_memory_head_node: Optional[int] = None,
    head_node_options: Optional[Dict] = None,
    worker_node_options: Optional[Dict] = None,
    ray_temp_root_dir: Optional[str] = None,
    strict_mode: bool = False,
    collect_log_to_path: Optional[str] = None,
    autoscale: bool = False,
    autoscale_upscaling_speed: Optional[float] = 1.0,
    autoscale_idle_timeout_minutes: Optional[float] = 1.0,
    **kwargs,
) -> Tuple[str, str]:
    """
    Set up a ray cluster on the spark cluster by starting a ray head node in the
    spark application's driver side node.
    After creating the head node, a background spark job is created that
    generates an instance of `RayClusterOnSpark` that contains configuration for the
    ray cluster that will run on the Spark cluster's worker nodes.
    After a ray cluster is set up, "RAY_ADDRESS" environment variable is set to
    the cluster address, so you can call `ray.init()` without specifying ray cluster
    address to connect to the cluster. To shut down the cluster you can call
    `ray.util.spark.shutdown_ray_cluster()`.
    Note: If the active ray cluster haven't shut down, you cannot create a new ray
    cluster.

    Args:
        num_worker_nodes: This argument represents how many ray worker nodes to start
            for the ray cluster.
            If autoscale=True, then the ray cluster starts with zero worker node,
            and it can scale up to at most `num_worker_nodes` worker nodes.
            In non-autoscaling mode, you can
            specify the `num_worker_nodes` as `ray.util.spark.MAX_NUM_WORKER_NODES`
            represents a ray cluster
            configuration that will use all available resources configured for the
            spark application.
            To create a spark application that is intended to exclusively run a
            shared ray cluster in non-scaling, it is recommended to set this argument
            to `ray.util.spark.MAX_NUM_WORKER_NODES`.

        num_cpus_worker_node: Number of cpus available to per-ray worker node, if not
            provided, use spark application configuration 'spark.task.cpus' instead.
            **Limitation** Only spark version >= 3.4 or Databricks Runtime 12.x
            supports setting this argument.
        num_cpus_head_node: Number of cpus available to Ray head node, if not provide,
            use 0 instead. Number 0 means tasks requiring CPU resources are not
            scheduled to Ray head node.
        num_gpus_worker_node: Number of gpus available to per-ray worker node, if not
            provided, use spark application configuration
            'spark.task.resource.gpu.amount' instead.
            This argument is only available on spark cluster that is configured with
            'gpu' resources.
            **Limitation** Only spark version >= 3.4 or Databricks Runtime 12.x
            supports setting this argument.
        num_gpus_head_node: Number of gpus available to Ray head node, if not provide,
            use 0 instead.
            This argument is only available on spark cluster which spark driver node
            has GPUs.
        object_store_memory_worker_node: Object store memory available to per-ray worker
            node, but it is capped by
            "dev_shm_available_size * 0.8 / num_tasks_per_spark_worker".
            The default value equals to
            "0.3 * spark_worker_physical_memory * 0.8 / num_tasks_per_spark_worker".
        object_store_memory_head_node: Object store memory available to Ray head
            node, but it is capped by "dev_shm_available_size * 0.8".
            The default value equals to
            "0.3 * spark_driver_physical_memory * 0.8".
        head_node_options: A dict representing Ray head node extra options, these
            options will be passed to `ray start` script. Note you need to convert
            `ray start` options key from `--foo-bar` format to `foo_bar` format.
            For flag options (e.g. '--disable-usage-stats'), you should set the value
            to None in the option dict, like `{"disable_usage_stats": None}`.
            Note: Short name options (e.g. '-v') are not supported.
        worker_node_options: A dict representing Ray worker node extra options,
            these options will be passed to `ray start` script. Note you need to
            convert `ray start` options key from `--foo-bar` format to `foo_bar`
            format.
            For flag options (e.g. '--disable-usage-stats'), you should set the value
            to None in the option dict, like `{"disable_usage_stats": None}`.
            Note: Short name options (e.g. '-v') are not supported.
        ray_temp_root_dir: A local disk path to store the ray temporary data. The
            created cluster will create a subdirectory
            "ray-{head_port}-{random_suffix}" beneath this path.
        strict_mode: Boolean flag to fast-fail initialization of the ray cluster if
            the available spark cluster does not have sufficient resources to fulfill
            the resource allocation for memory, cpu and gpu. When set to true, if the
            requested resources are not available for recommended minimum recommended
            functionality, an exception will be raised that details the inadequate
            spark cluster configuration settings. If overridden as `False`,
            a warning is raised.
        collect_log_to_path: If specified, after ray head / worker nodes terminated,
            collect their logs to the specified path. On Databricks Runtime, we
            recommend you to specify a local path starts with '/dbfs/', because the
            path mounts with a centralized storage device and stored data is persisted
            after Databricks spark cluster terminated.
        autoscale: If True, enable autoscaling, the number of initial Ray worker nodes
            is zero, and the maximum number of Ray worker nodes is set to
            `num_worker_nodes`. Default value is False.
        autoscale_upscaling_speed: If autoscale enabled, it represents the number of
            nodes allowed to be pending as a multiple of the current number of nodes.
            The higher the value, the more aggressive upscaling will be. For example,
            if this is set to 1.0, the cluster can grow in size by at most 100% at any
            time, so if the cluster currently has 20 nodes, at most 20 pending launches
            are allowed. The minimum number of pending launches is 5 regardless of
            this setting.
            Default value is 1.0, minimum value is 1.0
        autoscale_idle_timeout_minutes: If autoscale enabled, it represents the number
            of minutes that need to pass before an idle worker node is removed by the
            autoscaler. The smaller the value, the more aggressive downscaling will be.
            Worker nodes are considered idle when they hold no active tasks, actors,
            or referenced objects (either in-memory or spilled to disk). This parameter
            does not affect the head node.
            Default value is 1.0, minimum value is 0
    Returns:
        returns a tuple of (address, remote_connection_address)
        "address" is in format of "<ray_head_node_ip>:<port>"
        "remote_connection_address" is in format of
        "ray://<ray_head_node_ip>:<ray-client-server-port>",
        if your client runs on a machine that also hosts a Ray cluster node locally,
        you can connect to the Ray cluster via ``ray.init(address)``,
        otherwise you can connect to the Ray cluster via
        ``ray.init(remote_connection_address)``.
    """

    return _setup_ray_cluster_internal(
        num_worker_nodes=num_worker_nodes,
        num_cpus_worker_node=num_cpus_worker_node,
        num_cpus_head_node=num_cpus_head_node,
        num_gpus_worker_node=num_gpus_worker_node,
        num_gpus_head_node=num_gpus_head_node,
        object_store_memory_worker_node=object_store_memory_worker_node,
        object_store_memory_head_node=object_store_memory_head_node,
        head_node_options=head_node_options,
        worker_node_options=worker_node_options,
        ray_temp_root_dir=ray_temp_root_dir,
        strict_mode=strict_mode,
        collect_log_to_path=collect_log_to_path,
        autoscale=autoscale,
        autoscale_upscaling_speed=autoscale_upscaling_speed,
        autoscale_idle_timeout_minutes=autoscale_idle_timeout_minutes,
        is_global=False,
        **kwargs,
    )


def setup_global_ray_cluster(
    num_worker_nodes: int,
    *,
    is_blocking: bool = True,
    num_cpus_worker_node: Optional[int] = None,
    num_cpus_head_node: Optional[int] = None,
    num_gpus_worker_node: Optional[int] = None,
    num_gpus_head_node: Optional[int] = None,
    object_store_memory_worker_node: Optional[int] = None,
    object_store_memory_head_node: Optional[int] = None,
    head_node_options: Optional[Dict] = None,
    worker_node_options: Optional[Dict] = None,
    strict_mode: bool = False,
    collect_log_to_path: Optional[str] = None,
    autoscale: bool = False,
    autoscale_upscaling_speed: Optional[float] = 1.0,
    autoscale_idle_timeout_minutes: Optional[float] = 1.0,
):
    """
    Set up a global mode cluster.
    The global Ray on spark cluster means:
    - You can only create one active global Ray on spark cluster at a time.
    On databricks cluster, the global Ray cluster can be used by all users,
    - as contrast, non-global Ray cluster can only be used by current notebook
    user.
    - It is up persistently without automatic shutdown.
    - On databricks notebook, you can connect to the global cluster by calling
    ``ray.init()`` without specifying its address, it will discover the
    global cluster automatically if it is up.

    For global mode, the ``ray_temp_root_dir`` argument is not supported.
    Global model Ray cluster always use the default Ray temporary directory
    path.

    All arguments are the same with ``setup_ray_cluster`` API except that:
    - the ``ray_temp_root_dir`` argument is not supported.
    Global model Ray cluster always use the default Ray temporary directory
    path.
    - A new argument "is_blocking" (default ``True``) is added.
    If "is_blocking" is True,
    then keep the call blocking until it is interrupted.
    once the call is interrupted, the global Ray on spark cluster is shut down and
    `serve_global_ray_cluster` call terminates.
    If "is_blocking" is False,
    once Ray cluster setup completes, return immediately.
    """

    cluster_address = _setup_ray_cluster_internal(
        num_worker_nodes=num_worker_nodes,
        num_cpus_worker_node=num_cpus_worker_node,
        num_cpus_head_node=num_cpus_head_node,
        num_gpus_worker_node=num_gpus_worker_node,
        num_gpus_head_node=num_gpus_head_node,
        object_store_memory_worker_node=object_store_memory_worker_node,
        object_store_memory_head_node=object_store_memory_head_node,
        head_node_options=head_node_options,
        worker_node_options=worker_node_options,
        ray_temp_root_dir=None,
        strict_mode=strict_mode,
        collect_log_to_path=collect_log_to_path,
        autoscale=autoscale,
        autoscale_upscaling_speed=autoscale_upscaling_speed,
        autoscale_idle_timeout_minutes=autoscale_idle_timeout_minutes,
        is_global=True,
    )

    if not is_blocking:
        return cluster_address

    global _global_ray_cluster_cancel_event
    try:
        _global_ray_cluster_cancel_event = Event()
        # serve forever until user cancel the command.
        _global_ray_cluster_cancel_event.wait()
    finally:
        _global_ray_cluster_cancel_event = None
        # once the program is interrupted,
        # or the corresponding databricks notebook command is interrupted
        # shut down the Ray cluster.
        shutdown_ray_cluster()


def _start_ray_worker_nodes(
    *,
    spark,
    spark_job_group_id,
    spark_job_group_desc,
    num_worker_nodes,
    using_stage_scheduling,
    ray_head_ip,
    ray_head_port,
    ray_temp_dir,
    num_cpus_per_node,
    num_gpus_per_node,
    heap_memory_per_node,
    object_store_memory_per_node,
    worker_node_options,
    collect_log_to_path,
    autoscale_mode,
    spark_job_server_port,
):
    # NB:
    # In order to start ray worker nodes on spark cluster worker machines,
    # We launch a background spark job:
    #  1. Each spark task launches one ray worker node. This design ensures all ray
    #     worker nodes have the same shape (same cpus / gpus / memory configuration).
    #     If ray worker nodes have a non-uniform shape, the Ray cluster setup will
    #     be non-deterministic and could create issues with node sizing.
    #  2. A ray worker node is started via the `ray start` CLI. In each spark task,
    #     a child process is started and will execute a `ray start ...` command in
    #     blocking mode.
    #  3. Each task will acquire a file lock for 10s to ensure that the ray worker
    #     init will acquire a port connection to the ray head node that does not
    #     contend with other worker processes on the same Spark worker node.
    #  4. When the ray cluster is shutdown, killing ray worker nodes is implemented by
    #     `sparkContext.cancelJobGroup` to cancel the background spark job, sending a
    #     SIGKILL signal to all spark tasks. Once the spark tasks are killed,
    #     `ray_start_node` process detects parent died event then it kills ray
    #     worker node.

    def ray_cluster_job_mapper(_):
        from pyspark.taskcontext import TaskContext

        _worker_logger = logging.getLogger("ray.util.spark.worker")

        context = TaskContext.get()

        (
            worker_port_range_begin,
            worker_port_range_end,
        ) = _preallocate_ray_worker_port_range()
<<<<<<< HEAD

        # Ray worker might run on a machine different with the head node, so create the
        # local log dir and temp dir again.
        os.makedirs(ray_temp_dir, exist_ok=True)
=======
>>>>>>> ca22a63d

        # 10001 is used as ray client server port of global mode ray cluster.
        ray_worker_node_dashboard_agent_port = get_random_unused_port(
            ray_head_ip, min_port=10002, max_port=20000
        )
        ray_worker_node_cmd = [
            sys.executable,
            "-m",
            "ray.util.spark.start_ray_node",
            f"--num-cpus={num_cpus_per_node}",
            "--block",
            f"--address={ray_head_ip}:{ray_head_port}",
            f"--memory={heap_memory_per_node}",
            f"--object-store-memory={object_store_memory_per_node}",
            f"--min-worker-port={worker_port_range_begin}",
            f"--max-worker-port={worker_port_range_end - 1}",
            f"--dashboard-agent-listen-port={ray_worker_node_dashboard_agent_port}",
            *_convert_ray_node_options(worker_node_options),
        ]
        if ray_temp_dir is not None:
            ray_worker_node_cmd.append(f"--temp-dir={ray_temp_dir}")

        ray_worker_node_extra_envs = {
            RAY_ON_SPARK_COLLECT_LOG_TO_PATH: collect_log_to_path or "",
            RAY_ON_SPARK_START_RAY_PARENT_PID: str(os.getpid()),
            "RAY_ENABLE_WINDOWS_OR_OSX_CLUSTER": "1",
        }

        if num_gpus_per_node > 0:
            task_resources = context.resources()

            if "gpu" not in task_resources:
                raise RuntimeError(
                    "Couldn't get the gpu id, Please check the GPU resource "
                    "configuration"
                )
            gpu_addr_list = [
                int(addr.strip()) for addr in task_resources["gpu"].addresses
            ]

            available_physical_gpus = get_spark_task_assigned_physical_gpus(
                gpu_addr_list
            )
            ray_worker_node_cmd.append(
                f"--num-gpus={len(available_physical_gpus)}",
            )
            ray_worker_node_extra_envs["CUDA_VISIBLE_DEVICES"] = ",".join(
                [str(gpu_id) for gpu_id in available_physical_gpus]
            )

        _worker_logger.info(
            f"Start Ray worker, command: {' '.join(ray_worker_node_cmd)}"
        )

        try:
            if autoscale_mode:
                # Notify job server the task has been launched.
                requests.post(
                    url=(
                        f"http://{ray_head_ip}:{spark_job_server_port}"
                        "/notify_task_launched"
                    ),
                    json={
                        "spark_job_group_id": spark_job_group_id,
                    },
                )

            # Note:
            # When a pyspark job cancelled, the UDF python worker process are killed by
            # signal "SIGKILL", then `start_ray_node` process will detect the parent
            # died event (see `ray.util.spark.start_ray_node.check_parent_alive`) and
            # then kill ray worker node process and execute cleanup routine.
            exec_cmd(
                ray_worker_node_cmd,
                synchronous=True,
                extra_env=ray_worker_node_extra_envs,
            )
        except Exception as e:
            if autoscale_mode:
                # In autoscaling mode, when Ray worker node is down, autoscaler will
                # try to start new Ray worker node if necessary,
                # but we use spark job to launch Ray worker node process,
                # to avoid trigger spark task retries, we swallow exception here
                # to make spark task exit normally.
                _logger.warning(f"Ray worker node process exit, reason: {repr(e)}.")
            else:
                raise

        # NB: Not reachable.
        yield 0

    spark.sparkContext.setJobGroup(
        spark_job_group_id,
        spark_job_group_desc,
    )

    # Starting a normal spark job (not barrier spark job) to run ray worker
    # nodes, the design purpose is:
    # 1. Using normal spark job, spark tasks can automatically retry
    # individually, we don't need to write additional retry logic, But, in
    # barrier mode, if one spark task fails, it will cause all other spark
    # tasks killed.
    # 2. Using normal spark job, we can support failover when a spark worker
    # physical machine crashes. (spark will try to re-schedule the spark task
    # to other spark worker nodes)
    # 3. Using barrier mode job, if the cluster resources does not satisfy
    # "idle spark task slots >= argument num_spark_task", then the barrier
    # job gets stuck and waits until enough idle task slots available, this
    # behavior is not user-friendly, on a shared spark cluster, user is hard
    # to estimate how many idle tasks available at a time, But, if using normal
    # spark job, it can launch job with less spark tasks (i.e. user will see a
    # ray cluster setup with less worker number initially), and when more task
    # slots become available, it continues to launch tasks on new available
    # slots, and user can see the ray cluster worker number increases when more
    # slots available.
    job_rdd = spark.sparkContext.parallelize(
        list(range(num_worker_nodes)), num_worker_nodes
    )

    if using_stage_scheduling:
        resource_profile = _create_resource_profile(
            num_cpus_per_node,
            num_gpus_per_node,
        )
        job_rdd = job_rdd.withResources(resource_profile)

    job_rdd.mapPartitions(ray_cluster_job_mapper).collect()


@PublicAPI(stability="alpha")
def shutdown_ray_cluster() -> None:
    """
    Shut down the active ray cluster.
    """
    global _active_ray_cluster

    with _active_ray_cluster_rwlock:
        if _active_ray_cluster is None:
            raise RuntimeError("No active ray cluster to shut down.")

        _active_ray_cluster.shutdown()
        _active_ray_cluster = None


_global_ray_cluster_cancel_event = None


@DeveloperAPI
class AutoscalingCluster:
    """Create a ray on spark autoscaling cluster."""

    def __init__(
        self,
        head_resources: dict,
        worker_node_types: dict,
        extra_provider_config: dict,
        upscaling_speed: float,
        idle_timeout_minutes: float,
    ):
        """Create the cluster.

        Args:
            head_resources: resources of the head node, including CPU.
            worker_node_types: autoscaler node types config for worker nodes.
        """
        self._head_resources = head_resources.copy()
        self._head_resources["NODE_ID_AS_RESOURCE"] = HEAD_NODE_ID
        self._config = self._generate_config(
            head_resources,
            worker_node_types,
            extra_provider_config,
            upscaling_speed,
            idle_timeout_minutes,
        )

    def _generate_config(
        self,
        head_resources,
        worker_node_types,
        extra_provider_config,
        upscaling_speed,
        idle_timeout_minutes,
    ):
        base_config = yaml.safe_load(
            open(
                os.path.join(
                    os.path.dirname(ray.__file__),
                    "autoscaler/spark/defaults.yaml",
                )
            )
        )
        custom_config = copy.deepcopy(base_config)
        custom_config["available_node_types"] = worker_node_types
        custom_config["available_node_types"]["ray.head.default"] = {
            "resources": head_resources,
            "node_config": {},
            "max_workers": 0,
        }

        custom_config["max_workers"] = sum(
            v["max_workers"] for _, v in worker_node_types.items()
        )

        custom_config["provider"].update(extra_provider_config)

        custom_config["upscaling_speed"] = upscaling_speed
        custom_config["idle_timeout_minutes"] = idle_timeout_minutes

        return custom_config

    def start(
        self,
        ray_head_ip,
        ray_head_port,
        ray_client_server_port,
        ray_temp_dir,
        dashboard_options,
        head_node_options,
        collect_log_to_path,
    ):
        """Start the cluster.

        After this call returns, you can connect to the cluster with
        ray.init("auto").
        """
        from ray.util.spark.cluster_init import (
            RAY_ON_SPARK_COLLECT_LOG_TO_PATH,
            _append_resources_config,
            _convert_ray_node_options,
            exec_cmd,
        )

        if ray_temp_dir is not None:
            autoscale_config = os.path.join(ray_temp_dir, "autoscaling_config.json")
        else:
            autoscale_config = os.path.join(
                _get_default_ray_tmp_dir(), "autoscaling_config.json"
            )
        with open(autoscale_config, "w") as f:
            f.write(json.dumps(self._config))

        (
            worker_port_range_begin,
            worker_port_range_end,
        ) = _preallocate_ray_worker_port_range()

        ray_head_node_cmd = [
            sys.executable,
            "-m",
            "ray.util.spark.start_ray_node",
            "--block",
            "--head",
            f"--node-ip-address={ray_head_ip}",
            f"--port={ray_head_port}",
            f"--ray-client-server-port={ray_client_server_port}",
            f"--autoscaling-config={autoscale_config}",
            f"--min-worker-port={worker_port_range_begin}",
            f"--max-worker-port={worker_port_range_end - 1}",
            *dashboard_options,
        ]

        if ray_temp_dir is not None:
            ray_head_node_cmd.append(f"--temp-dir={ray_temp_dir}")

        if "CPU" in self._head_resources:
            ray_head_node_cmd.append(
                "--num-cpus={}".format(self._head_resources.pop("CPU"))
            )
        if "GPU" in self._head_resources:
            ray_head_node_cmd.append(
                "--num-gpus={}".format(self._head_resources.pop("GPU"))
            )
        if "memory" in self._head_resources:
            ray_head_node_cmd.append(
                "--memory={}".format(self._head_resources.pop("memory"))
            )
        if "object_store_memory" in self._head_resources:
            ray_head_node_cmd.append(
                "--object-store-memory={}".format(
                    self._head_resources.pop("object_store_memory")
                )
            )

        head_node_options = _append_resources_config(
            head_node_options, self._head_resources
        )
        ray_head_node_cmd.extend(_convert_ray_node_options(head_node_options))

        extra_env = {
            "AUTOSCALER_UPDATE_INTERVAL_S": "1",
            RAY_ON_SPARK_COLLECT_LOG_TO_PATH: collect_log_to_path or "",
            RAY_ON_SPARK_START_RAY_PARENT_PID: str(os.getpid()),
        }

        self.ray_head_node_cmd = ray_head_node_cmd

        return exec_cmd(
            ray_head_node_cmd,
            synchronous=False,
            extra_env=extra_env,
        )<|MERGE_RESOLUTION|>--- conflicted
+++ resolved
@@ -1463,13 +1463,6 @@
             worker_port_range_begin,
             worker_port_range_end,
         ) = _preallocate_ray_worker_port_range()
-<<<<<<< HEAD
-
-        # Ray worker might run on a machine different with the head node, so create the
-        # local log dir and temp dir again.
-        os.makedirs(ray_temp_dir, exist_ok=True)
-=======
->>>>>>> ca22a63d
 
         # 10001 is used as ray client server port of global mode ray cluster.
         ray_worker_node_dashboard_agent_port = get_random_unused_port(
