import copy
import yaml
import json
import os
import socket
import sys
import time
import threading
import logging
import uuid
import warnings
import requests
from packaging.version import Version
from typing import Optional, Dict, Tuple, Type

import ray
import ray._private.services
from ray.autoscaler._private.spark.node_provider import HEAD_NODE_ID
from ray.util.annotations import DeveloperAPI, PublicAPI
from ray._private.storage import _load_class
from ray.autoscaler._private.util import rewrite_deprecated_workers_fields

from .utils import (
    exec_cmd,
    is_port_in_use,
    get_random_unused_port,
    get_spark_session,
    get_spark_application_driver_host,
    is_in_databricks_runtime,
    get_spark_task_assigned_physical_gpus,
    get_avail_mem_per_ray_worker_node,
    get_max_num_concurrent_tasks,
    gen_cmd_exec_failure_msg,
    calc_mem_ray_head_node,
    _wait_service_up,
    _get_local_ray_node_slots,
    get_configured_spark_executor_memory_bytes,
    _get_cpu_cores,
    _get_num_physical_gpus,
)
from .start_hook_base import RayOnSparkStartHook
from .databricks_hook import DefaultDatabricksRayOnSparkStartHook
from threading import Event


_logger = logging.getLogger("ray.util.spark")
_logger.setLevel(logging.INFO)


RAY_ON_SPARK_START_HOOK = "RAY_ON_SPARK_START_HOOK"

MAX_NUM_WORKER_NODES = -1

RAY_ON_SPARK_COLLECT_LOG_TO_PATH = "RAY_ON_SPARK_COLLECT_LOG_TO_PATH"
RAY_ON_SPARK_START_RAY_PARENT_PID = "RAY_ON_SPARK_START_RAY_PARENT_PID"


def _check_system_environment():
    if os.name != "posix":
        raise RuntimeError("Ray on spark only supports running on POSIX system.")

    spark_dependency_error = "ray.util.spark module requires pyspark >= 3.3"
    try:
        import pyspark

        if Version(pyspark.__version__).release < (3, 3, 0):
            raise RuntimeError(spark_dependency_error)
    except ImportError:
        raise RuntimeError(spark_dependency_error)


class RayClusterOnSpark:
    """
    This class is the type of instance returned by the `_setup_ray_cluster` interface.
    Its main functionality is to:
    Connect to, disconnect from, and shutdown the Ray cluster running on Apache Spark.
    Serve as a Python context manager for the `RayClusterOnSpark` instance.

    Args
        address: The url for the ray head node (defined as the hostname and unused
                 port on Spark driver node)
        head_proc: Ray head process
        spark_job_group_id: The Spark job id for a submitted ray job
        num_workers_node: The number of workers in the ray cluster.
    """

    def __init__(
        self,
        autoscale,
        address,
        head_proc,
        spark_job_group_id,
        min_worker_nodes,
        max_worker_nodes,
        temp_dir,
        cluster_unique_id,
        start_hook,
        ray_dashboard_port,
        spark_job_server,
        global_cluster_lock_fd,
        ray_client_server_port,
    ):
        self.autoscale = autoscale
        self.address = address
        self.head_proc = head_proc
        self.spark_job_group_id = spark_job_group_id
        self.min_worker_nodes = min_worker_nodes
        self.max_worker_nodes = max_worker_nodes
        self.temp_dir = temp_dir
        self.cluster_unique_id = cluster_unique_id
        self.start_hook = start_hook
        self.ray_dashboard_port = ray_dashboard_port
        self.spark_job_server = spark_job_server
        self.global_cluster_lock_fd = global_cluster_lock_fd
        self.ray_client_server_port = ray_client_server_port

        self.is_shutdown = False
        self.spark_job_is_canceled = False
        self.background_job_exception = None

        # Ray client context returns by `ray.init`
        self.ray_ctx = None

    def _cancel_background_spark_job(self):
        self.spark_job_is_canceled = True
        get_spark_session().sparkContext.cancelJobGroup(self.spark_job_group_id)

    def wait_until_ready(self):
        import ray

        if self.is_shutdown:
            raise RuntimeError(
                "The ray cluster has been shut down or it failed to start."
            )

        try:
            ray.init(address=self.address)

            if self.ray_dashboard_port is not None and _wait_service_up(
                self.address.split(":")[0],
                self.ray_dashboard_port,
                _RAY_DASHBOARD_STARTUP_TIMEOUT,
            ):
                self.start_hook.on_ray_dashboard_created(self.ray_dashboard_port)
            else:
                try:
                    __import__("ray.dashboard.optional_deps")
                except ModuleNotFoundError:
                    _logger.warning(
                        "Dependencies to launch the optional dashboard API "
                        "server cannot be found. They can be installed with "
                        "pip install ray[default]."
                    )

            if self.autoscale:
                return

            last_alive_worker_count = 0
            last_progress_move_time = time.time()
            while True:
                time.sleep(_RAY_CLUSTER_STARTUP_PROGRESS_CHECKING_INTERVAL)

                # Inside the waiting ready loop,
                # checking `self.background_job_exception`, if it is not None,
                # it means the background spark job has failed,
                # in this case, raise error directly.
                if self.background_job_exception is not None:
                    raise RuntimeError(
                        "Ray workers failed to start."
                    ) from self.background_job_exception

                cur_alive_worker_count = (
                    len([node for node in ray.nodes() if node["Alive"]]) - 1
                )  # Minus 1 means excluding the head node.

                if cur_alive_worker_count >= self.max_worker_nodes:
                    return

                if cur_alive_worker_count > last_alive_worker_count:
                    last_alive_worker_count = cur_alive_worker_count
                    last_progress_move_time = time.time()
                    _logger.info(
                        "Ray worker nodes are starting. Progress: "
                        f"({cur_alive_worker_count} / {self.max_worker_nodes})"
                    )
                else:
                    if (
                        time.time() - last_progress_move_time
                        > _RAY_CONNECT_CLUSTER_POLL_PROGRESS_TIMEOUT
                    ):
                        if cur_alive_worker_count == 0:
                            raise RuntimeError(
                                "Current spark cluster has no resources to launch "
                                "Ray worker nodes."
                            )
                        _logger.warning(
                            "Timeout in waiting for all ray workers to start. "
                            "Started / Total requested: "
                            f"({cur_alive_worker_count} / {self.max_worker_nodes}). "
                            "Current spark cluster does not have sufficient resources "
                            "to launch requested number of Ray worker nodes."
                        )
                        return
        finally:
            ray.shutdown()

    def connect(self):
        if ray.is_initialized():
            raise RuntimeError("Already connected to Ray cluster.")
        self.ray_ctx = ray.init(address=self.address)

    def disconnect(self):
        ray.shutdown()
        self.ray_ctx = None

    def shutdown(self, cancel_background_job=True):
        """
        Shutdown the ray cluster created by the `setup_ray_cluster` API.
        NB: In the background thread that runs the background spark job, if spark job
        raise unexpected error, its exception handler will also call this method, in
        the case, it will set cancel_background_job=False to avoid recursive call.
        """
        import fcntl

        if not self.is_shutdown:
            self.disconnect()
            os.environ.pop("RAY_ADDRESS", None)

            if self.global_cluster_lock_fd is not None:
                # release global mode cluster lock.
                fcntl.flock(self.global_cluster_lock_fd, fcntl.LOCK_UN)

            if self.autoscale:
                self.spark_job_server.shutdown()
            if cancel_background_job:
                if self.autoscale:
                    pass
                else:
                    try:
                        self._cancel_background_spark_job()
                    except Exception as e:
                        # swallow exception.
                        _logger.warning(
                            f"An error occurred while cancelling the ray cluster "
                            f"background spark job: {repr(e)}"
                        )
            try:
                self.head_proc.terminate()
            except Exception as e:
                # swallow exception.
                _logger.warning(
                    "An Error occurred during shutdown of ray head node: " f"{repr(e)}"
                )
            self.is_shutdown = True

    def __enter__(self):
        return self

    def __exit__(self, exc_type, exc_val, exc_tb):
        self.shutdown()


def _convert_ray_node_option(key, value):
    converted_key = f"--{key.replace('_', '-')}"
    if key in ["system_config", "resources", "labels"]:
        return f"{converted_key}={json.dumps(value)}"
    if value is None:
        return converted_key
    return f"{converted_key}={str(value)}"


def _convert_ray_node_options(options):
    return [_convert_ray_node_option(k, v) for k, v in options.items()]


_RAY_HEAD_STARTUP_TIMEOUT = 20
_RAY_DASHBOARD_STARTUP_TIMEOUT = 60
_BACKGROUND_JOB_STARTUP_WAIT = int(
    os.environ.get("RAY_ON_SPARK_BACKGROUND_JOB_STARTUP_WAIT", "30")
)
_RAY_CLUSTER_STARTUP_PROGRESS_CHECKING_INTERVAL = 3
_RAY_WORKER_NODE_STARTUP_INTERVAL = int(
    os.environ.get("RAY_ON_SPARK_RAY_WORKER_NODE_STARTUP_INTERVAL", "10")
)
_RAY_CONNECT_CLUSTER_POLL_PROGRESS_TIMEOUT = 120


def _preallocate_ray_worker_port_range():
    """
    If we start multiple ray workers on a machine concurrently, some ray worker
    processes might fail due to ray port conflicts, this is because race condition
    on getting free port and opening the free port.
    To address the issue, this function use an exclusive file lock to delay the
    worker processes to ensure that port acquisition does not create a resource
    contention issue due to a race condition.

    After acquiring lock, it will allocate port range for worker ports
    (for ray node config --min-worker-port and --max-worker-port).
    Because on a spark cluster, multiple ray cluster might be created, so on one spark
    worker machine, there might be multiple ray worker nodes running, these worker
    nodes might belong to different ray cluster, and we must ensure these ray nodes on
    the same machine using non-overlapping worker port range, to achieve this, in this
    function, it creates a file `/tmp/ray_on_spark_worker_port_allocation.txt` file,
    the file format is composed of multiple lines, each line contains 2 number: `pid`
    and `port_range_slot_index`, each port range slot allocates 1000 ports, and
    corresponding port range is:
     - range_begin (inclusive): 20000 + port_range_slot_index * 1000
     - range_end (exclusive): range_begin + 1000
    In this function, it first scans `/tmp/ray_on_spark_worker_port_allocation.txt`
    file, removing lines that containing dead process pid, then find the first unused
    port_range_slot_index, then regenerate this file, and return the allocated port
    range.

    Returns: Allocated port range for current worker ports
    """
    import psutil
    import fcntl

    def acquire_lock(file_path):
        mode = os.O_RDWR | os.O_CREAT | os.O_TRUNC
        try:
            fd = os.open(file_path, mode)
            # The lock file must be readable / writable to all users.
            os.chmod(file_path, 0o0777)
            # Allow for retrying getting a file lock a maximum number of seconds
            max_lock_iter = 600
            for _ in range(max_lock_iter):
                try:
                    fcntl.flock(fd, fcntl.LOCK_EX | fcntl.LOCK_NB)
                except BlockingIOError:
                    # Lock is used by other processes, continue loop to wait for lock
                    # available
                    pass
                else:
                    # Acquire lock successfully.
                    return fd
                time.sleep(10)
            raise TimeoutError(f"Acquiring lock on file {file_path} timeout.")
        except Exception:
            os.close(fd)

    lock_file_path = "/tmp/ray_on_spark_worker_startup_barrier_lock.lock"
    try:
        lock_fd = acquire_lock(lock_file_path)
    except TimeoutError:
        # If timeout happens, the file lock might be hold by another process and that
        # process does not release the lock in time by some unexpected reason.
        # In this case, remove the existing lock file and create the file again, and
        # then acquire file lock on the new file.
        try:
            os.remove(lock_file_path)
        except Exception:
            pass
        lock_fd = acquire_lock(lock_file_path)

    def release_lock():
        fcntl.flock(lock_fd, fcntl.LOCK_UN)
        os.close(lock_fd)

    try:
        port_alloc_file = "/tmp/ray_on_spark_worker_port_allocation.txt"

        # NB: reading / writing `port_alloc_file` is protected by exclusive lock
        # on file `lock_file_path`
        if os.path.exists(port_alloc_file):
            with open(port_alloc_file, mode="r") as fp:
                port_alloc_data = fp.read()
            port_alloc_table = [
                line.split(" ") for line in port_alloc_data.strip().split("\n")
            ]
            port_alloc_table = [
                (int(pid_str), int(slot_index_str))
                for pid_str, slot_index_str in port_alloc_table
            ]
        else:
            port_alloc_table = []
            with open(port_alloc_file, mode="w"):
                pass
            # The port range allocation file must be readable / writable to all users.
            os.chmod(port_alloc_file, 0o0777)

        port_alloc_map = {
            pid: slot_index
            for pid, slot_index in port_alloc_table
            if psutil.pid_exists(pid)  # remove slot used by dead process
        }

        allocated_slot_set = set(port_alloc_map.values())

        if len(allocated_slot_set) == 0:
            new_slot_index = 0
        else:
            new_slot_index = max(allocated_slot_set) + 1
            for index in range(new_slot_index):
                if index not in allocated_slot_set:
                    new_slot_index = index
                    break

        port_alloc_map[os.getpid()] = new_slot_index

        with open(port_alloc_file, mode="w") as fp:
            for pid, slot_index in port_alloc_map.items():
                fp.write(f"{pid} {slot_index}\n")

        worker_port_range_begin = 20000 + new_slot_index * 1000
        worker_port_range_end = worker_port_range_begin + 1000

        if worker_port_range_end > 65536:
            raise RuntimeError(
                "Too many ray worker nodes are running on this machine, cannot "
                "allocate worker port range for new ray worker node."
            )
    except Exception:
        release_lock()
        raise

    def hold_lock():
        time.sleep(_RAY_WORKER_NODE_STARTUP_INTERVAL)
        release_lock()

    threading.Thread(target=hold_lock, args=()).start()

    return worker_port_range_begin, worker_port_range_end


def _append_default_spilling_dir_config(head_node_options, object_spilling_dir):
    if "system_config" not in head_node_options:
        head_node_options["system_config"] = {}
    sys_conf = head_node_options["system_config"]
    if "object_spilling_config" not in sys_conf:
        sys_conf["object_spilling_config"] = json.dumps(
            {
                "type": "filesystem",
                "params": {
                    "directory_path": object_spilling_dir,
                },
            }
        )
    return head_node_options


def _append_resources_config(node_options, resources):
    if "resources" not in node_options:
        node_options["resources"] = {}

    node_options["resources"].update(resources)
    return node_options


def _get_default_ray_tmp_dir():
    return os.path.join(os.environ.get("RAY_TMPDIR", "/tmp"), "ray")


def _create_hook_entry(is_global):
    if RAY_ON_SPARK_START_HOOK in os.environ:
        return _load_class(os.environ[RAY_ON_SPARK_START_HOOK])()
    elif is_in_databricks_runtime():
        return DefaultDatabricksRayOnSparkStartHook(is_global)
    else:
        return RayOnSparkStartHook(is_global)


def _setup_ray_cluster(
    *,
    max_worker_nodes: int,
    min_worker_nodes: int,
    num_cpus_worker_node: int,
    num_cpus_head_node: int,
    num_gpus_worker_node: int,
    num_gpus_head_node: int,
    using_stage_scheduling: bool,
    heap_memory_worker_node: int,
    heap_memory_head_node: int,
    object_store_memory_worker_node: int,
    object_store_memory_head_node: int,
    head_node_options: Dict,
    worker_node_options: Dict,
    ray_temp_root_dir: str,
    collect_log_to_path: str,
    autoscale_upscaling_speed: float,
    autoscale_idle_timeout_minutes: float,
    is_global: bool,
) -> Type[RayClusterOnSpark]:
    """
    The public API `ray.util.spark.setup_ray_cluster` does some argument
    validation and then pass validated arguments to this interface.
    and it returns a `RayClusterOnSpark` instance.

    The returned instance can be used to connect to, disconnect from and shutdown the
    ray cluster. This instance can also be used as a context manager (used by
    encapsulating operations within `with _setup_ray_cluster(...):`). Upon entering the
    managed scope, the ray cluster is initiated and connected to. When exiting the
    scope, the ray cluster is disconnected and shut down.

    Note: This function interface is stable and can be used for
    instrumentation logging patching.
    """
    from pyspark.util import inheritable_thread_target
    import fcntl

    start_hook = _create_hook_entry(is_global)
    spark = get_spark_session()

    ray_head_ip = socket.gethostbyname(get_spark_application_driver_host(spark))
    ray_head_port = get_random_unused_port(ray_head_ip, min_port=9000, max_port=10000)
    port_exclude_list = [ray_head_port]

    # Make a copy for head_node_options to avoid changing original dict in user code.
    head_node_options = head_node_options.copy()
    include_dashboard = head_node_options.pop("include_dashboard", None)
    ray_dashboard_port = head_node_options.pop("dashboard_port", None)

    if is_global:
        ray_client_server_port = 10001
    else:
        ray_client_server_port = get_random_unused_port(
            ray_head_ip,
            min_port=9000,
            max_port=10000,
            exclude_list=port_exclude_list,
        )

    port_exclude_list.append(ray_client_server_port)

    autoscale = min_worker_nodes < max_worker_nodes
    if autoscale:
        spark_job_server_port = get_random_unused_port(
            ray_head_ip,
            min_port=9000,
            max_port=10000,
            exclude_list=port_exclude_list,
        )
        port_exclude_list.append(spark_job_server_port)
    else:
        spark_job_server_port = None

    if include_dashboard is None or include_dashboard is True:
        if ray_dashboard_port is None:
            ray_dashboard_port = get_random_unused_port(
                ray_head_ip,
                min_port=9000,
                max_port=10000,
                exclude_list=port_exclude_list,
            )
            port_exclude_list.append(ray_dashboard_port)
        ray_dashboard_agent_port = get_random_unused_port(
            ray_head_ip,
            min_port=9000,
            max_port=10000,
            exclude_list=port_exclude_list,
        )
        port_exclude_list.append(ray_dashboard_agent_port)

        dashboard_options = [
            "--dashboard-host=0.0.0.0",
            f"--dashboard-port={ray_dashboard_port}",
            f"--dashboard-agent-listen-port={ray_dashboard_agent_port}",
        ]
        # If include_dashboard is None, we don't set `--include-dashboard` option,
        # in this case Ray will decide whether dashboard can be started
        # (e.g. checking any missing dependencies).
        if include_dashboard is True:
            dashboard_options += ["--include-dashboard=true"]
    else:
        dashboard_options = [
            "--include-dashboard=false",
        ]

    _logger.info(
        f"Ray head hostname: {ray_head_ip}, port: {ray_head_port}, "
        f"ray client server port: {ray_client_server_port}."
    )

    cluster_unique_id = uuid.uuid4().hex[:8]

    if is_global:
        # global mode enabled
        # for global mode, Ray always uses default temp dir
        # so that local Ray client can discover it without specifying
        # head node address.
        if ray_temp_root_dir is not None:
            raise ValueError(
                "Ray on spark global mode cluster does not allow you to set "
                "'ray_temp_root_dir' argument."
            )

        # We only allow user to launch one active Ray on spark global cluster
        # at a time. So acquiring a global file lock before setting up a new
        # Ray on spark global cluster.
        global_cluster_lock_fd = os.open(
            "/tmp/ray_on_spark_global_cluster.lock", os.O_RDWR | os.O_CREAT | os.O_TRUNC
        )

        try:
            # acquiring exclusive lock to ensure copy logs and removing dir safely.
            fcntl.flock(global_cluster_lock_fd, fcntl.LOCK_EX | fcntl.LOCK_NB)
        except BlockingIOError:
            # acquiring global lock failed.
            raise ValueError(
                "Acquiring global lock failed for setting up new global mode Ray on "
                "spark cluster. If there is an active global mode Ray on spark "
                "cluster, please shut down it before you create a new one."
            )

        ray_temp_dir = None
        ray_default_tmp_dir = _get_default_ray_tmp_dir()
        os.makedirs(ray_default_tmp_dir, exist_ok=True)
        object_spilling_dir = os.path.join(ray_default_tmp_dir, "spill")
    else:
        global_cluster_lock_fd = None
        if ray_temp_root_dir is None:
            ray_temp_root_dir = start_hook.get_default_temp_root_dir()
        ray_temp_dir = os.path.join(
            ray_temp_root_dir, f"ray-{ray_head_port}-{cluster_unique_id}"
        )
        os.makedirs(ray_temp_dir, exist_ok=True)
        object_spilling_dir = os.path.join(ray_temp_dir, "spill")

    os.makedirs(object_spilling_dir, exist_ok=True)

    head_node_options = _append_default_spilling_dir_config(
        head_node_options, object_spilling_dir
    )

    if autoscale:
        from ray.autoscaler._private.spark.spark_job_server import (
            _start_spark_job_server,
        )

        spark_job_server = _start_spark_job_server(
            ray_head_ip, spark_job_server_port, spark
        )
        autoscaling_cluster = AutoscalingCluster(
            head_resources={
                "CPU": num_cpus_head_node,
                "GPU": num_gpus_head_node,
                "memory": heap_memory_head_node,
                "object_store_memory": object_store_memory_head_node,
            },
            worker_node_types={
                "ray.worker": {
                    "resources": {
                        "CPU": num_cpus_worker_node,
                        "GPU": num_gpus_worker_node,
                        "memory": heap_memory_worker_node,
                        "object_store_memory": object_store_memory_worker_node,
                    },
                    "node_config": {},
<<<<<<< HEAD
                    "min_worker_nodes": 0,
                    "max_worker_nodes": num_worker_nodes,
=======
                    "min_workers": min_worker_nodes,
                    "max_workers": max_worker_nodes,
>>>>>>> c187edcb
                },
            },
            extra_provider_config={
                "ray_head_ip": ray_head_ip,
                "ray_head_port": ray_head_port,
                "cluster_unique_id": cluster_unique_id,
                "using_stage_scheduling": using_stage_scheduling,
                "ray_temp_dir": ray_temp_dir,
                "worker_node_options": worker_node_options,
                "collect_log_to_path": collect_log_to_path,
                "spark_job_server_port": spark_job_server_port,
            },
            upscaling_speed=autoscale_upscaling_speed,
            idle_timeout_minutes=autoscale_idle_timeout_minutes,
        )
        ray_head_proc, tail_output_deque = autoscaling_cluster.start(
            ray_head_ip,
            ray_head_port,
            ray_client_server_port,
            ray_temp_dir,
            dashboard_options,
            head_node_options,
            collect_log_to_path,
        )
        ray_head_node_cmd = autoscaling_cluster.ray_head_node_cmd
    else:
        (
            worker_port_range_begin,
            worker_port_range_end,
        ) = _preallocate_ray_worker_port_range()

        ray_head_node_cmd = [
            sys.executable,
            "-m",
            "ray.util.spark.start_ray_node",
            "--block",
            "--head",
            f"--node-ip-address={ray_head_ip}",
            f"--port={ray_head_port}",
            f"--ray-client-server-port={ray_client_server_port}",
            f"--num-cpus={num_cpus_head_node}",
            f"--num-gpus={num_gpus_head_node}",
            f"--memory={heap_memory_head_node}",
            f"--object-store-memory={object_store_memory_head_node}",
            f"--min-worker-port={worker_port_range_begin}",
            f"--max-worker-port={worker_port_range_end - 1}",
            *dashboard_options,
            *_convert_ray_node_options(head_node_options),
        ]
        if ray_temp_dir is not None:
            ray_head_node_cmd.append(f"--temp-dir={ray_temp_dir}")

        _logger.info(f"Starting Ray head, command: {' '.join(ray_head_node_cmd)}")

        ray_head_proc, tail_output_deque = exec_cmd(
            ray_head_node_cmd,
            synchronous=False,
            extra_env={
                RAY_ON_SPARK_COLLECT_LOG_TO_PATH: collect_log_to_path or "",
                RAY_ON_SPARK_START_RAY_PARENT_PID: str(os.getpid()),
                **start_hook.custom_environment_variables(),
            },
        )
        spark_job_server = None

    # wait ray head node spin up.
    time.sleep(_RAY_HEAD_STARTUP_TIMEOUT)

    if not is_port_in_use(ray_head_ip, ray_head_port):
        if ray_head_proc.poll() is None:
            # Ray head GCS service is down. Kill ray head node.
            ray_head_proc.terminate()
            # wait killing complete.
            time.sleep(0.5)

        cmd_exec_failure_msg = gen_cmd_exec_failure_msg(
            ray_head_node_cmd, ray_head_proc.returncode, tail_output_deque
        )
        raise RuntimeError("Start Ray head node failed!\n" + cmd_exec_failure_msg)

    _logger.info("Ray head node started.")

    cluster_address = f"{ray_head_ip}:{ray_head_port}"
    # Set RAY_ADDRESS environment variable to the cluster address.
    os.environ["RAY_ADDRESS"] = cluster_address

    ray_cluster_handler = RayClusterOnSpark(
        autoscale=autoscale,
        address=cluster_address,
        head_proc=ray_head_proc,
        spark_job_group_id=None,
        min_worker_nodes=min_worker_nodes,
        max_worker_nodes=max_worker_nodes,
        temp_dir=ray_temp_dir,
        cluster_unique_id=cluster_unique_id,
        start_hook=start_hook,
        ray_dashboard_port=ray_dashboard_port,
        spark_job_server=spark_job_server,
        global_cluster_lock_fd=global_cluster_lock_fd,
        ray_client_server_port=ray_client_server_port,
    )

    if not autoscale:
        spark_job_group_id = f"ray-cluster-{ray_head_port}-{cluster_unique_id}"
        ray_cluster_handler.spark_job_group_id = spark_job_group_id

        def background_job_thread_fn():
            try:
                _start_ray_worker_nodes(
                    spark=spark,
                    spark_job_group_id=spark_job_group_id,
                    spark_job_group_desc=(
                        "This job group is for spark job which runs the Ray cluster "
                        f"with ray head node {ray_head_ip}:{ray_head_port}"
                    ),
                    num_worker_nodes=max_worker_nodes,
                    using_stage_scheduling=using_stage_scheduling,
                    ray_head_ip=ray_head_ip,
                    ray_head_port=ray_head_port,
                    ray_temp_dir=ray_temp_dir,
                    num_cpus_per_node=num_cpus_worker_node,
                    num_gpus_per_node=num_gpus_worker_node,
                    heap_memory_per_node=heap_memory_worker_node,
                    object_store_memory_per_node=object_store_memory_worker_node,
                    worker_node_options=worker_node_options,
                    collect_log_to_path=collect_log_to_path,
                    autoscale_mode=False,
                    spark_job_server_port=spark_job_server_port,
                )
            except Exception as e:
                # NB:
                # The background spark job is designed to running forever until it is
                # killed, The exception might be raised in following cases:
                #  1. The background job raises unexpected exception (i.e. ray cluster
                #     dies unexpectedly)
                #  2. User explicitly orders shutting down the ray cluster.
                #  3. On Databricks runtime, when a notebook is detached, it triggers
                #     python REPL `onCancel` event, cancelling the background running
                #     spark job.
                #  For case 1 and 3, only ray workers are killed, but driver side ray
                #  head might still be running and the ray context might be in
                #  connected status.
                #  In order to disconnect and kill the ray head node, a call to
                #  `ray_cluster_handler.shutdown()` is performed.
                if not ray_cluster_handler.spark_job_is_canceled:
                    # Set `background_job_exception` attribute before calling
                    # `shutdown` so inside `shutdown` we can get exception information
                    # easily.
                    ray_cluster_handler.background_job_exception = e
                    ray_cluster_handler.shutdown(cancel_background_job=False)

        try:
            threading.Thread(
                target=inheritable_thread_target(background_job_thread_fn), args=()
            ).start()

            # Call hook immediately after spark job started.
            start_hook.on_cluster_created(ray_cluster_handler)

            # wait background spark task starting.
            for _ in range(_BACKGROUND_JOB_STARTUP_WAIT):
                time.sleep(1)
                if ray_cluster_handler.background_job_exception is not None:
                    raise RuntimeError(
                        "Ray workers failed to start."
                    ) from ray_cluster_handler.background_job_exception

        except Exception:
            # If driver side setup ray-cluster routine raises exception, it might
            # result in part of ray processes has been launched (e.g. ray head or
            # some ray workers have been launched), calling
            # `ray_cluster_handler.shutdown()` to kill them and clean status.
            ray_cluster_handler.shutdown()
            raise

    return ray_cluster_handler


_active_ray_cluster = None
_active_ray_cluster_rwlock = threading.RLock()


def _create_resource_profile(num_cpus_per_node, num_gpus_per_node):
    from pyspark.resource.profile import ResourceProfileBuilder
    from pyspark.resource.requests import TaskResourceRequests

    task_res_req = TaskResourceRequests().cpus(num_cpus_per_node)
    if num_gpus_per_node > 0:
        task_res_req = task_res_req.resource("gpu", num_gpus_per_node)
    return ResourceProfileBuilder().require(task_res_req).build


# A dict storing blocked key to replacement argument you should use.
_head_node_option_block_keys = {
    "temp_dir": "ray_temp_root_dir",
    "block": None,
    "head": None,
    "node_ip_address": None,
    "port": None,
    "num_cpus": None,
    "num_gpus": None,
    "dashboard_host": None,
    "dashboard_agent_listen_port": None,
}

_worker_node_option_block_keys = {
    "temp_dir": "ray_temp_root_dir",
    "block": None,
    "head": None,
    "address": None,
    "num_cpus": "num_cpus_worker_node",
    "num_gpus": "num_gpus_worker_node",
    "memory": None,
    "object_store_memory": "object_store_memory_worker_node",
    "dashboard_agent_listen_port": None,
    "min_worker_port": None,
    "max_worker_port": None,
}


def _verify_node_options(node_options, block_keys, node_type):
    for key in node_options:
        if key.startswith("--") or "-" in key:
            raise ValueError(
                "For a ray node option like '--foo-bar', you should convert it to "
                "following format 'foo_bar' in 'head_node_options' / "
                "'worker_node_options' arguments."
            )

        if key in block_keys:
            common_err_msg = (
                f"Setting the option '{key}' for {node_type} nodes is not allowed."
            )
            replacement_arg = block_keys[key]
            if replacement_arg:
                raise ValueError(
                    f"{common_err_msg} You should set the '{replacement_arg}' option "
                    "instead."
                )
            else:
                raise ValueError(
                    f"{common_err_msg} This option is controlled by Ray on Spark."
                )


def _setup_ray_cluster_internal(
    max_worker_nodes: int,
    min_worker_nodes: Optional[int],
    num_cpus_worker_node: Optional[int],
    num_cpus_head_node: Optional[int],
    num_gpus_worker_node: Optional[int],
    num_gpus_head_node: Optional[int],
    heap_memory_worker_node: Optional[int],
    heap_memory_head_node: Optional[int],
    object_store_memory_worker_node: Optional[int],
    object_store_memory_head_node: Optional[int],
    head_node_options: Optional[Dict],
    worker_node_options: Optional[Dict],
    ray_temp_root_dir: Optional[str],
    strict_mode: bool,
    collect_log_to_path: Optional[str],
    autoscale_upscaling_speed: Optional[float],
    autoscale_idle_timeout_minutes: Optional[float],
    is_global: bool,
    **kwargs,
) -> Tuple[str, str]:
    global _active_ray_cluster

    _check_system_environment()

    head_node_options = head_node_options or {}
    worker_node_options = worker_node_options or {}

    _verify_node_options(
        head_node_options,
        _head_node_option_block_keys,
        "Ray head node on spark",
    )
    _verify_node_options(
        worker_node_options,
        _worker_node_option_block_keys,
        "Ray worker node on spark",
    )

    if _active_ray_cluster is not None:
        raise RuntimeError(
            "Current active ray cluster on spark haven't shut down. Please call "
            "`ray.util.spark.shutdown_ray_cluster()` before initiating a new Ray "
            "cluster on spark."
        )

    if ray.is_initialized():
        raise RuntimeError(
            "Current python process already initialized Ray, Please shut down it "
            "by `ray.shutdown()` before initiating a Ray cluster on spark."
        )

    spark = get_spark_session()

    spark_master = spark.sparkContext.master

    is_spark_local_mode = spark_master == "local" or spark_master.startswith("local[")

    if not (
        spark_master.startswith("spark://")
        or spark_master.startswith("local-cluster[")
        or is_spark_local_mode
    ):
        raise RuntimeError(
            "Ray on Spark only supports spark cluster in standalone mode, "
            "local-cluster mode or spark local mode."
        )

    if is_spark_local_mode:
        support_stage_scheduling = False
    elif (
        is_in_databricks_runtime()
        and Version(os.environ["DATABRICKS_RUNTIME_VERSION"]).major >= 12
    ):
        support_stage_scheduling = True
    else:
        import pyspark

        if Version(pyspark.__version__).release >= (3, 4, 0):
            support_stage_scheduling = True
        else:
            support_stage_scheduling = False

    if "num_cpus_per_node" in kwargs:
        if num_cpus_worker_node is not None:
            raise ValueError(
                "'num_cpus_per_node' and 'num_cpus_worker_node' arguments are "
                "equivalent. Only set 'num_cpus_worker_node'."
            )
        num_cpus_worker_node = kwargs["num_cpus_per_node"]
        warnings.warn(
            "'num_cpus_per_node' argument is deprecated, please use "
            "'num_cpus_worker_node' argument instead.",
            DeprecationWarning,
        )

    if "num_gpus_per_node" in kwargs:
        if num_gpus_worker_node is not None:
            raise ValueError(
                "'num_gpus_per_node' and 'num_gpus_worker_node' arguments are "
                "equivalent. Only set 'num_gpus_worker_node'."
            )
        num_gpus_worker_node = kwargs["num_gpus_per_node"]
        warnings.warn(
            "'num_gpus_per_node' argument is deprecated, please use "
            "'num_gpus_worker_node' argument instead.",
            DeprecationWarning,
        )

    if "object_store_memory_per_node" in kwargs:
        if object_store_memory_worker_node is not None:
            raise ValueError(
                "'object_store_memory_per_node' and 'object_store_memory_worker_node' "
                "arguments  are equivalent. Only set "
                "'object_store_memory_worker_node'."
            )
        object_store_memory_worker_node = kwargs["object_store_memory_per_node"]
        warnings.warn(
            "'object_store_memory_per_node' argument is deprecated, please use "
            "'object_store_memory_worker_node' argument instead.",
            DeprecationWarning,
        )

    # Environment configurations within the Spark Session that dictate how many cpus
    # and gpus to use for each submitted spark task.
    num_spark_task_cpus = int(spark.sparkContext.getConf().get("spark.task.cpus", "1"))

    if num_cpus_worker_node is not None and num_cpus_worker_node <= 0:
        raise ValueError("Argument `num_cpus_worker_node` value must be > 0.")

    num_spark_task_gpus = int(
        spark.sparkContext.getConf().get("spark.task.resource.gpu.amount", "0")
    )

    if num_gpus_worker_node is not None and num_gpus_worker_node < 0:
        raise ValueError("Argument `num_gpus_worker_node` value must be >= 0.")

    def _get_spark_worker_resources(_):
        from ray.util.spark.utils import (
            _get_cpu_cores,
            _get_num_physical_gpus,
            _get_spark_worker_total_physical_memory,
        )

        num_cpus_spark_worker = _get_cpu_cores()
        if num_spark_task_gpus == 0:
            num_gpus_spark_worker = 0
        else:
            num_gpus_spark_worker = _get_num_physical_gpus()
        total_mem_bytes = _get_spark_worker_total_physical_memory()

        return (
            num_cpus_spark_worker,
            num_gpus_spark_worker,
            total_mem_bytes,
        )

    (num_cpus_spark_worker, num_gpus_spark_worker, spark_worker_mem_bytes,) = (
        spark.sparkContext.parallelize([1], 1)
        .map(_get_spark_worker_resources)
        .collect()[0]
    )

    if num_cpus_worker_node is not None and num_gpus_worker_node is not None:
        if support_stage_scheduling:
            using_stage_scheduling = True
            res_profile = _create_resource_profile(
                num_cpus_worker_node, num_gpus_worker_node
            )
        else:
            raise ValueError(
                "Current spark version does not support stage scheduling, so that "
                "you cannot set the argument `num_cpus_worker_node` and "
                "`num_gpus_worker_node` values. Without setting the 2 arguments, "
                "per-Ray worker node will be assigned with number of "
                f"'spark.task.cpus' (equals to {num_spark_task_cpus}) cpu cores "
                "and number of 'spark.task.resource.gpu.amount' "
                f"(equals to {num_spark_task_gpus}) GPUs. To enable spark stage "
                "scheduling, you need to upgrade spark to 3.4 version or use "
                "Databricks Runtime 12.x, and you cannot use spark local mode."
            )
    elif num_cpus_worker_node is None and num_gpus_worker_node is None:
        if support_stage_scheduling:
            # Make one Ray worker node using maximum CPU / GPU resources
            # of the whole spark worker node, this is the optimal
            # configuration.
            num_cpus_worker_node = num_cpus_spark_worker
            num_gpus_worker_node = num_gpus_spark_worker
            using_stage_scheduling = True
            res_profile = _create_resource_profile(
                num_cpus_worker_node, num_gpus_worker_node
            )
        else:
            using_stage_scheduling = False
            res_profile = None

            num_cpus_worker_node = num_spark_task_cpus
            num_gpus_worker_node = num_spark_task_gpus
    else:
        raise ValueError(
            "'num_cpus_worker_node' and 'num_gpus_worker_node' arguments must be"
            "set together or unset together."
        )

    (
        ray_worker_node_heap_mem_bytes,
        ray_worker_node_object_store_mem_bytes,
    ) = get_avail_mem_per_ray_worker_node(
        spark,
        heap_memory_worker_node,
        object_store_memory_worker_node,
        num_cpus_worker_node,
        num_gpus_worker_node,
    )

    spark_worker_ray_node_slots = _get_local_ray_node_slots(
        num_cpus_spark_worker,
        num_gpus_spark_worker,
        num_cpus_worker_node,
        num_gpus_worker_node,
    )

    spark_executor_memory_bytes = get_configured_spark_executor_memory_bytes(spark)
    spark_worker_required_memory_bytes = (
        spark_executor_memory_bytes
        + spark_worker_ray_node_slots
        * (ray_worker_node_heap_mem_bytes + ray_worker_node_object_store_mem_bytes)
    )
    if spark_worker_required_memory_bytes > 0.8 * spark_worker_mem_bytes:
        warn_msg = (
            "In each spark worker node, we recommend making the sum of "
            "'spark_executor_memory + num_Ray_worker_nodes_per_spark_worker * "
            "(memory_worker_node + object_store_memory_worker_node)' to be less than "
            "'spark_worker_physical_memory * 0.8', otherwise it might lead to "
            "spark worker physical memory exhaustion and Ray task OOM errors."
        )

        if is_in_databricks_runtime():
            from ray.util.spark.databricks_hook import (
                get_databricks_display_html_function,
            )

            get_databricks_display_html_function()(
                f"<b style='background-color:Cyan;'>{warn_msg}</b>"
            )
        else:
            _logger.warning(warn_msg)

    if "num_worker_nodes" in kwargs:
        raise ValueError(
            "'num_worker_nodes' argument is removed, please set "
            "'max_worker_nodes' and 'min_worker_nodes' argument instead."
        )

    if max_worker_nodes == MAX_NUM_WORKER_NODES:
        if min_worker_nodes is not None:
            raise ValueError(
                "If you set 'max_worker_nodes' to 'MAX_NUM_WORKER_NODES', autoscaling "
                "is not supported, so that you cannot set 'min_worker_nodes' argument "
                "and 'min_worker_nodes' is automatically set to be equal to "
                "'max_worker_nodes'."
            )

        # max_worker_nodes=MAX_NUM_WORKER_NODES represents using all available
        # spark task slots
        max_worker_nodes = get_max_num_concurrent_tasks(spark.sparkContext, res_profile)
        min_worker_nodes = max_worker_nodes
    elif max_worker_nodes <= 0:
        raise ValueError(
            "The value of 'max_worker_nodes' argument must be either a positive "
            "integer or 'ray.util.spark.MAX_NUM_WORKER_NODES'."
        )

    if "autoscale" in kwargs:
        raise ValueError(
            "'autoscale' argument is removed. You can set 'min_worker_nodes' argument "
            "to be less than 'max_worker_nodes' to make autoscaling enabled."
        )

    if min_worker_nodes is None:
        min_worker_nodes = max_worker_nodes
    elif not (0 <= min_worker_nodes <= max_worker_nodes):
        raise ValueError(
            "The value of 'max_worker_nodes' argument must be an integer >= 0 "
            "and <= 'max_worker_nodes'"
        )

    insufficient_resources = []

    if num_cpus_worker_node < 4:
        insufficient_resources.append(
            "The provided CPU resources for each ray worker are inadequate to start "
            "a ray cluster. Based on the total cpu resources available and the "
            "configured task sizing, each ray worker node would start with "
            f"{num_cpus_worker_node} CPU cores. This is less than the recommended "
            "value of `4` CPUs per worker. On spark version >= 3.4 or Databricks "
            "Runtime 12.x, you can set the argument `num_cpus_worker_node` to "
            "a value >= 4 to address it, otherwise you need to increase the spark "
            "application configuration 'spark.task.cpus' to a minimum of `4` to "
            "address it."
        )

    if ray_worker_node_heap_mem_bytes < 10 * 1024 * 1024 * 1024:
        insufficient_resources.append(
            "The provided memory resources for each ray worker node are inadequate. "
            "Based on the total memory available on the spark cluster and the "
            "configured task sizing, each ray worker would start with "
            f"{ray_worker_node_heap_mem_bytes} bytes heap memory. This is less than "
            "the recommended value of 10GB. The ray worker node heap memory size is "
            "calculated by "
            "(SPARK_WORKER_PHYSICAL_MEMORY / num_local_spark_task_slots * 0.8) - "
            "object_store_memory_worker_node. To increase the heap space available, "
            "increase the memory in the spark cluster by using instance types with "
            "larger memory, or increase number of CPU/GPU per Ray worker node "
            "(so it leads to less Ray worker node slots per spark worker node), "
            "or apply a lower `object_store_memory_worker_node`."
        )
    if insufficient_resources:
        if strict_mode:
            raise ValueError(
                "You are creating ray cluster on spark with strict mode (it can be "
                "disabled by setting argument 'strict_mode=False' when calling API "
                "'setup_ray_cluster'), strict mode requires the spark cluster config "
                "satisfying following criterion: "
                "\n".join(insufficient_resources)
            )
        else:
            _logger.warning("\n".join(insufficient_resources))

    if num_cpus_head_node is None:
        if is_global:
            num_cpus_head_node = _get_cpu_cores()
        else:
            num_cpus_head_node = 0
    else:
        if num_cpus_head_node < 0:
            raise ValueError(
                "Argument `num_cpus_head_node` value must be >= 0. "
                f"Current value is {num_cpus_head_node}."
            )

    if num_gpus_head_node is None:
        if is_global:
            try:
                num_gpus_head_node = _get_num_physical_gpus()
            except Exception:
                num_gpus_head_node = 0
        else:
            num_gpus_head_node = 0
    else:
        if num_gpus_head_node < 0:
            raise ValueError(
                "Argument `num_gpus_head_node` value must be >= 0."
                f"Current value is {num_gpus_head_node}."
            )

    if (
        num_cpus_head_node == 0
        and num_gpus_head_node == 0
        and object_store_memory_head_node is None
    ):
        # Because tasks that require CPU or GPU resources are not scheduled to Ray
        # head node, and user does not set `object_store_memory_head_node` explicitly,
        # limit the heap memory and object store memory allocation to the
        # head node, in order to save spark driver memory.
        heap_memory_head_node = 1024 * 1024 * 1024
        object_store_memory_head_node = 1024 * 1024 * 1024
    else:
        heap_memory_head_node, object_store_memory_head_node = calc_mem_ray_head_node(
            heap_memory_head_node, object_store_memory_head_node
        )

    with _active_ray_cluster_rwlock:
        cluster = _setup_ray_cluster(
            max_worker_nodes=max_worker_nodes,
            min_worker_nodes=min_worker_nodes,
            num_cpus_worker_node=num_cpus_worker_node,
            num_cpus_head_node=num_cpus_head_node,
            num_gpus_worker_node=num_gpus_worker_node,
            num_gpus_head_node=num_gpus_head_node,
            using_stage_scheduling=using_stage_scheduling,
            heap_memory_worker_node=ray_worker_node_heap_mem_bytes,
            heap_memory_head_node=heap_memory_head_node,
            object_store_memory_worker_node=ray_worker_node_object_store_mem_bytes,
            object_store_memory_head_node=object_store_memory_head_node,
            head_node_options=head_node_options,
            worker_node_options=worker_node_options,
            ray_temp_root_dir=ray_temp_root_dir,
            collect_log_to_path=collect_log_to_path,
            autoscale_upscaling_speed=autoscale_upscaling_speed,
            autoscale_idle_timeout_minutes=autoscale_idle_timeout_minutes,
            is_global=is_global,
        )

        cluster.wait_until_ready()  # NB: this line might raise error.

        # If connect cluster successfully, set global _active_ray_cluster to be the
        # started cluster.
        _active_ray_cluster = cluster

    head_ip = cluster.address.split(":")[0]
    remote_connection_address = f"ray://{head_ip}:{cluster.ray_client_server_port}"
    return cluster.address, remote_connection_address


@PublicAPI(stability="alpha")
def setup_ray_cluster(
    *,
    max_worker_nodes: int,
    min_worker_nodes: Optional[int] = None,
    num_cpus_worker_node: Optional[int] = None,
    num_cpus_head_node: Optional[int] = None,
    num_gpus_worker_node: Optional[int] = None,
    num_gpus_head_node: Optional[int] = None,
    memory_worker_node: Optional[int] = None,
    memory_head_node: Optional[int] = None,
    object_store_memory_worker_node: Optional[int] = None,
    object_store_memory_head_node: Optional[int] = None,
    head_node_options: Optional[Dict] = None,
    worker_node_options: Optional[Dict] = None,
    ray_temp_root_dir: Optional[str] = None,
    strict_mode: bool = False,
    collect_log_to_path: Optional[str] = None,
    autoscale_upscaling_speed: Optional[float] = 1.0,
    autoscale_idle_timeout_minutes: Optional[float] = 1.0,
    **kwargs,
) -> Tuple[str, str]:
    """
    Set up a ray cluster on the spark cluster by starting a ray head node in the
    spark application's driver side node.
    After creating the head node, a background spark job is created that
    generates an instance of `RayClusterOnSpark` that contains configuration for the
    ray cluster that will run on the Spark cluster's worker nodes.
    After a ray cluster is set up, "RAY_ADDRESS" environment variable is set to
    the cluster address, so you can call `ray.init()` without specifying ray cluster
    address to connect to the cluster. To shut down the cluster you can call
    `ray.util.spark.shutdown_ray_cluster()`.
    Note: If the active ray cluster haven't shut down, you cannot create a new ray
    cluster.

    Args:
        max_worker_nodes: This argument represents maximum ray worker nodes to start
            for the ray cluster. you can
            specify the `max_worker_nodes` as `ray.util.spark.MAX_NUM_WORKER_NODES`
            represents a ray cluster
            configuration that will use all available resources configured for the
            spark application.
            To create a spark application that is intended to exclusively run a
            shared ray cluster in non-scaling, it is recommended to set this argument
            to `ray.util.spark.MAX_NUM_WORKER_NODES`.
        min_worker_nodes: Minimal number of worker nodes (default `None`),
            if "max_worker_nodes" value is equal to "min_worker_nodes" argument,
            or "min_worker_nodes" argument value is None, then autoscaling is disabled
            and Ray cluster is launched with fixed number "max_worker_nodes" of
            Ray worker nodes, otherwise autoscaling is enabled.
        num_cpus_worker_node: Number of cpus available to per-ray worker node, if not
            provided, if spark stage scheduling is supported, 'num_cpus_head_node'
            value equals to number of cpu cores per spark worker node, otherwise
            it uses spark application configuration 'spark.task.cpus' instead.
            **Limitation** Only spark version >= 3.4 or Databricks Runtime 12.x
            supports setting this argument.
        num_cpus_head_node: Number of cpus available to Ray head node, if not provide,
            if it is global mode Ray cluster, use number of cpu cores in spark driver
            node, otherwise use 0 instead.
            use 0 instead. Number 0 means tasks requiring CPU resources are not
            scheduled to Ray head node.
        num_gpus_worker_node: Number of gpus available to per-ray worker node, if not
            provided, if spark stage scheduling is supported, 'num_gpus_worker_node'
            value equals to number of GPUs per spark worker node, otherwise
            it uses spark application configuration
            'spark.task.resource.gpu.amount' instead.
            This argument is only available on spark cluster that is configured with
            'gpu' resources.
            **Limitation** Only spark version >= 3.4 or Databricks Runtime 12.x
            supports setting this argument.
        num_gpus_head_node: Number of gpus available to Ray head node, if not provide,
            if it is global mode Ray cluster, use number of GPUs in spark driver node,
            otherwise use 0 instead.
            This argument is only available on spark cluster which spark driver node
            has GPUs.
        memory_worker_node: Optional[int]:
            Heap memory configured for Ray worker node. This is basically setting
            `--memory` option when starting Ray node by `ray start` command.
        memory_head_node: Optional[int]:
            Heap memory configured for Ray head node. This is basically setting
            `--memory` option when starting Ray node by `ray start` command.
        object_store_memory_worker_node: Object store memory available to per-ray worker
            node, but it is capped by
            "dev_shm_available_size * 0.8 / num_tasks_per_spark_worker".
            The default value equals to
            "0.3 * spark_worker_physical_memory * 0.8 / num_tasks_per_spark_worker".
        object_store_memory_head_node: Object store memory available to Ray head
            node, but it is capped by "dev_shm_available_size * 0.8".
            The default value equals to
            "0.3 * spark_driver_physical_memory * 0.8".
        head_node_options: A dict representing Ray head node extra options, these
            options will be passed to `ray start` script. Note you need to convert
            `ray start` options key from `--foo-bar` format to `foo_bar` format.
            For flag options (e.g. '--disable-usage-stats'), you should set the value
            to None in the option dict, like `{"disable_usage_stats": None}`.
            Note: Short name options (e.g. '-v') are not supported.
        worker_node_options: A dict representing Ray worker node extra options,
            these options will be passed to `ray start` script. Note you need to
            convert `ray start` options key from `--foo-bar` format to `foo_bar`
            format.
            For flag options (e.g. '--disable-usage-stats'), you should set the value
            to None in the option dict, like `{"disable_usage_stats": None}`.
            Note: Short name options (e.g. '-v') are not supported.
        ray_temp_root_dir: A local disk path to store the ray temporary data. The
            created cluster will create a subdirectory
            "ray-{head_port}-{random_suffix}" beneath this path.
        strict_mode: Boolean flag to fast-fail initialization of the ray cluster if
            the available spark cluster does not have sufficient resources to fulfill
            the resource allocation for memory, cpu and gpu. When set to true, if the
            requested resources are not available for recommended minimum recommended
            functionality, an exception will be raised that details the inadequate
            spark cluster configuration settings. If overridden as `False`,
            a warning is raised.
        collect_log_to_path: If specified, after ray head / worker nodes terminated,
            collect their logs to the specified path. On Databricks Runtime, we
            recommend you to specify a local path starts with '/dbfs/', because the
            path mounts with a centralized storage device and stored data is persisted
            after Databricks spark cluster terminated.
        autoscale_upscaling_speed: If autoscale enabled, it represents the number of
            nodes allowed to be pending as a multiple of the current number of nodes.
            The higher the value, the more aggressive upscaling will be. For example,
            if this is set to 1.0, the cluster can grow in size by at most 100% at any
            time, so if the cluster currently has 20 nodes, at most 20 pending launches
            are allowed. The minimum number of pending launches is 5 regardless of
            this setting.
            Default value is 1.0, minimum value is 1.0
        autoscale_idle_timeout_minutes: If autoscale enabled, it represents the number
            of minutes that need to pass before an idle worker node is removed by the
            autoscaler. The smaller the value, the more aggressive downscaling will be.
            Worker nodes are considered idle when they hold no active tasks, actors,
            or referenced objects (either in-memory or spilled to disk). This parameter
            does not affect the head node.
            Default value is 1.0, minimum value is 0
    Returns:
        returns a tuple of (address, remote_connection_address)
        "address" is in format of "<ray_head_node_ip>:<port>"
        "remote_connection_address" is in format of
        "ray://<ray_head_node_ip>:<ray-client-server-port>",
        if your client runs on a machine that also hosts a Ray cluster node locally,
        you can connect to the Ray cluster via ``ray.init(address)``,
        otherwise you can connect to the Ray cluster via
        ``ray.init(remote_connection_address)``.
    """

    return _setup_ray_cluster_internal(
        max_worker_nodes=max_worker_nodes,
        min_worker_nodes=min_worker_nodes,
        num_cpus_worker_node=num_cpus_worker_node,
        num_cpus_head_node=num_cpus_head_node,
        num_gpus_worker_node=num_gpus_worker_node,
        num_gpus_head_node=num_gpus_head_node,
        heap_memory_worker_node=memory_worker_node,
        heap_memory_head_node=memory_head_node,
        object_store_memory_worker_node=object_store_memory_worker_node,
        object_store_memory_head_node=object_store_memory_head_node,
        head_node_options=head_node_options,
        worker_node_options=worker_node_options,
        ray_temp_root_dir=ray_temp_root_dir,
        strict_mode=strict_mode,
        collect_log_to_path=collect_log_to_path,
        autoscale_upscaling_speed=autoscale_upscaling_speed,
        autoscale_idle_timeout_minutes=autoscale_idle_timeout_minutes,
        is_global=False,
        **kwargs,
    )


def setup_global_ray_cluster(
    *,
    max_worker_nodes: int,
    is_blocking: bool = True,
    min_worker_nodes: Optional[int] = None,
    num_cpus_worker_node: Optional[int] = None,
    num_cpus_head_node: Optional[int] = None,
    num_gpus_worker_node: Optional[int] = None,
    num_gpus_head_node: Optional[int] = None,
    memory_worker_node: Optional[int] = None,
    memory_head_node: Optional[int] = None,
    object_store_memory_worker_node: Optional[int] = None,
    object_store_memory_head_node: Optional[int] = None,
    head_node_options: Optional[Dict] = None,
    worker_node_options: Optional[Dict] = None,
    strict_mode: bool = False,
    collect_log_to_path: Optional[str] = None,
    autoscale_upscaling_speed: Optional[float] = 1.0,
    autoscale_idle_timeout_minutes: Optional[float] = 1.0,
):
    """
    Set up a global mode cluster.
    The global Ray on spark cluster means:
    - You can only create one active global Ray on spark cluster at a time.
    On databricks cluster, the global Ray cluster can be used by all users,
    - as contrast, non-global Ray cluster can only be used by current notebook
    user.
    - It is up persistently without automatic shutdown.
    - On databricks notebook, you can connect to the global cluster by calling
    ``ray.init()`` without specifying its address, it will discover the
    global cluster automatically if it is up.

    For global mode, the ``ray_temp_root_dir`` argument is not supported.
    Global model Ray cluster always use the default Ray temporary directory
    path.

    All arguments are the same with ``setup_ray_cluster`` API except that:
    - the ``ray_temp_root_dir`` argument is not supported.
    Global model Ray cluster always use the default Ray temporary directory
    path.
    - A new argument "is_blocking" (default ``True``) is added.
    If "is_blocking" is True,
    then keep the call blocking until it is interrupted.
    once the call is interrupted, the global Ray on spark cluster is shut down and
    `setup_global_ray_cluster` call terminates.
    If "is_blocking" is False,
    once Ray cluster setup completes, return immediately.
    """

    cluster_address = _setup_ray_cluster_internal(
        max_worker_nodes=max_worker_nodes,
        min_worker_nodes=min_worker_nodes,
        num_cpus_worker_node=num_cpus_worker_node,
        num_cpus_head_node=num_cpus_head_node,
        num_gpus_worker_node=num_gpus_worker_node,
        num_gpus_head_node=num_gpus_head_node,
        heap_memory_worker_node=memory_worker_node,
        heap_memory_head_node=memory_head_node,
        object_store_memory_worker_node=object_store_memory_worker_node,
        object_store_memory_head_node=object_store_memory_head_node,
        head_node_options=head_node_options,
        worker_node_options=worker_node_options,
        ray_temp_root_dir=None,
        strict_mode=strict_mode,
        collect_log_to_path=collect_log_to_path,
        autoscale_upscaling_speed=autoscale_upscaling_speed,
        autoscale_idle_timeout_minutes=autoscale_idle_timeout_minutes,
        is_global=True,
    )

    if not is_blocking:
        return cluster_address

    global _global_ray_cluster_cancel_event
    try:
        _global_ray_cluster_cancel_event = Event()
        # serve forever until user cancel the command.
        _global_ray_cluster_cancel_event.wait()
    finally:
        _global_ray_cluster_cancel_event = None
        # once the program is interrupted,
        # or the corresponding databricks notebook command is interrupted
        # shut down the Ray cluster.
        shutdown_ray_cluster()


def _start_ray_worker_nodes(
    *,
    spark,
    spark_job_group_id,
    spark_job_group_desc,
    num_worker_nodes,
    using_stage_scheduling,
    ray_head_ip,
    ray_head_port,
    ray_temp_dir,
    num_cpus_per_node,
    num_gpus_per_node,
    heap_memory_per_node,
    object_store_memory_per_node,
    worker_node_options,
    collect_log_to_path,
    autoscale_mode,
    spark_job_server_port,
):
    # NB:
    # In order to start ray worker nodes on spark cluster worker machines,
    # We launch a background spark job:
    #  1. Each spark task launches one ray worker node. This design ensures all ray
    #     worker nodes have the same shape (same cpus / gpus / memory configuration).
    #     If ray worker nodes have a non-uniform shape, the Ray cluster setup will
    #     be non-deterministic and could create issues with node sizing.
    #  2. A ray worker node is started via the `ray start` CLI. In each spark task,
    #     a child process is started and will execute a `ray start ...` command in
    #     blocking mode.
    #  3. Each task will acquire a file lock for 10s to ensure that the ray worker
    #     init will acquire a port connection to the ray head node that does not
    #     contend with other worker processes on the same Spark worker node.
    #  4. When the ray cluster is shutdown, killing ray worker nodes is implemented by
    #     `sparkContext.cancelJobGroup` to cancel the background spark job, sending a
    #     SIGKILL signal to all spark tasks. Once the spark tasks are killed,
    #     `ray_start_node` process detects parent died event then it kills ray
    #     worker node.

    def ray_cluster_job_mapper(_):
        from pyspark.taskcontext import TaskContext

        _worker_logger = logging.getLogger("ray.util.spark.worker")

        context = TaskContext.get()

        (
            worker_port_range_begin,
            worker_port_range_end,
        ) = _preallocate_ray_worker_port_range()

        # 10001 is used as ray client server port of global mode ray cluster.
        ray_worker_node_dashboard_agent_port = get_random_unused_port(
            ray_head_ip, min_port=10002, max_port=20000
        )
        ray_worker_node_cmd = [
            sys.executable,
            "-m",
            "ray.util.spark.start_ray_node",
            f"--num-cpus={num_cpus_per_node}",
            "--block",
            f"--address={ray_head_ip}:{ray_head_port}",
            f"--memory={heap_memory_per_node}",
            f"--object-store-memory={object_store_memory_per_node}",
            f"--min-worker-port={worker_port_range_begin}",
            f"--max-worker-port={worker_port_range_end - 1}",
            f"--dashboard-agent-listen-port={ray_worker_node_dashboard_agent_port}",
            *_convert_ray_node_options(worker_node_options),
        ]
        if ray_temp_dir is not None:
            ray_worker_node_cmd.append(f"--temp-dir={ray_temp_dir}")

        hook_entry = _create_hook_entry(is_global=(ray_temp_dir is None))

        ray_worker_node_extra_envs = {
            RAY_ON_SPARK_COLLECT_LOG_TO_PATH: collect_log_to_path or "",
            RAY_ON_SPARK_START_RAY_PARENT_PID: str(os.getpid()),
            "RAY_ENABLE_WINDOWS_OR_OSX_CLUSTER": "1",
            **hook_entry.custom_environment_variables(),
        }

        if num_gpus_per_node > 0:
            task_resources = context.resources()

            if "gpu" not in task_resources:
                raise RuntimeError(
                    "Couldn't get the gpu id, Please check the GPU resource "
                    "configuration"
                )
            gpu_addr_list = [
                int(addr.strip()) for addr in task_resources["gpu"].addresses
            ]

            available_physical_gpus = get_spark_task_assigned_physical_gpus(
                gpu_addr_list
            )
            ray_worker_node_cmd.append(
                f"--num-gpus={len(available_physical_gpus)}",
            )
            ray_worker_node_extra_envs["CUDA_VISIBLE_DEVICES"] = ",".join(
                [str(gpu_id) for gpu_id in available_physical_gpus]
            )

        _worker_logger.info(
            f"Start Ray worker, command: {' '.join(ray_worker_node_cmd)}"
        )

        try:
            if autoscale_mode:
                # Notify job server the task has been launched.
                requests.post(
                    url=(
                        f"http://{ray_head_ip}:{spark_job_server_port}"
                        "/notify_task_launched"
                    ),
                    json={
                        "spark_job_group_id": spark_job_group_id,
                    },
                )

            # Note:
            # When a pyspark job cancelled, the UDF python worker process are killed by
            # signal "SIGKILL", then `start_ray_node` process will detect the parent
            # died event (see `ray.util.spark.start_ray_node.check_parent_alive`) and
            # then kill ray worker node process and execute cleanup routine.
            exec_cmd(
                ray_worker_node_cmd,
                synchronous=True,
                extra_env=ray_worker_node_extra_envs,
            )
        except Exception as e:
            if autoscale_mode:
                # In autoscaling mode, when Ray worker node is down, autoscaler will
                # try to start new Ray worker node if necessary,
                # but we use spark job to launch Ray worker node process,
                # to avoid trigger spark task retries, we swallow exception here
                # to make spark task exit normally.
                _logger.warning(f"Ray worker node process exit, reason: {repr(e)}.")
            else:
                raise

        # NB: Not reachable.
        yield 0

    spark.sparkContext.setJobGroup(
        spark_job_group_id,
        spark_job_group_desc,
    )

    # Starting a normal spark job (not barrier spark job) to run ray worker
    # nodes, the design purpose is:
    # 1. Using normal spark job, spark tasks can automatically retry
    # individually, we don't need to write additional retry logic, But, in
    # barrier mode, if one spark task fails, it will cause all other spark
    # tasks killed.
    # 2. Using normal spark job, we can support failover when a spark worker
    # physical machine crashes. (spark will try to re-schedule the spark task
    # to other spark worker nodes)
    # 3. Using barrier mode job, if the cluster resources does not satisfy
    # "idle spark task slots >= argument num_spark_task", then the barrier
    # job gets stuck and waits until enough idle task slots available, this
    # behavior is not user-friendly, on a shared spark cluster, user is hard
    # to estimate how many idle tasks available at a time, But, if using normal
    # spark job, it can launch job with less spark tasks (i.e. user will see a
    # ray cluster setup with less worker number initially), and when more task
    # slots become available, it continues to launch tasks on new available
    # slots, and user can see the ray cluster worker number increases when more
    # slots available.
    job_rdd = spark.sparkContext.parallelize(
        list(range(num_worker_nodes)), num_worker_nodes
    )

    if using_stage_scheduling:
        resource_profile = _create_resource_profile(
            num_cpus_per_node,
            num_gpus_per_node,
        )
        job_rdd = job_rdd.withResources(resource_profile)

    hook_entry = _create_hook_entry(is_global=(ray_temp_dir is None))
    hook_entry.on_spark_job_created(spark_job_group_id)

    job_rdd.mapPartitions(ray_cluster_job_mapper).collect()


@PublicAPI(stability="alpha")
def shutdown_ray_cluster() -> None:
    """
    Shut down the active ray cluster.
    """
    global _active_ray_cluster

    with _active_ray_cluster_rwlock:
        if _active_ray_cluster is None:
            raise RuntimeError("No active ray cluster to shut down.")

        _active_ray_cluster.shutdown()
        _active_ray_cluster = None


_global_ray_cluster_cancel_event = None


@DeveloperAPI
class AutoscalingCluster:
    """Create a ray on spark autoscaling cluster."""

    def __init__(
        self,
        head_resources: dict,
        worker_node_types: dict,
        extra_provider_config: dict,
        upscaling_speed: float,
        idle_timeout_minutes: float,
    ):
        """Create the cluster.

        Args:
            head_resources: resources of the head node, including CPU.
            worker_node_types: autoscaler node types config for worker nodes.
        """
        self._head_resources = head_resources.copy()
        self._head_resources["NODE_ID_AS_RESOURCE"] = HEAD_NODE_ID
        self._config = self._generate_config(
            head_resources,
            worker_node_types,
            extra_provider_config,
            upscaling_speed,
            idle_timeout_minutes,
        )

    def _generate_config(
        self,
        head_resources,
        worker_node_types,
        extra_provider_config,
        upscaling_speed,
        idle_timeout_minutes,
    ):
        base_config = yaml.safe_load(
            open(
                os.path.join(
                    os.path.dirname(ray.__file__),
                    "autoscaler/spark/defaults.yaml",
                )
            )
        )
        base_config = rewrite_deprecated_workers_fields(base_config)
        custom_config = copy.deepcopy(base_config)
        custom_config["available_node_types"] = worker_node_types
        custom_config["available_node_types"]["ray.head.default"] = {
            "resources": head_resources,
            "node_config": {},
            "max_worker_nodes": 0,
        }

        custom_config["max_worker_nodes"] = sum(
            v["max_worker_nodes"] for _, v in worker_node_types.items()
        )

        custom_config["provider"].update(extra_provider_config)

        custom_config["upscaling_speed"] = upscaling_speed
        custom_config["idle_timeout_minutes"] = idle_timeout_minutes

        return custom_config

    def start(
        self,
        ray_head_ip,
        ray_head_port,
        ray_client_server_port,
        ray_temp_dir,
        dashboard_options,
        head_node_options,
        collect_log_to_path,
    ):
        """Start the cluster.

        After this call returns, you can connect to the cluster with
        ray.init("auto").
        """
        from ray.util.spark.cluster_init import (
            RAY_ON_SPARK_COLLECT_LOG_TO_PATH,
            _append_resources_config,
            _convert_ray_node_options,
            exec_cmd,
        )

        if ray_temp_dir is not None:
            autoscale_config = os.path.join(ray_temp_dir, "autoscaling_config.json")
        else:
            autoscale_config = os.path.join(
                _get_default_ray_tmp_dir(), "autoscaling_config.json"
            )
        with open(autoscale_config, "w") as f:
            f.write(json.dumps(self._config))

        (
            worker_port_range_begin,
            worker_port_range_end,
        ) = _preallocate_ray_worker_port_range()

        ray_head_node_cmd = [
            sys.executable,
            "-m",
            "ray.util.spark.start_ray_node",
            "--block",
            "--head",
            f"--node-ip-address={ray_head_ip}",
            f"--port={ray_head_port}",
            f"--ray-client-server-port={ray_client_server_port}",
            f"--autoscaling-config={autoscale_config}",
            f"--min-worker-port={worker_port_range_begin}",
            f"--max-worker-port={worker_port_range_end - 1}",
            *dashboard_options,
        ]

        if ray_temp_dir is not None:
            ray_head_node_cmd.append(f"--temp-dir={ray_temp_dir}")

        if "CPU" in self._head_resources:
            ray_head_node_cmd.append(
                "--num-cpus={}".format(self._head_resources.pop("CPU"))
            )
        if "GPU" in self._head_resources:
            ray_head_node_cmd.append(
                "--num-gpus={}".format(self._head_resources.pop("GPU"))
            )
        if "memory" in self._head_resources:
            ray_head_node_cmd.append(
                "--memory={}".format(self._head_resources.pop("memory"))
            )
        if "object_store_memory" in self._head_resources:
            ray_head_node_cmd.append(
                "--object-store-memory={}".format(
                    self._head_resources.pop("object_store_memory")
                )
            )

        head_node_options = _append_resources_config(
            head_node_options, self._head_resources
        )
        ray_head_node_cmd.extend(_convert_ray_node_options(head_node_options))

        hook_entry = _create_hook_entry(is_global=(ray_temp_dir is None))

        extra_env = {
            "AUTOSCALER_UPDATE_INTERVAL_S": "1",
            RAY_ON_SPARK_COLLECT_LOG_TO_PATH: collect_log_to_path or "",
            RAY_ON_SPARK_START_RAY_PARENT_PID: str(os.getpid()),
            **hook_entry.custom_environment_variables(),
        }

        self.ray_head_node_cmd = ray_head_node_cmd

        return exec_cmd(
            ray_head_node_cmd,
            synchronous=False,
            extra_env=extra_env,
        )<|MERGE_RESOLUTION|>--- conflicted
+++ resolved
@@ -646,13 +646,8 @@
                         "object_store_memory": object_store_memory_worker_node,
                     },
                     "node_config": {},
-<<<<<<< HEAD
-                    "min_worker_nodes": 0,
-                    "max_worker_nodes": num_worker_nodes,
-=======
-                    "min_workers": min_worker_nodes,
-                    "max_workers": max_worker_nodes,
->>>>>>> c187edcb
+                    "min_worker_nodes": min_worker_nodes,
+                    "max_worker_nodes": max_worker_nodes,
                 },
             },
             extra_provider_config={
