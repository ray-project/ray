import copy
import yaml
import json
import os
import socket
import sys
import time
import threading
import logging
import uuid
import warnings
import requests
from packaging.version import Version
from typing import Optional, Dict, Tuple, Type

import ray
import ray._private.services
from ray.autoscaler._private.spark.node_provider import HEAD_NODE_ID
from ray.util.annotations import DeveloperAPI, PublicAPI
from ray._private.storage import _load_class

from .utils import (
    exec_cmd,
    is_port_in_use,
    get_random_unused_port,
    get_spark_session,
    get_spark_application_driver_host,
    is_in_databricks_runtime,
    get_spark_task_assigned_physical_gpus,
    get_avail_mem_per_ray_worker_node,
    get_max_num_concurrent_tasks,
    gen_cmd_exec_failure_msg,
    calc_mem_ray_head_node,
    _wait_service_up,
)
from .start_hook_base import RayOnSparkStartHook
from .databricks_hook import DefaultDatabricksRayOnSparkStartHook
from threading import Event


_logger = logging.getLogger("ray.util.spark")
_logger.setLevel(logging.INFO)


RAY_ON_SPARK_START_HOOK = "RAY_ON_SPARK_START_HOOK"

MAX_NUM_WORKER_NODES = -1

RAY_ON_SPARK_COLLECT_LOG_TO_PATH = "RAY_ON_SPARK_COLLECT_LOG_TO_PATH"
RAY_ON_SPARK_START_RAY_PARENT_PID = "RAY_ON_SPARK_START_RAY_PARENT_PID"


def _check_system_environment():
    if os.name != "posix":
        raise RuntimeError("Ray on spark only supports running on POSIX system.")

    spark_dependency_error = "ray.util.spark module requires pyspark >= 3.3"
    try:
        import pyspark

        if Version(pyspark.__version__).release < (3, 3, 0):
            raise RuntimeError(spark_dependency_error)
    except ImportError:
        raise RuntimeError(spark_dependency_error)


class RayClusterOnSpark:
    """
    This class is the type of instance returned by the `_setup_ray_cluster` interface.
    Its main functionality is to:
    Connect to, disconnect from, and shutdown the Ray cluster running on Apache Spark.
    Serve as a Python context manager for the `RayClusterOnSpark` instance.

    Args
        address: The url for the ray head node (defined as the hostname and unused
                 port on Spark driver node)
        head_proc: Ray head process
        spark_job_group_id: The Spark job id for a submitted ray job
        num_workers_node: The number of workers in the ray cluster.
    """

    def __init__(
        self,
        autoscale,
        address,
        head_proc,
        spark_job_group_id,
        num_workers_node,
        temp_dir,
        cluster_unique_id,
        start_hook,
        ray_dashboard_port,
        spark_job_server,
        global_cluster_lock_fd,
        ray_client_server_port,
    ):
        self.autoscale = autoscale
        self.address = address
        self.head_proc = head_proc
        self.spark_job_group_id = spark_job_group_id
        self.num_worker_nodes = num_workers_node
        self.temp_dir = temp_dir
        self.cluster_unique_id = cluster_unique_id
        self.start_hook = start_hook
        self.ray_dashboard_port = ray_dashboard_port
        self.spark_job_server = spark_job_server
        self.global_cluster_lock_fd = global_cluster_lock_fd
        self.ray_client_server_port = ray_client_server_port

        self.is_shutdown = False
        self.spark_job_is_canceled = False
        self.background_job_exception = None

        # Ray client context returns by `ray.init`
        self.ray_ctx = None

    def _cancel_background_spark_job(self):
        self.spark_job_is_canceled = True
        get_spark_session().sparkContext.cancelJobGroup(self.spark_job_group_id)

    def wait_until_ready(self):
        import ray

        if self.is_shutdown:
            raise RuntimeError(
                "The ray cluster has been shut down or it failed to start."
            )

        try:
            ray.init(address=self.address)

            if self.ray_dashboard_port is not None and _wait_service_up(
                self.address.split(":")[0],
                self.ray_dashboard_port,
                _RAY_DASHBOARD_STARTUP_TIMEOUT,
            ):
                self.start_hook.on_ray_dashboard_created(self.ray_dashboard_port)
            else:
                try:
                    __import__("ray.dashboard.optional_deps")
                except ModuleNotFoundError:
                    _logger.warning(
                        "Dependencies to launch the optional dashboard API "
                        "server cannot be found. They can be installed with "
                        "pip install ray[default]."
                    )

            if self.autoscale:
                return

            last_alive_worker_count = 0
            last_progress_move_time = time.time()
            while True:
                time.sleep(_RAY_CLUSTER_STARTUP_PROGRESS_CHECKING_INTERVAL)

                # Inside the waiting ready loop,
                # checking `self.background_job_exception`, if it is not None,
                # it means the background spark job has failed,
                # in this case, raise error directly.
                if self.background_job_exception is not None:
                    raise RuntimeError(
                        "Ray workers failed to start."
                    ) from self.background_job_exception

                cur_alive_worker_count = (
                    len([node for node in ray.nodes() if node["Alive"]]) - 1
                )  # Minus 1 means excluding the head node.

                if cur_alive_worker_count >= self.num_worker_nodes:
                    return

                if cur_alive_worker_count > last_alive_worker_count:
                    last_alive_worker_count = cur_alive_worker_count
                    last_progress_move_time = time.time()
                    _logger.info(
                        "Ray worker nodes are starting. Progress: "
                        f"({cur_alive_worker_count} / {self.num_worker_nodes})"
                    )
                else:
                    if (
                        time.time() - last_progress_move_time
                        > _RAY_CONNECT_CLUSTER_POLL_PROGRESS_TIMEOUT
                    ):
                        if cur_alive_worker_count == 0:
                            raise RuntimeError(
                                "Current spark cluster has no resources to launch "
                                "Ray worker nodes."
                            )
                        _logger.warning(
                            "Timeout in waiting for all ray workers to start. "
                            "Started / Total requested: "
                            f"({cur_alive_worker_count} / {self.num_worker_nodes}). "
                            "Current spark cluster does not have sufficient resources "
                            "to launch requested number of Ray worker nodes."
                        )
                        return
        finally:
            ray.shutdown()

    def connect(self):
        if ray.is_initialized():
            raise RuntimeError("Already connected to Ray cluster.")
        self.ray_ctx = ray.init(address=self.address)

    def disconnect(self):
        ray.shutdown()
        self.ray_ctx = None

    def shutdown(self, cancel_background_job=True):
        """
        Shutdown the ray cluster created by the `setup_ray_cluster` API.
        NB: In the background thread that runs the background spark job, if spark job
        raise unexpected error, its exception handler will also call this method, in
        the case, it will set cancel_background_job=False to avoid recursive call.
        """
        import fcntl

        if not self.is_shutdown:
            self.disconnect()
            os.environ.pop("RAY_ADDRESS", None)

            if self.global_cluster_lock_fd is not None:
                # release global mode cluster lock.
                fcntl.flock(self.global_cluster_lock_fd, fcntl.LOCK_UN)

            if self.autoscale:
                self.spark_job_server.shutdown()
            if cancel_background_job:
                if self.autoscale:
                    pass
                else:
                    try:
                        self._cancel_background_spark_job()
                    except Exception as e:
                        # swallow exception.
                        _logger.warning(
                            f"An error occurred while cancelling the ray cluster "
                            f"background spark job: {repr(e)}"
                        )
            try:
                self.head_proc.terminate()
            except Exception as e:
                # swallow exception.
                _logger.warning(
                    "An Error occurred during shutdown of ray head node: " f"{repr(e)}"
                )
            self.is_shutdown = True

    def __enter__(self):
        return self

    def __exit__(self, exc_type, exc_val, exc_tb):
        self.shutdown()


def _convert_ray_node_option(key, value):
    converted_key = f"--{key.replace('_', '-')}"
    if key in ["system_config", "resources", "labels"]:
        return f"{converted_key}={json.dumps(value)}"
    if value is None:
        return converted_key
    return f"{converted_key}={str(value)}"


def _convert_ray_node_options(options):
    return [_convert_ray_node_option(k, v) for k, v in options.items()]


_RAY_HEAD_STARTUP_TIMEOUT = 20
_RAY_DASHBOARD_STARTUP_TIMEOUT = 60
_BACKGROUND_JOB_STARTUP_WAIT = int(
    os.environ.get("RAY_ON_SPARK_BACKGROUND_JOB_STARTUP_WAIT", "30")
)
_RAY_CLUSTER_STARTUP_PROGRESS_CHECKING_INTERVAL = 3
_RAY_WORKER_NODE_STARTUP_INTERVAL = int(
    os.environ.get("RAY_ON_SPARK_RAY_WORKER_NODE_STARTUP_INTERVAL", "10")
)
_RAY_CONNECT_CLUSTER_POLL_PROGRESS_TIMEOUT = 120


def _preallocate_ray_worker_port_range():
    """
    If we start multiple ray workers on a machine concurrently, some ray worker
    processes might fail due to ray port conflicts, this is because race condition
    on getting free port and opening the free port.
    To address the issue, this function use an exclusive file lock to delay the
    worker processes to ensure that port acquisition does not create a resource
    contention issue due to a race condition.

    After acquiring lock, it will allocate port range for worker ports
    (for ray node config --min-worker-port and --max-worker-port).
    Because on a spark cluster, multiple ray cluster might be created, so on one spark
    worker machine, there might be multiple ray worker nodes running, these worker
    nodes might belong to different ray cluster, and we must ensure these ray nodes on
    the same machine using non-overlapping worker port range, to achieve this, in this
    function, it creates a file `/tmp/ray_on_spark_worker_port_allocation.txt` file,
    the file format is composed of multiple lines, each line contains 2 number: `pid`
    and `port_range_slot_index`, each port range slot allocates 1000 ports, and
    corresponding port range is:
     - range_begin (inclusive): 20000 + port_range_slot_index * 1000
     - range_end (exclusive): range_begin + 1000
    In this function, it first scans `/tmp/ray_on_spark_worker_port_allocation.txt`
    file, removing lines that containing dead process pid, then find the first unused
    port_range_slot_index, then regenerate this file, and return the allocated port
    range.

    Returns: Allocated port range for current worker ports
    """
    import psutil
    import fcntl

    def acquire_lock(file_path):
        mode = os.O_RDWR | os.O_CREAT | os.O_TRUNC
        try:
            fd = os.open(file_path, mode)
            # The lock file must be readable / writable to all users.
            os.chmod(file_path, 0o0777)
            # Allow for retrying getting a file lock a maximum number of seconds
            max_lock_iter = 600
            for _ in range(max_lock_iter):
                try:
                    fcntl.flock(fd, fcntl.LOCK_EX | fcntl.LOCK_NB)
                except BlockingIOError:
                    # Lock is used by other processes, continue loop to wait for lock
                    # available
                    pass
                else:
                    # Acquire lock successfully.
                    return fd
                time.sleep(10)
            raise TimeoutError(f"Acquiring lock on file {file_path} timeout.")
        except Exception:
            os.close(fd)

    lock_file_path = "/tmp/ray_on_spark_worker_startup_barrier_lock.lock"
    try:
        lock_fd = acquire_lock(lock_file_path)
    except TimeoutError:
        # If timeout happens, the file lock might be hold by another process and that
        # process does not release the lock in time by some unexpected reason.
        # In this case, remove the existing lock file and create the file again, and
        # then acquire file lock on the new file.
        try:
            os.remove(lock_file_path)
        except Exception:
            pass
        lock_fd = acquire_lock(lock_file_path)

    def release_lock():
        fcntl.flock(lock_fd, fcntl.LOCK_UN)
        os.close(lock_fd)

    try:
        port_alloc_file = "/tmp/ray_on_spark_worker_port_allocation.txt"

        # NB: reading / writing `port_alloc_file` is protected by exclusive lock
        # on file `lock_file_path`
        if os.path.exists(port_alloc_file):
            with open(port_alloc_file, mode="r") as fp:
                port_alloc_data = fp.read()
            port_alloc_table = [
                line.split(" ") for line in port_alloc_data.strip().split("\n")
            ]
            port_alloc_table = [
                (int(pid_str), int(slot_index_str))
                for pid_str, slot_index_str in port_alloc_table
            ]
        else:
            port_alloc_table = []
            with open(port_alloc_file, mode="w"):
                pass
            # The port range allocation file must be readable / writable to all users.
            os.chmod(port_alloc_file, 0o0777)

        port_alloc_map = {
            pid: slot_index
            for pid, slot_index in port_alloc_table
            if psutil.pid_exists(pid)  # remove slot used by dead process
        }

        allocated_slot_set = set(port_alloc_map.values())

        if len(allocated_slot_set) == 0:
            new_slot_index = 0
        else:
            new_slot_index = max(allocated_slot_set) + 1
            for index in range(new_slot_index):
                if index not in allocated_slot_set:
                    new_slot_index = index
                    break

        port_alloc_map[os.getpid()] = new_slot_index

        with open(port_alloc_file, mode="w") as fp:
            for pid, slot_index in port_alloc_map.items():
                fp.write(f"{pid} {slot_index}\n")

        worker_port_range_begin = 20000 + new_slot_index * 1000
        worker_port_range_end = worker_port_range_begin + 1000

        if worker_port_range_end > 65536:
            raise RuntimeError(
                "Too many ray worker nodes are running on this machine, cannot "
                "allocate worker port range for new ray worker node."
            )
    except Exception:
        release_lock()
        raise

    def hold_lock():
        time.sleep(_RAY_WORKER_NODE_STARTUP_INTERVAL)
        release_lock()

    threading.Thread(target=hold_lock, args=()).start()

    return worker_port_range_begin, worker_port_range_end


def _append_default_spilling_dir_config(head_node_options, object_spilling_dir):
    if "system_config" not in head_node_options:
        head_node_options["system_config"] = {}
    sys_conf = head_node_options["system_config"]
    if "object_spilling_config" not in sys_conf:
        sys_conf["object_spilling_config"] = json.dumps(
            {
                "type": "filesystem",
                "params": {
                    "directory_path": object_spilling_dir,
                },
            }
        )
    return head_node_options


def _append_resources_config(node_options, resources):
    if "resources" not in node_options:
        node_options["resources"] = {}

    node_options["resources"].update(resources)
    return node_options


def _get_default_ray_tmp_dir():
    return os.path.join(os.environ.get("RAY_TMPDIR", "/tmp"), "ray")


def _setup_ray_cluster(
    *,
    num_worker_nodes: int,
    num_cpus_worker_node: int,
    num_cpus_head_node: int,
    num_gpus_worker_node: int,
    num_gpus_head_node: int,
    using_stage_scheduling: bool,
    heap_memory_worker_node: int,
    heap_memory_head_node: int,
    object_store_memory_worker_node: int,
    object_store_memory_head_node: int,
    head_node_options: Dict,
    worker_node_options: Dict,
    ray_temp_root_dir: str,
    collect_log_to_path: str,
    autoscale: bool,
    autoscale_upscaling_speed: float,
    autoscale_idle_timeout_minutes: float,
<<<<<<< HEAD
    autoscale_min_worker_nodes: int,
=======
    is_global: bool,
>>>>>>> 8362c507
) -> Type[RayClusterOnSpark]:
    """
    The public API `ray.util.spark.setup_ray_cluster` does some argument
    validation and then pass validated arguments to this interface.
    and it returns a `RayClusterOnSpark` instance.

    The returned instance can be used to connect to, disconnect from and shutdown the
    ray cluster. This instance can also be used as a context manager (used by
    encapsulating operations within `with _setup_ray_cluster(...):`). Upon entering the
    managed scope, the ray cluster is initiated and connected to. When exiting the
    scope, the ray cluster is disconnected and shut down.

    Note: This function interface is stable and can be used for
    instrumentation logging patching.
    """
    from pyspark.util import inheritable_thread_target
    import fcntl

    if RAY_ON_SPARK_START_HOOK in os.environ:
        start_hook = _load_class(os.environ[RAY_ON_SPARK_START_HOOK])()
    elif is_in_databricks_runtime():
        start_hook = DefaultDatabricksRayOnSparkStartHook(is_global)
    else:
        start_hook = RayOnSparkStartHook(is_global)

    spark = get_spark_session()

    ray_head_ip = socket.gethostbyname(get_spark_application_driver_host(spark))
    ray_head_port = get_random_unused_port(ray_head_ip, min_port=9000, max_port=10000)
    port_exclude_list = [ray_head_port]

    # Make a copy for head_node_options to avoid changing original dict in user code.
    head_node_options = head_node_options.copy()
    include_dashboard = head_node_options.pop("include_dashboard", None)
    ray_dashboard_port = head_node_options.pop("dashboard_port", None)

    if is_global:
        ray_client_server_port = 10001
    else:
        ray_client_server_port = get_random_unused_port(
            ray_head_ip,
            min_port=9000,
            max_port=10000,
            exclude_list=port_exclude_list,
        )

    port_exclude_list.append(ray_client_server_port)

    if autoscale:
        spark_job_server_port = get_random_unused_port(
            ray_head_ip,
            min_port=9000,
            max_port=10000,
            exclude_list=port_exclude_list,
        )
        port_exclude_list.append(spark_job_server_port)
    else:
        spark_job_server_port = None

    if include_dashboard is None or include_dashboard is True:
        if ray_dashboard_port is None:
            ray_dashboard_port = get_random_unused_port(
                ray_head_ip,
                min_port=9000,
                max_port=10000,
                exclude_list=port_exclude_list,
            )
            port_exclude_list.append(ray_dashboard_port)
        ray_dashboard_agent_port = get_random_unused_port(
            ray_head_ip,
            min_port=9000,
            max_port=10000,
            exclude_list=port_exclude_list,
        )
        port_exclude_list.append(ray_dashboard_agent_port)

        dashboard_options = [
            "--dashboard-host=0.0.0.0",
            f"--dashboard-port={ray_dashboard_port}",
            f"--dashboard-agent-listen-port={ray_dashboard_agent_port}",
        ]
        # If include_dashboard is None, we don't set `--include-dashboard` option,
        # in this case Ray will decide whether dashboard can be started
        # (e.g. checking any missing dependencies).
        if include_dashboard is True:
            dashboard_options += ["--include-dashboard=true"]
    else:
        dashboard_options = [
            "--include-dashboard=false",
        ]

    _logger.info(
        f"Ray head hostname: {ray_head_ip}, port: {ray_head_port}, "
        f"ray client server port: {ray_client_server_port}."
    )

    cluster_unique_id = uuid.uuid4().hex[:8]

    if is_global:
        # global mode enabled
        # for global mode, Ray always uses default temp dir
        # so that local Ray client can discover it without specifying
        # head node address.
        if ray_temp_root_dir is not None:
            raise ValueError(
                "Ray on spark global mode cluster does not allow you to set "
                "'ray_temp_root_dir' argument."
            )

        # We only allow user to launch one active Ray on spark global cluster
        # at a time. So acquiring a global file lock before setting up a new
        # Ray on spark global cluster.
        global_cluster_lock_fd = os.open(
            "/tmp/ray_on_spark_global_cluster.lock", os.O_RDWR | os.O_CREAT | os.O_TRUNC
        )

        try:
            # acquiring exclusive lock to ensure copy logs and removing dir safely.
            fcntl.flock(global_cluster_lock_fd, fcntl.LOCK_EX | fcntl.LOCK_NB)
        except BlockingIOError:
            # acquiring global lock failed.
            raise ValueError(
                "Acquiring global lock failed for setting up new global mode Ray on "
                "spark cluster. If there is an active global mode Ray on spark "
                "cluster, please shut down it before you create a new one."
            )

        ray_temp_dir = None
        ray_default_tmp_dir = _get_default_ray_tmp_dir()
        os.makedirs(ray_default_tmp_dir, exist_ok=True)
        object_spilling_dir = os.path.join(ray_default_tmp_dir, "spill")
    else:
        global_cluster_lock_fd = None
        if ray_temp_root_dir is None:
            ray_temp_root_dir = start_hook.get_default_temp_root_dir()
        ray_temp_dir = os.path.join(
            ray_temp_root_dir, f"ray-{ray_head_port}-{cluster_unique_id}"
        )
        os.makedirs(ray_temp_dir, exist_ok=True)
        object_spilling_dir = os.path.join(ray_temp_dir, "spill")

    os.makedirs(object_spilling_dir, exist_ok=True)

    head_node_options = _append_default_spilling_dir_config(
        head_node_options, object_spilling_dir
    )

    if autoscale:
        from ray.autoscaler._private.spark.spark_job_server import (
            _start_spark_job_server,
        )

        spark_job_server = _start_spark_job_server(
            ray_head_ip, spark_job_server_port, spark
        )
        autoscaling_cluster = AutoscalingCluster(
            head_resources={
                "CPU": num_cpus_head_node,
                "GPU": num_gpus_head_node,
                "memory": heap_memory_head_node,
                "object_store_memory": object_store_memory_head_node,
            },
            worker_node_types={
                "ray.worker": {
                    "resources": {
                        "CPU": num_cpus_worker_node,
                        "GPU": num_gpus_worker_node,
                        "memory": heap_memory_worker_node,
                        "object_store_memory": object_store_memory_worker_node,
                    },
                    "node_config": {},
                    "min_workers": autoscale_min_worker_nodes,
                    "max_workers": num_worker_nodes,
                },
            },
            extra_provider_config={
                "ray_head_ip": ray_head_ip,
                "ray_head_port": ray_head_port,
                "cluster_unique_id": cluster_unique_id,
                "using_stage_scheduling": using_stage_scheduling,
                "ray_temp_dir": ray_temp_dir,
                "worker_node_options": worker_node_options,
                "collect_log_to_path": collect_log_to_path,
                "spark_job_server_port": spark_job_server_port,
            },
            upscaling_speed=autoscale_upscaling_speed,
            idle_timeout_minutes=autoscale_idle_timeout_minutes,
        )
        ray_head_proc, tail_output_deque = autoscaling_cluster.start(
            ray_head_ip,
            ray_head_port,
            ray_client_server_port,
            ray_temp_dir,
            dashboard_options,
            head_node_options,
            collect_log_to_path,
        )
        ray_head_node_cmd = autoscaling_cluster.ray_head_node_cmd
    else:
        (
            worker_port_range_begin,
            worker_port_range_end,
        ) = _preallocate_ray_worker_port_range()

        ray_head_node_cmd = [
            sys.executable,
            "-m",
            "ray.util.spark.start_ray_node",
            "--block",
            "--head",
            f"--node-ip-address={ray_head_ip}",
            f"--port={ray_head_port}",
            f"--ray-client-server-port={ray_client_server_port}",
            f"--num-cpus={num_cpus_head_node}",
            f"--num-gpus={num_gpus_head_node}",
            f"--memory={heap_memory_head_node}",
            f"--object-store-memory={object_store_memory_head_node}",
            f"--min-worker-port={worker_port_range_begin}",
            f"--max-worker-port={worker_port_range_end - 1}",
            *dashboard_options,
            *_convert_ray_node_options(head_node_options),
        ]
        if ray_temp_dir is not None:
            ray_head_node_cmd.append(f"--temp-dir={ray_temp_dir}")

        _logger.info(f"Starting Ray head, command: {' '.join(ray_head_node_cmd)}")

        ray_head_proc, tail_output_deque = exec_cmd(
            ray_head_node_cmd,
            synchronous=False,
            extra_env={
                RAY_ON_SPARK_COLLECT_LOG_TO_PATH: collect_log_to_path or "",
                RAY_ON_SPARK_START_RAY_PARENT_PID: str(os.getpid()),
            },
        )
        spark_job_server = None

    # wait ray head node spin up.
    time.sleep(_RAY_HEAD_STARTUP_TIMEOUT)

    if not is_port_in_use(ray_head_ip, ray_head_port):
        if ray_head_proc.poll() is None:
            # Ray head GCS service is down. Kill ray head node.
            ray_head_proc.terminate()
            # wait killing complete.
            time.sleep(0.5)

        cmd_exec_failure_msg = gen_cmd_exec_failure_msg(
            ray_head_node_cmd, ray_head_proc.returncode, tail_output_deque
        )
        raise RuntimeError("Start Ray head node failed!\n" + cmd_exec_failure_msg)

    _logger.info("Ray head node started.")

    cluster_address = f"{ray_head_ip}:{ray_head_port}"
    # Set RAY_ADDRESS environment variable to the cluster address.
    os.environ["RAY_ADDRESS"] = cluster_address

    ray_cluster_handler = RayClusterOnSpark(
        autoscale=autoscale,
        address=cluster_address,
        head_proc=ray_head_proc,
        spark_job_group_id=None,
        num_workers_node=num_worker_nodes,
        temp_dir=ray_temp_dir,
        cluster_unique_id=cluster_unique_id,
        start_hook=start_hook,
        ray_dashboard_port=ray_dashboard_port,
        spark_job_server=spark_job_server,
        global_cluster_lock_fd=global_cluster_lock_fd,
        ray_client_server_port=ray_client_server_port,
    )

    if not autoscale:
        spark_job_group_id = f"ray-cluster-{ray_head_port}-{cluster_unique_id}"
        ray_cluster_handler.spark_job_group_id = spark_job_group_id

        def background_job_thread_fn():
            try:
                _start_ray_worker_nodes(
                    spark=spark,
                    spark_job_group_id=spark_job_group_id,
                    spark_job_group_desc=(
                        "This job group is for spark job which runs the Ray cluster "
                        f"with ray head node {ray_head_ip}:{ray_head_port}"
                    ),
                    num_worker_nodes=num_worker_nodes,
                    using_stage_scheduling=using_stage_scheduling,
                    ray_head_ip=ray_head_ip,
                    ray_head_port=ray_head_port,
                    ray_temp_dir=ray_temp_dir,
                    num_cpus_per_node=num_cpus_worker_node,
                    num_gpus_per_node=num_gpus_worker_node,
                    heap_memory_per_node=heap_memory_worker_node,
                    object_store_memory_per_node=object_store_memory_worker_node,
                    worker_node_options=worker_node_options,
                    collect_log_to_path=collect_log_to_path,
                    autoscale_mode=False,
                    spark_job_server_port=spark_job_server_port,
                )
            except Exception as e:
                # NB:
                # The background spark job is designed to running forever until it is
                # killed, The exception might be raised in following cases:
                #  1. The background job raises unexpected exception (i.e. ray cluster
                #     dies unexpectedly)
                #  2. User explicitly orders shutting down the ray cluster.
                #  3. On Databricks runtime, when a notebook is detached, it triggers
                #     python REPL `onCancel` event, cancelling the background running
                #     spark job.
                #  For case 1 and 3, only ray workers are killed, but driver side ray
                #  head might still be running and the ray context might be in
                #  connected status.
                #  In order to disconnect and kill the ray head node, a call to
                #  `ray_cluster_handler.shutdown()` is performed.
                if not ray_cluster_handler.spark_job_is_canceled:
                    # Set `background_job_exception` attribute before calling
                    # `shutdown` so inside `shutdown` we can get exception information
                    # easily.
                    ray_cluster_handler.background_job_exception = e
                    ray_cluster_handler.shutdown(cancel_background_job=False)

        try:
            threading.Thread(
                target=inheritable_thread_target(background_job_thread_fn), args=()
            ).start()

            # Call hook immediately after spark job started.
            start_hook.on_cluster_created(ray_cluster_handler)

            # wait background spark task starting.
            for _ in range(_BACKGROUND_JOB_STARTUP_WAIT):
                time.sleep(1)
                if ray_cluster_handler.background_job_exception is not None:
                    raise RuntimeError(
                        "Ray workers failed to start."
                    ) from ray_cluster_handler.background_job_exception

        except Exception:
            # If driver side setup ray-cluster routine raises exception, it might
            # result in part of ray processes has been launched (e.g. ray head or
            # some ray workers have been launched), calling
            # `ray_cluster_handler.shutdown()` to kill them and clean status.
            ray_cluster_handler.shutdown()
            raise

    return ray_cluster_handler


_active_ray_cluster = None
_active_ray_cluster_rwlock = threading.RLock()


def _create_resource_profile(num_cpus_per_node, num_gpus_per_node):
    from pyspark.resource.profile import ResourceProfileBuilder
    from pyspark.resource.requests import TaskResourceRequests

    task_res_req = TaskResourceRequests().cpus(num_cpus_per_node)
    if num_gpus_per_node > 0:
        task_res_req = task_res_req.resource("gpu", num_gpus_per_node)
    return ResourceProfileBuilder().require(task_res_req).build


# A dict storing blocked key to replacement argument you should use.
_head_node_option_block_keys = {
    "temp_dir": "ray_temp_root_dir",
    "block": None,
    "head": None,
    "node_ip_address": None,
    "port": None,
    "num_cpus": None,
    "num_gpus": None,
    "dashboard_host": None,
    "dashboard_agent_listen_port": None,
}

_worker_node_option_block_keys = {
    "temp_dir": "ray_temp_root_dir",
    "block": None,
    "head": None,
    "address": None,
    "num_cpus": "num_cpus_worker_node",
    "num_gpus": "num_gpus_worker_node",
    "memory": None,
    "object_store_memory": "object_store_memory_worker_node",
    "dashboard_agent_listen_port": None,
    "min_worker_port": None,
    "max_worker_port": None,
}


def _verify_node_options(node_options, block_keys, node_type):
    for key in node_options:
        if key.startswith("--") or "-" in key:
            raise ValueError(
                "For a ray node option like '--foo-bar', you should convert it to "
                "following format 'foo_bar' in 'head_node_options' / "
                "'worker_node_options' arguments."
            )

        if key in block_keys:
            common_err_msg = (
                f"Setting the option '{key}' for {node_type} nodes is not allowed."
            )
            replacement_arg = block_keys[key]
            if replacement_arg:
                raise ValueError(
                    f"{common_err_msg} You should set the '{replacement_arg}' option "
                    "instead."
                )
            else:
                raise ValueError(
                    f"{common_err_msg} This option is controlled by Ray on Spark."
                )


def _setup_ray_cluster_internal(
    num_worker_nodes: int,
    num_cpus_worker_node: Optional[int] = None,
    num_cpus_head_node: Optional[int] = None,
    num_gpus_worker_node: Optional[int] = None,
    num_gpus_head_node: Optional[int] = None,
    object_store_memory_worker_node: Optional[int] = None,
    object_store_memory_head_node: Optional[int] = None,
    head_node_options: Optional[Dict] = None,
    worker_node_options: Optional[Dict] = None,
    ray_temp_root_dir: Optional[str] = None,
    strict_mode: bool = False,
    collect_log_to_path: Optional[str] = None,
    autoscale: bool = False,
    autoscale_upscaling_speed: Optional[float] = 1.0,
    autoscale_idle_timeout_minutes: Optional[float] = 1.0,
<<<<<<< HEAD
    autoscale_min_worker_nodes: Optional[int] = None,
    **kwargs,
) -> Tuple[str, str]:
    """
    Set up a ray cluster on the spark cluster by starting a ray head node in the
    spark application's driver side node.
    After creating the head node, a background spark job is created that
    generates an instance of `RayClusterOnSpark` that contains configuration for the
    ray cluster that will run on the Spark cluster's worker nodes.
    After a ray cluster is set up, "RAY_ADDRESS" environment variable is set to
    the cluster address, so you can call `ray.init()` without specifying ray cluster
    address to connect to the cluster. To shut down the cluster you can call
    `ray.util.spark.shutdown_ray_cluster()`.
    Note: If the active ray cluster haven't shut down, you cannot create a new ray
    cluster.

    Args:
        num_worker_nodes: This argument represents how many ray worker nodes to start
            for the ray cluster.
            If autoscale=True, then the ray cluster starts with zero worker node,
            and it can scale up to at most `num_worker_nodes` worker nodes.
            In non-autoscaling mode, you can
            specify the `num_worker_nodes` as `ray.util.spark.MAX_NUM_WORKER_NODES`
            represents a ray cluster
            configuration that will use all available resources configured for the
            spark application.
            To create a spark application that is intended to exclusively run a
            shared ray cluster in non-scaling, it is recommended to set this argument
            to `ray.util.spark.MAX_NUM_WORKER_NODES`.

        num_cpus_worker_node: Number of cpus available to per-ray worker node, if not
            provided, use spark application configuration 'spark.task.cpus' instead.
            **Limitation** Only spark version >= 3.4 or Databricks Runtime 12.x
            supports setting this argument.
        num_cpus_head_node: Number of cpus available to Ray head node, if not provide,
            use 0 instead. Number 0 means tasks requiring CPU resources are not
            scheduled to Ray head node.
        num_gpus_worker_node: Number of gpus available to per-ray worker node, if not
            provided, use spark application configuration
            'spark.task.resource.gpu.amount' instead.
            This argument is only available on spark cluster that is configured with
            'gpu' resources.
            **Limitation** Only spark version >= 3.4 or Databricks Runtime 12.x
            supports setting this argument.
        num_gpus_head_node: Number of gpus available to Ray head node, if not provide,
            use 0 instead.
            This argument is only available on spark cluster which spark driver node
            has GPUs.
        object_store_memory_worker_node: Object store memory available to per-ray worker
            node, but it is capped by
            "dev_shm_available_size * 0.8 / num_tasks_per_spark_worker".
            The default value equals to
            "0.3 * spark_worker_physical_memory * 0.8 / num_tasks_per_spark_worker".
        object_store_memory_head_node: Object store memory available to Ray head
            node, but it is capped by "dev_shm_available_size * 0.8".
            The default value equals to
            "0.3 * spark_driver_physical_memory * 0.8".
        head_node_options: A dict representing Ray head node extra options, these
            options will be passed to `ray start` script. Note you need to convert
            `ray start` options key from `--foo-bar` format to `foo_bar` format.
            For flag options (e.g. '--disable-usage-stats'), you should set the value
            to None in the option dict, like `{"disable_usage_stats": None}`.
            Note: Short name options (e.g. '-v') are not supported.
        worker_node_options: A dict representing Ray worker node extra options,
            these options will be passed to `ray start` script. Note you need to
            convert `ray start` options key from `--foo-bar` format to `foo_bar`
            format.
            For flag options (e.g. '--disable-usage-stats'), you should set the value
            to None in the option dict, like `{"disable_usage_stats": None}`.
            Note: Short name options (e.g. '-v') are not supported.
        ray_temp_root_dir: A local disk path to store the ray temporary data. The
            created cluster will create a subdirectory
            "ray-{head_port}-{random_suffix}" beneath this path.
        strict_mode: Boolean flag to fast-fail initialization of the ray cluster if
            the available spark cluster does not have sufficient resources to fulfill
            the resource allocation for memory, cpu and gpu. When set to true, if the
            requested resources are not available for recommended minimum recommended
            functionality, an exception will be raised that details the inadequate
            spark cluster configuration settings. If overridden as `False`,
            a warning is raised.
        collect_log_to_path: If specified, after ray head / worker nodes terminated,
            collect their logs to the specified path. On Databricks Runtime, we
            recommend you to specify a local path starts with '/dbfs/', because the
            path mounts with a centralized storage device and stored data is persisted
            after Databricks spark cluster terminated.
        autoscale: If True, enable autoscaling, the number of initial Ray worker nodes
            is zero, and the maximum number of Ray worker nodes is set to
            `num_worker_nodes`. Default value is False.
        autoscale_upscaling_speed: If autoscale enabled, it represents the number of
            nodes allowed to be pending as a multiple of the current number of nodes.
            The higher the value, the more aggressive upscaling will be. For example,
            if this is set to 1.0, the cluster can grow in size by at most 100% at any
            time, so if the cluster currently has 20 nodes, at most 20 pending launches
            are allowed. The minimum number of pending launches is 5 regardless of
            this setting.
            Default value is 1.0, minimum value is 1.0
        autoscale_idle_timeout_minutes: If autoscale enabled, it represents the number
            of minutes that need to pass before an idle worker node is removed by the
            autoscaler. The smaller the value, the more aggressive downscaling will be.
            Worker nodes are considered idle when they hold no active tasks, actors,
            or referenced objects (either in-memory or spilled to disk). This parameter
            does not affect the head node.
            Default value is 1.0, minimum value is 0
        autoscale_min_worker_nodes: Set minimal number of worker nodes, this argument
            is only available when ``autoscale`` is True. If not set, minimal number
            of worker nodes is zero.

    Returns:
        A tuple of (address, remote_connection_address)
        "address" is in format of "<ray_head_node_ip>:<port>"
        "remote_connection_address" is in format of
        "ray://<ray_head_node_ip>:<ray-client-server-port>",
        if your client runs on a machine that also hosts a Ray cluster node locally,
        you can connect to the Ray cluster via ``ray.init(address)``,
        otherwise you can connect to the Ray cluster via
        ``ray.init(remote_connection_address)``.
    """
=======
    is_global: bool = False,
    **kwargs,
) -> Tuple[str, str]:
>>>>>>> 8362c507
    global _active_ray_cluster

    _check_system_environment()

    head_node_options = head_node_options or {}
    worker_node_options = worker_node_options or {}

    _verify_node_options(
        head_node_options,
        _head_node_option_block_keys,
        "Ray head node on spark",
    )
    _verify_node_options(
        worker_node_options,
        _worker_node_option_block_keys,
        "Ray worker node on spark",
    )

    if _active_ray_cluster is not None:
        raise RuntimeError(
            "Current active ray cluster on spark haven't shut down. Please call "
            "`ray.util.spark.shutdown_ray_cluster()` before initiating a new Ray "
            "cluster on spark."
        )

    if ray.is_initialized():
        raise RuntimeError(
            "Current python process already initialized Ray, Please shut down it "
            "by `ray.shutdown()` before initiating a Ray cluster on spark."
        )

    spark = get_spark_session()

    spark_master = spark.sparkContext.master

    is_spark_local_mode = spark_master == "local" or spark_master.startswith("local[")

    if not (
        spark_master.startswith("spark://")
        or spark_master.startswith("local-cluster[")
        or is_spark_local_mode
    ):
        raise RuntimeError(
            "Ray on Spark only supports spark cluster in standalone mode, "
            "local-cluster mode or spark local mode."
        )

    if is_spark_local_mode:
        support_stage_scheduling = False
    elif (
        is_in_databricks_runtime()
        and Version(os.environ["DATABRICKS_RUNTIME_VERSION"]).major >= 12
    ):
        support_stage_scheduling = True
    else:
        import pyspark

        if Version(pyspark.__version__).release >= (3, 4, 0):
            support_stage_scheduling = True
        else:
            support_stage_scheduling = False

    if "num_cpus_per_node" in kwargs:
        if num_cpus_worker_node is not None:
            raise ValueError(
                "'num_cpus_per_node' and 'num_cpus_worker_node' arguments are "
                "equivalent. Only set 'num_cpus_worker_node'."
            )
        num_cpus_worker_node = kwargs["num_cpus_per_node"]
        warnings.warn(
            "'num_cpus_per_node' argument is deprecated, please use "
            "'num_cpus_worker_node' argument instead.",
            DeprecationWarning,
        )

    if "num_gpus_per_node" in kwargs:
        if num_gpus_worker_node is not None:
            raise ValueError(
                "'num_gpus_per_node' and 'num_gpus_worker_node' arguments are "
                "equivalent. Only set 'num_gpus_worker_node'."
            )
        num_gpus_worker_node = kwargs["num_gpus_per_node"]
        warnings.warn(
            "'num_gpus_per_node' argument is deprecated, please use "
            "'num_gpus_worker_node' argument instead.",
            DeprecationWarning,
        )

    if "object_store_memory_per_node" in kwargs:
        if object_store_memory_worker_node is not None:
            raise ValueError(
                "'object_store_memory_per_node' and 'object_store_memory_worker_node' "
                "arguments  are equivalent. Only set "
                "'object_store_memory_worker_node'."
            )
        object_store_memory_worker_node = kwargs["object_store_memory_per_node"]
        warnings.warn(
            "'object_store_memory_per_node' argument is deprecated, please use "
            "'object_store_memory_worker_node' argument instead.",
            DeprecationWarning,
        )

    # Environment configurations within the Spark Session that dictate how many cpus
    # and gpus to use for each submitted spark task.
    num_spark_task_cpus = int(spark.sparkContext.getConf().get("spark.task.cpus", "1"))

    if num_cpus_worker_node is not None and num_cpus_worker_node <= 0:
        raise ValueError("Argument `num_cpus_worker_node` value must be > 0.")

    num_spark_task_gpus = int(
        spark.sparkContext.getConf().get("spark.task.resource.gpu.amount", "0")
    )

    if num_gpus_worker_node is not None and num_gpus_worker_node < 0:
        raise ValueError("Argument `num_gpus_worker_node` value must be >= 0.")

    if num_cpus_worker_node is not None or num_gpus_worker_node is not None:
        if support_stage_scheduling:
            num_cpus_worker_node = num_cpus_worker_node or num_spark_task_cpus
            num_gpus_worker_node = num_gpus_worker_node or num_spark_task_gpus

            using_stage_scheduling = True
            res_profile = _create_resource_profile(
                num_cpus_worker_node, num_gpus_worker_node
            )
        else:
            raise ValueError(
                "Current spark version does not support stage scheduling, so that "
                "you cannot set the argument `num_cpus_worker_node` and "
                "`num_gpus_worker_node` values. Without setting the 2 arguments, "
                "per-Ray worker node will be assigned with number of "
                f"'spark.task.cpus' (equals to {num_spark_task_cpus}) cpu cores "
                "and number of 'spark.task.resource.gpu.amount' "
                f"(equals to {num_spark_task_gpus}) GPUs. To enable spark stage "
                "scheduling, you need to upgrade spark to 3.4 version or use "
                "Databricks Runtime 12.x, and you cannot use spark local mode."
            )
    else:
        using_stage_scheduling = False
        res_profile = None

        num_cpus_worker_node = num_spark_task_cpus
        num_gpus_worker_node = num_spark_task_gpus

    (
        ray_worker_node_heap_mem_bytes,
        ray_worker_node_object_store_mem_bytes,
    ) = get_avail_mem_per_ray_worker_node(
        spark,
        object_store_memory_worker_node,
        num_cpus_worker_node,
        num_gpus_worker_node,
    )

    if num_worker_nodes == MAX_NUM_WORKER_NODES:
        if autoscale:
            raise ValueError(
                "If you set autoscale=True, you cannot set `num_worker_nodes` to "
                "`MAX_NUM_WORKER_NODES`, instead, you should set `num_worker_nodes` "
                "to the number that represents the upper bound of the ray worker "
                "nodes number."
            )

        # num_worker_nodes=MAX_NUM_WORKER_NODES represents using all available
        # spark task slots
        num_worker_nodes = get_max_num_concurrent_tasks(spark.sparkContext, res_profile)
    elif num_worker_nodes <= 0:
        raise ValueError(
            "The value of 'num_worker_nodes' argument must be either a positive "
            "integer or 'ray.util.spark.MAX_NUM_WORKER_NODES'."
        )

    insufficient_resources = []

    if num_cpus_worker_node < 4:
        insufficient_resources.append(
            "The provided CPU resources for each ray worker are inadequate to start "
            "a ray cluster. Based on the total cpu resources available and the "
            "configured task sizing, each ray worker node would start with "
            f"{num_cpus_worker_node} CPU cores. This is less than the recommended "
            "value of `4` CPUs per worker. On spark version >= 3.4 or Databricks "
            "Runtime 12.x, you can set the argument `num_cpus_worker_node` to "
            "a value >= 4 to address it, otherwise you need to increase the spark "
            "application configuration 'spark.task.cpus' to a minimum of `4` to "
            "address it."
        )

    if ray_worker_node_heap_mem_bytes < 10 * 1024 * 1024 * 1024:
        insufficient_resources.append(
            "The provided memory resources for each ray worker node are inadequate. "
            "Based on the total memory available on the spark cluster and the "
            "configured task sizing, each ray worker would start with "
            f"{ray_worker_node_heap_mem_bytes} bytes heap memory. This is less than "
            "the recommended value of 10GB. The ray worker node heap memory size is "
            "calculated by "
            "(SPARK_WORKER_NODE_PHYSICAL_MEMORY / num_local_spark_task_slots * 0.8) - "
            "object_store_memory_worker_node. To increase the heap space available, "
            "increase the memory in the spark cluster by changing instance types or "
            "worker count, reduce the target `num_worker_nodes`, or apply a lower "
            "`object_store_memory_worker_node`."
        )
    if insufficient_resources:
        if strict_mode:
            raise ValueError(
                "You are creating ray cluster on spark with strict mode (it can be "
                "disabled by setting argument 'strict_mode=False' when calling API "
                "'setup_ray_cluster'), strict mode requires the spark cluster config "
                "satisfying following criterion: "
                "\n".join(insufficient_resources)
            )
        else:
            _logger.warning("\n".join(insufficient_resources))

    if num_cpus_head_node is None:
        num_cpus_head_node = 0
    else:
        if num_cpus_head_node < 0:
            raise ValueError(
                "Argument `num_cpus_head_node` value must be >= 0. "
                f"Current value is {num_cpus_head_node}."
            )

    if num_gpus_head_node is None:
        num_gpus_head_node = 0
    else:
        if num_gpus_head_node < 0:
            raise ValueError(
                "Argument `num_gpus_head_node` value must be >= 0."
                f"Current value is {num_gpus_head_node}."
            )

    if (
        num_cpus_head_node == 0
        and num_gpus_head_node == 0
        and object_store_memory_head_node is None
    ):
        # Because tasks that require CPU or GPU resources are not scheduled to Ray
        # head node, and user does not set `object_store_memory_head_node` explicitly,
        # limit the heap memory and object store memory allocation to the
        # head node, in order to save spark driver memory.
        heap_memory_head_node = 1024 * 1024 * 1024
        object_store_memory_head_node = 1024 * 1024 * 1024
    else:
        heap_memory_head_node, object_store_memory_head_node = calc_mem_ray_head_node(
            object_store_memory_head_node
        )

    if autoscale:
        if autoscale_min_worker_nodes is None:
            autoscale_min_worker_nodes = 0
        else:
            if not (0 <= autoscale_min_worker_nodes <= num_worker_nodes):
                raise ValueError(
                    "If autoscaling enabled, 'autoscale_min_worker_nodes' value "
                    "must be between 0 and 'num_worker_nodes'"
                )

    with _active_ray_cluster_rwlock:
        cluster = _setup_ray_cluster(
            num_worker_nodes=num_worker_nodes,
            num_cpus_worker_node=num_cpus_worker_node,
            num_cpus_head_node=num_cpus_head_node,
            num_gpus_worker_node=num_gpus_worker_node,
            num_gpus_head_node=num_gpus_head_node,
            using_stage_scheduling=using_stage_scheduling,
            heap_memory_worker_node=ray_worker_node_heap_mem_bytes,
            heap_memory_head_node=heap_memory_head_node,
            object_store_memory_worker_node=ray_worker_node_object_store_mem_bytes,
            object_store_memory_head_node=object_store_memory_head_node,
            head_node_options=head_node_options,
            worker_node_options=worker_node_options,
            ray_temp_root_dir=ray_temp_root_dir,
            collect_log_to_path=collect_log_to_path,
            autoscale=autoscale,
            autoscale_upscaling_speed=autoscale_upscaling_speed,
            autoscale_idle_timeout_minutes=autoscale_idle_timeout_minutes,
<<<<<<< HEAD
            autoscale_min_worker_nodes=autoscale_min_worker_nodes,
=======
            is_global=is_global,
>>>>>>> 8362c507
        )

        cluster.wait_until_ready()  # NB: this line might raise error.

        # If connect cluster successfully, set global _active_ray_cluster to be the
        # started cluster.
        _active_ray_cluster = cluster

    head_ip = cluster.address.split(":")[0]
    remote_connection_address = f"ray://{head_ip}:{cluster.ray_client_server_port}"
    return cluster.address, remote_connection_address


@PublicAPI(stability="alpha")
def setup_ray_cluster(
    num_worker_nodes: int,
    *,
    num_cpus_worker_node: Optional[int] = None,
    num_cpus_head_node: Optional[int] = None,
    num_gpus_worker_node: Optional[int] = None,
    num_gpus_head_node: Optional[int] = None,
    object_store_memory_worker_node: Optional[int] = None,
    object_store_memory_head_node: Optional[int] = None,
    head_node_options: Optional[Dict] = None,
    worker_node_options: Optional[Dict] = None,
    ray_temp_root_dir: Optional[str] = None,
    strict_mode: bool = False,
    collect_log_to_path: Optional[str] = None,
    autoscale: bool = False,
    autoscale_upscaling_speed: Optional[float] = 1.0,
    autoscale_idle_timeout_minutes: Optional[float] = 1.0,
    **kwargs,
) -> Tuple[str, str]:
    """
    Set up a ray cluster on the spark cluster by starting a ray head node in the
    spark application's driver side node.
    After creating the head node, a background spark job is created that
    generates an instance of `RayClusterOnSpark` that contains configuration for the
    ray cluster that will run on the Spark cluster's worker nodes.
    After a ray cluster is set up, "RAY_ADDRESS" environment variable is set to
    the cluster address, so you can call `ray.init()` without specifying ray cluster
    address to connect to the cluster. To shut down the cluster you can call
    `ray.util.spark.shutdown_ray_cluster()`.
    Note: If the active ray cluster haven't shut down, you cannot create a new ray
    cluster.

    Args:
        num_worker_nodes: This argument represents how many ray worker nodes to start
            for the ray cluster.
            If autoscale=True, then the ray cluster starts with zero worker node,
            and it can scale up to at most `num_worker_nodes` worker nodes.
            In non-autoscaling mode, you can
            specify the `num_worker_nodes` as `ray.util.spark.MAX_NUM_WORKER_NODES`
            represents a ray cluster
            configuration that will use all available resources configured for the
            spark application.
            To create a spark application that is intended to exclusively run a
            shared ray cluster in non-scaling, it is recommended to set this argument
            to `ray.util.spark.MAX_NUM_WORKER_NODES`.

        num_cpus_worker_node: Number of cpus available to per-ray worker node, if not
            provided, use spark application configuration 'spark.task.cpus' instead.
            **Limitation** Only spark version >= 3.4 or Databricks Runtime 12.x
            supports setting this argument.
        num_cpus_head_node: Number of cpus available to Ray head node, if not provide,
            use 0 instead. Number 0 means tasks requiring CPU resources are not
            scheduled to Ray head node.
        num_gpus_worker_node: Number of gpus available to per-ray worker node, if not
            provided, use spark application configuration
            'spark.task.resource.gpu.amount' instead.
            This argument is only available on spark cluster that is configured with
            'gpu' resources.
            **Limitation** Only spark version >= 3.4 or Databricks Runtime 12.x
            supports setting this argument.
        num_gpus_head_node: Number of gpus available to Ray head node, if not provide,
            use 0 instead.
            This argument is only available on spark cluster which spark driver node
            has GPUs.
        object_store_memory_worker_node: Object store memory available to per-ray worker
            node, but it is capped by
            "dev_shm_available_size * 0.8 / num_tasks_per_spark_worker".
            The default value equals to
            "0.3 * spark_worker_physical_memory * 0.8 / num_tasks_per_spark_worker".
        object_store_memory_head_node: Object store memory available to Ray head
            node, but it is capped by "dev_shm_available_size * 0.8".
            The default value equals to
            "0.3 * spark_driver_physical_memory * 0.8".
        head_node_options: A dict representing Ray head node extra options, these
            options will be passed to `ray start` script. Note you need to convert
            `ray start` options key from `--foo-bar` format to `foo_bar` format.
            For flag options (e.g. '--disable-usage-stats'), you should set the value
            to None in the option dict, like `{"disable_usage_stats": None}`.
            Note: Short name options (e.g. '-v') are not supported.
        worker_node_options: A dict representing Ray worker node extra options,
            these options will be passed to `ray start` script. Note you need to
            convert `ray start` options key from `--foo-bar` format to `foo_bar`
            format.
            For flag options (e.g. '--disable-usage-stats'), you should set the value
            to None in the option dict, like `{"disable_usage_stats": None}`.
            Note: Short name options (e.g. '-v') are not supported.
        ray_temp_root_dir: A local disk path to store the ray temporary data. The
            created cluster will create a subdirectory
            "ray-{head_port}-{random_suffix}" beneath this path.
        strict_mode: Boolean flag to fast-fail initialization of the ray cluster if
            the available spark cluster does not have sufficient resources to fulfill
            the resource allocation for memory, cpu and gpu. When set to true, if the
            requested resources are not available for recommended minimum recommended
            functionality, an exception will be raised that details the inadequate
            spark cluster configuration settings. If overridden as `False`,
            a warning is raised.
        collect_log_to_path: If specified, after ray head / worker nodes terminated,
            collect their logs to the specified path. On Databricks Runtime, we
            recommend you to specify a local path starts with '/dbfs/', because the
            path mounts with a centralized storage device and stored data is persisted
            after Databricks spark cluster terminated.
        autoscale: If True, enable autoscaling, the number of initial Ray worker nodes
            is zero, and the maximum number of Ray worker nodes is set to
            `num_worker_nodes`. Default value is False.
        autoscale_upscaling_speed: If autoscale enabled, it represents the number of
            nodes allowed to be pending as a multiple of the current number of nodes.
            The higher the value, the more aggressive upscaling will be. For example,
            if this is set to 1.0, the cluster can grow in size by at most 100% at any
            time, so if the cluster currently has 20 nodes, at most 20 pending launches
            are allowed. The minimum number of pending launches is 5 regardless of
            this setting.
            Default value is 1.0, minimum value is 1.0
        autoscale_idle_timeout_minutes: If autoscale enabled, it represents the number
            of minutes that need to pass before an idle worker node is removed by the
            autoscaler. The smaller the value, the more aggressive downscaling will be.
            Worker nodes are considered idle when they hold no active tasks, actors,
            or referenced objects (either in-memory or spilled to disk). This parameter
            does not affect the head node.
            Default value is 1.0, minimum value is 0
    Returns:
        returns a tuple of (address, remote_connection_address)
        "address" is in format of "<ray_head_node_ip>:<port>"
        "remote_connection_address" is in format of
        "ray://<ray_head_node_ip>:<ray-client-server-port>",
        if your client runs on a machine that also hosts a Ray cluster node locally,
        you can connect to the Ray cluster via ``ray.init(address)``,
        otherwise you can connect to the Ray cluster via
        ``ray.init(remote_connection_address)``.
    """

    return _setup_ray_cluster_internal(
        num_worker_nodes=num_worker_nodes,
        num_cpus_worker_node=num_cpus_worker_node,
        num_cpus_head_node=num_cpus_head_node,
        num_gpus_worker_node=num_gpus_worker_node,
        num_gpus_head_node=num_gpus_head_node,
        object_store_memory_worker_node=object_store_memory_worker_node,
        object_store_memory_head_node=object_store_memory_head_node,
        head_node_options=head_node_options,
        worker_node_options=worker_node_options,
        ray_temp_root_dir=ray_temp_root_dir,
        strict_mode=strict_mode,
        collect_log_to_path=collect_log_to_path,
        autoscale=autoscale,
        autoscale_upscaling_speed=autoscale_upscaling_speed,
        autoscale_idle_timeout_minutes=autoscale_idle_timeout_minutes,
        is_global=False,
        **kwargs,
    )


def setup_global_ray_cluster(
    num_worker_nodes: int,
    *,
    is_blocking: bool = True,
    num_cpus_worker_node: Optional[int] = None,
    num_cpus_head_node: Optional[int] = None,
    num_gpus_worker_node: Optional[int] = None,
    num_gpus_head_node: Optional[int] = None,
    object_store_memory_worker_node: Optional[int] = None,
    object_store_memory_head_node: Optional[int] = None,
    head_node_options: Optional[Dict] = None,
    worker_node_options: Optional[Dict] = None,
    strict_mode: bool = False,
    collect_log_to_path: Optional[str] = None,
    autoscale: bool = False,
    autoscale_upscaling_speed: Optional[float] = 1.0,
    autoscale_idle_timeout_minutes: Optional[float] = 1.0,
):
    """
    Set up a global mode cluster.
    The global Ray on spark cluster means:
    - You can only create one active global Ray on spark cluster at a time.
    On databricks cluster, the global Ray cluster can be used by all users,
    - as contrast, non-global Ray cluster can only be used by current notebook
    user.
    - It is up persistently without automatic shutdown.
    - On databricks notebook, you can connect to the global cluster by calling
    ``ray.init()`` without specifying its address, it will discover the
    global cluster automatically if it is up.

    For global mode, the ``ray_temp_root_dir`` argument is not supported.
    Global model Ray cluster always use the default Ray temporary directory
    path.

    All arguments are the same with ``setup_ray_cluster`` API except that:
    - the ``ray_temp_root_dir`` argument is not supported.
    Global model Ray cluster always use the default Ray temporary directory
    path.
    - A new argument "is_blocking" (default ``True``) is added.
    If "is_blocking" is True,
    then keep the call blocking until it is interrupted.
    once the call is interrupted, the global Ray on spark cluster is shut down and
    `serve_global_ray_cluster` call terminates.
    If "is_blocking" is False,
    once Ray cluster setup completes, return immediately.
    """

    cluster_address = _setup_ray_cluster_internal(
        num_worker_nodes=num_worker_nodes,
        num_cpus_worker_node=num_cpus_worker_node,
        num_cpus_head_node=num_cpus_head_node,
        num_gpus_worker_node=num_gpus_worker_node,
        num_gpus_head_node=num_gpus_head_node,
        object_store_memory_worker_node=object_store_memory_worker_node,
        object_store_memory_head_node=object_store_memory_head_node,
        head_node_options=head_node_options,
        worker_node_options=worker_node_options,
        ray_temp_root_dir=None,
        strict_mode=strict_mode,
        collect_log_to_path=collect_log_to_path,
        autoscale=autoscale,
        autoscale_upscaling_speed=autoscale_upscaling_speed,
        autoscale_idle_timeout_minutes=autoscale_idle_timeout_minutes,
        is_global=True,
    )

    if not is_blocking:
        return cluster_address

    global _global_ray_cluster_cancel_event
    try:
        _global_ray_cluster_cancel_event = Event()
        # serve forever until user cancel the command.
        _global_ray_cluster_cancel_event.wait()
    finally:
        _global_ray_cluster_cancel_event = None
        # once the program is interrupted,
        # or the corresponding databricks notebook command is interrupted
        # shut down the Ray cluster.
        shutdown_ray_cluster()


def _start_ray_worker_nodes(
    *,
    spark,
    spark_job_group_id,
    spark_job_group_desc,
    num_worker_nodes,
    using_stage_scheduling,
    ray_head_ip,
    ray_head_port,
    ray_temp_dir,
    num_cpus_per_node,
    num_gpus_per_node,
    heap_memory_per_node,
    object_store_memory_per_node,
    worker_node_options,
    collect_log_to_path,
    autoscale_mode,
    spark_job_server_port,
):
    # NB:
    # In order to start ray worker nodes on spark cluster worker machines,
    # We launch a background spark job:
    #  1. Each spark task launches one ray worker node. This design ensures all ray
    #     worker nodes have the same shape (same cpus / gpus / memory configuration).
    #     If ray worker nodes have a non-uniform shape, the Ray cluster setup will
    #     be non-deterministic and could create issues with node sizing.
    #  2. A ray worker node is started via the `ray start` CLI. In each spark task,
    #     a child process is started and will execute a `ray start ...` command in
    #     blocking mode.
    #  3. Each task will acquire a file lock for 10s to ensure that the ray worker
    #     init will acquire a port connection to the ray head node that does not
    #     contend with other worker processes on the same Spark worker node.
    #  4. When the ray cluster is shutdown, killing ray worker nodes is implemented by
    #     `sparkContext.cancelJobGroup` to cancel the background spark job, sending a
    #     SIGKILL signal to all spark tasks. Once the spark tasks are killed,
    #     `ray_start_node` process detects parent died event then it kills ray
    #     worker node.

    def ray_cluster_job_mapper(_):
        from pyspark.taskcontext import TaskContext

        _worker_logger = logging.getLogger("ray.util.spark.worker")

        context = TaskContext.get()

        (
            worker_port_range_begin,
            worker_port_range_end,
        ) = _preallocate_ray_worker_port_range()

        # 10001 is used as ray client server port of global mode ray cluster.
        ray_worker_node_dashboard_agent_port = get_random_unused_port(
            ray_head_ip, min_port=10002, max_port=20000
        )
        ray_worker_node_cmd = [
            sys.executable,
            "-m",
            "ray.util.spark.start_ray_node",
            f"--num-cpus={num_cpus_per_node}",
            "--block",
            f"--address={ray_head_ip}:{ray_head_port}",
            f"--memory={heap_memory_per_node}",
            f"--object-store-memory={object_store_memory_per_node}",
            f"--min-worker-port={worker_port_range_begin}",
            f"--max-worker-port={worker_port_range_end - 1}",
            f"--dashboard-agent-listen-port={ray_worker_node_dashboard_agent_port}",
            *_convert_ray_node_options(worker_node_options),
        ]
        if ray_temp_dir is not None:
            ray_worker_node_cmd.append(f"--temp-dir={ray_temp_dir}")

        ray_worker_node_extra_envs = {
            RAY_ON_SPARK_COLLECT_LOG_TO_PATH: collect_log_to_path or "",
            RAY_ON_SPARK_START_RAY_PARENT_PID: str(os.getpid()),
            "RAY_ENABLE_WINDOWS_OR_OSX_CLUSTER": "1",
        }

        if num_gpus_per_node > 0:
            task_resources = context.resources()

            if "gpu" not in task_resources:
                raise RuntimeError(
                    "Couldn't get the gpu id, Please check the GPU resource "
                    "configuration"
                )
            gpu_addr_list = [
                int(addr.strip()) for addr in task_resources["gpu"].addresses
            ]

            available_physical_gpus = get_spark_task_assigned_physical_gpus(
                gpu_addr_list
            )
            ray_worker_node_cmd.append(
                f"--num-gpus={len(available_physical_gpus)}",
            )
            ray_worker_node_extra_envs["CUDA_VISIBLE_DEVICES"] = ",".join(
                [str(gpu_id) for gpu_id in available_physical_gpus]
            )

        _worker_logger.info(
            f"Start Ray worker, command: {' '.join(ray_worker_node_cmd)}"
        )

        try:
            if autoscale_mode:
                # Notify job server the task has been launched.
                requests.post(
                    url=(
                        f"http://{ray_head_ip}:{spark_job_server_port}"
                        "/notify_task_launched"
                    ),
                    json={
                        "spark_job_group_id": spark_job_group_id,
                    },
                )

            # Note:
            # When a pyspark job cancelled, the UDF python worker process are killed by
            # signal "SIGKILL", then `start_ray_node` process will detect the parent
            # died event (see `ray.util.spark.start_ray_node.check_parent_alive`) and
            # then kill ray worker node process and execute cleanup routine.
            exec_cmd(
                ray_worker_node_cmd,
                synchronous=True,
                extra_env=ray_worker_node_extra_envs,
            )
        except Exception as e:
            if autoscale_mode:
                # In autoscaling mode, when Ray worker node is down, autoscaler will
                # try to start new Ray worker node if necessary,
                # but we use spark job to launch Ray worker node process,
                # to avoid trigger spark task retries, we swallow exception here
                # to make spark task exit normally.
                _logger.warning(f"Ray worker node process exit, reason: {repr(e)}.")
            else:
                raise

        # NB: Not reachable.
        yield 0

    spark.sparkContext.setJobGroup(
        spark_job_group_id,
        spark_job_group_desc,
    )

    # Starting a normal spark job (not barrier spark job) to run ray worker
    # nodes, the design purpose is:
    # 1. Using normal spark job, spark tasks can automatically retry
    # individually, we don't need to write additional retry logic, But, in
    # barrier mode, if one spark task fails, it will cause all other spark
    # tasks killed.
    # 2. Using normal spark job, we can support failover when a spark worker
    # physical machine crashes. (spark will try to re-schedule the spark task
    # to other spark worker nodes)
    # 3. Using barrier mode job, if the cluster resources does not satisfy
    # "idle spark task slots >= argument num_spark_task", then the barrier
    # job gets stuck and waits until enough idle task slots available, this
    # behavior is not user-friendly, on a shared spark cluster, user is hard
    # to estimate how many idle tasks available at a time, But, if using normal
    # spark job, it can launch job with less spark tasks (i.e. user will see a
    # ray cluster setup with less worker number initially), and when more task
    # slots become available, it continues to launch tasks on new available
    # slots, and user can see the ray cluster worker number increases when more
    # slots available.
    job_rdd = spark.sparkContext.parallelize(
        list(range(num_worker_nodes)), num_worker_nodes
    )

    if using_stage_scheduling:
        resource_profile = _create_resource_profile(
            num_cpus_per_node,
            num_gpus_per_node,
        )
        job_rdd = job_rdd.withResources(resource_profile)

    job_rdd.mapPartitions(ray_cluster_job_mapper).collect()


@PublicAPI(stability="alpha")
def shutdown_ray_cluster() -> None:
    """
    Shut down the active ray cluster.
    """
    global _active_ray_cluster

    with _active_ray_cluster_rwlock:
        if _active_ray_cluster is None:
            raise RuntimeError("No active ray cluster to shut down.")

        _active_ray_cluster.shutdown()
        _active_ray_cluster = None


_global_ray_cluster_cancel_event = None


@DeveloperAPI
class AutoscalingCluster:
    """Create a ray on spark autoscaling cluster."""

    def __init__(
        self,
        head_resources: dict,
        worker_node_types: dict,
        extra_provider_config: dict,
        upscaling_speed: float,
        idle_timeout_minutes: float,
    ):
        """Create the cluster.

        Args:
            head_resources: resources of the head node, including CPU.
            worker_node_types: autoscaler node types config for worker nodes.
        """
        self._head_resources = head_resources.copy()
        self._head_resources["NODE_ID_AS_RESOURCE"] = HEAD_NODE_ID
        self._config = self._generate_config(
            head_resources,
            worker_node_types,
            extra_provider_config,
            upscaling_speed,
            idle_timeout_minutes,
        )

    def _generate_config(
        self,
        head_resources,
        worker_node_types,
        extra_provider_config,
        upscaling_speed,
        idle_timeout_minutes,
    ):
        base_config = yaml.safe_load(
            open(
                os.path.join(
                    os.path.dirname(ray.__file__),
                    "autoscaler/spark/defaults.yaml",
                )
            )
        )
        custom_config = copy.deepcopy(base_config)
        custom_config["available_node_types"] = worker_node_types
        custom_config["available_node_types"]["ray.head.default"] = {
            "resources": head_resources,
            "node_config": {},
            "max_workers": 0,
        }

        custom_config["max_workers"] = sum(
            v["max_workers"] for _, v in worker_node_types.items()
        )

        custom_config["provider"].update(extra_provider_config)

        custom_config["upscaling_speed"] = upscaling_speed
        custom_config["idle_timeout_minutes"] = idle_timeout_minutes

        return custom_config

    def start(
        self,
        ray_head_ip,
        ray_head_port,
        ray_client_server_port,
        ray_temp_dir,
        dashboard_options,
        head_node_options,
        collect_log_to_path,
    ):
        """Start the cluster.

        After this call returns, you can connect to the cluster with
        ray.init("auto").
        """
        from ray.util.spark.cluster_init import (
            RAY_ON_SPARK_COLLECT_LOG_TO_PATH,
            _append_resources_config,
            _convert_ray_node_options,
            exec_cmd,
        )

        if ray_temp_dir is not None:
            autoscale_config = os.path.join(ray_temp_dir, "autoscaling_config.json")
        else:
            autoscale_config = os.path.join(
                _get_default_ray_tmp_dir(), "autoscaling_config.json"
            )
        with open(autoscale_config, "w") as f:
            f.write(json.dumps(self._config))

        (
            worker_port_range_begin,
            worker_port_range_end,
        ) = _preallocate_ray_worker_port_range()

        ray_head_node_cmd = [
            sys.executable,
            "-m",
            "ray.util.spark.start_ray_node",
            "--block",
            "--head",
            f"--node-ip-address={ray_head_ip}",
            f"--port={ray_head_port}",
            f"--ray-client-server-port={ray_client_server_port}",
            f"--autoscaling-config={autoscale_config}",
            f"--min-worker-port={worker_port_range_begin}",
            f"--max-worker-port={worker_port_range_end - 1}",
            *dashboard_options,
        ]

        if ray_temp_dir is not None:
            ray_head_node_cmd.append(f"--temp-dir={ray_temp_dir}")

        if "CPU" in self._head_resources:
            ray_head_node_cmd.append(
                "--num-cpus={}".format(self._head_resources.pop("CPU"))
            )
        if "GPU" in self._head_resources:
            ray_head_node_cmd.append(
                "--num-gpus={}".format(self._head_resources.pop("GPU"))
            )
        if "memory" in self._head_resources:
            ray_head_node_cmd.append(
                "--memory={}".format(self._head_resources.pop("memory"))
            )
        if "object_store_memory" in self._head_resources:
            ray_head_node_cmd.append(
                "--object-store-memory={}".format(
                    self._head_resources.pop("object_store_memory")
                )
            )

        head_node_options = _append_resources_config(
            head_node_options, self._head_resources
        )
        ray_head_node_cmd.extend(_convert_ray_node_options(head_node_options))

        extra_env = {
            "AUTOSCALER_UPDATE_INTERVAL_S": "1",
            RAY_ON_SPARK_COLLECT_LOG_TO_PATH: collect_log_to_path or "",
            RAY_ON_SPARK_START_RAY_PARENT_PID: str(os.getpid()),
        }

        self.ray_head_node_cmd = ray_head_node_cmd

        return exec_cmd(
            ray_head_node_cmd,
            synchronous=False,
            extra_env=extra_env,
        )<|MERGE_RESOLUTION|>--- conflicted
+++ resolved
@@ -463,11 +463,8 @@
     autoscale: bool,
     autoscale_upscaling_speed: float,
     autoscale_idle_timeout_minutes: float,
-<<<<<<< HEAD
     autoscale_min_worker_nodes: int,
-=======
     is_global: bool,
->>>>>>> 8362c507
 ) -> Type[RayClusterOnSpark]:
     """
     The public API `ray.util.spark.setup_ray_cluster` does some argument
@@ -900,8 +897,8 @@
     autoscale: bool = False,
     autoscale_upscaling_speed: Optional[float] = 1.0,
     autoscale_idle_timeout_minutes: Optional[float] = 1.0,
-<<<<<<< HEAD
     autoscale_min_worker_nodes: Optional[int] = None,
+    is_global: bool = False,
     **kwargs,
 ) -> Tuple[str, str]:
     """
@@ -1018,11 +1015,6 @@
         otherwise you can connect to the Ray cluster via
         ``ray.init(remote_connection_address)``.
     """
-=======
-    is_global: bool = False,
-    **kwargs,
-) -> Tuple[str, str]:
->>>>>>> 8362c507
     global _active_ray_cluster
 
     _check_system_environment()
@@ -1299,11 +1291,8 @@
             autoscale=autoscale,
             autoscale_upscaling_speed=autoscale_upscaling_speed,
             autoscale_idle_timeout_minutes=autoscale_idle_timeout_minutes,
-<<<<<<< HEAD
             autoscale_min_worker_nodes=autoscale_min_worker_nodes,
-=======
             is_global=is_global,
->>>>>>> 8362c507
         )
 
         cluster.wait_until_ready()  # NB: this line might raise error.
