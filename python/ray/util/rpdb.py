--- conflicted
+++ resolved
@@ -345,13 +345,9 @@
 
 
 def _connect_pdb_client(host, port):
-<<<<<<< HEAD
-    s = net._get_sock_stream_from_host(host)
-=======
     if sys.platform == "win32":
         import msvcrt
-    s = socket.socket(socket.AF_INET, socket.SOCK_STREAM)
->>>>>>> 836b4d2d
+    s = net._get_sock_stream_from_host(host)
     s.connect((host, port))
 
     while True:
