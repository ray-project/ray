--- conflicted
+++ resolved
@@ -61,31 +61,19 @@
 
 @dataclass
 class BarrierOptions:
-<<<<<<< HEAD
-    timeout = unset_timeout
-=======
     timeout_ms = unset_timeout_ms
->>>>>>> 8b4b4bf0
 
 
 @dataclass
 class ReduceOptions:
     reduceOp = ReduceOp.SUM
     root_rank = 0
-<<<<<<< HEAD
-    timeout = unset_timeout
-=======
     timeout_ms = unset_timeout_ms
->>>>>>> 8b4b4bf0
 
 
 @dataclass
 class AllGatherOptions:
-<<<<<<< HEAD
-    timeout = unset_timeout
-=======
     timeout_ms = unset_timeout_ms
->>>>>>> 8b4b4bf0
 
 
 #
@@ -98,18 +86,10 @@
 @dataclass
 class BroadcastOptions:
     root_rank = 0
-<<<<<<< HEAD
-    timeout = unset_timeout
-=======
     timeout_ms = unset_timeout_ms
->>>>>>> 8b4b4bf0
 
 
 @dataclass
 class ReduceScatterOptions:
     reduceOp = ReduceOp.SUM
-<<<<<<< HEAD
-    timeout = unset_timeout
-=======
-    timeout_ms = unset_timeout_ms
->>>>>>> 8b4b4bf0
+    timeout_ms = unset_timeout_ms