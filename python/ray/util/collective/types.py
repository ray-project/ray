"""Types conversion between different backends."""
from enum import Enum
from dataclasses import dataclass
from datetime import timedelta

_NUMPY_AVAILABLE = True
_TORCH_AVAILABLE = True
_CUPY_AVAILABLE = True

try:
    import torch as th  # noqa: F401
except ImportError:
    _TORCH_AVAILABLE = False

try:
    import cupy as cp  # noqa: F401
except ImportError:
    _CUPY_AVAILABLE = False


def cupy_available():
    return _CUPY_AVAILABLE


def torch_available():
    return _TORCH_AVAILABLE


class Backend(object):
    """A class to represent different backends."""

    NCCL = "nccl"
    MPI = "mpi"
    GLOO = "gloo"
<<<<<<< HEAD
    # Use gloo through torch.distributed.
    TORCH_GLOO = "torch_gloo"
=======
    HCCL = "hccl"
>>>>>>> 06bb4c25
    UNRECOGNIZED = "unrecognized"

    def __new__(cls, name: str):
        backend = getattr(Backend, name.upper(), Backend.UNRECOGNIZED)
        if backend == Backend.UNRECOGNIZED:
            raise ValueError(
                "Unrecognized backend: '{}'. Only NCCL is supported".format(name)
            )
        if backend == Backend.MPI:
            raise RuntimeError("Ray does not support MPI backend.")
        return backend


class ReduceOp(Enum):
    SUM = 0
    PRODUCT = 1
    MIN = 2
    MAX = 3


unset_timeout_ms = timedelta(milliseconds=-1)


@dataclass
class AllReduceOptions:
    reduceOp = ReduceOp.SUM
    timeout_ms = unset_timeout_ms


@dataclass
class BarrierOptions:
    timeout_ms = unset_timeout_ms


@dataclass
class ReduceOptions:
    reduceOp = ReduceOp.SUM
    root_rank = 0
    root_tensor = 0  # index for multi-gpu reduce operations
    timeout_ms = unset_timeout_ms


@dataclass
class AllGatherOptions:
    timeout_ms = unset_timeout_ms


#
# @dataclass
# class GatherOptions:
#     root_rank = 0
#     timeout = unset_timeout


@dataclass
class BroadcastOptions:
    root_rank = 0
    root_tensor = 0
    timeout_ms = unset_timeout_ms


@dataclass
class ReduceScatterOptions:
    reduceOp = ReduceOp.SUM
    timeout_ms = unset_timeout_ms


@dataclass
class SendOptions:
    dst_rank = 0
    dst_device_index = 0
    n_elements = 0
    timeout_ms = unset_timeout_ms


@dataclass
class RecvOptions:
    src_rank = 0
    src_device_index = 0
    n_elements = 0
    unset_timeout_ms = unset_timeout_ms<|MERGE_RESOLUTION|>--- conflicted
+++ resolved
@@ -32,12 +32,9 @@
     NCCL = "nccl"
     MPI = "mpi"
     GLOO = "gloo"
-<<<<<<< HEAD
     # Use gloo through torch.distributed.
     TORCH_GLOO = "torch_gloo"
-=======
     HCCL = "hccl"
->>>>>>> 06bb4c25
     UNRECOGNIZED = "unrecognized"
 
     def __new__(cls, name: str):
