"""Some utility class for Collectives."""
import ray
import logging

logger = logging.getLogger(__name__)


@ray.remote
class NCCLUniqueIDStore:
    """NCCLUniqueID Store as a named actor class.

    Args:
        name: the unique name for this named actor.

    Attributes:
        name: the unique name for this named actor.
        nccl_id: the NCCLUniqueID held in this store.
    """

    def __init__(self, name):
        self.name = name
        self.nccl_id = None

    def set_id(self, uid):
        """
        Initialize the NCCL unique ID for this store.

        Args:
            uid: the unique ID generated via the NCCL generate_communicator_id API.

        Returns:
            None
        """
        self.nccl_id = uid
        return self.nccl_id

    def get_id(self):
        """Get the NCCL unique ID held in this store."""
        if not self.nccl_id:
            logger.warning(
                "The NCCL ID has not been set yet for store {}.".format(self.name)
            )
        return self.nccl_id


@ray.remote
class Info:
    """Store the group information created via `create_collective_group`.

    Note: Should be used as a NamedActor.
    """

    def __init__(self):
        self.ids = None
        self.world_size = -1
        self.rank = -1
        self.backend = None
        self.gloo_timeout = 30000

    def set_info(self, ids, world_size, rank, backend, gloo_timeout):
        """Store collective information."""
        self.ids = ids
        self.world_size = world_size
        self.rank = rank
        self.backend = backend
        self.gloo_timeout = gloo_timeout

    def get_info(self):
        """Get previously stored collective information."""
        return (
            self.ids,
            self.world_size,
            self.rank,
            self.backend,
            self.gloo_timeout,
<<<<<<< HEAD
        )
=======
        )


def get_master_address_metadata_key(group_name: str):
    return f"collective_group_master_address_{group_name}"
>>>>>>> 1ee529e1
<|MERGE_RESOLUTION|>--- conflicted
+++ resolved
@@ -73,12 +73,4 @@
             self.rank,
             self.backend,
             self.gloo_timeout,
-<<<<<<< HEAD
-        )
-=======
-        )
-
-
-def get_master_address_metadata_key(group_name: str):
-    return f"collective_group_master_address_{group_name}"
->>>>>>> 1ee529e1
+        )