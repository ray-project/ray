--- conflicted
+++ resolved
@@ -1,31 +1,17 @@
 from ray.util.collective.collective import nccl_available, gloo_available, \
     is_group_initialized, init_collective_group, destroy_collective_group, \
-<<<<<<< HEAD
-    declare_collective_group, get_rank, get_world_size, allreduce, \
-    allreduce_multigpu, barrier, reduce, reduce_multigpu, broadcast, \
-    broadcast_multigpu, allgather, allgather_multigpu, reducescatter, \
-    reducescatter_multigpu, send, send_multigpu, recv, recv_multigpu
-=======
     create_collective_group, get_rank, get_collective_group_size, \
     allreduce, allreduce_multigpu, barrier, reduce, reduce_multigpu, \
     broadcast, broadcast_multigpu, allgather, allgather_multigpu, \
     reducescatter, reducescatter_multigpu, send, send_multigpu, recv, \
     recv_multigpu
->>>>>>> 2cf4c725
 
 __all__ = [
     "nccl_available", "gloo_available", "is_group_initialized",
     "init_collective_group", "destroy_collective_group",
-<<<<<<< HEAD
-    "declare_collective_group", "get_rank", "get_world_size", "allreduce",
-    "allreduce_multigpu", "barrier", "reduce", "reduce_multigpu", "broadcast",
-    "broadcast_multigpu", "allgather", "allgather_multigpu", "reducescatter",
-    "reducescatter_multigpu", "send", "send_multigpu", "recv", "recv_multigpu"
-=======
     "create_collective_group", "get_rank", "get_collective_group_size",
     "allreduce", "allreduce_multigpu", "barrier", "reduce", "reduce_multigpu",
     "broadcast", "broadcast_multigpu", "allgather", "allgather_multigpu",
     "reducescatter", "reducescatter_multigpu", "send", "send_multigpu", "recv",
     "recv_multigpu"
->>>>>>> 2cf4c725
 ]