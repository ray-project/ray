--- conflicted
+++ resolved
@@ -1,14 +1,4 @@
 from ray.util.collective.collective import nccl_available, mpi_available, \
-<<<<<<< HEAD
-    is_group_initialized, init_collective_group, declare_collective_group, \
-    destroy_collective_group, get_rank, get_world_size, allreduce, barrier
-
-__all__ = [
-    "nccl_available", "mpi_available", "is_group_initialized",
-    "init_collective_group", "declare_collective_group",
-    "destroy_collective_group", "get_rank", "get_world_size", "allreduce",
-    "barrier"
-=======
     is_group_initialized, init_collective_group, destroy_collective_group, \
     get_rank, get_world_size, allreduce, barrier, reduce, broadcast, \
     allgather, reducescatter, send, recv
@@ -18,5 +8,4 @@
     "init_collective_group", "destroy_collective_group", "get_rank",
     "get_world_size", "allreduce", "barrier", "reduce", "broadcast",
     "allgather", "reducescatter", "send", "recv"
->>>>>>> 61c3b6d3
 ]