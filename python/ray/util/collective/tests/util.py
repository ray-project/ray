--- conflicted
+++ resolved
@@ -330,11 +330,7 @@
         return rank
 
     def report_world_size(self, group_name="default"):
-<<<<<<< HEAD
-        ws = col.get_world_size(group_name)
-=======
         ws = col.get_collective_group_size(group_name)
->>>>>>> 2cf4c725
         return ws
 
     def report_nccl_availability(self):
