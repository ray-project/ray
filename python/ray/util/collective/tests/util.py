import cupy as cp

import ray
import ray.util.collective as col
from ray.util.collective.types import Backend, ReduceOp

import torch


@ray.remote(num_gpus=1)
class Worker:
    def __init__(self):
        self.buffer = cp.ones((10, ), dtype=cp.float32)
        self.list_buffer = [
            cp.ones((10, ), dtype=cp.float32),
            cp.ones((10, ), dtype=cp.float32)
        ]

    def init_group(self,
                   world_size,
                   rank,
                   backend=Backend.NCCL,
                   group_name="default"):
        col.init_collective_group(world_size, rank, backend, group_name)
        return True

    def set_buffer(self, data):
        self.buffer = data
        return self.buffer

<<<<<<< HEAD
    def get_buffer(self):
        return self.buffer

=======
>>>>>>> 8b4b4bf0
    def set_list_buffer(self, list_of_arrays):
        self.list_buffer = list_of_arrays
        return self.list_buffer

    def do_allreduce(self, group_name="default", op=ReduceOp.SUM):
        col.allreduce(self.buffer, group_name, op)
        return self.buffer

    def do_reduce(self, group_name="default", dst_rank=0, op=ReduceOp.SUM):
        col.reduce(self.buffer, dst_rank, group_name, op)
        return self.buffer

    def do_broadcast(self, group_name="default", src_rank=0):
        col.broadcast(self.buffer, src_rank, group_name)
        return self.buffer

    def do_allgather(self, group_name="default"):
        col.allgather(self.list_buffer, self.buffer, group_name)
        return self.list_buffer

    def do_reducescatter(self, group_name="default", op=ReduceOp.SUM):
        col.reducescatter(self.buffer, self.list_buffer, group_name, op)
        return self.buffer

<<<<<<< HEAD
    def do_send(self, group_name="default", dst_rank=0):
        col.send(self.buffer, dst_rank, group_name)
        return self.buffer

    def do_recv(self, group_name="default", src_rank=0):
        col.recv(self.buffer, src_rank, group_name)
        return self.buffer

=======
>>>>>>> 8b4b4bf0
    def destroy_group(self, group_name="default"):
        col.destroy_collective_group(group_name)
        return True

    def report_rank(self, group_name="default"):
        rank = col.get_rank(group_name)
        return rank

    def report_world_size(self, group_name="default"):
        ws = col.get_world_size(group_name)
        return ws

    def report_nccl_availability(self):
        avail = col.nccl_available()
        return avail

    def report_mpi_availability(self):
        avail = col.mpi_available()
        return avail

    def report_is_group_initialized(self, group_name="default"):
        is_init = col.is_group_initialized(group_name)
        return is_init


def create_collective_workers(num_workers=2,
                              group_name="default",
                              backend="nccl"):
    actors = [Worker.remote() for _ in range(num_workers)]
    world_size = num_workers
    init_results = ray.get([
        actor.init_group.remote(world_size, i, backend, group_name)
        for i, actor in enumerate(actors)
    ])
    return actors, init_results


def init_tensors_for_gather_scatter(actors,
                                    array_size=10,
                                    dtype=cp.float32,
                                    tensor_backend="cupy"):
    world_size = len(actors)
    for i, a in enumerate(actors):
        if tensor_backend == "cupy":
            t = cp.ones(array_size, dtype=dtype) * (i + 1)
        elif tensor_backend == "torch":
            t = torch.ones(array_size, dtype=torch.float32).cuda() * (i + 1)
        else:
            raise RuntimeError("Unsupported tensor backend.")
        ray.wait([a.set_buffer.remote(t)])
    if tensor_backend == "cupy":
        list_buffer = [
            cp.ones(array_size, dtype=dtype) for _ in range(world_size)
        ]
    elif tensor_backend == "torch":
        list_buffer = [
            torch.ones(array_size, dtype=torch.float32).cuda()
            for _ in range(world_size)
        ]
    else:
        raise RuntimeError("Unsupported tensor backend.")
<<<<<<< HEAD
    ray.wait([a.set_list_buffer.remote(list_buffer) for a in actors])
=======
    ray.get([a.set_list_buffer.remote(list_buffer) for a in actors])
>>>>>>> 8b4b4bf0
<|MERGE_RESOLUTION|>--- conflicted
+++ resolved
@@ -28,12 +28,9 @@
         self.buffer = data
         return self.buffer
 
-<<<<<<< HEAD
     def get_buffer(self):
         return self.buffer
 
-=======
->>>>>>> 8b4b4bf0
     def set_list_buffer(self, list_of_arrays):
         self.list_buffer = list_of_arrays
         return self.list_buffer
@@ -58,7 +55,6 @@
         col.reducescatter(self.buffer, self.list_buffer, group_name, op)
         return self.buffer
 
-<<<<<<< HEAD
     def do_send(self, group_name="default", dst_rank=0):
         col.send(self.buffer, dst_rank, group_name)
         return self.buffer
@@ -67,8 +63,6 @@
         col.recv(self.buffer, src_rank, group_name)
         return self.buffer
 
-=======
->>>>>>> 8b4b4bf0
     def destroy_group(self, group_name="default"):
         col.destroy_collective_group(group_name)
         return True
@@ -130,8 +124,4 @@
         ]
     else:
         raise RuntimeError("Unsupported tensor backend.")
-<<<<<<< HEAD
-    ray.wait([a.set_list_buffer.remote(list_buffer) for a in actors])
-=======
-    ray.get([a.set_list_buffer.remote(list_buffer) for a in actors])
->>>>>>> 8b4b4bf0
+    ray.get([a.set_list_buffer.remote(list_buffer) for a in actors])