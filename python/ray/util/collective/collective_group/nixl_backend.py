import threading
import time
from typing import TYPE_CHECKING, Any, List, Tuple

from nixl._api import nixl_agent, nixl_agent_config

import ray
from ray.util.collective.types import Backend

if TYPE_CHECKING:
    import torch


class NixlBackend:
    """Backend implementation for NIXL tensor transport.

    This class provides functionality for transferring tensors using NIXL. It handles
    initialization of the NIXL agent, receiving tensors, and managing NIXL metadata.
    """

    def __init__(self):
        """Initialize the NIXL backend.

        Creates a NIXL agent with UCX backend.
        """
        agent_config = nixl_agent_config(backends=["UCX"])
        ctx = ray.get_runtime_context()
        actor_id = ctx.get_actor_id()
        if actor_id is None:
            # If the actor id is None, it means the current process is a driver.
            import uuid

            actor_id = f"RAY-DRIVER-{uuid.uuid4()}"
        self._nixl_agent = nixl_agent(actor_id, agent_config)
        self._aborted_transfer_obj_ids = set()
        self._aborted_transfer_obj_ids_lock = threading.Lock()

    @classmethod
    def backend(cls):
        """Get the backend type.

        Returns:
            Backend.NIXL: The backend type enum value for NIXL.
        """
        return Backend.NIXL

    def recv(
        self,
        tensors: List["torch.Tensor"],
        obj_id: str,
        nixl_serialized_descs: bytes,
        remote_nixl_agent_meta: bytes,
    ):
        """Receive tensors from a remote NIXL agent.

        Args:
            tensors: List of tensors to receive into.
            obj_id: The object ID for related GPU object.
            nixl_serialized_descs: Serialized NIXL descriptors for the remote tensors.
            remote_nixl_agent_meta: Metadata about the remote NIXL agent.

        Raises:
            RuntimeError: If the NIXL transfer enters an error state.
        """
        with self._aborted_transfer_obj_ids_lock:
            if obj_id in self._aborted_transfer_obj_ids:
                self._aborted_transfer_obj_ids.remove(obj_id)
                raise RuntimeError(f"NIXL transfer aborted for object id: {obj_id}")

        remote_name = None
        local_descs = None
        xfer_handle = None
        try:
            nixl_agent = self._nixl_agent
            remote_descs = nixl_agent.deserialize_descs(nixl_serialized_descs)
            local_descs = nixl_agent.register_memory(tensors)
            remote_name = nixl_agent.add_remote_agent(remote_nixl_agent_meta)

            xfer_handle = nixl_agent.initialize_xfer(
                # "UUID" here is just a placeholder, can be any bytes, but without it,
                # nixl will fail to transfer multiple times.
                "READ",
                local_descs.trim(),
                remote_descs,
                remote_name,
                "UUID",
            )

            state = nixl_agent.transfer(xfer_handle)
            if state == "ERR":
                raise RuntimeError("NIXL transfer got to Error state.")
<<<<<<< HEAD
            # Since current nixl does not provide a better way, we need to check the state of
            # the transfer continuously.
            while True:
                state = nixl_agent.check_xfer_state(xfer_handle)
                if state == "ERR":
                    raise RuntimeError("NIXL transfer got to Error state.")
                if state == "PROC":
                    with self._aborted_transfer_obj_ids_lock:
                        if obj_id in self._aborted_transfer_obj_ids:
                            self._aborted_transfer_obj_ids.remove(obj_id)
                            raise RuntimeError(
                                f"NIXL transfer aborted for object id: {obj_id}"
                            )
                    time.sleep(0.001)  # Avoid busy waiting
                elif state == "DONE":
                    break
        finally:
            # We could raise errors or NIXL could raise errors like NIXL_ERR_REMOTE_DISCONNECT,
            # so doing best effort cleanup.
            if xfer_handle:
                nixl_agent.release_xfer_handle(xfer_handle)
            if remote_name:
                nixl_agent.remove_remote_agent(remote_name)
            with self._aborted_transfer_obj_ids_lock:
                self._aborted_transfer_obj_ids.discard(obj_id)
=======
            if state == "PROC":
                time.sleep(0.001)  # Avoid busy waiting
            elif state == "DONE":
                break

        nixl_agent.release_xfer_handle(xfer_handle)
        nixl_agent.deregister_memory(local_descs)
        nixl_agent.remove_remote_agent(remote_name)
>>>>>>> f2a7a94a

    def get_nixl_metadata(
        self, tensors: List["torch.Tensor"]
    ) -> Tuple[Any, bytes, bytes]:
        """Get NIXL metadata for a set of tensors.

        Args:
            tensors: List of tensors to get metadata for.

        Returns:
            tuple: A tuple containing:
                - Serialized NIXL descriptors for the tensors
                - Metadata about this NIXL agent
        """
        nixl_agent = self._nixl_agent
        reg_descs = nixl_agent.register_memory(tensors)
        xfer_descs = reg_descs.trim()
        return (
            reg_descs,
            nixl_agent.get_serialized_descs(xfer_descs),
            nixl_agent.get_agent_metadata(),
        )

    def deregister_memory(self, descs: Any):
        self._nixl_agent.deregister_memory(descs)

    def abort(self, obj_id: str):
        with self._aborted_transfer_obj_ids_lock:
            self._aborted_transfer_obj_ids.add(obj_id)<|MERGE_RESOLUTION|>--- conflicted
+++ resolved
@@ -67,8 +67,8 @@
                 self._aborted_transfer_obj_ids.remove(obj_id)
                 raise RuntimeError(f"NIXL transfer aborted for object id: {obj_id}")
 
+        local_descs = None
         remote_name = None
-        local_descs = None
         xfer_handle = None
         try:
             nixl_agent = self._nixl_agent
@@ -89,7 +89,6 @@
             state = nixl_agent.transfer(xfer_handle)
             if state == "ERR":
                 raise RuntimeError("NIXL transfer got to Error state.")
-<<<<<<< HEAD
             # Since current nixl does not provide a better way, we need to check the state of
             # the transfer continuously.
             while True:
@@ -106,25 +105,18 @@
                     time.sleep(0.001)  # Avoid busy waiting
                 elif state == "DONE":
                     break
-        finally:
-            # We could raise errors or NIXL could raise errors like NIXL_ERR_REMOTE_DISCONNECT,
-            # so doing best effort cleanup.
-            if xfer_handle:
-                nixl_agent.release_xfer_handle(xfer_handle)
-            if remote_name:
-                nixl_agent.remove_remote_agent(remote_name)
-            with self._aborted_transfer_obj_ids_lock:
-                self._aborted_transfer_obj_ids.discard(obj_id)
-=======
-            if state == "PROC":
-                time.sleep(0.001)  # Avoid busy waiting
-            elif state == "DONE":
-                break
+            finally:
+                # We could raise errors or NIXL could raise errors like NIXL_ERR_REMOTE_DISCONNECT,
+                # so doing best effort cleanup.
+                with self._aborted_transfer_obj_ids_lock:
+                    self._aborted_transfer_obj_ids.discard(obj_id)
+                if xfer_handle:
+                    nixl_agent.release_xfer_handle(xfer_handle)
+                if remote_name:
+                    nixl_agent.remove_remote_agent(remote_name)
+                if local_descs:
+                    nixl_agent.deregister_memory(local_descs)
 
-        nixl_agent.release_xfer_handle(xfer_handle)
-        nixl_agent.deregister_memory(local_descs)
-        nixl_agent.remove_remote_agent(remote_name)
->>>>>>> f2a7a94a
 
     def get_nixl_metadata(
         self, tensors: List["torch.Tensor"]
