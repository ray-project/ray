"""Abstract class for collective groups."""
<<<<<<< HEAD

from abc import ABCMeta
from abc import abstractmethod
=======
from abc import ABCMeta, abstractmethod
>>>>>>> 9d4cbc43

from ray.util.collective.types import (
    AllGatherOptions,
    AllReduceOptions,
    BarrierOptions,
    BroadcastOptions,
    RecvOptions,
    ReduceOptions,
    ReduceScatterOptions,
    SendOptions,
)


def get_master_address_metadata_key(group_name: str):
    return f"collective_group_master_address_{group_name}"


class BaseGroup(metaclass=ABCMeta):
    def __init__(self, world_size, rank, group_name):
        """Init the process group with basic information.

        Args:
            world_size: The total number of processes in the group.
            rank: The rank of the current process.
            group_name: The group name.
        """
        self._world_size = world_size
        self._rank = rank
        self._group_name = group_name

    @property
    def rank(self):
        """Return the rank of the current process."""
        return self._rank

    @property
    def world_size(self):
        """Return the number of processes in this group."""
        return self._world_size

    @property
    def group_name(self):
        """Return the group name of this group."""
        return self._group_name

    def destroy_group(self):
        """GC the communicators."""
        pass

    @classmethod
    def backend(cls):
        """The backend of this collective group."""
        raise NotImplementedError()

    @abstractmethod
    def allreduce(self, tensor, allreduce_options=AllReduceOptions()):
        raise NotImplementedError()

    @abstractmethod
    def barrier(self, barrier_options=BarrierOptions()):
        raise NotImplementedError()

    @abstractmethod
    def reduce(self, tensor, reduce_options=ReduceOptions()):
        raise NotImplementedError()

    @abstractmethod
    def allgather(self, tensor_list, tensor, allgather_options=AllGatherOptions()):
        raise NotImplementedError()

    @abstractmethod
    def broadcast(self, tensor, broadcast_options=BroadcastOptions()):
        raise NotImplementedError()

    @abstractmethod
    def reducescatter(
        self, tensor, tensor_list, reducescatter_options=ReduceScatterOptions()
    ):
        raise NotImplementedError()

    @abstractmethod
    def send(self, tensor, send_options: SendOptions):
        raise NotImplementedError()

    @abstractmethod
    def recv(self, tensor, recv_options: RecvOptions):
        raise NotImplementedError()<|MERGE_RESOLUTION|>--- conflicted
+++ resolved
@@ -1,11 +1,6 @@
 """Abstract class for collective groups."""
-<<<<<<< HEAD
 
-from abc import ABCMeta
-from abc import abstractmethod
-=======
 from abc import ABCMeta, abstractmethod
->>>>>>> 9d4cbc43
 
 from ray.util.collective.types import (
     AllGatherOptions,
