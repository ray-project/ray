import os
from typing import TYPE_CHECKING, List, Optional

import torch
import torch.distributed as dist

import ray.experimental.internal_kv as internal_kv
from ray._common.network_utils import parse_address
from ray.util.collective.collective_group.base_collective_group import BaseGroup
from ray.util.collective.types import (
    AllGatherOptions,
    AllReduceOptions,
    Backend,
    BarrierOptions,
    BroadcastOptions,
    RecvOptions,
    ReduceOp,
    ReduceOptions,
    ReduceScatterOptions,
    SendOptions,
)

if TYPE_CHECKING:
    import torch


TORCH_REDUCE_OP_MAP = {
    ReduceOp.SUM: dist.ReduceOp.SUM,
    ReduceOp.PRODUCT: dist.ReduceOp.PRODUCT,
    ReduceOp.MIN: dist.ReduceOp.MIN,
    ReduceOp.MAX: dist.ReduceOp.MAX,
}


def get_master_address_metadata_key(group_name: str):
    return f"collective_group_master_address_{group_name}"


class TorchGLOOGroup(BaseGroup):
    def __init__(
        self,
        world_size: int,
        rank: int,
        group_name: str,
    ):
        # Initialize the default process group only once per process.
        if not dist.is_initialized():
            metadata_key = get_master_address_metadata_key(group_name)
            try:
                metadata = internal_kv._internal_kv_get(metadata_key)
            except ValueError:
                raise RuntimeError(
                    f"TorchGLOOGroup expected metadata in internal_kv with name `{metadata_key}`. "
                    "TorchGLOOGroup should not be instantiated directly. "
                    "Use ray.experimental.collective.create_collective_group to create the group."
                )
            if metadata is None:
                raise RuntimeError(
                    f"Missing rendezvous metadata for group `{group_name}` under key `{metadata_key}`."
                )
            metadata = metadata.decode()
            master_addr, master_port = metadata.split(":")
            os.environ["MASTER_ADDR"] = master_addr
            os.environ["MASTER_PORT"] = master_port

<<<<<<< HEAD
            dist.init_process_group(
                backend="gloo", init_method="env://", world_size=world_size, rank=rank
            )
=======
        metadata = metadata.decode()
        master_addr, master_port = parse_address(metadata)
        os.environ["MASTER_ADDR"] = master_addr
        os.environ["MASTER_PORT"] = master_port
>>>>>>> 48a6e7fa

        super().__init__(world_size, rank, group_name)

        # Create a subgroup for this logical group. For the default group, use WORLD.
        self._is_default_group = group_name == "default"
        if self._is_default_group:
            self._pg = dist.group.WORLD
        else:
            # All ranks participate in this subgroup with global ranks [0..world_size-1].
            ranks = list(range(world_size))
            self._pg = dist.new_group(ranks=ranks, backend="gloo")

    def destroy_group(self):
        """GC the communicators."""
        # Destroy only the subgroup for non-default groups. Allow default to be torn down explicitly.
        if self._is_default_group:
            # Destroy default process group to allow re-init in tests that recreate the same group.
            dist.destroy_process_group()
        else:
            # Destroy just this subgroup.
            if self._pg is not None:
                dist.destroy_process_group(self._pg)

    @classmethod
    def backend(cls):
        """The backend of this collective group."""
        return Backend.TORCH_GLOO

    def _check_tensor_input(self, tensor: List["torch.Tensor"]) -> "torch.Tensor":
        """ray.util.collective wraps tensor arguments in a list. Check for a
        single tensor and unwrap it.
        """
        assert isinstance(tensor, list) and len(tensor) == 1
        tensor = tensor[0]
        if not isinstance(tensor, torch.Tensor):
            raise ValueError(
                f"torch_gloo group only accepts torch.Tensor types, received {tensor}"
            )
        return tensor

    def _check_tensor_list_input(
        self, tensor_list: List[List["torch.Tensor"]]
    ) -> List["torch.Tensor"]:
        """ray.util.collective wraps tensor arguments in a list. Check for a
        single list of tensors and unwrap it.
        """
        assert isinstance(tensor_list, list) and len(tensor_list) == 1
        tensor_list = tensor_list[0]
        for tensor in tensor_list:
            if not isinstance(tensor, torch.Tensor):
                raise ValueError(
                    f"torch_gloo group only accepts torch.Tensor types, received tensor list with value {tensor}"
                )
        return tensor_list

    def allreduce(
        self,
        tensor: List["torch.Tensor"],
        allreduce_options: Optional[AllReduceOptions] = None,
    ) -> None:
        if allreduce_options is None:
            allreduce_options = AllReduceOptions()
        tensor = self._check_tensor_input(tensor)
        torch_reduce_op = TORCH_REDUCE_OP_MAP[allreduce_options.reduceOp]
        dist.all_reduce(tensor, op=torch_reduce_op, group=self._pg)

    def barrier(self, barrier_options=BarrierOptions()) -> None:
        dist.barrier(group=self._pg)

    def reduce(
        self,
        tensor: List["torch.Tensor"],
        reduce_options: Optional[ReduceOptions] = None,
    ) -> None:
        if reduce_options is None:
            reduce_options = ReduceOptions()
        t = self._check_tensor_input(tensor)
        torch_reduce_op = TORCH_REDUCE_OP_MAP[reduce_options.reduceOp]
        # Avoid mutating non-root ranks' user tensors to match util.collective semantics.
        if self._rank == reduce_options.root_rank:
            dist.reduce(t, dst=reduce_options.root_rank, op=torch_reduce_op, group=self._pg)
        else:
            tmp = t.detach().clone()
            dist.reduce(tmp, dst=reduce_options.root_rank, op=torch_reduce_op, group=self._pg)

    def allgather(
        self,
        tensor_list: List[List["torch.Tensor"]],
        tensor: List["torch.Tensor"],
        allgather_options: Optional[AllGatherOptions] = None,
    ) -> None:
        if allgather_options is None:
            allgather_options = AllGatherOptions()
        tensor_list = self._check_tensor_list_input(tensor_list)
        tensor = self._check_tensor_input(tensor)
        dist.all_gather(tensor_list, tensor, group=self._pg)

    def broadcast(
        self, tensor: List["torch.Tensor"], broadcast_options=BroadcastOptions()
    ) -> None:
        tensor = self._check_tensor_input(tensor)
        dist.broadcast(tensor, src=broadcast_options.root_rank, group=self._pg)

    def reducescatter(
        self,
        output_tensor: List["torch.Tensor"],
        tensor_list: List[List["torch.Tensor"]],
        reducescatter_options: Optional[ReduceScatterOptions] = None,
    ) -> None:
        if reducescatter_options is None:
            reducescatter_options = ReduceScatterOptions()
        tensor_list = self._check_tensor_list_input(tensor_list)
        output_tensor = self._check_tensor_input(output_tensor)
        if output_tensor.shape != tensor_list[self._rank].shape:
            raise ValueError(
                "Output tensor has wrong shape {output_tensor.shape}, expected {tensor_list[self._rank].shape}"
            )
        torch_reduce_op = TORCH_REDUCE_OP_MAP[reducescatter_options.reduceOp]

        # torch.distributed gloo doesn't support reducescatter. Implement a
        # simple version using allreduce.
        for tensor in tensor_list:
            dist.all_reduce(tensor, op=torch_reduce_op, group=self._pg)

        if output_tensor.data_ptr() != tensor_list[self._rank].data_ptr():
            output_tensor.copy_(tensor_list[self._rank])

    def send(self, tensor: List["torch.Tensor"], send_options: SendOptions) -> None:
        tensor = self._check_tensor_input(tensor)
        dist.send(tensor, dst=send_options.dst_rank)

    def recv(self, tensor: List["torch.Tensor"], recv_options: RecvOptions) -> None:
        tensor = self._check_tensor_input(tensor)
        dist.recv(tensor, src=recv_options.src_rank)<|MERGE_RESOLUTION|>--- conflicted
+++ resolved
@@ -63,16 +63,9 @@
             os.environ["MASTER_ADDR"] = master_addr
             os.environ["MASTER_PORT"] = master_port
 
-<<<<<<< HEAD
             dist.init_process_group(
                 backend="gloo", init_method="env://", world_size=world_size, rank=rank
             )
-=======
-        metadata = metadata.decode()
-        master_addr, master_port = parse_address(metadata)
-        os.environ["MASTER_ADDR"] = master_addr
-        os.environ["MASTER_PORT"] = master_port
->>>>>>> 48a6e7fa
 
         super().__init__(world_size, rank, group_name)
 
