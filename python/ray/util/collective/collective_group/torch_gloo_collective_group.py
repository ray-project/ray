import os
from typing import TYPE_CHECKING, List, Optional

import numpy as np
import torch
import torch.distributed as dist

import ray.experimental.internal_kv as internal_kv
<<<<<<< HEAD
from ray._common.network_utils import parse_address
from ray.util.collective.collective_group.base_collective_group import (
    BaseGroup,
    get_master_address_metadata_key,
)
=======
from ray.util.collective.collective_group.base_collective_group import BaseGroup
>>>>>>> e2dce38a
from ray.util.collective.types import (
    AllGatherOptions,
    AllReduceOptions,
    Backend,
    BarrierOptions,
    BroadcastOptions,
    RecvOptions,
    ReduceOp,
    ReduceOptions,
    ReduceScatterOptions,
    SendOptions,
)

if TYPE_CHECKING:
    import torch


TORCH_REDUCE_OP_MAP = {
    ReduceOp.SUM: dist.ReduceOp.SUM,
    ReduceOp.PRODUCT: dist.ReduceOp.PRODUCT,
    ReduceOp.MIN: dist.ReduceOp.MIN,
    ReduceOp.MAX: dist.ReduceOp.MAX,
}


class TorchGLOOGroup(BaseGroup):
    def __init__(
        self,
        world_size: int,
        rank: int,
        group_name: str,
        gloo_timeout: Optional[int] = None,
    ):
        # Initialize the default process group only once per process.
        if not dist.is_initialized():
            metadata_key = get_master_address_metadata_key(group_name)
            try:
                metadata = internal_kv._internal_kv_get(metadata_key)
            except ValueError:
                raise RuntimeError(
                    f"TorchGLOOGroup expected metadata in internal_kv with name `{metadata_key}`. "
                    "TorchGLOOGroup should not be instantiated directly. "
                    "Use ray.experimental.collective.create_collective_group to create the group."
                )
            if metadata is None:
                raise RuntimeError(
                    f"Missing rendezvous metadata for group `{group_name}` under key `{metadata_key}`."
                )
            metadata = metadata.decode()
            master_addr, master_port = metadata.split(":")
            os.environ["MASTER_ADDR"] = master_addr
            os.environ["MASTER_PORT"] = master_port

            dist.init_process_group(
                backend="gloo", init_method="env://", world_size=world_size, rank=rank
            )

        super().__init__(world_size, rank, group_name)

        # Create a subgroup for this logical group. For the default group, use WORLD.
        self._is_default_group = group_name == "default"
        if self._is_default_group:
            self._pg = dist.group.WORLD
        else:
            # All ranks participate in this subgroup with global ranks [0..world_size-1].
            ranks = list(range(world_size))
            self._pg = dist.new_group(ranks=ranks, backend="gloo")

        # Compatibility shim for legacy tests expecting a pygloo context with getTimeout().
        # Store the rendezvous timeout in milliseconds, defaulting to 30000 if unspecified.
        class _GlooCompatContext:
            def __init__(self, timeout_ms: int):
                self._timeout_ms = timeout_ms

            def getTimeout(self) -> int:
                return self._timeout_ms

        self._gloo_context = _GlooCompatContext(
            gloo_timeout if gloo_timeout is not None else 30000
        )

    def destroy_group(self):
        """GC the communicators."""
        # Destroy only the subgroup for non-default groups. Allow default to be torn down explicitly.
        if self._is_default_group:
            # Destroy default process group to allow re-init in tests that recreate the same group.
            dist.destroy_process_group()
        else:
            # Destroy just this subgroup.
            if self._pg is not None:
                dist.destroy_process_group(self._pg)

    @classmethod
    def backend(cls):
        """The backend of this collective group."""
        return Backend.TORCH_GLOO

    def _check_tensor_input(self, tensor: List["torch.Tensor"]) -> "torch.Tensor":
        """ray.util.collective wraps tensor arguments in a list.
        Accept a single torch.Tensor or numpy.ndarray and unwrap/convert it.
        """
        assert isinstance(tensor, list) and len(tensor) == 1
        t = tensor[0]
        if isinstance(t, torch.Tensor):
            return t
        if isinstance(t, np.ndarray):
            return torch.from_numpy(t)
        raise ValueError(
            f"torch_gloo group only accepts torch.Tensor or numpy.ndarray, received {type(t)}"
        )

    def _check_tensor_list_input(
        self, tensor_list: List[List["torch.Tensor"]]
    ) -> List["torch.Tensor"]:
        """ray.util.collective wraps tensor arguments in a list.
        Accept a single list containing torch.Tensors or numpy.ndarrays and
        unwrap/convert items as needed.
        """
        assert isinstance(tensor_list, list) and len(tensor_list) == 1
        tensor_list = tensor_list[0]
        converted_tensor_list = []
        for tensor in tensor_list:
            if isinstance(tensor, np.ndarray):
                tensor = torch.from_numpy(tensor)
                converted_tensor_list.append(tensor)
            elif isinstance(tensor, torch.Tensor):
                converted_tensor_list.append(tensor)
            else:
                raise ValueError(
                    f"torch_gloo group only accepts torch.Tensor or numpy.ndarray types, received tensor list with value {tensor}"
                )
        return converted_tensor_list

    def allreduce(
        self,
        tensor: List["torch.Tensor"],
        allreduce_options: Optional[AllReduceOptions] = None,
    ) -> None:
        if allreduce_options is None:
            allreduce_options = AllReduceOptions()
        tensor = self._check_tensor_input(tensor)
        torch_reduce_op = TORCH_REDUCE_OP_MAP[allreduce_options.reduceOp]
        dist.all_reduce(tensor, op=torch_reduce_op, group=self._pg)

    def barrier(self, barrier_options=BarrierOptions()) -> None:
        dist.barrier(group=self._pg)

    def reduce(
        self,
        tensor: List["torch.Tensor"],
        reduce_options: Optional[ReduceOptions] = None,
    ) -> None:
        if reduce_options is None:
            reduce_options = ReduceOptions()
        t = self._check_tensor_input(tensor)
        torch_reduce_op = TORCH_REDUCE_OP_MAP[reduce_options.reduceOp]
        # Avoid mutating non-root ranks' user tensors to match util.collective semantics.
        if self._rank == reduce_options.root_rank:
            dist.reduce(
                t, dst=reduce_options.root_rank, op=torch_reduce_op, group=self._pg
            )
        else:
            tmp = t.detach().clone()
            dist.reduce(
                tmp, dst=reduce_options.root_rank, op=torch_reduce_op, group=self._pg
            )

    def allgather(
        self,
        tensor_list: List[List["torch.Tensor"]],
        tensor: List["torch.Tensor"],
        allgather_options: Optional[AllGatherOptions] = None,
    ) -> None:
        if allgather_options is None:
            allgather_options = AllGatherOptions()
        tensor_list = self._check_tensor_list_input(tensor_list)
        tensor = self._check_tensor_input(tensor)
        dist.all_gather(tensor_list, tensor, group=self._pg)

    def broadcast(
        self, tensor: List["torch.Tensor"], broadcast_options=BroadcastOptions()
    ) -> None:
        tensor = self._check_tensor_input(tensor)
        dist.broadcast(tensor, src=broadcast_options.root_rank, group=self._pg)

    def reducescatter(
        self,
        output_tensor: List["torch.Tensor"],
        tensor_list: List[List["torch.Tensor"]],
        reducescatter_options: Optional[ReduceScatterOptions] = None,
    ) -> None:
        if reducescatter_options is None:
            reducescatter_options = ReduceScatterOptions()
        tensor_list = self._check_tensor_list_input(tensor_list)
        output_tensor = self._check_tensor_input(output_tensor)
        if output_tensor.shape != tensor_list[self._rank].shape:
            raise ValueError(
                "Output tensor has wrong shape {output_tensor.shape}, expected {tensor_list[self._rank].shape}"
            )
        torch_reduce_op = TORCH_REDUCE_OP_MAP[reducescatter_options.reduceOp]

        # torch.distributed gloo doesn't support reducescatter. Implement a
        # simple version using allreduce.
        for tensor in tensor_list:
            dist.all_reduce(tensor, op=torch_reduce_op, group=self._pg)

        if output_tensor.data_ptr() != tensor_list[self._rank].data_ptr():
            output_tensor.copy_(tensor_list[self._rank])

    def send(self, tensor: List["torch.Tensor"], send_options: SendOptions) -> None:
        tensor = self._check_tensor_input(tensor)
        dist.send(tensor, dst=send_options.dst_rank)

    def recv(self, tensor: List["torch.Tensor"], recv_options: RecvOptions) -> None:
        tensor = self._check_tensor_input(tensor)
        dist.recv(tensor, src=recv_options.src_rank)<|MERGE_RESOLUTION|>--- conflicted
+++ resolved
@@ -6,15 +6,11 @@
 import torch.distributed as dist
 
 import ray.experimental.internal_kv as internal_kv
-<<<<<<< HEAD
 from ray._common.network_utils import parse_address
 from ray.util.collective.collective_group.base_collective_group import (
     BaseGroup,
     get_master_address_metadata_key,
 )
-=======
-from ray.util.collective.collective_group.base_collective_group import BaseGroup
->>>>>>> e2dce38a
 from ray.util.collective.types import (
     AllGatherOptions,
     AllReduceOptions,
