--- conflicted
+++ resolved
@@ -9,7 +9,6 @@
 import torch
 import torch.distributed as dist
 import ray
-from ray._private.accelerators import NPUAcceleratorManager as Accelerator
 import ray.experimental.internal_kv as internal_kv
 from ray.util.collective.collective_group.base_collective_group import (
     BaseGroup,
@@ -128,17 +127,12 @@
 class HCCLGroup(BaseGroup):
     def __init__(self, world_size, rank, group_name):
         """Init an HCCL collective group."""
-<<<<<<< HEAD
-        devices = Accelerator.get_current_node_num_accelerators()
-        os.environ["ASCEND_RT_VISIBLE_DEVICES"] = ",".join(
-            str(i) for i in range(devices)
-        )
-=======
->>>>>>> c72afdcd
+        os.environ["ASCEND_RT_VISIBLE_DEVICES"] = "0,1,2,3,4,5,6,7"
         # Ensure HCCL backend is registered with torch.distributed
         import torch_npu  # noqa: F401
 
         metadata_key = get_master_address_metadata_key(group_name)
+
         try:
             metadata = internal_kv._internal_kv_get(metadata_key)
         except ValueError:
@@ -152,8 +146,6 @@
         master_addr, master_port = metadata.split(":")
         os.environ["MASTER_ADDR"] = master_addr
         os.environ["MASTER_PORT"] = master_port
-        # Do not globally set device by rank; tensor-level device context is used.
-        # torch_npu.npu.set_device(rank)
         dist.init_process_group(backend="hccl", rank=rank, world_size=world_size)
         super(HCCLGroup, self).__init__(world_size, rank, group_name)
         self._dev_comm_map = {}
