"""Code to wrap some NCCL API calls."""
import numpy
try:
    import cupy
    from cupy.cuda import nccl
    from cupy.cuda.nccl import get_version
    from cupy.cuda.nccl import get_build_version
    from cupy.cuda.nccl import NcclCommunicator
except ImportError:
    raise ImportError("NCCL in Ray requires Cupy being available!")

from ray.util.collective.types import ReduceOp, torch_available

NCCL_REDUCE_OP_MAP = {
    ReduceOp.SUM: nccl.NCCL_SUM,
    ReduceOp.PRODUCT: nccl.NCCL_PROD,
    ReduceOp.MIN: nccl.NCCL_MIN,
    ReduceOp.MAX: nccl.NCCL_MAX,
}

# cupy types are the same with numpy types
NUMPY_NCCL_DTYPE_MAP = {
    numpy.uint8: nccl.NCCL_UINT8,
    numpy.float16: nccl.NCCL_FLOAT16,
    numpy.float32: nccl.NCCL_FLOAT32,
    numpy.float64: nccl.NCCL_FLOAT64,
}

if torch_available():
    import torch
    import torch.utils.dlpack
    TORCH_NCCL_DTYPE_MAP = {
        torch.uint8: nccl.NCCL_UINT8,
        torch.float16: nccl.NCCL_FLOAT16,
        torch.float32: nccl.NCCL_FLOAT32,
        torch.float64: nccl.NCCL_FLOAT64,
    }

    TORCH_NUMPY_DTYPE_MAP = {
        torch.uint8: numpy.uint8,
        torch.float16: numpy.float16,
        torch.float32: numpy.float32,
        torch.float64: numpy.float64,
    }


def get_nccl_build_version():
    return get_build_version()


def get_nccl_runtime_version():
    return get_version()


def get_nccl_unique_id():
    return nccl.get_unique_id()


def create_nccl_communicator(world_size, nccl_unique_id, rank):
    """Create an NCCL communicator using NCCL APIs.

    Args:
        world_size (int): the number of processes of this communcator group.
        nccl_unique_id (str): the NCCLUniqueID for this group.
        rank (int): the rank of this process.
    Returns:
        comm (nccl.ncclComm_t): an NCCL communicator.
    """
    # TODO(Hao): make this inside the NCCLComm class,
    #  and implement the abort method. Make it RAII.
    comm = NcclCommunicator(world_size, nccl_unique_id, rank)
    return comm


def get_nccl_reduce_op(reduce_op):
    """Map the reduce op to NCCL reduce op type.

    Args:
        reduce_op (ReduceOp): ReduceOp Enum (SUM/PRODUCT/MIN/MAX).
    Returns:
        (nccl.ncclRedOp_t): the mapped NCCL reduce op.
    """
    if reduce_op not in NCCL_REDUCE_OP_MAP:
        raise RuntimeError(
            "NCCL does not support reduce op: '{}'".format(reduce_op))
    return NCCL_REDUCE_OP_MAP[reduce_op]


def get_nccl_tensor_dtype(tensor):
    """Return the corresponded NCCL dtype given a tensor."""
    if isinstance(tensor, cupy.ndarray):
        return NUMPY_NCCL_DTYPE_MAP[tensor.dtype.type]
    if torch_available():
        if isinstance(tensor, torch.Tensor):
            return TORCH_NCCL_DTYPE_MAP[tensor.dtype]
    raise ValueError("Unsupported tensor type. Got: {}. Supported "
                     "GPU tensor types are: torch.Tensor, "
                     "cupy.ndarray.".format(type(tensor)))


def get_cupy_tensor_dtype(tensor):
    """Return the corresponded Cupy dtype given a tensor."""
    if isinstance(tensor, cupy.ndarray):
        return tensor.dtype.type
    if torch_available():
        if isinstance(tensor, torch.Tensor):
            return TORCH_NUMPY_DTYPE_MAP[tensor.dtype]
    raise ValueError("Unsupported tensor type. Got: {}. Supported "
                     "GPU tensor types are: torch.Tensor, "
                     "cupy.ndarray.".format(type(tensor)))


def get_cupy_tensor_dtype(tensor):
    """Return the corresponded Cupy dtype given a tensor."""
    if isinstance(tensor, cupy.ndarray):
        return tensor.dtype.type
    if torch_available():
        if isinstance(tensor, torch.Tensor):
            return TORCH_NUMPY_DTYPE_MAP[tensor.dtype]
    raise ValueError("Unsupported tensor type. "
                     "Got: {}.".format(type(tensor)))


def get_tensor_ptr(tensor):
    """Return the pointer to the underlying memory storage of a tensor."""
    if isinstance(tensor, cupy.ndarray):
        return tensor.data.ptr
    if isinstance(tensor, numpy.ndarray):
        return tensor.data
    if torch_available():
        if isinstance(tensor, torch.Tensor):
            if not tensor.is_cuda:
                raise RuntimeError("torch tensor must be on gpu.")
            return tensor.data_ptr()
    raise ValueError("Unsupported tensor type. Got: {}. Supported "
                     "GPU tensor types are: torch.Tensor, "
                     "cupy.ndarray.".format(type(tensor)))


def get_tensor_n_elements(tensor):
    """Return the number of elements in a tensor."""
    if isinstance(tensor, cupy.ndarray) or isinstance(tensor, numpy.ndarray):
        return tensor.size
    if torch_available():
        if isinstance(tensor, torch.Tensor):
            return torch.numel(tensor)
<<<<<<< HEAD
    raise ValueError("Unsupported tensor type. "
                     "Got: {}.".format(type(tensor)))
=======
    raise ValueError("Unsupported tensor type. Got: {}. Supported "
                     "GPU tensor types are: torch.Tensor, "
                     "cupy.ndarray.".format(type(tensor)))
>>>>>>> 8b4b4bf0


def get_tensor_shape(tensor):
    """Return the shape of the tensor as a list."""
    if isinstance(tensor, cupy.ndarray):
        return list(tensor.shape)
    if torch_available():
        if isinstance(tensor, torch.Tensor):
            return list(tensor.size())
<<<<<<< HEAD
    raise ValueError("Unsupported tensor type. "
                     "Got: {}.".format(type(tensor)))
=======
    raise ValueError("Unsupported tensor type. Got: {}. Supported "
                     "GPU tensor types are: torch.Tensor, "
                     "cupy.ndarray.".format(type(tensor)))
>>>>>>> 8b4b4bf0


def get_tensor_strides(tensor):
    """Return the strides of the tensor as a list."""
    if isinstance(tensor, cupy.ndarray):
        return [
            int(stride / tensor.dtype.itemsize) for stride in tensor.strides
        ]
    if torch_available():
        if isinstance(tensor, torch.Tensor):
            return list(tensor.stride())
<<<<<<< HEAD
    raise ValueError("Unsupported tensor type. "
                     "Got: {}.".format(type(tensor)))


def copy_tensor(dst_tensor, src_tensor):
    """
    Copy the content from src_tensor to dst_tensor.

    Args:
        dst_tensor:
        src_tensor:
=======
    raise ValueError("Unsupported tensor type. Got: {}. Supported "
                     "GPU tensor types are: torch.Tensor, "
                     "cupy.ndarray.".format(type(tensor)))


def copy_tensor(dst_tensor, src_tensor):
    """Copy the content from src_tensor to dst_tensor.

    Args:
        dst_tensor: the tensor to copy from.
        src_tensor: the tensor to copy to.
>>>>>>> 8b4b4bf0

    Returns:
        None
    """
<<<<<<< HEAD
    if isinstance(dst_tensor, cupy.ndarray) \
            and isinstance(src_tensor, cupy.ndarray):
        cupy.copyto(dst_tensor, src_tensor)
        return
    if torch_available():
        if isinstance(dst_tensor, torch.Tensor) and isinstance(
                src_tensor, torch.Tensor):
            dst_tensor.copy_(src_tensor)
            return
        if isinstance(dst_tensor, torch.Tensor) and isinstance(
                src_tensor, cupy.ndarray):
            t = torch.utils.dlpack.from_dlpack(src_tensor.toDlpack())
            dst_tensor.copy_(t)
            return
        if isinstance(dst_tensor, cupy.ndarray) and isinstance(
                src_tensor, torch.Tensor):
            t = cupy.fromDlpack(torch.utils.dlpack.to_dlpack(src_tensor))
            cupy.copyto(dst_tensor, t)
            return
    raise ValueError("Unsupported tensor type. "
                     "Got: {} and {}.".format(
                         type(dst_tensor), type(src_tensor)))
=======
    copied = True
    if isinstance(dst_tensor, cupy.ndarray) \
            and isinstance(src_tensor, cupy.ndarray):
        cupy.copyto(dst_tensor, src_tensor)
    elif torch_available():
        if isinstance(dst_tensor, torch.Tensor) and isinstance(
                src_tensor, torch.Tensor):
            dst_tensor.copy_(src_tensor)
        elif isinstance(dst_tensor, torch.Tensor) and isinstance(
                src_tensor, cupy.ndarray):
            t = torch.utils.dlpack.from_dlpack(src_tensor.toDlpack())
            dst_tensor.copy_(t)
        elif isinstance(dst_tensor, cupy.ndarray) and isinstance(
                src_tensor, torch.Tensor):
            t = cupy.fromDlpack(torch.utils.dlpack.to_dlpack(src_tensor))
            cupy.copyto(dst_tensor, t)
        else:
            copied = False
    else:
        copied = False
    if not copied:
        raise ValueError("Unsupported tensor type. Got: {} and {}. Supported "
                         "GPU tensor types are: torch.Tensor, cupy.ndarray."
                         .format(type(dst_tensor), type(src_tensor)))
>>>>>>> 8b4b4bf0
<|MERGE_RESOLUTION|>--- conflicted
+++ resolved
@@ -110,17 +110,6 @@
                      "cupy.ndarray.".format(type(tensor)))
 
 
-def get_cupy_tensor_dtype(tensor):
-    """Return the corresponded Cupy dtype given a tensor."""
-    if isinstance(tensor, cupy.ndarray):
-        return tensor.dtype.type
-    if torch_available():
-        if isinstance(tensor, torch.Tensor):
-            return TORCH_NUMPY_DTYPE_MAP[tensor.dtype]
-    raise ValueError("Unsupported tensor type. "
-                     "Got: {}.".format(type(tensor)))
-
-
 def get_tensor_ptr(tensor):
     """Return the pointer to the underlying memory storage of a tensor."""
     if isinstance(tensor, cupy.ndarray):
@@ -144,14 +133,9 @@
     if torch_available():
         if isinstance(tensor, torch.Tensor):
             return torch.numel(tensor)
-<<<<<<< HEAD
-    raise ValueError("Unsupported tensor type. "
-                     "Got: {}.".format(type(tensor)))
-=======
-    raise ValueError("Unsupported tensor type. Got: {}. Supported "
-                     "GPU tensor types are: torch.Tensor, "
-                     "cupy.ndarray.".format(type(tensor)))
->>>>>>> 8b4b4bf0
+    raise ValueError("Unsupported tensor type. Got: {}. Supported "
+                     "GPU tensor types are: torch.Tensor, "
+                     "cupy.ndarray.".format(type(tensor)))
 
 
 def get_tensor_shape(tensor):
@@ -161,14 +145,9 @@
     if torch_available():
         if isinstance(tensor, torch.Tensor):
             return list(tensor.size())
-<<<<<<< HEAD
-    raise ValueError("Unsupported tensor type. "
-                     "Got: {}.".format(type(tensor)))
-=======
-    raise ValueError("Unsupported tensor type. Got: {}. Supported "
-                     "GPU tensor types are: torch.Tensor, "
-                     "cupy.ndarray.".format(type(tensor)))
->>>>>>> 8b4b4bf0
+    raise ValueError("Unsupported tensor type. Got: {}. Supported "
+                     "GPU tensor types are: torch.Tensor, "
+                     "cupy.ndarray.".format(type(tensor)))
 
 
 def get_tensor_strides(tensor):
@@ -180,19 +159,6 @@
     if torch_available():
         if isinstance(tensor, torch.Tensor):
             return list(tensor.stride())
-<<<<<<< HEAD
-    raise ValueError("Unsupported tensor type. "
-                     "Got: {}.".format(type(tensor)))
-
-
-def copy_tensor(dst_tensor, src_tensor):
-    """
-    Copy the content from src_tensor to dst_tensor.
-
-    Args:
-        dst_tensor:
-        src_tensor:
-=======
     raise ValueError("Unsupported tensor type. Got: {}. Supported "
                      "GPU tensor types are: torch.Tensor, "
                      "cupy.ndarray.".format(type(tensor)))
@@ -204,35 +170,10 @@
     Args:
         dst_tensor: the tensor to copy from.
         src_tensor: the tensor to copy to.
->>>>>>> 8b4b4bf0
 
     Returns:
         None
     """
-<<<<<<< HEAD
-    if isinstance(dst_tensor, cupy.ndarray) \
-            and isinstance(src_tensor, cupy.ndarray):
-        cupy.copyto(dst_tensor, src_tensor)
-        return
-    if torch_available():
-        if isinstance(dst_tensor, torch.Tensor) and isinstance(
-                src_tensor, torch.Tensor):
-            dst_tensor.copy_(src_tensor)
-            return
-        if isinstance(dst_tensor, torch.Tensor) and isinstance(
-                src_tensor, cupy.ndarray):
-            t = torch.utils.dlpack.from_dlpack(src_tensor.toDlpack())
-            dst_tensor.copy_(t)
-            return
-        if isinstance(dst_tensor, cupy.ndarray) and isinstance(
-                src_tensor, torch.Tensor):
-            t = cupy.fromDlpack(torch.utils.dlpack.to_dlpack(src_tensor))
-            cupy.copyto(dst_tensor, t)
-            return
-    raise ValueError("Unsupported tensor type. "
-                     "Got: {} and {}.".format(
-                         type(dst_tensor), type(src_tensor)))
-=======
     copied = True
     if isinstance(dst_tensor, cupy.ndarray) \
             and isinstance(src_tensor, cupy.ndarray):
@@ -256,5 +197,4 @@
     if not copied:
         raise ValueError("Unsupported tensor type. Got: {} and {}. Supported "
                          "GPU tensor types are: torch.Tensor, cupy.ndarray."
-                         .format(type(dst_tensor), type(src_tensor)))
->>>>>>> 8b4b4bf0
+                         .format(type(dst_tensor), type(src_tensor)))