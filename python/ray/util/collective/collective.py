"""APIs exposed under the namespace ray.util.collective."""

import logging
import os
import time
from typing import List
from typing import List as _ListAlias  # avoid confusion in edits
from typing import Tuple as _TupleAlias  # placeholder to maintain minimal edits

import numpy as np

import ray
from . import types
import ray.experimental.internal_kv as _internal_kv
from ray.experimental.collective.util import get_address_and_port as _get_address_and_port
from ray.util.collective.collective_group.torch_gloo_collective_group import (
    get_master_address_metadata_key as _get_master_addr_key,
)

logger = logging.getLogger(__name__)

try:
    from ray.util.collective.collective_group.nccl_collective_group import NCCLGroup

    _NCCL_AVAILABLE = True
    _LOG_NCCL_WARNING = False
except ImportError:
    _NCCL_AVAILABLE = False
    _LOG_NCCL_WARNING = True


try:
    from ray.util.collective.collective_group.torch_gloo_collective_group import (
        TorchGLOOGroup,
    )

    _TORCH_DISTRIBUTED_AVAILABLE = True
except ImportError:
    _TORCH_DISTRIBUTED_AVAILABLE = False

try:
    from ray.util.collective.collective_group.nixl_backend import NixlBackend

    _NIXL_AVAILABLE = True
except ImportError:
    _NIXL_AVAILABLE = False


def nccl_available():
    global _LOG_NCCL_WARNING
    if ray.get_gpu_ids() and _LOG_NCCL_WARNING:
        logger.warning(
            "NCCL seems unavailable. Please install Cupy "
            "following the guide at: "
            "https://docs.cupy.dev/en/stable/install.html."
        )
        _LOG_NCCL_WARNING = False
    return _NCCL_AVAILABLE


def gloo_available():
    # Since we use torch_gloo as the backend for Gloo,
    # we can just return the availability of torch.distributed.
    return _TORCH_DISTRIBUTED_AVAILABLE


def torch_distributed_available():
    return _TORCH_DISTRIBUTED_AVAILABLE


def nixl_available():
    return _NIXL_AVAILABLE


class GroupManager(object):
    """Use this class to manage the collective groups we created so far.

    Each process will have an instance of `GroupManager`. Each process
    could belong to multiple collective groups. The membership information
    and other metadata are stored in the global `_group_mgr` object.
    """

    def __init__(self):
        self._name_group_map = {}
        self._group_name_map = {}

    def create_collective_group(
        self, backend, world_size, rank, group_name, gloo_timeout
    ):
        """The entry to create new collective groups in the manager.

        Put the registration and the group information into the manager
        metadata as well.
        """
        backend = types.Backend(backend)
        if backend == types.Backend.MPI:
            raise RuntimeError("Ray does not support MPI.")
        elif backend == types.Backend.GLOO or backend == types.Backend.TORCH_GLOO:
            # Rendezvous: ensure a MASTER_ADDR:MASTER_PORT is published in internal_kv.
            metadata_key = _get_master_addr_key(group_name)
            if rank == 0:
                addr, port = _get_address_and_port()
                _internal_kv._internal_kv_put(metadata_key, f"{addr}:{port}")
            else:
                # Wait until rank 0 publishes the metadata or timeout.
                deadline_s = time.time() + (gloo_timeout / 1000.0 if gloo_timeout else 30.0)
                while True:
                    meta = _internal_kv._internal_kv_get(metadata_key)
                    if meta is not None:
                        break
                    if time.time() > deadline_s:
                        raise TimeoutError(
                            f"Timed out waiting for GLOO rendezvous metadata for group '{group_name}'."
                        )
                    time.sleep(0.05)

            logger.debug(
                "Creating torch.distributed GLOO group: '{}'...".format(group_name)
            )
            g = TorchGLOOGroup(world_size, rank, group_name)
<<<<<<< HEAD
        elif backend == types.Backend.NCCL:
            logger.debug("Creating NCCL group: '{}'...".format(group_name))
            g = NCCLGroup(world_size, rank, group_name)
=======
        elif backend == types.Backend.NIXL:
            _check_backend_availability(backend)
            logger.debug("Creating NIXL Backend: '{}'...".format(group_name))
            g = NixlBackend()
>>>>>>> 48a6e7fa
        else:
            raise RuntimeError(f"Unexpected backend: {backend}")

        self._name_group_map[group_name] = g
        self._group_name_map[g] = group_name

        return self._name_group_map[group_name]

    def is_group_exist(self, group_name):
        return group_name in self._name_group_map

    def get_group_by_name(self, group_name):
        """Get the collective group handle by its name."""
        if not self.is_group_exist(group_name):
            logger.warning("The group '{}' is not initialized.".format(group_name))
            return None
        return self._name_group_map[group_name]

    def destroy_collective_group(self, group_name):
        """Group destructor."""
        if not self.is_group_exist(group_name):
            logger.warning("The group '{}' does not exist.".format(group_name))
            return

        # release the collective group resource
        g = self._name_group_map[group_name]
        # clean up the dicts
        del self._group_name_map[g]
        del self._name_group_map[group_name]
        # Release the communicator resources
        g.destroy_group()

        # Release the detached actors spawned by `create_collective_group()`
        name = "info_" + group_name
        try:
            store = ray.get_actor(name)
            ray.kill(store)
        except ValueError:
            pass


_group_mgr = GroupManager()


def is_group_initialized(group_name):
    """Check if the group is initialized in this process by the group name."""
    return _group_mgr.is_group_exist(group_name)


def init_collective_group(
    world_size: int,
    rank: int,
    backend=types.Backend.NCCL,
    group_name: str = "default",
    gloo_timeout: int = 30000,
):
    """Initialize a collective group inside an actor process.

    Args:
        world_size: the total number of processes in the group.
        rank: the rank of the current process.
        backend: the CCL backend to use, NCCL or GLOO.
        group_name: the name of the collective group.

    Returns:
        None
    """
    _check_inside_actor()
    backend = types.Backend(backend)
    _check_backend_availability(backend)
    global _group_mgr
    # TODO(Hao): implement a group auto-counter.
    if not group_name:
        raise ValueError("group_name '{}' needs to be a string.".format(group_name))

    if _group_mgr.is_group_exist(group_name):
        raise RuntimeError("Trying to initialize a group twice.")

    assert world_size > 0
    assert rank >= 0
    assert rank < world_size
    _group_mgr.create_collective_group(
        backend, world_size, rank, group_name, gloo_timeout
    )


# NumPy <-> Torch bridging helpers for torch_gloo backend.
def _to_torch_if_needed_for_gloo(obj):
    try:
        import torch as _torch
    except ImportError:
        raise RuntimeError("torch is required for GLOO backend.")

    if isinstance(obj, np.ndarray):
        return _torch.from_numpy(obj)
    return obj


def _to_torch_list_if_needed_for_gloo(tensor_list):
    return [_to_torch_if_needed_for_gloo(t) for t in tensor_list]


def create_collective_group(
    actors,
    world_size: int,
    ranks: List[int],
    backend=types.Backend.NCCL,
    group_name: str = "default",
    gloo_timeout: int = 30000,
):
    """Declare a list of actors as a collective group.

    Note: This function should be called in a driver process.

    Args:
        actors: a list of actors to be set in a collective group.
        world_size: the total number of processes in the group.
        ranks (List[int]): the rank of each actor.
        backend: the CCL backend to use, NCCL or GLOO.
        group_name: the name of the collective group.

    Returns:
        None
    """
    backend = types.Backend(backend)
    _check_backend_availability(backend)

    name = "info_" + group_name
    try:
        ray.get_actor(name)
        raise RuntimeError("Trying to initialize a group twice.")
    except ValueError:
        pass

    if len(ranks) != len(actors):
        raise RuntimeError(
            "Each actor should correspond to one rank. Got '{}' "
            "ranks but '{}' actors".format(len(ranks), len(actors))
        )

    if set(ranks) != set(range(len(ranks))):
        raise RuntimeError(
            "Ranks must be a permutation from 0 to '{}'. Got '{}'.".format(
                len(ranks), "".join([str(r) for r in ranks])
            )
        )

    if world_size <= 0:
        raise RuntimeError(
            "World size must be greater than zero. Got '{}'.".format(world_size)
        )
    if not all(ranks) >= 0:
        raise RuntimeError("Ranks must be non-negative.")
    if not all(ranks) < world_size:
        raise RuntimeError("Ranks cannot be greater than world_size.")

    # avoid a circular dependency
    from ray.util.collective.util import Info

    # store the information into a NamedActor that can be accessed later.
    name = "info_" + group_name
    actors_id = [a._ray_actor_id for a in actors]
    # TODO (Dacheng): how do we recycle this name actor?
    info = Info.options(name=name, lifetime="detached").remote()
    ray.get([info.set_info.remote(actors_id, world_size, ranks, backend, gloo_timeout)])


# TODO (we need a declarative destroy() API here.)
def destroy_collective_group(group_name: str = "default") -> None:
    """Destroy a collective group given its group name."""
    _check_inside_actor()
    global _group_mgr
    _group_mgr.destroy_collective_group(group_name)


def get_rank(group_name: str = "default") -> int:
    """Return the rank of this process in the given group.

    Args:
        group_name: the name of the group to query

    Returns:
        the rank of this process in the named group,
        -1 if the group does not exist or the process does
        not belong to the group.
    """
    _check_inside_actor()
    if not is_group_initialized(group_name):
        return -1
    g = _group_mgr.get_group_by_name(group_name)
    return g.rank


def get_collective_group_size(group_name: str = "default") -> int:
    """Return the size of the collective group with the given name.

    Args:
        group_name: the name of the group to query

    Returns:
        The world size of the collective group, -1 if the group does
            not exist or the process does not belong to the group.
    """
    _check_inside_actor()
    if not is_group_initialized(group_name):
        return -1
    g = _group_mgr.get_group_by_name(group_name)
    return g.world_size


def allreduce(tensor, group_name: str = "default", op=types.ReduceOp.SUM):
    """Collective allreduce the tensor across the group.

    Args:
        tensor: the tensor to be all-reduced on this process.
        group_name: the collective group name to perform allreduce.
        op: The reduce operation.

    Returns:
        None
    """
    _check_single_tensor_input(tensor)
    g = get_group_handle(group_name)
    opts = types.AllReduceOptions
    opts.reduceOp = op
    if g.backend() == types.Backend.TORCH_GLOO:
        tensor = _to_torch_if_needed_for_gloo(tensor)
    g.allreduce([tensor], opts)


def allreduce_multigpu(
    tensor_list: list, group_name: str = "default", op=types.ReduceOp.SUM
):
    """Collective allreduce a list of tensors across the group.

    Args:
        tensor_list (List[tensor]): list of tensors to be allreduced,
            each on a GPU.
        group_name: the collective group name to perform allreduce.

    Returns:
        None
    """
    if not types.cupy_available():
        raise RuntimeError("Multigpu calls requires NCCL and Cupy.")
    _check_tensor_list_input(tensor_list)
    g = get_group_handle(group_name)
    opts = types.AllReduceOptions
    opts.reduceOp = op
    g.allreduce(tensor_list, opts)


def barrier(group_name: str = "default"):
    """Barrier all processes in the collective group.

    Args:
        group_name: the name of the group to barrier.

    Returns:
        None
    """
    g = get_group_handle(group_name)
    g.barrier()


def reduce(
    tensor, dst_rank: int = 0, group_name: str = "default", op=types.ReduceOp.SUM
):
    """Reduce the tensor across the group to the destination rank.

    Args:
        tensor: the tensor to be reduced on this process.
        dst_rank: the rank of the destination process.
        group_name: the collective group name to perform reduce.
        op: The reduce operation.

    Returns:
        None
    """
    _check_single_tensor_input(tensor)
    g = get_group_handle(group_name)

    # check dst rank
    _check_rank_valid(g, dst_rank)
    opts = types.ReduceOptions()
    opts.reduceOp = op
    opts.root_rank = dst_rank
    opts.root_tensor = 0
    if g.backend() == types.Backend.TORCH_GLOO:
        tensor = _to_torch_if_needed_for_gloo(tensor)
    g.reduce([tensor], opts)


def reduce_multigpu(
    tensor_list: list,
    dst_rank: int = 0,
    dst_tensor: int = 0,
    group_name: str = "default",
    op=types.ReduceOp.SUM,
):
    """Reduce the tensor across the group to the destination rank
    and destination tensor.

    Args:
        tensor_list: the list of tensors to be reduced on this process;
            each tensor located on a GPU.
        dst_rank: the rank of the destination process.
        dst_tensor: the index of GPU at the destination.
        group_name: the collective group name to perform reduce.
        op: The reduce operation.

    Returns:
        None
    """
    if not types.cupy_available():
        raise RuntimeError("Multigpu calls requires NCCL and Cupy.")
    _check_tensor_list_input(tensor_list)
    g = get_group_handle(group_name)

    # check dst rank
    _check_rank_valid(g, dst_rank)
    _check_root_tensor_valid(len(tensor_list), dst_tensor)
    opts = types.ReduceOptions()
    opts.reduceOp = op
    opts.root_rank = dst_rank
    opts.root_tensor = dst_tensor
    g.reduce(tensor_list, opts)


def broadcast(tensor, src_rank: int = 0, group_name: str = "default"):
    """Broadcast the tensor from a source process to all others.

    Args:
        tensor: the tensor to be broadcasted (src) or received (destination).
        src_rank: the rank of the source process.
        group_name: the collective group name to perform broadcast.

    Returns:
        None
    """
    _check_single_tensor_input(tensor)
    g = get_group_handle(group_name)

    # check src rank
    _check_rank_valid(g, src_rank)
    opts = types.BroadcastOptions()
    opts.root_rank = src_rank
    opts.root_tensor = 0
    if g.backend() == types.Backend.TORCH_GLOO:
        tensor = _to_torch_if_needed_for_gloo(tensor)
    g.broadcast([tensor], opts)


def broadcast_multigpu(
    tensor_list, src_rank: int = 0, src_tensor: int = 0, group_name: str = "default"
):
    """Broadcast the tensor from a source GPU to all other GPUs.

    Args:
        tensor_list: the tensors to broadcast (src) or receive (dst).
        src_rank: the rank of the source process.
        src_tensor: the index of the source GPU on the source process.
        group_name: the collective group name to perform broadcast.

    Returns:
        None
    """
    if not types.cupy_available():
        raise RuntimeError("Multigpu calls requires NCCL and Cupy.")
    _check_tensor_list_input(tensor_list)
    g = get_group_handle(group_name)

    # check src rank
    _check_rank_valid(g, src_rank)
    _check_root_tensor_valid(len(tensor_list), src_tensor)
    opts = types.BroadcastOptions()
    opts.root_rank = src_rank
    opts.root_tensor = src_tensor
    g.broadcast(tensor_list, opts)


def allgather(tensor_list: list, tensor, group_name: str = "default"):
    """Allgather tensors from each process of the group into a list.

    Args:
        tensor_list: the results, stored as a list of tensors.
        tensor: the tensor (to be gathered) in the current process
        group_name: the name of the collective group.

    Returns:
        None
    """
    _check_single_tensor_input(tensor)
    _check_tensor_list_input(tensor_list)
    g = get_group_handle(group_name)
    if g.backend() == types.Backend.TORCH_GLOO:
        tensor = _to_torch_if_needed_for_gloo(tensor)
        tensor_list = _to_torch_list_if_needed_for_gloo(tensor_list)
    if len(tensor_list) != g.world_size:
        # Typically CLL lib requires len(tensor_list) >= world_size;
        # Here we make it more strict: len(tensor_list) == world_size.
        raise RuntimeError(
            "The length of the tensor list operands to allgather "
            "must be equal to world_size."
        )
    opts = types.AllGatherOptions()
    g.allgather([tensor_list], [tensor], opts)


def allgather_multigpu(
    output_tensor_lists: list, input_tensor_list: list, group_name: str = "default"
):
    """Allgather tensors from each gpus of the group into lists.

    Args:
        output_tensor_lists (List[List[tensor]]): gathered results, with shape
            must be num_gpus * world_size * shape(tensor).
        input_tensor_list: (List[tensor]): a list of tensors, with shape
            num_gpus * shape(tensor).
        group_name: the name of the collective group.

    Returns:
        None
    """
    if not types.cupy_available():
        raise RuntimeError("Multigpu calls requires NCCL and Cupy.")
    _check_tensor_lists_input(output_tensor_lists)
    _check_tensor_list_input(input_tensor_list)
    g = get_group_handle(group_name)
    opts = types.AllGatherOptions()
    g.allgather(output_tensor_lists, input_tensor_list, opts)


def reducescatter(
    tensor, tensor_list: list, group_name: str = "default", op=types.ReduceOp.SUM
):
    """Reducescatter a list of tensors across the group.

    Reduce the list of the tensors across each process in the group, then
    scatter the reduced list of tensors -- one tensor for each process.

    Args:
        tensor: the resulted tensor on this process.
        tensor_list: The list of tensors to be reduced and scattered.
        group_name: the name of the collective group.
        op: The reduce operation.

    Returns:
        None
    """
    _check_single_tensor_input(tensor)
    _check_tensor_list_input(tensor_list)
    g = get_group_handle(group_name)
    opts = types.ReduceScatterOptions()
    opts.reduceOp = op
    if g.backend() == types.Backend.TORCH_GLOO:
        tensor = _to_torch_if_needed_for_gloo(tensor)
        tensor_list = _to_torch_list_if_needed_for_gloo(tensor_list)
    if len(tensor_list) != g.world_size:
        raise RuntimeError(
            "The length of the tensor list operands to reducescatter "
            "must not be equal to world_size."
        )
    g.reducescatter([tensor], [tensor_list], opts)


def reducescatter_multigpu(
    output_tensor_list,
    input_tensor_lists,
    group_name: str = "default",
    op=types.ReduceOp.SUM,
):
    """Reducescatter a list of tensors across all GPUs.

    Args:
        output_tensor_list: the resulted list of tensors, with
            shape: num_gpus * shape(tensor).
        input_tensor_lists: the original tensors, with shape:
            num_gpus * world_size * shape(tensor).
        group_name: the name of the collective group.
        op: The reduce operation.

    Returns:
        None.
    """
    if not types.cupy_available():
        raise RuntimeError("Multigpu calls requires NCCL and Cupy.")
    _check_tensor_lists_input(input_tensor_lists)
    _check_tensor_list_input(output_tensor_list)
    g = get_group_handle(group_name)
    opts = types.ReduceScatterOptions()
    opts.reduceOp = op
    g.reducescatter(output_tensor_list, input_tensor_lists, opts)


def send(tensor, dst_rank: int, group_name: str = "default"):
    """Send a tensor to a remote process synchronously.

    Args:
        tensor: the tensor to send.
        dst_rank: the rank of the destination process.
        group_name: the name of the collective group.

    Returns:
        None
    """
    _check_single_tensor_input(tensor)
    g = get_group_handle(group_name)
    _check_rank_valid(g, dst_rank)
    if dst_rank == g.rank:
        raise RuntimeError("The destination rank '{}' is self.".format(dst_rank))
    opts = types.SendOptions()
    opts.dst_rank = dst_rank
    if g.backend() == types.Backend.TORCH_GLOO:
        tensor = _to_torch_if_needed_for_gloo(tensor)
    g.send([tensor], opts)


def send_multigpu(
    tensor,
    dst_rank: int,
    dst_gpu_index: int,
    group_name: str = "default",
    n_elements: int = 0,
):
    """Send a tensor to a remote GPU synchronously.

    The function assumes each process owns >1 GPUs, and the sender
    process and receiver process has equal number of GPUs.

    Args:
        tensor: the tensor to send, located on a GPU.
        dst_rank: the rank of the destination process.
        dst_gpu_index: the destination gpu index.
        group_name: the name of the collective group.
        n_elements: if specified, send the next n elements
            from the starting address of tensor.

    Returns:
        None
    """
    if not types.cupy_available():
        raise RuntimeError("send_multigpu call requires NCCL.")
    _check_single_tensor_input(tensor)
    g = get_group_handle(group_name)
    _check_rank_valid(g, dst_rank)
    if dst_rank == g.rank:
        raise RuntimeError(
            "The dst_rank '{}' is self. Considering "
            "doing GPU to GPU memcpy instead?".format(dst_rank)
        )
    if n_elements < 0:
        raise RuntimeError("The n_elements '{}' should >= 0.".format(n_elements))
    opts = types.SendOptions()
    opts.dst_rank = dst_rank
    opts.dst_gpu_index = dst_gpu_index
    opts.n_elements = n_elements
    if g.backend() == types.Backend.TORCH_GLOO:
        tensor = _to_torch_if_needed_for_gloo(tensor)
    g.send([tensor], opts)


def recv(tensor, src_rank: int, group_name: str = "default"):
    """Receive a tensor from a remote process synchronously.

    Args:
        tensor: the received tensor.
        src_rank: the rank of the source process.
        group_name: the name of the collective group.

    Returns:
        None
    """
    _check_single_tensor_input(tensor)
    g = get_group_handle(group_name)
    _check_rank_valid(g, src_rank)
    if src_rank == g.rank:
        raise RuntimeError("The destination rank '{}' is self.".format(src_rank))
    opts = types.RecvOptions()
    opts.src_rank = src_rank
    if g.backend() == types.Backend.TORCH_GLOO:
        tensor = _to_torch_if_needed_for_gloo(tensor)
    g.recv([tensor], opts)


def recv_multigpu(
    tensor,
    src_rank: int,
    src_gpu_index: int,
    group_name: str = "default",
    n_elements: int = 0,
):
    """Receive a tensor from a remote GPU synchronously.

    The function asssume each process owns >1 GPUs, and the sender
    process and receiver process has equal nubmer of GPUs.

    Args:
        tensor: The received tensor, located on a GPU.
        src_rank: The rank of the source process.
        src_gpu_index: The index of the source GPU on the src process.
        group_name: The name of the collective group.

    Returns:
        None
    """
    if not types.cupy_available():
        raise RuntimeError("recv_multigpu call requires NCCL.")
    _check_single_tensor_input(tensor)
    g = get_group_handle(group_name)
    _check_rank_valid(g, src_rank)
    if src_rank == g.rank:
        raise RuntimeError(
            "The dst_rank '{}' is self. Considering "
            "doing GPU to GPU memcpy instead?".format(src_rank)
        )
    if n_elements < 0:
        raise RuntimeError("The n_elements '{}' should be >= 0.".format(n_elements))
    opts = types.RecvOptions()
    opts.src_rank = src_rank
    opts.src_gpu_index = src_gpu_index
    opts.n_elements = n_elements
    g.recv([tensor], opts)


def synchronize(gpu_id: int):
    """Synchronize the current process to a give device.

    Args:
        gpu_id: the GPU device id to synchronize.

    Returns:
        None
    """
    if not types.cupy_available():
        raise RuntimeError("synchronize call requires CUDA and NCCL.")
    import cupy as cp

    cp.cuda.Device(gpu_id).synchronize()


def get_group_handle(group_name: str = "default"):
    """Check if the group is initialized and return the group handle.

    Args:
        group_name: the name of the collective group.

    Returns:
        The collective group handle.
    """
    _check_inside_actor()
    global _group_mgr
    if not is_group_initialized(group_name):
        # try loading from remote info store
        try:
            if group_name == types.NIXL_GROUP_NAME:
                _group_mgr.create_collective_group(
                    types.Backend.NIXL, None, None, group_name, None
                )
            else:
                # if the information is stored in an Info object,
                # get and create the group.
                name = "info_" + group_name
                mgr = ray.get_actor(name=name)
                ids, world_size, rank, backend, gloo_timeout = ray.get(
                    mgr.get_info.remote()
                )
                worker = ray._private.worker.global_worker
                id_ = worker.core_worker.get_actor_id()
                r = rank[ids.index(id_)]
                _group_mgr.create_collective_group(
                    backend, world_size, r, group_name, gloo_timeout
                )
        except ValueError as exc:
            # check if this group is initialized using options()
            if (
                "collective_group_name" in os.environ
                and os.environ["collective_group_name"] == group_name
            ):
                rank = int(os.environ["collective_rank"])
                world_size = int(os.environ["collective_world_size"])
                backend = os.environ["collective_backend"]
                gloo_timeout = os.getenv("collective_gloo_timeout", 30000)
                _group_mgr.create_collective_group(
                    backend, world_size, rank, group_name, gloo_timeout
                )
            else:
                raise RuntimeError(
                    "The collective group '{}' is not "
                    "initialized in the process.".format(group_name)
                ) from exc
    g = _group_mgr.get_group_by_name(group_name)
    return g


def _check_single_tensor_input(tensor):
    """Check if the tensor is with a supported type."""
    if isinstance(tensor, np.ndarray):
        return
    if types.cupy_available():
        if isinstance(tensor, types.cp.ndarray):
            return
    if types.torch_available():
        if isinstance(tensor, types.th.Tensor):
            return
    raise RuntimeError(
        "Unrecognized tensor type '{}'. Supported types are: "
        "np.ndarray, torch.Tensor, cupy.ndarray.".format(type(tensor))
    )


def _check_backend_availability(backend: types.Backend):
    """Check whether the backend is available."""
    if backend == types.Backend.GLOO:
        # Now we have deprecated pygloo, and use torch_gloo in all cases.
        if not torch_distributed_available():
            raise RuntimeError("torch.distributed is not available.")
    elif backend == types.Backend.NCCL:
        if not nccl_available():
            raise RuntimeError("NCCL is not available.")
<<<<<<< HEAD
=======
    elif backend == types.Backend.TORCH_GLOO:
        if not torch_distributed_available():
            raise RuntimeError("torch.distributed is not available.")
    elif backend == types.Backend.NIXL:
        if not nixl_available():
            raise RuntimeError("NIXL is not available.")
>>>>>>> 48a6e7fa


def _check_inside_actor():
    """Check if currently it is inside a Ray actor/task."""
    worker = ray._private.worker.global_worker
    if worker.mode == ray.WORKER_MODE:
        return
    else:
        raise RuntimeError(
            "The collective APIs shall be only used inside a Ray actor or task."
        )


def _check_rank_valid(g, rank: int):
    """Check the rank: 0 <= rank < world_size."""
    if rank < 0:
        raise ValueError("rank '{}' is negative.".format(rank))
    if rank >= g.world_size:
        raise ValueError(
            "rank '{}' must be less than world size '{}'".format(rank, g.world_size)
        )


def _check_tensor_list_input(tensor_list):
    """Check if the input is a list of supported tensor types."""
    if not isinstance(tensor_list, list):
        raise RuntimeError(
            "The input must be a list of tensors. "
            "Got '{}'.".format(type(tensor_list))
        )
    if not tensor_list:
        raise RuntimeError("Got an empty list of tensors.")
    for t in tensor_list:
        _check_single_tensor_input(t)


def _check_tensor_lists_input(tensor_lists):
    """Check if the input is a list of lists of supported tensor types."""
    if not isinstance(tensor_lists, list):
        raise RuntimeError(
            "The input must be a list of lists of tensors. "
            "Got '{}'.".format(type(tensor_lists))
        )
    if not tensor_lists:
        raise RuntimeError(f"Did not receive tensors. Got: {tensor_lists}")
    for t in tensor_lists:
        _check_tensor_list_input(t)


def _check_root_tensor_valid(length, root_tensor):
    """Check the root_tensor device is 0 <= root_tensor < length"""
    if root_tensor < 0:
        raise ValueError("root_tensor '{}' is negative.".format(root_tensor))
    if root_tensor >= length:
        raise ValueError(
            "root_tensor '{}' is greater than the number of GPUs: "
            "'{}'".format(root_tensor, length)
        )<|MERGE_RESOLUTION|>--- conflicted
+++ resolved
@@ -118,16 +118,14 @@
                 "Creating torch.distributed GLOO group: '{}'...".format(group_name)
             )
             g = TorchGLOOGroup(world_size, rank, group_name)
-<<<<<<< HEAD
         elif backend == types.Backend.NCCL:
+            _check_backend_availability(backend)
             logger.debug("Creating NCCL group: '{}'...".format(group_name))
             g = NCCLGroup(world_size, rank, group_name)
-=======
         elif backend == types.Backend.NIXL:
             _check_backend_availability(backend)
             logger.debug("Creating NIXL Backend: '{}'...".format(group_name))
             g = NixlBackend()
->>>>>>> 48a6e7fa
         else:
             raise RuntimeError(f"Unexpected backend: {backend}")
 
@@ -848,15 +846,12 @@
     elif backend == types.Backend.NCCL:
         if not nccl_available():
             raise RuntimeError("NCCL is not available.")
-<<<<<<< HEAD
-=======
     elif backend == types.Backend.TORCH_GLOO:
         if not torch_distributed_available():
             raise RuntimeError("torch.distributed is not available.")
     elif backend == types.Backend.NIXL:
         if not nixl_available():
             raise RuntimeError("NIXL is not available.")
->>>>>>> 48a6e7fa
 
 
 def _check_inside_actor():
