--- conflicted
+++ resolved
@@ -75,13 +75,12 @@
     return _TORCH_DISTRIBUTED_AVAILABLE
 
 
-<<<<<<< HEAD
 def hccl_available():
     return _HCCL_AVAILABLE
-=======
+
+
 def nixl_available():
     return _NIXL_AVAILABLE
->>>>>>> 6ea4489f
 
 
 class GroupManager(object):
@@ -125,16 +124,13 @@
                 "Creating torch.distributed GLOO group: '{}'...".format(group_name)
             )
             g = TorchGLOOGroup(world_size, rank, group_name)
-<<<<<<< HEAD
         elif backend == types.Backend.HCCL:
             logger.debug("Creating HCCL group: '{}'...".format(group_name))
             g = HCCLGroup(world_size, rank, group_name)
-=======
         elif backend == types.Backend.NIXL:
             _check_backend_availability(backend)
             logger.debug("Creating NIXL Backend: '{}'...".format(group_name))
             g = NixlBackend()
->>>>>>> 6ea4489f
         else:
             raise RuntimeError(f"Unexpected backend: {backend}")
 
@@ -891,15 +887,12 @@
     elif backend == types.Backend.TORCH_GLOO:
         if not torch_distributed_available():
             raise RuntimeError("torch.distributed is not available.")
-<<<<<<< HEAD
     elif backend == types.Backend.HCCL:
         if not hccl_available():
             raise RuntimeError("HCCL is not available.")
-=======
     elif backend == types.Backend.NIXL:
         if not nixl_available():
             raise RuntimeError("NIXL is not available.")
->>>>>>> 6ea4489f
 
 
 def _check_inside_actor():
