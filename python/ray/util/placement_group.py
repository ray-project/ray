import time

from typing import (List, Dict, Optional, Union)

import ray
from ray._raylet import PlacementGroupID, ObjectRef

bundle_reservation_check = None


# We need to import this method to use for ready API.
# But ray.remote is only available in runtime, and
# if we define this method inside ready method, this function is
# exported whenever ready is called, which can impact performance,
# https://github.com/ray-project/ray/issues/6240.
def _export_bundle_reservation_check_method_if_needed():
    global bundle_reservation_check
    if bundle_reservation_check:
        return

    @ray.remote(num_cpus=0, max_calls=0)
    def bundle_reservation_check_func(placement_group):
        return placement_group

    bundle_reservation_check = bundle_reservation_check_func


class PlacementGroup:
    """A handle to a placement group."""

    @staticmethod
    def empty():
        return PlacementGroup(PlacementGroupID.nil())

    def __init__(self, id: PlacementGroupID):
        self.id = id
        self.bundle_cache = None

    def ready(self) -> ObjectRef:
        """Returns an ObjectRef to check ready status.

        This API runs a small dummy task to wait for placement group creation.
        It is compatible to ray.get and ray.wait.

        Example:

        >>> pg = placement_group([{"CPU": 1}])
            ray.get(pg.ready())

        >>> pg = placement_group([{"CPU": 1}])
            ray.wait([pg.ready()], timeout=0)
        """
        self._fill_bundle_cache_if_needed()

        _export_bundle_reservation_check_method_if_needed()

        assert len(self.bundle_cache) != 0, (
            "ready() cannot be called on placement group object with a "
            "bundle length == 0, current bundle length: "
            f"{len(self.bundle_cache)}")

        # Select the first bundle to schedule a dummy task.
        # Since the placement group creation will be atomic, it is sufficient
        # to schedule a single task.
        bundle_index = 0
        bundle = self.bundle_cache[bundle_index]

        resource_name, value = self._get_none_zero_resource(bundle)
        num_cpus = 0
        num_gpus = 0
        resources = {}
        if resource_name == "CPU":
            num_cpus = value
        elif resource_name == "GPU":
            num_gpus = value
        else:
            resources[resource_name] = value

        return bundle_reservation_check.options(
            num_cpus=num_cpus,
            num_gpus=num_gpus,
            placement_group=self,
            placement_group_bundle_index=bundle_index,
            resources=resources).remote(self)

    def wait(self, timeout_seconds: Union[float, int]) -> bool:
        """Wait for the placement group to be ready within the specified time.
        Args:
             timeout_seconds(float|int): Timeout in seconds.
        Return:
             True if the placement group is created. False otherwise.
        """
        worker = ray.worker.global_worker
        worker.check_connected()

        return worker.core_worker.wait_placement_group_ready(
            self.id, timeout_seconds)

    @property
    def bundle_specs(self) -> List[Dict]:
        """List[Dict]: Return bundles belonging to this placement group."""
        self._fill_bundle_cache_if_needed()
        return self.bundle_cache

    @property
    def bundle_count(self):
        self._fill_bundle_cache_if_needed()
        return len(self.bundle_cache)

    def _get_none_zero_resource(self, bundle: List[Dict]):
        # This number shouldn't be changed.
        # When it is specified, node manager won't warn about infeasible
        # tasks.
        INFEASIBLE_TASK_SUPPRESS_MAGIC_NUMBER = 0.0101
        for key, value in bundle.items():
            if value > 0:
                value = INFEASIBLE_TASK_SUPPRESS_MAGIC_NUMBER
                return key, value
        assert False, "This code should be unreachable."

    def _fill_bundle_cache_if_needed(self):
        if not self.bundle_cache:
            # Since creating placement group is async, it is
            # possible table is not ready yet. To avoid the
            # problem, we should keep trying with timeout.
            TIMEOUT_SECOND = 30
            WAIT_INTERVAL = 0.05
            timeout_cnt = 0
            worker = ray.worker.global_worker
            worker.check_connected()

            while timeout_cnt < int(TIMEOUT_SECOND / WAIT_INTERVAL):
                pg_info = ray.state.state.placement_group_table(self.id)
                if pg_info:
                    self.bundle_cache = list(pg_info["bundles"].values())
                    return
                time.sleep(WAIT_INTERVAL)
                timeout_cnt += 1

            raise RuntimeError(
                "Couldn't get the bundle information of placement group id "
                f"{self.id} in {TIMEOUT_SECOND} seconds. It is likely "
                "because GCS server is too busy.")


def placement_group(bundles: List[Dict[str, float]],
                    strategy: str = "PACK",
<<<<<<< HEAD
                    name: str = "") -> PlacementGroup:
=======
                    name: str = "unnamed_group",
                    lifetime=None) -> PlacementGroup:
>>>>>>> b6266a6e
    """Asynchronously creates a PlacementGroup.

    Args:
        bundles(List[Dict]): A list of bundles which
            represent the resources requirements.
        strategy(str): The strategy to create the placement group.

         - "PACK": Packs Bundles into as few nodes as possible.
         - "SPREAD": Places Bundles across distinct nodes as even as possible.
         - "STRICT_PACK": Packs Bundles into one node. The group is
           not allowed to span multiple nodes.
         - "STRICT_SPREAD": Packs Bundles across distinct nodes.

        name(str): The name of the placement group.
        lifetime(str): Either `None`, which defaults to the placement group
            will fate share with its creator and will be deleted once its
            creator is dead, or "detached", which means the placement group
            will live as a global object independent of the creator.

    Return:
        PlacementGroup: Placement group object.
    """
    worker = ray.worker.global_worker
    worker.check_connected()

    if not isinstance(bundles, list):
        raise ValueError(
            "The type of bundles must be list, got {}".format(bundles))

    # Validate bundles
    for bundle in bundles:
        if (len(bundle) == 0 or all(resource_value == 0
                                    for resource_value in bundle.values())):
            raise ValueError(
                "Bundles cannot be an empty dictionary or "
                f"resources with only 0 values. Bundles: {bundles}")

    if lifetime is None:
        detached = False
    elif lifetime == "detached":
        detached = True
    else:
        raise ValueError("placement group `lifetime` argument must be either"
                         " `None` or 'detached'")

    placement_group_id = worker.core_worker.create_placement_group(
        name, bundles, strategy, detached)

    return PlacementGroup(placement_group_id)


def remove_placement_group(placement_group: PlacementGroup):
    """Asynchronously remove placement group.

    Args:
        placement_group (PlacementGroup): The placement group to delete.
    """
    assert placement_group is not None
    worker = ray.worker.global_worker
    worker.check_connected()

    worker.core_worker.remove_placement_group(placement_group.id)


def placement_group_table(placement_group: PlacementGroup = None) -> list:
    """Get the state of the placement group from GCS.

    Args:
        placement_group (PlacementGroup): placement group to see
            states.
    """
    worker = ray.worker.global_worker
    worker.check_connected()
    placement_group_id = placement_group.id if (placement_group is
                                                not None) else None
    return ray.state.state.placement_group_table(placement_group_id)


def get_current_placement_group() -> Optional[PlacementGroup]:
    """Get the current placement group which a task or actor is using.

    It returns None if there's no current placement group for the worker.
    For example, if you call this method in your driver, it returns None
    (because drivers never belong to any placement group).

    Examples:

        >>> @ray.remote
        >>> def f():
        >>>     # This will return the placement group the task f belongs to.
        >>>     # It means this pg will be identical to the pg created below.
        >>>     pg = get_current_placement_group()
        >>> pg = placement_group([{"CPU": 2}])
        >>> f.options(placement_group=pg).remote()

        >>> # New script.
        >>> ray.init()
        >>> # New script doesn't belong to any placement group,
        >>> # so it returns None.
        >>> assert get_current_placement_group() is None

    Return:
        PlacementGroup: Placement group object.
            None if the current task or actor wasn't
            created with any placement group.
    """
    worker = ray.worker.global_worker
    worker.check_connected()
    pg_id = worker.placement_group_id
    if pg_id.is_nil():
        return None
    return PlacementGroup(pg_id)


def check_placement_group_index(placement_group: PlacementGroup,
                                bundle_index: int):
    assert placement_group is not None
    if placement_group.id.is_nil():
        if bundle_index != -1:
            raise ValueError("If placement group is not set, "
                             "the value of bundle index must be -1.")
    elif bundle_index >= placement_group.bundle_count \
            or bundle_index < -1:
        raise ValueError(f"placement group bundle index {bundle_index} "
                         f"is invalid. Valid placement group indexes: "
                         f"0-{placement_group.bundle_count}")<|MERGE_RESOLUTION|>--- conflicted
+++ resolved
@@ -145,12 +145,8 @@
 
 def placement_group(bundles: List[Dict[str, float]],
                     strategy: str = "PACK",
-<<<<<<< HEAD
-                    name: str = "") -> PlacementGroup:
-=======
-                    name: str = "unnamed_group",
+                    name: str = "",
                     lifetime=None) -> PlacementGroup:
->>>>>>> b6266a6e
     """Asynchronously creates a PlacementGroup.
 
     Args:
