import time

from typing import (List, Dict, Optional, Union)

import ray
from ray._raylet import PlacementGroupID, ObjectRef
from ray.utils import hex_to_binary

bundle_reservation_check = None


# We need to import this method to use for ready API.
# But ray.remote is only available in runtime, and
# if we define this method inside ready method, this function is
# exported whenever ready is called, which can impact performance,
# https://github.com/ray-project/ray/issues/6240.
def _export_bundle_reservation_check_method_if_needed():
    global bundle_reservation_check
    if bundle_reservation_check:
        return

    @ray.remote(num_cpus=0, max_calls=0)
    def bundle_reservation_check_func(placement_group):
        return placement_group

    bundle_reservation_check = bundle_reservation_check_func


class PlacementGroup:
    """A handle to a placement group."""

    @staticmethod
    def empty():
        return PlacementGroup(PlacementGroupID.nil())

    def __init__(self, id: PlacementGroupID):
        self.id = id
        self.bundle_cache = None

    def ready(self) -> ObjectRef:
        """Returns an ObjectRef to check ready status.

        This API runs a small dummy task to wait for placement group creation.
        It is compatible to ray.get and ray.wait.

        Example:

        >>> pg = placement_group([{"CPU": 1}])
            ray.get(pg.ready())

        >>> pg = placement_group([{"CPU": 1}])
            ray.wait([pg.ready()], timeout=0)
        """
        self._fill_bundle_cache_if_needed()

        _export_bundle_reservation_check_method_if_needed()

        assert len(self.bundle_cache) != 0, (
            "ready() cannot be called on placement group object with a "
            "bundle length == 0, current bundle length: "
            f"{len(self.bundle_cache)}")

        # Select the first bundle to schedule a dummy task.
        # Since the placement group creation will be atomic, it is sufficient
        # to schedule a single task.
        bundle_index = 0
        bundle = self.bundle_cache[bundle_index]

        resource_name, value = self._get_none_zero_resource(bundle)
        num_cpus = 0
        num_gpus = 0
        resources = {}
        if resource_name == "CPU":
            num_cpus = value
        elif resource_name == "GPU":
            num_gpus = value
        else:
            resources[resource_name] = value

        return bundle_reservation_check.options(
            num_cpus=num_cpus,
            num_gpus=num_gpus,
            placement_group=self,
            placement_group_bundle_index=bundle_index,
            resources=resources).remote(self)

    def wait(self, timeout_seconds: Union[float, int]) -> bool:
        """Wait for the placement group to be ready within the specified time.
        Args:
             timeout_seconds(float|int): Timeout in seconds.
        Return:
             True if the placement group is created. False otherwise.
        """
        worker = ray.worker.global_worker
        worker.check_connected()

        return worker.core_worker.wait_placement_group_ready(
            self.id, timeout_seconds)

    @property
    def bundle_specs(self) -> List[Dict]:
        """List[Dict]: Return bundles belonging to this placement group."""
        self._fill_bundle_cache_if_needed()
        return self.bundle_cache

    @property
    def bundle_count(self):
        self._fill_bundle_cache_if_needed()
        return len(self.bundle_cache)

    def _get_none_zero_resource(self, bundle: List[Dict]):
        # This number shouldn't be changed.
        # When it is specified, node manager won't warn about infeasible
        # tasks.
        INFEASIBLE_TASK_SUPPRESS_MAGIC_NUMBER = 0.0101
        for key, value in bundle.items():
            if value > 0:
                value = INFEASIBLE_TASK_SUPPRESS_MAGIC_NUMBER
                return key, value
        assert False, "This code should be unreachable."

    def _fill_bundle_cache_if_needed(self):
        if not self.bundle_cache:
            # Since creating placement group is async, it is
            # possible table is not ready yet. To avoid the
            # problem, we should keep trying with timeout.
            TIMEOUT_SECOND = 30
            WAIT_INTERVAL = 0.05
            timeout_cnt = 0
            worker = ray.worker.global_worker
            worker.check_connected()

            while timeout_cnt < int(TIMEOUT_SECOND / WAIT_INTERVAL):
                pg_info = ray.state.state.placement_group_table(self.id)
                if pg_info:
                    self.bundle_cache = list(pg_info["bundles"].values())
                    return
                time.sleep(WAIT_INTERVAL)
                timeout_cnt += 1

            raise RuntimeError(
                "Couldn't get the bundle information of placement group id "
                f"{self.id} in {TIMEOUT_SECOND} seconds. It is likely "
                "because GCS server is too busy.")


def placement_group(bundles: List[Dict[str, float]],
                    strategy: str = "PACK",
                    name: str = "",
                    lifetime=None) -> PlacementGroup:
    """Asynchronously creates a PlacementGroup.

    Args:
        bundles(List[Dict]): A list of bundles which
            represent the resources requirements.
        strategy(str): The strategy to create the placement group.

         - "PACK": Packs Bundles into as few nodes as possible.
         - "SPREAD": Places Bundles across distinct nodes as even as possible.
         - "STRICT_PACK": Packs Bundles into one node. The group is
           not allowed to span multiple nodes.
         - "STRICT_SPREAD": Packs Bundles across distinct nodes.

        name(str): The name of the placement group.
        lifetime(str): Either `None`, which defaults to the placement group
            will fate share with its creator and will be deleted once its
            creator is dead, or "detached", which means the placement group
            will live as a global object independent of the creator.

    Return:
        PlacementGroup: Placement group object.
    """
    worker = ray.worker.global_worker
    worker.check_connected()

    if not isinstance(bundles, list):
        raise ValueError(
            "The type of bundles must be list, got {}".format(bundles))

    # Validate bundles
    for bundle in bundles:
        if (len(bundle) == 0 or all(resource_value == 0
                                    for resource_value in bundle.values())):
            raise ValueError(
                "Bundles cannot be an empty dictionary or "
                f"resources with only 0 values. Bundles: {bundles}")

    if lifetime is None:
        detached = False
    elif lifetime == "detached":
        detached = True
    else:
        raise ValueError("placement group `lifetime` argument must be either"
                         " `None` or 'detached'")

    placement_group_id = worker.core_worker.create_placement_group(
        name, bundles, strategy, detached)

    return PlacementGroup(placement_group_id)


def remove_placement_group(placement_group: PlacementGroup):
    """Asynchronously remove placement group.

    Args:
        placement_group (PlacementGroup): The placement group to delete.
    """
    assert placement_group is not None
    worker = ray.worker.global_worker
    worker.check_connected()

    worker.core_worker.remove_placement_group(placement_group.id)


def get_placement_group(placement_group_name: str):
    """Get a placement group object with a global name.

    Returns:
        None if can't find a placement group with the given name.
        The placement group object otherwise.
    """
    if not placement_group_name:
        raise ValueError(
            "Please supply a non-empty value to get_placement_group")
    worker = ray.worker.global_worker
    worker.check_connected()
<<<<<<< HEAD
    placement_group_id = ray.state.state.get_placement_group_by_name(
        placement_group_name)
    return PlacementGroup(
        placement_group_id) if placement_group_id is not None else None
=======
    placement_group_info = ray.state.state.get_placement_group_by_name(
        placement_group_name)
    if placement_group_info is None:
        raise ValueError(
            f"Failed to look up actor with name: {placement_group_name}")
    else:
        return PlacementGroup(
            PlacementGroupID(
                hex_to_binary(placement_group_info["placement_group_id"])))
>>>>>>> eee624cf


def placement_group_table(placement_group: PlacementGroup = None) -> list:
    """Get the state of the placement group from GCS.

    Args:
        placement_group (PlacementGroup): placement group to see
            states.
    """
    worker = ray.worker.global_worker
    worker.check_connected()
    placement_group_id = placement_group.id if (placement_group is
                                                not None) else None
    return ray.state.state.placement_group_table(placement_group_id)


def get_current_placement_group() -> Optional[PlacementGroup]:
    """Get the current placement group which a task or actor is using.

    It returns None if there's no current placement group for the worker.
    For example, if you call this method in your driver, it returns None
    (because drivers never belong to any placement group).

    Examples:

        >>> @ray.remote
        >>> def f():
        >>>     # This will return the placement group the task f belongs to.
        >>>     # It means this pg will be identical to the pg created below.
        >>>     pg = get_current_placement_group()
        >>> pg = placement_group([{"CPU": 2}])
        >>> f.options(placement_group=pg).remote()

        >>> # New script.
        >>> ray.init()
        >>> # New script doesn't belong to any placement group,
        >>> # so it returns None.
        >>> assert get_current_placement_group() is None

    Return:
        PlacementGroup: Placement group object.
            None if the current task or actor wasn't
            created with any placement group.
    """
    worker = ray.worker.global_worker
    worker.check_connected()
    pg_id = worker.placement_group_id
    if pg_id.is_nil():
        return None
    return PlacementGroup(pg_id)


def check_placement_group_index(placement_group: PlacementGroup,
                                bundle_index: int):
    assert placement_group is not None
    if placement_group.id.is_nil():
        if bundle_index != -1:
            raise ValueError("If placement group is not set, "
                             "the value of bundle index must be -1.")
    elif bundle_index >= placement_group.bundle_count \
            or bundle_index < -1:
        raise ValueError(f"placement group bundle index {bundle_index} "
                         f"is invalid. Valid placement group indexes: "
                         f"0-{placement_group.bundle_count}")<|MERGE_RESOLUTION|>--- conflicted
+++ resolved
@@ -224,12 +224,6 @@
             "Please supply a non-empty value to get_placement_group")
     worker = ray.worker.global_worker
     worker.check_connected()
-<<<<<<< HEAD
-    placement_group_id = ray.state.state.get_placement_group_by_name(
-        placement_group_name)
-    return PlacementGroup(
-        placement_group_id) if placement_group_id is not None else None
-=======
     placement_group_info = ray.state.state.get_placement_group_by_name(
         placement_group_name)
     if placement_group_info is None:
@@ -239,7 +233,6 @@
         return PlacementGroup(
             PlacementGroupID(
                 hex_to_binary(placement_group_info["placement_group_id"])))
->>>>>>> eee624cf
 
 
 def placement_group_table(placement_group: PlacementGroup = None) -> list:
