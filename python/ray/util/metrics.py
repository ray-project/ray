import logging
import re
import warnings
from typing import Any, Dict, List, Optional, Tuple, Union

from ray._private.ray_constants import env_bool
from ray._raylet import (
    Count as CythonCount,
    Gauge as CythonGauge,
    Histogram as CythonHistogram,
    Sum as CythonSum,
)  # noqa: E402

# Sum is used for CythonCount because it allows incrementing by positive
# values that are different from one.
from ray.util.annotations import DeveloperAPI

logger = logging.getLogger(__name__)

# Copied from Prometheus Python Client. While the regex is not part of the public API
# for Prometheus, it's not expected to change.
# https://github.com/prometheus/client_python/blob/46eae7bae88f76951f7246d9f359f2dd5eeff110/prometheus_client/validation.py#L4
_VALID_METRIC_NAME_RE = re.compile(r"^[a-zA-Z_:][a-zA-Z0-9_:]*$")


def _is_invalid_metric_name(name: str) -> bool:
    if len(name) == 0:
        raise ValueError("Empty name is not allowed. Please provide a metric name.")
    if not _VALID_METRIC_NAME_RE.match(name):
        warnings.warn(
            f"Invalid metric name: {name}. Metric will be discarded "
            "and data will not be collected or published. "
            "Metric names can only contain letters, numbers, _, and :. "
            "Metric names cannot start with numbers.",
            UserWarning,
        )
        return True
    return False


@DeveloperAPI
class Metric:
    """The parent class of custom metrics.

    Ray's custom metrics APIs are rooted from this class and share
    the same public methods.
    """

    def __init__(
        self,
        name: str,
        description: str = "",
        tag_keys: Optional[Tuple[str, ...]] = None,
    ):
        # Metrics with invalid names will be discarded and will not be collected
        # by Prometheus.
        self._discard_metric = _is_invalid_metric_name(name)
        self._name = name
        self._description = description
        # The default tags key-value pair.
        self._default_tags = {}
        # Keys of tags.
        self._tag_keys = tag_keys or tuple()
        # The Cython metric class. This should be set in the child class.
        self._metric = None

        if not isinstance(self._tag_keys, tuple):
            raise TypeError(
                "tag_keys should be a tuple type, got: " f"{type(self._tag_keys)}"
            )

        for key in self._tag_keys:
            if not isinstance(key, str):
                raise TypeError(f"Tag keys must be str, got {type(key)}.")

        if ":" in self._name:
            warnings.warn(
                f"Metric name {self._name} contains a : character, which is no longer allowed. "
                f"Please migrate to the new metric name format. "
                f"This will be an error in the future.",
                FutureWarning,
            )

    def set_default_tags(self, default_tags: Dict[str, str]):
        """Set default tags of metrics.

        Example:
            >>> from ray.util.metrics import Counter
            >>> # Note that set_default_tags returns the instance itself.
            >>> counter = Counter("name", tag_keys=("a",))
            >>> counter2 = counter.set_default_tags({"a": "b"})
            >>> assert counter is counter2
            >>> # this means you can instantiate it in this way.
            >>> counter = Counter("name", tag_keys=("a",)).set_default_tags({"a": "b"})

        Args:
            default_tags: Default tags that are
                used for every record method.

        Returns:
            Metric: it returns the instance itself.
        """
        for key, val in default_tags.items():
            if key not in self._tag_keys:
                raise ValueError(f"Unrecognized tag key {key}.")
            if not isinstance(val, str):
                raise TypeError(f"Tag values must be str, got {type(val)}.")

        self._default_tags = default_tags
        return self

    def _record(
        self,
        value: Union[int, float],
        tags: Optional[Dict[str, str]] = None,
    ) -> None:
        """Record the metric point of the metric.

        Tags passed in will take precedence over the metric's default tags.

        Args:
            value: The value to be recorded as a metric point.
        """
        if self._discard_metric:
            return

        assert self._metric is not None

        final_tags = self._get_final_tags(tags)
        self._validate_tags(final_tags)
        self._metric.record(value, tags=final_tags)

    def _get_final_tags(self, tags):
        if not tags:
            return self._default_tags

        for val in tags.values():
            if not isinstance(val, str):
                raise TypeError(f"Tag values must be str, got {type(val)}.")

        return {**self._default_tags, **tags}

    def _validate_tags(self, final_tags):
        missing_tags = []
        for tag_key in self._tag_keys:
            # Prefer passed tags over default tags.
            if tag_key not in final_tags:
                missing_tags.append(tag_key)

        # Strict validation: if any required tag_keys are missing, raise error
        if missing_tags:
            raise ValueError(f"Missing value for tag key(s): {','.join(missing_tags)}.")

    @property
    def info(self) -> Dict[str, Any]:
        """Return the information of this metric.

        Example:
            >>> from ray.util.metrics import Counter
            >>> counter = Counter("name", description="desc")
            >>> print(counter.info)
            {'name': 'name', 'description': 'desc', 'tag_keys': (), 'default_tags': {}}
        """
        return {
            "name": self._name,
            "description": self._description,
            "tag_keys": self._tag_keys,
            "default_tags": self._default_tags,
        }


@DeveloperAPI
class Counter(Metric):
    """A cumulative metric that is monotonically increasing.

    This corresponds to Prometheus' counter metric:
    https://prometheus.io/docs/concepts/metric_types/#counter

    Before Ray 2.10, this exports a Prometheus gauge metric instead of
    a counter metric, which is wrong.
    Since 2.10, this exports both counter (with a suffix "_total") and
    gauge metrics (for bug compatibility).
    Use `RAY_EXPORT_COUNTER_AS_GAUGE=0` to disable exporting the gauge metric.

    Args:
        name: Name of the metric.
        description: Description of the metric.
        tag_keys: Tag keys of the metric.
    """

    def __init__(
        self,
        name: str,
        description: str = "",
        tag_keys: Optional[Tuple[str, ...]] = None,
    ):
        super().__init__(name, description, tag_keys)
        if self._discard_metric:
            self._metric = None
        else:
            if env_bool("RAY_enable_open_telemetry", False):
<<<<<<< HEAD
=======
                """
                For the previous opencensus implementation, we used Sum to support
                exporting Counter as a gauge metric. We'll drop that feature in the
                new opentelemetry implementation.
                """
                self._metric = CythonSum(self._name, self._description, self._tag_keys)
            else:
>>>>>>> 30617648
                """
                For the new opentelemetry implementation, we'll correctly use Counter
                rather than Sum.
                """
                self._metric = CythonCount(
                    self._name, self._description, self._tag_keys
                )

    def __reduce__(self):
        deserializer = self.__class__
        serialized_data = (self._name, self._description, self._tag_keys)
        return deserializer, serialized_data

    def inc(self, value: Union[int, float] = 1.0, tags: Dict[str, str] = None):
        """Increment the counter by `value` (defaults to 1).

        Tags passed in will take precedence over the metric's default tags.

        Args:
            value(int, float): Value to increment the counter by (default=1).
            tags(Dict[str, str]): Tags to set or override for this counter.
        """
        if not isinstance(value, (int, float)):
            raise TypeError(f"value must be int or float, got {type(value)}.")
        if value <= 0:
            raise ValueError(f"value must be >0, got {value}")

        self._record(value, tags=tags)


@DeveloperAPI
class Histogram(Metric):
    """Tracks the size and number of events in buckets.

    Histograms allow you to calculate aggregate quantiles
    such as 25, 50, 95, 99 percentile latency for an RPC.

    This corresponds to Prometheus' histogram metric:
    https://prometheus.io/docs/concepts/metric_types/#histogram

    Args:
        name: Name of the metric.
        description: Description of the metric.
        boundaries: Boundaries of histogram buckets.
        tag_keys: Tag keys of the metric.
    """

    def __init__(
        self,
        name: str,
        description: str = "",
        boundaries: List[float] = None,
        tag_keys: Optional[Tuple[str, ...]] = None,
    ):
        super().__init__(name, description, tag_keys)
        if boundaries is None or len(boundaries) == 0:
            raise ValueError(
                "boundaries argument should be provided when using "
                "the Histogram class. e.g., "
                'Histogram("name", boundaries=[1.0, 2.0])'
            )
        for i, boundary in enumerate(boundaries):
            if boundary <= 0:
                raise ValueError(
                    "Invalid `boundaries` argument at index "
                    f"{i}, {boundaries}. Use positive values for the arguments."
                )

        self.boundaries = boundaries
        if self._discard_metric:
            self._metric = None
        else:
            self._metric = CythonHistogram(
                self._name, self._description, self.boundaries, self._tag_keys
            )

    def observe(self, value: Union[int, float], tags: Dict[str, str] = None):
        """Observe a given `value` and add it to the appropriate bucket.

        Tags passed in will take precedence over the metric's default tags.

        Args:
            value(int, float): Value to set the gauge to.
            tags(Dict[str, str]): Tags to set or override for this gauge.
        """
        if not isinstance(value, (int, float)):
            raise TypeError(f"value must be int or float, got {type(value)}.")

        self._record(value, tags)

    def __reduce__(self):
        deserializer = Histogram
        serialized_data = (
            self._name,
            self._description,
            self.boundaries,
            self._tag_keys,
        )
        return deserializer, serialized_data

    @property
    def info(self):
        """Return information about histogram metric."""
        info = super().info
        info.update({"boundaries": self.boundaries})
        return info


@DeveloperAPI
class Gauge(Metric):
    """Gauges keep the last recorded value and drop everything before.

    Unlike counters, gauges can go up or down over time.

    This corresponds to Prometheus' gauge metric:
    https://prometheus.io/docs/concepts/metric_types/#gauge

    Args:
        name: Name of the metric.
        description: Description of the metric.
        tag_keys: Tag keys of the metric.
    """

    def __init__(
        self,
        name: str,
        description: str = "",
        tag_keys: Optional[Tuple[str, ...]] = None,
    ):
        super().__init__(name, description, tag_keys)
        if self._discard_metric:
            self._metric = None
        else:
            self._metric = CythonGauge(self._name, self._description, self._tag_keys)

    def set(self, value: Optional[Union[int, float]], tags: Dict[str, str] = None):
        """Set the gauge to the given `value`.

        Tags passed in will take precedence over the metric's default tags.

        Args:
            value(int, float): Value to set the gauge to. If `None`, this method is a
                no-op.
            tags(Dict[str, str]): Tags to set or override for this gauge.
        """
        if value is None:
            return

        if not isinstance(value, (int, float)):
            raise TypeError(f"value must be int or float, got {type(value)}.")

        self._record(value, tags)

    def __reduce__(self):
        deserializer = Gauge
        serialized_data = (self._name, self._description, self._tag_keys)
        return deserializer, serialized_data


__all__ = [
    "Counter",
    "Histogram",
    "Gauge",
]<|MERGE_RESOLUTION|>--- conflicted
+++ resolved
@@ -199,8 +199,6 @@
             self._metric = None
         else:
             if env_bool("RAY_enable_open_telemetry", False):
-<<<<<<< HEAD
-=======
                 """
                 For the previous opencensus implementation, we used Sum to support
                 exporting Counter as a gauge metric. We'll drop that feature in the
@@ -208,7 +206,6 @@
                 """
                 self._metric = CythonSum(self._name, self._description, self._tag_keys)
             else:
->>>>>>> 30617648
                 """
                 For the new opentelemetry implementation, we'll correctly use Counter
                 rather than Sum.
