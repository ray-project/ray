--- conflicted
+++ resolved
@@ -30,27 +30,27 @@
 ) -> dict:
     """Updates original dict with values from new_dict recursively.
 
-    If new key is introduced in new_dict, then if new_keys_allowed is not
-    True, an error will be thrown. Further, for sub-dicts, if the key is
-    in the allow_new_subkey_list, then new subkeys can be introduced.
-
-    Args:
-        original: Dictionary with default values.
-        new_dict: Dictionary with values to be updated
-        new_keys_allowed: Whether new keys are allowed.
-        allow_new_subkey_list: List of keys that
-            correspond to dict values where new subkeys can be introduced.
-            This is only at the top level.
-        override_all_if_type_changes: List of top level
-            keys with value=dict, for which we always simply override the
-            entire value (dict), iff the "type" key in that value dict changes.
-<<<<<<< HEAD
-        override_all_key_list (Optional[List[str]]): List of top level keys
-        for which we override the entire value if the key is in the new_dict.
-=======
-        override_all_key_list: List of top level keys
+        If new key is introduced in new_dict, then if new_keys_allowed is not
+        True, an error will be thrown. Further, for sub-dicts, if the key is
+        in the allow_new_subkey_list, then new subkeys can be introduced.
+
+        Args:
+            original: Dictionary with default values.
+            new_dict: Dictionary with values to be updated
+            new_keys_allowed: Whether new keys are allowed.
+            allow_new_subkey_list: List of keys that
+                correspond to dict values where new subkeys can be introduced.
+                This is only at the top level.
+            override_all_if_type_changes: List of top level
+                keys with value=dict, for which we always simply override the
+                entire value (dict), iff the "type" key in that value dict changes.
+    <<<<<<< HEAD
+            override_all_key_list (Optional[List[str]]): List of top level keys
             for which we override the entire value if the key is in the new_dict.
->>>>>>> 3876fcdb
+    =======
+            override_all_key_list: List of top level keys
+                for which we override the entire value if the key is in the new_dict.
+    >>>>>>> 3876fcdbe80dca18138d0812c2d3aef0cea510b5
     """
     allow_new_subkey_list = allow_new_subkey_list or []
     override_all_if_type_changes = override_all_if_type_changes or []
