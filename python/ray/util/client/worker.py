"""This file includes the Worker class which sits on the client side.
It implements the Ray API functions that are forwarded through grpc calls
to the server.
"""
import base64
import json
import logging
import time
import uuid
import warnings
from collections import defaultdict
import tempfile
from typing import Any, Callable, Dict, List, Optional, Tuple, TYPE_CHECKING

import grpc

from ray.job_config import JobConfig
import ray.cloudpickle as cloudpickle
# Use cloudpickle's version of pickle for UnpicklingError
from ray.cloudpickle.compat import pickle
import ray.core.generated.ray_client_pb2 as ray_client_pb2
import ray.core.generated.ray_client_pb2_grpc as ray_client_pb2_grpc
from ray.exceptions import GetTimeoutError
from ray.util.client.client_pickler import (convert_to_arg, dumps_from_client,
                                            loads_from_server)
from ray.util.client.common import (ClientActorClass, ClientActorHandle,
                                    ClientActorRef, ClientObjectRef,
                                    ClientRemoteFunc, ClientStub, GRPC_OPTIONS)
from ray.util.client.dataclient import DataClient
from ray.util.client.logsclient import LogstreamClient
from ray.util.debug import log_once

if TYPE_CHECKING:
    from ray.actor import ActorClass
    from ray.remote_function import RemoteFunction

logger = logging.getLogger(__name__)

INITIAL_TIMEOUT_SEC = 5
MAX_TIMEOUT_SEC = 30

# The max amount of time an operation can run blocking in the server. This
# allows for Ctrl-C of the client to work without explicitly cancelling server
# operations.
MAX_BLOCKING_OPERATION_TIME_S: float = 2.0

# If the total size (bytes) of all outbound messages to schedule tasks since
# the connection began exceeds this value, a warning should be raised
MESSAGE_SIZE_THRESHOLD = 10 * 2**20  # 10 MB

# If the number of tasks scheduled on the client side since the connection
# began exceeds this value, a warning should be raised
TASK_WARNING_THRESHOLD = 1000

# Links to the Ray Design Pattern doc to use in the task overhead warning
# message
DESIGN_PATTERN_FINE_GRAIN_TASKS_LINK = \
    "https://docs.google.com/document/d/167rnnDFIVRhHhK4mznEIemOtj63IOhtIPvSYaPgI4Fg/edit#heading=h.f7ins22n6nyl" # noqa E501

DESIGN_PATTERN_LARGE_OBJECTS_LINK = \
    "https://docs.google.com/document/d/167rnnDFIVRhHhK4mznEIemOtj63IOhtIPvSYaPgI4Fg/edit#heading=h.1afmymq455wu" # noqa E501


def backoff(timeout: int) -> int:
    timeout = timeout + 5
    if timeout > MAX_TIMEOUT_SEC:
        timeout = MAX_TIMEOUT_SEC
    return timeout


class Worker:
    def __init__(self,
                 conn_str: str = "",
                 secure: bool = False,
                 metadata: List[Tuple[str, str]] = None,
                 connection_retries: int = 3):
        """Initializes the worker side grpc client.

        Args:
            conn_str: The host:port connection string for the ray server.
            secure: whether to use SSL secure channel or not.
            metadata: additional metadata passed in the grpc request headers.
            connection_retries: Number of times to attempt to reconnect to the
              ray server if it doesn't respond immediately. Setting to 0 tries
              at least once.  For infinite retries, catch the ConnectionError
              exception.
        """
        self._client_id = make_client_id()
        self.metadata = [("client_id", self._client_id)] + (metadata if
                                                            metadata else [])
        self.channel = None
        self.server = None
        self._conn_state = grpc.ChannelConnectivity.IDLE
        self._converted: Dict[str, ClientStub] = {}

        if secure:
            credentials = grpc.ssl_channel_credentials()
            self.channel = grpc.secure_channel(
                conn_str, credentials, options=GRPC_OPTIONS)
        else:
            self.channel = grpc.insecure_channel(
                conn_str, options=GRPC_OPTIONS)

        self.channel.subscribe(self._on_channel_state_change)

        # Retry the connection until the channel responds to something
        # looking like a gRPC connection, though it may be a proxy.
        conn_attempts = 0
        timeout = INITIAL_TIMEOUT_SEC
        service_ready = False
        while conn_attempts < max(connection_retries, 1):
            conn_attempts += 1
            try:
                # Let gRPC wait for us to see if the channel becomes ready.
                # If it throws, we couldn't connect.
                grpc.channel_ready_future(self.channel).result(timeout=timeout)
                # The HTTP2 channel is ready. Wrap the channel with the
                # RayletDriverStub, allowing for unary requests.
                self.server = ray_client_pb2_grpc.RayletDriverStub(
                    self.channel)
                service_ready = bool(self.ping_server())
                if service_ready:
                    break
                # Ray is not ready yet, wait a timeout
                time.sleep(timeout)
            except grpc.FutureTimeoutError:
                logger.info(
                    f"Couldn't connect channel in {timeout} seconds, retrying")
                # Note that channel_ready_future constitutes its own timeout,
                # which is why we do not sleep here.
            except grpc.RpcError as e:
                logger.info("Ray client server unavailable, "
                            f"retrying in {timeout}s...")
                logger.debug(f"Received when checking init: {e.details()}")
                # Ray is not ready yet, wait a timeout.
                time.sleep(timeout)
            # Fallthrough, backoff, and retry at the top of the loop
            logger.info("Waiting for Ray to become ready on the server, "
                        f"retry in {timeout}s...")
            timeout = backoff(timeout)

        # If we made it through the loop without service_ready
        # it means we've used up our retries and
        # should error back to the user.
        if not service_ready:
            if log_once("ray_client_security_groups"):
                warnings.warn(
                    "Ray Client connection timed out. Ensure that "
                    "the Ray Client port on the head node is reachable "
                    "from your local machine. See https://docs.ray.io/en"
                    "/latest/cluster/ray-client.html#step-2-check-ports for "
                    "more information.")
            raise ConnectionError("ray client connection timeout")

        # Initialize the streams to finish protocol negotiation.
        self.data_client = DataClient(self.channel, self._client_id,
                                      self.metadata)
        self.reference_count: Dict[bytes, int] = defaultdict(int)

        self.log_client = LogstreamClient(self.channel, self.metadata)
        self.log_client.set_logstream_level(logging.INFO)

        self.closed = False

        # Track these values to raise a warning if many tasks are being
        # scheduled
        self.total_num_tasks_scheduled = 0
        self.total_outbound_message_size_bytes = 0

    def _on_channel_state_change(self, conn_state: grpc.ChannelConnectivity):
        logger.debug(f"client gRPC channel state change: {conn_state}")
        self._conn_state = conn_state

    def connection_info(self):
        try:
            data = self.data_client.ConnectionInfo()
        except grpc.RpcError as e:
            raise decode_exception(e.details())
        return {
            "num_clients": data.num_clients,
            "python_version": data.python_version,
            "ray_version": data.ray_version,
            "ray_commit": data.ray_commit,
            "protocol_version": data.protocol_version,
        }

    def register_callback(
            self, ref: ClientObjectRef,
            callback: Callable[[ray_client_pb2.DataResponse], None]) -> None:
        req = ray_client_pb2.GetRequest(ids=[ref.id], asynchronous=True)
        self.data_client.RegisterGetCallback(req, callback)

    def get(self, vals, *, timeout: Optional[float] = None) -> Any:
        if isinstance(vals, list):
            if not vals:
                return []
            to_get = vals
        elif isinstance(vals, ClientObjectRef):
            to_get = [vals]
        else:
            raise Exception("Can't get something that's not a "
                            "list of IDs or just an ID: %s" % type(vals))

        if timeout is None:
            deadline = None
        else:
            deadline = time.monotonic() + timeout

        while True:
            if deadline:
                op_timeout = min(MAX_BLOCKING_OPERATION_TIME_S,
                                 max(deadline - time.monotonic(), 0.001))
            else:
                op_timeout = MAX_BLOCKING_OPERATION_TIME_S
            try:
                res = self._get(to_get, op_timeout)
                break
            except GetTimeoutError:
                if deadline and time.monotonic() > deadline:
                    raise
                logger.debug("Internal retry for get {}".format(to_get))
        if len(to_get) != len(res):
            raise Exception(
                "Mismatched number of items in request ({}) and response ({})"
                .format(len(to_get), len(res)))
        if isinstance(vals, ClientObjectRef):
            res = res[0]
        return res

    def _get(self, ref: List[ClientObjectRef], timeout: float):
        req = ray_client_pb2.GetRequest(
            ids=[r.id for r in ref], timeout=timeout)
        try:
            data = self.data_client.GetObject(req)
        except grpc.RpcError as e:
            raise decode_exception(e.details())
        if not data.valid:
            try:
                err = cloudpickle.loads(data.error)
            except (pickle.UnpicklingError, TypeError):
                logger.exception("Failed to deserialize {}".format(data.error))
                raise
            raise err
        return loads_from_server(data.data)

    def put(self, vals, *, client_ref_id: bytes = None):
        to_put = []
        single = False
        if isinstance(vals, list):
            to_put = vals
        else:
            single = True
            to_put.append(vals)

        out = [self._put(x, client_ref_id=client_ref_id) for x in to_put]
        if single:
            out = out[0]
        return out

    def _put(self, val, *, client_ref_id: bytes = None):
        if isinstance(val, ClientObjectRef):
            raise TypeError(
                "Calling 'put' on an ObjectRef is not allowed "
                "(similarly, returning an ObjectRef from a remote "
                "function is not allowed). If you really want to "
                "do this, you can wrap the ObjectRef in a list and "
                "call 'put' on it (or return it).")
        data = dumps_from_client(val, self._client_id)
        req = ray_client_pb2.PutRequest(data=data)
        if client_ref_id is not None:
            req.client_ref_id = client_ref_id
        resp = self.data_client.PutObject(req)
        if not resp.valid:
            try:
                raise cloudpickle.loads(resp.error)
            except (pickle.UnpicklingError, TypeError):
                logger.exception("Failed to deserialize {}".format(resp.error))
                raise
        return ClientObjectRef(resp.id)

    # TODO(ekl) respect MAX_BLOCKING_OPERATION_TIME_S for wait too
    def wait(self,
             object_refs: List[ClientObjectRef],
             *,
             num_returns: int = 1,
             timeout: float = None,
             fetch_local: bool = True
             ) -> Tuple[List[ClientObjectRef], List[ClientObjectRef]]:
        if not isinstance(object_refs, list):
            raise TypeError("wait() expected a list of ClientObjectRef, "
                            f"got {type(object_refs)}")
        for ref in object_refs:
            if not isinstance(ref, ClientObjectRef):
                raise TypeError("wait() expected a list of ClientObjectRef, "
                                f"got list containing {type(ref)}")
        data = {
            "object_ids": [object_ref.id for object_ref in object_refs],
            "num_returns": num_returns,
            "timeout": timeout if (timeout is not None) else -1,
            "client_id": self._client_id,
        }
        req = ray_client_pb2.WaitRequest(**data)
        resp = self.server.WaitObject(req, metadata=self.metadata)
        if not resp.valid:
            # TODO(ameer): improve error/exceptions messages.
            raise Exception("Client Wait request failed. Reference invalid?")
        client_ready_object_ids = [
            ClientObjectRef(ref) for ref in resp.ready_object_ids
        ]
        client_remaining_object_ids = [
            ClientObjectRef(ref) for ref in resp.remaining_object_ids
        ]

        return (client_ready_object_ids, client_remaining_object_ids)

    def call_remote(self, instance, *args, **kwargs) -> List[bytes]:
        task = instance._prepare_client_task()
        for arg in args:
            pb_arg = convert_to_arg(arg, self._client_id)
            task.args.append(pb_arg)
        for k, v in kwargs.items():
            task.kwargs[k].CopyFrom(convert_to_arg(v, self._client_id))
        return self._call_schedule_for_task(task)

    def _call_schedule_for_task(
            self, task: ray_client_pb2.ClientTask) -> List[bytes]:
        logger.debug("Scheduling %s" % task)
        task.client_id = self._client_id
        try:
            ticket = self.server.Schedule(task, metadata=self.metadata)
        except grpc.RpcError as e:
            raise decode_exception(e.details())

        if not ticket.valid:
            try:
                raise cloudpickle.loads(ticket.error)
            except (pickle.UnpicklingError, TypeError):
                logger.exception("Failed to deserialize {}".format(
                    ticket.error))
                raise
        self.total_num_tasks_scheduled += 1
        self.total_outbound_message_size_bytes += task.ByteSize()
        if self.total_num_tasks_scheduled > TASK_WARNING_THRESHOLD and \
                log_once("client_communication_overhead_warning"):
            warnings.warn(
                f"More than {TASK_WARNING_THRESHOLD} remote tasks have been "
                "scheduled. This can be slow on Ray Client due to "
                "communication overhead over the network. If you're running "
                "many fine-grained tasks, consider running them in a single "
                "remote function. See the section on \"Too fine-grained "
                "tasks\" in the Ray Design Patterns document for more "
                f"details: {DESIGN_PATTERN_FINE_GRAIN_TASKS_LINK}",
                UserWarning)
        if self.total_outbound_message_size_bytes > MESSAGE_SIZE_THRESHOLD \
                and log_once("client_communication_overhead_warning"):
            warnings.warn(
                "More than 10MB of messages have been created to schedule "
                "tasks on the server. This can be slow on Ray Client due to "
                "communication overhead over the network. If you're running "
                "many fine-grained tasks, consider running them inside a "
                "single remote function. See the section on \"Too "
                "fine-grained tasks\" in the Ray Design Patterns document for "
                f"more details: {DESIGN_PATTERN_FINE_GRAIN_TASKS_LINK}. If "
                "your functions frequently use large objects, consider "
                "storing the objects remotely with ray.put. An example of "
                "this is shown in the \"Closure capture of large / "
                "unserializable object\" section of the Ray Design Patterns "
                "document, available here: "
                f"{DESIGN_PATTERN_LARGE_OBJECTS_LINK}", UserWarning)
        return ticket.return_ids

    def call_release(self, id: bytes) -> None:
        if self.closed:
            return
        self.reference_count[id] -= 1
        if self.reference_count[id] == 0:
            self._release_server(id)
            del self.reference_count[id]

    def _release_server(self, id: bytes) -> None:
        if self.data_client is not None:
            logger.debug(f"Releasing {id.hex()}")
            self.data_client.ReleaseObject(
                ray_client_pb2.ReleaseRequest(ids=[id]))

    def call_retain(self, id: bytes) -> None:
        logger.debug(f"Retaining {id.hex()}")
        self.reference_count[id] += 1

    def close(self):
        self.data_client.close()
        self.log_client.close()
        if self.channel:
            self.channel.close()
            self.channel = None
        self.server = None
        self.closed = True

    def get_actor(self, name: str,
                  namespace: Optional[str] = None) -> ClientActorHandle:
        task = ray_client_pb2.ClientTask()
        task.type = ray_client_pb2.ClientTask.NAMED_ACTOR
        task.name = name
        task.namespace = namespace or ""
        ids = self._call_schedule_for_task(task)
        assert len(ids) == 1
        return ClientActorHandle(ClientActorRef(ids[0]))

    def terminate_actor(self, actor: ClientActorHandle,
                        no_restart: bool) -> None:
        if not isinstance(actor, ClientActorHandle):
            raise ValueError("ray.kill() only supported for actors. "
                             "Got: {}.".format(type(actor)))
        term_actor = ray_client_pb2.TerminateRequest.ActorTerminate()
        term_actor.id = actor.actor_ref.id
        term_actor.no_restart = no_restart
        try:
            term = ray_client_pb2.TerminateRequest(actor=term_actor)
            term.client_id = self._client_id
            self.server.Terminate(term, metadata=self.metadata)
        except grpc.RpcError as e:
            raise decode_exception(e.details())

    def terminate_task(self, obj: ClientObjectRef, force: bool,
                       recursive: bool) -> None:
        if not isinstance(obj, ClientObjectRef):
            raise TypeError(
                "ray.cancel() only supported for non-actor object refs. "
                f"Got: {type(obj)}.")
        term_object = ray_client_pb2.TerminateRequest.TaskObjectTerminate()
        term_object.id = obj.id
        term_object.force = force
        term_object.recursive = recursive
        try:
            term = ray_client_pb2.TerminateRequest(task_object=term_object)
            term.client_id = self._client_id
            self.server.Terminate(term, metadata=self.metadata)
        except grpc.RpcError as e:
            raise decode_exception(e.details())

    def get_cluster_info(self, type: ray_client_pb2.ClusterInfoType.TypeEnum):
        req = ray_client_pb2.ClusterInfoRequest()
        req.type = type
        resp = self.server.ClusterInfo(req, metadata=self.metadata)
        if resp.WhichOneof("response_type") == "resource_table":
            # translate from a proto map to a python dict
            output_dict = {k: v for k, v in resp.resource_table.table.items()}
            return output_dict
        elif resp.WhichOneof("response_type") == "runtime_context":
            return resp.runtime_context
        return json.loads(resp.json)

    def internal_kv_get(self, key: bytes) -> bytes:
        req = ray_client_pb2.KVGetRequest(key=key)
        resp = self.server.KVGet(req, metadata=self.metadata)
        return resp.value

    def internal_kv_exists(self, key: bytes) -> bytes:
        req = ray_client_pb2.KVGetRequest(key=key)
        resp = self.server.KVGet(req, metadata=self.metadata)
        return resp.value

    def internal_kv_put(self, key: bytes, value: bytes,
                        overwrite: bool) -> bool:
        req = ray_client_pb2.KVPutRequest(
            key=key, value=value, overwrite=overwrite)
        resp = self.server.KVPut(req, metadata=self.metadata)
        return resp.already_exists

    def internal_kv_del(self, key: bytes) -> None:
        req = ray_client_pb2.KVDelRequest(key=key)
        self.server.KVDel(req, metadata=self.metadata)

    def internal_kv_list(self, prefix: bytes) -> bytes:
        req = ray_client_pb2.KVListRequest(prefix=prefix)
        return self.server.KVList(req, metadata=self.metadata).keys

    def list_named_actors(self, all_namespaces: bool) -> List[Dict[str, str]]:
        req = ray_client_pb2.ClientListNamedActorsRequest(
            all_namespaces=all_namespaces)
        return json.loads(
            self.server.ListNamedActors(req,
                                        metadata=self.metadata).actors_json)

    def is_initialized(self) -> bool:
        if self.server is not None:
            return self.get_cluster_info(
                ray_client_pb2.ClusterInfoType.IS_INITIALIZED)
        return False

    def ping_server(self) -> bool:
        """Simple health check.

        Piggybacks the IS_INITIALIZED call to check if the server provides
        an actual response.
        """
        if self.server is not None:
            logger.debug("Pinging server.")
            result = self.get_cluster_info(ray_client_pb2.ClusterInfoType.PING)
            return result is not None
        return False

    def is_connected(self) -> bool:
        return self._conn_state == grpc.ChannelConnectivity.READY

    def _server_init(self,
                     job_config: JobConfig,
                     ray_init_kwargs: Optional[Dict[str, Any]] = None):
        """Initialize the server"""
        if ray_init_kwargs is None:
            ray_init_kwargs = {}
        try:
            if job_config is None:
                serialized_job_config = None
            else:
                # Generate and upload URIs for the working directory. This
                # uses internal_kv to upload to the GCS.
<<<<<<< HEAD
                import ray._private.runtime_env.working_dir as working_dir_pkg
                with tempfile.TemporaryDirectory() as tmp_dir:
                    (old_dir,
                     working_dir_pkg.PKG_DIR) = (working_dir_pkg.PKG_DIR,
                                                 tmp_dir)
                    working_dir_pkg.rewrite_runtime_env_uris(job_config)
                    working_dir_pkg.upload_runtime_env_package_if_needed(
                        job_config)
                    working_dir_pkg.PKG_DIR = old_dir
=======
                import ray._private.runtime_env as runtime_env
                with tempfile.TemporaryDirectory() as tmp_dir:
                    (old_dir, runtime_env.PKG_DIR) = (runtime_env.PKG_DIR,
                                                      tmp_dir)
                    runtime_env.rewrite_runtime_env_uris(job_config)
                    runtime_env.upload_runtime_env_package_if_needed(
                        job_config)
                    runtime_env.PKG_DIR = old_dir
>>>>>>> 549a8fa9

                serialized_job_config = pickle.dumps(job_config)

            response = self.data_client.Init(
                ray_client_pb2.InitRequest(
                    job_config=serialized_job_config,
                    ray_init_kwargs=json.dumps(ray_init_kwargs)))
            if not response.ok:
                raise ConnectionAbortedError(
                    f"Initialization failure from server:\n{response.msg}")

        except grpc.RpcError as e:
            raise decode_exception(e.details())

    def _convert_actor(self, actor: "ActorClass") -> str:
        """Register a ClientActorClass for the ActorClass and return a UUID"""
        key = uuid.uuid4().hex
        md = actor.__ray_metadata__
        cls = md.modified_class
        self._converted[key] = ClientActorClass(
            cls,
            options={
                "max_restarts": md.max_restarts,
                "max_task_retries": md.max_task_retries,
                "num_cpus": md.num_cpus,
                "num_gpus": md.num_gpus,
                "memory": md.memory,
                "object_store_memory": md.object_store_memory,
                "resources": md.resources,
                "accelerator_type": md.accelerator_type,
            })
        return key

    def _convert_function(self, func: "RemoteFunction") -> str:
        """Register a ClientRemoteFunc for the ActorClass and return a UUID"""
        key = uuid.uuid4().hex
        f = func._function
        self._converted[key] = ClientRemoteFunc(
            f,
            options={
                "num_cpus": func._num_cpus,
                "num_gpus": func._num_gpus,
                "max_calls": func._max_calls,
                "max_retries": func._max_retries,
                "resources": func._resources,
                "accelerator_type": func._accelerator_type,
                "num_returns": func._num_returns,
                "memory": func._memory
            })
        return key

    def _get_converted(self, key: str) -> "ClientStub":
        """Given a UUID, return the converted object"""
        return self._converted[key]

    def _converted_key_exists(self, key: str) -> bool:
        """Check if a key UUID is present in the store of converted objects."""
        return key in self._converted


def make_client_id() -> str:
    id = uuid.uuid4()
    return id.hex


def decode_exception(data) -> Exception:
    data = base64.standard_b64decode(data)
    return loads_from_server(data)<|MERGE_RESOLUTION|>--- conflicted
+++ resolved
@@ -515,7 +515,6 @@
             else:
                 # Generate and upload URIs for the working directory. This
                 # uses internal_kv to upload to the GCS.
-<<<<<<< HEAD
                 import ray._private.runtime_env.working_dir as working_dir_pkg
                 with tempfile.TemporaryDirectory() as tmp_dir:
                     (old_dir,
@@ -525,16 +524,6 @@
                     working_dir_pkg.upload_runtime_env_package_if_needed(
                         job_config)
                     working_dir_pkg.PKG_DIR = old_dir
-=======
-                import ray._private.runtime_env as runtime_env
-                with tempfile.TemporaryDirectory() as tmp_dir:
-                    (old_dir, runtime_env.PKG_DIR) = (runtime_env.PKG_DIR,
-                                                      tmp_dir)
-                    runtime_env.rewrite_runtime_env_uris(job_config)
-                    runtime_env.upload_runtime_env_package_if_needed(
-                        job_config)
-                    runtime_env.PKG_DIR = old_dir
->>>>>>> 549a8fa9
 
                 serialized_job_config = pickle.dumps(job_config)
 
