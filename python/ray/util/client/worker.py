--- conflicted
+++ resolved
@@ -100,22 +100,18 @@
         self.server = None
         self._conn_state = grpc.ChannelConnectivity.IDLE
         self._converted: Dict[str, ClientStub] = {}
-<<<<<<< HEAD
+        self._secure = secure or (os.environ.get("RAY_USE_TLS") == "1")
+        self._conn_str = conn_str
+        self._connection_retries = connection_retries
 
         # TODO tidy this up
-        secure = secure or (os.environ.get("RAY_USE_TLS") == "1")
-        if secure and _credentials is None:
+        if self._secure and _credentials is None:
             server_cert_chain, private_key, ca_cert = ray._private.utils.load_certs_from_env()
             _credentials = grpc.ssl_channel_credentials(
                 certificate_chain=server_cert_chain,
                 private_key=private_key,
                 root_certificates=ca_cert
             )
-=======
-        self._secure = secure
-        self._conn_str = conn_str
-        self._connection_retries = connection_retries
->>>>>>> c186253f
 
         if _credentials is not None:
             self._credentials = _credentials
