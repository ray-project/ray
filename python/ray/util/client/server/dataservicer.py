--- conflicted
+++ resolved
@@ -1,685 +1,341 @@
-<<<<<<< HEAD
-from collections import defaultdict
-import ray
-import logging
-import grpc
-from queue import Queue
-import sys
-
-from typing import Any, Dict, Iterator, TYPE_CHECKING, Union
-from threading import Event, Lock, Thread
-import time
-
-import ray.core.generated.ray_client_pb2 as ray_client_pb2
-import ray.core.generated.ray_client_pb2_grpc as ray_client_pb2_grpc
-from ray.util.client.common import (
-    CLIENT_SERVER_MAX_THREADS,
-    _propagate_error_in_context,
-    OrderedResponseCache,
-)
-from ray.util.client import CURRENT_PROTOCOL_VERSION
-from ray.util.debug import log_once
-from ray._private.client_mode_hook import disable_client_hook
-
-if TYPE_CHECKING:
-    from ray.util.client.server.server import RayletServicer
-
-logger = logging.getLogger(__name__)
-
-QUEUE_JOIN_SECONDS = 10
-
-
-def _get_reconnecting_from_context(context: Any) -> bool:
-    """
-    Get `reconnecting` from gRPC metadata, or False if missing.
-    """
-    metadata = {k: v for k, v in context.invocation_metadata()}
-    val = metadata.get("reconnecting")
-    if val is None or val not in ("True", "False"):
-        logger.error(
-            f'Client connecting with invalid value for "reconnecting": {val}, '
-            "This may be because you have a mismatched client and server "
-            "version."
-        )
-        return False
-    return val == "True"
-
-
-def _should_cache(req: ray_client_pb2.DataRequest) -> bool:
-    """
-    Returns True if the response should to the given request should be cached,
-    false otherwise. At the moment the only requests we do not cache are:
-        - asynchronous gets: These arrive out of order. Skipping caching here
-            is fine, since repeating an async get is idempotent
-        - acks: Repeating acks is idempotent
-        - clean up requests: Also idempotent, and client has likely already
-             wrapped up the data connection by this point.
-    """
-    req_type = req.WhichOneof("type")
-    if req_type == "get" and req.get.asynchronous:
-        return False
-    return req_type not in ("acknowledge", "connection_cleanup")
-
-
-def fill_queue(
-    grpc_input_generator: Iterator[ray_client_pb2.DataRequest],
-    output_queue: "Queue[Union[ray_client_pb2.DataRequest, ray_client_pb2.DataResponse]]",
-) -> None:
-    """
-    Pushes incoming requests to a shared output_queue.
-    """
-    try:
-        for req in grpc_input_generator:
-            output_queue.put(req)
-    except grpc.RpcError as e:
-        logger.debug(
-            "closing dataservicer reader thread "
-            f"grpc error reading request_iterator: {e}"
-        )
-    finally:
-        # Set the sentinel value for the output_queue
-        output_queue.put(None)
-
-
-class DataServicer(ray_client_pb2_grpc.RayletDataStreamerServicer):
-    def __init__(self, basic_service: "RayletServicer"):
-        self.basic_service = basic_service
-        self.clients_lock = Lock()
-        self.num_clients = 0  # guarded by self.clients_lock
-        # dictionary mapping client_id's to the last time they connected
-        self.client_last_seen: Dict[str, float] = {}
-        # dictionary mapping client_id's to their reconnect grace periods
-        self.reconnect_grace_periods: Dict[str, float] = {}
-        # dictionary mapping client_id's to their response cache
-        self.response_caches: Dict[str, OrderedResponseCache] = defaultdict(
-            OrderedResponseCache
-        )
-        # stopped event, useful for signals that the server is shut down
-        self.stopped = Event()
-
-    def Datapath(self, request_iterator, context):
-        start_time = time.time()
-        # set to True if client shuts down gracefully
-        cleanup_requested = False
-        metadata = {k: v for k, v in context.invocation_metadata()}
-        client_id = metadata.get("client_id")
-        if client_id is None:
-            logger.error("Client connecting with no client_id")
-            return
-        logger.debug(f"New data connection from client {client_id}: ")
-        accepted_connection = self._init(client_id, context, start_time)
-        response_cache = self.response_caches[client_id]
-        # Set to False if client requests a reconnect grace period of 0
-        reconnect_enabled = True
-        if not accepted_connection:
-            return
-        try:
-            request_queue = Queue()
-            queue_filler_thread = Thread(
-                target=fill_queue, daemon=True, args=(request_iterator, request_queue)
-            )
-            queue_filler_thread.start()
-            """For non `async get` requests, this loop yields immediately
-            For `async get` requests, this loop:
-                 1) does not yield, it just continues
-                 2) When the result is ready, it yields
-            """
-            for req in iter(request_queue.get, None):
-                if isinstance(req, ray_client_pb2.DataResponse):
-                    # Early shortcut if this is the result of an async get.
-                    yield req
-                    continue
-
-                assert isinstance(req, ray_client_pb2.DataRequest)
-                if _should_cache(req) and reconnect_enabled:
-                    cached_resp = response_cache.check_cache(req.req_id)
-                    if isinstance(cached_resp, Exception):
-                        # Cache state is invalid, raise exception
-                        raise cached_resp
-                    if cached_resp is not None:
-                        yield cached_resp
-                        continue
-
-                resp = None
-                req_type = req.WhichOneof("type")
-                if req_type == "init":
-                    resp_init = self.basic_service.Init(req.init)
-                    resp = ray_client_pb2.DataResponse(
-                        init=resp_init,
-                    )
-                    with self.clients_lock:
-                        self.reconnect_grace_periods[
-                            client_id
-                        ] = req.init.reconnect_grace_period
-                        if req.init.reconnect_grace_period == 0:
-                            reconnect_enabled = False
-
-                elif req_type == "get":
-                    if req.get.asynchronous:
-                        get_resp = self.basic_service._async_get_object(
-                            req.get, client_id, req.req_id, request_queue
-                        )
-                        if get_resp is None:
-                            # Skip sending a response for this request and
-                            # continue to the next requst. The response for
-                            # this request will be sent when the object is
-                            # ready.
-                            continue
-                    else:
-                        get_resp = self.basic_service._get_object(req.get, client_id)
-                    resp = ray_client_pb2.DataResponse(get=get_resp)
-                elif req_type == "put":
-                    put_resp = self.basic_service._put_object(req.put, client_id)
-                    resp = ray_client_pb2.DataResponse(put=put_resp)
-                elif req_type == "release":
-                    released = []
-                    for rel_id in req.release.ids:
-                        rel = self.basic_service.release(client_id, rel_id)
-                        released.append(rel)
-                    resp = ray_client_pb2.DataResponse(
-                        release=ray_client_pb2.ReleaseResponse(ok=released)
-                    )
-                elif req_type == "connection_info":
-                    resp = ray_client_pb2.DataResponse(
-                        connection_info=self._build_connection_response()
-                    )
-                elif req_type == "prep_runtime_env":
-                    with self.clients_lock:
-                        resp_prep = self.basic_service.PrepRuntimeEnv(
-                            req.prep_runtime_env
-                        )
-                        resp = ray_client_pb2.DataResponse(prep_runtime_env=resp_prep)
-                elif req_type == "connection_cleanup":
-                    cleanup_requested = True
-                    cleanup_resp = ray_client_pb2.ConnectionCleanupResponse()
-                    resp = ray_client_pb2.DataResponse(connection_cleanup=cleanup_resp)
-                elif req_type == "acknowledge":
-                    # Clean up acknowledged cache entries
-                    response_cache.cleanup(req.acknowledge.req_id)
-                    continue
-                elif req_type == "task":
-                    with self.clients_lock:
-                        resp_ticket = self.basic_service.Schedule(req.task, context)
-                        resp = ray_client_pb2.DataResponse(task_ticket=resp_ticket)
-                elif req_type == "terminate":
-                    with self.clients_lock:
-                        response = self.basic_service.Terminate(req.terminate, context)
-                        resp = ray_client_pb2.DataResponse(terminate=response)
-                elif req_type == "list_named_actors":
-                    with self.clients_lock:
-                        response = self.basic_service.ListNamedActors(
-                            req.list_named_actors
-                        )
-                        resp = ray_client_pb2.DataResponse(list_named_actors=response)
-                else:
-                    raise Exception(
-                        f"Unreachable code: Request type "
-                        f"{req_type} not handled in Datapath"
-                    )
-                resp.req_id = req.req_id
-                if _should_cache(req) and reconnect_enabled:
-                    response_cache.update_cache(req.req_id, resp)
-                yield resp
-        except Exception as e:
-            logger.exception("Error in data channel:")
-            recoverable = _propagate_error_in_context(e, context)
-            invalid_cache = response_cache.invalidate(e)
-            if not recoverable or invalid_cache:
-                context.set_code(grpc.StatusCode.FAILED_PRECONDITION)
-                # Connection isn't recoverable, skip cleanup
-                cleanup_requested = True
-        finally:
-            logger.debug(f"Stream is broken with client {client_id}")
-            queue_filler_thread.join(QUEUE_JOIN_SECONDS)
-            if queue_filler_thread.is_alive():
-                logger.error(
-                    "Queue filler thread failed to join before timeout: {}".format(
-                        QUEUE_JOIN_SECONDS
-                    )
-                )
-            cleanup_delay = self.reconnect_grace_periods.get(client_id)
-            if not cleanup_requested and cleanup_delay is not None:
-                logger.debug(
-                    "Cleanup wasn't requested, delaying cleanup by"
-                    f"{cleanup_delay} seconds."
-                )
-                # Delay cleanup, since client may attempt a reconnect
-                # Wait on the "stopped" event in case the grpc server is
-                # stopped and we can clean up earlier.
-                self.stopped.wait(timeout=cleanup_delay)
-            else:
-                logger.debug("Cleanup was requested, cleaning up immediately.")
-            with self.clients_lock:
-                if client_id not in self.client_last_seen:
-                    logger.debug("Connection already cleaned up.")
-                    # Some other connection has already cleaned up this
-                    # this client's session. This can happen if the client
-                    # reconnects and then gracefully shut's down immediately.
-                    return
-                last_seen = self.client_last_seen[client_id]
-                if last_seen > start_time:
-                    # The client successfully reconnected and updated
-                    # last seen some time during the grace period
-                    logger.debug("Client reconnected, skipping cleanup")
-                    return
-                # Either the client shut down gracefully, or the client
-                # failed to reconnect within the grace period. Clean up
-                # the connection.
-                self.basic_service.release_all(client_id)
-                del self.client_last_seen[client_id]
-                if client_id in self.reconnect_grace_periods:
-                    del self.reconnect_grace_periods[client_id]
-                if client_id in self.response_caches:
-                    del self.response_caches[client_id]
-                self.num_clients -= 1
-                logger.debug(
-                    f"Removed client {client_id}, " f"remaining={self.num_clients}"
-                )
-
-                # It's important to keep the Ray shutdown
-                # within this locked context or else Ray could hang.
-                # NOTE: it is strange to start ray in server.py but shut it
-                # down here. Consider consolidating ray lifetime management.
-                with disable_client_hook():
-                    if self.num_clients == 0:
-                        logger.debug("Shutting down ray.")
-                        ray.shutdown()
-
-    def _init(self, client_id: str, context: Any, start_time: float):
-        """
-        Checks if resources allow for another client.
-        Returns a boolean indicating if initialization was successful.
-        """
-        with self.clients_lock:
-            reconnecting = _get_reconnecting_from_context(context)
-            threshold = int(CLIENT_SERVER_MAX_THREADS / 2)
-            if self.num_clients >= threshold:
-                logger.warning(
-                    f"[Data Servicer]: Num clients {self.num_clients} "
-                    f"has reached the threshold {threshold}. "
-                    f"Rejecting client: {client_id}. "
-                )
-                if log_once("client_threshold"):
-                    logger.warning(
-                        "You can configure the client connection "
-                        "threshold by setting the "
-                        "RAY_CLIENT_SERVER_MAX_THREADS env var "
-                        f"(currently set to {CLIENT_SERVER_MAX_THREADS})."
-                    )
-                context.set_code(grpc.StatusCode.RESOURCE_EXHAUSTED)
-                return False
-            if reconnecting and client_id not in self.client_last_seen:
-                # Client took too long to reconnect, session has been
-                # cleaned up.
-                context.set_code(grpc.StatusCode.NOT_FOUND)
-                context.set_details(
-                    "Attempted to reconnect to a session that has already "
-                    "been cleaned up."
-                )
-                return False
-            if client_id in self.client_last_seen:
-                logger.debug(f"Client {client_id} has reconnected.")
-            else:
-                self.num_clients += 1
-                logger.debug(
-                    f"Accepted data connection from {client_id}. "
-                    f"Total clients: {self.num_clients}"
-                )
-            self.client_last_seen[client_id] = start_time
-            return True
-
-    def _build_connection_response(self):
-        with self.clients_lock:
-            cur_num_clients = self.num_clients
-        return ray_client_pb2.ConnectionInfoResponse(
-            num_clients=cur_num_clients,
-            python_version="{}.{}.{}".format(
-                sys.version_info[0], sys.version_info[1], sys.version_info[2]
-            ),
-            ray_version=ray.__version__,
-            ray_commit=ray.__commit__,
-            protocol_version=CURRENT_PROTOCOL_VERSION,
-        )
-=======
-from collections import defaultdict
-import ray
-import logging
-import grpc
-from queue import Queue
-import sys
-
-from typing import Any, Dict, Iterator, TYPE_CHECKING, Union
-from threading import Event, Lock, Thread
-import time
-
-import ray.core.generated.ray_client_pb2 as ray_client_pb2
-import ray.core.generated.ray_client_pb2_grpc as ray_client_pb2_grpc
-from ray.util.client.common import (
-    CLIENT_SERVER_MAX_THREADS,
-    _propagate_error_in_context,
-    OrderedResponseCache,
-)
-from ray.util.client import CURRENT_PROTOCOL_VERSION
-from ray.util.debug import log_once
-from ray._private.client_mode_hook import disable_client_hook
-
-if TYPE_CHECKING:
-    from ray.util.client.server.server import RayletServicer
-
-logger = logging.getLogger(__name__)
-
-QUEUE_JOIN_SECONDS = 10
-
-
-def _get_reconnecting_from_context(context: Any) -> bool:
-    """
-    Get `reconnecting` from gRPC metadata, or False if missing.
-    """
-    metadata = {k: v for k, v in context.invocation_metadata()}
-    val = metadata.get("reconnecting")
-    if val is None or val not in ("True", "False"):
-        logger.error(
-            f'Client connecting with invalid value for "reconnecting": {val}, '
-            "This may be because you have a mismatched client and server "
-            "version."
-        )
-        return False
-    return val == "True"
-
-
-def _should_cache(req: ray_client_pb2.DataRequest) -> bool:
-    """
-    Returns True if the response should to the given request should be cached,
-    false otherwise. At the moment the only requests we do not cache are:
-        - asynchronous gets: These arrive out of order. Skipping caching here
-            is fine, since repeating an async get is idempotent
-        - acks: Repeating acks is idempotent
-        - clean up requests: Also idempotent, and client has likely already
-             wrapped up the data connection by this point.
-    """
-    req_type = req.WhichOneof("type")
-    if req_type == "get" and req.get.asynchronous:
-        return False
-    return req_type not in ("acknowledge", "connection_cleanup")
-
-
-def fill_queue(
-    grpc_input_generator: Iterator[ray_client_pb2.DataRequest],
-    output_queue: "Queue[Union[ray_client_pb2.DataRequest, ray_client_pb2.DataResponse]]",  # noqa: E501
-) -> None:
-    """
-    Pushes incoming requests to a shared output_queue.
-    """
-    try:
-        for req in grpc_input_generator:
-            output_queue.put(req)
-    except grpc.RpcError as e:
-        logger.debug(
-            "closing dataservicer reader thread "
-            f"grpc error reading request_iterator: {e}"
-        )
-    finally:
-        # Set the sentinel value for the output_queue
-        output_queue.put(None)
-
-
-class DataServicer(ray_client_pb2_grpc.RayletDataStreamerServicer):
-    def __init__(self, basic_service: "RayletServicer"):
-        self.basic_service = basic_service
-        self.clients_lock = Lock()
-        self.num_clients = 0  # guarded by self.clients_lock
-        # dictionary mapping client_id's to the last time they connected
-        self.client_last_seen: Dict[str, float] = {}
-        # dictionary mapping client_id's to their reconnect grace periods
-        self.reconnect_grace_periods: Dict[str, float] = {}
-        # dictionary mapping client_id's to their response cache
-        self.response_caches: Dict[str, OrderedResponseCache] = defaultdict(
-            OrderedResponseCache
-        )
-        # stopped event, useful for signals that the server is shut down
-        self.stopped = Event()
-
-    def Datapath(self, request_iterator, context):
-        start_time = time.time()
-        # set to True if client shuts down gracefully
-        cleanup_requested = False
-        metadata = {k: v for k, v in context.invocation_metadata()}
-        client_id = metadata.get("client_id")
-        if client_id is None:
-            logger.error("Client connecting with no client_id")
-            return
-        logger.debug(f"New data connection from client {client_id}: ")
-        accepted_connection = self._init(client_id, context, start_time)
-        response_cache = self.response_caches[client_id]
-        # Set to False if client requests a reconnect grace period of 0
-        reconnect_enabled = True
-        if not accepted_connection:
-            return
-        try:
-            request_queue = Queue()
-            queue_filler_thread = Thread(
-                target=fill_queue, daemon=True, args=(request_iterator, request_queue)
-            )
-            queue_filler_thread.start()
-            """For non `async get` requests, this loop yields immediately
-            For `async get` requests, this loop:
-                 1) does not yield, it just continues
-                 2) When the result is ready, it yields
-            """
-            for req in iter(request_queue.get, None):
-                if isinstance(req, ray_client_pb2.DataResponse):
-                    # Early shortcut if this is the result of an async get.
-                    yield req
-                    continue
-
-                assert isinstance(req, ray_client_pb2.DataRequest)
-                if _should_cache(req) and reconnect_enabled:
-                    cached_resp = response_cache.check_cache(req.req_id)
-                    if isinstance(cached_resp, Exception):
-                        # Cache state is invalid, raise exception
-                        raise cached_resp
-                    if cached_resp is not None:
-                        yield cached_resp
-                        continue
-
-                resp = None
-                req_type = req.WhichOneof("type")
-                if req_type == "init":
-                    resp_init = self.basic_service.Init(req.init)
-                    resp = ray_client_pb2.DataResponse(
-                        init=resp_init,
-                    )
-                    with self.clients_lock:
-                        self.reconnect_grace_periods[
-                            client_id
-                        ] = req.init.reconnect_grace_period
-                        if req.init.reconnect_grace_period == 0:
-                            reconnect_enabled = False
-
-                elif req_type == "get":
-                    if req.get.asynchronous:
-                        get_resp = self.basic_service._async_get_object(
-                            req.get, client_id, req.req_id, request_queue
-                        )
-                        if get_resp is None:
-                            # Skip sending a response for this request and
-                            # continue to the next requst. The response for
-                            # this request will be sent when the object is
-                            # ready.
-                            continue
-                    else:
-                        get_resp = self.basic_service._get_object(req.get, client_id)
-                    resp = ray_client_pb2.DataResponse(get=get_resp)
-                elif req_type == "put":
-                    put_resp = self.basic_service._put_object(req.put, client_id)
-                    resp = ray_client_pb2.DataResponse(put=put_resp)
-                elif req_type == "release":
-                    released = []
-                    for rel_id in req.release.ids:
-                        rel = self.basic_service.release(client_id, rel_id)
-                        released.append(rel)
-                    resp = ray_client_pb2.DataResponse(
-                        release=ray_client_pb2.ReleaseResponse(ok=released)
-                    )
-                elif req_type == "connection_info":
-                    resp = ray_client_pb2.DataResponse(
-                        connection_info=self._build_connection_response()
-                    )
-                elif req_type == "prep_runtime_env":
-                    with self.clients_lock:
-                        resp_prep = self.basic_service.PrepRuntimeEnv(
-                            req.prep_runtime_env
-                        )
-                        resp = ray_client_pb2.DataResponse(prep_runtime_env=resp_prep)
-                elif req_type == "connection_cleanup":
-                    cleanup_requested = True
-                    cleanup_resp = ray_client_pb2.ConnectionCleanupResponse()
-                    resp = ray_client_pb2.DataResponse(connection_cleanup=cleanup_resp)
-                elif req_type == "acknowledge":
-                    # Clean up acknowledged cache entries
-                    response_cache.cleanup(req.acknowledge.req_id)
-                    continue
-                elif req_type == "task":
-                    with self.clients_lock:
-                        resp_ticket = self.basic_service.Schedule(req.task, context)
-                        resp = ray_client_pb2.DataResponse(task_ticket=resp_ticket)
-                elif req_type == "terminate":
-                    with self.clients_lock:
-                        response = self.basic_service.Terminate(req.terminate, context)
-                        resp = ray_client_pb2.DataResponse(terminate=response)
-                elif req_type == "list_named_actors":
-                    with self.clients_lock:
-                        response = self.basic_service.ListNamedActors(
-                            req.list_named_actors
-                        )
-                        resp = ray_client_pb2.DataResponse(list_named_actors=response)
-                else:
-                    raise Exception(
-                        f"Unreachable code: Request type "
-                        f"{req_type} not handled in Datapath"
-                    )
-                resp.req_id = req.req_id
-                if _should_cache(req) and reconnect_enabled:
-                    response_cache.update_cache(req.req_id, resp)
-                yield resp
-        except Exception as e:
-            logger.exception("Error in data channel:")
-            recoverable = _propagate_error_in_context(e, context)
-            invalid_cache = response_cache.invalidate(e)
-            if not recoverable or invalid_cache:
-                context.set_code(grpc.StatusCode.FAILED_PRECONDITION)
-                # Connection isn't recoverable, skip cleanup
-                cleanup_requested = True
-        finally:
-            logger.debug(f"Stream is broken with client {client_id}")
-            queue_filler_thread.join(QUEUE_JOIN_SECONDS)
-            if queue_filler_thread.is_alive():
-                logger.error(
-                    "Queue filler thread failed to join before timeout: {}".format(
-                        QUEUE_JOIN_SECONDS
-                    )
-                )
-            cleanup_delay = self.reconnect_grace_periods.get(client_id)
-            if not cleanup_requested and cleanup_delay is not None:
-                logger.debug(
-                    "Cleanup wasn't requested, delaying cleanup by"
-                    f"{cleanup_delay} seconds."
-                )
-                # Delay cleanup, since client may attempt a reconnect
-                # Wait on the "stopped" event in case the grpc server is
-                # stopped and we can clean up earlier.
-                self.stopped.wait(timeout=cleanup_delay)
-            else:
-                logger.debug("Cleanup was requested, cleaning up immediately.")
-            with self.clients_lock:
-                if client_id not in self.client_last_seen:
-                    logger.debug("Connection already cleaned up.")
-                    # Some other connection has already cleaned up this
-                    # this client's session. This can happen if the client
-                    # reconnects and then gracefully shut's down immediately.
-                    return
-                last_seen = self.client_last_seen[client_id]
-                if last_seen > start_time:
-                    # The client successfully reconnected and updated
-                    # last seen some time during the grace period
-                    logger.debug("Client reconnected, skipping cleanup")
-                    return
-                # Either the client shut down gracefully, or the client
-                # failed to reconnect within the grace period. Clean up
-                # the connection.
-                self.basic_service.release_all(client_id)
-                del self.client_last_seen[client_id]
-                if client_id in self.reconnect_grace_periods:
-                    del self.reconnect_grace_periods[client_id]
-                if client_id in self.response_caches:
-                    del self.response_caches[client_id]
-                self.num_clients -= 1
-                logger.debug(
-                    f"Removed client {client_id}, " f"remaining={self.num_clients}"
-                )
-
-                # It's important to keep the Ray shutdown
-                # within this locked context or else Ray could hang.
-                # NOTE: it is strange to start ray in server.py but shut it
-                # down here. Consider consolidating ray lifetime management.
-                with disable_client_hook():
-                    if self.num_clients == 0:
-                        logger.debug("Shutting down ray.")
-                        ray.shutdown()
-
-    def _init(self, client_id: str, context: Any, start_time: float):
-        """
-        Checks if resources allow for another client.
-        Returns a boolean indicating if initialization was successful.
-        """
-        with self.clients_lock:
-            reconnecting = _get_reconnecting_from_context(context)
-            threshold = int(CLIENT_SERVER_MAX_THREADS / 2)
-            if self.num_clients >= threshold:
-                logger.warning(
-                    f"[Data Servicer]: Num clients {self.num_clients} "
-                    f"has reached the threshold {threshold}. "
-                    f"Rejecting client: {client_id}. "
-                )
-                if log_once("client_threshold"):
-                    logger.warning(
-                        "You can configure the client connection "
-                        "threshold by setting the "
-                        "RAY_CLIENT_SERVER_MAX_THREADS env var "
-                        f"(currently set to {CLIENT_SERVER_MAX_THREADS})."
-                    )
-                context.set_code(grpc.StatusCode.RESOURCE_EXHAUSTED)
-                return False
-            if reconnecting and client_id not in self.client_last_seen:
-                # Client took too long to reconnect, session has been
-                # cleaned up.
-                context.set_code(grpc.StatusCode.NOT_FOUND)
-                context.set_details(
-                    "Attempted to reconnect to a session that has already "
-                    "been cleaned up."
-                )
-                return False
-            if client_id in self.client_last_seen:
-                logger.debug(f"Client {client_id} has reconnected.")
-            else:
-                self.num_clients += 1
-                logger.debug(
-                    f"Accepted data connection from {client_id}. "
-                    f"Total clients: {self.num_clients}"
-                )
-            self.client_last_seen[client_id] = start_time
-            return True
-
-    def _build_connection_response(self):
-        with self.clients_lock:
-            cur_num_clients = self.num_clients
-        return ray_client_pb2.ConnectionInfoResponse(
-            num_clients=cur_num_clients,
-            python_version="{}.{}.{}".format(
-                sys.version_info[0], sys.version_info[1], sys.version_info[2]
-            ),
-            ray_version=ray.__version__,
-            ray_commit=ray.__commit__,
-            protocol_version=CURRENT_PROTOCOL_VERSION,
-        )
->>>>>>> 19672688
+from collections import defaultdict
+import ray
+import logging
+import grpc
+from queue import Queue
+import sys
+
+from typing import Any, Dict, Iterator, TYPE_CHECKING, Union
+from threading import Event, Lock, Thread
+import time
+
+import ray.core.generated.ray_client_pb2 as ray_client_pb2
+import ray.core.generated.ray_client_pb2_grpc as ray_client_pb2_grpc
+from ray.util.client.common import (
+    CLIENT_SERVER_MAX_THREADS,
+    _propagate_error_in_context,
+    OrderedResponseCache,
+)
+from ray.util.client import CURRENT_PROTOCOL_VERSION
+from ray.util.debug import log_once
+from ray._private.client_mode_hook import disable_client_hook
+
+if TYPE_CHECKING:
+    from ray.util.client.server.server import RayletServicer
+
+logger = logging.getLogger(__name__)
+
+QUEUE_JOIN_SECONDS = 10
+
+
+def _get_reconnecting_from_context(context: Any) -> bool:
+    """
+    Get `reconnecting` from gRPC metadata, or False if missing.
+    """
+    metadata = {k: v for k, v in context.invocation_metadata()}
+    val = metadata.get("reconnecting")
+    if val is None or val not in ("True", "False"):
+        logger.error(
+            f'Client connecting with invalid value for "reconnecting": {val}, '
+            "This may be because you have a mismatched client and server "
+            "version."
+        )
+        return False
+    return val == "True"
+
+
+def _should_cache(req: ray_client_pb2.DataRequest) -> bool:
+    """
+    Returns True if the response should to the given request should be cached,
+    false otherwise. At the moment the only requests we do not cache are:
+        - asynchronous gets: These arrive out of order. Skipping caching here
+            is fine, since repeating an async get is idempotent
+        - acks: Repeating acks is idempotent
+        - clean up requests: Also idempotent, and client has likely already
+             wrapped up the data connection by this point.
+    """
+    req_type = req.WhichOneof("type")
+    if req_type == "get" and req.get.asynchronous:
+        return False
+    return req_type not in ("acknowledge", "connection_cleanup")
+
+
+def fill_queue(
+    grpc_input_generator: Iterator[ray_client_pb2.DataRequest],
+    output_queue: "Queue[Union[ray_client_pb2.DataRequest, ray_client_pb2.DataResponse]]",  # noqa: E501
+) -> None:
+    """
+    Pushes incoming requests to a shared output_queue.
+    """
+    try:
+        for req in grpc_input_generator:
+            output_queue.put(req)
+    except grpc.RpcError as e:
+        logger.debug(
+            "closing dataservicer reader thread "
+            f"grpc error reading request_iterator: {e}"
+        )
+    finally:
+        # Set the sentinel value for the output_queue
+        output_queue.put(None)
+
+
+class DataServicer(ray_client_pb2_grpc.RayletDataStreamerServicer):
+    def __init__(self, basic_service: "RayletServicer"):
+        self.basic_service = basic_service
+        self.clients_lock = Lock()
+        self.num_clients = 0  # guarded by self.clients_lock
+        # dictionary mapping client_id's to the last time they connected
+        self.client_last_seen: Dict[str, float] = {}
+        # dictionary mapping client_id's to their reconnect grace periods
+        self.reconnect_grace_periods: Dict[str, float] = {}
+        # dictionary mapping client_id's to their response cache
+        self.response_caches: Dict[str, OrderedResponseCache] = defaultdict(
+            OrderedResponseCache
+        )
+        # stopped event, useful for signals that the server is shut down
+        self.stopped = Event()
+
+    def Datapath(self, request_iterator, context):
+        start_time = time.time()
+        # set to True if client shuts down gracefully
+        cleanup_requested = False
+        metadata = {k: v for k, v in context.invocation_metadata()}
+        client_id = metadata.get("client_id")
+        if client_id is None:
+            logger.error("Client connecting with no client_id")
+            return
+        logger.debug(f"New data connection from client {client_id}: ")
+        accepted_connection = self._init(client_id, context, start_time)
+        response_cache = self.response_caches[client_id]
+        # Set to False if client requests a reconnect grace period of 0
+        reconnect_enabled = True
+        if not accepted_connection:
+            return
+        try:
+            request_queue = Queue()
+            queue_filler_thread = Thread(
+                target=fill_queue, daemon=True, args=(request_iterator, request_queue)
+            )
+            queue_filler_thread.start()
+            """For non `async get` requests, this loop yields immediately
+            For `async get` requests, this loop:
+                 1) does not yield, it just continues
+                 2) When the result is ready, it yields
+            """
+            for req in iter(request_queue.get, None):
+                if isinstance(req, ray_client_pb2.DataResponse):
+                    # Early shortcut if this is the result of an async get.
+                    yield req
+                    continue
+
+                assert isinstance(req, ray_client_pb2.DataRequest)
+                if _should_cache(req) and reconnect_enabled:
+                    cached_resp = response_cache.check_cache(req.req_id)
+                    if isinstance(cached_resp, Exception):
+                        # Cache state is invalid, raise exception
+                        raise cached_resp
+                    if cached_resp is not None:
+                        yield cached_resp
+                        continue
+
+                resp = None
+                req_type = req.WhichOneof("type")
+                if req_type == "init":
+                    resp_init = self.basic_service.Init(req.init)
+                    resp = ray_client_pb2.DataResponse(
+                        init=resp_init,
+                    )
+                    with self.clients_lock:
+                        self.reconnect_grace_periods[
+                            client_id
+                        ] = req.init.reconnect_grace_period
+                        if req.init.reconnect_grace_period == 0:
+                            reconnect_enabled = False
+
+                elif req_type == "get":
+                    if req.get.asynchronous:
+                        get_resp = self.basic_service._async_get_object(
+                            req.get, client_id, req.req_id, request_queue
+                        )
+                        if get_resp is None:
+                            # Skip sending a response for this request and
+                            # continue to the next requst. The response for
+                            # this request will be sent when the object is
+                            # ready.
+                            continue
+                    else:
+                        get_resp = self.basic_service._get_object(req.get, client_id)
+                    resp = ray_client_pb2.DataResponse(get=get_resp)
+                elif req_type == "put":
+                    put_resp = self.basic_service._put_object(req.put, client_id)
+                    resp = ray_client_pb2.DataResponse(put=put_resp)
+                elif req_type == "release":
+                    released = []
+                    for rel_id in req.release.ids:
+                        rel = self.basic_service.release(client_id, rel_id)
+                        released.append(rel)
+                    resp = ray_client_pb2.DataResponse(
+                        release=ray_client_pb2.ReleaseResponse(ok=released)
+                    )
+                elif req_type == "connection_info":
+                    resp = ray_client_pb2.DataResponse(
+                        connection_info=self._build_connection_response()
+                    )
+                elif req_type == "prep_runtime_env":
+                    with self.clients_lock:
+                        resp_prep = self.basic_service.PrepRuntimeEnv(
+                            req.prep_runtime_env
+                        )
+                        resp = ray_client_pb2.DataResponse(prep_runtime_env=resp_prep)
+                elif req_type == "connection_cleanup":
+                    cleanup_requested = True
+                    cleanup_resp = ray_client_pb2.ConnectionCleanupResponse()
+                    resp = ray_client_pb2.DataResponse(connection_cleanup=cleanup_resp)
+                elif req_type == "acknowledge":
+                    # Clean up acknowledged cache entries
+                    response_cache.cleanup(req.acknowledge.req_id)
+                    continue
+                elif req_type == "task":
+                    with self.clients_lock:
+                        resp_ticket = self.basic_service.Schedule(req.task, context)
+                        resp = ray_client_pb2.DataResponse(task_ticket=resp_ticket)
+                elif req_type == "terminate":
+                    with self.clients_lock:
+                        response = self.basic_service.Terminate(req.terminate, context)
+                        resp = ray_client_pb2.DataResponse(terminate=response)
+                elif req_type == "list_named_actors":
+                    with self.clients_lock:
+                        response = self.basic_service.ListNamedActors(
+                            req.list_named_actors
+                        )
+                        resp = ray_client_pb2.DataResponse(list_named_actors=response)
+                else:
+                    raise Exception(
+                        f"Unreachable code: Request type "
+                        f"{req_type} not handled in Datapath"
+                    )
+                resp.req_id = req.req_id
+                if _should_cache(req) and reconnect_enabled:
+                    response_cache.update_cache(req.req_id, resp)
+                yield resp
+        except Exception as e:
+            logger.exception("Error in data channel:")
+            recoverable = _propagate_error_in_context(e, context)
+            invalid_cache = response_cache.invalidate(e)
+            if not recoverable or invalid_cache:
+                context.set_code(grpc.StatusCode.FAILED_PRECONDITION)
+                # Connection isn't recoverable, skip cleanup
+                cleanup_requested = True
+        finally:
+            logger.debug(f"Stream is broken with client {client_id}")
+            queue_filler_thread.join(QUEUE_JOIN_SECONDS)
+            if queue_filler_thread.is_alive():
+                logger.error(
+                    "Queue filler thread failed to join before timeout: {}".format(
+                        QUEUE_JOIN_SECONDS
+                    )
+                )
+            cleanup_delay = self.reconnect_grace_periods.get(client_id)
+            if not cleanup_requested and cleanup_delay is not None:
+                logger.debug(
+                    "Cleanup wasn't requested, delaying cleanup by"
+                    f"{cleanup_delay} seconds."
+                )
+                # Delay cleanup, since client may attempt a reconnect
+                # Wait on the "stopped" event in case the grpc server is
+                # stopped and we can clean up earlier.
+                self.stopped.wait(timeout=cleanup_delay)
+            else:
+                logger.debug("Cleanup was requested, cleaning up immediately.")
+            with self.clients_lock:
+                if client_id not in self.client_last_seen:
+                    logger.debug("Connection already cleaned up.")
+                    # Some other connection has already cleaned up this
+                    # this client's session. This can happen if the client
+                    # reconnects and then gracefully shut's down immediately.
+                    return
+                last_seen = self.client_last_seen[client_id]
+                if last_seen > start_time:
+                    # The client successfully reconnected and updated
+                    # last seen some time during the grace period
+                    logger.debug("Client reconnected, skipping cleanup")
+                    return
+                # Either the client shut down gracefully, or the client
+                # failed to reconnect within the grace period. Clean up
+                # the connection.
+                self.basic_service.release_all(client_id)
+                del self.client_last_seen[client_id]
+                if client_id in self.reconnect_grace_periods:
+                    del self.reconnect_grace_periods[client_id]
+                if client_id in self.response_caches:
+                    del self.response_caches[client_id]
+                self.num_clients -= 1
+                logger.debug(
+                    f"Removed client {client_id}, " f"remaining={self.num_clients}"
+                )
+
+                # It's important to keep the Ray shutdown
+                # within this locked context or else Ray could hang.
+                # NOTE: it is strange to start ray in server.py but shut it
+                # down here. Consider consolidating ray lifetime management.
+                with disable_client_hook():
+                    if self.num_clients == 0:
+                        logger.debug("Shutting down ray.")
+                        ray.shutdown()
+
+    def _init(self, client_id: str, context: Any, start_time: float):
+        """
+        Checks if resources allow for another client.
+        Returns a boolean indicating if initialization was successful.
+        """
+        with self.clients_lock:
+            reconnecting = _get_reconnecting_from_context(context)
+            threshold = int(CLIENT_SERVER_MAX_THREADS / 2)
+            if self.num_clients >= threshold:
+                logger.warning(
+                    f"[Data Servicer]: Num clients {self.num_clients} "
+                    f"has reached the threshold {threshold}. "
+                    f"Rejecting client: {client_id}. "
+                )
+                if log_once("client_threshold"):
+                    logger.warning(
+                        "You can configure the client connection "
+                        "threshold by setting the "
+                        "RAY_CLIENT_SERVER_MAX_THREADS env var "
+                        f"(currently set to {CLIENT_SERVER_MAX_THREADS})."
+                    )
+                context.set_code(grpc.StatusCode.RESOURCE_EXHAUSTED)
+                return False
+            if reconnecting and client_id not in self.client_last_seen:
+                # Client took too long to reconnect, session has been
+                # cleaned up.
+                context.set_code(grpc.StatusCode.NOT_FOUND)
+                context.set_details(
+                    "Attempted to reconnect to a session that has already "
+                    "been cleaned up."
+                )
+                return False
+            if client_id in self.client_last_seen:
+                logger.debug(f"Client {client_id} has reconnected.")
+            else:
+                self.num_clients += 1
+                logger.debug(
+                    f"Accepted data connection from {client_id}. "
+                    f"Total clients: {self.num_clients}"
+                )
+            self.client_last_seen[client_id] = start_time
+            return True
+
+    def _build_connection_response(self):
+        with self.clients_lock:
+            cur_num_clients = self.num_clients
+        return ray_client_pb2.ConnectionInfoResponse(
+            num_clients=cur_num_clients,
+            python_version="{}.{}.{}".format(
+                sys.version_info[0], sys.version_info[1], sys.version_info[2]
+            ),
+            ray_version=ray.__version__,
+            ray_commit=ray.__commit__,
+            protocol_version=CURRENT_PROTOCOL_VERSION,
+        )