--- conflicted
+++ resolved
@@ -172,19 +172,12 @@
         """
         if self._node:
             return self._node
-<<<<<<< HEAD
         if use_gcs_for_bootstrap():
             ray_params = RayParams(gcs_address=self.address)
         else:
             ray_params = RayParams(redis_address=self.address)
             if self._redis_password:
                 ray_params.redis_password = self._redis_password
-=======
-
-        ray_params = RayParams(redis_address=self.address)
-        if self._redis_password:
-            ray_params.redis_password = self._redis_password
->>>>>>> aa35045b
 
         self._node = ray.node.Node(
             ray_params,
@@ -755,7 +748,6 @@
     # before calling ray.init within the RayletServicers.
     # NOTE(edoakes): redis_address and redis_password should only be None in
     # tests.
-<<<<<<< HEAD
     if use_gcs_for_bootstrap():
         if address is not None:
             gcs_cli = GcsClient(address=address)
@@ -765,12 +757,6 @@
             gcs_cli = GcsClient.connect_to_gcs_by_redis_address(
                 address, redis_password)
             ray.experimental.internal_kv._initialize_internal_kv(gcs_cli)
-=======
-    if address is not None and redis_password is not None:
-        gcs_cli = GcsClient.connect_to_gcs_by_redis_address(
-            address, redis_password)
-        ray.experimental.internal_kv._initialize_internal_kv(gcs_cli)
->>>>>>> aa35045b
 
     server = grpc.server(
         futures.ThreadPoolExecutor(max_workers=CLIENT_SERVER_MAX_THREADS),
