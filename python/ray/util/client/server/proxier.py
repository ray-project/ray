--- conflicted
+++ resolved
@@ -430,9 +430,6 @@
         return ray_client_pb2.KVGetResponse(value=value)
 
     def KVDel(self, request, context=None) -> ray_client_pb2.KVDelResponse:
-<<<<<<< HEAD
-        return self._call_inner_function(request, context, "KVDel")
-=======
         """Proxies internal_kv.delete.
 
         This is used by the working_dir code to upload to the GCS before
@@ -442,12 +439,11 @@
         Otherwise, we proxy the call to the downstream server as usual.
         """
         if self._has_channel_for_request(context):
-            return self._call_inner_function(request, context, "KVGet")
+            return self._call_inner_function(request, context, "KVDel")
 
         with disable_client_hook():
             ray.experimental.internal_kv._internal_kv_del(request.key)
         return ray_client_pb2.KVDelResponse()
->>>>>>> 12b3b1f7
 
     def KVList(self, request, context=None) -> ray_client_pb2.KVListResponse:
         """Proxies internal_kv.list.
