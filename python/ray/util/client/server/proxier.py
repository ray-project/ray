import atexit
from concurrent import futures
from dataclasses import dataclass
import grpc
import logging
from itertools import chain
import json
import socket
import sys
from threading import Event, Lock, Thread, RLock
import time
import traceback
from typing import Callable, Dict, List, Optional, Tuple

import ray
from ray.cloudpickle.compat import pickle
from ray.job_config import JobConfig
from ray._raylet import connect_to_gcs
import ray.core.generated.agent_manager_pb2 as agent_manager_pb2
import ray.core.generated.ray_client_pb2 as ray_client_pb2
import ray.core.generated.ray_client_pb2_grpc as ray_client_pb2_grpc
import ray.core.generated.runtime_env_agent_pb2 as runtime_env_agent_pb2
import ray.core.generated.runtime_env_agent_pb2_grpc as runtime_env_agent_pb2_grpc  # noqa: E501
from ray.util.client.common import (
    _get_client_id_from_context, ClientServerHandle, CLIENT_SERVER_MAX_THREADS,
    GRPC_OPTIONS, _propagate_error_in_context)
from ray.util.client.server.dataservicer import _get_reconnecting_from_context
from ray._private.client_mode_hook import disable_client_hook
from ray._private.parameter import RayParams
from ray._private.runtime_env.context import RuntimeEnvContext
from ray._private.services import ProcessInfo, start_ray_client_server
<<<<<<< HEAD
from ray._private.utils import detect_fate_sharing_support
from ray._private.tls_utils import add_port_to_grpc_server
=======
from ray._private.utils import (detect_fate_sharing_support,
                                check_dashboard_dependencies_installed)
>>>>>>> 4645893a

# Import psutil after ray so the packaged version is used.
import psutil

logger = logging.getLogger(__name__)

CHECK_PROCESS_INTERVAL_S = 30

MIN_SPECIFIC_SERVER_PORT = 23000
MAX_SPECIFIC_SERVER_PORT = 24000

CHECK_CHANNEL_TIMEOUT_S = 30

LOGSTREAM_RETRIES = 5
LOGSTREAM_RETRY_INTERVAL_SEC = 2


@dataclass
class SpecificServer:
    port: int
    process_handle_future: futures.Future
    channel: "grpc._channel.Channel"

    def is_ready(self) -> bool:
        """Check if the server is ready or not (doesn't block)."""
        return self.process_handle_future.done()

    def wait_ready(self, timeout: Optional[float] = None) -> None:
        """
        Wait for the server to actually start up.
        """
        res = self.process_handle_future.result(timeout=timeout)
        if res is None:
            # This is only set to none when server creation specifically fails.
            raise RuntimeError("Server startup failed.")

    def poll(self) -> Optional[int]:
        """Check if the process has exited."""
        try:
            proc = self.process_handle_future.result(timeout=0.1)
            if proc is not None:
                return proc.process.poll()
        except futures.TimeoutError:
            return

    def kill(self) -> None:
        """Try to send a KILL signal to the process."""
        try:
            proc = self.process_handle_future.result(timeout=0.1)
            if proc is not None:
                proc.process.kill()
        except futures.TimeoutError:
            # Server has not been started yet.
            pass

    def set_result(self, proc: Optional[ProcessInfo]) -> None:
        """Set the result of the internal future if it is currently unset."""
        if not self.is_ready():
            self.process_handle_future.set_result(proc)


def _match_running_client_server(command: List[str]) -> bool:
    """
    Detects if the main process in the given command is the RayClient Server.
    This works by ensuring that the the first three arguments are similar to:
        <python> -m ray.util.client.server
    """
    flattened = " ".join(command)
    rejoined = flattened.split()
    if len(rejoined) < 3:
        return False
    return rejoined[1:3] == ["-m", "ray.util.client.server"]


class ProxyManager():
    def __init__(self,
                 redis_address: Optional[str],
                 *,
                 session_dir: Optional[str] = None,
                 redis_password: Optional[str] = None,
                 runtime_env_agent_port: int = 0):
        self.servers: Dict[str, SpecificServer] = dict()
        self.server_lock = RLock()
        self._redis_address = redis_address
        self._redis_password = redis_password
        self._free_ports: List[int] = list(
            range(MIN_SPECIFIC_SERVER_PORT, MAX_SPECIFIC_SERVER_PORT))

        self._runtime_env_channel = ray._private.utils.init_grpc_channel(
            f"localhost:{runtime_env_agent_port}")
        self._runtime_env_stub = runtime_env_agent_pb2_grpc.RuntimeEnvServiceStub(  # noqa: E501
            self._runtime_env_channel)

        self._check_thread = Thread(target=self._check_processes, daemon=True)
        self._check_thread.start()

        self.fate_share = bool(detect_fate_sharing_support())
        self._node: Optional[ray.node.Node] = None
        atexit.register(self._cleanup)

    def _get_unused_port(self) -> int:
        """
        Search for a port in _free_ports that is unused.
        """
        with self.server_lock:
            num_ports = len(self._free_ports)
            for _ in range(num_ports):
                port = self._free_ports.pop(0)
                s = socket.socket(socket.AF_INET, socket.SOCK_STREAM)
                try:
                    s.bind(("", port))
                except OSError:
                    self._free_ports.append(port)
                    continue
                finally:
                    s.close()
                return port
        raise RuntimeError("Unable to succeed in selecting a random port.")

    @property
    def redis_address(self) -> str:
        """
        Returns the provided Ray Redis address, or creates a new cluster.
        """
        if self._redis_address:
            return self._redis_address
        # Start a new, locally scoped cluster.
        connection_tuple = ray.init()
        self._redis_address = connection_tuple["redis_address"]
        self._session_dir = connection_tuple["session_dir"]
        return self._redis_address

    @property
    def node(self) -> ray.node.Node:
        """Gets a 'ray.Node' object for this node (the head node).
        If it does not already exist, one is created using the redis_address.
        """
        if self._node:
            return self._node

        ray_params = RayParams(redis_address=self.redis_address)
        if self._redis_password:
            ray_params.redis_password = self._redis_password

        self._node = ray.node.Node(
            ray_params,
            head=False,
            shutdown_at_exit=False,
            spawn_reaper=False,
            connect_only=True)

        return self._node

    def create_specific_server(self, client_id: str) -> SpecificServer:
        """
        Create, but not start a SpecificServer for a given client. This
        method must be called once per client.
        """
        with self.server_lock:
            assert self.servers.get(client_id) is None, (
                f"Server already created for Client: {client_id}")
            port = self._get_unused_port()
            server = SpecificServer(
                port=port,
                process_handle_future=futures.Future(),
                channel=ray._private.utils.init_grpc_channel(
                    f"localhost:{port}", options=GRPC_OPTIONS))
            self.servers[client_id] = server
            return server

    def _create_runtime_env(self, serialized_runtime_env: str,
                            specific_server: SpecificServer):
        """Creates the runtime_env by sending an RPC to the agent.

            Includes retry logic to handle the case when the agent is
            temporarily unreachable (e.g., hasn't been started up yet).
        """
        if not check_dashboard_dependencies_installed():
            raise RuntimeError("Not all required Ray dependencies for the "
                               "runtime_env feature were found on the "
                               "cluster. To install the required "
                               "dependencies, please run `pip install "
                               "'ray[default]'` on all cluster nodes.")
        create_env_request = runtime_env_agent_pb2.CreateRuntimeEnvRequest(
            serialized_runtime_env=serialized_runtime_env,
            job_id=f"ray_client_server_{specific_server.port}".encode("utf-8"))

        retries = 0
        max_retries = 5
        wait_time_s = 0.5
        while retries <= max_retries:
            try:
                r = self._runtime_env_stub.CreateRuntimeEnv(create_env_request)
                if (r.status ==
                        agent_manager_pb2.AgentRpcStatus.AGENT_RPC_STATUS_OK):
                    return r.serialized_runtime_env_context
                elif (r.status == agent_manager_pb2.AgentRpcStatus.
                      AGENT_RPC_STATUS_FAILED):
                    raise RuntimeError(
                        "Failed to create runtime_env for Ray client "
                        f"server: {r.error_message}")
                else:
                    assert False, f"Unknown status: {r.status}."
            except grpc.RpcError as e:
                # Whitelist of errors we consider transient.
                # NOTE(edoakes): we can get UNIMPLEMENTED while the server
                # starts up because the agent runs multiple gRPC services
                # on the same port.
                if e.code() not in [
                        grpc.StatusCode.UNAVAILABLE,
                        grpc.StatusCode.UNIMPLEMENTED
                ]:
                    raise e

                logger.warning(f"CreateRuntimeEnv request failed: {e}. "
                               f"Retrying after {wait_time_s}s. "
                               f"{max_retries-retries} retries remaining.")

            # Exponential backoff.
            time.sleep(wait_time_s)
            retries += 1
            wait_time_s *= 2

        raise TimeoutError(
            f"CreateRuntimeEnv request failed after {max_retries} attempts.")

    def start_specific_server(self, client_id: str,
                              job_config: JobConfig) -> bool:
        """
        Start up a RayClient Server for an incoming client to
        communicate with. Returns whether creation was successful.
        """
        specific_server = self._get_server_for_client(client_id)
        assert specific_server, f"Server has not been created for: {client_id}"

        output, error = self.node.get_log_file_handles(
            f"ray_client_server_{specific_server.port}", unique=True)

        serialized_runtime_env = job_config.get_serialized_runtime_env()
        if not serialized_runtime_env or serialized_runtime_env == "{}":
            # TODO(edoakes): can we just remove this case and always send it
            # to the agent?
            serialized_runtime_env_context = RuntimeEnvContext().serialize()
        else:
            serialized_runtime_env_context = self._create_runtime_env(
                serialized_runtime_env=serialized_runtime_env,
                specific_server=specific_server,
            )

        proc = start_ray_client_server(
            self.redis_address,
            specific_server.port,
            stdout_file=output,
            stderr_file=error,
            fate_share=self.fate_share,
            server_type="specific-server",
            serialized_runtime_env_context=serialized_runtime_env_context,
            redis_password=self._redis_password)

        # Wait for the process being run transitions from the shim process
        # to the actual RayClient Server.
        pid = proc.process.pid
        if sys.platform != "win32":
            psutil_proc = psutil.Process(pid)
        else:
            psutil_proc = None
        # Don't use `psutil` on Win32
        while psutil_proc is not None:
            if proc.process.poll() is not None:
                logger.error(
                    f"SpecificServer startup failed for client: {client_id}")
                break
            cmd = psutil_proc.cmdline()
            if _match_running_client_server(cmd):
                break
            logger.debug(
                "Waiting for Process to reach the actual client server.")
            time.sleep(0.5)
        specific_server.set_result(proc)
        logger.info(f"SpecificServer started on port: {specific_server.port} "
                    f"with PID: {pid} for client: {client_id}")
        return proc.process.poll() is None

    def _get_server_for_client(self,
                               client_id: str) -> Optional[SpecificServer]:
        with self.server_lock:
            client = self.servers.get(client_id)
            if client is None:
                logger.error(f"Unable to find channel for client: {client_id}")
            return client

    def has_channel(self, client_id: str) -> bool:
        server = self._get_server_for_client(client_id)
        if server is None:
            return False

        return server.is_ready()

    def get_channel(
            self,
            client_id: str,
    ) -> Optional["grpc._channel.Channel"]:
        """
        Find the gRPC Channel for the given client_id. This will block until
        the server process has started.
        """
        server = self._get_server_for_client(client_id)
        if server is None:
            return None
        # Wait for the SpecificServer to become ready.
        server.wait_ready()
        try:
            grpc.channel_ready_future(
                server.channel).result(timeout=CHECK_CHANNEL_TIMEOUT_S)
            return server.channel
        except grpc.FutureTimeoutError:
            logger.exception(f"Timeout waiting for channel for {client_id}")
            return None

    def _check_processes(self):
        """
        Keeps the internal servers dictionary up-to-date with running servers.
        """
        while True:
            with self.server_lock:
                for client_id, specific_server in list(self.servers.items()):
                    if specific_server.poll() is not None:
                        logger.info(
                            f"Specific server {client_id} is no longer running"
                            f", freeing its port {specific_server.port}")
                        del self.servers[client_id]
                        # Port is available to use again.
                        self._free_ports.append(specific_server.port)

            time.sleep(CHECK_PROCESS_INTERVAL_S)

    def _cleanup(self) -> None:
        """
        Forcibly kill all spawned RayClient Servers. This ensures cleanup
        for platforms where fate sharing is not supported.
        """
        for server in self.servers.values():
            server.kill()


class RayletServicerProxy(ray_client_pb2_grpc.RayletDriverServicer):
    def __init__(self, ray_connect_handler: Callable,
                 proxy_manager: ProxyManager):
        self.proxy_manager = proxy_manager
        self.ray_connect_handler = ray_connect_handler

    def _call_inner_function(
            self, request, context,
            method: str) -> Optional[ray_client_pb2_grpc.RayletDriverStub]:
        client_id = _get_client_id_from_context(context)
        chan = self.proxy_manager.get_channel(client_id)
        if not chan:
            logger.error(f"Channel for Client: {client_id} not found!")
            context.set_code(grpc.StatusCode.NOT_FOUND)
            return None

        stub = ray_client_pb2_grpc.RayletDriverStub(chan)
        try:
            metadata = [("client_id", client_id)]
            if context:
                metadata = context.invocation_metadata()
            return getattr(stub, method)(request, metadata=metadata)
        except Exception as e:
            # Error while proxying -- propagate the error's context to user
            logger.exception(f"Proxying call to {method} failed!")
            _propagate_error_in_context(e, context)

    def _has_channel_for_request(self, context):
        client_id = _get_client_id_from_context(context)
        return self.proxy_manager.has_channel(client_id)

    def Init(self, request, context=None) -> ray_client_pb2.InitResponse:
        return self._call_inner_function(request, context, "Init")

    def KVPut(self, request, context=None) -> ray_client_pb2.KVPutResponse:
        """Proxies internal_kv.put.

        This is used by the working_dir code to upload to the GCS before
        ray.init is called. In that case (if we don't have a server yet)
        we directly make the internal KV call from the proxier.

        Otherwise, we proxy the call to the downstream server as usual.
        """
        if self._has_channel_for_request(context):
            return self._call_inner_function(request, context, "KVPut")

        with disable_client_hook():
            already_exists = ray.experimental.internal_kv._internal_kv_put(
                request.key, request.value, overwrite=request.overwrite)
        return ray_client_pb2.KVPutResponse(already_exists=already_exists)

    def KVGet(self, request, context=None) -> ray_client_pb2.KVGetResponse:
        """Proxies internal_kv.get.

        This is used by the working_dir code to upload to the GCS before
        ray.init is called. In that case (if we don't have a server yet)
        we directly make the internal KV call from the proxier.

        Otherwise, we proxy the call to the downstream server as usual.
        """
        if self._has_channel_for_request(context):
            return self._call_inner_function(request, context, "KVGet")

        with disable_client_hook():
            value = ray.experimental.internal_kv._internal_kv_get(request.key)
        return ray_client_pb2.KVGetResponse(value=value)

    def KVDel(self, request, context=None) -> ray_client_pb2.KVDelResponse:
        """Proxies internal_kv.delete.

        This is used by the working_dir code to upload to the GCS before
        ray.init is called. In that case (if we don't have a server yet)
        we directly make the internal KV call from the proxier.

        Otherwise, we proxy the call to the downstream server as usual.
        """
        if self._has_channel_for_request(context):
            return self._call_inner_function(request, context, "KVGet")

        with disable_client_hook():
            ray.experimental.internal_kv._internal_kv_del(request.key)
        return ray_client_pb2.KVDelResponse()

    def KVList(self, request, context=None) -> ray_client_pb2.KVListResponse:
        """Proxies internal_kv.list.

        This is used by the working_dir code to upload to the GCS before
        ray.init is called. In that case (if we don't have a server yet)
        we directly make the internal KV call from the proxier.

        Otherwise, we proxy the call to the downstream server as usual.
        """
        if self._has_channel_for_request(context):
            return self._call_inner_function(request, context, "KVList")

        with disable_client_hook():
            keys = ray.experimental.internal_kv._internal_kv_list(
                request.prefix)
        return ray_client_pb2.KVListResponse(keys=keys)

    def KVExists(self, request,
                 context=None) -> ray_client_pb2.KVExistsResponse:
        """Proxies internal_kv.exists.

        This is used by the working_dir code to upload to the GCS before
        ray.init is called. In that case (if we don't have a server yet)
        we directly make the internal KV call from the proxier.

        Otherwise, we proxy the call to the downstream server as usual.
        """
        if self._has_channel_for_request(context):
            return self._call_inner_function(request, context, "KVExists")

        with disable_client_hook():
            exists = ray.experimental.internal_kv._internal_kv_exists(
                request.key)
        return ray_client_pb2.KVExistsResponse(exists=exists)

    def ListNamedActors(self, request, context=None
                        ) -> ray_client_pb2.ClientListNamedActorsResponse:
        return self._call_inner_function(request, context, "ListNamedActors")

    def ClusterInfo(self, request,
                    context=None) -> ray_client_pb2.ClusterInfoResponse:

        # NOTE: We need to respond to the PING request here to allow the client
        # to continue with connecting.
        if request.type == ray_client_pb2.ClusterInfoType.PING:
            resp = ray_client_pb2.ClusterInfoResponse(json=json.dumps({}))
            return resp
        return self._call_inner_function(request, context, "ClusterInfo")

    def Terminate(self, req, context=None):
        return self._call_inner_function(req, context, "Terminate")

    def GetObject(self, request, context=None):
        return self._call_inner_function(request, context, "GetObject")

    def PutObject(self, request: ray_client_pb2.PutRequest,
                  context=None) -> ray_client_pb2.PutResponse:
        return self._call_inner_function(request, context, "PutObject")

    def WaitObject(self, request, context=None) -> ray_client_pb2.WaitResponse:
        return self._call_inner_function(request, context, "WaitObject")

    def Schedule(self, task, context=None) -> ray_client_pb2.ClientTaskTicket:
        return self._call_inner_function(task, context, "Schedule")


def ray_client_server_env_prep(job_config: JobConfig) -> JobConfig:
    return job_config


def prepare_runtime_init_req(init_request: ray_client_pb2.DataRequest
                             ) -> Tuple[ray_client_pb2.DataRequest, JobConfig]:
    """
    Extract JobConfig and possibly mutate InitRequest before it is passed to
    the specific RayClient Server.
    """
    init_type = init_request.WhichOneof("type")
    assert init_type == "init", ("Received initial message of type "
                                 f"{init_type}, not 'init'.")
    req = init_request.init
    job_config = JobConfig()
    if req.job_config:
        job_config = pickle.loads(req.job_config)
    new_job_config = ray_client_server_env_prep(job_config)
    modified_init_req = ray_client_pb2.InitRequest(
        job_config=pickle.dumps(new_job_config),
        ray_init_kwargs=init_request.init.ray_init_kwargs,
        reconnect_grace_period=init_request.init.reconnect_grace_period)

    init_request.init.CopyFrom(modified_init_req)
    return (init_request, new_job_config)


class DataServicerProxy(ray_client_pb2_grpc.RayletDataStreamerServicer):
    def __init__(self, proxy_manager: ProxyManager):
        self.num_clients = 0
        # dictionary mapping client_id's to the last time they connected
        self.clients_last_seen: Dict[str, float] = {}
        self.reconnect_grace_periods: Dict[str, float] = {}
        self.clients_lock = Lock()
        self.proxy_manager = proxy_manager
        self.stopped = Event()

    def modify_connection_info_resp(self,
                                    init_resp: ray_client_pb2.DataResponse
                                    ) -> ray_client_pb2.DataResponse:
        """
        Modify the `num_clients` returned the ConnectionInfoResponse because
        individual SpecificServers only have **one** client.
        """
        init_type = init_resp.WhichOneof("type")
        if init_type != "connection_info":
            return init_resp
        modified_resp = ray_client_pb2.DataResponse()
        modified_resp.CopyFrom(init_resp)
        with self.clients_lock:
            modified_resp.connection_info.num_clients = self.num_clients
        return modified_resp

    def Datapath(self, request_iterator, context):
        cleanup_requested = False
        start_time = time.time()
        client_id = _get_client_id_from_context(context)
        if client_id == "":
            return
        reconnecting = _get_reconnecting_from_context(context)

        if reconnecting:
            with self.clients_lock:
                if client_id not in self.clients_last_seen:
                    # Client took too long to reconnect, session has already
                    # been cleaned up
                    context.set_code(grpc.StatusCode.NOT_FOUND)
                    context.set_details(
                        "Attempted to reconnect a session that has already "
                        "been cleaned up")
                    return
                self.clients_last_seen[client_id] = start_time
            server = self.proxy_manager._get_server_for_client(client_id)
            channel = self.proxy_manager.get_channel(client_id)
            # iterator doesn't need modification on reconnect
            new_iter = request_iterator
        else:
            # Create Placeholder *before* reading the first request.
            server = self.proxy_manager.create_specific_server(client_id)
            with self.clients_lock:
                self.clients_last_seen[client_id] = start_time
                self.num_clients += 1

        try:
            if not reconnecting:
                logger.info(f"New data connection from client {client_id}: ")
                init_req = next(request_iterator)
                with self.clients_lock:
                    self.reconnect_grace_periods[client_id] = \
                        init_req.init.reconnect_grace_period
                try:
                    modified_init_req, job_config = prepare_runtime_init_req(
                        init_req)
                    if not self.proxy_manager.start_specific_server(
                            client_id, job_config):
                        logger.error(
                            f"Server startup failed for client: {client_id}, "
                            f"using JobConfig: {job_config}!")
                        raise RuntimeError(
                            "Starting Ray client server failed. See "
                            f"ray_client_server_{server.port}.err for "
                            "detailed logs.")
                    channel = self.proxy_manager.get_channel(client_id)
                    if channel is None:
                        logger.error(f"Channel not found for {client_id}")
                        raise RuntimeError(
                            "Proxy failed to Connect to backend! Check "
                            "`ray_client_server.err` and "
                            f"`ray_client_server_{server.port}.err` on the "
                            "head node of the cluster for the relevant logs. "
                            "By default these are located at "
                            "/tmp/ray/session_latest/logs.")
                except Exception:
                    init_resp = ray_client_pb2.DataResponse(
                        init=ray_client_pb2.InitResponse(
                            ok=False, msg=traceback.format_exc()))
                    init_resp.req_id = init_req.req_id
                    yield init_resp
                    return None

                new_iter = chain([modified_init_req], request_iterator)

            stub = ray_client_pb2_grpc.RayletDataStreamerStub(channel)
            metadata = [("client_id", client_id), ("reconnecting",
                                                   str(reconnecting))]
            resp_stream = stub.Datapath(new_iter, metadata=metadata)
            for resp in resp_stream:
                resp_type = resp.WhichOneof("type")
                if resp_type == "connection_cleanup":
                    # Specific server is skipping cleanup, proxier should too
                    cleanup_requested = True
                yield self.modify_connection_info_resp(resp)
        except Exception as e:
            logger.exception("Proxying Datapath failed!")
            # Propogate error through context
            recoverable = _propagate_error_in_context(e, context)
            if not recoverable:
                # Client shouldn't attempt to recover, clean up connection
                cleanup_requested = True
        finally:
            cleanup_delay = self.reconnect_grace_periods.get(client_id)
            if not cleanup_requested and cleanup_delay is not None:
                # Delay cleanup, since client may attempt a reconnect
                # Wait on stopped event in case the server closes and we
                # can clean up earlier
                self.stopped.wait(timeout=cleanup_delay)
            with self.clients_lock:
                if client_id not in self.clients_last_seen:
                    logger.info(f"{client_id} not found. Skipping clean up.")
                    # Connection has already been cleaned up
                    return
                last_seen = self.clients_last_seen[client_id]
                logger.info(
                    f"{client_id} last started stream at {last_seen}. Current "
                    f"stream started at {start_time}.")
                if last_seen > start_time:
                    logger.info("Client reconnected. Skipping cleanup.")
                    # Client has reconnected, don't clean up
                    return
                logger.debug(f"Client detached: {client_id}")
                self.num_clients -= 1
                del self.clients_last_seen[client_id]
                if client_id in self.reconnect_grace_periods:
                    del self.reconnect_grace_periods[client_id]
                server.set_result(None)


class LogstreamServicerProxy(ray_client_pb2_grpc.RayletLogStreamerServicer):
    def __init__(self, proxy_manager: ProxyManager):
        super().__init__()
        self.proxy_manager = proxy_manager

    def Logstream(self, request_iterator, context):
        client_id = _get_client_id_from_context(context)
        if client_id == "":
            return
        logger.debug(f"New logstream connection from client {client_id}: ")

        channel = None
        # We need to retry a few times because the LogClient *may* connect
        # Before the DataClient has finished connecting.
        for i in range(LOGSTREAM_RETRIES):
            channel = self.proxy_manager.get_channel(client_id)

            if channel is not None:
                break
            logger.warning(
                f"Retrying Logstream connection. {i+1} attempts failed.")
            time.sleep(LOGSTREAM_RETRY_INTERVAL_SEC)

        if channel is None:
            context.set_code(grpc.StatusCode.NOT_FOUND)
            context.set_details(
                "Logstream proxy failed to connect. Channel for client "
                f"{client_id} not found.")
            return None

        stub = ray_client_pb2_grpc.RayletLogStreamerStub(channel)

        resp_stream = stub.Logstream(
            request_iterator, metadata=[("client_id", client_id)])
        try:
            for resp in resp_stream:
                yield resp
        except Exception:
            logger.exception("Proxying Logstream failed!")


def serve_proxier(connection_str: str,
                  redis_address: Optional[str],
                  *,
                  redis_password: Optional[str] = None,
                  session_dir: Optional[str] = None,
                  runtime_env_agent_port: int = 0):
    # Initialize internal KV to be used to upload and download working_dir
    # before calling ray.init within the RayletServicers.
    # NOTE(edoakes): redis_address and redis_password should only be None in
    # tests.
    if redis_address is not None and redis_password is not None:
        ip, port = redis_address.split(":")
        gcs_client = connect_to_gcs(ip, int(port), redis_password)
        ray.experimental.internal_kv._initialize_internal_kv(gcs_client)

    server = grpc.server(
        futures.ThreadPoolExecutor(max_workers=CLIENT_SERVER_MAX_THREADS),
        options=GRPC_OPTIONS)
    proxy_manager = ProxyManager(
        redis_address,
        session_dir=session_dir,
        redis_password=redis_password,
        runtime_env_agent_port=runtime_env_agent_port)
    task_servicer = RayletServicerProxy(None, proxy_manager)
    data_servicer = DataServicerProxy(proxy_manager)
    logs_servicer = LogstreamServicerProxy(proxy_manager)
    ray_client_pb2_grpc.add_RayletDriverServicer_to_server(
        task_servicer, server)
    ray_client_pb2_grpc.add_RayletDataStreamerServicer_to_server(
        data_servicer, server)
    ray_client_pb2_grpc.add_RayletLogStreamerServicer_to_server(
        logs_servicer, server)
    add_port_to_grpc_server(server, connection_str)
    server.start()
    return ClientServerHandle(
        task_servicer=task_servicer,
        data_servicer=data_servicer,
        logs_servicer=logs_servicer,
        grpc_server=server,
    )<|MERGE_RESOLUTION|>--- conflicted
+++ resolved
@@ -29,13 +29,9 @@
 from ray._private.parameter import RayParams
 from ray._private.runtime_env.context import RuntimeEnvContext
 from ray._private.services import ProcessInfo, start_ray_client_server
-<<<<<<< HEAD
-from ray._private.utils import detect_fate_sharing_support
 from ray._private.tls_utils import add_port_to_grpc_server
-=======
 from ray._private.utils import (detect_fate_sharing_support,
                                 check_dashboard_dependencies_installed)
->>>>>>> 4645893a
 
 # Import psutil after ray so the packaged version is used.
 import psutil
