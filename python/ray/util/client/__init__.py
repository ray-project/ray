from typing import List, Tuple, Dict, Any, Optional
from ray.job_config import JobConfig
from ray._private.client_mode_hook import (_explicitly_disable_client_mode,
                                           _explicitly_enable_client_mode)
import os
import sys
import logging
import json
import threading
logger = logging.getLogger(__name__)

# This version string is incremented to indicate breaking changes in the
# protocol that require upgrading the client version.
<<<<<<< HEAD
CURRENT_PROTOCOL_VERSION = "2021-09-02"
=======
CURRENT_PROTOCOL_VERSION = "2021-08-26"
>>>>>>> 60f84fa0


class _ClientContext:
    def __init__(self):
        from ray.util.client.api import ClientAPI
        self.api = ClientAPI()
        self.client_worker = None
        self._server = None
        self._connected_with_init = False
        self._inside_client_test = False

    def connect(self,
                conn_str: str,
                job_config: JobConfig = None,
                secure: bool = False,
                metadata: List[Tuple[str, str]] = None,
                connection_retries: int = 3,
                namespace: str = None,
                reconnect_grace_period=None,
                *,
                ignore_version: bool = False,
                ray_init_kwargs: Optional[Dict[str, Any]] = None
                ) -> Dict[str, Any]:
        """Connect the Ray Client to a server.

        Args:
            conn_str: Connection string, in the form "[host]:port"
            job_config: The job config of the server.
            secure: Whether to use a TLS secured gRPC channel
            metadata: gRPC metadata to send on connect
            connection_retries: number of connection attempts to make
            ignore_version: whether to ignore Python or Ray version mismatches.
                This should only be used for debugging purposes.

        Returns:
            Dictionary of connection info, e.g., {"num_clients": 1}.
        """
        # Delay imports until connect to avoid circular imports.
        from ray.util.client.worker import Worker
        if self.client_worker is not None:
            if self._connected_with_init:
                return
            raise Exception(
                "ray.connect() called, but ray client is already connected")
        if not self._inside_client_test:
            # If we're calling a client connect specifically and we're not
            # currently in client mode, ensure we are.
            _explicitly_enable_client_mode()
        if namespace is not None:
            job_config = job_config or JobConfig()
            job_config.set_ray_namespace(namespace)
        if job_config is not None:
            runtime_env = json.loads(job_config.get_serialized_runtime_env())
            if runtime_env.get("pip") or runtime_env.get("conda"):
                logger.warning("The 'pip' or 'conda' field was specified in "
                               "the runtime env, so it may take some time to "
                               "install the environment before Ray connects.")
        try:
            self.client_worker = Worker(
                conn_str,
                secure=secure,
                metadata=metadata,
                connection_retries=connection_retries,
                reconnect_grace_period=reconnect_grace_period)
            self.api.worker = self.client_worker
            self.client_worker._server_init(job_config, ray_init_kwargs)
            conn_info = self.client_worker.connection_info()
            self._check_versions(conn_info, ignore_version)
            self._register_serializers()
            return conn_info
        except Exception:
            self.disconnect()
            raise

    def _register_serializers(self):
        """Register the custom serializer addons at the client side.

        The server side should have already registered the serializers via
        regular worker's serialization_context mechanism.
        """
        import ray.serialization_addons
        from ray.util.serialization import StandaloneSerializationContext
        ctx = StandaloneSerializationContext()
        ray.serialization_addons.apply(ctx)

    def _check_versions(self, conn_info: Dict[str, Any],
                        ignore_version: bool) -> None:
        local_major_minor = f"{sys.version_info[0]}.{sys.version_info[1]}"
        if not conn_info["python_version"].startswith(local_major_minor):
            version_str = f"{local_major_minor}.{sys.version_info[2]}"
            msg = "Python minor versions differ between client and server:" + \
                  f" client is {version_str}," + \
                  f" server is {conn_info['python_version']}"
            if ignore_version or "RAY_IGNORE_VERSION_MISMATCH" in os.environ:
                logger.warning(msg)
            else:
                raise RuntimeError(msg)
        if CURRENT_PROTOCOL_VERSION != conn_info["protocol_version"]:
            msg = "Client Ray installation incompatible with server:" + \
                  f" client is {CURRENT_PROTOCOL_VERSION}," + \
                  f" server is {conn_info['protocol_version']}"
            if ignore_version or "RAY_IGNORE_VERSION_MISMATCH" in os.environ:
                logger.warning(msg)
            else:
                raise RuntimeError(msg)

    def disconnect(self):
        """Disconnect the Ray Client.
        """
        if self.client_worker is not None:
            self.client_worker.close()
        self.client_worker = None

    # remote can be called outside of a connection, which is why it
    # exists on the same API layer as connect() itself.
    def remote(self, *args, **kwargs):
        """remote is the hook stub passed on to replace `ray.remote`.

        This sets up remote functions or actors, as the decorator,
        but does not execute them.

        Args:
            args: opaque arguments
            kwargs: opaque keyword arguments
        """
        return self.api.remote(*args, **kwargs)

    def __getattr__(self, key: str):
        if self.is_connected():
            return getattr(self.api, key)
        elif key in ["is_initialized", "_internal_kv_initialized"]:
            # Client is not connected, thus Ray is not considered initialized.
            return lambda: False
        else:
            raise Exception("Ray Client is not connected. "
                            "Please connect by calling `ray.connect`.")

    def is_connected(self) -> bool:
        if self.client_worker is None:
            return False
        return self.client_worker.is_connected()

    def init(self, *args, **kwargs):
        if self._server is not None:
            raise Exception("Trying to start two instances of ray via client")
        import ray.util.client.server.server as ray_client_server
        server_handle, address_info = ray_client_server.init_and_serve(
            "localhost:50051", *args, **kwargs)
        self._server = server_handle.grpc_server
        self.connect("localhost:50051")
        self._connected_with_init = True
        return address_info

    def shutdown(self, _exiting_interpreter=False):
        self.disconnect()
        import ray.util.client.server.server as ray_client_server
        if self._server is None:
            return
        ray_client_server.shutdown_with_server(self._server,
                                               _exiting_interpreter)
        self._server = None


# All connected context will be put here
# This struct will be guarded by a lock for thread safety
_all_contexts = set()
_lock = threading.Lock()

# This is the default context which is used when allow_multiple is not True
_default_context = _ClientContext()


class RayAPIStub:
    """This class stands in as the replacement API for the `import ray` module.

    Much like the ray module, this mostly delegates the work to the
    _client_worker. As parts of the ray API are covered, they are piped through
    here or on the client worker API.
    """

    def __init__(self):
        self._cxt = threading.local()
        self._cxt.handler = _default_context
        self._inside_client_test = False

    def get_context(self):
        try:
            return self._cxt.__getattribute__("handler")
        except AttributeError:
            self._cxt.handler = _default_context
            return self._cxt.handler

    def set_context(self, cxt):
        old_cxt = self.get_context()
        if cxt is None:
            self._cxt.handler = _ClientContext()
        else:
            self._cxt.handler = cxt
        return old_cxt

    def is_default(self):
        return self.get_context() == _default_context

    def connect(self, *args, **kw_args):
        self.get_context()._inside_client_test = self._inside_client_test
        conn = self.get_context().connect(*args, **kw_args)
        global _lock, _all_contexts
        with _lock:
            _all_contexts.add(self._cxt.handler)
        return conn

    def disconnect(self, *args, **kw_args):
        global _lock, _all_contexts, _default_context
        with _lock:
            if _default_context == self.get_context():
                for cxt in _all_contexts:
                    cxt.disconnect(*args, **kw_args)
                _all_contexts = set()
            else:
                self.get_context().disconnect(*args, **kw_args)
            if self.get_context() in _all_contexts:
                _all_contexts.remove(self.get_context())
            if len(_all_contexts) == 0:
                _explicitly_disable_client_mode()

    def remote(self, *args, **kwargs):
        return self.get_context().remote(*args, **kwargs)

    def __getattr__(self, name):
        return self.get_context().__getattr__(name)

    def is_connected(self, *args, **kwargs):
        return self.get_context().is_connected(*args, **kwargs)

    def init(self, *args, **kwargs):
        ret = self.get_context().init(*args, **kwargs)
        global _lock, _all_contexts
        with _lock:
            _all_contexts.add(self._cxt.handler)
        return ret

    def shutdown(self, *args, **kwargs):
        global _lock, _all_contexts
        with _lock:
            if _default_context == self.get_context():
                for cxt in _all_contexts:
                    cxt.shutdown(*args, **kwargs)
                _all_contexts = set()
            else:
                self.get_context().shutdown(*args, **kwargs)
            if self.get_context() in _all_contexts:
                _all_contexts.remove(self.get_context())
            if len(_all_contexts) == 0:
                _explicitly_disable_client_mode()


ray = RayAPIStub()


def num_connected_contexts():
    """Return the number of client connections active."""
    global _lock, _all_contexts
    with _lock:
        return len(_all_contexts)


# Someday we might add methods in this module so that someone who
# tries to `import ray_client as ray` -- as a module, instead of
# `from ray_client import ray` -- as the API stub
# still gets expected functionality. This is the way the ray package
# worked in the past.
#
# This really calls for PEP 562: https://www.python.org/dev/peps/pep-0562/
# But until Python 3.6 is EOL, here we are.<|MERGE_RESOLUTION|>--- conflicted
+++ resolved
@@ -11,11 +11,7 @@
 
 # This version string is incremented to indicate breaking changes in the
 # protocol that require upgrading the client version.
-<<<<<<< HEAD
 CURRENT_PROTOCOL_VERSION = "2021-09-02"
-=======
-CURRENT_PROTOCOL_VERSION = "2021-08-26"
->>>>>>> 60f84fa0
 
 
 class _ClientContext:
