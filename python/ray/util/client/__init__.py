--- conflicted
+++ resolved
@@ -1,8 +1,4 @@
-<<<<<<< HEAD
 from typing import List, Optional, Tuple, Dict, Any
-=======
-from typing import List, Tuple, Dict, Any, Optional
->>>>>>> c4199a80
 from ray.job_config import JobConfig
 from ray._private.client_mode_hook import (_explicitly_disable_client_mode,
                                            _explicitly_enable_client_mode)
@@ -10,13 +6,9 @@
 import sys
 import logging
 import json
-<<<<<<< HEAD
-
 import grpc
-
-=======
 import threading
->>>>>>> c4199a80
+
 logger = logging.getLogger(__name__)
 
 # This version string is incremented to indicate breaking changes in the
@@ -41,14 +33,10 @@
                 connection_retries: int = 3,
                 namespace: str = None,
                 *,
-<<<<<<< HEAD
                 credentials: Optional[grpc.ChannelCredentials] = None,
-                ignore_version: bool = False) -> Dict[str, Any]:
-=======
                 ignore_version: bool = False,
                 ray_init_kwargs: Optional[Dict[str, Any]] = None
                 ) -> Dict[str, Any]:
->>>>>>> c4199a80
         """Connect the Ray Client to a server.
 
         Args:
