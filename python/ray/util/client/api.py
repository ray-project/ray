"""This file defines the interface between the ray client worker
and the overall ray module API.
"""
import json

import logging

from ray.util.client.runtime_context import ClientWorkerPropertyAPI
<<<<<<< HEAD
from typing import Callable, TYPE_CHECKING
=======
from typing import Any, List, Optional, TYPE_CHECKING
>>>>>>> 54f50994
if TYPE_CHECKING:
    from ray.actor import ActorClass
    from ray.remote_function import RemoteFunction
    from ray.util.client.common import ClientStub
    from ray.util.client.common import ClientActorHandle
    from ray.util.client.common import ClientObjectRef

logger = logging.getLogger(__name__)


def as_bytes(value):
    if isinstance(value, str):
        return value.encode("utf-8")
    return value


class ClientAPI:
    """The Client-side methods corresponding to the ray API. Delegates
    to the Client Worker that contains the connection to the ClientServer.
    """

    def __init__(self, worker=None):
        self.worker = worker

    def get(self, vals, *, timeout=None):
        """get is the hook stub passed on to replace `ray.get`

        Args:
            vals: [Client]ObjectRef or list of these refs to retrieve.
            timeout: Optional timeout in milliseconds
        """
        return self.worker.get(vals, timeout=timeout)

    def put(self, *args, **kwargs):
        """put is the hook stub passed on to replace `ray.put`

        Args:
            vals: The value or list of values to `put`.
            args: opaque arguments
            kwargs: opaque keyword arguments
        """
        return self.worker.put(*args, **kwargs)

    def wait(self, *args, **kwargs):
        """wait is the hook stub passed on to replace `ray.wait`

        Args:
            args: opaque arguments
            kwargs: opaque keyword arguments
        """
        return self.worker.wait(*args, **kwargs)

    def remote(self, *args, **kwargs):
        """remote is the hook stub passed on to replace `ray.remote`.

        This sets up remote functions or actors, as the decorator,
        but does not execute them.

        Args:
            args: opaque arguments
            kwargs: opaque keyword arguments
        """
        # Delayed import to avoid a cyclic import
        from ray.util.client.common import remote_decorator
        if len(args) == 1 and len(kwargs) == 0 and callable(args[0]):
            # This is the case where the decorator is just @ray.remote.
            return remote_decorator(options=None)(args[0])
        error_string = ("The @ray.remote decorator must be applied either "
                        "with no arguments and no parentheses, for example "
                        "'@ray.remote', or it must be applied using some of "
                        "the arguments 'num_returns', 'num_cpus', 'num_gpus', "
                        "'memory', 'object_store_memory', 'resources', "
                        "'max_calls', or 'max_restarts', like "
                        "'@ray.remote(num_returns=2, "
                        "resources={\"CustomResource\": 1})'.")
        assert len(args) == 0 and len(kwargs) > 0, error_string
        return remote_decorator(options=kwargs)

    def call_remote(self, instance: "ClientStub", *args, **kwargs):
        """call_remote is called by stub objects to execute them remotely.

        This is used by stub objects in situations where they're called
        with .remote, eg, `f.remote()` or `actor_cls.remote()`.
        This allows the client stub objects to delegate execution to be
        implemented in the most effective way whether it's in the client,
        clientserver, or raylet worker.

        Args:
            instance: The Client-side stub reference to a remote object
            args: opaque arguments
            kwargs: opaque keyword arguments
        """
        return self.worker.call_remote(instance, *args, **kwargs)

    def call_release(self, id: bytes) -> None:
        """Attempts to release an object reference.

        When client references are destructed, they release their reference,
        which can opportunistically send a notification through the datachannel
        to release the reference being held for that object on the server.

        Args:
            id: The id of the reference to release on the server side.
        """
        return self.worker.call_release(id)

    def call_retain(self, id: bytes) -> None:
        """Attempts to retain a client object reference.

        Increments the reference count on the client side, to prevent
        the client worker from attempting to release the server reference.

        Args:
            id: The id of the reference to retain on the client side.
        """
        return self.worker.call_retain(id)

    def close(self) -> None:
        """close cleans up an API connection by closing any channels or
        shutting down any servers gracefully.
        """
        return self.worker.close()

    def get_actor(self, name: str) -> "ClientActorHandle":
        """Returns a handle to an actor by name.

        Args:
            name: The name passed to this actor by
              Actor.options(name="name").remote()
        """
        return self.worker.get_actor(name)

    def kill(self, actor: "ClientActorHandle", *, no_restart=True):
        """kill forcibly stops an actor running in the cluster

        Args:
            no_restart: Whether this actor should be restarted if it's a
              restartable actor.
        """
        return self.worker.terminate_actor(actor, no_restart)

    def cancel(self, obj: "ClientObjectRef", *, force=False, recursive=True):
        """Cancels a task on the cluster.

        If the specified task is pending execution, it will not be executed. If
        the task is currently executing, the behavior depends on the ``force``
        flag, as per `ray.cancel()`

        Only non-actor tasks can be canceled. Canceled tasks will not be
        retried (max_retries will not be respected).

        Args:
            object_ref (ObjectRef): ObjectRef returned by the task
                that should be canceled.
            force (boolean): Whether to force-kill a running task by killing
                the worker that is running the task.
            recursive (boolean): Whether to try to cancel tasks submitted by
                the task specified.
        """
        return self.worker.terminate_task(obj, force, recursive)

    # Various metadata methods for the client that are defined in the protocol.
    def is_initialized(self) -> bool:
        """True if our client is connected, and if the server is initialized.
        Returns:
            A boolean determining if the client is connected and
            server initialized.
        """
        return self.worker.is_initialized()

    def nodes(self):
        """Get a list of the nodes in the cluster (for debugging only).

        Returns:
            Information about the Ray clients in the cluster.
        """
        # This should be imported here, otherwise, it will error doc build.
        import ray.core.generated.ray_client_pb2 as ray_client_pb2
        return self.worker.get_cluster_info(
            ray_client_pb2.ClusterInfoType.NODES)

    def method(self, num_returns=1):
        """Annotate an actor method

        Args:
            num_returns: The number of object refs that should be returned by
                invocations of this actor method.
        """

        # NOTE: So this follows the same logic as in ray/actor.py::method()
        # The reason to duplicate it here is to simplify the client mode
        # redirection logic. As the annotated method gets pickled and sent to
        # the server from the client it carries this private variable, it
        # activates the same logic on the server side; so there's no need to
        # pass anything else. It's inside the class definition that becomes an
        # actor. Similar annotations would follow the same way.
        def annotate_method(method):
            method.__ray_num_returns__ = num_returns
            return method

        return annotate_method

    def cluster_resources(self):
        """Get the current total cluster resources.

        Note that this information can grow stale as nodes are added to or
        removed from the cluster.

        Returns:
            A dictionary mapping resource name to the total quantity of that
                resource in the cluster.
        """
        # This should be imported here, otherwise, it will error doc build.
        import ray.core.generated.ray_client_pb2 as ray_client_pb2
        return self.worker.get_cluster_info(
            ray_client_pb2.ClusterInfoType.CLUSTER_RESOURCES)

    def available_resources(self):
        """Get the current available cluster resources.

        This is different from `cluster_resources` in that this will return
        idle (available) resources rather than total resources.

        Note that this information can grow stale as tasks start and finish.

        Returns:
            A dictionary mapping resource name to the total quantity of that
                resource in the cluster.
        """
        # This should be imported here, otherwise, it will error doc build.
        import ray.core.generated.ray_client_pb2 as ray_client_pb2
        return self.worker.get_cluster_info(
            ray_client_pb2.ClusterInfoType.AVAILABLE_RESOURCES)

    def get_runtime_context(self):
        """Return a Ray RuntimeContext describing the state on the server

        Returns:
            A RuntimeContext wrapping a client making get_cluster_info calls.
        """
        return ClientWorkerPropertyAPI(self.worker).build_runtime_context()

    # Client process isn't assigned any GPUs.
    def get_gpu_ids(self) -> list:
        return []

    def timeline(self, filename: Optional[str] = None) -> Optional[List[Any]]:
        logger.warning("Timeline will include events from other clients using "
                       "this server.")
        # This should be imported here, otherwise, it will error doc build.
        import ray.core.generated.ray_client_pb2 as ray_client_pb2
        all_events = self.worker.get_cluster_info(
            ray_client_pb2.ClusterInfoType.TIMELINE)
        if filename is not None:
            with open(filename, "w") as outfile:
                json.dump(all_events, outfile)
        else:
            return all_events

    def _internal_kv_initialized(self) -> bool:
        """Hook for internal_kv._internal_kv_initialized."""
        return self.is_initialized()

    def _internal_kv_exists(self, key: bytes) -> bool:
        """Hook for internal_kv._internal_kv_exists."""
        return self.worker.internal_kv_exists(as_bytes(key))

    def _internal_kv_get(self, key: bytes) -> bytes:
        """Hook for internal_kv._internal_kv_get."""
        return self.worker.internal_kv_get(as_bytes(key))

    def _internal_kv_put(self,
                         key: bytes,
                         value: bytes,
                         overwrite: bool = False) -> bool:
        """Hook for internal_kv._internal_kv_put."""
        return self.worker.internal_kv_put(
            as_bytes(key), as_bytes(value), overwrite)

    def _internal_kv_del(self, key: bytes) -> None:
        """Hook for internal_kv._internal_kv_del."""
        return self.worker.internal_kv_del(as_bytes(key))

    def _internal_kv_list(self, prefix: bytes) -> bytes:
        """Hook for internal_kv._internal_kv_list."""
        return self.worker.internal_kv_list(as_bytes(prefix))

    def _convert_actor(self, actor: "ActorClass") -> str:
        """Register a ClientActorClass for the ActorClass and return a UUID"""
        return self.worker._convert_actor(actor)

    def _convert_function(self, func: "RemoteFunction") -> str:
        """Register a ClientRemoteFunc for the ActorClass and return a UUID"""
        return self.worker._convert_function(func)

    def _get_converted(self, key: str) -> "ClientStub":
        """Given a UUID, return the converted object"""
        return self.worker._get_converted(key)

    def _converted_key_exists(self, key: str) -> bool:
        """Check if a key UUID is present in the store of converted objects."""
        return self.worker._converted_key_exists(key)

    def __getattr__(self, key: str):
        if not key.startswith("_"):
            raise NotImplementedError(
                "Not available in Ray client: `ray.{}`. This method is only "
                "available within Ray remote functions and is not yet "
                "implemented in the client API.".format(key))
        return self.__getattribute__(key)

    def _register_callback(self, ref: "ClientObjectRef",
                           callback: Callable[["DataResponse"], None]) -> None:
        self.worker.register_callback(ref, callback)<|MERGE_RESOLUTION|>--- conflicted
+++ resolved
@@ -6,11 +6,7 @@
 import logging
 
 from ray.util.client.runtime_context import ClientWorkerPropertyAPI
-<<<<<<< HEAD
-from typing import Callable, TYPE_CHECKING
-=======
-from typing import Any, List, Optional, TYPE_CHECKING
->>>>>>> 54f50994
+from typing import Any, Callable, List, Optional, TYPE_CHECKING
 if TYPE_CHECKING:
     from ray.actor import ActorClass
     from ray.remote_function import RemoteFunction
