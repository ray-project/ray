from typing import Any
from typing import Dict
from typing import Optional

from ray.util.placement_group import (PlacementGroup,
                                      check_placement_group_index)

options = {
    "num_returns": (int, lambda x: x >= 0,
                    "The keyword 'num_returns' only accepts 0 "
                    "or a positive integer"),
    "num_cpus": (),
    "num_gpus": (),
    "resources": (),
    "accelerator_type": (),
    "max_calls": (int, lambda x: x >= 0,
                  "The keyword 'max_calls' only accepts 0 "
                  "or a positive integer"),
    "max_restarts": (int, lambda x: x >= -1,
                     "The keyword 'max_restarts' only accepts -1, 0 "
                     "or a positive integer"),
    "max_task_retries": (int, lambda x: x >= -1,
                         "The keyword 'max_task_retries' only accepts -1, 0 "
                         "or a positive integer"),
    "max_retries": (int, lambda x: x >= -1,
                    "The keyword 'max_retries' only accepts 0, -1 "
                    "or a positive integer"),
    "retry_exceptions": (),
    "max_concurrency": (),
    "name": (),
    "namespace": (),
    "lifetime": (),
    "memory": (),
    "object_store_memory": (),
    "placement_group": (),
    "placement_group_bundle_index": (),
    "placement_group_capture_child_tasks": (),
    "runtime_env": (),
<<<<<<< HEAD
    "max_pending_calls": ()
=======
    "scheduling_strategy": (),
>>>>>>> 5b168a15
}


def validate_options(
        kwargs_dict: Optional[Dict[str, Any]]) -> Optional[Dict[str, Any]]:
    if kwargs_dict is None:
        return None
    if len(kwargs_dict) == 0:
        return None

    out = {}
    for k, v in kwargs_dict.items():
        if k not in options.keys():
            raise TypeError(f"Invalid option passed to remote(): {k}")
        validator = options[k]
        if len(validator) != 0:
            if v is not None:
                if not isinstance(v, validator[0]):
                    raise ValueError(validator[2])
                if not validator[1](v):
                    raise ValueError(validator[2])
        out[k] = v

    # Validate placement setting similar to the logic in ray/actor.py and
    # ray/remote_function.py. The difference is that when
    # placement_group = default and placement_group_capture_child_tasks
    # specified, placement group cannot be resolved at client. So this check
    # skips this case and relies on server to enforce any condition.
    bundle_index = out.get("placement_group_bundle_index", None)
    if bundle_index is not None:
        pg = out.get("placement_group", None)
        if pg is None:
            pg = PlacementGroup.empty()
        if pg == "default" and (out.get("placement_group_capture_child_tasks",
                                        None) is None):
            pg = PlacementGroup.empty()
        if isinstance(pg, PlacementGroup):
            check_placement_group_index(pg, bundle_index)

    return out<|MERGE_RESOLUTION|>--- conflicted
+++ resolved
@@ -36,11 +36,8 @@
     "placement_group_bundle_index": (),
     "placement_group_capture_child_tasks": (),
     "runtime_env": (),
-<<<<<<< HEAD
-    "max_pending_calls": ()
-=======
+    "max_pending_calls": (),
     "scheduling_strategy": (),
->>>>>>> 5b168a15
 }
 
 
