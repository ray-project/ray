--- conflicted
+++ resolved
@@ -1,180 +1,89 @@
-<<<<<<< HEAD
-from typing import Any
-from typing import Dict
-from typing import Optional
-
-from ray.util.placement_group import PlacementGroup, check_placement_group_index
-
-options = {
-    "num_returns": (
-        int,
-        lambda x: x >= 0,
-        "The keyword 'num_returns' only accepts 0 " "or a positive integer",
-    ),
-    "num_cpus": (),
-    "num_gpus": (),
-    "resources": (),
-    "accelerator_type": (),
-    "max_calls": (
-        int,
-        lambda x: x >= 0,
-        "The keyword 'max_calls' only accepts 0 " "or a positive integer",
-    ),
-    "max_restarts": (
-        int,
-        lambda x: x >= -1,
-        "The keyword 'max_restarts' only accepts -1, 0 " "or a positive integer",
-    ),
-    "max_task_retries": (
-        int,
-        lambda x: x >= -1,
-        "The keyword 'max_task_retries' only accepts -1, 0 " "or a positive integer",
-    ),
-    "max_retries": (
-        int,
-        lambda x: x >= -1,
-        "The keyword 'max_retries' only accepts 0, -1 " "or a positive integer",
-    ),
-    "retry_exceptions": (),
-    "max_concurrency": (),
-    "name": (),
-    "namespace": (),
-    "lifetime": (),
-    "memory": (),
-    "object_store_memory": (),
-    "placement_group": (),
-    "placement_group_bundle_index": (),
-    "placement_group_capture_child_tasks": (),
-    "runtime_env": (),
-    "scheduling_strategy": (),
-}
-
-
-def validate_options(kwargs_dict: Optional[Dict[str, Any]]) -> Optional[Dict[str, Any]]:
-    if kwargs_dict is None:
-        return None
-    if len(kwargs_dict) == 0:
-        return None
-
-    out = {}
-    for k, v in kwargs_dict.items():
-        if k not in options.keys():
-            raise TypeError(f"Invalid option passed to remote(): {k}")
-        validator = options[k]
-        if len(validator) != 0:
-            if v is not None:
-                if not isinstance(v, validator[0]):
-                    raise ValueError(validator[2])
-                if not validator[1](v):
-                    raise ValueError(validator[2])
-        out[k] = v
-
-    # Validate placement setting similar to the logic in ray/actor.py and
-    # ray/remote_function.py. The difference is that when
-    # placement_group = default and placement_group_capture_child_tasks
-    # specified, placement group cannot be resolved at client. So this check
-    # skips this case and relies on server to enforce any condition.
-    bundle_index = out.get("placement_group_bundle_index", None)
-    if bundle_index is not None:
-        pg = out.get("placement_group", None)
-        if pg is None:
-            pg = PlacementGroup.empty()
-        if pg == "default" and (
-            out.get("placement_group_capture_child_tasks", None) is None
-        ):
-            pg = PlacementGroup.empty()
-        if isinstance(pg, PlacementGroup):
-            check_placement_group_index(pg, bundle_index)
-
-    return out
-=======
-from typing import Any
-from typing import Dict
-from typing import Optional
-
-from ray.util.placement_group import PlacementGroup, check_placement_group_index
-
-options = {
-    "num_returns": (
-        int,
-        lambda x: x >= 0,
-        "The keyword 'num_returns' only accepts 0 " "or a positive integer",
-    ),
-    "num_cpus": (),
-    "num_gpus": (),
-    "resources": (),
-    "accelerator_type": (),
-    "max_calls": (
-        int,
-        lambda x: x >= 0,
-        "The keyword 'max_calls' only accepts 0 " "or a positive integer",
-    ),
-    "max_restarts": (
-        int,
-        lambda x: x >= -1,
-        "The keyword 'max_restarts' only accepts -1, 0 " "or a positive integer",
-    ),
-    "max_task_retries": (
-        int,
-        lambda x: x >= -1,
-        "The keyword 'max_task_retries' only accepts -1, 0 " "or a positive integer",
-    ),
-    "max_retries": (
-        int,
-        lambda x: x >= -1,
-        "The keyword 'max_retries' only accepts 0, -1 " "or a positive integer",
-    ),
-    "retry_exceptions": (),
-    "max_concurrency": (),
-    "name": (),
-    "namespace": (),
-    "lifetime": (),
-    "memory": (),
-    "object_store_memory": (),
-    "placement_group": (),
-    "placement_group_bundle_index": (),
-    "placement_group_capture_child_tasks": (),
-    "runtime_env": (),
-    "max_pending_calls": (),
-    "scheduling_strategy": (),
-}
-
-
-def validate_options(kwargs_dict: Optional[Dict[str, Any]]) -> Optional[Dict[str, Any]]:
-    if kwargs_dict is None:
-        return None
-    if len(kwargs_dict) == 0:
-        return None
-
-    out = {}
-    for k, v in kwargs_dict.items():
-        if k not in options.keys():
-            raise TypeError(f"Invalid option passed to remote(): {k}")
-        validator = options[k]
-        if len(validator) != 0:
-            if v is not None:
-                if not isinstance(v, validator[0]):
-                    raise ValueError(validator[2])
-                if not validator[1](v):
-                    raise ValueError(validator[2])
-        out[k] = v
-
-    # Validate placement setting similar to the logic in ray/actor.py and
-    # ray/remote_function.py. The difference is that when
-    # placement_group = default and placement_group_capture_child_tasks
-    # specified, placement group cannot be resolved at client. So this check
-    # skips this case and relies on server to enforce any condition.
-    bundle_index = out.get("placement_group_bundle_index", None)
-    if bundle_index is not None:
-        pg = out.get("placement_group", None)
-        if pg is None:
-            pg = PlacementGroup.empty()
-        if pg == "default" and (
-            out.get("placement_group_capture_child_tasks", None) is None
-        ):
-            pg = PlacementGroup.empty()
-        if isinstance(pg, PlacementGroup):
-            check_placement_group_index(pg, bundle_index)
-
-    return out
->>>>>>> 19672688
+from typing import Any
+from typing import Dict
+from typing import Optional
+
+from ray.util.placement_group import PlacementGroup, check_placement_group_index
+
+options = {
+    "num_returns": (
+        int,
+        lambda x: x >= 0,
+        "The keyword 'num_returns' only accepts 0 " "or a positive integer",
+    ),
+    "num_cpus": (),
+    "num_gpus": (),
+    "resources": (),
+    "accelerator_type": (),
+    "max_calls": (
+        int,
+        lambda x: x >= 0,
+        "The keyword 'max_calls' only accepts 0 " "or a positive integer",
+    ),
+    "max_restarts": (
+        int,
+        lambda x: x >= -1,
+        "The keyword 'max_restarts' only accepts -1, 0 " "or a positive integer",
+    ),
+    "max_task_retries": (
+        int,
+        lambda x: x >= -1,
+        "The keyword 'max_task_retries' only accepts -1, 0 " "or a positive integer",
+    ),
+    "max_retries": (
+        int,
+        lambda x: x >= -1,
+        "The keyword 'max_retries' only accepts 0, -1 " "or a positive integer",
+    ),
+    "retry_exceptions": (),
+    "max_concurrency": (),
+    "name": (),
+    "namespace": (),
+    "lifetime": (),
+    "memory": (),
+    "object_store_memory": (),
+    "placement_group": (),
+    "placement_group_bundle_index": (),
+    "placement_group_capture_child_tasks": (),
+    "runtime_env": (),
+    "max_pending_calls": (),
+    "scheduling_strategy": (),
+}
+
+
+def validate_options(kwargs_dict: Optional[Dict[str, Any]]) -> Optional[Dict[str, Any]]:
+    if kwargs_dict is None:
+        return None
+    if len(kwargs_dict) == 0:
+        return None
+
+    out = {}
+    for k, v in kwargs_dict.items():
+        if k not in options.keys():
+            raise TypeError(f"Invalid option passed to remote(): {k}")
+        validator = options[k]
+        if len(validator) != 0:
+            if v is not None:
+                if not isinstance(v, validator[0]):
+                    raise ValueError(validator[2])
+                if not validator[1](v):
+                    raise ValueError(validator[2])
+        out[k] = v
+
+    # Validate placement setting similar to the logic in ray/actor.py and
+    # ray/remote_function.py. The difference is that when
+    # placement_group = default and placement_group_capture_child_tasks
+    # specified, placement group cannot be resolved at client. So this check
+    # skips this case and relies on server to enforce any condition.
+    bundle_index = out.get("placement_group_bundle_index", None)
+    if bundle_index is not None:
+        pg = out.get("placement_group", None)
+        if pg is None:
+            pg = PlacementGroup.empty()
+        if pg == "default" and (
+            out.get("placement_group_capture_child_tasks", None) is None
+        ):
+            pg = PlacementGroup.empty()
+        if isinstance(pg, PlacementGroup):
+            check_placement_group_index(pg, bundle_index)
+
+    return out