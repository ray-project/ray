--- conflicted
+++ resolved
@@ -55,12 +55,8 @@
         stub = ray_client_pb2_grpc.RayletDataStreamerStub(self.channel)
         resp_stream = stub.Datapath(
             iter(self.request_queue.get, None),
-<<<<<<< HEAD
-            metadata=[("client_id", self._client_id)] + self._metadata)
-=======
-            metadata=(("client_id", self._client_id), ),
+            metadata=[("client_id", self._client_id)] + self._metadata,
             wait_for_ready=True)
->>>>>>> 43f70faa
         try:
             for response in resp_stream:
                 if response.req_id == 0:
