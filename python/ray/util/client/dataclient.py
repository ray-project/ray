--- conflicted
+++ resolved
@@ -24,7 +24,6 @@
 ACKNOWLEDGE_BATCH_SIZE = 32
 
 
-<<<<<<< HEAD
 _in_gc = False
 
 
@@ -35,86 +34,6 @@
 
 gc.callbacks.append(_gc_callback)
 
-
-class ChunkCollector:
-    """
-    This object collects chunks from async get requests via __call__, and
-    calls the underlying callback when the object is fully received, or if an
-    exception while retrieving the object occurs.
-
-    This is not used in synchronous gets (synchronous gets interact with the
-    raylet servicer directly, not through the datapath).
-
-    __call__ returns true once the underlying call back has been called.
-    """
-
-    def __init__(self, callback: ResponseCallable, request: ray_client_pb2.DataRequest):
-        # Bytearray containing data received so far
-        self.data = bytearray()
-        # The callback that will be called once all data is received
-        self.callback = callback
-        # The id of the last chunk we've received, or -1 if haven't seen any yet
-        self.last_seen_chunk = -1
-        # The GetRequest that initiated the transfer. start_chunk_id will be
-        # updated as chunks are received to avoid re-requesting chunks that
-        # we've already received.
-        self.request = request
-
-    def __call__(self, response: Union[ray_client_pb2.DataResponse, Exception]) -> bool:
-        if isinstance(response, Exception):
-            self.callback(response)
-            return True
-        get_resp = response.get
-        if not get_resp.valid:
-            self.callback(response)
-            return True
-        if get_resp.total_size > OBJECT_TRANSFER_WARNING_SIZE and log_once(
-            "client_object_transfer_size_warning"
-        ):
-            size_gb = get_resp.total_size / 2 ** 30
-            warnings.warn(
-                "Ray Client is attempting to retrieve a "
-                f"{size_gb:.2f} GiB object over the network, which may "
-                "be slow. Consider serializing the object to a file and "
-                "using rsync or S3 instead.",
-                UserWarning,
-            )
-        chunk_data = get_resp.data
-        chunk_id = get_resp.chunk_id
-        if chunk_id == self.last_seen_chunk + 1:
-            self.data.extend(chunk_data)
-            self.last_seen_chunk = chunk_id
-            # If we disconnect partway through, restart the get request
-            # at the first chunk we haven't seen
-            self.request.get.start_chunk_id = self.last_seen_chunk + 1
-        elif chunk_id > self.last_seen_chunk + 1:
-            # A chunk was skipped. This shouldn't happen in practice since
-            # grpc guarantees that chunks will arrive in order.
-            msg = (
-                f"Received chunk {chunk_id} when we expected "
-                f"{self.last_seen_chunk + 1} for request {response.req_id}"
-            )
-            logger.warning(msg)
-            self.callback(RuntimeError(msg))
-            return True
-        else:
-            # We received a chunk that've already seen before. Ignore, since
-            # it should already be appended to self.data.
-            logger.debug(
-                f"Received a repeated chunk {chunk_id} "
-                f"from request {response.req_id}."
-            )
-
-        if get_resp.chunk_id == get_resp.total_chunks - 1:
-            self.callback(self.data)
-            return True
-        else:
-            # Not done yet
-            return False
-
-
-=======
->>>>>>> 786c5759
 class DataClient:
     def __init__(self, client_worker: "Worker", client_id: str, metadata: list):
         """Initializes a thread-safe datapath over a Ray Client gRPC channel.
@@ -233,29 +152,14 @@
             return
         if response.req_id in self.asyncio_waiting_data:
             try:
-<<<<<<< HEAD
-                callback = self.asyncio_waiting_data.get(response.req_id)
-                if isinstance(callback, ChunkCollector):
-                    can_remove = callback(response)
-                elif callback:
-                    callback(response)
-                if can_remove and callback is not None:
-                    # NOTE: calling del self.asyncio_waiting_data results
-                    # in the destructor of ClientObjectRef running, which
-                    # calls ReleaseObject(). So self.asyncio_waiting_data
-                    # is accessed without holding self.lock. Holding the
-                    # lock shouldn't be necessary either.
-                    del self.asyncio_waiting_data[response.req_id]
-=======
                 # NOTE: calling self.asyncio_waiting_data.pop() results
                 # in the destructor of ClientObjectRef running, which
                 # calls ReleaseObject(). So self.asyncio_waiting_data
                 # is accessed without holding self.lock. Holding the
                 # lock shouldn't be necessary either.
-                callback = self.asyncio_waiting_data.pop(response.req_id)
+                callback = self.asyncio_waiting_data.pop(response.req_id, None)
                 if callback:
                     callback(response)
->>>>>>> 786c5759
             except Exception:
                 logger.exception("Callback error:")
             with self.lock:
