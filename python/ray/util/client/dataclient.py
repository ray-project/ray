--- conflicted
+++ resolved
@@ -4,12 +4,9 @@
 import logging
 import queue
 import threading
-<<<<<<< HEAD
 import warnings
-=======
 import traceback
 
->>>>>>> b122f093
 import grpc
 
 from collections import OrderedDict
@@ -214,7 +211,7 @@
         with self.lock:
             # Update outstanding requests
             if response.req_id in self.outstanding_requests:
-                req, callback = self.outstanding_requests.pop(response.req_id)
+                req, callback = self.outstanding_requests[response.req_id]
                 # Acknowledge response
                 self._acknowledge(response.req_id)
             else:
@@ -222,14 +219,17 @@
                     f"Receiving response without outstanding request: {response}"
                 )
                 return
+        can_remove = True
         if response.req_id in self.asyncio_waiting_data:
-            can_remove = True
             try:
                 callback = self.asyncio_waiting_data.get(response.req_id)
                 if isinstance(callback, ChunkCollector):
                     can_remove = callback(response)
                 elif callback:
                     callback(response)
+            except Exception:
+                logger.exception("Callback error:")
+            finally:
                 if can_remove:
                     # NOTE: calling del self.asyncio_waiting_data results
                     # in the destructor of ClientObjectRef running, which
@@ -237,21 +237,14 @@
                     # is accessed without holding self.lock. Holding the
                     # lock shouldn't be necessary either.
                     del self.asyncio_waiting_data[response.req_id]
-            except Exception:
-                logger.exception("Callback error:")
-<<<<<<< HEAD
-            with self.lock:
-                # Update outstanding requests
-                if response.req_id in self.outstanding_requests and can_remove:
-                    del self.outstanding_requests[response.req_id]
-                    # Acknowledge response
-                    self._acknowledge(response.req_id)
-=======
->>>>>>> b122f093
         else:
             with self.lock:
                 self.ready_data[id(req)] = response
                 self.cv.notify_all()
+        with self.lock:
+            # Update outstanding requests
+            if response.req_id in self.outstanding_requests and can_remove:
+                del self.outstanding_requests[response.req_id]
 
     def _can_reconnect(self, e: grpc.RpcError) -> bool:
         """
@@ -259,13 +252,7 @@
         Returns True if the error can be recovered from, False otherwise.
         """
         if not self.client_worker._can_reconnect(e):
-<<<<<<< HEAD
-
-            logger.error("Unrecoverable error in data channel.")
-            logger.debug(e)
-=======
             logger.exception("Unrecoverable error in data channel.")
->>>>>>> b122f093
             return False
         logger.debug("Recoverable error in data channel.")
         logger.debug(e)
