"""Implements the client side of the client/server pickling protocol.

All ray client client/server data transfer happens through this pickling
protocol. The model is as follows:

    * All Client objects (eg ClientObjectRef) always live on the client and
      are never represented in the server
    * All Ray objects (eg, ray.ObjectRef) always live on the server and are
      never returned to the client
    * In order to translate between these two references, PickleStub tuples
      are generated as persistent ids in the data blobs during the pickling
      and unpickling of these objects.

The PickleStubs have just enough information to find or generate their
associated partner object on either side.

This also has the advantage of avoiding predefined pickle behavior for ray
objects, which may include ray internal reference counting.

ClientPickler dumps things from the client into the appropriate stubs
ServerUnpickler loads stubs from the server into their client counterparts.
"""

import io
import sys

from typing import NamedTuple
from typing import Any
from typing import Dict
from typing import Optional

<<<<<<< HEAD
from ray import cloudpickle
=======
import ray.cloudpickle as cloudpickle
>>>>>>> 3bdcca7e
from ray.util.client import RayAPIStub
from ray.util.client.common import ClientObjectRef
from ray.util.client.common import ClientActorHandle
from ray.util.client.common import ClientActorRef
from ray.util.client.common import ClientActorClass
from ray.util.client.common import ClientRemoteFunc
from ray.util.client.common import ClientRemoteMethod
from ray.util.client.common import OptionWrapper
from ray.util.client.common import InProgressSentinel
import ray.core.generated.ray_client_pb2 as ray_client_pb2
from ray._private.client_mode_hook import disable_client_hook

if sys.version_info < (3, 8):
    try:
        import pickle5 as pickle  # noqa: F401
    except ImportError:
        import pickle  # noqa: F401
else:
    import pickle  # noqa: F401

# NOTE(barakmich): These PickleStubs are really close to
# the data for an exectuion, with no arguments. Combine the two?
PickleStub = NamedTuple("PickleStub",
                        [("type", str), ("client_id", str), ("ref_id", bytes),
                         ("name", Optional[str]),
                         ("baseline_options", Optional[Dict])])


class ClientPickler(cloudpickle.CloudPickler):
    def __init__(self, client_id, *args, **kwargs):
        super().__init__(*args, **kwargs)
        self.client_id = client_id

    def persistent_id(self, obj):
        if isinstance(obj, RayAPIStub):
            return PickleStub(
                type="Ray",
                client_id=self.client_id,
                ref_id=b"",
                name=None,
                baseline_options=None,
            )
        elif isinstance(obj, ClientObjectRef):
            return PickleStub(
                type="Object",
                client_id=self.client_id,
                ref_id=obj.id,
                name=None,
                baseline_options=None,
            )
        elif isinstance(obj, ClientActorHandle):
            return PickleStub(
                type="Actor",
                client_id=self.client_id,
                ref_id=obj._actor_id,
                name=None,
                baseline_options=None,
            )
        elif isinstance(obj, ClientRemoteFunc):
            if obj._ref is None:
                obj._ensure_ref()
            if type(obj._ref) == InProgressSentinel:
                return PickleStub(
                    type="RemoteFuncSelfReference",
                    client_id=self.client_id,
                    ref_id=obj._client_side_ref.id,
                    name=None,
                    baseline_options=None,
                )
            return PickleStub(
                type="RemoteFunc",
                client_id=self.client_id,
                ref_id=obj._ref.id,
                name=None,
                baseline_options=obj._options,
            )
        elif isinstance(obj, ClientActorClass):
            if obj._ref is None:
                obj._ensure_ref()
            if type(obj._ref) == InProgressSentinel:
                return PickleStub(
                    type="RemoteActorSelfReference",
                    client_id=self.client_id,
                    ref_id=obj._client_side_ref.id,
                    name=None,
                    baseline_options=None,
                )
            return PickleStub(
                type="RemoteActor",
                client_id=self.client_id,
                ref_id=obj._ref.id,
                name=None,
                baseline_options=obj._options,
            )
        elif isinstance(obj, ClientRemoteMethod):
            return PickleStub(
                type="RemoteMethod",
                client_id=self.client_id,
                ref_id=obj.actor_handle.actor_ref.id,
                name=obj.method_name,
                baseline_options=None,
            )
        elif isinstance(obj, OptionWrapper):
            raise NotImplementedError(
                "Sending a partial option is unimplemented")
        return None


class ServerUnpickler(pickle.Unpickler):
    def persistent_load(self, pid):
        assert isinstance(pid, PickleStub)
        if pid.type == "Object":
            return ClientObjectRef(id=pid.ref_id)
        elif pid.type == "Actor":
            return ClientActorHandle(ClientActorRef(id=pid.ref_id))
        else:
            raise NotImplementedError("Being passed back an unknown stub")


def dumps_from_client(obj: Any, client_id: str, protocol=None) -> bytes:
    with disable_client_hook():
        with io.BytesIO() as file:
            cp = ClientPickler(client_id, file, protocol=protocol)
            cp.dump(obj)
            return file.getvalue()


def loads_from_server(data: bytes,
                      *,
                      fix_imports=True,
                      encoding="ASCII",
                      errors="strict") -> Any:
    if isinstance(data, str):
        raise TypeError("Can't load pickle from unicode string")
    file = io.BytesIO(data)
    return ServerUnpickler(
        file, fix_imports=fix_imports, encoding=encoding,
        errors=errors).load()


def convert_to_arg(val: Any, client_id: str) -> ray_client_pb2.Arg:
    out = ray_client_pb2.Arg()
    out.local = ray_client_pb2.Arg.Locality.INTERNED
    out.data = dumps_from_client(val, client_id)
    return out<|MERGE_RESOLUTION|>--- conflicted
+++ resolved
@@ -29,11 +29,7 @@
 from typing import Dict
 from typing import Optional
 
-<<<<<<< HEAD
-from ray import cloudpickle
-=======
 import ray.cloudpickle as cloudpickle
->>>>>>> 3bdcca7e
 from ray.util.client import RayAPIStub
 from ray.util.client.common import ClientObjectRef
 from ray.util.client.common import ClientActorHandle
