--- conflicted
+++ resolved
@@ -1,8 +1,5 @@
-<<<<<<< HEAD
 import copy
-=======
 from typing import List, Callable, Any
->>>>>>> 3876fcdb
 
 import ray
 from ray.util.annotations import PublicAPI
