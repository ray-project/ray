--- conflicted
+++ resolved
@@ -10,9 +10,5 @@
 __all__ = [
     "ActorPool", "disable_log_once_globally", "enable_periodic_logging",
     "iter", "log_once", "pdb", "placement_group", "placement_group_table",
-<<<<<<< HEAD
-    "remove_placement_group", "collective"
-=======
-    "remove_placement_group", "inspect_serializability"
->>>>>>> 1c0d10f6
+    "remove_placement_group", "inspect_serializability", "collective"
 ]