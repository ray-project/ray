--- conflicted
+++ resolved
@@ -139,16 +139,6 @@
         self.model = self.model_creator(self.config)
         self.epoch = state["epoch"]
         self.model.set_weights(state["weights"])
-<<<<<<< HEAD
-        # This part is due to ray.get() changing scalar np.int64 object to int
-        # state["optimizer_weights"][0] = np.array(
-        #     state["optimizer_weights"][0], dtype=np.int64)
-
-        # if self.model.optimizer.weights == []:
-        #     self.model.make_train_function()
-        # self.model.optimizer.set_weights(state["optimizer_weights"])
-=======
->>>>>>> b449ece2
 
     def shutdown(self):
         """Attempts to shut down the worker."""
