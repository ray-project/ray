import os
import tempfile
from unittest.mock import patch
import numpy as np
import pytest
import time
import torch
import torch.nn as nn
import torch.distributed as dist

import ray
from ray import tune
from ray.util.sgd.torch import TorchTrainer, TorchTrainable
from ray.util.sgd.torch.training_operator import (_TestingOperator,
                                                  _TestMetricsOperator)
from ray.util.sgd.torch.constants import SCHEDULER_STEP
<<<<<<< HEAD
from ray.util.sgd.utils import check_for_failure, NUM_SAMPLES, BATCH_COUNT
=======
from ray.util.sgd.utils import (check_for_failure, NUM_SAMPLES, BATCH_COUNT,
                                BATCH_SIZE)
>>>>>>> d192ef06

from ray.util.sgd.torch.examples.train_example import (
    model_creator, optimizer_creator, data_creator, LinearDataset)


@pytest.fixture
def ray_start_2_cpus():
    address_info = ray.init(num_cpus=2)
    yield address_info
    # The code after the yield will run as teardown code.
    ray.shutdown()


def test_single_step(ray_start_2_cpus):  # noqa: F811
    trainer = TorchTrainer(
        model_creator=model_creator,
        data_creator=data_creator,
        optimizer_creator=optimizer_creator,
        loss_creator=lambda config: nn.MSELoss(),
        num_workers=1)
    metrics = trainer.train(num_steps=1)
    assert metrics[BATCH_COUNT] == 1

    val_metrics = trainer.validate(num_steps=1)
    assert val_metrics[BATCH_COUNT] == 1


@pytest.mark.parametrize("num_workers", [1, 2] if dist.is_available() else [1])
def test_train(ray_start_2_cpus, num_workers):  # noqa: F811
    trainer = TorchTrainer(
        model_creator=model_creator,
        data_creator=data_creator,
        optimizer_creator=optimizer_creator,
        loss_creator=lambda config: nn.MSELoss(),
        num_workers=num_workers)
    for i in range(3):
        train_loss1 = trainer.train()["mean_train_loss"]
    validation_loss1 = trainer.validate()["mean_val_loss"]

    for i in range(3):
        train_loss2 = trainer.train()["mean_train_loss"]
    validation_loss2 = trainer.validate()["mean_val_loss"]

    assert train_loss2 <= train_loss1, (train_loss2, train_loss1)
    assert validation_loss2 <= validation_loss1, (validation_loss2,
                                                  validation_loss1)


@pytest.mark.parametrize("num_workers", [1, 2] if dist.is_available() else [1])
def test_multi_model(ray_start_2_cpus, num_workers):
    def train(*, model=None, criterion=None, optimizer=None, dataloader=None):
        model.train()
        train_loss = 0
        correct = 0
        total = 0
        for batch_idx, (inputs, targets) in enumerate(dataloader):
            optimizer.zero_grad()
            outputs = model(inputs)
            loss = criterion(outputs, targets)
            loss.backward()
            optimizer.step()

            train_loss += loss.item()
            _, predicted = outputs.max(1)
            total += targets.size(0)
            correct += predicted.eq(targets).sum().item()
        return {
            "accuracy": correct / total,
            "train_loss": train_loss / (batch_idx + 1)
        }

    def train_epoch(self, iterator, info):
        result = {}
        for i, (model, optimizer) in enumerate(
                zip(self.models, self.optimizers)):
            result["model_{}".format(i)] = train(
                model=model,
                criterion=self.criterion,
                optimizer=optimizer,
                dataloader=iterator)
        return result

    def multi_model_creator(config):
        return nn.Linear(1, 1), nn.Linear(1, 1)

    def multi_optimizer_creator(models, config):
        opts = [
            torch.optim.SGD(model.parameters(), lr=0.0001) for model in models
        ]
        return opts[0], opts[1]

    trainer1 = TorchTrainer(
        model_creator=multi_model_creator,
        data_creator=data_creator,
        optimizer_creator=multi_optimizer_creator,
        loss_creator=lambda config: nn.MSELoss(),
        config={"custom_func": train_epoch},
        training_operator_cls=_TestingOperator,
        num_workers=num_workers)
    trainer1.train()

    filename = os.path.join(tempfile.mkdtemp(), "checkpoint")
    trainer1.save(filename)

    models1 = trainer1.get_model()

    trainer1.shutdown()

    trainer2 = TorchTrainer(
        model_creator=multi_model_creator,
        data_creator=data_creator,
        optimizer_creator=multi_optimizer_creator,
        loss_creator=lambda config: nn.MSELoss(),
        config={"custom_func": train_epoch},
        training_operator_cls=_TestingOperator,
        num_workers=num_workers)
    trainer2.restore(filename)

    os.remove(filename)

    models2 = trainer2.get_model()

    for model_1, model_2 in zip(models1, models2):

        model1_state_dict = model_1.state_dict()
        model2_state_dict = model_2.state_dict()

        assert set(model1_state_dict.keys()) == set(model2_state_dict.keys())

        for k in model1_state_dict:
            assert torch.equal(model1_state_dict[k], model2_state_dict[k])

    trainer2.shutdown()


@pytest.mark.parametrize("num_workers", [1, 2] if dist.is_available() else [1])
def test_multi_model_matrix(ray_start_2_cpus, num_workers):  # noqa: F811
    def train_epoch(self, iterator, info):
        if self.config.get("models", 1) > 1:
            assert len(self.models) == self.config["models"], self.config

        if self.config.get("optimizers", 1) > 1:
            assert len(
                self.optimizers) == self.config["optimizers"], self.config

        if self.config.get("schedulers", 1) > 1:
            assert len(
                self.schedulers) == self.config["schedulers"], self.config
        return {"done": 1}

    def multi_model_creator(config):
        models = []
        for i in range(config.get("models", 1)):
            models += [nn.Linear(1, 1)]
        return models[0] if len(models) == 1 else models

    def multi_optimizer_creator(models, config):
        optimizers = []
        main_model = models[0] if type(models) is list else models
        for i in range(config.get("optimizers", 1)):
            optimizers += [torch.optim.SGD(main_model.parameters(), lr=0.0001)]
        return optimizers[0] if len(optimizers) == 1 else optimizers

    def multi_scheduler_creator(optimizer, config):
        schedulers = []
        main_opt = optimizer[0] if type(optimizer) is list else optimizer
        for i in range(config.get("schedulers", 1)):
            schedulers += [
                torch.optim.lr_scheduler.StepLR(
                    main_opt, step_size=30, gamma=0.1)
            ]
        return schedulers[0] if len(schedulers) == 1 else schedulers

    for model_count in range(1, 3):
        for optimizer_count in range(1, 3):
            for scheduler_count in range(1, 3):
                trainer = TorchTrainer(
                    model_creator=multi_model_creator,
                    data_creator=data_creator,
                    optimizer_creator=multi_optimizer_creator,
                    loss_creator=nn.MSELoss,
                    scheduler_creator=multi_scheduler_creator,
                    training_operator_cls=_TestingOperator,
                    num_workers=num_workers,
                    config={
                        "models": model_count,
                        "optimizers": optimizer_count,
                        "schedulers": scheduler_count,
                        "custom_func": train_epoch
                    })
                trainer.train()
                trainer.shutdown()


@pytest.mark.parametrize("scheduler_freq", ["epoch", "batch"])
def test_scheduler_freq(ray_start_2_cpus, scheduler_freq):  # noqa: F811
    def train_epoch(self, iterator, info):
        assert info[SCHEDULER_STEP] == scheduler_freq
        return {"done": 1}

    def scheduler_creator(optimizer, config):
        return torch.optim.lr_scheduler.StepLR(
            optimizer, step_size=30, gamma=0.1)

    trainer = TorchTrainer(
        model_creator=model_creator,
        data_creator=data_creator,
        optimizer_creator=optimizer_creator,
        loss_creator=lambda config: nn.MSELoss(),
        config={"custom_func": train_epoch},
        training_operator_cls=_TestingOperator,
        scheduler_creator=scheduler_creator,
        scheduler_step_freq=scheduler_freq)

    for i in range(3):
        trainer.train()
    trainer.shutdown()


def test_profiling(ray_start_2_cpus):  # noqa: F811
    trainer = TorchTrainer(
        model_creator=model_creator,
        data_creator=data_creator,
        optimizer_creator=optimizer_creator,
        loss_creator=lambda config: nn.MSELoss())

    stats = trainer.train(profile=True)
    assert "profile" in stats
    stats = trainer.validate(profile=True)
    assert "profile" in stats
    trainer.shutdown()


<<<<<<< HEAD
=======
def test_split_batch(ray_start_2_cpus):
    if not dist.is_available():
        return

    def data_creator(config):
        """Returns training dataloader, validation dataloader."""
        train_dataset = LinearDataset(2, 5, size=config["data_size"])
        return torch.utils.data.DataLoader(
            train_dataset,
            batch_size=config[BATCH_SIZE],
        )

    data_size = 600
    batch_size = 21

    trainer = TorchTrainer(
        model_creator=model_creator,
        data_creator=data_creator,
        optimizer_creator=optimizer_creator,
        loss_creator=lambda config: nn.MSELoss(),
        num_workers=2,
        config={
            BATCH_SIZE: batch_size,
            "data_size": data_size,
        })
    stats = trainer.train()
    assert trainer.config[BATCH_SIZE] == (batch_size - 1)
    assert stats[NUM_SAMPLES] == 600
    assert stats[BATCH_COUNT] == (data_size // 20)


def test_reduce_result(ray_start_2_cpus):
    if not dist.is_available():
        return

    def data_creator(config):
        """Returns training dataloader, validation dataloader."""
        train_dataset = LinearDataset(2, 5, size=config["data_size"])
        return torch.utils.data.DataLoader(train_dataset, batch_size=1)

    data_size = 600

    trainer = TorchTrainer(
        model_creator=model_creator,
        data_creator=data_creator,
        optimizer_creator=optimizer_creator,
        loss_creator=lambda config: nn.MSELoss(),
        num_workers=2,
        config={"data_size": data_size})
    list_stats = trainer.train(reduce_results=False, profile=True)
    assert len(list_stats) == 2
    assert [stats[NUM_SAMPLES] == data_size for stats in list_stats]
    assert [stats[BATCH_COUNT] == (data_size // 2) for stats in list_stats]


>>>>>>> d192ef06
@pytest.mark.parametrize("num_workers", [1, 2] if dist.is_available() else [1])
def test_metrics(ray_start_2_cpus, num_workers):
    data_size, val_size = 600, 500
    batch_size = 4

    num_train_steps = int(data_size / batch_size)
    num_val_steps = int(val_size / batch_size)

    train_scores = [1] + ([0] * num_train_steps)
    val_scores = [1] + ([0] * num_val_steps)
    trainer = TorchTrainer(
        model_creator=model_creator,
        data_creator=data_creator,
        optimizer_creator=optimizer_creator,
        loss_creator=lambda config: nn.MSELoss(),
        num_workers=num_workers,
        config={
            "scores": train_scores,
            "val_scores": val_scores,
            "key": "score",
            "batch_size": batch_size,
            "data_size": data_size,
            "val_size": val_size
        },
        training_operator_cls=_TestMetricsOperator)

    stats = trainer.train(num_steps=num_train_steps)
    # Test that we output mean and last of custom metrics in an epoch
    assert "mean_score" in stats
    assert stats["last_score"] == 0

    assert stats[NUM_SAMPLES] == num_train_steps * batch_size
    expected_score = num_workers * (sum(train_scores) /
                                    (num_train_steps * batch_size))
    assert np.allclose(stats["mean_score"], expected_score)

    val_stats = trainer.validate()
    # Test that we output mean and last of custom metrics in validation
    assert val_stats["last_score"] == 0
    expected_score = (sum(val_scores) /
                      (num_val_steps * batch_size)) * num_workers
    assert np.allclose(val_stats["mean_score"], expected_score)
    assert val_stats[BATCH_COUNT] == np.ceil(num_val_steps / num_workers)
    assert val_stats[NUM_SAMPLES] == num_val_steps * batch_size
    assert val_stats[NUM_SAMPLES] == val_size

    trainer.shutdown()


@pytest.mark.parametrize("num_workers", [1, 2] if dist.is_available() else [1])
def test_metrics_nan(ray_start_2_cpus, num_workers):
    data_size, val_size = 100, 100
    batch_size = 10

    num_train_steps = int(data_size / batch_size)
    num_val_steps = int(val_size / batch_size)

    train_scores = [np.nan] + ([0] * num_train_steps)
    val_scores = [np.nan] + ([0] * num_val_steps)
    trainer = TorchTrainer(
        model_creator=model_creator,
        data_creator=data_creator,
        optimizer_creator=optimizer_creator,
        loss_creator=lambda config: nn.MSELoss(),
        num_workers=num_workers,
        config={
            "scores": train_scores,
            "val_scores": val_scores,
            "key": "score",
            "batch_size": batch_size,
            "data_size": data_size,
            "val_size": val_size
        },
        training_operator_cls=_TestMetricsOperator)

    stats = trainer.train(num_steps=num_train_steps)
    assert "mean_score" in stats
    assert stats["last_score"] == 0
    assert np.isnan(stats["mean_score"])

    stats = trainer.validate()
    assert "mean_score" in stats
    assert stats["last_score"] == 0
    assert np.isnan(stats["mean_score"])


def test_scheduler_validate(ray_start_2_cpus):  # noqa: F811
    from torch.optim.lr_scheduler import ReduceLROnPlateau

    trainer = TorchTrainer(
        model_creator=model_creator,
        data_creator=data_creator,
        optimizer_creator=optimizer_creator,
        loss_creator=lambda config: nn.MSELoss(),
        scheduler_creator=lambda optimizer, cfg: ReduceLROnPlateau(optimizer),
        training_operator_cls=_TestingOperator)
    trainer.update_scheduler(0.5)
    trainer.update_scheduler(0.5)
    assert all(
        trainer.apply_all_operators(
            lambda op: op.schedulers[0].last_epoch == 2))
    trainer.shutdown()


@pytest.mark.parametrize("num_workers", [1, 2] if dist.is_available() else [1])
def test_tune_train(ray_start_2_cpus, num_workers):  # noqa: F811

    config = {
        "model_creator": model_creator,
        "data_creator": data_creator,
        "optimizer_creator": optimizer_creator,
        "loss_creator": lambda config: nn.MSELoss(),
        "num_workers": num_workers,
        "use_gpu": False,
        "backend": "gloo",
        "config": {
            "batch_size": 512,
            "lr": 0.001
        }
    }

    analysis = tune.run(
        TorchTrainable,
        num_samples=2,
        config=config,
        stop={"training_iteration": 2},
        verbose=1)

    # checks loss decreasing for every trials
    for path, df in analysis.trial_dataframes.items():
        mean_train_loss1 = df.loc[0, "mean_train_loss"]
        mean_train_loss2 = df.loc[1, "mean_train_loss"]
        mean_val_loss1 = df.loc[0, "mean_val_loss"]
        mean_val_loss2 = df.loc[1, "mean_val_loss"]

        assert mean_train_loss2 <= mean_train_loss1
        assert mean_val_loss2 <= mean_val_loss1


@pytest.mark.parametrize("num_workers", [1, 2] if dist.is_available() else [1])
def test_save_and_restore(ray_start_2_cpus, num_workers):  # noqa: F811
    trainer1 = TorchTrainer(
        model_creator=model_creator,
        data_creator=data_creator,
        optimizer_creator=optimizer_creator,
        loss_creator=lambda config: nn.MSELoss(),
        num_workers=num_workers)
    trainer1.train()

    filename = os.path.join(tempfile.mkdtemp(), "checkpoint")
    trainer1.save(filename)

    model1 = trainer1.get_model()

    trainer1.shutdown()

    trainer2 = TorchTrainer(
        model_creator=model_creator,
        data_creator=data_creator,
        optimizer_creator=optimizer_creator,
        loss_creator=lambda config: nn.MSELoss(),
        num_workers=num_workers)
    trainer2.restore(filename)

    os.remove(filename)

    model2 = trainer2.get_model()

    model1_state_dict = model1.state_dict()
    model2_state_dict = model2.state_dict()

    assert set(model1_state_dict.keys()) == set(model2_state_dict.keys())

    for k in model1_state_dict:
        assert torch.equal(model1_state_dict[k], model2_state_dict[k])


def test_fail_with_recover(ray_start_2_cpus):  # noqa: F811
    if not dist.is_available():
        return

    def single_loader(config):
        dataset = LinearDataset(2, 5, size=1000000)
        return torch.utils.data.DataLoader(
            dataset, batch_size=config.get("batch_size", 32))

    def step_with_fail(self, *args, **kwargs):
        worker_stats = [
            w.train_epoch.remote(*args, **kwargs) for w in self.workers
        ]
        if self._num_failures < 3:
            time.sleep(1)  # Make the batch will fail correctly.
            self.workers[0].__ray_kill__()
        success = check_for_failure(worker_stats)
        return success, worker_stats

    with patch.object(TorchTrainer, "_train_epoch", step_with_fail):
        trainer1 = TorchTrainer(
            model_creator=model_creator,
            data_creator=single_loader,
            optimizer_creator=optimizer_creator,
            loss_creator=lambda config: nn.MSELoss(),
            config={"batch_size": 100000},
            num_workers=2)

        with pytest.raises(RuntimeError):
            trainer1.train(max_retries=1)


def test_resize(ray_start_2_cpus):  # noqa: F811
    if not dist.is_available():
        return

    def single_loader(config):
        dataset = LinearDataset(2, 5, size=1000000)
        return torch.utils.data.DataLoader(
            dataset, batch_size=config.get("batch_size", 32))

    def step_with_fail(self, *args, **kwargs):
        worker_stats = [
            w.train_epoch.remote(*args, **kwargs) for w in self.workers
        ]
        if self._num_failures < 1:
            time.sleep(1)  # Make the batch will fail correctly.
            self.workers[0].__ray_kill__()
        success = check_for_failure(worker_stats)
        return success, worker_stats

    with patch.object(TorchTrainer, "_train_epoch", step_with_fail):
        trainer1 = TorchTrainer(
            model_creator=model_creator,
            data_creator=single_loader,
            optimizer_creator=optimizer_creator,
<<<<<<< HEAD
            config=dict(batch_size=100000),
=======
            config={"batch_size": 100000},
>>>>>>> d192ef06
            loss_creator=lambda config: nn.MSELoss(),
            num_workers=2)

        @ray.remote
        def try_test():
            import time
            time.sleep(100)

        try_test.remote()
        trainer1.train(max_retries=1)
        assert len(trainer1.workers) == 1


def test_fail_twice(ray_start_2_cpus):  # noqa: F811
    if not dist.is_available():
        return

    def single_loader(config):
        dataset = LinearDataset(2, 5, size=1000000)
        return torch.utils.data.DataLoader(
            dataset, batch_size=config.get("batch_size", 32))

    def step_with_fail(self, *args, **kwargs):
        worker_stats = [
            w.train_epoch.remote(*args, **kwargs) for w in self.workers
        ]
        if self._num_failures < 2:
            time.sleep(1)
            self.workers[0].__ray_kill__()
        success = check_for_failure(worker_stats)
        return success, worker_stats

    with patch.object(TorchTrainer, "_train_epoch", step_with_fail):
        trainer1 = TorchTrainer(
            model_creator=model_creator,
            data_creator=single_loader,
            optimizer_creator=optimizer_creator,
<<<<<<< HEAD
            config=dict(batch_size=100000),
=======
            config={"batch_size": 100000},
>>>>>>> d192ef06
            loss_creator=lambda config: nn.MSELoss(),
            num_workers=2)

        trainer1.train(max_retries=2)


if __name__ == "__main__":
    import pytest
    import sys
    sys.exit(pytest.main(["-v", "-x", __file__]))<|MERGE_RESOLUTION|>--- conflicted
+++ resolved
@@ -14,12 +14,8 @@
 from ray.util.sgd.torch.training_operator import (_TestingOperator,
                                                   _TestMetricsOperator)
 from ray.util.sgd.torch.constants import SCHEDULER_STEP
-<<<<<<< HEAD
-from ray.util.sgd.utils import check_for_failure, NUM_SAMPLES, BATCH_COUNT
-=======
 from ray.util.sgd.utils import (check_for_failure, NUM_SAMPLES, BATCH_COUNT,
                                 BATCH_SIZE)
->>>>>>> d192ef06
 
 from ray.util.sgd.torch.examples.train_example import (
     model_creator, optimizer_creator, data_creator, LinearDataset)
@@ -253,8 +249,6 @@
     trainer.shutdown()
 
 
-<<<<<<< HEAD
-=======
 def test_split_batch(ray_start_2_cpus):
     if not dist.is_available():
         return
@@ -310,7 +304,6 @@
     assert [stats[BATCH_COUNT] == (data_size // 2) for stats in list_stats]
 
 
->>>>>>> d192ef06
 @pytest.mark.parametrize("num_workers", [1, 2] if dist.is_available() else [1])
 def test_metrics(ray_start_2_cpus, num_workers):
     data_size, val_size = 600, 500
@@ -544,11 +537,7 @@
             model_creator=model_creator,
             data_creator=single_loader,
             optimizer_creator=optimizer_creator,
-<<<<<<< HEAD
-            config=dict(batch_size=100000),
-=======
             config={"batch_size": 100000},
->>>>>>> d192ef06
             loss_creator=lambda config: nn.MSELoss(),
             num_workers=2)
 
@@ -586,11 +575,7 @@
             model_creator=model_creator,
             data_creator=single_loader,
             optimizer_creator=optimizer_creator,
-<<<<<<< HEAD
-            config=dict(batch_size=100000),
-=======
             config={"batch_size": 100000},
->>>>>>> d192ef06
             loss_creator=lambda config: nn.MSELoss(),
             num_workers=2)
 
