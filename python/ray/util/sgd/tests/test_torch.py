import numpy as np
import os
import pytest
import torch
import torch.nn as nn
import torch.distributed as dist
from torch.utils.data import DataLoader

import ray
from ray import tune
from ray.util.sgd.torch import TorchTrainer
from ray.util.sgd.torch.training_operator import (
    get_test_operator, get_test_metrics_operator, TrainingOperator)
from ray.util.sgd.torch.constants import SCHEDULER_STEP
from ray.util.sgd.utils import (NUM_SAMPLES, BATCH_COUNT, BATCH_SIZE)

from ray.util.sgd.data.examples import mlp_identity
from ray.util.sgd.torch.examples.train_example import (
    model_creator, optimizer_creator, data_creator, LinearDataset)


@pytest.fixture
def ray_start_2_cpus():
    address_info = ray.init(num_cpus=2)
    yield address_info
    # The code after the yield will run as teardown code.
    ray.shutdown()
    # Ensure that tests don't ALL fail
    if dist.is_initialized():
        dist.destroy_process_group()


@pytest.fixture
def ray_start_4_cpus():
    address_info = ray.init(num_cpus=4)
    yield address_info
    # The code after the yield will run as teardown code.
    ray.shutdown()
    # Ensure that tests don't ALL fail
    if dist.is_initialized():
        dist.destroy_process_group()


Operator = TrainingOperator.from_creators(
    model_creator, optimizer_creator, data_creator, loss_creator=nn.MSELoss)


@pytest.mark.parametrize("use_local", [True, False])
def test_single_step(ray_start_2_cpus, use_local):  # noqa: F811
    trainer = TorchTrainer(
        training_operator_cls=Operator,
        num_workers=1,
        use_local=use_local,
        use_gpu=False)
    metrics = trainer.train(num_steps=1)
    assert metrics[BATCH_COUNT] == 1

    val_metrics = trainer.validate(num_steps=1)
    assert val_metrics[BATCH_COUNT] == 1
    trainer.shutdown()


@pytest.mark.parametrize("use_local", [True, False])
def test_dead_trainer(ray_start_2_cpus, use_local):  # noqa: F811
    TestOperator = get_test_operator(Operator)
    trainer = TorchTrainer(
        training_operator_cls=TestOperator,
        num_workers=2,
        use_local=use_local,
        use_gpu=False)
    trainer.train(num_steps=1)
    trainer.shutdown()
    with pytest.raises(RuntimeError):
        trainer.train()


@pytest.mark.parametrize("num_workers", [1, 2] if dist.is_available() else [1])
@pytest.mark.parametrize("use_local", [True, False])
def test_train(ray_start_2_cpus, num_workers, use_local):  # noqa: F811
    trainer = TorchTrainer(
        training_operator_cls=Operator,
        num_workers=num_workers,
        use_local=use_local,
        use_gpu=False)
    for i in range(3):
        train_loss1 = trainer.train()["train_loss"]
    validation_loss1 = trainer.validate()["val_loss"]

    for i in range(3):
        train_loss2 = trainer.train()["train_loss"]
    validation_loss2 = trainer.validate()["val_loss"]

    assert train_loss2 <= train_loss1, (train_loss2, train_loss1)
    assert validation_loss2 <= validation_loss1, (validation_loss2,
                                                  validation_loss1)
    trainer.shutdown()


@pytest.mark.parametrize("num_workers", [1, 2] if dist.is_available() else [1])
@pytest.mark.parametrize("use_local", [True, False])
def test_apply_all_workers(ray_start_2_cpus, num_workers, use_local):
    def fn():
        return 1

    trainer = TorchTrainer(
        training_operator_cls=Operator,
        num_workers=num_workers,
        use_local=use_local,
        use_gpu=False)

    results = trainer.apply_all_workers(fn)
    assert all(x == 1 for x in results)

<<<<<<< HEAD
    trainer.shutdown()

=======
>>>>>>> 07bdf062

@pytest.mark.parametrize("num_workers", [1, 2] if dist.is_available() else [1])
@pytest.mark.parametrize("use_local", [True, False])
def test_multi_model(ray_start_2_cpus, num_workers, use_local):
    def train(*, model=None, criterion=None, optimizer=None, iterator=None):
        model.train()
        train_loss = 0
        correct = 0
        total = 0
        for batch_idx, (inputs, targets) in enumerate(iterator):
            optimizer.zero_grad()
            outputs = model(inputs)
            loss = criterion(outputs, targets)
            loss.backward()
            optimizer.step()

            train_loss += loss.item()
            _, predicted = outputs.max(1)
            total += targets.size(0)
            correct += predicted.eq(targets).sum().item()
        return {
            "accuracy": correct / total,
            "train_loss": train_loss / (batch_idx + 1)
        }

    def train_epoch(self, iterator, info):
        result = {}
        data = list(iterator)
        for i, (model, optimizer) in enumerate(
                zip(self.models, self.optimizers)):
            result[f"model_{i}"] = train(
                model=model,
                criterion=self.criterion,
                optimizer=optimizer,
                iterator=iter(data))
        return result

    class MultiModelOperator(TrainingOperator):
        def setup(self, config):
            models = nn.Linear(1, 1), nn.Linear(1, 1)
            opts = [
                torch.optim.SGD(model.parameters(), lr=0.0001)
                for model in models
            ]
            loss = nn.MSELoss()
            train_dataloader, val_dataloader = data_creator(config)
            self.models, self.optimizers, self.criterion = self.register(
                models=models, optimizers=opts, criterion=loss)
            self.register_data(
                train_loader=train_dataloader,
                validation_loader=val_dataloader)

    TestOperator = get_test_operator(MultiModelOperator)

    trainer1 = TorchTrainer(
        config={"custom_func": train_epoch},
        training_operator_cls=TestOperator,
        num_workers=num_workers,
        use_local=use_local,
        use_gpu=False,
    )
    trainer1.train()
    state = trainer1.state_dict()

    models1 = trainer1.get_model()

    trainer1.shutdown()

    trainer2 = TorchTrainer(
        config={"custom_func": train_epoch},
        training_operator_cls=TestOperator,
        num_workers=num_workers,
        use_local=use_local,
        use_gpu=False,
    )
    trainer2.load_state_dict(state)

    models2 = trainer2.get_model()

    for model_1, model_2 in zip(models1, models2):

        model1_state_dict = model_1.state_dict()
        model2_state_dict = model_2.state_dict()

        assert set(model1_state_dict.keys()) == set(model2_state_dict.keys())

        for k in model1_state_dict:
            assert torch.equal(model1_state_dict[k], model2_state_dict[k])

    trainer2.shutdown()


@pytest.mark.parametrize("num_workers", [1, 2] if dist.is_available() else [1])
@pytest.mark.parametrize("use_local", [True, False])
def test_multi_model_matrix(ray_start_2_cpus, num_workers, use_local):  #
    # noqa: F811
    def train_epoch(self, iterator, info):
        if self.config.get("models", 1) > 1:
            assert len(self.models) == self.config["models"], self.config

        if self.config.get("optimizers", 1) > 1:
            assert len(
                self.optimizers) == self.config["optimizers"], self.config

        if self.config.get("schedulers", 1) > 1:
            assert len(
                self.schedulers) == self.config["schedulers"], self.config
        return {"done": 1}

    def multi_model_creator(config):
        models = []
        for i in range(config.get("models", 1)):
            models += [nn.Linear(1, 1)]
        return models[0] if len(models) == 1 else models

    def multi_optimizer_creator(models, config):
        optimizers = []
        main_model = models[0] if type(models) is list else models
        for i in range(config.get("optimizers", 1)):
            optimizers += [torch.optim.SGD(main_model.parameters(), lr=0.0001)]
        return optimizers[0] if len(optimizers) == 1 else optimizers

    def multi_scheduler_creator(optimizer, config):
        schedulers = []
        main_opt = optimizer[0] if type(optimizer) is list else optimizer
        for i in range(config.get("schedulers", 1)):
            schedulers += [
                torch.optim.lr_scheduler.StepLR(
                    main_opt, step_size=30, gamma=0.1)
            ]
        return schedulers[0] if len(schedulers) == 1 else schedulers

    class MultiModelOperator(TrainingOperator):
        def setup(self, config):
            models = multi_model_creator(config)
            optimizers = multi_optimizer_creator(models, config)
            schedulers = multi_scheduler_creator(optimizers, config)
            train_loader, val_loader = data_creator(config)
            loss = nn.MSELoss()

            self.models, self.optimizers, self.criterion, self.schedulers = \
                self.register(models=models, optimizers=optimizers,
                              schedulers=schedulers,
                              criterion=loss)
            self.register_data(
                train_loader=train_loader, validation_loader=val_loader)

    TestOperator = get_test_operator(MultiModelOperator)

    for model_count in range(1, 3):
        for optimizer_count in range(1, 3):
            for scheduler_count in range(1, 3):
                trainer = TorchTrainer(
                    scheduler_step_freq="epoch",
                    training_operator_cls=TestOperator,
                    num_workers=num_workers,
                    use_local=use_local,
                    config={
                        "models": model_count,
                        "optimizers": optimizer_count,
                        "schedulers": scheduler_count,
                        "custom_func": train_epoch
                    })
                trainer.train()
                trainer.shutdown()


@pytest.mark.parametrize("scheduler_freq", ["epoch", "batch", "manual", None])
def test_scheduler_freq(ray_start_2_cpus, scheduler_freq):  # noqa:
    # F811
    def train_epoch(self, iterator, info):
        assert info[SCHEDULER_STEP] == scheduler_freq
        return {"done": 1}

    def scheduler_creator(optimizer, config):
        return torch.optim.lr_scheduler.StepLR(
            optimizer, step_size=30, gamma=0.1)

    class TestTrainingOperator(TrainingOperator):
        def setup(self, config):
            model = model_creator(config)
            optimizer = optimizer_creator(model, config)
            train_loader, val_loader = data_creator(config)
            scheduler = scheduler_creator(optimizer, config)
            loss = nn.MSELoss()

            self.model, self.optimizer, self.criterion, self.scheduler = \
                self.register(
                    models=model, optimizers=optimizer,
                    criterion=loss, schedulers=scheduler)
            self.register_data(
                train_loader=train_loader, validation_loader=val_loader)

    if scheduler_freq is None:
        with pytest.raises(ValueError):
            trainer = TorchTrainer(
                config={"custom_func": train_epoch},
                training_operator_cls=TestTrainingOperator,
                scheduler_step_freq=scheduler_freq,
            )
    else:
        trainer = TorchTrainer(
            config={"custom_func": train_epoch},
            training_operator_cls=TestTrainingOperator,
            scheduler_step_freq=scheduler_freq,
        )

        for i in range(3):
            trainer.train()
        trainer.shutdown()


@pytest.mark.parametrize("use_local", [True, False])
def test_profiling(ray_start_2_cpus, use_local):  # noqa: F811
    trainer = TorchTrainer(training_operator_cls=Operator, use_local=use_local)

    stats = trainer.train(profile=True)
    assert "profile" in stats
    stats = trainer.validate(profile=True)
    assert "profile" in stats
    trainer.shutdown()


@pytest.mark.parametrize("use_local", [True, False])
def test_dataset(ray_start_4_cpus, use_local):
    """
    This test tries training the mlp_identity example. We check the accuracy of
    the model as an all inclusive way of ensuring that we are properly sharding
    and iterating over the entire dataset (instead of repeating the first set
    of points for example).
    """

    model_creator = mlp_identity.model_creator
    optimizer_creator = mlp_identity.optimizer_creator
    dataset_creator = mlp_identity.dataset_creator

    DatasetOperator = TrainingOperator.from_creators(
        model_creator=model_creator,
        optimizer_creator=optimizer_creator,
        loss_creator=nn.MSELoss)

    trainer = TorchTrainer(
        training_operator_cls=DatasetOperator,
        use_local=use_local,
        num_workers=2,
    )

    dataset = dataset_creator()
    for i in range(5):
        trainer.train(dataset=dataset, num_steps=100)

    x = mlp_identity.to_mat(0.5)
    prediction = float(trainer.get_model()(x)[0][0])
    assert 0.4 <= prediction <= 0.6
    trainer.shutdown()


@pytest.mark.parametrize("use_local", [True, False])
def test_split_batch(ray_start_2_cpus, use_local):
    if not dist.is_available():
        return

    def data_creator(config):
        """Returns training dataloader, validation dataloader."""
        train_dataset = LinearDataset(2, 5, size=config["data_size"])
        return DataLoader(
            train_dataset,
            batch_size=config[BATCH_SIZE],
        )

    data_size = 600
    batch_size = 21
    TestOperator = TrainingOperator.from_creators(
        model_creator,
        optimizer_creator,
        data_creator,
        loss_creator=lambda config: nn.MSELoss())
    trainer = TorchTrainer(
        training_operator_cls=TestOperator,
        num_workers=2,
        use_local=use_local,
        config={
            BATCH_SIZE: batch_size,
            "data_size": data_size,
        })
    stats = trainer.train()
    assert trainer.config[BATCH_SIZE] == (batch_size - 1)
    assert stats[NUM_SAMPLES] == 600
    assert stats[BATCH_COUNT] == (data_size // 20)
    trainer.shutdown()


@pytest.mark.parametrize("use_local", [True, False])
def test_reduce_result(ray_start_2_cpus, use_local):
    if not dist.is_available():
        return

    def data_creator(config):
        """Returns training dataloader, validation dataloader."""
        train_dataset = LinearDataset(2, 5, size=config["data_size"])
        test_dataset = LinearDataset(2, 5, size=config["data_size"])
        return DataLoader(
            train_dataset, batch_size=1), DataLoader(
                test_dataset, batch_size=1)

    data_size = 600

    TestOperator = TrainingOperator.from_creators(
        model_creator,
        optimizer_creator,
        data_creator,
        loss_creator=lambda config: nn.MSELoss())
    trainer = TorchTrainer(
        training_operator_cls=TestOperator,
        num_workers=2,
        use_local=use_local,
        config={"data_size": data_size})
    list_stats = trainer.train(reduce_results=False, profile=True)
    assert len(list_stats) == 2
    assert [stats[NUM_SAMPLES] == data_size for stats in list_stats]
    assert [stats[BATCH_COUNT] == (data_size // 2) for stats in list_stats]
    list_stats = trainer.validate(reduce_results=False, profile=True)
    assert len(list_stats) == 2
    assert [stats[NUM_SAMPLES] == data_size for stats in list_stats]
    assert [stats[BATCH_COUNT] == (data_size // 2) for stats in list_stats]
    trainer.shutdown()


@pytest.mark.parametrize("num_workers", [1, 2] if dist.is_available() else [1])
@pytest.mark.parametrize("use_local", [True, False])
def test_metrics(ray_start_2_cpus, num_workers, use_local):
    data_size, val_size = 600, 500
    batch_size = 4

    num_train_steps = int(data_size / batch_size)
    num_val_steps = int(val_size / batch_size)

    train_scores = [1] + ([0] * num_train_steps)
    val_scores = [1] + ([0] * num_val_steps)

    TestOperator = get_test_metrics_operator(Operator)
    trainer = TorchTrainer(
        training_operator_cls=TestOperator,
        num_workers=num_workers,
        use_local=use_local,
        config={
            "scores": train_scores,
            "val_scores": val_scores,
            "key": "score",
            "batch_size": batch_size,
            "data_size": data_size,
            "val_size": val_size
        })

    stats = trainer.train(num_steps=num_train_steps)
    # Test that we output mean and last of custom metrics in an epoch
    assert "score" in stats
    assert stats["last_score"] == 0

    assert stats[NUM_SAMPLES] == num_train_steps * batch_size
    expected_score = num_workers * (sum(train_scores) /
                                    (num_train_steps * batch_size))
    assert np.allclose(stats["score"], expected_score)

    val_stats = trainer.validate()
    # Test that we output mean and last of custom metrics in validation
    assert val_stats["last_score"] == 0
    expected_score = (sum(val_scores) /
                      (num_val_steps * batch_size)) * num_workers
    assert np.allclose(val_stats["score"], expected_score)
    assert val_stats[BATCH_COUNT] == np.ceil(num_val_steps / num_workers)
    assert val_stats[NUM_SAMPLES] == num_val_steps * batch_size
    assert val_stats[NUM_SAMPLES] == val_size

    trainer.shutdown()


@pytest.mark.parametrize("num_workers", [1, 2] if dist.is_available() else [1])
@pytest.mark.parametrize("use_local", [True, False])
def test_metrics_nan(ray_start_2_cpus, num_workers, use_local):
    data_size, val_size = 100, 100
    batch_size = 10

    num_train_steps = int(data_size / batch_size)
    num_val_steps = int(val_size / batch_size)

    train_scores = [np.nan] + ([0] * num_train_steps)
    val_scores = [np.nan] + ([0] * num_val_steps)
    TestOperator = get_test_metrics_operator(Operator)
    trainer = TorchTrainer(
        training_operator_cls=TestOperator,
        num_workers=num_workers,
        use_local=use_local,
        config={
            "scores": train_scores,
            "val_scores": val_scores,
            "key": "score",
            "batch_size": batch_size,
            "data_size": data_size,
            "val_size": val_size
        })

    stats = trainer.train(num_steps=num_train_steps)
    assert "score" in stats
    assert stats["last_score"] == 0
    assert np.isnan(stats["score"])

    stats = trainer.validate()
    assert "score" in stats
    assert stats["last_score"] == 0
    assert np.isnan(stats["score"])
    trainer.shutdown()


@pytest.mark.parametrize("use_local", [True, False])
def test_scheduler_validate(ray_start_2_cpus, use_local):  # noqa: F811
    from torch.optim.lr_scheduler import ReduceLROnPlateau

    TestOperator = TrainingOperator.from_creators(
        model_creator,
        optimizer_creator,
        data_creator,
        scheduler_creator=lambda optimizer, cfg: ReduceLROnPlateau(optimizer),
        loss_creator=lambda config: nn.MSELoss())
    TestOperator = get_test_operator(TestOperator)
    trainer = TorchTrainer(
        scheduler_step_freq="manual",
        training_operator_cls=TestOperator,
        use_local=use_local)
    trainer.update_scheduler(0.5)
    trainer.update_scheduler(0.5)
    assert all(
        trainer.apply_all_operators(
            lambda op: op._schedulers[0].last_epoch == 2))
    trainer.shutdown()


@pytest.mark.parametrize("num_workers", [2] if dist.is_available() else [1])
@pytest.mark.parametrize("use_local", [True, False])
def test_tune_train(ray_start_4_cpus, num_workers, use_local):  # noqa: F811
    TorchTrainable = TorchTrainer.as_trainable(
        **{
            "training_operator_cls": Operator,
            "num_workers": num_workers,
            "use_gpu": False,
            "backend": "gloo",
            "use_local": use_local,
            "config": {
                "batch_size": 512,
                "lr": 0.001
            }
        })

    analysis = tune.run(
        TorchTrainable,
        num_samples=2,
        stop={"training_iteration": 2},
        verbose=1)

    # checks loss decreasing for every trials
    for path, df in analysis.trial_dataframes.items():
        mean_train_loss1 = df.loc[0, "train_loss"]
        mean_train_loss2 = df.loc[1, "train_loss"]
        mean_val_loss1 = df.loc[0, "val_loss"]
        mean_val_loss2 = df.loc[1, "val_loss"]

        assert mean_train_loss2 <= mean_train_loss1
        assert mean_val_loss2 <= mean_val_loss1


@pytest.mark.parametrize("num_workers", [1, 2] if dist.is_available() else [1])
@pytest.mark.parametrize("use_local", [True, False])
def test_save_and_restore(ray_start_2_cpus, num_workers, use_local,
                          tmp_path):  # noqa: F811
    trainer1 = TorchTrainer(
        training_operator_cls=Operator,
        num_workers=num_workers,
        use_local=use_local)
    trainer1.train()
    checkpoint_path = os.path.join(tmp_path, "checkpoint")
    trainer1.save(checkpoint_path)

    model1 = trainer1.get_model()

    trainer1.shutdown()

    trainer2 = TorchTrainer(
        training_operator_cls=Operator,
        num_workers=num_workers,
        use_local=use_local)
    trainer2.load(checkpoint_path)

    model2 = trainer2.get_model()

    model1_state_dict = model1.state_dict()
    model2_state_dict = model2.state_dict()

    assert set(model1_state_dict.keys()) == set(model2_state_dict.keys())

    for k in model1_state_dict:
        assert torch.equal(model1_state_dict[k], model2_state_dict[k])
    trainer2.shutdown()


def test_wrap_ddp(ray_start_2_cpus, tmp_path):  # noqa: F811
    if not dist.is_available():
        return
    trainer1 = TorchTrainer(
        training_operator_cls=Operator,
        wrap_ddp=False,
        num_workers=2,
        use_local=True)
    trainer1.train()
    checkpoint_path = os.path.join(tmp_path, "checkpoint")
    trainer1.save(checkpoint_path)

    model1 = trainer1.get_model()
    trainer1.shutdown()

    trainer2 = TorchTrainer(
        training_operator_cls=Operator, wrap_ddp=False, num_workers=2)
    trainer2.load(checkpoint_path)

    model2 = trainer2.get_model()

    model1_state_dict = model1.state_dict()
    model2_state_dict = model2.state_dict()

    assert set(model1_state_dict.keys()) == set(model2_state_dict.keys())

    for k in model1_state_dict:
        assert torch.equal(model1_state_dict[k], model2_state_dict[k])
    trainer2.shutdown()


@pytest.mark.parametrize("use_local", [True, False])
def test_multi_input_model(ray_start_2_cpus, use_local):
    def model_creator(config):
        class MultiInputModel(nn.Module):
            def __init__(self):
                super(MultiInputModel, self).__init__()
                self._fc1 = torch.nn.Linear(1, 1)
                self._fc2 = torch.nn.Linear(1, 1)

            def forward(self, x, y):
                return self._fc1(x) + self._fc2(y)

        return MultiInputModel()

    def data_creator(config):
        class LinearDataset(torch.utils.data.Dataset):
            def __init__(self, a, b, size=1000):
                x = np.random.randn(size)
                y = np.random.randn(size)
                self.x = torch.tensor(x, dtype=torch.float32)
                self.y = torch.tensor(y, dtype=torch.float32)
                self.z = torch.tensor(a * (x + y) + 2 * b, dtype=torch.float32)

            def __getitem__(self, index):
                return (self.x[index, None], self.y[index, None],
                        self.z[index, None])

            def __len__(self):
                return len(self.x)

        train_dataset = LinearDataset(3, 4)
        train_loader = torch.utils.data.DataLoader(
            train_dataset,
            batch_size=config.get("batch_size", 32),
        )
        return train_loader, None

    Operator = TrainingOperator.from_creators(
        model_creator,
        optimizer_creator,
        data_creator,
        loss_creator=lambda config: nn.MSELoss())

    trainer = TorchTrainer(
        training_operator_cls=Operator, num_workers=1, use_local=use_local)

    metrics = trainer.train(num_steps=1)
    assert metrics[BATCH_COUNT] == 1

    trainer.shutdown()


if __name__ == "__main__":
    import pytest
    import sys

    sys.exit(pytest.main(["-v", "-x", __file__]))<|MERGE_RESOLUTION|>--- conflicted
+++ resolved
@@ -111,11 +111,7 @@
     results = trainer.apply_all_workers(fn)
     assert all(x == 1 for x in results)
 
-<<<<<<< HEAD
-    trainer.shutdown()
-
-=======
->>>>>>> 07bdf062
+    trainer.shutdown()
 
 @pytest.mark.parametrize("num_workers", [1, 2] if dist.is_available() else [1])
 @pytest.mark.parametrize("use_local", [True, False])
