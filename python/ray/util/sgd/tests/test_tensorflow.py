import os
import pytest
import tempfile
import numpy as np
import shutil

from ray import tune
from ray.tests.conftest import ray_start_2_cpus  # noqa: F401
from ray.util.sgd.tf import TFTrainer, TFTrainable

from ray.util.sgd.tf.examples.tensorflow_train_example import (simple_model,
                                                               simple_dataset)

SIMPLE_CONFIG = {
    "batch_size": 128,
    "fit_config": {
        "steps_per_epoch": 3,
    },
    "evaluate_config": {
        "steps": 3,
    }
}


@pytest.mark.parametrize(  # noqa: F811
    "num_replicas", [1, 2])
def test_train(ray_start_2_cpus, num_replicas):  # noqa: F811
    trainer = TFTrainer(
        model_creator=simple_model,
        data_creator=simple_dataset,
        num_replicas=num_replicas,
        config=SIMPLE_CONFIG)

    train_stats1 = trainer.train()
    train_stats1.update(trainer.validate())

    train_stats2 = trainer.train()
    train_stats2.update(trainer.validate())


@pytest.mark.parametrize(  # noqa: F811
    "num_replicas", [1, 2])
def test_tune_train(ray_start_2_cpus, num_replicas):  # noqa: F811

    config = {
        "model_creator": tune.function(simple_model),
        "data_creator": tune.function(simple_dataset),
        "num_replicas": num_replicas,
        "use_gpu": False,
        "trainer_config": SIMPLE_CONFIG,
        "num_cpus_per_worker": 1
    }

    tune.run(
        TFTrainable,
        num_samples=2,
        config=config,
        stop={"training_iteration": 2},
        verbose=1)


@pytest.mark.parametrize(  # noqa: F811
    "num_replicas", [1, 2])
def test_save_and_restore(ray_start_2_cpus, num_replicas):  # noqa: F811
    trainer1 = TFTrainer(
        model_creator=simple_model,
        data_creator=simple_dataset,
        num_replicas=num_replicas,
        config=SIMPLE_CONFIG)
    trainer1.train()

    tmpdir = tempfile.mkdtemp()
    filename = os.path.join(tmpdir, "checkpoint")
    trainer1.save(filename)

    model1 = trainer1.get_model()
    trainer1.shutdown()

    trainer2 = TFTrainer(
        model_creator=simple_model,
        data_creator=simple_dataset,
        num_replicas=num_replicas,
        config=SIMPLE_CONFIG)
    trainer2.restore(filename)

    model2 = trainer2.get_model()
    trainer2.shutdown()

    shutil.rmtree(tmpdir)

    model1.get_config()
    model2.get_config()
<<<<<<< HEAD
    # assert _compare(model1_config, model2_config, skip_keys=["name"])
=======
>>>>>>> b449ece2

    model1_weights = model1.get_weights()
    model2_weights = model2.get_weights()
    assert _compare(model1_weights, model2_weights)

    model1.optimizer.get_weights()
    model2.optimizer.get_weights()
<<<<<<< HEAD
    # assert _compare(model1_opt_weights, model2_opt_weights)
=======
>>>>>>> b449ece2


def _compare(d1, d2, skip_keys=None):
    """Compare two lists or dictionaries or array"""
    if type(d1) != type(d2):
        return False

    if isinstance(d1, dict):
        if set(d1) != set(d2):
            return False

        for key in d1:
            if skip_keys is not None and key in skip_keys:
                continue

            if not _compare(d1[key], d2[key], skip_keys=skip_keys):
                return False

    elif isinstance(d1, list):
        for i, _ in enumerate(d1):
            if not _compare(d1[i], d2[i], skip_keys=skip_keys):
                return False

    elif isinstance(d1, np.ndarray):
        if not np.array_equal(d1, d2):
            return False
    else:
        if d1 != d2:
            return False

    return True<|MERGE_RESOLUTION|>--- conflicted
+++ resolved
@@ -90,10 +90,6 @@
 
     model1.get_config()
     model2.get_config()
-<<<<<<< HEAD
-    # assert _compare(model1_config, model2_config, skip_keys=["name"])
-=======
->>>>>>> b449ece2
 
     model1_weights = model1.get_weights()
     model2_weights = model2.get_weights()
@@ -101,10 +97,6 @@
 
     model1.optimizer.get_weights()
     model2.optimizer.get_weights()
-<<<<<<< HEAD
-    # assert _compare(model1_opt_weights, model2_opt_weights)
-=======
->>>>>>> b449ece2
 
 
 def _compare(d1, d2, skip_keys=None):
