--- conflicted
+++ resolved
@@ -65,11 +65,7 @@
                 self.validate = MagicMock(returns=dict(mean_accuracy=10))
 
         runner = TorchRunner(training_operator_cls=MockOperator)
-<<<<<<< HEAD
-        runner.setup()
-=======
-        runner.setup_operator()
->>>>>>> 4ccfd07a
+        runner.setup_operator()
         runner.train_epoch()
         runner.train_epoch()
         result = runner.train_epoch()
@@ -89,11 +85,7 @@
                 return {"count": self.count}
 
         runner = TorchRunner(training_operator_cls=MockOperator)
-<<<<<<< HEAD
-        runner.setup()
-=======
-        runner.setup_operator()
->>>>>>> 4ccfd07a
+        runner.setup_operator()
         runner.train_epoch(num_steps=1)
         runner.train_epoch(num_steps=1)
         result = runner.train_epoch()
@@ -119,32 +111,19 @@
                 loss = loss_creator(config)
                 self.models, self.optimizers, self.criterion = \
                     self.register(models=models, optimizers=optimizers,
-<<<<<<< HEAD
-                                  train_loader=loader,
-                                  validation_loader=None, criterion=loss)
-=======
                                   criterion=loss)
                 self.register_data(train_loader=loader, validation_loader=None)
->>>>>>> 4ccfd07a
                 self.train_epoch = MagicMock(returns=dict(mean_accuracy=10))
                 self.validate = MagicMock(returns=dict(mean_accuracy=10))
 
         runner = TorchRunner(training_operator_cls=MockOperator)
-<<<<<<< HEAD
-        runner.setup()
-=======
-        runner.setup_operator()
->>>>>>> 4ccfd07a
+        runner.setup_operator()
 
         self.assertEqual(len(runner.given_models), 3)
         self.assertEqual(len(runner.given_optimizers), 3)
 
         runner2 = TorchRunner(training_operator_cls=self.Operator)
-<<<<<<< HEAD
-        runner2.setup()
-=======
         runner2.setup_operator()
->>>>>>> 4ccfd07a
 
         self.assertNotEqual(runner2.given_models, runner2.models)
         self.assertNotEqual(runner2.given_optimizers, runner2.optimizers)
@@ -175,11 +154,7 @@
             single_loader,
             loss_creator=loss_creator)
         runner = TorchRunner(training_operator_cls=SingleOperator)
-<<<<<<< HEAD
-        runner.setup()
-=======
-        runner.setup_operator()
->>>>>>> 4ccfd07a
+        runner.setup_operator()
         runner.train_epoch()
         with self.assertRaises(ValueError):
             runner.validate()
@@ -191,11 +166,7 @@
             single_loader,
             loss_creator=nn.MSELoss)
         runner = TorchRunner(training_operator_cls=NativeOperator)
-<<<<<<< HEAD
-        runner.setup()
-=======
-        runner.setup_operator()
->>>>>>> 4ccfd07a
+        runner.setup_operator()
         runner.train_epoch()
 
 
