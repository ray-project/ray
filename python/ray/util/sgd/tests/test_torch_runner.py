--- conflicted
+++ resolved
@@ -1,549 +1,273 @@
-<<<<<<< HEAD
-import numpy as np
-import os
-import torch
-import torch.nn as nn
-import unittest
-from unittest.mock import MagicMock, patch
-
-import ray
-from ray.util.sgd.torch.training_operator import TrainingOperator
-from ray.util.sgd.torch.distributed_torch_runner import (
-    LocalDistributedRunner,
-    clear_dummy_actor,
-)
-from ray.util.sgd.torch.torch_runner import TorchRunner
-
-
-class LinearDataset(torch.utils.data.Dataset):
-    """y = a * x + b"""
-
-    def __init__(self, a, b, size=1000):
-        x = np.random.random(size).astype(np.float32) * 10
-        x = np.arange(0, 10, 10 / size, dtype=np.float32)
-        self.x = torch.from_numpy(x)
-        self.y = torch.from_numpy(a * x + b)
-
-    def __getitem__(self, index):
-        return self.x[index, None], self.y[index, None]
-
-    def __len__(self):
-        return len(self.x)
-
-
-def model_creator(config):
-    return nn.Linear(1, 1)
-
-
-def optimizer_creator(models, config):
-    """Returns optimizer."""
-    return torch.optim.SGD(models.parameters(), lr=0.1)
-
-
-def loss_creator(config):
-    return nn.MSELoss()
-
-
-def single_loader(config):
-    return LinearDataset(2, 5)
-
-
-def create_dataloaders(config):
-    return LinearDataset(2, 5), LinearDataset(2, 5, size=400)
-
-
-class TestTorchRunner(unittest.TestCase):
-    def setUp(self):
-        self.Operator = TrainingOperator.from_creators(
-            model_creator,
-            optimizer_creator,
-            create_dataloaders,
-            loss_creator=loss_creator,
-        )
-
-    def testValidate(self):
-        class MockOperator(self.Operator):
-            def setup(self, config):
-                super(MockOperator, self).setup(config)
-                self.train_epoch = MagicMock(returns=dict(mean_accuracy=10))
-                self.validate = MagicMock(returns=dict(mean_accuracy=10))
-
-        runner = TorchRunner(training_operator_cls=MockOperator)
-        runner.setup_operator()
-        runner.train_epoch()
-        runner.train_epoch()
-        result = runner.train_epoch()
-        self.assertEqual(runner.training_operator.validate.call_count, 0)
-        runner.validate()
-        self.assertTrue(runner.training_operator.validate.called)
-        self.assertEqual(result["epoch"], 3)
-
-    def testtrain_epoch(self):
-        class MockOperator(self.Operator):
-            def setup(self, config):
-                super(MockOperator, self).setup(config)
-                self.count = 0
-
-            def train_epoch(self, *args, **kwargs):
-                self.count += 1
-                return {"count": self.count}
-
-        runner = TorchRunner(training_operator_cls=MockOperator)
-        runner.setup_operator()
-        runner.train_epoch(num_steps=1)
-        runner.train_epoch(num_steps=1)
-        result = runner.train_epoch()
-        self.assertEqual(runner.training_operator.count, 3)
-        self.assertEqual(result["count"], 3)
-        self.assertEqual(result["epoch"], 3)
-
-    def testGivens(self):
-        def three_model_creator(config):
-            return nn.Linear(1, 1), nn.Linear(1, 1), nn.Linear(1, 1)
-
-        def three_optimizer_creator(models, config):
-            opts = [torch.optim.SGD(model.parameters(), lr=0.1) for model in models]
-            return opts[0], opts[1], opts[2]
-
-        class MockOperator(TrainingOperator):
-            def setup(self, config):
-                models = three_model_creator(config)
-                optimizers = three_optimizer_creator(models, config)
-                loader = single_loader(config)
-                loss = loss_creator(config)
-                self.models, self.optimizers, self.criterion = self.register(
-                    models=models, optimizers=optimizers, criterion=loss
-                )
-                self.register_data(train_loader=loader, validation_loader=None)
-                self.train_epoch = MagicMock(returns=dict(mean_accuracy=10))
-                self.validate = MagicMock(returns=dict(mean_accuracy=10))
-
-        runner = TorchRunner(training_operator_cls=MockOperator)
-        runner.setup_operator()
-
-        self.assertEqual(len(runner.given_models), 3)
-        self.assertEqual(len(runner.given_optimizers), 3)
-
-        runner2 = TorchRunner(training_operator_cls=self.Operator)
-        runner2.setup_operator()
-
-        self.assertNotEqual(runner2.given_models, runner2.models)
-        self.assertNotEqual(runner2.given_optimizers, runner2.optimizers)
-
-    def testMultiLoaders(self):
-        def three_data_loader(config):
-            return (
-                LinearDataset(2, 5),
-                LinearDataset(2, 5, size=400),
-                LinearDataset(2, 5, size=400),
-            )
-
-        ThreeOperator = TrainingOperator.from_creators(
-            model_creator,
-            optimizer_creator,
-            three_data_loader,
-            loss_creator=loss_creator,
-        )
-
-        runner = TorchRunner(training_operator_cls=ThreeOperator)
-        with self.assertRaises(ValueError):
-            runner.setup_operator()
-
-        runner2 = TorchRunner(training_operator_cls=ThreeOperator)
-        with self.assertRaises(ValueError):
-            runner2.setup_operator()
-
-    def testSingleLoader(self):
-        SingleOperator = TrainingOperator.from_creators(
-            model_creator, optimizer_creator, single_loader, loss_creator=loss_creator
-        )
-        runner = TorchRunner(training_operator_cls=SingleOperator)
-        runner.setup_operator()
-        runner.train_epoch()
-        with self.assertRaises(ValueError):
-            runner.validate()
-
-    def testNativeLoss(self):
-        NativeOperator = TrainingOperator.from_creators(
-            model_creator, optimizer_creator, single_loader, loss_creator=nn.MSELoss
-        )
-        runner = TorchRunner(training_operator_cls=NativeOperator)
-        runner.setup_operator()
-        runner.train_epoch()
-
-
-class TestLocalDistributedRunner(unittest.TestCase):
-    def setUp(self):
-        os.environ.pop("CUDA_VISIBLE_DEVICES", None)
-        ray.init(num_cpus=10, num_gpus=4)
-
-    def tearDown(self):
-        clear_dummy_actor()
-        ray.shutdown()
-
-    def _testReserveCUDAResource(self, init_mock, num_cpus):
-        mock_runner = MagicMock()
-        mock_runner._set_cuda_device = MagicMock()
-        preset_devices = os.environ.get("CUDA_VISIBLE_DEVICES")
-
-        LocalDistributedRunner._try_reserve_and_set_resources(mock_runner, num_cpus, 1)
-
-        self.assertTrue(mock_runner._set_cuda_device.called)
-        local_device = mock_runner._set_cuda_device.call_args[0][0]
-        env_set_device = os.environ["CUDA_VISIBLE_DEVICES"]
-        self.assertEquals(len(env_set_device), 1)
-
-        if preset_devices:
-            visible_devices = preset_devices.split(",")
-            self.assertIn(env_set_device, visible_devices)
-            device_int = int(local_device)
-            self.assertLess(device_int, len(visible_devices))
-            self.assertEquals(len(os.environ["CUDA_VISIBLE_DEVICES"]), 1)
-        else:
-            self.assertEquals(local_device, env_set_device)
-
-    def testNoVisibleWithInitialized(self):
-        with patch("torch.cuda.is_initialized") as init_mock:
-            init_mock.return_value = True
-            self._testReserveCUDAResource(init_mock, 0)
-
-    def testNoVisibleWithInitializedAndReserveCPUResource(self):
-        with patch("torch.cuda.is_initialized") as init_mock:
-            init_mock.return_value = True
-            self._testReserveCUDAResource(init_mock, 2)
-
-    def test1VisibleWithInitialized(self):
-        os.environ["CUDA_VISIBLE_DEVICES"] = "0"
-        with patch("torch.cuda.is_initialized") as init_mock:
-            init_mock.return_value = True
-            self._testReserveCUDAResource(init_mock, 0)
-
-    def test2VisibleWithInitialized(self):
-        os.environ["CUDA_VISIBLE_DEVICES"] = "2,3"
-        with patch("torch.cuda.is_initialized") as init_mock:
-            init_mock.return_value = True
-            self._testReserveCUDAResource(init_mock, 0)
-
-    def test2VisibleWithInitializedAndReserveCPUResource(self):
-        os.environ["CUDA_VISIBLE_DEVICES"] = "2,3"
-        with patch("torch.cuda.is_initialized") as init_mock:
-            init_mock.return_value = True
-            self._testReserveCUDAResource(init_mock, 2)
-
-    def test1VisibleNotInitialized(self):
-        os.environ["CUDA_VISIBLE_DEVICES"] = "0"
-        with patch("torch.cuda.is_initialized") as init_mock:
-            init_mock.return_value = False
-            self._testReserveCUDAResource(init_mock, 0)
-
-    def test1VisibleNotInitializedAndReserveCPUResource(self):
-        os.environ["CUDA_VISIBLE_DEVICES"] = "0"
-        with patch("torch.cuda.is_initialized") as init_mock:
-            init_mock.return_value = False
-            self._testReserveCUDAResource(init_mock, 2)
-
-    def test2VisibleNotInitialized(self):
-        os.environ["CUDA_VISIBLE_DEVICES"] = "2,3"
-        with patch("torch.cuda.is_initialized") as init_mock:
-            init_mock.return_value = False
-            self._testReserveCUDAResource(init_mock, 0)
-
-    @patch("torch.cuda.set_device")
-    def testSetDevice(self, set_mock):
-        mock_runner = MagicMock()
-        mock_runner._is_set = False
-        LocalDistributedRunner._set_cuda_device(mock_runner, "123")
-        self.assertEquals(mock_runner.local_cuda_device, "123")
-        self.assertTrue(set_mock.called)
-        set_mock.assert_called_with(123)
-
-    def testV1ReserveCPUResources(self):
-        mock_runner = MagicMock()
-        mock_runner._set_cpu_devices = MagicMock()
-        # reserve CPU only
-        LocalDistributedRunner._try_reserve_and_set_resources(mock_runner, 4, 0)
-        remaining = ray.available_resources()["CPU"]
-        self.assertEquals(int(remaining), 6)
-
-    def testV2ReserveCPUResources(self):
-        mock_runner = MagicMock()
-        mock_runner._set_cpu_devices = MagicMock()
-        # reserve CPU and GPU
-        LocalDistributedRunner._try_reserve_and_set_resources(mock_runner, 4, 1)
-        remaining = ray.available_resources()["CPU"]
-        self.assertEquals(int(remaining), 6)
-=======
-import numpy as np
-import os
-import torch
-import torch.nn as nn
-import unittest
-from unittest.mock import MagicMock, patch
-
-import ray
-from ray.util.sgd.torch.training_operator import TrainingOperator
-from ray.util.sgd.torch.distributed_torch_runner import (
-    LocalDistributedRunner,
-    clear_dummy_actor,
-)
-from ray.util.sgd.torch.torch_runner import TorchRunner
-
-
-class LinearDataset(torch.utils.data.Dataset):
-    """y = a * x + b"""
-
-    def __init__(self, a, b, size=1000):
-        x = np.random.random(size).astype(np.float32) * 10
-        x = np.arange(0, 10, 10 / size, dtype=np.float32)
-        self.x = torch.from_numpy(x)
-        self.y = torch.from_numpy(a * x + b)
-
-    def __getitem__(self, index):
-        return self.x[index, None], self.y[index, None]
-
-    def __len__(self):
-        return len(self.x)
-
-
-def model_creator(config):
-    return nn.Linear(1, 1)
-
-
-def optimizer_creator(models, config):
-    """Returns optimizer."""
-    return torch.optim.SGD(models.parameters(), lr=0.1)
-
-
-def loss_creator(config):
-    return nn.MSELoss()
-
-
-def single_loader(config):
-    return LinearDataset(2, 5)
-
-
-def create_dataloaders(config):
-    return LinearDataset(2, 5), LinearDataset(2, 5, size=400)
-
-
-class TestTorchRunner(unittest.TestCase):
-    def setUp(self):
-        self.Operator = TrainingOperator.from_creators(
-            model_creator,
-            optimizer_creator,
-            create_dataloaders,
-            loss_creator=loss_creator,
-        )
-
-    def testValidate(self):
-        class MockOperator(self.Operator):
-            def setup(self, config):
-                super(MockOperator, self).setup(config)
-                self.train_epoch = MagicMock(returns=dict(mean_accuracy=10))
-                self.validate = MagicMock(returns=dict(mean_accuracy=10))
-
-        runner = TorchRunner(training_operator_cls=MockOperator)
-        runner.setup_operator()
-        runner.train_epoch()
-        runner.train_epoch()
-        result = runner.train_epoch()
-        self.assertEqual(runner.training_operator.validate.call_count, 0)
-        runner.validate()
-        self.assertTrue(runner.training_operator.validate.called)
-        self.assertEqual(result["epoch"], 3)
-
-    def testtrain_epoch(self):
-        class MockOperator(self.Operator):
-            def setup(self, config):
-                super(MockOperator, self).setup(config)
-                self.count = 0
-
-            def train_epoch(self, *args, **kwargs):
-                self.count += 1
-                return {"count": self.count}
-
-        runner = TorchRunner(training_operator_cls=MockOperator)
-        runner.setup_operator()
-        runner.train_epoch(num_steps=1)
-        runner.train_epoch(num_steps=1)
-        result = runner.train_epoch()
-        self.assertEqual(runner.training_operator.count, 3)
-        self.assertEqual(result["count"], 3)
-        self.assertEqual(result["epoch"], 3)
-
-    def testGivens(self):
-        def three_model_creator(config):
-            return nn.Linear(1, 1), nn.Linear(1, 1), nn.Linear(1, 1)
-
-        def three_optimizer_creator(models, config):
-            opts = [torch.optim.SGD(model.parameters(), lr=0.1) for model in models]
-            return opts[0], opts[1], opts[2]
-
-        class MockOperator(TrainingOperator):
-            def setup(self, config):
-                models = three_model_creator(config)
-                optimizers = three_optimizer_creator(models, config)
-                loader = single_loader(config)
-                loss = loss_creator(config)
-                self.models, self.optimizers, self.criterion = self.register(
-                    models=models, optimizers=optimizers, criterion=loss
-                )
-                self.register_data(train_loader=loader, validation_loader=None)
-                self.train_epoch = MagicMock(returns=dict(mean_accuracy=10))
-                self.validate = MagicMock(returns=dict(mean_accuracy=10))
-
-        runner = TorchRunner(training_operator_cls=MockOperator)
-        runner.setup_operator()
-
-        self.assertEqual(len(runner.given_models), 3)
-        self.assertEqual(len(runner.given_optimizers), 3)
-
-        runner2 = TorchRunner(training_operator_cls=self.Operator)
-        runner2.setup_operator()
-
-        self.assertNotEqual(runner2.given_models, runner2.models)
-        self.assertNotEqual(runner2.given_optimizers, runner2.optimizers)
-
-    def testMultiLoaders(self):
-        def three_data_loader(config):
-            return (
-                LinearDataset(2, 5),
-                LinearDataset(2, 5, size=400),
-                LinearDataset(2, 5, size=400),
-            )
-
-        ThreeOperator = TrainingOperator.from_creators(
-            model_creator,
-            optimizer_creator,
-            three_data_loader,
-            loss_creator=loss_creator,
-        )
-
-        runner = TorchRunner(training_operator_cls=ThreeOperator)
-        with self.assertRaises(ValueError):
-            runner.setup_operator()
-
-        runner2 = TorchRunner(training_operator_cls=ThreeOperator)
-        with self.assertRaises(ValueError):
-            runner2.setup_operator()
-
-    def testSingleLoader(self):
-        SingleOperator = TrainingOperator.from_creators(
-            model_creator, optimizer_creator, single_loader, loss_creator=loss_creator
-        )
-        runner = TorchRunner(training_operator_cls=SingleOperator)
-        runner.setup_operator()
-        runner.train_epoch()
-        with self.assertRaises(ValueError):
-            runner.validate()
-
-    def testNativeLoss(self):
-        NativeOperator = TrainingOperator.from_creators(
-            model_creator, optimizer_creator, single_loader, loss_creator=nn.MSELoss
-        )
-        runner = TorchRunner(training_operator_cls=NativeOperator)
-        runner.setup_operator()
-        runner.train_epoch()
-
-
-class TestLocalDistributedRunner(unittest.TestCase):
-    def setUp(self):
-        os.environ.pop("CUDA_VISIBLE_DEVICES", None)
-        ray.init(num_cpus=10, num_gpus=4)
-
-    def tearDown(self):
-        clear_dummy_actor()
-        ray.shutdown()
-
-    def _testReserveCUDAResource(self, init_mock, num_cpus):
-        mock_runner = MagicMock()
-        mock_runner._set_cuda_device = MagicMock()
-        preset_devices = os.environ.get("CUDA_VISIBLE_DEVICES")
-
-        LocalDistributedRunner._try_reserve_and_set_resources(mock_runner, num_cpus, 1)
-
-        self.assertTrue(mock_runner._set_cuda_device.called)
-        local_device = mock_runner._set_cuda_device.call_args[0][0]
-        env_set_device = os.environ["CUDA_VISIBLE_DEVICES"]
-        self.assertEqual(len(env_set_device), 1)
-
-        if preset_devices:
-            visible_devices = preset_devices.split(",")
-            self.assertIn(env_set_device, visible_devices)
-            device_int = int(local_device)
-            self.assertLess(device_int, len(visible_devices))
-            self.assertEqual(len(os.environ["CUDA_VISIBLE_DEVICES"]), 1)
-        else:
-            self.assertEqual(local_device, env_set_device)
-
-    def testNoVisibleWithInitialized(self):
-        with patch("torch.cuda.is_initialized") as init_mock:
-            init_mock.return_value = True
-            self._testReserveCUDAResource(init_mock, 0)
-
-    def testNoVisibleWithInitializedAndReserveCPUResource(self):
-        with patch("torch.cuda.is_initialized") as init_mock:
-            init_mock.return_value = True
-            self._testReserveCUDAResource(init_mock, 2)
-
-    def test1VisibleWithInitialized(self):
-        os.environ["CUDA_VISIBLE_DEVICES"] = "0"
-        with patch("torch.cuda.is_initialized") as init_mock:
-            init_mock.return_value = True
-            self._testReserveCUDAResource(init_mock, 0)
-
-    def test2VisibleWithInitialized(self):
-        os.environ["CUDA_VISIBLE_DEVICES"] = "2,3"
-        with patch("torch.cuda.is_initialized") as init_mock:
-            init_mock.return_value = True
-            self._testReserveCUDAResource(init_mock, 0)
-
-    def test2VisibleWithInitializedAndReserveCPUResource(self):
-        os.environ["CUDA_VISIBLE_DEVICES"] = "2,3"
-        with patch("torch.cuda.is_initialized") as init_mock:
-            init_mock.return_value = True
-            self._testReserveCUDAResource(init_mock, 2)
-
-    def test1VisibleNotInitialized(self):
-        os.environ["CUDA_VISIBLE_DEVICES"] = "0"
-        with patch("torch.cuda.is_initialized") as init_mock:
-            init_mock.return_value = False
-            self._testReserveCUDAResource(init_mock, 0)
-
-    def test1VisibleNotInitializedAndReserveCPUResource(self):
-        os.environ["CUDA_VISIBLE_DEVICES"] = "0"
-        with patch("torch.cuda.is_initialized") as init_mock:
-            init_mock.return_value = False
-            self._testReserveCUDAResource(init_mock, 2)
-
-    def test2VisibleNotInitialized(self):
-        os.environ["CUDA_VISIBLE_DEVICES"] = "2,3"
-        with patch("torch.cuda.is_initialized") as init_mock:
-            init_mock.return_value = False
-            self._testReserveCUDAResource(init_mock, 0)
-
-    @patch("torch.cuda.set_device")
-    def testSetDevice(self, set_mock):
-        mock_runner = MagicMock()
-        mock_runner._is_set = False
-        LocalDistributedRunner._set_cuda_device(mock_runner, "123")
-        self.assertEqual(mock_runner.local_cuda_device, "123")
-        self.assertTrue(set_mock.called)
-        set_mock.assert_called_with(123)
-
-    def testV1ReserveCPUResources(self):
-        mock_runner = MagicMock()
-        mock_runner._set_cpu_devices = MagicMock()
-        # reserve CPU only
-        LocalDistributedRunner._try_reserve_and_set_resources(mock_runner, 4, 0)
-        remaining = ray.available_resources()["CPU"]
-        self.assertEqual(int(remaining), 6)
-
-    def testV2ReserveCPUResources(self):
-        mock_runner = MagicMock()
-        mock_runner._set_cpu_devices = MagicMock()
-        # reserve CPU and GPU
-        LocalDistributedRunner._try_reserve_and_set_resources(mock_runner, 4, 1)
-        remaining = ray.available_resources()["CPU"]
-        self.assertEqual(int(remaining), 6)
->>>>>>> 19672688
+import numpy as np
+import os
+import torch
+import torch.nn as nn
+import unittest
+from unittest.mock import MagicMock, patch
+
+import ray
+from ray.util.sgd.torch.training_operator import TrainingOperator
+from ray.util.sgd.torch.distributed_torch_runner import (
+    LocalDistributedRunner,
+    clear_dummy_actor,
+)
+from ray.util.sgd.torch.torch_runner import TorchRunner
+
+
+class LinearDataset(torch.utils.data.Dataset):
+    """y = a * x + b"""
+
+    def __init__(self, a, b, size=1000):
+        x = np.random.random(size).astype(np.float32) * 10
+        x = np.arange(0, 10, 10 / size, dtype=np.float32)
+        self.x = torch.from_numpy(x)
+        self.y = torch.from_numpy(a * x + b)
+
+    def __getitem__(self, index):
+        return self.x[index, None], self.y[index, None]
+
+    def __len__(self):
+        return len(self.x)
+
+
+def model_creator(config):
+    return nn.Linear(1, 1)
+
+
+def optimizer_creator(models, config):
+    """Returns optimizer."""
+    return torch.optim.SGD(models.parameters(), lr=0.1)
+
+
+def loss_creator(config):
+    return nn.MSELoss()
+
+
+def single_loader(config):
+    return LinearDataset(2, 5)
+
+
+def create_dataloaders(config):
+    return LinearDataset(2, 5), LinearDataset(2, 5, size=400)
+
+
+class TestTorchRunner(unittest.TestCase):
+    def setUp(self):
+        self.Operator = TrainingOperator.from_creators(
+            model_creator,
+            optimizer_creator,
+            create_dataloaders,
+            loss_creator=loss_creator,
+        )
+
+    def testValidate(self):
+        class MockOperator(self.Operator):
+            def setup(self, config):
+                super(MockOperator, self).setup(config)
+                self.train_epoch = MagicMock(returns=dict(mean_accuracy=10))
+                self.validate = MagicMock(returns=dict(mean_accuracy=10))
+
+        runner = TorchRunner(training_operator_cls=MockOperator)
+        runner.setup_operator()
+        runner.train_epoch()
+        runner.train_epoch()
+        result = runner.train_epoch()
+        self.assertEqual(runner.training_operator.validate.call_count, 0)
+        runner.validate()
+        self.assertTrue(runner.training_operator.validate.called)
+        self.assertEqual(result["epoch"], 3)
+
+    def testtrain_epoch(self):
+        class MockOperator(self.Operator):
+            def setup(self, config):
+                super(MockOperator, self).setup(config)
+                self.count = 0
+
+            def train_epoch(self, *args, **kwargs):
+                self.count += 1
+                return {"count": self.count}
+
+        runner = TorchRunner(training_operator_cls=MockOperator)
+        runner.setup_operator()
+        runner.train_epoch(num_steps=1)
+        runner.train_epoch(num_steps=1)
+        result = runner.train_epoch()
+        self.assertEqual(runner.training_operator.count, 3)
+        self.assertEqual(result["count"], 3)
+        self.assertEqual(result["epoch"], 3)
+
+    def testGivens(self):
+        def three_model_creator(config):
+            return nn.Linear(1, 1), nn.Linear(1, 1), nn.Linear(1, 1)
+
+        def three_optimizer_creator(models, config):
+            opts = [torch.optim.SGD(model.parameters(), lr=0.1) for model in models]
+            return opts[0], opts[1], opts[2]
+
+        class MockOperator(TrainingOperator):
+            def setup(self, config):
+                models = three_model_creator(config)
+                optimizers = three_optimizer_creator(models, config)
+                loader = single_loader(config)
+                loss = loss_creator(config)
+                self.models, self.optimizers, self.criterion = self.register(
+                    models=models, optimizers=optimizers, criterion=loss
+                )
+                self.register_data(train_loader=loader, validation_loader=None)
+                self.train_epoch = MagicMock(returns=dict(mean_accuracy=10))
+                self.validate = MagicMock(returns=dict(mean_accuracy=10))
+
+        runner = TorchRunner(training_operator_cls=MockOperator)
+        runner.setup_operator()
+
+        self.assertEqual(len(runner.given_models), 3)
+        self.assertEqual(len(runner.given_optimizers), 3)
+
+        runner2 = TorchRunner(training_operator_cls=self.Operator)
+        runner2.setup_operator()
+
+        self.assertNotEqual(runner2.given_models, runner2.models)
+        self.assertNotEqual(runner2.given_optimizers, runner2.optimizers)
+
+    def testMultiLoaders(self):
+        def three_data_loader(config):
+            return (
+                LinearDataset(2, 5),
+                LinearDataset(2, 5, size=400),
+                LinearDataset(2, 5, size=400),
+            )
+
+        ThreeOperator = TrainingOperator.from_creators(
+            model_creator,
+            optimizer_creator,
+            three_data_loader,
+            loss_creator=loss_creator,
+        )
+
+        runner = TorchRunner(training_operator_cls=ThreeOperator)
+        with self.assertRaises(ValueError):
+            runner.setup_operator()
+
+        runner2 = TorchRunner(training_operator_cls=ThreeOperator)
+        with self.assertRaises(ValueError):
+            runner2.setup_operator()
+
+    def testSingleLoader(self):
+        SingleOperator = TrainingOperator.from_creators(
+            model_creator, optimizer_creator, single_loader, loss_creator=loss_creator
+        )
+        runner = TorchRunner(training_operator_cls=SingleOperator)
+        runner.setup_operator()
+        runner.train_epoch()
+        with self.assertRaises(ValueError):
+            runner.validate()
+
+    def testNativeLoss(self):
+        NativeOperator = TrainingOperator.from_creators(
+            model_creator, optimizer_creator, single_loader, loss_creator=nn.MSELoss
+        )
+        runner = TorchRunner(training_operator_cls=NativeOperator)
+        runner.setup_operator()
+        runner.train_epoch()
+
+
+class TestLocalDistributedRunner(unittest.TestCase):
+    def setUp(self):
+        os.environ.pop("CUDA_VISIBLE_DEVICES", None)
+        ray.init(num_cpus=10, num_gpus=4)
+
+    def tearDown(self):
+        clear_dummy_actor()
+        ray.shutdown()
+
+    def _testReserveCUDAResource(self, init_mock, num_cpus):
+        mock_runner = MagicMock()
+        mock_runner._set_cuda_device = MagicMock()
+        preset_devices = os.environ.get("CUDA_VISIBLE_DEVICES")
+
+        LocalDistributedRunner._try_reserve_and_set_resources(mock_runner, num_cpus, 1)
+
+        self.assertTrue(mock_runner._set_cuda_device.called)
+        local_device = mock_runner._set_cuda_device.call_args[0][0]
+        env_set_device = os.environ["CUDA_VISIBLE_DEVICES"]
+        self.assertEqual(len(env_set_device), 1)
+
+        if preset_devices:
+            visible_devices = preset_devices.split(",")
+            self.assertIn(env_set_device, visible_devices)
+            device_int = int(local_device)
+            self.assertLess(device_int, len(visible_devices))
+            self.assertEqual(len(os.environ["CUDA_VISIBLE_DEVICES"]), 1)
+        else:
+            self.assertEqual(local_device, env_set_device)
+
+    def testNoVisibleWithInitialized(self):
+        with patch("torch.cuda.is_initialized") as init_mock:
+            init_mock.return_value = True
+            self._testReserveCUDAResource(init_mock, 0)
+
+    def testNoVisibleWithInitializedAndReserveCPUResource(self):
+        with patch("torch.cuda.is_initialized") as init_mock:
+            init_mock.return_value = True
+            self._testReserveCUDAResource(init_mock, 2)
+
+    def test1VisibleWithInitialized(self):
+        os.environ["CUDA_VISIBLE_DEVICES"] = "0"
+        with patch("torch.cuda.is_initialized") as init_mock:
+            init_mock.return_value = True
+            self._testReserveCUDAResource(init_mock, 0)
+
+    def test2VisibleWithInitialized(self):
+        os.environ["CUDA_VISIBLE_DEVICES"] = "2,3"
+        with patch("torch.cuda.is_initialized") as init_mock:
+            init_mock.return_value = True
+            self._testReserveCUDAResource(init_mock, 0)
+
+    def test2VisibleWithInitializedAndReserveCPUResource(self):
+        os.environ["CUDA_VISIBLE_DEVICES"] = "2,3"
+        with patch("torch.cuda.is_initialized") as init_mock:
+            init_mock.return_value = True
+            self._testReserveCUDAResource(init_mock, 2)
+
+    def test1VisibleNotInitialized(self):
+        os.environ["CUDA_VISIBLE_DEVICES"] = "0"
+        with patch("torch.cuda.is_initialized") as init_mock:
+            init_mock.return_value = False
+            self._testReserveCUDAResource(init_mock, 0)
+
+    def test1VisibleNotInitializedAndReserveCPUResource(self):
+        os.environ["CUDA_VISIBLE_DEVICES"] = "0"
+        with patch("torch.cuda.is_initialized") as init_mock:
+            init_mock.return_value = False
+            self._testReserveCUDAResource(init_mock, 2)
+
+    def test2VisibleNotInitialized(self):
+        os.environ["CUDA_VISIBLE_DEVICES"] = "2,3"
+        with patch("torch.cuda.is_initialized") as init_mock:
+            init_mock.return_value = False
+            self._testReserveCUDAResource(init_mock, 0)
+
+    @patch("torch.cuda.set_device")
+    def testSetDevice(self, set_mock):
+        mock_runner = MagicMock()
+        mock_runner._is_set = False
+        LocalDistributedRunner._set_cuda_device(mock_runner, "123")
+        self.assertEqual(mock_runner.local_cuda_device, "123")
+        self.assertTrue(set_mock.called)
+        set_mock.assert_called_with(123)
+
+    def testV1ReserveCPUResources(self):
+        mock_runner = MagicMock()
+        mock_runner._set_cpu_devices = MagicMock()
+        # reserve CPU only
+        LocalDistributedRunner._try_reserve_and_set_resources(mock_runner, 4, 0)
+        remaining = ray.available_resources()["CPU"]
+        self.assertEqual(int(remaining), 6)
+
+    def testV2ReserveCPUResources(self):
+        mock_runner = MagicMock()
+        mock_runner._set_cpu_devices = MagicMock()
+        # reserve CPU and GPU
+        LocalDistributedRunner._try_reserve_and_set_resources(mock_runner, 4, 1)
+        remaining = ray.available_resources()["CPU"]
+        self.assertEqual(int(remaining), 6)