--- conflicted
+++ resolved
@@ -10,13 +10,8 @@
 
 import ray
 from ray import tune
-<<<<<<< HEAD
 from ray.util.sgd.pytorch import (PyTorchTrainer, PyTorchTrainable,
                                   TrainingOperator)
-=======
-from ray.util.sgd.pytorch import PyTorchTrainer, PyTorchTrainable
-from ray.util.sgd.pytorch.training_operator import _TestingOperator
->>>>>>> d69fe54f
 from ray.util.sgd.pytorch.constants import BATCH_COUNT, SCHEDULER_STEP
 from ray.util.sgd.utils import check_for_failure
 
@@ -32,7 +27,6 @@
     ray.shutdown()
 
 
-<<<<<<< HEAD
 def train(*, model=None, criterion=None, optimizer=None, dataloader=None):
     model.train()
     train_loss = 0
@@ -55,8 +49,6 @@
     }
 
 
-=======
->>>>>>> d69fe54f
 def test_single_step(ray_start_2_cpus):  # noqa: F811
     trainer = PyTorchTrainer(
         model_creator,
@@ -96,7 +88,6 @@
 @pytest.mark.parametrize("num_replicas", [1, 2]
                          if dist.is_available() else [1])
 def test_multi_model(ray_start_2_cpus, num_replicas):
-<<<<<<< HEAD
     class _TestingOperator(TrainingOperator):
         def train_epoch(self, iterator, info):
             result = {}
@@ -108,39 +99,6 @@
                     optimizer=optimizer,
                     dataloader=iterator)
             return result
-=======
-    def train(*, model=None, criterion=None, optimizer=None, dataloader=None):
-        model.train()
-        train_loss = 0
-        correct = 0
-        total = 0
-        for batch_idx, (inputs, targets) in enumerate(dataloader):
-            optimizer.zero_grad()
-            outputs = model(inputs)
-            loss = criterion(outputs, targets)
-            loss.backward()
-            optimizer.step()
-
-            train_loss += loss.item()
-            _, predicted = outputs.max(1)
-            total += targets.size(0)
-            correct += predicted.eq(targets).sum().item()
-        return {
-            "accuracy": correct / total,
-            "train_loss": train_loss / (batch_idx + 1)
-        }
-
-    def train_epoch(self, iterator, info):
-        result = {}
-        for i, (model, optimizer) in enumerate(
-                zip(self.models, self.optimizers)):
-            result["model_{}".format(i)] = train(
-                model=model,
-                criterion=self.criterion,
-                optimizer=optimizer,
-                dataloader=iterator)
-        return result
->>>>>>> d69fe54f
 
     def multi_model_creator(config):
         return nn.Linear(1, 1), nn.Linear(1, 1)
@@ -156,10 +114,6 @@
         data_creator,
         multi_optimizer_creator,
         loss_creator=lambda config: nn.MSELoss(),
-<<<<<<< HEAD
-=======
-        config={"custom_func": train_epoch},
->>>>>>> d69fe54f
         training_operator_cls=_TestingOperator,
         num_replicas=num_replicas)
     trainer1.train()
@@ -176,10 +130,6 @@
         data_creator,
         multi_optimizer_creator,
         loss_creator=lambda config: nn.MSELoss(),
-<<<<<<< HEAD
-=======
-        config={"custom_func": train_epoch},
->>>>>>> d69fe54f
         training_operator_cls=_TestingOperator,
         num_replicas=num_replicas)
     trainer2.restore(filename)
@@ -204,7 +154,6 @@
 @pytest.mark.parametrize("num_replicas", [1, 2]
                          if dist.is_available() else [1])
 def test_multi_model_matrix(ray_start_2_cpus, num_replicas):  # noqa: F811
-<<<<<<< HEAD
     class CustomOp(TrainingOperator):
         def train_epoch(self, iterator, info):
             if self.config.get("models", 1) > 1:
@@ -218,20 +167,6 @@
                 assert len(
                     self.schedulers) == self.config["schedulers"], self.config
             return {"done": 1}
-=======
-    def train_epoch(self, iterator, info):
-        if self.config.get("models", 1) > 1:
-            assert len(self.models) == self.config["models"], self.config
-
-        if self.config.get("optimizers", 1) > 1:
-            assert len(
-                self.optimizers) == self.config["optimizers"], self.config
-
-        if self.config.get("schedulers", 1) > 1:
-            assert len(
-                self.schedulers) == self.config["schedulers"], self.config
-        return {"done": 1}
->>>>>>> d69fe54f
 
     def multi_model_creator(config):
         models = []
@@ -265,11 +200,7 @@
                     multi_optimizer_creator,
                     loss_creator=nn.MSELoss,
                     scheduler_creator=multi_scheduler_creator,
-<<<<<<< HEAD
                     training_operator_cls=CustomOp,
-=======
-                    training_operator_cls=_TestingOperator,
->>>>>>> d69fe54f
                     num_replicas=num_replicas,
                     config={
                         "models": model_count,
@@ -283,16 +214,10 @@
 
 @pytest.mark.parametrize("scheduler_freq", ["epoch", "batch"])
 def test_scheduler_freq(ray_start_2_cpus, scheduler_freq):  # noqa: F811
-<<<<<<< HEAD
     class CustomOp(TrainingOperator):
         def train_epoch(self, iterator, info):
             assert info[SCHEDULER_STEP] == scheduler_freq
             return {"done": 1}
-=======
-    def train_epoch(self, iterator, info):
-        assert info[SCHEDULER_STEP] == scheduler_freq
-        return {"done": 1}
->>>>>>> d69fe54f
 
     def scheduler_creator(optimizer, config):
         return torch.optim.lr_scheduler.StepLR(
@@ -303,12 +228,7 @@
         data_creator,
         optimizer_creator,
         loss_creator=lambda config: nn.MSELoss(),
-<<<<<<< HEAD
         training_operator_cls=CustomOp,
-=======
-        config={"custom_func": train_epoch},
-        training_operator_cls=_TestingOperator,
->>>>>>> d69fe54f
         scheduler_creator=scheduler_creator,
         scheduler_step_freq=scheduler_freq)
 
@@ -318,13 +238,10 @@
 
 
 def test_scheduler_validate(ray_start_2_cpus):  # noqa: F811
-<<<<<<< HEAD
     class CustomOp(TrainingOperator):
         def train_epoch(self, iterator, info):
             return {"done": 1}
 
-=======
->>>>>>> d69fe54f
     from torch.optim.lr_scheduler import ReduceLROnPlateau
 
     trainer = PyTorchTrainer(
@@ -333,11 +250,7 @@
         optimizer_creator,
         loss_creator=lambda config: nn.MSELoss(),
         scheduler_creator=lambda optimizer, cfg: ReduceLROnPlateau(optimizer),
-<<<<<<< HEAD
         training_operator_cls=CustomOp)
-=======
-        training_operator_cls=_TestingOperator)
->>>>>>> d69fe54f
     trainer.update_scheduler(0.5)
     trainer.update_scheduler(0.5)
     assert all(
