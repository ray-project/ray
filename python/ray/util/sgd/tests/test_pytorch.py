--- conflicted
+++ resolved
@@ -10,14 +10,8 @@
 
 import ray
 from ray import tune
-<<<<<<< HEAD
-from ray.tests.conftest import ray_start_2_cpus  # noqa: F401
-from ray.util.sgd.pytorch import (PyTorchTrainer, PyTorchTrainable,
-                                          TrainingOperator)
-=======
 from ray.util.sgd.pytorch import PyTorchTrainer, PyTorchTrainable
 from ray.util.sgd.pytorch.training_operator import _TestingOperator
->>>>>>> c2c6d964
 from ray.util.sgd.pytorch.constants import BATCH_COUNT, SCHEDULER_STEP
 from ray.util.sgd.utils import check_for_failure
 
@@ -25,35 +19,12 @@
     model_creator, optimizer_creator, data_creator, LinearDataset)
 
 
-<<<<<<< HEAD
-def train(model, criterion, optimizer, dataloader):
-    model.train()
-    train_loss = 0
-    correct = 0
-    total = 0
-    for batch_idx, (inputs, targets) in enumerate(dataloader):
-        optimizer.zero_grad()
-        outputs = model(inputs)
-        loss = criterion(outputs, targets)
-        loss.backward()
-        optimizer.step()
-
-        train_loss += loss.item()
-        _, predicted = outputs.max(1)
-        total += targets.size(0)
-        correct += predicted.eq(targets).sum().item()
-    return {
-        "accuracy": correct / total,
-        "train_loss": train_loss / (batch_idx + 1)
-    }
-=======
 @pytest.fixture
 def ray_start_2_cpus():
     address_info = ray.init(num_cpus=2)
     yield address_info
     # The code after the yield will run as teardown code.
     ray.shutdown()
->>>>>>> c2c6d964
 
 
 def test_single_step(ray_start_2_cpus):  # noqa: F811
@@ -63,17 +34,10 @@
         optimizer_creator,
         loss_creator=lambda config: nn.MSELoss(),
         num_replicas=1)
-<<<<<<< HEAD
-    metrics = trainer.train(info=dict(num_steps=1))
-    assert metrics[BATCH_COUNT] == 1
-
-    val_metrics = trainer.validate(info=dict(num_steps=1))
-=======
     metrics = trainer.train(num_steps=1)
     assert metrics[BATCH_COUNT] == 1
 
     val_metrics = trainer.validate(num_steps=1)
->>>>>>> c2c6d964
     assert val_metrics[BATCH_COUNT] == 1
 
 
@@ -101,20 +65,6 @@
 
 @pytest.mark.parametrize("num_replicas", [1, 2]
                          if dist.is_available() else [1])
-<<<<<<< HEAD
-def test_multi_model(ray_start_2_cpus, num_replicas):  # noqa: F811
-    def CustomOpWrapper(*args, **kwargs):
-        class CustomOp(TrainingOperator):
-            def train_epoch(self, iterator, info):
-                result = {}
-                for i, (model, optimizer) in enumerate(
-                        zip(self.models, self.optimizers)):
-                    result["model_{}".format(i)] = train(
-                        model, optimizer, self.criterion, iterator)
-                return result
-
-        return CustomOpWrapper(*args, **kwargs)
-=======
 def test_multi_model(ray_start_2_cpus, num_replicas):
     def train(*, model=None, criterion=None, optimizer=None, dataloader=None):
         model.train()
@@ -147,7 +97,6 @@
                 optimizer=optimizer,
                 dataloader=iterator)
         return result
->>>>>>> c2c6d964
 
     def multi_model_creator(config):
         return nn.Linear(1, 1), nn.Linear(1, 1)
@@ -163,12 +112,8 @@
         data_creator,
         multi_optimizer_creator,
         loss_creator=lambda config: nn.MSELoss(),
-<<<<<<< HEAD
-        training_operator_cls=CustomOp,
-=======
         config={"custom_func": train_epoch},
         training_operator_cls=_TestingOperator,
->>>>>>> c2c6d964
         num_replicas=num_replicas)
     trainer1.train()
 
@@ -209,25 +154,6 @@
 @pytest.mark.parametrize("num_replicas", [1, 2]
                          if dist.is_available() else [1])
 def test_multi_model_matrix(ray_start_2_cpus, num_replicas):  # noqa: F811
-<<<<<<< HEAD
-    def CustomOpWrapper(*args, **kwargs):
-        class CustomOp(TrainingOperator):
-            def train_epoch(self, iterator, info):
-                if self.config.get("models", 1) > 1:
-                    assert len(
-                        self.models) == self.config["models"], self.config
-
-                if self.config.get("optimizers", 1) > 1:
-                    assert len(self.optimizers) == self.config[
-                        "optimizers"], self.config
-
-                if self.config.get("schedulers", 1) > 1:
-                    assert len(self.schedulers) == self.config[
-                        "schedulers"], self.config
-                return {"done": 1}
-
-        return CustomOp(*args, **kwargs)
-=======
     def train_epoch(self, iterator, info):
         if self.config.get("models", 1) > 1:
             assert len(self.models) == self.config["models"], self.config
@@ -240,7 +166,6 @@
             assert len(
                 self.schedulers) == self.config["schedulers"], self.config
         return {"done": 1}
->>>>>>> c2c6d964
 
     def multi_model_creator(config):
         models = []
@@ -274,11 +199,7 @@
                     multi_optimizer_creator,
                     loss_creator=nn.MSELoss,
                     scheduler_creator=multi_scheduler_creator,
-<<<<<<< HEAD
-                    training_operator_cls=CustomOpWrapper,
-=======
                     training_operator_cls=_TestingOperator,
->>>>>>> c2c6d964
                     num_replicas=num_replicas,
                     config={
                         "models": model_count,
@@ -292,19 +213,9 @@
 
 @pytest.mark.parametrize("scheduler_freq", ["epoch", "batch"])
 def test_scheduler_freq(ray_start_2_cpus, scheduler_freq):  # noqa: F811
-<<<<<<< HEAD
-    def CustomOpWrapper(*args, **kwargs):
-        class CustomOp(TrainingOperator):
-            def train_epoch(self, iterator, info):
-                assert self.config[SCHEDULER_STEP] == scheduler_freq
-                return {"done": 1}
-
-        return
-=======
     def train_epoch(self, iterator, info):
         assert info[SCHEDULER_STEP] == scheduler_freq
         return {"done": 1}
->>>>>>> c2c6d964
 
     def scheduler_creator(optimizer, config):
         return torch.optim.lr_scheduler.StepLR(
@@ -315,15 +226,10 @@
         data_creator,
         optimizer_creator,
         loss_creator=lambda config: nn.MSELoss(),
-<<<<<<< HEAD
-        training_operator_cls=CustomOp,
-        scheduler_creator=scheduler_creator)
-=======
         config={"custom_func": train_epoch},
         training_operator_cls=_TestingOperator,
         scheduler_creator=scheduler_creator,
         scheduler_step_freq=scheduler_freq)
->>>>>>> c2c6d964
 
     for i in range(3):
         trainer.train()
@@ -331,16 +237,6 @@
 
 
 def test_scheduler_validate(ray_start_2_cpus):  # noqa: F811
-<<<<<<< HEAD
-    def CustomOpWrapper(*args, **kwargs):
-        class CustomOp(TrainingOperator):
-            def train_epoch(self, iterator, info):
-                return {"done": 1}
-
-        return CustomOp(*args, **kwargs)
-
-=======
->>>>>>> c2c6d964
     from torch.optim.lr_scheduler import ReduceLROnPlateau
 
     trainer = PyTorchTrainer(
@@ -349,11 +245,7 @@
         optimizer_creator,
         loss_creator=lambda config: nn.MSELoss(),
         scheduler_creator=lambda optimizer, cfg: ReduceLROnPlateau(optimizer),
-<<<<<<< HEAD
-        training_operator_cls=CustomOpWrapper)
-=======
         training_operator_cls=_TestingOperator)
->>>>>>> c2c6d964
     trainer.update_scheduler(0.5)
     trainer.update_scheduler(0.5)
     assert all(
@@ -444,15 +336,10 @@
     def single_loader(config):
         return LinearDataset(2, 5, size=1000000)
 
-<<<<<<< HEAD
-    def step_with_fail(self):
-        worker_stats = [w.train_epoch.remote() for w in self.workers]
-=======
     def step_with_fail(self, *args, **kwargs):
         worker_stats = [
             w.train_epoch.remote(*args, **kwargs) for w in self.workers
         ]
->>>>>>> c2c6d964
         if self._num_failures < 3:
             time.sleep(1)  # Make the batch will fail correctly.
             self.workers[0].__ray_kill__()
@@ -479,15 +366,10 @@
     def single_loader(config):
         return LinearDataset(2, 5, size=1000000)
 
-<<<<<<< HEAD
-    def step_with_fail(self):
-        worker_stats = [w.train_epoch.remote() for w in self.workers]
-=======
     def step_with_fail(self, *args, **kwargs):
         worker_stats = [
             w.train_epoch.remote(*args, **kwargs) for w in self.workers
         ]
->>>>>>> c2c6d964
         if self._num_failures < 1:
             time.sleep(1)  # Make the batch will fail correctly.
             self.workers[0].__ray_kill__()
@@ -520,15 +402,10 @@
     def single_loader(config):
         return LinearDataset(2, 5, size=1000000)
 
-<<<<<<< HEAD
-    def step_with_fail(self):
-        worker_stats = [w.train_epoch.remote() for w in self.workers]
-=======
     def step_with_fail(self, *args, **kwargs):
         worker_stats = [
             w.train_epoch.remote(*args, **kwargs) for w in self.workers
         ]
->>>>>>> c2c6d964
         if self._num_failures < 2:
             time.sleep(1)
             self.workers[0].__ray_kill__()
