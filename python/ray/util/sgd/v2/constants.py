--- conflicted
+++ resolved
@@ -1,15 +1,10 @@
-<<<<<<< HEAD
+from pathlib import Path
+
 try:
     TUNE_INSTALLED = True
     from ray import tune
 except ImportError:
     TUNE_INSTALLED = False
-
-
-# Autofilled sgd.report() metrics. Keys should be consistent with Tune.
-=======
->>>>>>> e7bbadb9
-from pathlib import Path
 
 # Autofilled sgd.report() metrics. Keys should be consistent with Tune.
 TIMESTAMP = "_timestamp"
