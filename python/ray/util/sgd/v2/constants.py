--- conflicted
+++ resolved
@@ -1,14 +1,21 @@
-TIME_THIS_ITER_S = "_time_this_iter_s"
+# Autofilled sgd.report() metrics. Keys should be consistent with Tune.
+TIMESTAMP = "timestamp"
+TIME_THIS_ITER_S = "time_this_iter_s"
+TRAINING_ITERATION = "training_iteration"
 
-<<<<<<< HEAD
-BACKEND_NAME_TO_CONFIG_CLS = {
-    "tensorflow": TensorflowConfig,
-    "torch": TorchConfig
-}
+DATE = "date"
+HOSTNAME = "hostname"
+NODE_IP = "node_ip"
+PID = "pid"
+TIME_TOTAL_S = "time_total_s"
 
-RESULT_FILE_JSON = "results.json"
-=======
+# Will not be reported unless SGD_RESULT_ENABLE_DETAILED_AUTOFILLED_METRICS
+# env var is not 0
+DETAILED_AUTOFILLED_KEYS = {DATE, HOSTNAME, NODE_IP, PID, TIME_TOTAL_S}
+
 # Time between BackendExecutor.fetch_next checks when fetching
 # new results after signaling the training function to continue.
 RESULT_FETCH_TIMEOUT = 0.2
->>>>>>> 382e7729
+
+# Default filename for JSON logger
+RESULT_FILE_JSON = "results.json"