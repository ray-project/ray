import os

# Autofilled sgd.report() metrics. Keys should be consistent with Tune.
from pathlib import Path

TIMESTAMP = "_timestamp"
TIME_THIS_ITER_S = "_time_this_iter_s"
TRAINING_ITERATION = "_training_iteration"

BASIC_AUTOFILLED_KEYS = {TIMESTAMP, TIME_THIS_ITER_S, TRAINING_ITERATION}

DATE = "_date"
HOSTNAME = "_hostname"
NODE_IP = "_node_ip"
PID = "_pid"
TIME_TOTAL_S = "_time_total_s"

# Env var name
ENABLE_DETAILED_AUTOFILLED_METRICS_ENV = (
    "SGD_RESULT_ENABLE_DETAILED_AUTOFILLED_METRICS")

# Will not be reported unless ENABLE_DETAILED_AUTOFILLED_METRICS_ENV
# env var is not 0
DETAILED_AUTOFILLED_KEYS = {DATE, HOSTNAME, NODE_IP, PID, TIME_TOTAL_S}

# Time between Session.get_next checks when fetching
# new results after signaling the training function to continue.
RESULT_FETCH_TIMEOUT = 0.2

# Default filename for JSON logger
RESULT_FILE_JSON = "results.json"

# Default directory where all SGD logs, checkpoints, etc. will be stored.
<<<<<<< HEAD
DEFAULT_RESULTS_DIR = os.path.expanduser("~/ray_results")
=======
DEFAULT_RESULTS_DIR = Path("~/ray_results").expanduser()
>>>>>>> cd42d30d
<|MERGE_RESOLUTION|>--- conflicted
+++ resolved
@@ -1,8 +1,6 @@
-import os
+from pathlib import Path
 
 # Autofilled sgd.report() metrics. Keys should be consistent with Tune.
-from pathlib import Path
-
 TIMESTAMP = "_timestamp"
 TIME_THIS_ITER_S = "_time_this_iter_s"
 TRAINING_ITERATION = "_training_iteration"
@@ -31,8 +29,4 @@
 RESULT_FILE_JSON = "results.json"
 
 # Default directory where all SGD logs, checkpoints, etc. will be stored.
-<<<<<<< HEAD
-DEFAULT_RESULTS_DIR = os.path.expanduser("~/ray_results")
-=======
-DEFAULT_RESULTS_DIR = Path("~/ray_results").expanduser()
->>>>>>> cd42d30d
+DEFAULT_RESULTS_DIR = Path("~/ray_results").expanduser()