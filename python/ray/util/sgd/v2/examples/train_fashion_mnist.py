--- conflicted
+++ resolved
@@ -117,12 +117,8 @@
 
 
 def train_fashion_mnist(num_workers=1, use_gpu=False):
-<<<<<<< HEAD
     trainer = Trainer(
         backend="torch", num_workers=num_workers, use_gpu=use_gpu)
-=======
-    trainer = Trainer(backend="torch", num_workers=num_workers)
->>>>>>> 97f7ae5e
     trainer.start()
     result = trainer.run(
         train_func=train_func,
