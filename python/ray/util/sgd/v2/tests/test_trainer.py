--- conflicted
+++ resolved
@@ -1,10 +1,4 @@
 import time
-<<<<<<< HEAD
-
-import pytest
-import ray
-from ray.util.sgd.v2 import Trainer, TorchConfig
-=======
 import pytest
 from unittest.mock import patch
 
@@ -19,15 +13,11 @@
     BackendExecutor
 from ray.util.sgd.v2.examples.tensorflow_mnist_example import train_func as \
     tensorflow_mnist_train_func
->>>>>>> 8aa30159
 from ray.util.sgd.v2.examples.train_linear import train_func as \
     linear_train_func
 from ray.util.sgd.v2.examples.train_fashion_mnist import train_func as \
     fashion_mnist_train_func
-<<<<<<< HEAD
-=======
 from ray.util.sgd.v2.worker_group import WorkerGroup
->>>>>>> 8aa30159
 
 
 @pytest.fixture
@@ -38,22 +28,6 @@
     ray.shutdown()
 
 
-<<<<<<< HEAD
-def test_start_shutdown(ray_start_2_cpus):
-    assert ray.available_resources()["CPU"] == 2
-    trainer = Trainer("torch")
-    trainer.start()
-    time.sleep(1)
-    assert ray.available_resources()["CPU"] == 1
-    trainer.shutdown()
-    time.sleep(1)
-    assert ray.available_resources()["CPU"] == 2
-
-    trainer = Trainer("torch", num_workers=2)
-    trainer.start()
-    time.sleep(1)
-    assert "CPU" not in ray.available_resources()
-=======
 @pytest.fixture
 def ray_start_2_cpus_2_gpus():
     address_info = ray.init(num_cpus=2, num_gpus=2)
@@ -122,26 +96,18 @@
     else:
         assert ray.available_resources()["CPU"] == remaining
 
->>>>>>> 8aa30159
     trainer.shutdown()
     time.sleep(1)
     assert ray.available_resources()["CPU"] == 2
 
 
 def test_run(ray_start_2_cpus):
-<<<<<<< HEAD
+    config = TestConfig()
+
     def train_func():
         return 1
 
-    trainer = Trainer("torch", num_workers=2)
-=======
-    config = TestConfig()
-
-    def train_func():
-        return 1
-
     trainer = Trainer(config, num_workers=2)
->>>>>>> 8aa30159
     trainer.start()
     results = trainer.run(train_func)
     trainer.shutdown()
@@ -151,21 +117,14 @@
 
 
 def test_run_config(ray_start_2_cpus):
-<<<<<<< HEAD
-=======
     backend_config = TestConfig()
 
->>>>>>> 8aa30159
     def train_func(config):
         return config["fruit"]
 
     config = {"fruit": "banana"}
 
-<<<<<<< HEAD
-    trainer = Trainer("torch", num_workers=2)
-=======
     trainer = Trainer(backend_config, num_workers=2)
->>>>>>> 8aa30159
     trainer.start()
     results = trainer.run(train_func, config)
     trainer.shutdown()
@@ -174,8 +133,6 @@
     assert all(result == "banana" for result in results)
 
 
-<<<<<<< HEAD
-=======
 def test_report(ray_start_2_cpus):
     config = TestConfig()
 
@@ -309,16 +266,11 @@
     assert accuracy[-1] > accuracy[0]
 
 
->>>>>>> 8aa30159
 def test_torch_linear(ray_start_2_cpus):
     num_workers = 2
     epochs = 3
 
-<<<<<<< HEAD
-    trainer = Trainer(TorchConfig(backend="gloo"), num_workers=num_workers)
-=======
     trainer = Trainer("torch", num_workers=num_workers)
->>>>>>> 8aa30159
     config = {"lr": 1e-2, "hidden_size": 1, "batch_size": 4, "epochs": epochs}
     trainer.start()
     results = trainer.run(linear_train_func, config)
@@ -348,8 +300,6 @@
         assert result[-1] < result[0]
 
 
-<<<<<<< HEAD
-=======
 @pytest.mark.skipif(
     torch.cuda.device_count() < 2,
     reason="Only run if multiple GPUs are available.")
@@ -370,7 +320,6 @@
         assert result[-1] < result[0]
 
 
->>>>>>> 8aa30159
 def test_init_failure(ray_start_2_cpus):
     with pytest.raises(TypeError):
         Trainer(5)
@@ -386,15 +335,6 @@
 
 
 def test_run_failure(ray_start_2_cpus):
-<<<<<<< HEAD
-    def train_invalid_signature(a, b):
-        pass
-
-    def train_error(config):
-        raise NotImplementedError
-
-    trainer = Trainer("torch")
-=======
     test_config = TestConfig()
 
     def train_invalid_signature(a, b):
@@ -406,27 +346,11 @@
     with pytest.raises(RuntimeError):
         trainer.run(lambda: 1)
 
->>>>>>> 8aa30159
     trainer.start()
 
     with pytest.raises(ValueError):
         trainer.run(train_invalid_signature)
 
-<<<<<<< HEAD
-    with pytest.raises(NotImplementedError):
-        trainer.run(train_error)
-    trainer.shutdown()
-
-
-def test_execute_worker_failure(ray_start_2_cpus):
-    def train_actor_failure(config):
-        ray.actor.exit_actor()
-
-    trainer = Trainer("torch")
-    trainer.start()
-    with pytest.raises(RuntimeError):
-        trainer.run(train_actor_failure)
-=======
     trainer.shutdown()
 
 
@@ -575,7 +499,6 @@
 
     output = trainer.run(train)
     assert output == [1, 1]
->>>>>>> 8aa30159
 
 
 if __name__ == "__main__":
