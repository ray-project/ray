import os
import time
from pathlib import Path
from unittest.mock import patch

import horovod.torch as hvd_torch
import pytest
import ray
import ray.util.sgd.v2 as sgd
import tensorflow as tf
import torch
<<<<<<< HEAD
from ray._private.test_utils import wait_for_condition
from ray.util.sgd.v2 import Trainer
from ray.util.sgd.v2.backends.backend import BackendConfig, BackendInterface, \
=======

from ray.util.sgd.v2 import Trainer, TorchConfig, TensorflowConfig, \
    HorovodConfig
from ray.util.sgd.v2.backends.backend import BackendConfig, Backend, \
>>>>>>> fa961032
    BackendExecutor
from ray.util.sgd.v2.callbacks.callback import SGDCallback
from ray.util.sgd.v2.examples.tensorflow_mnist_example import train_func as \
    tensorflow_mnist_train_func
from ray.util.sgd.v2.examples.train_fashion_mnist import train_func as \
    fashion_mnist_train_func
from ray.util.sgd.v2.examples.train_linear import train_func as \
    linear_train_func

from ray.util.sgd.v2.examples.horovod.horovod_example import train_func as \
    horovod_torch_train_func
from ray.util.sgd.v2.worker_group import WorkerGroup


@pytest.fixture
def ray_start_2_cpus():
    address_info = ray.init(num_cpus=2)
    yield address_info
    # The code after the yield will run as teardown code.
    ray.shutdown()


@pytest.fixture
def ray_start_2_cpus_2_gpus():
    address_info = ray.init(num_cpus=2, num_gpus=2)
    yield address_info
    # The code after the yield will run as teardown code.
    ray.shutdown()


@pytest.fixture
def ray_start_8_cpus():
    address_info = ray.init(num_cpus=8)
    yield address_info
    # The code after the yield will run as teardown code.
    ray.shutdown()


@pytest.fixture
def ray_start_4_cpus_4_gpus_4_extra():
    address_info = ray.init(num_cpus=4, num_gpus=4, resources={"extra": 4})
    yield address_info
    # The code after the yield will run as teardown code.
    ray.shutdown()


class TestConfig(BackendConfig):
    @property
    def backend_cls(self):
        return TestBackend


class TestBackend(Backend):
    def on_start(self, worker_group: WorkerGroup, backend_config: TestConfig):
        pass

    def on_shutdown(self, worker_group: WorkerGroup,
                    backend_config: TestConfig):
        pass


class TestCallback(SGDCallback):
    def __init__(self):
        self.result_list = []

    def handle_result(self, results):
        self.result_list.append(results)


def gen_execute_single_async_special(special_f):
    def execute_single_async_special(self, i, f, *args, **kwargs):
        assert len(self.workers) == 2
        if i == 0 and hasattr(self, "should_fail") and self.should_fail:
            kwargs["train_func"] = special_f
        return self.workers[i].execute.remote(f, *args, **kwargs)

    return execute_single_async_special


def gen_new_backend_executor(special_f):
    """Returns a BackendExecutor that runs special_f on worker 0 once."""

    class TestBackendExecutor(BackendExecutor):
        def __init__(self, *args, **kwargs):
            super().__init__(*args, **kwargs)
            self._has_failed = False

        def start_training(self, *args, **kwargs):
            special_execute = gen_execute_single_async_special(special_f)
            if not self._has_failed:
                self.worker_group.should_fail = True
                self._has_failed = True
            else:
                self.worker_group.should_fail = False
            with patch.object(WorkerGroup, "execute_single_async",
                              special_execute):
                super().start_training(*args, **kwargs)

    return TestBackendExecutor


class KillCallback(SGDCallback):
    def __init__(self, fail_on, worker_group):
        self.counter = 0
        self.fail_on = fail_on
        self.worker_group = worker_group

    def handle_result(self, results):
        print(results)
        assert all(r["loss"] == 1 for r in results)
        if self.counter == self.fail_on:
            ray.kill(self.worker_group.workers[0])
            time.sleep(3)
        self.counter += 1


@pytest.mark.parametrize("num_workers", [1, 2])
def test_start_shutdown(ray_start_2_cpus, num_workers):
    config = TestConfig()
    assert ray.available_resources()["CPU"] == 2
    trainer = Trainer(config, num_workers=num_workers)
    trainer.start()
    time.sleep(1)

    remaining = 2 - num_workers
    if remaining == 0:
        assert "CPU" not in ray.available_resources()
    else:
        assert ray.available_resources()["CPU"] == remaining

    trainer.shutdown()
    time.sleep(1)
    assert ray.available_resources()["CPU"] == 2


def test_run(ray_start_2_cpus):
    config = TestConfig()

    def train_func():
        return 1

    trainer = Trainer(config, num_workers=2)
    trainer.start()
    results = trainer.run(train_func)
    trainer.shutdown()

    assert len(results) == 2
    assert all(result == 1 for result in results)


def test_run_config(ray_start_2_cpus):
    backend_config = TestConfig()

    def train_func(config):
        return config["fruit"]

    config = {"fruit": "banana"}

    trainer = Trainer(backend_config, num_workers=2)
    trainer.start()
    results = trainer.run(train_func, config)
    trainer.shutdown()

    assert len(results) == 2
    assert all(result == "banana" for result in results)


def test_report(ray_start_2_cpus):
    config = TestConfig()

    def train_func():
        for i in range(3):
            sgd.report(index=i)
        return 1

    callback = TestCallback()
    trainer = Trainer(config, num_workers=2)
    trainer.start()
    results = trainer.run(train_func, callbacks=[callback])
    assert results == [1, 1]

    result_list = callback.result_list
    assert len(result_list) == 3
    for index in range(len(result_list)):
        intermediate_results = result_list[index]
        assert len(intermediate_results) == 2
        for worker_result in intermediate_results:
            assert worker_result["index"] == index


def test_fast_slow(ray_start_2_cpus):
    test_config = TestConfig()

    def train():
        for i in range(2):
            sgd.save_checkpoint(epoch=i)
            sgd.report(index=i)

    def train_slow():
        for i in range(2):
            sgd.save_checkpoint(epoch=i)
            time.sleep(5)
            sgd.report(index=i)
            time.sleep(5)

    new_backend_executor_cls = gen_new_backend_executor(train_slow)
    callback = TestCallback()

    with patch.object(ray.util.sgd.v2.trainer, "BackendExecutor",
                      new_backend_executor_cls):
        trainer = Trainer(test_config, num_workers=2)
        trainer.start()
        trainer.run(train, callbacks=[callback])

    assert trainer.latest_checkpoint["epoch"] == 1

    result_list = callback.result_list
    assert len(result_list) == 2
    for index in range(len(result_list)):
        intermediate_results = result_list[index]
        assert len(intermediate_results) == 2
        for worker_result in intermediate_results:
            assert worker_result["index"] == index


def test_mismatch_report(ray_start_2_cpus):
    test_config = TestConfig()

    def train():
        for _ in range(2):
            sgd.report(loss=1)

    def train_mismatch():
        sgd.report(loss=1)

    new_backend_executor_cls = gen_new_backend_executor(train_mismatch)

    with patch.object(ray.util.sgd.v2.trainer, "BackendExecutor",
                      new_backend_executor_cls):
        trainer = Trainer(test_config, num_workers=2)
        trainer.start()
        with pytest.raises(RuntimeError):
            trainer.run(train)


def test_run_iterator(ray_start_2_cpus):
    config = TestConfig()

    def train_func():
        for i in range(3):
            sgd.report(index=i)
        return 1

    trainer = Trainer(config, num_workers=2)
    trainer.start()
    iterator = trainer.run_iterator(train_func)

    count = 0
    for results in iterator:
        assert (value["index"] == count for value in results)
        count += 1

    assert count == 3
    assert iterator.is_finished()
    assert iterator.get_final_results() == [1, 1]

    with pytest.raises(StopIteration):
        next(iterator)


def test_run_iterator_returns(ray_start_2_cpus):
    config = TestConfig()

    def train_func():
        for i in range(3):
            sgd.report(index=i)
        return 1

    trainer = Trainer(config, num_workers=2)
    trainer.start()
    iterator = trainer.run_iterator(train_func)

    assert iterator.get_final_results() is None
    assert iterator.get_final_results(force=True) == [1, 1]

    with pytest.raises(StopIteration):
        next(iterator)


def test_run_iterator_error(ray_start_2_cpus):
    config = TestConfig()

    def fail_train():
        raise NotImplementedError

    trainer = Trainer(config, num_workers=2)
    trainer.start()
    iterator = trainer.run_iterator(fail_train)

    with pytest.raises(NotImplementedError):
        next(iterator)

    assert iterator.get_final_results() is None
    assert iterator.is_finished()


def test_checkpoint(ray_start_2_cpus):
    config = TestConfig()

    def train_func():
        assert sgd.load_checkpoint() is None
        for i in range(3):
            sgd.save_checkpoint(epoch=i)
        return 1

    trainer = Trainer(config, num_workers=2)
    trainer.start()
    trainer.run(train_func)
    checkpoint = trainer.latest_checkpoint

    assert checkpoint is not None
    assert checkpoint["epoch"] == 2

    def train_func_checkpoint():
        checkpoint = sgd.load_checkpoint()
        assert checkpoint is not None
        assert checkpoint["epoch"] == 2

        for i in range(checkpoint["epoch"], 5):
            sgd.save_checkpoint(epoch=i)
        return 1

    trainer.run(train_func_checkpoint, checkpoint=checkpoint)
    checkpoint = trainer.latest_checkpoint

    assert checkpoint is not None
    assert checkpoint["epoch"] == 4


def test_mismatch_checkpoint(ray_start_2_cpus):
    test_config = TestConfig()

    def train():
        for i in range(2):
            sgd.save_checkpoint(epoch=i)

    def train_mismatch():
        sgd.save_checkpoint(epoch=0)

    new_backend_executor_cls = gen_new_backend_executor(train_mismatch)

    with patch.object(ray.util.sgd.v2.trainer, "BackendExecutor",
                      new_backend_executor_cls):
        trainer = Trainer(test_config, num_workers=2)
        trainer.start()
        with pytest.raises(RuntimeError):
            trainer.run(train)


def test_mismatch_checkpoint_report(ray_start_2_cpus):
    test_config = TestConfig()

    def train():
        for i in range(2):
            sgd.save_checkpoint(epoch=i)
            sgd.report(index=i)

    def train_mismatch():
        sgd.save_checkpoint(epoch=0)
        sgd.report(index=0)
        # skip checkpoint
        sgd.report(index=1)

    new_backend_executor_cls = gen_new_backend_executor(train_mismatch)
    callback = TestCallback()

    with patch.object(ray.util.sgd.v2.trainer, "BackendExecutor",
                      new_backend_executor_cls):
        trainer = Trainer(test_config, num_workers=2)
        trainer.start()
        with pytest.raises(RuntimeError):
            trainer.run(train, callbacks=[callback])
    # validate checkpoint
    assert trainer.latest_checkpoint["epoch"] == 0
    # validate callback
    result_list = callback.result_list
    assert len(result_list) == 1  # 1 epoch succeeded
    intermediate_results = result_list[0]
    assert len(intermediate_results) == 2  # both workers reported
    for worker_result in intermediate_results:
        assert worker_result["index"] == 0


def test_load_checkpoint(ray_start_2_cpus):
    config = TestConfig()

    def train_func_checkpoint():
        checkpoint = sgd.load_checkpoint()
        assert checkpoint is not None
        assert checkpoint["epoch"] == 3

        result = []
        for i in range(checkpoint["epoch"], 5):
            result.append(i)
        return result

    trainer = Trainer(config, num_workers=2)
    trainer.start()
    result = trainer.run(train_func_checkpoint, checkpoint={"epoch": 3})

    assert result is not None
    assert len(result) == 2
    assert result[0] == [3, 4]
    assert result[1] == [3, 4]


@pytest.mark.parametrize("logdir", [
    None, "/tmp/test/trainer/test_persisted_checkpoint",
    "~/tmp/test/trainer/test_persisted_checkpoint"
])
def test_persisted_checkpoint(ray_start_2_cpus, logdir):
    config = TestConfig()

    def train():
        for i in range(2):
            sgd.save_checkpoint(epoch=i)

    trainer = Trainer(config, num_workers=2, logdir=logdir)
    trainer.start()
    trainer.run(train)

    assert trainer.latest_checkpoint_path is not None
    if logdir is not None:
        assert trainer.logdir == Path(logdir).expanduser().resolve()
    assert trainer.latest_checkpoint_dir.is_dir()
    assert trainer.latest_checkpoint_path.is_file()
    assert trainer.latest_checkpoint_path.name == f"checkpoint_{2:06d}"
    assert trainer.latest_checkpoint_path.parent.name == "checkpoints"
    latest_checkpoint = trainer.latest_checkpoint

    def validate():
        checkpoint = sgd.load_checkpoint()
        assert checkpoint is not None
        assert checkpoint == latest_checkpoint

    trainer.run(validate, checkpoint=trainer.latest_checkpoint_path)


def test_world_rank(ray_start_2_cpus):
    config = TestConfig()

    def train_func():
        return sgd.world_rank()

    trainer = Trainer(config, num_workers=2)
    trainer.start()
    results = trainer.run(train_func)

    assert set(results) == {0, 1}


def test_tensorflow_mnist(ray_start_2_cpus):
    num_workers = 2
    epochs = 3

    trainer = Trainer("tensorflow", num_workers=num_workers)
    config = {"lr": 1e-3, "batch_size": 64, "epochs": epochs}
    trainer.start()
    results = trainer.run(tensorflow_mnist_train_func, config)
    trainer.shutdown()

    assert len(results) == num_workers
    result = results[0]

    loss = result["loss"]
    assert len(loss) == epochs
    assert loss[-1] < loss[0]

    accuracy = result["accuracy"]
    assert len(accuracy) == epochs
    assert accuracy[-1] > accuracy[0]


@pytest.mark.skipif(
    len(tf.config.list_physical_devices("GPU")) < 2,
    reason="Only run if multiple GPUs are available.")
def test_tensorflow_mnist_gpu(ray_start_2_cpus_2_gpus):
    num_workers = 2
    epochs = 3

    trainer = Trainer("tensorflow", num_workers=num_workers, use_gpu=True)
    config = {"lr": 1e-3, "batch_size": 64, "epochs": epochs}
    trainer.start()
    results = trainer.run(tensorflow_mnist_train_func, config)
    trainer.shutdown()

    assert len(results) == num_workers
    result = results[0]

    loss = result["loss"]
    assert len(loss) == epochs
    assert loss[-1] < loss[0]

    accuracy = result["accuracy"]
    assert len(accuracy) == epochs
    assert accuracy[-1] > accuracy[0]


def test_torch_linear(ray_start_2_cpus):
    num_workers = 2
    epochs = 3

    trainer = Trainer("torch", num_workers=num_workers)
    config = {"lr": 1e-2, "hidden_size": 1, "batch_size": 4, "epochs": epochs}
    trainer.start()
    results = trainer.run(linear_train_func, config)
    trainer.shutdown()

    assert len(results) == num_workers

    for result in results:
        assert len(result) == epochs
        assert result[-1]["loss"] < result[0]["loss"]


def test_torch_fashion_mnist(ray_start_2_cpus):
    num_workers = 2
    epochs = 3

    trainer = Trainer("torch", num_workers=num_workers)
    config = {"lr": 1e-3, "batch_size": 64, "epochs": epochs}
    trainer.start()
    results = trainer.run(fashion_mnist_train_func, config)
    trainer.shutdown()

    assert len(results) == num_workers

    for result in results:
        assert len(result) == epochs
        assert result[-1] < result[0]


@pytest.mark.skipif(
    torch.cuda.device_count() < 2,
    reason="Only run if multiple GPUs are available.")
def test_torch_fashion_mnist_gpu(ray_start_2_cpus_2_gpus):
    num_workers = 2
    epochs = 3

    trainer = Trainer("torch", num_workers=num_workers, use_gpu=True)
    config = {"lr": 1e-3, "batch_size": 64, "epochs": epochs}
    trainer.start()
    results = trainer.run(fashion_mnist_train_func, config)
    trainer.shutdown()

    assert len(results) == num_workers

    for result in results:
        assert len(result) == epochs
        assert result[-1] < result[0]


def test_horovod_simple(ray_start_2_cpus):
    def simple_fn():
        hvd_torch.init()
        return hvd_torch.rank()

    num_workers = 2
    trainer = Trainer("horovod", num_workers)
    trainer.start()
    result = trainer.run(simple_fn)
    trainer.shutdown()

    assert result == list(range(num_workers))


def test_horovod_torch_mnist(ray_start_2_cpus):
    num_workers = 2
    num_epochs = 2
    trainer = Trainer("horovod", num_workers)
    trainer.start()
    results = trainer.run(
        horovod_torch_train_func,
        config={
            "num_epochs": num_epochs,
            "lr": 1e-3
        })
    trainer.shutdown()

    assert len(results) == num_workers
    for worker_result in results:
        assert len(worker_result) == num_epochs
        assert worker_result[num_epochs - 1] < worker_result[0]


@pytest.mark.skipif(
    torch.cuda.device_count() < 2,
    reason="Only run if multiple GPUs are available.")
def test_horovod_torch_mnist_gpu(ray_start_2_cpus_2_gpus):
    num_workers = 2
    num_epochs = 2
    trainer = Trainer("horovod", num_workers, use_gpu=True)
    trainer.start()
    results = trainer.run(
        horovod_torch_train_func,
        config={
            "num_epochs": num_epochs,
            "lr": 1e-3
        })
    trainer.shutdown()

    assert len(results) == num_workers
    for worker_result in results:
        assert len(worker_result) == num_epochs
        assert worker_result[num_epochs - 1] < worker_result[0]


def test_init_failure(ray_start_2_cpus):
    with pytest.raises(TypeError):
        Trainer(5)

    with pytest.raises(ValueError):
        Trainer("invalid")


def test_start_failure(ray_start_2_cpus):
    with pytest.raises(ValueError):
        trainer = Trainer("torch", num_workers=0)
        trainer.start()


def test_run_failure(ray_start_2_cpus):
    test_config = TestConfig()

    def train_invalid_signature(a, b):
        pass

    trainer = Trainer(test_config, num_workers=2)

    # Raise RuntimeError when trainer has not been started yet.
    with pytest.raises(RuntimeError):
        trainer.run(lambda: 1)

    trainer.start()

    with pytest.raises(ValueError):
        trainer.run(train_invalid_signature)

    trainer.shutdown()


def test_user_error(ray_start_2_cpus):
    """Tests if user training function raises an error"""

    config = TestConfig()

    def fail_train_1():
        raise NotImplementedError

    trainer = Trainer(config, num_workers=2)
    trainer.start()

    with pytest.raises(NotImplementedError):
        trainer.run(fail_train_1)

    def fail_train_2():
        for _ in range(2):
            sgd.report(loss=1)
        raise NotImplementedError

    with pytest.raises(NotImplementedError):
        trainer.run(fail_train_2)


def test_worker_failure_1(ray_start_2_cpus):
    test_config = TestConfig()

    def train():
        return 1

    def train_actor_failure():
        import sys
        sys.exit(0)

    new_backend_executor_cls = gen_new_backend_executor(train_actor_failure)

    with patch.object(ray.util.sgd.v2.trainer, "BackendExecutor",
                      new_backend_executor_cls):
        trainer = Trainer(test_config, num_workers=2)
        trainer.start()
        results = trainer.run(train)
        assert results == [1, 1]


def test_worker_failure_2(ray_start_2_cpus):
    test_config = TestConfig()

    def train():
        for _ in range(2):
            sgd.report(loss=1)
        return 1

    def train_actor_failure():
        for _ in range(2):
            sgd.report(loss=1)
        import sys
        sys.exit(0)

    new_backend_executor_cls = gen_new_backend_executor(train_actor_failure)

    with patch.object(ray.util.sgd.v2.trainer, "BackendExecutor",
                      new_backend_executor_cls):
        trainer = Trainer(test_config, num_workers=2)
        trainer.start()
        results = trainer.run(train)
        assert results == [1, 1]


def test_worker_start_failure(ray_start_2_cpus):
    test_config = TestConfig()

    trainer = Trainer(test_config, num_workers=2)

    restart = trainer._executor._restart

    def init_hook():
        pass

    def init_hook_fail():
        ray.actor.exit_actor()

    def restart_patched(self):
        self._initialization_hook = init_hook
        restart()

    with patch.object(BackendExecutor, "_restart", restart_patched):
        trainer.start(initialization_hook=init_hook_fail)
        assert len(trainer._executor.worker_group) == 2


def test_max_failures(ray_start_2_cpus):
    test_config = TestConfig()

    def train():
        import sys
        sys.exit(0)

    trainer = Trainer(test_config, num_workers=2)
    trainer.start()
    iterator = trainer.run_iterator(train)
    with pytest.raises(RuntimeError):
        iterator.get_final_results(force=True)
    assert iterator._executor._num_failures == 3


def test_start_max_failures(ray_start_2_cpus):
    test_config = TestConfig()

    trainer = Trainer(test_config, num_workers=2)

    def init_hook_fail():
        import sys
        sys.exit(0)

    with pytest.raises(RuntimeError):
        trainer.start(initialization_hook=init_hook_fail)


@pytest.mark.parametrize("backend", ["test", "torch", "tf", "horovod"])
def test_worker_kill(ray_start_2_cpus, backend):
    if backend == "test":
        test_config = TestConfig()
    elif backend == "torch":
        test_config = TorchConfig()
    elif backend == "tf":
        test_config = TensorflowConfig()
    elif backend == "horovod":
        test_config = HorovodConfig()

    trainer = Trainer(test_config, num_workers=2)

    def train_func():
        for i in range(2):
            sgd.report(loss=1, iter=i)

    trainer.start()
    kill_callback = KillCallback(
        fail_on=0, worker_group=trainer._executor.worker_group)
    trainer.run(train_func, callbacks=[kill_callback])
    # Run 1: iter=0, counter=1, Successful
    # Run 2: iter=1, counter=1, Unsuccessful, starts training from beginning
    # Run 3: iter=0, counter=2, Successful
    # Run 4: iter=1, counter=3, Successful
    assert kill_callback.counter == 3

    trainer.shutdown()
    trainer.start()

    kill_callback = KillCallback(
        fail_on=1, worker_group=trainer._executor.worker_group)
    trainer.run(train_func, callbacks=[kill_callback])
    # Run 1: iter=0, counter=1, Successful
    # Run 2: iter=1, counter=2, Successful
    # Run 3: None, counter=2, Unsuccessful, starts training from beginning.
    # Run 4: iter=0, counter=3, Successful
    # Run 5: iter=1, counter=4, Successful
    assert kill_callback.counter == 4

    def train():
        return 1

    # Make sure Trainer is usable even after failure handling.
    trainer.run(train)


def test_worker_kill_checkpoint(ray_start_2_cpus):
    test_config = TestConfig()

    def train():
        checkpoint = sgd.load_checkpoint()
        if checkpoint:
            epoch = checkpoint["epoch"]
        else:
            epoch = 0
        print("Epoch: ", epoch)
        for i in range(epoch, 2):
            sgd.report(loss=1, iter=i)
            sgd.save_checkpoint(epoch=i + 1)

    trainer = Trainer(test_config, num_workers=2)
    trainer.start()
    kill_callback = KillCallback(
        fail_on=0, worker_group=trainer._executor.worker_group)

    trainer.run(train, callbacks=[kill_callback])

    # Run 1: epoch=0, counter=1, Successful
    # *Checkpoint is saved.*
    # *Worker is killed*
    # *Getting checkpoint fails. Workers are restarted from beginning*
    # Run 2: epoch=0, counter=2, Successful
    # Run 3: epoch=1, counter=3, Successful
    assert kill_callback.counter == 3
    assert trainer.latest_checkpoint["epoch"] == 2

    trainer.shutdown()
    trainer.start()

    kill_callback = KillCallback(
        fail_on=1, worker_group=trainer._executor.worker_group)
    trainer.run(train, callbacks=[kill_callback])
    # Run 1: epoch=0, counter=1, Successful
    # *Checkpoint saved*
    # *Latest checkpoint updated, epoch=1
    # Run 2: epoch=1, counter=2, Successful
    # *Checkpoint saved*
    # *Worker is killed*
    # *Getting checkpoint fails. Workers are restarted from last checkpoint.*
    # Run 3: epoch=1, counter=3, Successful.
    assert kill_callback.counter == 3
    assert trainer.latest_checkpoint["epoch"] == 2

    def train():
        return 1

    # Make sure Trainer is usable even after failure handling.
    trainer.run(train)


def test_multiple_run(ray_start_2_cpus):
    config = TestConfig()

    def train_1():
        return 1

    trainer = Trainer(config, num_workers=2)
    trainer.start()

    output_1 = trainer.run(train_1)
    assert output_1 == [1, 1]

    def train_2():
        return 2

    output_2 = trainer.run(train_2)
    assert output_2 == [2, 2]


def test_run_after_user_error(ray_start_2_cpus):
    config = TestConfig()

    def fail_train():
        raise NotImplementedError

    trainer = Trainer(config, num_workers=2)
    trainer.start()
    with pytest.raises(NotImplementedError):
        trainer.run(fail_train)

    def train():
        return 1

    output = trainer.run(train)
    assert output == [1, 1]


@pytest.mark.parametrize("resource", ["CPU", "GPU", "extra"])
@pytest.mark.parametrize("num_requested", [0.5, 1, 2])
def test_resources(ray_start_4_cpus_4_gpus_4_extra, resource, num_requested):
    num_workers = 2
    config = TestConfig()
    original = ray.available_resources().get(resource)
    resources_per_worker = {resource: num_requested}
    use_gpu = resource == "GPU"
    trainer = Trainer(
        config,
        num_workers=num_workers,
        use_gpu=use_gpu,
        resources_per_worker=resources_per_worker)

    trainer.start()
    expected = original - num_workers * num_requested
    wait_for_condition(
        lambda: ray.available_resources().get(resource, 0) == expected)

    trainer.shutdown()
    wait_for_condition(
        lambda: ray.available_resources().get(resource, 0) == original)


def test_gpu_requests(ray_start_4_cpus_4_gpus_4_extra):

    # GPUs should not be requested if `use_gpu` is False.
    with pytest.raises(ValueError):
        Trainer(
            TestConfig(),
            num_workers=2,
            use_gpu=False,
            resources_per_worker={"GPU": 1})

    # GPUs should not be set to 0 if `use_gpu` is True.
    with pytest.raises(ValueError):
        Trainer(
            TestConfig(),
            num_workers=2,
            use_gpu=True,
            resources_per_worker={"GPU": 0})

    def get_resources():
        return os.environ["CUDA_VISIBLE_DEVICES"]

    # 0 GPUs will be requested and should not raise an error.
    trainer = Trainer(TestConfig(), num_workers=2, use_gpu=False)
    trainer.start()
    result = trainer.run(get_resources)
    assert result == ["", ""]
    trainer.shutdown()

    # 1 GPU will be requested and should not raise an error.
    trainer = Trainer(TestConfig(), num_workers=2, use_gpu=True)
    trainer.start()
    result = trainer.run(get_resources)
    assert result == ["0,1", "0,1"]
    trainer.shutdown()

    # Partial GPUs should not raise an error.
    trainer = Trainer(
        TestConfig(),
        num_workers=2,
        use_gpu=True,
        resources_per_worker={"GPU": 0.1})
    trainer.start()
    result = trainer.run(get_resources)
    assert result == ["0", "0"]
    trainer.shutdown()

    # Multiple GPUs should not raise an error.
    trainer = Trainer(
        TestConfig(),
        num_workers=2,
        use_gpu=True,
        resources_per_worker={"GPU": 2})
    trainer.start()
    result = trainer.run(get_resources)
    assert result == ["0,1,2,3", "0,1,2,3"]
    trainer.shutdown()


if __name__ == "__main__":
    import pytest
    import sys

    sys.exit(pytest.main(["-v", "-x", __file__]))<|MERGE_RESOLUTION|>--- conflicted
+++ resolved
@@ -9,16 +9,10 @@
 import ray.util.sgd.v2 as sgd
 import tensorflow as tf
 import torch
-<<<<<<< HEAD
 from ray._private.test_utils import wait_for_condition
-from ray.util.sgd.v2 import Trainer
-from ray.util.sgd.v2.backends.backend import BackendConfig, BackendInterface, \
-=======
-
 from ray.util.sgd.v2 import Trainer, TorchConfig, TensorflowConfig, \
     HorovodConfig
 from ray.util.sgd.v2.backends.backend import BackendConfig, Backend, \
->>>>>>> fa961032
     BackendExecutor
 from ray.util.sgd.v2.callbacks.callback import SGDCallback
 from ray.util.sgd.v2.examples.tensorflow_mnist_example import train_func as \
