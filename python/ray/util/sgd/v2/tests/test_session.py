import time
import pytest

from ray.util.sgd.v2.session import init_session, shutdown_session, \
<<<<<<< HEAD
    get_session, world_rank, report, save_checkpoint, TrainingResultType, \
    load_checkpoint, get_dataset_shard
=======
    get_session, world_rank, local_rank, report, save_checkpoint, \
    TrainingResultType, \
    load_checkpoint
>>>>>>> f8a91c7f


@pytest.fixture(scope="function")
def session():
    def f():
        return 1

    init_session(training_func=f, world_rank=0, local_rank=0)
    yield get_session()
    shutdown_session()


def test_init_fail(session):
    with pytest.raises(ValueError):
        init_session(lambda: 1, 0)


def test_get_fail(session):
    shutdown_session()
    with pytest.raises(ValueError):
        get_session()


def test_world_rank(session):
    assert world_rank() == 0
    shutdown_session()
    with pytest.raises(ValueError):
        world_rank()


def test_local_rank(session):
    assert local_rank() == 0
    shutdown_session()
    with pytest.raises(ValueError):
        local_rank()


def test_train(session):
    session.start()
    output = session.finish()
    assert output == 1


def test_get_dataset_shard():
    dataset = ray.data.from_items([1, 2, 3])
    init_session(training_func=lambda: 1, world_rank=0, dataset_shard=dataset)
    assert get_dataset_shard() == dataset
    shutdown_session()


def test_report():
    def train():
        for i in range(2):
            report(loss=i)

    init_session(training_func=train, world_rank=0, local_rank=0)
    session = get_session()
    session.start()
    assert session.get_next().data["loss"] == 0
    assert session.get_next().data["loss"] == 1
    shutdown_session()

    with pytest.raises(ValueError):
        report(loss=2)


def test_report_fail():
    def train():
        for i in range(2):
            report(i)
        return 1

    init_session(training_func=train, world_rank=0, local_rank=0)
    session = get_session()
    session.start()
    assert session.get_next() is None
    with pytest.raises(TypeError):
        session.finish()
    shutdown_session()


def test_report_after_finish(session):
    session.start()
    session.pause_reporting()
    session.finish()
    for _ in range(2):
        report(loss=1)
    assert session.get_next() is None


def test_no_start(session):
    with pytest.raises(RuntimeError):
        session.get_next()


def test_checkpoint():
    def train():
        for i in range(2):
            save_checkpoint(epoch=i)

    def validate_zero(expected):
        next = session.get_next()
        assert next is not None
        assert next.type == TrainingResultType.CHECKPOINT
        assert next.data["epoch"] == expected

    init_session(training_func=train, world_rank=0, local_rank=0)
    session = get_session()
    session.start()
    validate_zero(0)
    validate_zero(1)
    session.finish()
    shutdown_session()

    def validate_nonzero():
        next = session.get_next()
        assert next is not None
        assert next.type == TrainingResultType.CHECKPOINT
        assert next.data == {}

    init_session(training_func=train, world_rank=1, local_rank=1)
    session = get_session()
    session.start()
    validate_nonzero()
    validate_nonzero()
    session.finish()
    shutdown_session()

    with pytest.raises(ValueError):
        save_checkpoint(epoch=2)


def test_load_checkpoint_after_save():
    def train():
        for i in range(2):
            save_checkpoint(epoch=i)
            checkpoint = load_checkpoint()
            assert checkpoint["epoch"] == i

    init_session(training_func=train, world_rank=0, local_rank=0)
    session = get_session()
    session.start()
    for i in range(2):
        session.get_next()
    session.finish()
    shutdown_session()


def test_locking():
    """Tests that report pauses training until fetch_next or finish."""

    def train_1():
        import _thread
        _thread.interrupt_main()

    init_session(training_func=train_1, world_rank=0, local_rank=0)
    session = get_session()
    with pytest.raises(KeyboardInterrupt):
        session.start()
    shutdown_session()

    def train_2():
        for i in range(2):
            report(loss=i)
        train_1()

    init_session(training_func=train_2, world_rank=0, local_rank=0)
    session = get_session()
    session.start()
    time.sleep(3)

    session.pause_reporting()
    # Releases session.continue_lock to resume the training thread.
    session.get_next()

    with pytest.raises(KeyboardInterrupt):
        session.finish()
    shutdown_session()


if __name__ == "__main__":
    import pytest
    import sys

    sys.exit(pytest.main(["-v", "-x", __file__]))<|MERGE_RESOLUTION|>--- conflicted
+++ resolved
@@ -1,15 +1,11 @@
 import time
+
 import pytest
 
+import ray
 from ray.util.sgd.v2.session import init_session, shutdown_session, \
-<<<<<<< HEAD
-    get_session, world_rank, report, save_checkpoint, TrainingResultType, \
-    load_checkpoint, get_dataset_shard
-=======
     get_session, world_rank, local_rank, report, save_checkpoint, \
-    TrainingResultType, \
-    load_checkpoint
->>>>>>> f8a91c7f
+    TrainingResultType, load_checkpoint, get_dataset_shard
 
 
 @pytest.fixture(scope="function")
