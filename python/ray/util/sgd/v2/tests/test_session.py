import time

<<<<<<< HEAD
import ray
from ray.util.sgd.v2.session import init_session, shutdown_session, \
    get_session, world_rank, report, get_dataset_shard
=======
import pytest
from ray.util.sgd.v2.session import init_session, shutdown_session, \
    get_session, world_rank, report, save_checkpoint, TrainingResultType, \
    load_checkpoint
>>>>>>> 89d83228


@pytest.fixture(scope="function")
def session():
    def f():
        return 1

    init_session(training_func=f, world_rank=0)
    yield get_session()
    shutdown_session()


def test_init_fail(session):
    with pytest.raises(ValueError):
        init_session(lambda: 1, 0)


def test_get_fail(session):
    shutdown_session()
    with pytest.raises(ValueError):
        get_session()


def test_world_rank(session):
    assert world_rank() == 0
    shutdown_session()
    with pytest.raises(ValueError):
        world_rank()


def test_train(session):
    session.start()
    output = session.finish()
    assert output == 1


def test_get_dataset_shard():
    dataset = ray.data.from_items([1, 2, 3])
    init_session(training_func=lambda: 1, world_rank=0, dataset_shard=dataset)
    assert get_dataset_shard() == dataset
    shutdown_session()


def test_report():
    def train():
        for i in range(2):
            report(loss=i)

    init_session(training_func=train, world_rank=0)
    session = get_session()
    session.start()
    assert session.get_next().data["loss"] == 0
    assert session.get_next().data["loss"] == 1
    shutdown_session()

    with pytest.raises(ValueError):
        report(loss=2)


def test_report_fail():
    def train():
        for i in range(2):
            report(i)
        return 1

    init_session(training_func=train, world_rank=0)
    session = get_session()
    session.start()
    assert session.get_next() is None
    with pytest.raises(TypeError):
        session.finish()
    shutdown_session()


def test_report_after_finish(session):
    session.start()
    session.pause_reporting()
    session.finish()
    for _ in range(2):
        report(loss=1)
    assert session.get_next() is None


def test_no_start(session):
    with pytest.raises(RuntimeError):
        session.get_next()


def test_checkpoint():
    def train():
        for i in range(2):
            save_checkpoint(epoch=i)

    def validate_zero(expected):
        next = session.get_next()
        assert next is not None
        assert next.type == TrainingResultType.CHECKPOINT
        assert next.data["epoch"] == expected

    init_session(training_func=train, world_rank=0)
    session = get_session()
    session.start()
    validate_zero(0)
    validate_zero(1)
    session.finish()
    shutdown_session()

    def validate_nonzero():
        next = session.get_next()
        assert next is not None
        assert next.type == TrainingResultType.CHECKPOINT
        assert next.data == {}

    init_session(training_func=train, world_rank=1)
    session = get_session()
    session.start()
    validate_nonzero()
    validate_nonzero()
    session.finish()
    shutdown_session()

    with pytest.raises(ValueError):
        save_checkpoint(epoch=2)


def test_load_checkpoint_after_save():
    def train():
        for i in range(2):
            save_checkpoint(epoch=i)
            checkpoint = load_checkpoint()
            assert checkpoint["epoch"] == i

    init_session(training_func=train, world_rank=0)
    session = get_session()
    session.start()
    for i in range(2):
        session.get_next()
    session.finish()
    shutdown_session()


def test_locking():
    """Tests that report pauses training until fetch_next or finish."""

    def train_1():
        import _thread
        _thread.interrupt_main()

    init_session(training_func=train_1, world_rank=0)
    session = get_session()
    with pytest.raises(KeyboardInterrupt):
        session.start()
    shutdown_session()

    def train_2():
        for i in range(2):
            report(loss=i)
        train_1()

    init_session(training_func=train_2, world_rank=0)
    session = get_session()
    session.start()
    time.sleep(3)

    session.pause_reporting()
    # Releases session.continue_lock to resume the training thread.
    session.get_next()

    with pytest.raises(KeyboardInterrupt):
        session.finish()
    shutdown_session()


if __name__ == "__main__":
    import pytest
    import sys

    sys.exit(pytest.main(["-v", "-x", __file__]))<|MERGE_RESOLUTION|>--- conflicted
+++ resolved
@@ -1,15 +1,9 @@
 import time
+import pytest
 
-<<<<<<< HEAD
-import ray
-from ray.util.sgd.v2.session import init_session, shutdown_session, \
-    get_session, world_rank, report, get_dataset_shard
-=======
-import pytest
 from ray.util.sgd.v2.session import init_session, shutdown_session, \
     get_session, world_rank, report, save_checkpoint, TrainingResultType, \
-    load_checkpoint
->>>>>>> 89d83228
+    load_checkpoint, get_dataset_shard
 
 
 @pytest.fixture(scope="function")
