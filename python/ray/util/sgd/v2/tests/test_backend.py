--- conflicted
+++ resolved
@@ -174,11 +174,7 @@
     e.start_training(train)
     e.finish_training()
 
-<<<<<<< HEAD
-    assert e.latest_checkpoint_id == 2
-=======
     assert e._latest_checkpoint_id == 2
->>>>>>> cd42d30d
     assert e.latest_checkpoint is not None
     assert e.latest_checkpoint["epoch"] == 1
     assert e.latest_checkpoint_path is not None
