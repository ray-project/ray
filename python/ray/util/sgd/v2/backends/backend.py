--- conflicted
+++ resolved
@@ -446,15 +446,8 @@
                 for _ in range(len(self.worker_group)):
                     dataset_shards.append({})
                 for key, dataset in dataset_or_dict.items():
-<<<<<<< HEAD
                     split_datasets = split_dataset(dataset)
-=======
-                    split_datasets = dataset.split(
-                        len(self.worker_group),
-                        equal=True,
-                        locality_hints=actors)
                     assert len(split_datasets) == len(self.worker_group)
->>>>>>> 4068de49
                     for i in range(len(split_datasets)):
                         dataset_shards[i][key] = split_datasets[i]
                 return dataset_shards
