import logging
from typing import Callable, TypeVar, List, Optional, Dict

import ray
from ray.exceptions import RayActorError
from ray.ray_constants import env_integer
from ray.util.sgd.v2.constants import ENABLE_DETAILED_AUTOFILLED_METRICS_ENV
from ray.util.sgd.v2.session import TrainingResultType, TrainingResult
from ray.util.sgd.v2.session import init_session, get_session, shutdown_session
<<<<<<< HEAD
from ray.util.sgd.v2.utils import RayDataset
=======
from ray.util.sgd.v2.worker_group import WorkerGroup
>>>>>>> 89d83228

T = TypeVar("T")

logger = logging.getLogger(__name__)


class BackendConfig:
    """Parent class for configurations of training backend."""

    @property
    def backend_cls(self):
        raise NotImplementedError


class SGDBackendError(Exception):
    """Errors with BackendExecutor that should not be exposed to user."""


class BackendExecutor:
    """Main execution class for training backends.

    This class holds a worker group and is responsible for executing the
    training function on the workers, and collecting intermediate results
    from ``sgd.report()``.

    Args:
        backend_config (BackendConfig): The configurations for this
            specific backend.
        num_workers (int): Number of workers to use for training.
        num_cpus_per_worker (float): Number of CPUs to use per worker.
        num_gpus_per_worker (float): Number of GPUs to use per worker.
    """

    def __init__(self,
                 backend_config: BackendConfig,
                 num_workers: int = 1,
                 num_cpus_per_worker: float = 1,
                 num_gpus_per_worker: float = 0):
        self._backend_config = backend_config
        self._backend = self._backend_config.backend_cls()
        self._num_workers = num_workers
        self._num_cpus_per_worker = num_cpus_per_worker
        self._num_gpus_per_worker = num_gpus_per_worker

        self.worker_group = InactiveWorkerGroup()
        self.latest_checkpoint = None

    def start(self, initialization_hook: Optional[Callable[[], None]] = None):
        """Starts the worker group."""
        self.worker_group = WorkerGroup(self._num_workers,
                                        self._num_cpus_per_worker,
                                        self._num_gpus_per_worker)
        if initialization_hook:
            self.worker_group.execute(initialization_hook)
        self._backend.on_start(self.worker_group, self._backend_config)

    def start_training(self,
                       train_func: Callable[[], T],
<<<<<<< HEAD
                       dataset: Optional[RayDataset] = None) -> None:
=======
                       checkpoint: Optional[Dict] = None) -> None:
>>>>>>> 89d83228
        """Executes a training function on all workers in a separate thread.

        ``finish_training`` should be called after this.

        Args:
            train_func (Callable): The training function to run on each worker.
<<<<<<< HEAD
            dataset (Optional[Union[Dataset, DatasetPipeline]]):
                Distributed Ray Dataset or DatasetPipeline to pass into
                worker. Sharding and locality hints will automatically be
                handled.
=======
            checkpoint (Optional[Dict]): The checkpoint data that should be
                loaded onto each worker and accessed by the training function
                via ``sgd.load_checkpoint()``.
>>>>>>> 89d83228
        """

        use_detailed_autofilled_metrics = env_integer(
            ENABLE_DETAILED_AUTOFILLED_METRICS_ENV, 0)

        # First initialize the session.
<<<<<<< HEAD
        def initialize_session(world_rank, train_func, dataset_shard=None):
=======
        def initialize_session(world_rank, train_func, checkpoint):
>>>>>>> 89d83228
            try:
                init_session(
                    training_func=train_func,
                    world_rank=world_rank,
<<<<<<< HEAD
                    dataset_shard=dataset_shard)
=======
                    checkpoint=checkpoint,
                    detailed_autofilled_metrics=use_detailed_autofilled_metrics
                )
>>>>>>> 89d83228
            except ValueError:
                raise SGDBackendError(
                    "Attempting to start training but a "
                    "previous training run is still ongoing. "
                    "You must call `finish_training` before "
                    "calling `start_training` again.")

        if dataset is not None:
            datasets = dataset.split(
                len(self.worker_group),
                locality_hints=self.worker_group.workers)
        else:
            datasets = [None] * len(self.worker_group)

        futures = []
        for index in range(len(self.worker_group)):
            futures.append(
                self.worker_group.execute_single_async(
                    index,
                    initialize_session,
<<<<<<< HEAD
                    world_rank=index,
                    train_func=train_func,
                    dataset_shard=datasets[index]))
=======
                    world_rank=world_rank,
                    train_func=train_func,
                    checkpoint=checkpoint))
>>>>>>> 89d83228

        ray.get(futures)

        # Run the training function asynchronously in its own thread.
        def train_async():
            session = get_session()
            session.start()

        self.worker_group.execute_async(train_async)

    def _get_next_results(self) -> Optional[List[TrainingResult]]:
        """Fetches the next ``TrainingResult`` from each worker.

        Each ``TrainingResult`` is expected to correspond to the same step from
        each worker (e.g. the same call to ``sgd.report()`` or
        ``sgd.checkpoint()``).

        Returns:
            A list of ``TrainingResult``s with the same
            ``TrainingResultType``, or ``None`` if there are no more results.
        """

        def get_next():
            # Get the session for this worker.
            try:
                session = get_session()
            except ValueError:
                # Session is not initialized yet.
                raise SGDBackendError("`fetch_next_result` has been called "
                                      "before `start_training`. Please call "
                                      "`start_training` before "
                                      "`fetch_next_result`.")

            try:
                result = session.get_next()
            except RuntimeError:
                # Training thread has not been started yet.
                raise SGDBackendError("`fetch_next_result` has been called "
                                      "before `start_training`. Please call "
                                      "`start_training` before "
                                      "`fetch_next_result`.")

            return result

        # Get next result from each worker.
        futures = self.worker_group.execute_async(get_next)
        results = self.get_with_failure_handling(futures)

        # Check if any worker returned None.
        if any(r is None for r in results):
            # Either all workers have results or none of them do.
            if not all(r is None for r in results):
                raise RuntimeError("Some workers returned results while "
                                   "others didn't. Make sure that "
                                   "`sgd.report()` and `sgd.checkpoint()` are "
                                   "called the same number of times on all "
                                   "workers.")
            else:
                # Return None if all results are None.
                return None
        first_result = results[0]
        result_type = first_result.type
        if any(r.type != result_type for r in results):
            raise RuntimeError("Some workers returned results with "
                               "different types. Make sure `sgd.report()` and "
                               "`sgd.save_checkpoint()` are called the same "
                               "number of times and in the same order on each "
                               "worker.")
        return results

    def _process_checkpoint(self, results):
        # Process checkpoint
        self.latest_checkpoint = results[0].data

    def fetch_next_result(self) -> Optional[List[Dict]]:
        """Fetch next results produced by ``sgd.report()`` from each worker.

        Assumes ``start_training`` has already been called.

        Returns:
            A list of dictionaries of values passed to ``sgd.report()`` from
                each worker. Each item corresponds to an intermediate result
                a single worker. If there are no more items to fetch,
                returns None.
        """

        while True:
            results = self._get_next_results()
            if results is None:
                return None
            first_result = results[0]
            result_type = first_result.type
            if result_type is TrainingResultType.REPORT:
                result_data = [r.data for r in results]
                return result_data
            elif result_type is TrainingResultType.CHECKPOINT:
                self._process_checkpoint(results)
                # Iterate until next REPORT call or training has finished.
            else:
                raise SGDBackendError(f"Unexpected result type: "
                                      f"{result_type}. "
                                      f"Expected one of "
                                      f"{[type in TrainingResultType]}")

    def finish_training(self) -> List[T]:
        """Finish training and return final results. Propagate any exceptions.

        Blocks until training is finished on all workers.

        Assumes `start_training` has already been called.

        Returns:
            A list of return values from calling ``train_func`` on each worker.
                Each item corresponds to the return value from a single worker.
        """

        def pause_reporting():
            # Get the session for this worker.
            try:
                session = get_session()
            except ValueError:
                # Session is not initialized yet.
                raise SGDBackendError("`finish_training` has been called "
                                      "before `start_training`. Please call "
                                      "`start_training` before "
                                      "`finish_training`.")

            return session.pause_reporting()

        def end_training():
            # Get the session for this worker.
            try:
                session = get_session()
            except ValueError:
                # Session is not initialized yet.
                raise SGDBackendError("`finish_training` has been called "
                                      "before `start_training`. Please call "
                                      "`start_training` before "
                                      "`finish_training`.")

            try:
                # session.finish raises any Exceptions from training.
                output = session.finish()
            finally:
                # Shutdown session even if session.finish() raises an
                # Exception.
                shutdown_session()

            return output

        # Disable workers from enqueuing results from `sgd.report()`.
        # Results will not be processed during the execution of `finish`.
        # Note: Reported results may still be enqueued at this point,
        #       and should be handled appropriately.
        futures = self.worker_group.execute_async(pause_reporting)
        self.get_with_failure_handling(futures)

        # Finish up processing checkpoints. Reporting has been disabled.
        while True:
            results = self._get_next_results()
            if results is None:
                break
            result_type = results[0].type
            # Process checkpoints and ignore other result types.
            if result_type is TrainingResultType.CHECKPOINT:
                self._process_checkpoint(results)

        futures = self.worker_group.execute_async(end_training)
        return self.get_with_failure_handling(futures)

    def get_with_failure_handling(self, remote_values):
        """Gets the remote values while handling for worker failures.

        Args:
            remote_values (list): List of object refs representing functions
                that may fail in the middle of execution. For example, running
                a SGD training loop in multiple parallel actor calls.

        Returns:
            The resolved objects represented by the passed in ObjectRefs.
        """
        unfinished = remote_values
        try:
            while len(unfinished) > 0:
                finished, unfinished = ray.wait(unfinished)
                # If a failure occurs the ObjectRef will be marked as finished.
                # Calling ray.get will expose the failure as a RayActorError.
                ray.get(finished)
        except RayActorError as exc:
            logger.exception(str(exc))
            self.handle_failure()
            return
        return ray.get(remote_values)

    def handle_failure(self):
        # TODO: Fault-tolerance/elastic training here.
        self.shutdown()
        raise RuntimeError("Worker crashed during training. "
                           "Training unsuccessful.")

    def get_latest_checkpoint(self) -> Optional[Dict]:
        return self.latest_checkpoint

    def shutdown(self):
        """Shuts down the workers in the worker group."""
        try:
            self._backend.on_shutdown(self.worker_group, self._backend_config)
        except RayActorError:
            logger.warning("Graceful shutdown of backend failed. This is "
                           "expected if one of the workers has crashed.")
        self.worker_group.shutdown()
        self.worker_group = InactiveWorkerGroup()


class BackendInterface:
    def on_start(self, worker_group: WorkerGroup,
                 backend_config: BackendConfig):
        raise NotImplementedError

    def on_shutdown(self, worker_group: WorkerGroup,
                    backend_config: BackendConfig):
        raise NotImplementedError


class InactiveWorkerGroupError(Exception):
    """Raised when underlying worker group is inactive."""


class InactiveWorkerGroup():
    # TODO: fix inheritence. perhaps create WorkerGroupInterface.
    def __getattribute__(self, *args, **kwargs):
        raise InactiveWorkerGroupError()

    def __len__(self):
        raise InactiveWorkerGroupError()<|MERGE_RESOLUTION|>--- conflicted
+++ resolved
@@ -7,11 +7,8 @@
 from ray.util.sgd.v2.constants import ENABLE_DETAILED_AUTOFILLED_METRICS_ENV
 from ray.util.sgd.v2.session import TrainingResultType, TrainingResult
 from ray.util.sgd.v2.session import init_session, get_session, shutdown_session
-<<<<<<< HEAD
+from ray.util.sgd.v2.worker_group import WorkerGroup
 from ray.util.sgd.v2.utils import RayDataset
-=======
-from ray.util.sgd.v2.worker_group import WorkerGroup
->>>>>>> 89d83228
 
 T = TypeVar("T")
 
@@ -70,49 +67,37 @@
 
     def start_training(self,
                        train_func: Callable[[], T],
-<<<<<<< HEAD
-                       dataset: Optional[RayDataset] = None) -> None:
-=======
+                       dataset: Optional[RayDataset] = None,
                        checkpoint: Optional[Dict] = None) -> None:
->>>>>>> 89d83228
         """Executes a training function on all workers in a separate thread.
 
         ``finish_training`` should be called after this.
 
         Args:
             train_func (Callable): The training function to run on each worker.
-<<<<<<< HEAD
             dataset (Optional[Union[Dataset, DatasetPipeline]]):
                 Distributed Ray Dataset or DatasetPipeline to pass into
                 worker. Sharding and locality hints will automatically be
                 handled.
-=======
             checkpoint (Optional[Dict]): The checkpoint data that should be
                 loaded onto each worker and accessed by the training function
                 via ``sgd.load_checkpoint()``.
->>>>>>> 89d83228
         """
 
         use_detailed_autofilled_metrics = env_integer(
             ENABLE_DETAILED_AUTOFILLED_METRICS_ENV, 0)
 
         # First initialize the session.
-<<<<<<< HEAD
-        def initialize_session(world_rank, train_func, dataset_shard=None):
-=======
-        def initialize_session(world_rank, train_func, checkpoint):
->>>>>>> 89d83228
+        def initialize_session(world_rank, train_func, checkpoint,
+                               dataset_shard=None):
             try:
                 init_session(
                     training_func=train_func,
                     world_rank=world_rank,
-<<<<<<< HEAD
-                    dataset_shard=dataset_shard)
-=======
+                    dataset_shard=dataset_shard,
                     checkpoint=checkpoint,
                     detailed_autofilled_metrics=use_detailed_autofilled_metrics
                 )
->>>>>>> 89d83228
             except ValueError:
                 raise SGDBackendError(
                     "Attempting to start training but a "
@@ -133,15 +118,10 @@
                 self.worker_group.execute_single_async(
                     index,
                     initialize_session,
-<<<<<<< HEAD
                     world_rank=index,
                     train_func=train_func,
-                    dataset_shard=datasets[index]))
-=======
-                    world_rank=world_rank,
-                    train_func=train_func,
+                    dataset_shard=datasets[index],
                     checkpoint=checkpoint))
->>>>>>> 89d83228
 
         ray.get(futures)
 
