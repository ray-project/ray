--- conflicted
+++ resolved
@@ -1,11 +1,7 @@
 import logging
-<<<<<<< HEAD
-from typing import Callable, TypeVar, List, Optional, Dict, Tuple, Any
-=======
 from datetime import datetime
 from pathlib import Path
-from typing import Callable, TypeVar, List, Optional, Dict, Union
->>>>>>> 236b7724
+from typing import Callable, TypeVar, List, Optional, Dict, Union, Tuple, Any
 
 import ray
 from ray import cloudpickle
@@ -132,9 +128,7 @@
             checkpoint_strategy (Optional[CheckpointStrategy]): The
                 configurations for saving checkpoints.
         """
-<<<<<<< HEAD
         self.train_func = train_func
-=======
         # Create new log directory for this run.
         self._run_id += 1
         self.latest_run_dir.mkdir(parents=True, exist_ok=True)
@@ -144,7 +138,6 @@
         self._checkpoint_id = 0
         self._checkpoint_strategy = CheckpointStrategy() if \
             checkpoint_strategy is None else checkpoint_strategy
->>>>>>> 236b7724
 
         use_detailed_autofilled_metrics = env_integer(
             ENABLE_DETAILED_AUTOFILLED_METRICS_ENV, 0)
