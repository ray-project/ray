import logging
from typing import Callable, TypeVar, List, Optional, Dict

import ray
from ray.exceptions import RayActorError
from ray.util.sgd.v2.session import init_session, get_session, \
    shutdown_session, TrainingResultType, TrainingResult
from ray.util.sgd.v2.worker_group import WorkerGroup
<<<<<<< HEAD
=======
from ray.util.sgd.v2.session import init_session, get_session, shutdown_session
from ray.util.sgd.v2.constants import ENABLE_DETAILED_AUTOFILLED_METRICS_ENV
from ray.ray_constants import env_integer
>>>>>>> 97f7ae5e

T = TypeVar("T")

logger = logging.getLogger(__name__)


class BackendConfig:
    """Parent class for configurations of training backend."""

    @property
    def backend_cls(self):
        raise NotImplementedError


class SGDBackendError(Exception):
    """Errors with BackendExecutor that should not be exposed to user."""


class BackendExecutor:
    """Main execution class for training backends.

    This class holds a worker group and is responsible for executing the
    training function on the workers, and collecting intermediate results
    from ``sgd.report()``.

    Args:
        backend_config (BackendConfig): The configurations for this
            specific backend.
        num_workers (int): Number of workers to use for training.
        num_cpus_per_worker (float): Number of CPUs to use per worker.
        num_gpus_per_worker (float): Number of GPUs to use per worker.
    """

    def __init__(self,
                 backend_config: BackendConfig,
                 num_workers: int = 1,
                 num_cpus_per_worker: float = 1,
                 num_gpus_per_worker: float = 0):
        self._backend_config = backend_config
        self._backend = self._backend_config.backend_cls()
        self._num_workers = num_workers
        self._num_cpus_per_worker = num_cpus_per_worker
        self._num_gpus_per_worker = num_gpus_per_worker

        self.worker_group = InactiveWorkerGroup()
        self.latest_checkpoint = None

    def start(self, initialization_hook: Optional[Callable[[], None]] = None):
        """Starts the worker group."""
        self.worker_group = WorkerGroup(self._num_workers,
                                        self._num_cpus_per_worker,
                                        self._num_gpus_per_worker)
        if initialization_hook:
            self.worker_group.execute(initialization_hook)
        self._backend.on_start(self.worker_group, self._backend_config)

    def start_training(self,
                       train_func: Callable[[], T],
                       checkpoint: Optional[Dict] = None) -> None:
        """Executes a training function on all workers in a separate thread.

        ``finish_training`` should be called after this.

        Args:
            train_func (Callable): The training function to run on each worker.
            checkpoint (Optional[Dict]): The checkpoint data that should be
                loaded onto each worker and accessed by the training function
                via ``sgd.load_checkpoint()``.
        """

        use_detailed_autofilled_metrics = env_integer(
            ENABLE_DETAILED_AUTOFILLED_METRICS_ENV, 0)

        # First initialize the session.
        def initialize_session(world_rank, train_func, checkpoint):
            try:
                init_session(
                    training_func=train_func,
                    world_rank=world_rank,
<<<<<<< HEAD
                    checkpoint=checkpoint)
=======
                    detailed_autofilled_metrics=use_detailed_autofilled_metrics
                )
>>>>>>> 97f7ae5e
            except ValueError:
                raise SGDBackendError(
                    "Attempting to start training but a "
                    "previous training run is still ongoing. "
                    "You must call `finish_training` before "
                    "calling `start_training` again.")

        futures = []
        for world_rank in range(len(self.worker_group)):
            futures.append(
                self.worker_group.execute_single_async(
                    world_rank,
                    initialize_session,
                    world_rank=world_rank,
                    train_func=train_func,
                    checkpoint=checkpoint))

        ray.get(futures)

        # Run the training function asynchronously in its own thread.
        def train_async():
            session = get_session()
            session.start()

        self.worker_group.execute_async(train_async)

    def _get_next_results(self) -> Optional[List[TrainingResult]]:
        """Fetches the next ``TrainingResult`` from each worker.

        Each ``TrainingResult`` is expected to correspond to the same step from
        each worker (e.g. the same call to ``sgd.report()`` or
        ``sgd.checkpoint()``).

        Returns:
            A list of ``TrainingResult``s with the same
            ``TrainingResultType``, or ``None`` if there are no more results.
        """

        def get_next():
            # Get the session for this worker.
            try:
                session = get_session()
            except ValueError:
                # Session is not initialized yet.
                raise SGDBackendError("`fetch_next_result` has been called "
                                      "before `start_training`. Please call "
                                      "`start_training` before "
                                      "`fetch_next_result`.")

            try:
                result = session.get_next()
            except RuntimeError:
                # Training thread has not been started yet.
                raise SGDBackendError("`fetch_next_result` has been called "
                                      "before `start_training`. Please call "
                                      "`start_training` before "
                                      "`fetch_next_result`.")

            return result

        # Get next result from each worker.
        futures = self.worker_group.execute_async(get_next)
        results = self.get_with_failure_handling(futures)

        # Check if any worker returned None.
        if any(r is None for r in results):
            # Either all workers have results or none of them do.
            if not all(r is None for r in results):
                raise RuntimeError("Some workers returned results while "
                                   "others didn't. Make sure that "
                                   "`sgd.report()` and `sgd.checkpoint()` are "
                                   "called the same number of times on all "
                                   "workers.")
            else:
                # Return None if all results are None.
                return None
        first_result = results[0]
        result_type = first_result.type
        if any(r.type != result_type for r in results):
            raise RuntimeError("Some workers returned results with "
                               "different types. Make sure `sgd.report()` and "
                               "`sgd.save_checkpoint()` are called the same "
                               "number of times and in the same order on each "
                               "worker.")
        return results

    def _process_checkpoint(self, results):
        # Process checkpoint
        self.latest_checkpoint = results[0].data

    def fetch_next_result(self) -> Optional[List[Dict]]:
        """Fetch next results produced by ``sgd.report()`` from each worker.

        Assumes ``start_training`` has already been called.

        Returns:
            A list of dictionaries of values passed to ``sgd.report()`` from
                each worker. Each item corresponds to an intermediate result
                a single worker. If there are no more items to fetch,
                returns None.
        """

        while True:
            results = self._get_next_results()
            if results is None:
                return None
            first_result = results[0]
            result_type = first_result.type
            if result_type is TrainingResultType.REPORT:
                result_data = [r.data for r in results]
                return result_data
            elif result_type is TrainingResultType.CHECKPOINT:
                self._process_checkpoint(results)
                # Iterate until next REPORT call or training has finished.
            else:
                raise SGDBackendError(f"Unexpected result type: "
                                      f"{result_type}. "
                                      f"Expected one of "
                                      f"{[type in TrainingResultType]}")

    def finish_training(self) -> List[T]:
        """Finish training and return final results. Propagate any exceptions.

        Blocks until training is finished on all workers.

        Assumes `start_training` has already been called.

        Returns:
            A list of return values from calling ``train_func`` on each worker.
                Each item corresponds to the return value from a single worker.
        """

        def pause_reporting():
            # Get the session for this worker.
            try:
                session = get_session()
            except ValueError:
                # Session is not initialized yet.
                raise SGDBackendError("`finish_training` has been called "
                                      "before `start_training`. Please call "
                                      "`start_training` before "
                                      "`finish_training`.")

            return session.pause_reporting()

        def end_training():
            # Get the session for this worker.
            try:
                session = get_session()
            except ValueError:
                # Session is not initialized yet.
                raise SGDBackendError("`finish_training` has been called "
                                      "before `start_training`. Please call "
                                      "`start_training` before "
                                      "`finish_training`.")

            try:
                # session.finish raises any Exceptions from training.
                output = session.finish()
            finally:
                # Shutdown session even if session.finish() raises an
                # Exception.
                shutdown_session()

            return output

        # Disable workers from enqueuing results from `sgd.report()`.
        # Results will not be processed during the execution of `finish`.
        # Note: Reported results may still be enqueued at this point,
        #       and should be handled appropriately.
        futures = self.worker_group.execute_async(pause_reporting)
        self.get_with_failure_handling(futures)

        # Finish up processing checkpoints. Reporting has been disabled.
        while True:
            results = self._get_next_results()
            if results is None:
                break
            result_type = results[0].type
            # Process checkpoints and ignore other result types.
            if result_type is TrainingResultType.CHECKPOINT:
                self._process_checkpoint(results)

        futures = self.worker_group.execute_async(end_training)
        return self.get_with_failure_handling(futures)

    def get_with_failure_handling(self, remote_values):
        """Gets the remote values while handling for worker failures.

        Args:
            remote_values (list): List of object refs representing functions
                that may fail in the middle of execution. For example, running
                a SGD training loop in multiple parallel actor calls.

        Returns:
            The resolved objects represented by the passed in ObjectRefs.
        """
        unfinished = remote_values
        try:
            while len(unfinished) > 0:
                finished, unfinished = ray.wait(unfinished)
                # If a failure occurs the ObjectRef will be marked as finished.
                # Calling ray.get will expose the failure as a RayActorError.
                ray.get(finished)
        except RayActorError as exc:
            logger.exception(str(exc))
            self.handle_failure()
            return
        return ray.get(remote_values)

    def handle_failure(self):
        # TODO: Fault-tolerance/elastic training here.
        self.shutdown()
        raise RuntimeError("Worker crashed during training. "
                           "Training unsuccessful.")

    def get_latest_checkpoint(self) -> Optional[Dict]:
        return self.latest_checkpoint

    def shutdown(self):
        """Shuts down the workers in the worker group."""
        try:
            self._backend.on_shutdown(self.worker_group, self._backend_config)
        except RayActorError:
            logger.warning("Graceful shutdown of backend failed. This is "
                           "expected if one of the workers has crashed.")
        self.worker_group.shutdown()
        self.worker_group = InactiveWorkerGroup()


class BackendInterface:
    def on_start(self, worker_group: WorkerGroup,
                 backend_config: BackendConfig):
        raise NotImplementedError

    def on_shutdown(self, worker_group: WorkerGroup,
                    backend_config: BackendConfig):
        raise NotImplementedError


class InactiveWorkerGroupError(Exception):
    """Raised when underlying worker group is inactive."""


class InactiveWorkerGroup():
    # TODO: fix inheritence. perhaps create WorkerGroupInterface.
    def __getattribute__(self, *args, **kwargs):
        raise InactiveWorkerGroupError()

    def __len__(self):
        raise InactiveWorkerGroupError()<|MERGE_RESOLUTION|>--- conflicted
+++ resolved
@@ -6,12 +6,9 @@
 from ray.util.sgd.v2.session import init_session, get_session, \
     shutdown_session, TrainingResultType, TrainingResult
 from ray.util.sgd.v2.worker_group import WorkerGroup
-<<<<<<< HEAD
-=======
 from ray.util.sgd.v2.session import init_session, get_session, shutdown_session
 from ray.util.sgd.v2.constants import ENABLE_DETAILED_AUTOFILLED_METRICS_ENV
 from ray.ray_constants import env_integer
->>>>>>> 97f7ae5e
 
 T = TypeVar("T")
 
@@ -91,12 +88,9 @@
                 init_session(
                     training_func=train_func,
                     world_rank=world_rank,
-<<<<<<< HEAD
-                    checkpoint=checkpoint)
-=======
+                    checkpoint=checkpoint,
                     detailed_autofilled_metrics=use_detailed_autofilled_metrics
                 )
->>>>>>> 97f7ae5e
             except ValueError:
                 raise SGDBackendError(
                     "Attempting to start training but a "
