--- conflicted
+++ resolved
@@ -11,12 +11,8 @@
 
 
 class BackendConfig:
-<<<<<<< HEAD
-    """Meta class for implementing a distributed training framework backend."""
-=======
     """Parent class for configurations of training backend."""
 
->>>>>>> b6b416a3
     @property
     def backend_name(self):
         raise NotImplementedError
