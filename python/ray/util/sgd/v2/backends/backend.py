--- conflicted
+++ resolved
@@ -339,15 +339,6 @@
                         worker_id, set_gpu_ids))
         ray.get(futures)
 
-<<<<<<< HEAD
-    def start_training(self,
-                       train_func: Callable[[], T],
-                       dataset: Optional[Union[RayDataset, Dict[str, RayDataset]]] = None,
-                       checkpoint: Optional[Dict] = None,
-                       checkpoint_strategy: Optional[CheckpointStrategy] =
-                       None
-                       ) -> None:
-=======
     def _create_local_rank_map(self) -> Dict:
         """Create mapping from worker world_rank to local_rank.
 
@@ -383,28 +374,25 @@
             self,
             train_func: Callable[[], T],
             run_dir: Path,
+            dataset: Optional[Union[RayDataset, Dict[str, RayDataset]]] = None,
             checkpoint: Optional[Union[Dict, str, Path]] = None,
             checkpoint_strategy: Optional[CheckpointStrategy] = None,
             latest_checkpoint_id: Optional[int] = None,
     ) -> None:
->>>>>>> f8a91c7f
         """Executes a training function on all workers in a separate thread.
 
         ``finish_training`` should be called after this.
 
         Args:
             train_func (Callable): The training function to run on each worker.
-<<<<<<< HEAD
+            checkpoint (Optional[Dict]): The checkpoint data that should be
+                loaded onto each worker and accessed by the training function
+                via ``sgd.load_checkpoint()``.
+            run_dir (Path): The directory to use for this run.
             dataset (Optional[Union[Dataset, DatasetPipeline]]):
                 Distributed Ray Dataset or DatasetPipeline to pass into
                 worker. Sharding and locality hints will automatically be
                 handled.
-            checkpoint (Optional[Dict]): The checkpoint data that should be
-                loaded onto each worker and accessed by the training function
-                via ``sgd.load_checkpoint()``.
-=======
-            run_dir (Path): The directory to use for this run.
->>>>>>> f8a91c7f
             checkpoint (Optional[Dict|str|Path]): The checkpoint data that
                 should be loaded onto each worker and accessed by the
                 training function via ``sgd.load_checkpoint()``. If this is a
@@ -425,21 +413,14 @@
             ENABLE_DETAILED_AUTOFILLED_METRICS_ENV, 0)
 
         # First initialize the session.
-<<<<<<< HEAD
-        def initialize_session(world_rank, train_func, checkpoint,
-                               dataset_shard=None):
-=======
-        def initialize_session(world_rank, local_rank, train_func, checkpoint):
->>>>>>> f8a91c7f
+        def initialize_session(world_rank, local_rank, train_func,
+                               checkpoint, dataset_shard=None):
             try:
                 init_session(
                     training_func=train_func,
                     world_rank=world_rank,
-<<<<<<< HEAD
                     dataset_shard=dataset_shard,
-=======
                     local_rank=local_rank,
->>>>>>> f8a91c7f
                     checkpoint=checkpoint,
                     detailed_autofilled_metrics=use_detailed_autofilled_metrics
                 )
@@ -450,7 +431,6 @@
                     "You must call `finish_training` before "
                     "calling `start_training` again.")
 
-<<<<<<< HEAD
         if dataset is not None:
             if isinstance(dataset, dict):
                 dataset_shards = []
@@ -465,12 +445,9 @@
         else:
             dataset_shards = [None] * len(self.worker_group)
 
-        checkpoint_dict = self._load_checkpoint(checkpoint)
-=======
         checkpoint_dict = self.checkpoint_manager._load_checkpoint(checkpoint)
 
         local_rank_map = self._create_local_rank_map()
->>>>>>> f8a91c7f
 
         futures = []
         for index in range(len(self.worker_group)):
@@ -478,12 +455,8 @@
                 self.worker_group.execute_single_async(
                     index,
                     initialize_session,
-<<<<<<< HEAD
                     world_rank=index,
-=======
-                    world_rank=world_rank,
-                    local_rank=local_rank_map[world_rank],
->>>>>>> f8a91c7f
+                    local_rank=local_rank_map[index],
                     train_func=train_func,
                     dataset_shard=dataset_shards[index],
                     checkpoint=checkpoint_dict))
