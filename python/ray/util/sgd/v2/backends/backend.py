import abc
import logging
import os
from collections import defaultdict
from pathlib import Path
from typing import Callable, TypeVar, List, Optional, Dict, Union

import ray
from ray import cloudpickle
from ray.exceptions import RayActorError
from ray.ray_constants import env_integer
from ray.util.sgd.v2.checkpoint import CheckpointStrategy
from ray.util.sgd.v2.constants import ENABLE_DETAILED_AUTOFILLED_METRICS_ENV, \
    TUNE_INSTALLED, TUNE_CHECKPOINT_FILE_NAME, \
    TUNE_ITERATION_KEY
from ray.util.sgd.v2.session import TrainingResultType, TrainingResult
from ray.util.sgd.v2.session import init_session, get_session, shutdown_session
from ray.util.sgd.v2.utils import construct_path, get_node_id, get_gpu_ids, \
    check_for_failure
from ray.util.sgd.v2.worker_group import WorkerGroup

if TUNE_INSTALLED:
    from ray import tune
else:
    tune = None

T = TypeVar("T")

logger = logging.getLogger(__name__)


class BackendConfig:
    """Parent class for configurations of training backend."""

    @property
    def backend_cls(self):
        raise NotImplementedError


class SGDBackendError(Exception):
    """Errors with BackendExecutor that should not be exposed to user."""


<<<<<<< HEAD
class CheckpointManager:
    """Manages checkpoint processing, writing, and loading.

    Directory structure:
    - A logdir is created during instantiation. This will hold all the
    results/checkpoints for the lifetime of the Trainer. By default, it will be
    of the form ``~/ray_results/sgd_<datestring>``.
    - A run_dir is created every time ``start_training`` is called. This will
    hold the checkpoints and results for a single ``trainer.run()`` or
    ``trainer.run_iterator()`` call. It will be of the form ``run_<run_id>``.
    - A ``checkpoints`` directory is created in the ``run_dir`` and contains
    all the checkpoint files.

    The full default path will be:

    ~/ray_results/sgd_<datestring>/run_<run_id>/checkpoints/
    checkpoint_<checkpoint_id>

    Attributes:
        latest_checkpoint_dir (Optional[Path]): Path to the file directory for
            the checkpoints from the latest run. Configured through
            ``start_training``.
        latest_checkpoint_filename (Optional[str]): Filename for the latest
            checkpoint.
        latest_checkpoint_path (Optional[Path]): Path to the latest persisted
            checkpoint from the latest run.
        latest_checkpoint (Optional[Dict]): The latest saved checkpoint. This
            checkpoint may not be saved to disk.
    """

    def on_init(self):
        """Checkpoint code executed during BackendExecutor init."""
        self.latest_checkpoint = None

        # Incremental unique checkpoint ID of this run.
        self._latest_checkpoint_id = 0

    def on_start_training(self,
                          checkpoint_strategy: Optional[CheckpointStrategy],
                          run_dir: Path):
        """Checkpoint code executed during BackendExecutor start_training."""
        # Restart checkpointing.
        self._checkpoint_id = 0
        self._checkpoint_strategy = CheckpointStrategy() if \
            checkpoint_strategy is None else checkpoint_strategy
        self.latest_run_dir = run_dir

    def _process_checkpoint(self,
                            checkpoint_results: List[TrainingResult]) -> None:
        """Perform all processing for a checkpoint. """

        # Get checkpoint from first worker.
        checkpoint = checkpoint_results[0].data
        # Store checkpoint in memory.
        self.latest_checkpoint = checkpoint
        # Increment checkpoint id.
        self._latest_checkpoint_id += 1

        self.write_checkpoint(checkpoint)

    def _load_checkpoint(self,
                         checkpoint_to_load: Optional[Union[Dict, str, Path]]
                         ) -> Optional[Dict]:
        """Load the checkpoint dictionary from the input dict or path."""
        if checkpoint_to_load is None:
            return None
        if isinstance(checkpoint_to_load, Dict):
            return checkpoint_to_load
        else:
            # Load checkpoint from path.
            checkpoint_path = Path(checkpoint_to_load).expanduser()
            if not checkpoint_path.exists():
                raise ValueError(f"Checkpoint path {checkpoint_path} "
                                 f"does not exist.")
            with checkpoint_path.open("rb") as f:
                return cloudpickle.load(f)

    def write_checkpoint(self, checkpoint: Dict):
        """Writes checkpoint to disk."""
        if self._checkpoint_strategy.num_to_keep == 0:
            # Checkpoints should not be persisted to disk.
            return

        # TODO(matt): Implement additional checkpoint strategy functionality.
        # Get or create checkpoint dir.
        self.latest_checkpoint_dir.mkdir(parents=True, exist_ok=True)
        # Write checkpoint to disk.
        with self.latest_checkpoint_path.open("wb") as f:
            cloudpickle.dump(checkpoint, f)
            logger.debug(f"Checkpoint successfully written to: "
                         f"{self.latest_checkpoint_path}")

    @property
    def latest_checkpoint_dir(self) -> Optional[Path]:
        """Path to the latest checkpoint directory."""
        checkpoint_dir = Path("checkpoints")
        return construct_path(checkpoint_dir, self.latest_run_dir)

    @property
    def latest_checkpoint_file_name(self) -> Optional[str]:
        """Filename to use for the latest checkpoint."""
        if self._latest_checkpoint_id > 0:
            return f"checkpoint_{self._latest_checkpoint_id:06d}"
        else:
            return None

    @property
    def latest_checkpoint_path(self) -> Optional[Path]:
        """Path to the latest persisted checkpoint."""
        if self._latest_checkpoint_id > 0:
            checkpoint_file = self.latest_checkpoint_file_name
            return self.latest_checkpoint_dir.joinpath(checkpoint_file)
        else:
            return None


class TuneCheckpointManager(CheckpointManager):
    def create_logdir(self, log_dir: Optional[Union[str, Path]]):
        # Don't create logdir when using with Tune.
        pass

    def create_run_dir(self):
        # Don't create run_dir when using with Tune.
        pass

    def _load_checkpoint(self,
                         checkpoint_to_load: Optional[Union[Dict, str, Path]]
                         ) -> Optional[Dict]:
        loaded_checkpoint = super()._load_checkpoint(checkpoint_to_load)
        if loaded_checkpoint is not None:
            # If the Tune trial is restarted, a new Trainer is instantiated.
            # However, we want the checkpoint_id to continue incrementing
            # from the previous run.
            self._latest_checkpoint_id = loaded_checkpoint[TUNE_ITERATION_KEY]
        return loaded_checkpoint

    def write_checkpoint(self, checkpoint: Dict):
        # Store the checkpoint_id in the file so that the Tune trial can be
        # resumed after failure or cancellation.
        checkpoint[TUNE_ITERATION_KEY] = self._latest_checkpoint_id
        # If inside a Tune Trainable, then checkpoint with Tune.
        with tune.checkpoint_dir(step=self._latest_checkpoint_id) as \
                checkpoint_dir:
            path = Path(checkpoint_dir)
            # Use a standard file name so that we know which file to load
            # the checkpoint from.
            file_path = path.joinpath(TUNE_CHECKPOINT_FILE_NAME)
            with file_path.open("wb") as f:
                cloudpickle.dump(checkpoint, f)
=======
class TrainingWorkerError(Exception):
    """Raised if a worker fails during training."""
>>>>>>> 9c2e7ffd


class BackendExecutor:
    """Main execution class for training backends.

    This class holds a worker group and is responsible for executing the
    training function on the workers, and collecting intermediate results
    from ``sgd.report()`` and ``sgd.checkpoint()``.

    Args:
        backend_config (BackendConfig): The configurations for this
            specific backend.
        num_workers (int): Number of workers to use for training.
        num_cpus_per_worker (float): Number of CPUs to use per worker.
        num_gpus_per_worker (float): Number of GPUs to use per worker.
        log_dir (Optional[str|Path]): Path to the file directory where logs
            should be persisted. If this is not specified, one will be
            generated.
<<<<<<< HEAD
=======
        max_retries (int): Number of retries when Ray actors fail.
            Defaults to 3. Set to -1 for unlimited retries.

    Attributes:
        logdir (Path): Path to the file directory where logs will be
            persisted.
        latest_run_dir (Optional[Path]): Path to the file directory for the
            latest run. Configured through ``start_training``.
        latest_checkpoint_dir (Optional[Path]): Path to the file directory for
            the checkpoints from the latest run. Configured through
            ``start_training``.
        latest_checkpoint_path (Optional[Path]): Path to the latest persisted
            checkpoint from the latest run.
        latest_checkpoint (Optional[Dict]): The latest saved checkpoint. This
            checkpoint may not be saved to disk.
>>>>>>> 9c2e7ffd
    """

    def __init__(
            self,
            backend_config: BackendConfig,
            num_workers: int = 1,
            num_cpus_per_worker: float = 1,
            num_gpus_per_worker: float = 0,
            log_dir: Optional[Union[str, Path]] = None,
            max_retries: int = 3,
    ):
        self._backend_config = backend_config
        self._backend = self._backend_config.backend_cls()
        self._num_workers = num_workers
        self._num_cpus_per_worker = num_cpus_per_worker
        self._num_gpus_per_worker = num_gpus_per_worker
        self._max_failures = max_retries
        if self._max_failures < 0:
            self._max_failures = float("inf")
        self._num_failures = 0
        self._initialization_hook = None

        if tune is not None and tune.is_session_enabled():
            self.checkpoint_manager = TuneCheckpointManager()
        else:
            self.checkpoint_manager = CheckpointManager()

        self.worker_group = InactiveWorkerGroup()

        self.checkpoint_manager.on_init()

    def start(self, initialization_hook: Optional[Callable[[], None]] = None):
        """Starts the worker group."""
        self.worker_group = WorkerGroup(self._num_workers,
                                        self._num_cpus_per_worker,
                                        self._num_gpus_per_worker)
        try:
            if initialization_hook:
                self._initialization_hook = initialization_hook
                self.worker_group.execute(initialization_hook)
            if self._num_gpus_per_worker > 0:
                self._setup_gpus()
            self._backend.on_start(self.worker_group, self._backend_config)
        except RayActorError as exc:
            logger.exception(str(exc))
            self._increment_failures()
            self._restart()

    def _setup_gpus(self):
        """Sets CUDA_VISIBLE_DEVICES on all workers.

        For each worker, CUDA_VISIBLE_DEVICES will be set to the GPU IDs
        visible to all workers on that worker's node.

        This allows GPU workers on the same node to communicate with one
        another.

        Example:

            Setup:
            - Node1:
                - Worker1: {0, 1}
                - Worker2: {2, 3}
            - Node2:
                - Worker3: {0, 1}

            CUDA_VISIBLE_DEVICES:
            - Worker1: "0,1,2,3"
            - Worker2: "0,1,2,3"
            - Worker2: "0,1"

        """

        def get_node_id_and_gpu():
            node_id = get_node_id()
            gpu_ids = get_gpu_ids()
            return node_id, gpu_ids

        node_ids_and_gpu_ids = self.worker_group.execute(get_node_id_and_gpu)

        node_id_to_worker_id = defaultdict(set)
        node_id_to_gpu_ids = defaultdict(set)

        for worker_id, (node_id, gpu_ids) in enumerate(node_ids_and_gpu_ids):
            node_id_to_worker_id[node_id].add(worker_id)
            node_id_to_gpu_ids[node_id].update(gpu_ids)

        futures = []
        for node_id, gpu_ids in node_id_to_gpu_ids.items():
            all_gpu_ids = ",".join([str(gpu_id) for gpu_id in gpu_ids])

            def set_gpu_ids():
                os.environ["CUDA_VISIBLE_DEVICES"] = all_gpu_ids

            for worker_id in node_id_to_worker_id[node_id]:
                futures.append(
                    self.worker_group.execute_single_async(
                        worker_id, set_gpu_ids))
        ray.get(futures)

    def start_training(
            self,
            train_func: Callable[[], T],
            checkpoint: Optional[Union[Dict, str, Path]] = None,
            checkpoint_strategy: Optional[CheckpointStrategy] = None,
            run_dir: Optional[Path] = None,
    ) -> None:
        """Executes a training function on all workers in a separate thread.

        ``finish_training`` should be called after this.

        Args:
            train_func (Callable): The training function to run on each worker.
            run_dir (Optional[str|Path]): The absolute path or path relative
                to ``Trainer.logdir`` for this run's logs.
            checkpoint (Optional[Dict|str|Path]): The checkpoint data that
                should be loaded onto each worker and accessed by the
                training function via ``sgd.load_checkpoint()``. If this is a
                ``str`` or ``Path`` then the value is expected to be a path
                to a file that contains a serialized checkpoint dict. If this
                is ``None`` then no checkpoint will be loaded.
            checkpoint_strategy (Optional[CheckpointStrategy]): The
                configurations for saving checkpoints.
            run_dir (Optional[Path]): The directory to use for this run.
        """
        self.checkpoint_manager.on_start_training(
            checkpoint_strategy=checkpoint_strategy, run_dir=run_dir)

        use_detailed_autofilled_metrics = env_integer(
            ENABLE_DETAILED_AUTOFILLED_METRICS_ENV, 0)

        # First initialize the session.
        def initialize_session(world_rank, train_func, checkpoint):
            try:
                init_session(
                    training_func=train_func,
                    world_rank=world_rank,
                    checkpoint=checkpoint,
                    detailed_autofilled_metrics=use_detailed_autofilled_metrics
                )
            except ValueError:
                raise SGDBackendError(
                    "Attempting to start training but a "
                    "previous training run is still ongoing. "
                    "You must call `finish_training` before "
                    "calling `start_training` again.")

        checkpoint_dict = self.checkpoint_manager._load_checkpoint(checkpoint)

        futures = []
        for world_rank in range(len(self.worker_group)):
            futures.append(
                self.worker_group.execute_single_async(
                    world_rank,
                    initialize_session,
                    world_rank=world_rank,
                    train_func=train_func,
                    checkpoint=checkpoint_dict))

        self.get_with_failure_handling(futures)

        # Run the training function asynchronously in its own thread.
        def train_async():
            session = get_session()
            session.start()

        self.worker_group.execute_async(train_async)

    def _get_next_results(self) -> Optional[List[TrainingResult]]:
        """Fetches the next ``TrainingResult`` from each worker.

        Each ``TrainingResult`` is expected to correspond to the same step from
        each worker (e.g. the same call to ``sgd.report()`` or
        ``sgd.checkpoint()``).

        Returns:
            A list of ``TrainingResult``s with the same
            ``TrainingResultType``, or ``None`` if there are no more results.
        """

        def get_next():
            # Get the session for this worker.
            try:
                session = get_session()
            except ValueError:
                # Session is not initialized yet.
                raise SGDBackendError("`fetch_next_result` has been called "
                                      "before `start_training`. Please call "
                                      "`start_training` before "
                                      "`fetch_next_result`.")

            try:
                result = session.get_next()
            except RuntimeError:
                # Training thread has not been started yet.
                raise SGDBackendError("`fetch_next_result` has been called "
                                      "before `start_training`. Please call "
                                      "`start_training` before "
                                      "`fetch_next_result`.")

            return result

        # Get next result from each worker.
        futures = self.worker_group.execute_async(get_next)
        results = self.get_with_failure_handling(futures)

        # Check if any worker returned None.
        if any(r is None for r in results):
            # Either all workers have results or none of them do.
            if not all(r is None for r in results):
                raise RuntimeError("Some workers returned results while "
                                   "others didn't. Make sure that "
                                   "`sgd.report()` and `sgd.checkpoint()` are "
                                   "called the same number of times on all "
                                   "workers.")
            else:
                # Return None if all results are None.
                return None
        first_result = results[0]
        result_type = first_result.type
        if any(r.type != result_type for r in results):
            raise RuntimeError("Some workers returned results with "
                               "different types. Make sure `sgd.report()` and "
                               "`sgd.save_checkpoint()` are called the same "
                               "number of times and in the same order on each "
                               "worker.")
        return results

    def fetch_next_result(self) -> Optional[List[Dict]]:
        """Fetch next results produced by ``sgd.report()`` from each worker.

        Assumes ``start_training`` has already been called.

        Returns:
            A list of dictionaries of values passed to ``sgd.report()`` from
                each worker. Each item corresponds to an intermediate result
                a single worker. If there are no more items to fetch,
                returns None.
        """

        while True:
            results = self._get_next_results()
            if results is None:
                return None
            first_result = results[0]
            result_type = first_result.type
            if result_type is TrainingResultType.REPORT:
                result_data = [r.data for r in results]
                return result_data
            elif result_type is TrainingResultType.CHECKPOINT:
                self.checkpoint_manager._process_checkpoint(results)
                # Iterate until next REPORT call or training has finished.
            else:
                raise SGDBackendError(f"Unexpected result type: "
                                      f"{result_type}. "
                                      f"Expected one of "
                                      f"{[type in TrainingResultType]}")

    def finish_training(self) -> List[T]:
        """Finish training and return final results. Propagate any exceptions.

        Blocks until training is finished on all workers.

        Assumes `start_training` has already been called.

        Returns:
            A list of return values from calling ``train_func`` on each worker.
                Each item corresponds to the return value from a single worker.
        """

        def pause_reporting():
            # Get the session for this worker.
            try:
                session = get_session()
            except ValueError:
                # Session is not initialized yet.
                raise SGDBackendError("`finish_training` has been called "
                                      "before `start_training`. Please call "
                                      "`start_training` before "
                                      "`finish_training`.")

            return session.pause_reporting()

        def end_training():
            # Get the session for this worker.
            try:
                session = get_session()
            except ValueError:
                # Session is not initialized yet.
                raise SGDBackendError("`finish_training` has been called "
                                      "before `start_training`. Please call "
                                      "`start_training` before "
                                      "`finish_training`.")

            try:
                # session.finish raises any Exceptions from training.
                output = session.finish()
            finally:
                # Shutdown session even if session.finish() raises an
                # Exception.
                shutdown_session()

            return output

        # Disable workers from enqueuing results from `sgd.report()`.
        # Results will not be processed during the execution of `finish`.
        # Note: Reported results may still be enqueued at this point,
        #       and should be handled appropriately.
        futures = self.worker_group.execute_async(pause_reporting)
        self.get_with_failure_handling(futures)

        # Finish up processing checkpoints. Reporting has been disabled.
        while True:
            results = self._get_next_results()
            if results is None:
                break
            result_type = results[0].type
            # Process checkpoints and ignore other result types.
            if result_type is TrainingResultType.CHECKPOINT:
                self.checkpoint_manager._process_checkpoint(results)

        futures = self.worker_group.execute_async(end_training)
        results = self.get_with_failure_handling(futures)
        return results

    def get_with_failure_handling(self, remote_values):
        """Gets the remote values while handling for worker failures.

        This method should be called instead of ``ray.get()`` directly in
        order to handle worker failures.

        If a worker failure is identified, backend specific failure handling
        is executed and a ``TrainingWorkerError`` is raised.

        Args:
            remote_values (list): List of object refs representing functions
                that may fail in the middle of execution. For example, running
                a SGD training loop in multiple parallel actor calls.
        Returns:
            The resolved objects represented by the passed in ObjectRefs.
        """
        success, failed_worker_indexes = check_for_failure(remote_values)
        if success:
            return ray.get(remote_values)
        else:
            self._increment_failures()
            try:
                self._backend.handle_failure(self.worker_group,
                                             failed_worker_indexes,
                                             self._backend_config)
            except RayActorError as exc:
                logger.exception(str(exc))
                self._restart()
            raise TrainingWorkerError

    def shutdown(self):
        """Shuts down the workers in the worker group."""
        try:
            self._backend.on_shutdown(self.worker_group, self._backend_config)
        except RayActorError:
            logger.warning("Graceful shutdown of backend failed. This is "
                           "expected if one of the workers has crashed.")
        self.worker_group.shutdown()
        self.worker_group = InactiveWorkerGroup()

    @property
    def is_started(self):
        return not isinstance(self.worker_group, InactiveWorkerGroup)

    @property
    def latest_run_dir(self):
        return self.checkpoint_manager.latest_run_dir

    @property
    def latest_checkpoint_dir(self) -> Optional[Path]:
        """Path to the latest checkpoint directory."""
        return self.checkpoint_manager.latest_checkpoint_dir

    @property
    def latest_checkpoint_path(self) -> Optional[Path]:
        """Path to the latest persisted checkpoint."""
        return self.checkpoint_manager.latest_checkpoint_path

    @property
    def latest_checkpoint(self) -> Optional[Dict]:
        """Latest checkpoint object."""
        return self.checkpoint_manager.latest_checkpoint

    def _restart(self):
        self.worker_group.shutdown()
        if self._initialization_hook is not None:
            initialization_hook = self._initialization_hook
        else:
            initialization_hook = None
        self.start(initialization_hook=initialization_hook)

    def _increment_failures(self):
        self._num_failures += 1
        if self._num_failures >= self._max_failures:
            raise RuntimeError("Training has failed even after "
                               f"{self._num_failures} "
                               "attempts. You can change the number of max "
                               "failure attempts by setting the "
                               "`max_retries` arg in your `Trainer`.") \
                from None


class Backend(metaclass=abc.ABCMeta):
    def on_start(self, worker_group: WorkerGroup,
                 backend_config: BackendConfig):
        """Logic for starting this backend."""
        pass

    def on_shutdown(self, worker_group: WorkerGroup,
                    backend_config: BackendConfig):
        """Logic for shutting down the backend."""
        pass

    def handle_failure(self, worker_group: WorkerGroup,
                       failed_worker_indexes: List[int],
                       backend_config: BackendConfig):
        """Logic for handling failures.

        By default, restart all workers.
        """
        worker_group.shutdown()
        worker_group.start()
        self.on_start(worker_group, backend_config)


class InactiveWorkerGroupError(Exception):
    """Raised when underlying worker group is inactive."""


class InactiveWorkerGroup():
    # TODO: fix inheritence. perhaps create WorkerGroupInterface.

    # Need to define getstate and setstate so that getattr does not screwup
    # pickling. See https://stackoverflow.com/a/50888571/11249691
    def __getstate__(self):
        return vars(self)

    def __setstate__(self, state):
        vars(self).update(state)

    def __getattr__(self, name):
        raise InactiveWorkerGroupError()

    def __len__(self):
        raise InactiveWorkerGroupError()<|MERGE_RESOLUTION|>--- conflicted
+++ resolved
@@ -41,7 +41,6 @@
     """Errors with BackendExecutor that should not be exposed to user."""
 
 
-<<<<<<< HEAD
 class CheckpointManager:
     """Manages checkpoint processing, writing, and loading.
 
@@ -191,10 +190,9 @@
             file_path = path.joinpath(TUNE_CHECKPOINT_FILE_NAME)
             with file_path.open("wb") as f:
                 cloudpickle.dump(checkpoint, f)
-=======
+
 class TrainingWorkerError(Exception):
     """Raised if a worker fails during training."""
->>>>>>> 9c2e7ffd
 
 
 class BackendExecutor:
@@ -210,11 +208,6 @@
         num_workers (int): Number of workers to use for training.
         num_cpus_per_worker (float): Number of CPUs to use per worker.
         num_gpus_per_worker (float): Number of GPUs to use per worker.
-        log_dir (Optional[str|Path]): Path to the file directory where logs
-            should be persisted. If this is not specified, one will be
-            generated.
-<<<<<<< HEAD
-=======
         max_retries (int): Number of retries when Ray actors fail.
             Defaults to 3. Set to -1 for unlimited retries.
 
@@ -230,7 +223,6 @@
             checkpoint from the latest run.
         latest_checkpoint (Optional[Dict]): The latest saved checkpoint. This
             checkpoint may not be saved to disk.
->>>>>>> 9c2e7ffd
     """
 
     def __init__(
@@ -239,7 +231,6 @@
             num_workers: int = 1,
             num_cpus_per_worker: float = 1,
             num_gpus_per_worker: float = 0,
-            log_dir: Optional[Union[str, Path]] = None,
             max_retries: int = 3,
     ):
         self._backend_config = backend_config
