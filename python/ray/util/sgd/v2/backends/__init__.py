--- conflicted
+++ resolved
@@ -5,13 +5,9 @@
 from ray.util.sgd.v2.backends.tensorflow import TensorflowConfig
 from ray.util.sgd.v2.backends.horovod import HorovodConfig
 
-<<<<<<< HEAD
 __all__ = [
     "BackendConfig",
     "HorovodConfig",
     "TensorflowConfig",
     "TorchConfig",
-]
-=======
-__all__ = ["BackendConfig", "HorovodConfig", "TensorflowConfig", "TorchConfig"]
->>>>>>> 88de723e
+]