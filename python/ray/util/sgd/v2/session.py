--- conflicted
+++ resolved
@@ -33,11 +33,8 @@
     def __init__(self,
                  training_func: Callable,
                  world_rank: int,
-<<<<<<< HEAD
+                 local_rank: int,
                  dataset_shard: Optional[RayDataset] = None,
-=======
-                 local_rank: int,
->>>>>>> f8a91c7f
                  checkpoint: Optional[Dict] = None,
                  detailed_autofilled_metrics: bool = False):
 
