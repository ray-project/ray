import os
import platform
import queue
import threading
<<<<<<< HEAD
import warnings
from typing import Callable, Optional

from ray.util.sgd.v2.constants import TIME_THIS_ITER_S, RESULT_FETCH_TIMEOUT
from ray.util.sgd.v2.utils import PropagatingThread, RayDataset
=======
import time
from datetime import datetime
from enum import Enum, auto
from typing import Callable
from typing import Optional, Dict

import ray
from ray.util.sgd.v2.constants import (
    DETAILED_AUTOFILLED_KEYS, TIME_THIS_ITER_S, PID, TIMESTAMP, TIME_TOTAL_S,
    NODE_IP, TRAINING_ITERATION, HOSTNAME, DATE, RESULT_FETCH_TIMEOUT)
from ray.util.sgd.v2.utils import PropagatingThread
>>>>>>> 89d83228


class TrainingResultType(Enum):
    REPORT = auto()
    CHECKPOINT = auto()


class TrainingResult():
    def __init__(self, type: TrainingResultType, data: Dict):
        self.type = type
        self.data = data


class Session:
    """Holds information for training on each worker."""

    def __init__(self,
                 training_func: Callable,
                 world_rank: int,
<<<<<<< HEAD
                 dataset_shard: Optional[RayDataset] = None):

        self.dataset_shard = dataset_shard

=======
                 checkpoint: Optional[Dict] = None,
                 detailed_autofilled_metrics: bool = False):
>>>>>>> 89d83228
        # The Thread object that is running the training function.
        self.training_thread = PropagatingThread(
            target=training_func, daemon=True)
        self.world_rank = world_rank
        self.loaded_checkpoint = checkpoint

        # This lock is used to control the execution of the training thread.
        self.continue_lock = threading.Semaphore(0)

        # Queue for sending results across threads.
        self.result_queue = queue.Queue(1)

        # Autofilled metrics attributes.
        self.detailed_autofilled_metrics = detailed_autofilled_metrics
        self.last_report_time = time.time()
        self.iteration = 0
        self.time_total = 0.0
        self.local_ip = self.get_current_ip()

        self.ignore_report = False
        self.training_started = False

    def get_current_ip(self):
        self.local_ip = ray.util.get_node_ip_address()
        return self.local_ip

    def start(self):
        """Starts the training thread."""
        self.training_started = True
        self.training_thread.start()

    def pause_reporting(self):
        """Ignore all future ``sgd.report()`` calls."""
        self.ignore_report = True

    def finish(self):
        """Finishes the training thread.

        Either returns the output from training or raises any Exception from
        training.
        """

        # Wait for training to finish.
        # This will raise any errors that occur during training, including
        # SystemError
        func_output = self.training_thread.join()
        # If training finished successfully, then return results.
        return func_output

    def get_next(self) -> Optional[TrainingResult]:
        """Gets next result from the queue."""
        if not self.training_started:
            raise RuntimeError("Please call start before calling get_next.")
        result = None
        # While training is still ongoing, attempt to get the result.
        while result is None and self.training_thread.is_alive():
            try:
                result = self.result_queue.get(
                    block=True, timeout=RESULT_FETCH_TIMEOUT)
            except queue.Empty:
                pass

        # If no result was found, then the runner must no longer be alive.
        if result is None:
            # Try one last time to fetch results in case results were
            # reported in between the time of the last check and the
            # termination of the thread runner.
            try:
                result = self.result_queue.get(
                    block=False, timeout=RESULT_FETCH_TIMEOUT)
            except queue.Empty:
                pass

        # Release the lock to trigger training to continue.
        self.continue_lock.release()

        # Return None if there are no more results to fetch.
        return result

    def _auto_fill_metrics(self, result: dict) -> dict:
        """Add autofilled metrics and update attributes."""
        current_time = time.time()
        current_datetime = datetime.now()
        if TIME_THIS_ITER_S in result:
            time_this_iter = result[TIME_THIS_ITER_S]
        else:
            time_this_iter = current_time - self.last_report_time
        self.iteration += 1
        self.time_total += time_this_iter
        self.last_report_time = current_time

        auto_filled_metrics = {
            DATE: current_datetime.strftime("%Y-%m-%d_%H-%M-%S"),
            TIMESTAMP: int(time.mktime(current_datetime.timetuple())),
            TIME_THIS_ITER_S: time_this_iter,
            TIME_TOTAL_S: self.time_total,
            PID: os.getpid(),
            HOSTNAME: platform.node(),
            NODE_IP: self.local_ip,
            TRAINING_ITERATION: self.iteration
        }

        if not self.detailed_autofilled_metrics:
            auto_filled_metrics = {
                k: v
                for k, v in auto_filled_metrics.items()
                if k not in DETAILED_AUTOFILLED_KEYS
            }

        result = result.copy()
        result.update(auto_filled_metrics)
        return result

    def report(self, **kwargs):
        """Adds kwargs to the queue to be consumed by main thread."""
        if self.ignore_report:
            return

        kwargs = self._auto_fill_metrics(kwargs)

        result = TrainingResult(TrainingResultType.REPORT, kwargs.copy())

        # Add result to a thread-safe queue.
        self.result_queue.put(result, block=True)

        # Acquire lock to stop the training thread until main thread
        # triggers resume.
        self.continue_lock.acquire()

    def checkpoint(self, **kwargs):
        """Adds kwargs to the queue to be consumed by main thread.

        Also stores the checkpoint in ``self.loaded_checkpoint``.
        """

        # Update session checkpoint to latest checkpoint.
        self.loaded_checkpoint = kwargs

        # Only store checkpoints on worker with rank 0.
        if self.world_rank != 0:
            kwargs = {}

        result = TrainingResult(TrainingResultType.CHECKPOINT, kwargs)
        # Add result to a thread-safe queue.
        self.result_queue.put(result, block=True)

        # Acquire lock to stop the training thread until
        # checkpoint has been processed.
        self.continue_lock.acquire()


_session = None


def init_session(*args, **kwargs) -> None:
    global _session
    if _session:
        raise ValueError("An SGD session is already in use. Do not call "
                         "`init_session()` manually.")
    _session = Session(*args, **kwargs)


def get_session() -> Session:
    global _session
    if _session is None or not isinstance(_session, Session):
        raise ValueError("Trying to access an SGD session that has not been "
                         "initialized yet. SGD functions like `sgd.report()` "
                         "should only be called from inside the training "
                         "function.")
    return _session


def shutdown_session():
    """Shuts down the initialized session."""
    global _session
    _session = None


def get_dataset_shard() -> Optional[RayDataset]:
    """Returns the Ray Dataset or DatasetPipeline shard for this worker.

    You should call ``to_torch()`` or ``to_tf()`` on this shard to convert
    it to the appropriate framework-specific Dataset.

    .. code-block:: python

        import ray
        from ray.util import sgd

        def train_func():
            model = Net()
            for iter in range(100):
                data_shard = sgd.get_dataset_shard().to_torch()
                model.train(data_shard)
            return model

        dataset = ray.data.read_csv("train.csv")
        dataset.filter(...).repeat().random_shuffle()

        trainer = Trainer(backend="torch")
        trainer.start()
        # Trainer will automatically handle sharding and locality hints.
        train_model = trainer.run(train_func, dataset=dataset)
        trainer.shutdown()


    Returns:
        The ``Dataset`` or ``DatasetPipeline`` shard to use for this worker.
        If no dataset is passed into Trainer, then return None.
    """
    session = get_session()
    shard = session.dataset_shard
    if shard is None:
        warnings.warn("No dataset passed in. Returning None. Make sure to "
                      "pass in a Ray Dataset to Trainer.run to use this "
                      "function.")
    return shard


def report(**kwargs) -> None:
    """Reports all keyword arguments to SGD as intermediate results.

    .. code-block:: python

        import time
        from ray.util import sgd

        def train_func():
            for iter in range(100):
                time.sleep(1)
                sgd.report(hello="world")

        trainer = Trainer(backend="torch")
        trainer.start()
        trainer.run(train_func)
        trainer.shutdown()

    Args:
        **kwargs: Any key value pair to be reported by SGD.
            If callbacks are provided, they are executed on these
            intermediate results.
    """
    session = get_session()
    session.report(**kwargs)


def world_rank() -> int:
    """Get the world rank of this worker.

    .. code-block:: python

        import time
        from ray.util import sgd

        def train_func():
            for iter in range(100):
                time.sleep(1)
                if sgd.world_rank() == 0:
                    print("Worker 0")

        trainer = Trainer(backend="torch")
        trainer.start()
        trainer.run(train_func)
        trainer.shutdown()

    """
    session = get_session()
    return session.world_rank


def load_checkpoint() -> Optional[Dict]:
    """Loads checkpoint data onto the worker.

    .. code-block:: python

        from ray.util import sgd

        def train_func():
            checkpoint = sgd.load_checkpoint()
            for iter in range(checkpoint["epoch"], 5):
                print(iter)

        trainer = Trainer(backend="torch")
        trainer.start()
        trainer.run(train_func, checkpoint={"epoch": 3})
        # 3
        # 4
        trainer.shutdown()

    Args:
        **kwargs: Any key value pair to be checkpointed by SGD.
    Returns:
        The most recently saved checkpoint if ``sgd.save_checkpoint()``
        has been called. Otherwise, the checkpoint that the session was
        originally initialized with. ``None`` if neither exist.
    """
    session = get_session()
    return session.loaded_checkpoint


def save_checkpoint(**kwargs) -> None:
    """Checkpoints all keyword arguments to SGD as restorable state.

    .. code-block:: python

        import time
        from ray.util import sgd

        def train_func():
            for iter in range(100):
                time.sleep(1)
                sgd.save_checkpoint(epoch=iter)

        trainer = Trainer(backend="torch")
        trainer.start()
        trainer.run(train_func)
        trainer.shutdown()

    Args:
        **kwargs: Any key value pair to be checkpointed by SGD.
    """
    session = get_session()
    session.checkpoint(**kwargs)<|MERGE_RESOLUTION|>--- conflicted
+++ resolved
@@ -2,25 +2,18 @@
 import platform
 import queue
 import threading
-<<<<<<< HEAD
-import warnings
-from typing import Callable, Optional
-
-from ray.util.sgd.v2.constants import TIME_THIS_ITER_S, RESULT_FETCH_TIMEOUT
-from ray.util.sgd.v2.utils import PropagatingThread, RayDataset
-=======
 import time
 from datetime import datetime
 from enum import Enum, auto
 from typing import Callable
 from typing import Optional, Dict
+import warnings
 
 import ray
 from ray.util.sgd.v2.constants import (
     DETAILED_AUTOFILLED_KEYS, TIME_THIS_ITER_S, PID, TIMESTAMP, TIME_TOTAL_S,
     NODE_IP, TRAINING_ITERATION, HOSTNAME, DATE, RESULT_FETCH_TIMEOUT)
-from ray.util.sgd.v2.utils import PropagatingThread
->>>>>>> 89d83228
+from ray.util.sgd.v2.utils import PropagatingThread, RayDataset
 
 
 class TrainingResultType(Enum):
@@ -40,15 +33,12 @@
     def __init__(self,
                  training_func: Callable,
                  world_rank: int,
-<<<<<<< HEAD
-                 dataset_shard: Optional[RayDataset] = None):
-
-        self.dataset_shard = dataset_shard
-
-=======
+                 dataset_shard: Optional[RayDataset] = None,
                  checkpoint: Optional[Dict] = None,
                  detailed_autofilled_metrics: bool = False):
->>>>>>> 89d83228
+
+        self.dataset_shard = dataset_shard
+
         # The Thread object that is running the training function.
         self.training_thread = PropagatingThread(
             target=training_func, daemon=True)
