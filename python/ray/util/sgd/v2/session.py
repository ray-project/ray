import queue
import time
from datetime import datetime
import threading
<<<<<<< HEAD
from enum import Enum, auto
from typing import Callable, Optional, Dict
=======
import os
import platform
from typing import Callable
>>>>>>> 97f7ae5e

import ray
from ray.util.sgd.v2.constants import (
    DETAILED_AUTOFILLED_KEYS, TIME_THIS_ITER_S, PID, TIMESTAMP, TIME_TOTAL_S,
    NODE_IP, TRAINING_ITERATION, HOSTNAME, DATE, RESULT_FETCH_TIMEOUT)
from ray.util.sgd.v2.utils import PropagatingThread


class TrainingResultType(Enum):
    REPORT = auto()
    CHECKPOINT = auto()


class TrainingResult():
    def __init__(self, type: TrainingResultType, data: Dict):
        self.type = type
        self.data = data


class Session:
    """Holds information for training on each worker."""

    def __init__(self,
                 training_func: Callable,
                 world_rank: int,
<<<<<<< HEAD
                 checkpoint: Optional[Dict] = None):
=======
                 detailed_autofilled_metrics: bool = False):
>>>>>>> 97f7ae5e
        # The Thread object that is running the training function.
        self.training_thread = PropagatingThread(
            target=training_func, daemon=True)
        self.world_rank = world_rank
        self.loaded_checkpoint = checkpoint

        # This lock is used to control the execution of the training thread.
        self.continue_lock = threading.Semaphore(0)

        # Queue for sending results across threads.
        self.result_queue = queue.Queue(1)

        # Autofilled metrics attributes.
        self.detailed_autofilled_metrics = detailed_autofilled_metrics
        self.last_report_time = time.time()
        self.iteration = 0
        self.time_total = 0.0
        self.local_ip = self.get_current_ip()

        self.ignore_report = False
        self.training_started = False

    def get_current_ip(self):
        self.local_ip = ray.util.get_node_ip_address()
        return self.local_ip

    def start(self):
        """Starts the training thread."""
        self.training_started = True
        self.training_thread.start()

    def pause_reporting(self):
        """Ignore all future ``sgd.report()`` calls."""
        self.ignore_report = True

    def finish(self):
        """Finishes the training thread.

        Either returns the output from training or raises any Exception from
        training.
        """

        # Wait for training to finish.
        # This will raise any errors that occur during training, including
        # SystemError
        func_output = self.training_thread.join()
        # If training finished successfully, then return results.
        return func_output

    def get_next(self) -> Optional[TrainingResult]:
        """Gets next result from the queue."""
        if not self.training_started:
            raise RuntimeError("Please call start before calling get_next.")
        result = None
        # While training is still ongoing, attempt to get the result.
        while result is None and self.training_thread.is_alive():
            try:
                result = self.result_queue.get(
                    block=True, timeout=RESULT_FETCH_TIMEOUT)
            except queue.Empty:
                pass

        # If no result was found, then the runner must no longer be alive.
        if result is None:
            # Try one last time to fetch results in case results were
            # reported in between the time of the last check and the
            # termination of the thread runner.
            try:
                result = self.result_queue.get(
                    block=False, timeout=RESULT_FETCH_TIMEOUT)
            except queue.Empty:
                pass

        # Release the lock to trigger training to continue.
        self.continue_lock.release()

        # Return None if there are no more results to fetch.
        return result

    def _auto_fill_metrics(self, result: dict) -> dict:
        """Add autofilled metrics and update attributes."""
        current_time = time.time()
        current_datetime = datetime.now()
        if TIME_THIS_ITER_S in result:
            time_this_iter = result[TIME_THIS_ITER_S]
        else:
            time_this_iter = current_time - self.last_report_time
        self.iteration += 1
        self.time_total += time_this_iter
        self.last_report_time = current_time

        auto_filled_metrics = {
            DATE: current_datetime.strftime("%Y-%m-%d_%H-%M-%S"),
            TIMESTAMP: int(time.mktime(current_datetime.timetuple())),
            TIME_THIS_ITER_S: time_this_iter,
            TIME_TOTAL_S: self.time_total,
            PID: os.getpid(),
            HOSTNAME: platform.node(),
            NODE_IP: self.local_ip,
            TRAINING_ITERATION: self.iteration
        }

        if not self.detailed_autofilled_metrics:
            auto_filled_metrics = {
                k: v
                for k, v in auto_filled_metrics.items()
                if k not in DETAILED_AUTOFILLED_KEYS
            }

        result = result.copy()
        result.update(auto_filled_metrics)
        return result

    def report(self, **kwargs):
        """Adds kwargs to the queue to be consumed by main thread."""
        if self.ignore_report:
            return

        kwargs = self._auto_fill_metrics(kwargs)

        result = TrainingResult(TrainingResultType.REPORT, kwargs.copy())

        # Add result to a thread-safe queue.
<<<<<<< HEAD
        self.result_queue.put(result, block=True)
=======
        self.result_queue.put(kwargs, block=True)
>>>>>>> 97f7ae5e

        # Acquire lock to stop the training thread until main thread
        # triggers resume.
        self.continue_lock.acquire()

    def checkpoint(self, **kwargs):
        """Adds kwargs to the queue to be consumed by main thread."""

        # Only store checkpoints on worker with rank 0.
        if self.world_rank != 0:
            kwargs = {}

        result = TrainingResult(TrainingResultType.CHECKPOINT, kwargs.copy())

        # Add result to a thread-safe queue.
        self.result_queue.put(result, block=True)

        # Acquire lock to stop the training thread until
        # checkpoint has been processed.
        self.continue_lock.acquire()


_session = None


def init_session(*args, **kwargs) -> None:
    global _session
    if _session:
        raise ValueError("An SGD session is already in use. Do not call "
                         "`init_session()` manually.")
    _session = Session(*args, **kwargs)


def get_session() -> Session:
    global _session
    if _session is None or not isinstance(_session, Session):
        raise ValueError("Trying to access an SGD session that has not been "
                         "initialized yet. SGD functions like `sgd.report()` "
                         "should only be called from inside the training "
                         "function.")
    return _session


def shutdown_session():
    """Shuts down the initialized session."""
    global _session
    _session = None


def report(**kwargs) -> None:
    """Reports all keyword arguments to SGD as intermediate results.

    .. code-block:: python

        import time
        from ray.util import sgd

        def train_func():
            for iter in range(100):
                time.sleep(1)
                sgd.report(hello="world")

        trainer = Trainer(backend="torch")
        trainer.start()
        trainer.run(train_func)
        trainer.shutdown()

    Args:
        **kwargs: Any key value pair to be reported by SGD.
            If callbacks are provided, they are executed on these
            intermediate results.
    """
    session = get_session()
    session.report(**kwargs)


def world_rank() -> int:
    """Get the world rank of this worker.

    .. code-block:: python

        import time
        from ray.util import sgd

        def train_func():
            for iter in range(100):
                time.sleep(1)
                if sgd.world_rank() == 0:
                    print("Worker 0")

        trainer = Trainer(backend="torch")
        trainer.start()
        trainer.run(train_func)
        trainer.shutdown()

    """
    session = get_session()
    return session.world_rank


def load_checkpoint() -> Optional[Dict]:
    """Loads checkpoint data onto the worker.

    .. code-block:: python

        from ray.util import sgd

        def train_func():
            checkpoint = sgd.load_checkpoint()
            for iter in range(checkpoint["epoch"], 5):
                print(iter)

        trainer = Trainer(backend="torch")
        trainer.start()
        trainer.run(train_func, checkpoint={"epoch": 3})
        # 3
        # 4
        trainer.shutdown()

    Args:
        **kwargs: Any key value pair to be checkpointed by SGD.
    """
    session = get_session()
    return session.loaded_checkpoint


def save_checkpoint(**kwargs) -> None:
    """Checkpoints all keyword arguments to SGD as restorable state.

    .. code-block:: python

        import time
        from ray.util import sgd

        def train_func():
            for iter in range(100):
                time.sleep(1)
                sgd.checkpoint(epoch=iter)

        trainer = Trainer(backend="torch")
        trainer.start()
        trainer.run(train_func)
        trainer.shutdown()

    Args:
        **kwargs: Any key value pair to be checkpointed by SGD.
    """
    session = get_session()
    session.checkpoint(**kwargs)<|MERGE_RESOLUTION|>--- conflicted
+++ resolved
@@ -2,14 +2,11 @@
 import time
 from datetime import datetime
 import threading
-<<<<<<< HEAD
 from enum import Enum, auto
 from typing import Callable, Optional, Dict
-=======
 import os
 import platform
 from typing import Callable
->>>>>>> 97f7ae5e
 
 import ray
 from ray.util.sgd.v2.constants import (
@@ -35,11 +32,8 @@
     def __init__(self,
                  training_func: Callable,
                  world_rank: int,
-<<<<<<< HEAD
-                 checkpoint: Optional[Dict] = None):
-=======
+                 checkpoint: Optional[Dict] = None,
                  detailed_autofilled_metrics: bool = False):
->>>>>>> 97f7ae5e
         # The Thread object that is running the training function.
         self.training_thread = PropagatingThread(
             target=training_func, daemon=True)
@@ -163,11 +157,7 @@
         result = TrainingResult(TrainingResultType.REPORT, kwargs.copy())
 
         # Add result to a thread-safe queue.
-<<<<<<< HEAD
-        self.result_queue.put(result, block=True)
-=======
         self.result_queue.put(kwargs, block=True)
->>>>>>> 97f7ae5e
 
         # Acquire lock to stop the training thread until main thread
         # triggers resume.
