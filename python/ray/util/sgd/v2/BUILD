# --------------------------------------------------------------------
# Tests from the python/ray/util/sgd/v2/examples directory.
# Please keep these sorted alphabetically.
# --------------------------------------------------------------------

py_test(
    name = "transformers_example",
    size = "large",
    main = "examples/transformers/transformers_example.py",
    srcs = ["examples/transformers/transformers_example.py"],
    tags = ["exclusive"],
    deps = [":sgd_v2_lib"],
    args = ["--model_name_or_path=bert-base-cased", "--task_name=mrpc",
    "--max_length=32", "--per_device_train_batch_size=64",
<<<<<<< HEAD
    "--num_train_epochs=1", "--start_local", "--num_workers=2"]
=======
    "--max_train_steps=2", "--start_local", "--num_workers=2"]
>>>>>>> 8aa30159
)

# --------------------------------------------------------------------
# Tests from the python/ray/util/sgd/v2/tests directory.
# Please keep these sorted alphabetically.
# --------------------------------------------------------------------

py_test(
    name = "test_backend",
    size = "medium",
    srcs = ["tests/test_backend.py"],
    tags = ["exclusive"],
    deps = [":sgd_v2_lib"]
)

py_test(
<<<<<<< HEAD
=======
    name = "test_session",
    size = "small",
    srcs = ["tests/test_session.py"],
    tags = ["exclusive"],
    deps = [":sgd_v2_lib"]
)

py_test(
>>>>>>> 8aa30159
    name = "test_trainer",
    size = "medium",
    srcs = ["tests/test_trainer.py"],
    tags = ["exclusive"],
    deps = [":sgd_v2_lib"]
)

py_test(
    name = "test_worker_group",
    size = "small",
    srcs = ["tests/test_worker_group.py"],
    tags = ["exclusive"],
    deps = [":sgd_v2_lib"]
)



# This is a dummy test dependency that causes the above tests to be
# re-run if any of these files changes.
py_library(
    name = "sgd_v2_lib",
    srcs = glob(["**/*.py"], exclude=["tests/*.py"]),
)<|MERGE_RESOLUTION|>--- conflicted
+++ resolved
@@ -12,11 +12,7 @@
     deps = [":sgd_v2_lib"],
     args = ["--model_name_or_path=bert-base-cased", "--task_name=mrpc",
     "--max_length=32", "--per_device_train_batch_size=64",
-<<<<<<< HEAD
-    "--num_train_epochs=1", "--start_local", "--num_workers=2"]
-=======
     "--max_train_steps=2", "--start_local", "--num_workers=2"]
->>>>>>> 8aa30159
 )
 
 # --------------------------------------------------------------------
@@ -33,8 +29,6 @@
 )
 
 py_test(
-<<<<<<< HEAD
-=======
     name = "test_session",
     size = "small",
     srcs = ["tests/test_session.py"],
@@ -43,7 +37,6 @@
 )
 
 py_test(
->>>>>>> 8aa30159
     name = "test_trainer",
     size = "medium",
     srcs = ["tests/test_trainer.py"],
