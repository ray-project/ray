from typing import Union, Callable, List, TypeVar, Optional, Any, Dict

from ray.util.sgd.v2.backends.backend import BackendConfig
from ray.util.sgd.v2.callbacks.callback import SGDCallback

T = TypeVar("T")
S = TypeVar("S")


class Trainer:
    """A class for enabling seamless distributed deep learning.

    Args:
        backend (Union[str, BackendConfig]): The backend used for
            distributed communication. If configurations are needed,
            a subclass of BackendConfig can be passed in.
            Supported ``str`` values: {"torch"}.
        num_workers (int): The number of workers (Ray actors) to launch.
            Defaults to 1.
        num_cpus_per_worker (float): The number of CPUs to reserve for each
            worker. Fractional values are allowed. Defaults to 1.
        num_gpus_per_worker (float): The number of GPUs to reserve for each
            worker. Fractional values are allowed. Defaults to 0.
        train_cls (Optional[Type]): The training class that each worker
            should be instantiated as.
        callbacks (Optional[List[SGDCallback]]): A list of Callbacks which
            will be executed during training. If this is not set,
            currently there are NO default Callbacks.
    """

    def __init__(self,
                 backend: Union[str, BackendConfig],
                 num_workers: int = 1,
                 use_gpu: bool = False,
                 resources_per_worker: Optional[Dict[str, float]] = None):
        """A class for distributed training.
<<<<<<< HEAD

        Args:
            backend (Union[str, BackendConfig]): The backend used for
                distributed communication. If configurations are needed,
                a subclass of ``BackendConfig`` can be passed in.
                Supported ``str`` values: {"torch"}.
            num_workers (int): The number of workers (Ray actors) to launch.
                Defaults to 1.
            use_gpu (bool): If True, training will be done on GPUs.
                Defaults to False.
            resources_per_worker (Optional[Dict]): If specified, the resources
                defined in the Dict will be reserved for each worker.
        """
        pass

    def start(self,
              initialization_hook: Optional[Callable[[], None]] = None,
              train_cls: Optional[S] = None,
              *args,
              **kwargs):
        """Starts the training execution service.

        Args:
            initialization_hook (Optional[Callable]): The function to call on
                each worker when it instantiated.
            train_cls (Optional[cls]): The training class that each worker
                should be instantiated as.
            args, kwargs: The arguments to pass into ``train_cls.__init__``.
        """
        pass

    def run(self,
            train_func: Callable[[Dict[str, Any]], T],
            config: Optional[Dict[str, Any]] = None,
            callbacks: Optional[List[SGDCallback]] = None) -> List[T]:
        """Runs a training function in a distributed manner.

        Args:
            train_func (Callable): The training function to execute.
            config (Optional[Dict]): Configurations to pass into
                ``train_func``. If None then an empty Dict will be created.
            callbacks (Optional[List[Callback]]): A list of Callbacks which
                will be executed during training. If this is not set,
                currently there are NO default Callbacks.
        Returns:
            A list of results from the training function. Each value in the
            list corresponds to the value returned by one call of the training
            function.
        """
        pass

    def execute(self, func: Callable[..., T], *args, **kwargs) -> List[T]:
        """Executes a function for all instances of ``self.train_cls``.

        Args:
            func (Callable): The function that should be executed.
                ``self.train_cls`` should be the first argument.
            args, kwargs: The arguments to pass into `func`.
        """
        pass

    def execute_single(self, func: Callable[..., T], *args, **kwargs) -> T:
        """Executes a function on a single instance of ``self.train_cls``.

        Args:
            func (Callable): The function that should be executed.
                ``self.train_cls`` should be the first argument.
            args, kwargs: The arguments to pass into `func`.
        """
        pass

    def shutdown(self):
        """Shuts down the training execution service.

        This will delete any live actors and return any used resources
        back to Ray.
        """
        pass

    def to_tune_trainable(self, train_func: Callable[[Dict[str, Any]], T]):
        """Creates a Tune trainable object.

        Args:
            func (Callable): The function that should be executed on each
                training worker.

        Returns:
            :py:class:`ray.tune.Trainable`"""

        def trainable(config: Dict[str, Any]) -> List[T]:
            pass

=======

        Args:
            backend (Union[str, BackendConfig]): The backend used for
                distributed communication. If configurations are needed,
                a subclass of ``BackendConfig`` can be passed in.
                Supported ``str`` values: {"torch"}.
            num_workers (int): The number of workers (Ray actors) to launch.
                Defaults to 1. Each worker will reserve 1 CPU by default.
            use_gpu (bool): If True, training will be done on GPUs (1 per
                worker). Defaults to False.
            resources_per_worker (Optional[Dict]): If specified, the resources
                defined in this Dict will be reserved for each worker.
        """
        pass

    def start(self,
              initialization_hook: Optional[Callable[[], None]] = None,
              train_cls: Optional[S] = None,
              *args,
              **kwargs):
        """Starts the training execution service.

        Args:
            initialization_hook (Optional[Callable]): The function to call on
                each worker when it is instantiated.
            train_cls (Optional[cls]): The training class that each worker
                should be instantiated as.
            args, kwargs: The arguments to pass into ``train_cls.__init__``.
        """
        pass

    def run(self,
            train_func: Callable[[Dict[str, Any]], T],
            config: Optional[Dict[str, Any]] = None,
            callbacks: Optional[List[Callback]] = None) -> List[T]:
        """Runs a training function in a distributed manner.

        Args:
            train_func (Callable): The training function to execute.
            config (Optional[Dict]): Configurations to pass into
                ``train_func``. If None then an empty Dict will be created.
            callbacks (Optional[List[Callback]]): A list of Callbacks which
                will be executed during training. If this is not set,
                currently there are NO default Callbacks.
        Returns:
            A list of results from the training function. Each value in the
            list corresponds to the output of the training function from
            each worker.
        """
        pass

    def execute(self, func: Callable[..., T], *args, **kwargs) -> List[T]:
        """Executes a function for all instances of ``self.train_cls``.

        Args:
            func (Callable): The function that should be executed.
                The first argument should be an instance of
                ``self.train_cls``.
            args, kwargs: The arguments to pass into `func`.

        Returns:
            A list of results from ``func``. Each value in the
            list corresponds to the output of ``func`` from
            each worker.
        """
        pass

    def execute_single(self, func: Callable[..., T], *args, **kwargs) -> T:
        """Executes a function on a single instance of ``self.train_cls``.

        Args:
            func (Callable): The function that should be executed.
                The first argument should be an instance of
                ``self.train_cls``.
            args, kwargs: The arguments to pass into `func`.

        Returns:
            The output of ``func`` from a single worker.
        """
        pass

    def shutdown(self):
        """Shuts down the training execution service."""
        pass

    def to_tune_trainable(self, train_func: Callable[[Dict[str, Any]], T]
                          ) -> Callable[[Dict[str, Any]], List[T]]:
        """Creates a Tune trainable function."""

        def trainable(config: Dict[str, Any]) -> List[T]:
            pass

>>>>>>> 58c4fe72
        return trainable<|MERGE_RESOLUTION|>--- conflicted
+++ resolved
@@ -13,19 +13,14 @@
     Args:
         backend (Union[str, BackendConfig]): The backend used for
             distributed communication. If configurations are needed,
-            a subclass of BackendConfig can be passed in.
+            a subclass of ``BackendConfig`` can be passed in.
             Supported ``str`` values: {"torch"}.
         num_workers (int): The number of workers (Ray actors) to launch.
-            Defaults to 1.
-        num_cpus_per_worker (float): The number of CPUs to reserve for each
-            worker. Fractional values are allowed. Defaults to 1.
-        num_gpus_per_worker (float): The number of GPUs to reserve for each
-            worker. Fractional values are allowed. Defaults to 0.
-        train_cls (Optional[Type]): The training class that each worker
-            should be instantiated as.
-        callbacks (Optional[List[SGDCallback]]): A list of Callbacks which
-            will be executed during training. If this is not set,
-            currently there are NO default Callbacks.
+            Defaults to 1. Each worker will reserve 1 CPU by default.
+        use_gpu (bool): If True, training will be done on GPUs (1 per
+            worker). Defaults to False.
+        resources_per_worker (Optional[Dict]): If specified, the resources
+            defined in this Dict will be reserved for each worker.
     """
 
     def __init__(self,
@@ -33,114 +28,6 @@
                  num_workers: int = 1,
                  use_gpu: bool = False,
                  resources_per_worker: Optional[Dict[str, float]] = None):
-        """A class for distributed training.
-<<<<<<< HEAD
-
-        Args:
-            backend (Union[str, BackendConfig]): The backend used for
-                distributed communication. If configurations are needed,
-                a subclass of ``BackendConfig`` can be passed in.
-                Supported ``str`` values: {"torch"}.
-            num_workers (int): The number of workers (Ray actors) to launch.
-                Defaults to 1.
-            use_gpu (bool): If True, training will be done on GPUs.
-                Defaults to False.
-            resources_per_worker (Optional[Dict]): If specified, the resources
-                defined in the Dict will be reserved for each worker.
-        """
-        pass
-
-    def start(self,
-              initialization_hook: Optional[Callable[[], None]] = None,
-              train_cls: Optional[S] = None,
-              *args,
-              **kwargs):
-        """Starts the training execution service.
-
-        Args:
-            initialization_hook (Optional[Callable]): The function to call on
-                each worker when it instantiated.
-            train_cls (Optional[cls]): The training class that each worker
-                should be instantiated as.
-            args, kwargs: The arguments to pass into ``train_cls.__init__``.
-        """
-        pass
-
-    def run(self,
-            train_func: Callable[[Dict[str, Any]], T],
-            config: Optional[Dict[str, Any]] = None,
-            callbacks: Optional[List[SGDCallback]] = None) -> List[T]:
-        """Runs a training function in a distributed manner.
-
-        Args:
-            train_func (Callable): The training function to execute.
-            config (Optional[Dict]): Configurations to pass into
-                ``train_func``. If None then an empty Dict will be created.
-            callbacks (Optional[List[Callback]]): A list of Callbacks which
-                will be executed during training. If this is not set,
-                currently there are NO default Callbacks.
-        Returns:
-            A list of results from the training function. Each value in the
-            list corresponds to the value returned by one call of the training
-            function.
-        """
-        pass
-
-    def execute(self, func: Callable[..., T], *args, **kwargs) -> List[T]:
-        """Executes a function for all instances of ``self.train_cls``.
-
-        Args:
-            func (Callable): The function that should be executed.
-                ``self.train_cls`` should be the first argument.
-            args, kwargs: The arguments to pass into `func`.
-        """
-        pass
-
-    def execute_single(self, func: Callable[..., T], *args, **kwargs) -> T:
-        """Executes a function on a single instance of ``self.train_cls``.
-
-        Args:
-            func (Callable): The function that should be executed.
-                ``self.train_cls`` should be the first argument.
-            args, kwargs: The arguments to pass into `func`.
-        """
-        pass
-
-    def shutdown(self):
-        """Shuts down the training execution service.
-
-        This will delete any live actors and return any used resources
-        back to Ray.
-        """
-        pass
-
-    def to_tune_trainable(self, train_func: Callable[[Dict[str, Any]], T]):
-        """Creates a Tune trainable object.
-
-        Args:
-            func (Callable): The function that should be executed on each
-                training worker.
-
-        Returns:
-            :py:class:`ray.tune.Trainable`"""
-
-        def trainable(config: Dict[str, Any]) -> List[T]:
-            pass
-
-=======
-
-        Args:
-            backend (Union[str, BackendConfig]): The backend used for
-                distributed communication. If configurations are needed,
-                a subclass of ``BackendConfig`` can be passed in.
-                Supported ``str`` values: {"torch"}.
-            num_workers (int): The number of workers (Ray actors) to launch.
-                Defaults to 1. Each worker will reserve 1 CPU by default.
-            use_gpu (bool): If True, training will be done on GPUs (1 per
-                worker). Defaults to False.
-            resources_per_worker (Optional[Dict]): If specified, the resources
-                defined in this Dict will be reserved for each worker.
-        """
         pass
 
     def start(self,
@@ -162,14 +49,14 @@
     def run(self,
             train_func: Callable[[Dict[str, Any]], T],
             config: Optional[Dict[str, Any]] = None,
-            callbacks: Optional[List[Callback]] = None) -> List[T]:
+            callbacks: Optional[List[SGDCallback]] = None) -> List[T]:
         """Runs a training function in a distributed manner.
 
         Args:
             train_func (Callable): The training function to execute.
             config (Optional[Dict]): Configurations to pass into
                 ``train_func``. If None then an empty Dict will be created.
-            callbacks (Optional[List[Callback]]): A list of Callbacks which
+            callbacks (Optional[List[SGDCallback]]): A list of Callbacks which
                 will be executed during training. If this is not set,
                 currently there are NO default Callbacks.
         Returns:
@@ -215,10 +102,17 @@
 
     def to_tune_trainable(self, train_func: Callable[[Dict[str, Any]], T]
                           ) -> Callable[[Dict[str, Any]], List[T]]:
-        """Creates a Tune trainable function."""
+        """Creates a Tune trainable function.
+
+        Args:
+            func (Callable): The function that should be executed on each
+                training worker.
+
+        Returns:
+            :py:class:`ray.tune.Trainable`
+        """
 
         def trainable(config: Dict[str, Any]) -> List[T]:
             pass
 
->>>>>>> 58c4fe72
         return trainable