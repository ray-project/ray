import inspect
import logging
from pathlib import Path
from typing import Union, Callable, List, TypeVar, Optional, Any, Dict, \
    Type, Iterator

from ray.util.sgd.v2.backends.backend import BackendConfig, BackendExecutor, \
    InactiveWorkerGroupError, SGDBackendError
from ray.util.sgd.v2.backends.tensorflow import TensorflowConfig
from ray.util.sgd.v2.backends.torch import TorchConfig
from ray.util.sgd.v2.callbacks.callback import SGDCallback
from ray.util.sgd.v2.checkpoint import CheckpointStrategy

# Ray SGD should be usable even if Tune is not installed.
try:
    TUNE_INSTALLED = True
    from ray import tune
    from ray.tune import Trainable
    from ray.tune import PlacementGroupFactory
    from ray.tune.function_runner import wrap_function
except ImportError:
    TUNE_INSTALLED = False
    tune = PlacementGroupFactory = Trainable = object

    def noop():
        return

    wrap_function = noop

T = TypeVar("T")
S = TypeVar("S")

logger = logging.getLogger(__name__)

BACKEND_NAME_TO_CONFIG_CLS = {
    "tensorflow": TensorflowConfig,
    "torch": TorchConfig
}


class Trainer:
    """A class for enabling seamless distributed deep learning.

    Args:
        backend (Union[str, BackendConfig]): The backend used for
            distributed communication. If configurations are needed,
            a subclass of ``BackendConfig`` can be passed in.
            Supported ``str`` values: {"torch"}.
        num_workers (int): The number of workers (Ray actors) to launch.
            Defaults to 1. Each worker will reserve 1 CPU by default.
        use_gpu (bool): If True, training will be done on GPUs (1 per
            worker). Defaults to False.
        resources_per_worker (Optional[Dict]): If specified, the resources
            defined in this Dict will be reserved for each worker.
        logdir (Optional[str]): Path to the file directory where logs
<<<<<<< HEAD
                should be persisted. If this is not specified, one will be
                generated.
=======
            should be persisted. If this is not specified, one will be
            generated.
>>>>>>> cd42d30d
    """

    def __init__(self,
                 backend: Union[str, BackendConfig],
                 num_workers: int = 1,
                 use_gpu: bool = False,
                 resources_per_worker: Optional[Dict[str, float]] = None,
                 logdir: Optional[str] = None):
<<<<<<< HEAD
        """A class for distributed training.

        Args:
            backend (Union[str, BackendConfig]): The backend used for
                distributed communication. If configurations are needed,
                a subclass of ``BackendConfig`` can be passed in.
                Supported ``str`` values: {"torch"}.
            num_workers (int): The number of workers (Ray actors) to launch.
                Defaults to 1. Each worker will reserve 1 CPU by default.
            use_gpu (bool): If True, training will be done on GPUs (1 per
                worker). Defaults to False.
            resources_per_worker (Optional[Dict]): If specified, the resources
                defined in this Dict will be reserved for each worker.
            logdir (Optional[str]): Path to the file directory where logs
                should be persisted. If this is not specified, one will be
                generated.
        """
=======

        self._backend = backend
        self._num_workers = num_workers
        self._use_gpu = use_gpu
        self._resources_per_worker = resources_per_worker

>>>>>>> cd42d30d
        # Setup executor.
        backend_config = self._get_backend_config(backend)

        if resources_per_worker:
            raise NotImplementedError("`resources_per_worker` argument is not "
                                      "supported yet.")

        self._executor = BackendExecutor(backend_config, num_workers, 1,
                                         int(use_gpu), logdir)

    def _get_backend_config(
            self, backend: Union[str, BackendConfig]) -> BackendConfig:
        """Gets the ``BackendConfig`` to use for training.

        Args:
            backend (Union[str, BackendConfig]): If a ``BackendConfig`` is
                passed in, then it will also be returned. If a ``str`` is
                passed in, then the default config for that backend will be
                returned.

        Returns:
            The ``BackendConfig`` that will be used to set up the
            ``BackendExecutor``.
        """

        if isinstance(backend, BackendConfig):
            return backend
        elif isinstance(backend, str):
            try:
                return BACKEND_NAME_TO_CONFIG_CLS[backend]()
            except KeyError:
                raise ValueError(f"Invalid backend: {backend}. "
                                 f"Supported string values are: "
                                 f"{BACKEND_NAME_TO_CONFIG_CLS.keys()}")
        else:
            raise TypeError(f"Invalid type for backend: {type(backend)}.")

    def start(self,
              initialization_hook: Optional[Callable[[], None]] = None,
              train_cls: Optional[S] = None,
              *args,
              **kwargs):
        """Starts the training execution service.

        Args:
            initialization_hook (Optional[Callable]): The function to call on
                each worker when it is instantiated.
            train_cls (Optional[cls]): The training class that each worker
                should be instantiated as.
            args, kwargs: The arguments to pass into ``train_cls.__init__``.
        """
        self._executor.start(initialization_hook)

    def run(self,
            train_func: Union[Callable[[], T], Callable[[Dict[str, Any]], T]],
            config: Optional[Dict[str, Any]] = None,
            callbacks: Optional[List[SGDCallback]] = None,
<<<<<<< HEAD
            checkpoint: Optional[Union[Dict, str]] = None) -> List[T]:
=======
            checkpoint: Optional[Union[Dict, str, Path]] = None,
            checkpoint_strategy: Optional[CheckpointStrategy] = None
            ) -> List[T]:
>>>>>>> cd42d30d
        """Runs a training function in a distributed manner.

        Args:
            train_func (Callable): The training function to execute.
                This can either take in no arguments or a ``config`` dict.
            config (Optional[Dict]): Configurations to pass into
                ``train_func``. If None then an empty Dict will be created.
            callbacks (Optional[List[SGDCallback]]): A list of Callbacks which
                will be executed during training. If this is not set,
                currently there are NO default Callbacks.
<<<<<<< HEAD
            checkpoint (Optional[Dict|str]): The checkpoint data that should be
                loaded onto each worker and accessed by the training function
                via ``sgd.load_checkpoint()``. If this is a ``str`` then the
                value is expected to be a path to a file that contains a
                serialized checkpoint dict.
=======
            checkpoint (Optional[Dict|str|Path]): The checkpoint data that
                should be loaded onto each worker and accessed by the training
                function via ``sgd.load_checkpoint()``. If this is a ``str`` or
                ``Path`` then the value is expected to be a path to a file
                that contains a serialized checkpoint dict. If this is
                ``None`` then no checkpoint will be loaded.
            checkpoint_strategy (Optional[CheckpointStrategy]): The
                configurations for saving checkpoints.
>>>>>>> cd42d30d

        Returns:
            A list of results from the training function. Each value in the
            list corresponds to the output of the training function from
            each worker.
        """
        # TODO(matt): Set default callbacks.
        callbacks = [] if callbacks is None else callbacks
        finished_with_errors = False

        for callback in callbacks:
            callback.start_training()

        try:
<<<<<<< HEAD
            for callback in callbacks:
                callback.start_training(logdir=self.logdir)
            self._executor.start_training(train_func, checkpoint)

            while True:
                intermediate_results = self._executor.fetch_next_result()
                if intermediate_results is None:
                    break
                else:
                    for callback in callbacks:
                        callback.handle_result(intermediate_results)

            return self._executor.finish_training()
        except InactiveWorkerGroupError:
            finished_with_errors = True
            raise RuntimeError(
                "This Trainer is not active. It is either shutdown already or "
                "never started in the first place. Either create a new "
                "Trainer or start this one.") from None
        except SGDBackendError:
            finished_with_errors = True
            raise RuntimeError("Training failed. You should not be seeing "
                               "this error and this is a bug. Please create "
                               "a new issue at "
                               "https://github.com/ray-project/ray.") from None
=======
            iterator = self.run_iterator(
                train_func=train_func,
                config=config,
                checkpoint=checkpoint,
                checkpoint_strategy=checkpoint_strategy)
            for intermediate_result in iterator:
                for callback in callbacks:
                    callback.handle_result(intermediate_result)

            assert iterator.is_finished()
            return iterator.get_final_results()
>>>>>>> cd42d30d
        finally:
            for callback in callbacks:
                callback.finish_training(error=finished_with_errors)

    def run_iterator(
            self,
            train_func: Union[Callable[[], T], Callable[[Dict[str, Any]], T]],
            config: Optional[Dict[str, Any]] = None,
            checkpoint: Optional[Dict] = None,
            checkpoint_strategy: Optional[CheckpointStrategy] = None
    ) -> Iterator[List[Dict]]:
        """Same as ``run`` except returns an iterator over the results.

        This is useful if you want to have more customization of what to do
        with the intermediate results or how to use the ``Trainer`` with Ray
        Tune.

        .. code-block:: python

            def train_func(config):
                ...
                for _ in config["epochs"]:
                    metrics = train()
                    metrics = validate(...)
                    ray.sgd.report(**metrics)
                return model

            iterator = trainer.run_iterator(train_func, config=config)

            for result in iterator:
                do_stuff(result)
                latest_ckpt = trainer.get_latest_checkpoint()

            assert iterator.is_finished()
            model = iterator.get_fin()[0]

        Args:
            train_func (Callable): The training function to execute.
                This can either take in no arguments or a ``config`` dict.
            config (Optional[Dict]): Configurations to pass into
                ``train_func``. If None then an empty Dict will be created.
            checkpoint (Optional[Dict]): The checkpoint data that should be
                loaded onto each worker and accessed by the training function
                via ``sgd.load_checkpoint()``.
            checkpoint_strategy (Optional[CheckpointStrategy]): The
                configurations for saving checkpoints.

        Returns:
            An Iterator over the intermediate results from ``sgd.report()``.
        """
        train_func = self._get_train_func(train_func, config)

        return SGDIterator(
            backend_executor=self._executor,
            train_func=train_func,
            checkpoint=checkpoint,
            checkpoint_strategy=checkpoint_strategy)

    def _get_train_func(
            self,
            train_func: Union[Callable[[], T], Callable[[Dict[str, Any]], T]],
            config: Optional[Dict[str, Any]]) -> Callable[[], T]:
        """Validates and constructs the training function to execute.

        Args:
            train_func (Callable): The training function to execute.
                This can either take in no arguments or a ``config`` dict.
            config (Optional[Dict]): Configurations to pass into
                ``train_func``. If None then an empty Dict will be created.

        Returns:
            A valid training function.

        Raises:
            ValueError: if the input ``train_func`` is invalid.
        """
        signature = inspect.signature(train_func)
        num_params = len(signature.parameters)
        if num_params > 1:
            raise ValueError("train_func should take in a 0 or 1 arguments.")
        elif num_params == 1:
            config = {} if config is None else config
            return lambda: train_func(config)
        else:  # num_params == 0
            return train_func

    def execute(self, func: Callable[..., T], *args, **kwargs) -> List[T]:
        """Executes a function for all instances of ``self.train_cls``.

        Args:
            func (Callable): The function that should be executed.
                The first argument should be an instance of
                ``self.train_cls``.
            args, kwargs: The arguments to pass into ``func``.

        Returns:
            A list of results from ``func``. Each value in the
            list corresponds to the output of ``func`` from
            each worker.
        """
        raise NotImplementedError

    def execute_single(self, func: Callable[..., T], *args, **kwargs) -> T:
        """Executes a function on a single instance of ``self.train_cls``.

        Args:
            func (Callable): The function that should be executed.
                The first argument should be an instance of
                ``self.train_cls``.
            args, kwargs: The arguments to pass into ``func``.

        Returns:
            The output of ``func`` from a single worker.
        """
        raise NotImplementedError

    @property
<<<<<<< HEAD
    def logdir(self) -> str:
        """Path to the log directory."""
        return self._executor.logdir

    @property
    def checkpoint_dir(self) -> str:
        """Path to the checkpoint directory."""
        return self._executor.checkpoint_dir

    @property
    def latest_checkpoint_path(self) -> Optional[str]:
        """Path to the latest persisted checkpoint."""
=======
    def logdir(self) -> Path:
        """Path to this Trainer's log directory."""
        return self._executor.logdir

    @property
    def latest_run_dir(self) -> Optional[Path]:
        """Path to the log directory for the latest call to ``run()``.

        Returns ``None`` if ``run()`` has not been called.
        """
        return self._executor.latest_run_dir

    @property
    def latest_checkpoint_dir(self) -> Optional[Path]:
        """Path to the checkpoint directory.

        Returns ``None`` if ``run()`` has not been called or if
        ``sgd.checkpoint()`` has not been called from ``train_func``within
        the most recent call to ``run``.
        """
        return self._executor.latest_checkpoint_dir

    @property
    def latest_checkpoint_path(self) -> Optional[Path]:
        """Path to the latest persisted checkpoint from the latest run.

        Returns ``None`` if ``run()`` has not been called or if
        ``sgd.checkpoint()`` has not been called from ``train_func`` within
        the most recent call to ``run``.
        """
>>>>>>> cd42d30d
        return self._executor.latest_checkpoint_path

    @property
    def latest_checkpoint(self) -> Optional[Dict]:
<<<<<<< HEAD
        """The latest saved checkpoint."""
=======
        """The latest saved checkpoint.

        This checkpoint may not be saved to disk.

        Returns ``None`` if ``run()`` has not been called or if
        ``sgd.checkpoint()`` has not been called from ``train_func``.
        """
>>>>>>> cd42d30d
        return self._executor.latest_checkpoint

    def shutdown(self):
        """Shuts down the training execution service."""
        self._executor.shutdown()

    def to_tune_trainable(self, train_func: Callable[[Dict[str, Any]], T]
                          ) -> Type[Trainable]:
        """Creates a Tune ``Trainable`` from the input training function.

        Args:
            func (Callable): The function that should be executed on each
                training worker.

        Returns:
            A Trainable that can directly be passed into ``tune.run()``.
        """
        if not TUNE_INSTALLED:
            raise ValueError("Tune is not installed. Please install ray["
                             "tune] to use the Tune integration.")

        if self._executor.is_started:
            raise RuntimeError("The Trainer must not be active to use "
                               "`to_tune_trainable`. Either shutdown the "
                               "Trainer or don't start it in the first place.")

        return _create_tune_trainable(train_func, self._backend,
                                      self._num_workers, self._use_gpu,
                                      self._resources_per_worker)


class SGDIterator:
    """An iterator over SGD results. Returned by ``trainer.run_iterator``."""

    def __init__(
            self, backend_executor: BackendExecutor,
            train_func: Union[Callable[[], T], Callable[[Dict[str, Any]], T]],
            checkpoint: Optional[Dict],
            checkpoint_strategy: Optional[CheckpointStrategy]):
        self._executor = backend_executor
        self._run_with_error_handling(
            lambda: self._executor.start_training(
                train_func=train_func,
                checkpoint=checkpoint,
                checkpoint_strategy=checkpoint_strategy)
        )

        self._final_results = None
        self._finished_training = False

    def __iter__(self):
        return self

    def _run_with_error_handling(self, func: Callable):
        try:
            return func()
        except InactiveWorkerGroupError:
            raise RuntimeError(
                "This Trainer is not active. It is either shutdown "
                "already or never started in the first place. "
                "Either create a new Trainer or start this one.") \
                from None
        except SGDBackendError:
            raise RuntimeError("Training failed. You should not be seeing "
                               "this error and this is a bug. Please create "
                               "a new issue at "
                               "https://github.com/ray-project/ray.") from None

    def __next__(self):
        if self.is_finished():
            raise StopIteration
        next_results = self._run_with_error_handling(
            self._executor.fetch_next_result)
        if next_results is None:
            try:
                self._final_results = \
                    self._run_with_error_handling(
                        self._executor.finish_training)
            finally:
                self._finished_training = True
            raise StopIteration
        else:
            return next_results

    def is_finished(self) -> bool:
        return self._finished_training

    def get_final_results(self, force: bool = False) -> List[T]:
        """Gets the training func return values from each worker.

        If ``force`` is ``True``, then immediately finish training
        and return even if all the intermediate results have not
        been processed yet. Else, intermediate results must be
        processed before obtaining the final results. Defaults to
        False.
        """

        if not self.is_finished():
            assert self._final_results is None
            if force:
                try:
                    self._final_results = \
                        self._run_with_error_handling(
                            self._executor.finish_training)
                finally:
                    self._finished_training = True
            else:
                logger.info("Please finish iterating through the "
                            "intermediate results before getting the"
                            "final returns. If you would like "
                            "training to finish immediately and get "
                            "the final returns, then set "
                            "`force=True`.")

        return self._final_results


def _create_tune_trainable(train_func, backend, num_workers, use_gpu,
                           resources_per_worker):
    """Creates a Tune Trainable class for SGD training.

    This function populates class attributes and methods.
    """

    # TODO(amog): Implement checkpointing for Tune.
    def tune_function(config, checkpoint_dir=None):
        trainer = Trainer(
            backend=backend,
            num_workers=num_workers,
            use_gpu=use_gpu,
            resources_per_worker=resources_per_worker)

        trainer.start()

        iterator = trainer.run_iterator(train_func, config)

        for results in iterator:
            first_worker_results = results[0]

            tune.report(**first_worker_results)

        trainer.shutdown()

    trainable_cls = wrap_function(tune_function)

    class SgdTrainable(trainable_cls):
        """Add default resources to the Trainable."""

        @classmethod
        def default_resource_request(cls,
                                     config: Dict) -> PlacementGroupFactory:
            head_bundle = [{"CPU": 1}]  # driver
            worker_resources = {"CPU": 1, "GPU": int(use_gpu)}
            worker_resources_extra = {} if resources_per_worker is None else\
                resources_per_worker
            worker_bundles = [{
                **worker_resources,
                **worker_resources_extra
            } for _ in range(num_workers)]
            bundles = head_bundle + worker_bundles
            return PlacementGroupFactory(bundles, strategy="PACK")

    return SgdTrainable<|MERGE_RESOLUTION|>--- conflicted
+++ resolved
@@ -53,13 +53,8 @@
         resources_per_worker (Optional[Dict]): If specified, the resources
             defined in this Dict will be reserved for each worker.
         logdir (Optional[str]): Path to the file directory where logs
-<<<<<<< HEAD
-                should be persisted. If this is not specified, one will be
-                generated.
-=======
             should be persisted. If this is not specified, one will be
             generated.
->>>>>>> cd42d30d
     """
 
     def __init__(self,
@@ -68,32 +63,12 @@
                  use_gpu: bool = False,
                  resources_per_worker: Optional[Dict[str, float]] = None,
                  logdir: Optional[str] = None):
-<<<<<<< HEAD
-        """A class for distributed training.
-
-        Args:
-            backend (Union[str, BackendConfig]): The backend used for
-                distributed communication. If configurations are needed,
-                a subclass of ``BackendConfig`` can be passed in.
-                Supported ``str`` values: {"torch"}.
-            num_workers (int): The number of workers (Ray actors) to launch.
-                Defaults to 1. Each worker will reserve 1 CPU by default.
-            use_gpu (bool): If True, training will be done on GPUs (1 per
-                worker). Defaults to False.
-            resources_per_worker (Optional[Dict]): If specified, the resources
-                defined in this Dict will be reserved for each worker.
-            logdir (Optional[str]): Path to the file directory where logs
-                should be persisted. If this is not specified, one will be
-                generated.
-        """
-=======
 
         self._backend = backend
         self._num_workers = num_workers
         self._use_gpu = use_gpu
         self._resources_per_worker = resources_per_worker
 
->>>>>>> cd42d30d
         # Setup executor.
         backend_config = self._get_backend_config(backend)
 
@@ -151,13 +126,9 @@
             train_func: Union[Callable[[], T], Callable[[Dict[str, Any]], T]],
             config: Optional[Dict[str, Any]] = None,
             callbacks: Optional[List[SGDCallback]] = None,
-<<<<<<< HEAD
-            checkpoint: Optional[Union[Dict, str]] = None) -> List[T]:
-=======
             checkpoint: Optional[Union[Dict, str, Path]] = None,
             checkpoint_strategy: Optional[CheckpointStrategy] = None
             ) -> List[T]:
->>>>>>> cd42d30d
         """Runs a training function in a distributed manner.
 
         Args:
@@ -168,13 +139,6 @@
             callbacks (Optional[List[SGDCallback]]): A list of Callbacks which
                 will be executed during training. If this is not set,
                 currently there are NO default Callbacks.
-<<<<<<< HEAD
-            checkpoint (Optional[Dict|str]): The checkpoint data that should be
-                loaded onto each worker and accessed by the training function
-                via ``sgd.load_checkpoint()``. If this is a ``str`` then the
-                value is expected to be a path to a file that contains a
-                serialized checkpoint dict.
-=======
             checkpoint (Optional[Dict|str|Path]): The checkpoint data that
                 should be loaded onto each worker and accessed by the training
                 function via ``sgd.load_checkpoint()``. If this is a ``str`` or
@@ -183,7 +147,6 @@
                 ``None`` then no checkpoint will be loaded.
             checkpoint_strategy (Optional[CheckpointStrategy]): The
                 configurations for saving checkpoints.
->>>>>>> cd42d30d
 
         Returns:
             A list of results from the training function. Each value in the
@@ -195,36 +158,9 @@
         finished_with_errors = False
 
         for callback in callbacks:
-            callback.start_training()
+            callback.start_training(logdir=self.logdir)
 
         try:
-<<<<<<< HEAD
-            for callback in callbacks:
-                callback.start_training(logdir=self.logdir)
-            self._executor.start_training(train_func, checkpoint)
-
-            while True:
-                intermediate_results = self._executor.fetch_next_result()
-                if intermediate_results is None:
-                    break
-                else:
-                    for callback in callbacks:
-                        callback.handle_result(intermediate_results)
-
-            return self._executor.finish_training()
-        except InactiveWorkerGroupError:
-            finished_with_errors = True
-            raise RuntimeError(
-                "This Trainer is not active. It is either shutdown already or "
-                "never started in the first place. Either create a new "
-                "Trainer or start this one.") from None
-        except SGDBackendError:
-            finished_with_errors = True
-            raise RuntimeError("Training failed. You should not be seeing "
-                               "this error and this is a bug. Please create "
-                               "a new issue at "
-                               "https://github.com/ray-project/ray.") from None
-=======
             iterator = self.run_iterator(
                 train_func=train_func,
                 config=config,
@@ -236,7 +172,6 @@
 
             assert iterator.is_finished()
             return iterator.get_final_results()
->>>>>>> cd42d30d
         finally:
             for callback in callbacks:
                 callback.finish_training(error=finished_with_errors)
@@ -354,20 +289,6 @@
         raise NotImplementedError
 
     @property
-<<<<<<< HEAD
-    def logdir(self) -> str:
-        """Path to the log directory."""
-        return self._executor.logdir
-
-    @property
-    def checkpoint_dir(self) -> str:
-        """Path to the checkpoint directory."""
-        return self._executor.checkpoint_dir
-
-    @property
-    def latest_checkpoint_path(self) -> Optional[str]:
-        """Path to the latest persisted checkpoint."""
-=======
     def logdir(self) -> Path:
         """Path to this Trainer's log directory."""
         return self._executor.logdir
@@ -398,14 +319,10 @@
         ``sgd.checkpoint()`` has not been called from ``train_func`` within
         the most recent call to ``run``.
         """
->>>>>>> cd42d30d
         return self._executor.latest_checkpoint_path
 
     @property
     def latest_checkpoint(self) -> Optional[Dict]:
-<<<<<<< HEAD
-        """The latest saved checkpoint."""
-=======
         """The latest saved checkpoint.
 
         This checkpoint may not be saved to disk.
@@ -413,7 +330,6 @@
         Returns ``None`` if ``run()`` has not been called or if
         ``sgd.checkpoint()`` has not been called from ``train_func``.
         """
->>>>>>> cd42d30d
         return self._executor.latest_checkpoint
 
     def shutdown(self):
