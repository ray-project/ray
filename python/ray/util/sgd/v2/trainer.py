import inspect
import logging
from pathlib import Path
from typing import Union, Callable, List, TypeVar, Optional, Any, Dict, \
    Type, Iterator

from ray.util.sgd.v2.backends.backend import BackendConfig, BackendExecutor, \
    InactiveWorkerGroupError, SGDBackendError, TrainingWorkerError
from ray.util.sgd.v2.backends.horovod import HorovodConfig
from ray.util.sgd.v2.backends.tensorflow import TensorflowConfig
from ray.util.sgd.v2.backends.torch import TorchConfig
from ray.util.sgd.v2.callbacks.callback import SGDCallback
from ray.util.sgd.v2.utils import RayDataset
from ray.util.sgd.v2.checkpoint import CheckpointStrategy

# Ray SGD should be usable even if Tune is not installed.
try:
    TUNE_INSTALLED = True
    from ray import tune
    from ray.tune import Trainable
    from ray.tune import PlacementGroupFactory
    from ray.tune.function_runner import wrap_function
except ImportError:
    TUNE_INSTALLED = False
    tune = PlacementGroupFactory = Trainable = object

    def noop():
        return

    wrap_function = noop

T = TypeVar("T")
S = TypeVar("S")

logger = logging.getLogger(__name__)

BACKEND_NAME_TO_CONFIG_CLS = {
    "horovod": HorovodConfig,
    "tensorflow": TensorflowConfig,
    "torch": TorchConfig
}


class Trainer:
    """A class for enabling seamless distributed deep learning.

    Args:
        backend (Union[str, BackendConfig]): The backend used for
            distributed communication. If configurations are needed,
            a subclass of ``BackendConfig`` can be passed in.
            Supported ``str`` values: {"torch"}.
        num_workers (int): The number of workers (Ray actors) to launch.
            Defaults to 1. Each worker will reserve 1 CPU by default.
        use_gpu (bool): If True, training will be done on GPUs (1 per
            worker). Defaults to False.
        resources_per_worker (Optional[Dict]): If specified, the resources
            defined in this Dict will be reserved for each worker.
        logdir (Optional[str]): Path to the file directory where logs
            should be persisted. If this is not specified, one will be
            generated.
         max_retries (int): Number of retries when Ray actors fail.
            Defaults to 3. Set to -1 for unlimited retries.
    """

    def __init__(
            self,
            backend: Union[str, BackendConfig],
            num_workers: int = 1,
            use_gpu: bool = False,
            resources_per_worker: Optional[Dict[str, float]] = None,
            logdir: Optional[str] = None,
            max_retries: int = 3,
    ):

        self._backend = backend
        self._num_workers = num_workers
        self._use_gpu = use_gpu
        self._resources_per_worker = resources_per_worker

        # Setup executor.
        backend_config = self._get_backend_config(backend)

        if resources_per_worker:
            raise NotImplementedError("`resources_per_worker` argument is not "
                                      "supported yet.")

        self._executor = BackendExecutor(backend_config, num_workers, 1,
                                         int(use_gpu), logdir, max_retries)

    def _get_backend_config(
            self, backend: Union[str, BackendConfig]) -> BackendConfig:
        """Gets the ``BackendConfig`` to use for training.

        Args:
            backend (Union[str, BackendConfig]): If a ``BackendConfig`` is
                passed in, then it will also be returned. If a ``str`` is
                passed in, then the default config for that backend will be
                returned.

        Returns:
            The ``BackendConfig`` that will be used to set up the
            ``BackendExecutor``.
        """

        if isinstance(backend, BackendConfig):
            return backend
        elif isinstance(backend, str):
            try:
                return BACKEND_NAME_TO_CONFIG_CLS[backend]()
            except KeyError:
                raise ValueError(f"Invalid backend: {backend}. "
                                 f"Supported string values are: "
                                 f"{BACKEND_NAME_TO_CONFIG_CLS.keys()}")
        else:
            raise TypeError(f"Invalid type for backend: {type(backend)}.")

    def start(self,
              initialization_hook: Optional[Callable[[], None]] = None,
              train_cls: Optional[S] = None,
              *args,
              **kwargs):
        """Starts the training execution service.

        Args:
            initialization_hook (Optional[Callable]): The function to call on
                each worker when it is instantiated.
            train_cls (Optional[cls]): The training class that each worker
                should be instantiated as.
            args, kwargs: The arguments to pass into ``train_cls.__init__``.
        """
        self._executor.start(initialization_hook)

    def run(self,
            train_func: Union[Callable[[], T], Callable[[Dict[str, Any]], T]],
            config: Optional[Dict[str, Any]] = None,
            callbacks: Optional[List[SGDCallback]] = None,
            dataset: Optional[Union[RayDataset, Dict[str, RayDataset]]] =
    None,
            checkpoint: Optional[Union[Dict, str, Path]] = None,
            checkpoint_strategy: Optional[CheckpointStrategy] = None
            ) -> List[T]:
        """Runs a training function in a distributed manner.

        Args:
            train_func (Callable): The training function to execute.
                This can either take in no arguments or a ``config`` dict.
            config (Optional[Dict]): Configurations to pass into
                ``train_func``. If None then an empty Dict will be created.
            callbacks (Optional[List[SGDCallback]]): A list of Callbacks which
                will be executed during training. If this is not set,
                currently there are NO default Callbacks.
            dataset (Optional[Union[RayDataset, Dict[str, RayDataset]]]):
                Distributed Ray Dataset or DatasetPipeline to pass into
                worker. Sharding will automatically be
                handled by the Trainer.
            checkpoint (Optional[Dict|str|Path]): The checkpoint data that
                should be loaded onto each worker and accessed by the training
                function via ``sgd.load_checkpoint()``. If this is a ``str`` or
                ``Path`` then the value is expected to be a path to a file
                that contains a serialized checkpoint dict. If this is
                ``None`` then no checkpoint will be loaded.
            checkpoint_strategy (Optional[CheckpointStrategy]): The
                configurations for saving checkpoints.

        Returns:
            A list of results from the training function. Each value in the
            list corresponds to the output of the training function from
            each worker.
        """
        # TODO(matt): Set default callbacks.
        callbacks = [] if callbacks is None else callbacks
        finished_with_errors = False

        for callback in callbacks:
            callback.start_training(logdir=self.logdir)

        try:
            iterator = self.run_iterator(
                train_func=train_func,
                config=config,
                dataset=dataset,
                checkpoint=checkpoint,
                checkpoint_strategy=checkpoint_strategy)
            for intermediate_result in iterator:
                for callback in callbacks:
                    callback.handle_result(intermediate_result)

            assert iterator.is_finished()
            return iterator.get_final_results()
        finally:
            for callback in callbacks:
                callback.finish_training(error=finished_with_errors)

    def run_iterator(
            self,
            train_func: Union[Callable[[], T], Callable[[Dict[str, Any]], T]],
            config: Optional[Dict[str, Any]] = None,
            dataset: Optional[Union[RayDataset, Dict[str, RayDataset]]] = None,
            checkpoint: Optional[Dict] = None,
            checkpoint_strategy: Optional[CheckpointStrategy] = None
    ) -> Iterator[List[Dict]]:
        """Same as ``run`` except returns an iterator over the results.

        This is useful if you want to have more customization of what to do
        with the intermediate results or how to use the ``Trainer`` with Ray
        Tune.

        .. code-block:: python

            def train_func(config):
                ...
                for _ in config["epochs"]:
                    metrics = train()
                    metrics = validate(...)
                    ray.sgd.report(**metrics)
                return model

            iterator = trainer.run_iterator(train_func, config=config)

            for result in iterator:
                do_stuff(result)
                latest_ckpt = trainer.get_latest_checkpoint()

            assert iterator.is_finished()
            model = iterator.get_fin()[0]

        Args:
            Same as ``Trainer.run``

        Returns:
            An Iterator over the intermediate results from ``sgd.report()``.
        """
        train_func = self._get_train_func(train_func, config)

        return SGDIterator(
            backend_executor=self._executor,
            train_func=train_func,
            dataset=dataset,
            checkpoint=checkpoint,
            checkpoint_strategy=checkpoint_strategy)

    def _get_train_func(
            self,
            train_func: Union[Callable[[], T], Callable[[Dict[str, Any]], T]],
            config: Optional[Dict[str, Any]]) -> Callable[[], T]:
        """Validates and constructs the training function to execute.

        Args:
            train_func (Callable): The training function to execute.
                This can either take in no arguments or a ``config`` dict.
            config (Optional[Dict]): Configurations to pass into
                ``train_func``. If None then an empty Dict will be created.

        Returns:
            A valid training function.

        Raises:
            ValueError: if the input ``train_func`` is invalid.
        """
        signature = inspect.signature(train_func)
        num_params = len(signature.parameters)
        if num_params > 1:
            raise ValueError("train_func should take in a 0 or 1 arguments.")
        elif num_params == 1:
            config = {} if config is None else config
            return lambda: train_func(config)
        else:  # num_params == 0
            return train_func

    def execute(self, func: Callable[..., T], *args, **kwargs) -> List[T]:
        """Executes a function for all instances of ``self.train_cls``.

        Args:
            func (Callable): The function that should be executed.
                The first argument should be an instance of
                ``self.train_cls``.
            args, kwargs: The arguments to pass into ``func``.

        Returns:
            A list of results from ``func``. Each value in the
            list corresponds to the output of ``func`` from
            each worker.
        """
        raise NotImplementedError

    def execute_single(self, func: Callable[..., T], *args, **kwargs) -> T:
        """Executes a function on a single instance of ``self.train_cls``.

        Args:
            func (Callable): The function that should be executed.
                The first argument should be an instance of
                ``self.train_cls``.
            args, kwargs: The arguments to pass into ``func``.

        Returns:
            The output of ``func`` from a single worker.
        """
        raise NotImplementedError

    @property
    def logdir(self) -> Path:
        """Path to this Trainer's log directory."""
        return self._executor.logdir

    @property
    def latest_run_dir(self) -> Optional[Path]:
        """Path to the log directory for the latest call to ``run()``.

        Returns ``None`` if ``run()`` has not been called.
        """
        return self._executor.latest_run_dir

    @property
    def latest_checkpoint_dir(self) -> Optional[Path]:
        """Path to the checkpoint directory.

        Returns ``None`` if ``run()`` has not been called or if
        ``sgd.checkpoint()`` has not been called from ``train_func``within
        the most recent call to ``run``.
        """
        return self._executor.latest_checkpoint_dir

    @property
    def latest_checkpoint_path(self) -> Optional[Path]:
        """Path to the latest persisted checkpoint from the latest run.

        Returns ``None`` if ``run()`` has not been called or if
        ``sgd.checkpoint()`` has not been called from ``train_func`` within
        the most recent call to ``run``.
        """
        return self._executor.latest_checkpoint_path

    @property
    def latest_checkpoint(self) -> Optional[Dict]:
        """The latest saved checkpoint.

        This checkpoint may not be saved to disk.

        Returns ``None`` if ``run()`` has not been called or if
        ``sgd.checkpoint()`` has not been called from ``train_func``.
        """
        return self._executor.latest_checkpoint

    def shutdown(self):
        """Shuts down the training execution service."""
        self._executor.shutdown()

    def to_tune_trainable(self, train_func: Callable[[Dict[str, Any]], T],
                          dataset: Optional[RayDataset] = None,
                          ) -> Type[Trainable]:
        """Creates a Tune ``Trainable`` from the input training function.

        Args:
            func (Callable): The function that should be executed on each
                training worker.
            dataset (Optional[Union[Dataset, DatasetPipeline]]):
                Distributed Ray Dataset or DatasetPipeline to pass into
                worker. Sharding will automatically be
                handled by the Trainer.

        Returns:
            A Trainable that can directly be passed into ``tune.run()``.
        """
        if not TUNE_INSTALLED:
            raise ValueError("Tune is not installed. Please install ray["
                             "tune] to use the Tune integration.")

        if self._executor.is_started:
            raise RuntimeError("The Trainer must not be active to use "
                               "`to_tune_trainable`. Either shutdown the "
                               "Trainer or don't start it in the first place.")

        return _create_tune_trainable(train_func, dataset, self._backend,
                                      self._num_workers, self._use_gpu,
                                      self._resources_per_worker)


class SGDIterator:
    """An iterator over SGD results. Returned by ``trainer.run_iterator``."""

    def __init__(
            self, backend_executor: BackendExecutor,
            train_func: Union[Callable[[], T], Callable[[Dict[str, Any]], T]],
            dataset: Optional[Union[RayDataset, Dict[str, RayDataset]]],
            checkpoint: Optional[Dict],
            checkpoint_strategy: Optional[CheckpointStrategy]):
        self._executor = backend_executor
<<<<<<< HEAD
        self._run_with_error_handling(
            lambda: self._executor.start_training(
                train_func=train_func,
                dataset=dataset,
                checkpoint=checkpoint,
                checkpoint_strategy=checkpoint_strategy)
        )
=======
        self._train_func = train_func
        self._checkpoint_strategy = checkpoint_strategy
        self._start_training(train_func, checkpoint, checkpoint_strategy)
>>>>>>> a7670d9f

        self._final_results = None
        self._finished_training = False

    def __iter__(self):
        return self

    def _start_training(self, train_func, checkpoint, checkpoint_strategy):
        self._run_with_error_handling(
            lambda: self._executor.start_training(
                train_func=train_func,
                checkpoint=checkpoint,
                checkpoint_strategy=checkpoint_strategy)
        )

    def _run_with_error_handling(self, func: Callable):
        try:
            return func()
        except TrainingWorkerError:
            # Workers have already been restarted.
            self._start_training(self._train_func,
                                 self._executor.latest_checkpoint,
                                 self._checkpoint_strategy)
            return self._run_with_error_handling(func)
        except InactiveWorkerGroupError:
            raise RuntimeError(
                "This Trainer is not active. It is either shutdown "
                "already or never started in the first place. "
                "Either create a new Trainer or start this one.") \
                from None
        except SGDBackendError:
            raise RuntimeError("Training failed. You should not be seeing "
                               "this error and this is a bug. Please create "
                               "a new issue at "
                               "https://github.com/ray-project/ray.") from None

    def __next__(self):
        if self.is_finished():
            raise StopIteration
        next_results = self._run_with_error_handling(
            self._executor.fetch_next_result)
        if next_results is None:
            try:
                self._final_results = \
                    self._run_with_error_handling(
                        self._executor.finish_training)
            finally:
                self._finished_training = True
            raise StopIteration
        else:
            return next_results

    def is_finished(self) -> bool:
        return self._finished_training

    def get_final_results(self, force: bool = False) -> List[T]:
        """Gets the training func return values from each worker.

        If ``force`` is ``True``, then immediately finish training
        and return even if all the intermediate results have not
        been processed yet. Else, intermediate results must be
        processed before obtaining the final results. Defaults to
        False.
        """
        if not self.is_finished():
            assert self._final_results is None
            if force:
                try:
                    self._final_results = \
                        self._run_with_error_handling(
                            self._executor.finish_training)
                finally:
                    self._finished_training = True
            else:
                logger.info("Please finish iterating through the "
                            "intermediate results before getting the"
                            "final returns. If you would like "
                            "training to finish immediately and get "
                            "the final returns, then set "
                            "`force=True`.")

        return self._final_results


def _create_tune_trainable(train_func, dataset, backend, num_workers, use_gpu,
                           resources_per_worker):
    """Creates a Tune Trainable class for SGD training.

    This function populates class attributes and methods.
    """

    # TODO(amog): Implement checkpointing for Tune.
    def tune_function(config, checkpoint_dir=None):
        trainer = Trainer(
            backend=backend,
            num_workers=num_workers,
            use_gpu=use_gpu,
            resources_per_worker=resources_per_worker)

        trainer.start()

        iterator = trainer.run_iterator(train_func, config, dataset=dataset)

        for results in iterator:
            first_worker_results = results[0]

            tune.report(**first_worker_results)

        trainer.shutdown()

    trainable_cls = wrap_function(tune_function)

    class SgdTrainable(trainable_cls):
        """Add default resources to the Trainable."""

        @classmethod
        def default_resource_request(cls,
                                     config: Dict) -> PlacementGroupFactory:
            head_bundle = [{"CPU": 1}]  # driver
            worker_resources = {"CPU": 1, "GPU": int(use_gpu)}
            worker_resources_extra = {} if resources_per_worker is None else\
                resources_per_worker
            worker_bundles = [{
                **worker_resources,
                **worker_resources_extra
            } for _ in range(num_workers)]
            bundles = head_bundle + worker_bundles
            return PlacementGroupFactory(bundles, strategy="PACK")

    return SgdTrainable<|MERGE_RESOLUTION|>--- conflicted
+++ resolved
@@ -385,30 +385,23 @@
             checkpoint: Optional[Dict],
             checkpoint_strategy: Optional[CheckpointStrategy]):
         self._executor = backend_executor
-<<<<<<< HEAD
+        self._train_func = train_func
+        self._checkpoint_strategy = checkpoint_strategy
+        self._start_training(train_func, dataset, checkpoint,
+                             checkpoint_strategy)
+
+        self._final_results = None
+        self._finished_training = False
+
+    def __iter__(self):
+        return self
+
+    def _start_training(self, train_func, dataset, checkpoint,
+                        checkpoint_strategy):
         self._run_with_error_handling(
             lambda: self._executor.start_training(
                 train_func=train_func,
                 dataset=dataset,
-                checkpoint=checkpoint,
-                checkpoint_strategy=checkpoint_strategy)
-        )
-=======
-        self._train_func = train_func
-        self._checkpoint_strategy = checkpoint_strategy
-        self._start_training(train_func, checkpoint, checkpoint_strategy)
->>>>>>> a7670d9f
-
-        self._final_results = None
-        self._finished_training = False
-
-    def __iter__(self):
-        return self
-
-    def _start_training(self, train_func, checkpoint, checkpoint_strategy):
-        self._run_with_error_handling(
-            lambda: self._executor.start_training(
-                train_func=train_func,
                 checkpoint=checkpoint,
                 checkpoint_strategy=checkpoint_strategy)
         )
