--- conflicted
+++ resolved
@@ -138,14 +138,10 @@
         finished_with_errors = False
 
         try:
-<<<<<<< HEAD
-            self._executor.start_training(train_func, checkpoint)
-=======
             for callback in callbacks:
                 callback.start_training()
-            self._executor.start_training(train_func)
-
->>>>>>> 97f7ae5e
+            self._executor.start_training(train_func, checkpoint)
+
             while True:
                 intermediate_results = self._executor.fetch_next_result()
                 if intermediate_results is None:
