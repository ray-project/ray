from datetime import datetime
import inspect
import logging
import os
from pathlib import Path
from typing import Union, Callable, List, TypeVar, Optional, Any, Dict, \
    Type

from ray.actor import ActorHandle
from ray.util.sgd.v2.backends.backend import BackendConfig, BackendExecutor, \
    InactiveWorkerGroupError, SGDBackendError, TrainingWorkerError
from ray.util.sgd.v2.backends.horovod import HorovodConfig
from ray.util.sgd.v2.backends.tensorflow import TensorflowConfig
from ray.util.sgd.v2.backends.torch import TorchConfig
from ray.util.sgd.v2.callbacks.callback import SGDCallback
from ray.util.sgd.v2.utils import RayDataset
from ray.util.sgd.v2.checkpoint import CheckpointStrategy
from ray.util.sgd.v2.constants import TUNE_INSTALLED, DEFAULT_RESULTS_DIR, \
    TUNE_CHECKPOINT_FILE_NAME

# Ray SGD should be usable even if Tune is not installed.
from ray.util.sgd.v2.utils import construct_path
from ray.util.sgd.v2.worker_group import WorkerGroup

if TUNE_INSTALLED:
    from ray import tune
    from ray.tune import Trainable
    from ray.tune import PlacementGroupFactory
    from ray.tune.function_runner import wrap_function
else:
    tune = PlacementGroupFactory = Trainable = object

    def noop():
        return

    wrap_function = noop

T = TypeVar("T")
S = TypeVar("S")

logger = logging.getLogger(__name__)

BACKEND_NAME_TO_CONFIG_CLS = {
    "horovod": HorovodConfig,
    "tensorflow": TensorflowConfig,
    "torch": TorchConfig
}


class Trainer:
    """A class for enabling seamless distributed deep learning.

    Directory structure:
    - A logdir is created during instantiation. This will hold all the
    results/checkpoints for the lifetime of the Trainer. By default, it will be
    of the form ``~/ray_results/sgd_<datestring>``.
    - A run_dir is created for each ``run`` call. This will
    hold the checkpoints and results for a single ``trainer.run()`` or
    ``trainer.run_iterator()`` call. It will be of the form ``run_<run_id>``.

    Args:
        backend (Union[str, BackendConfig]): The backend used for
            distributed communication. If configurations are needed,
            a subclass of ``BackendConfig`` can be passed in.
            Supported ``str`` values: {"torch", "tensorflow", "horovod"}.
        num_workers (int): The number of workers (Ray actors) to launch.
            Defaults to 1. Each worker will reserve 1 CPU by default. The
            number of CPUs reserved by each worker can be overridden with the
            ``resources_per_worker`` argument.
        use_gpu (bool): If True, training will be done on GPUs (1 per
            worker). Defaults to False. The number of GPUs reserved by each
            worker can be overridden with the ``resources_per_worker``
            argument.
        resources_per_worker (Optional[Dict]): If specified, the resources
            defined in this Dict will be reserved for each worker. The
            ``CPU`` and ``GPU`` keys (case-sensitive) can be defined to
            override the number of CPU/GPUs used by each worker.
        logdir (Optional[str]): Path to the file directory where logs
            should be persisted. If this is not specified, one will be
            generated.
         max_retries (int): Number of retries when Ray actors fail.
            Defaults to 3. Set to -1 for unlimited retries.
    """

    def __init__(
            self,
            backend: Union[str, BackendConfig],
            num_workers: int = 1,
            use_gpu: bool = False,
            resources_per_worker: Optional[Dict[str, float]] = None,
            logdir: Optional[str] = None,
            max_retries: int = 3,
    ):

        self._backend = backend
        self._num_workers = num_workers
        self._use_gpu = use_gpu
        self._resources_per_worker = resources_per_worker

        # Incremental unique run ID.
        self._run_id = 0

        self.logdir = self.create_logdir(logdir)

        # Setup executor.
        backend_config = self._get_backend_config(backend)

        num_cpus = 1
        num_gpus = int(use_gpu)

        if resources_per_worker:
            # Override CPU and GPU resources and remove from dict.
            num_cpus = resources_per_worker.pop("CPU", num_cpus)
            num_gpus = resources_per_worker.pop("GPU", num_gpus)
            if not use_gpu and num_gpus > 0:
                raise ValueError(
                    "`use_gpu` is False but `GPU` was found in "
                    "`resources_per_worker`. Either set `use_gpu` to True or "
                    "remove `GPU` from `resources_per_worker.")
            if use_gpu and num_gpus == 0:
                raise ValueError(
                    "`use_gpu` is True but `GPU` is set to 0 in "
                    "`resources_per_worker`. Either set `use_gpu` to False or "
                    "request a positive number of `GPU` in "
                    "`resources_per_worker.")

        self._executor = BackendExecutor(
            backend_config=backend_config,
            num_workers=num_workers,
            num_cpus_per_worker=num_cpus,
            num_gpus_per_worker=num_gpus,
            additional_resources_per_worker=resources_per_worker,
            max_retries=max_retries)

    def create_logdir(self, log_dir: Optional[Union[str, Path]]) -> Path:
        """Create logdir for the Trainer."""
        # Create directory for logs.
        log_dir = Path(log_dir) if log_dir else None
        if not log_dir:
            # Initialize timestamp for identifying this SGD training execution.
            timestr = datetime.today().strftime("%Y-%m-%d_%H-%M-%S")
            log_dir = Path(f"sgd_{timestr}")
        log_dir = construct_path(log_dir, DEFAULT_RESULTS_DIR)
        log_dir.mkdir(parents=True, exist_ok=True)
        logger.info(f"Trainer logs will be logged in: {log_dir}")
        return log_dir

    def create_run_dir(self):
        """Create rundir for the particular training run."""
        self.latest_run_dir.mkdir(parents=True, exist_ok=True)
        logger.info(f"Run results will be logged in: {self.latest_run_dir}")

    def _get_backend_config(
            self, backend: Union[str, BackendConfig]) -> BackendConfig:
        """Gets the ``BackendConfig`` to use for training.

        Args:
            backend (Union[str, BackendConfig]): If a ``BackendConfig`` is
                passed in, then it will also be returned. If a ``str`` is
                passed in, then the default config for that backend will be
                returned.

        Returns:
            The ``BackendConfig`` that will be used to set up the
            ``BackendExecutor``.
        """

        if isinstance(backend, BackendConfig):
            return backend
        elif isinstance(backend, str):
            try:
                return BACKEND_NAME_TO_CONFIG_CLS[backend]()
            except KeyError:
                raise ValueError(f"Invalid backend: {backend}. "
                                 f"Supported string values are: "
                                 f"{BACKEND_NAME_TO_CONFIG_CLS.keys()}")
        else:
            raise TypeError(f"Invalid type for backend: {type(backend)}.")

    def start(self, initialization_hook: Optional[Callable[[], None]] = None):
        """Starts the training execution service.

        Args:
            initialization_hook (Optional[Callable]): The function to call on
                each worker when it is instantiated.
        """
        self._executor.start(initialization_hook)

    def run(self,
            train_func: Union[Callable[[], T], Callable[[Dict[str, Any]], T]],
            config: Optional[Dict[str, Any]] = None,
            callbacks: Optional[List[SGDCallback]] = None,
            dataset: Optional[Union[RayDataset, Dict[str, RayDataset]]] = None,
            checkpoint: Optional[Union[Dict, str, Path]] = None,
            checkpoint_strategy: Optional[CheckpointStrategy] = None
            ) -> List[T]:
        """Runs a training function in a distributed manner.

        Args:
            train_func (Callable): The training function to execute.
                This can either take in no arguments or a ``config`` dict.
            config (Optional[Dict]): Configurations to pass into
                ``train_func``. If None then an empty Dict will be created.
            callbacks (Optional[List[SGDCallback]]): A list of Callbacks which
                will be executed during training. If this is not set,
                currently there are NO default Callbacks.
            dataset (Optional[Union[RayDataset, Dict[str, RayDataset]]]):
<<<<<<< HEAD
                Distributed Ray py:class:`~ray.data.Dataset` or
                py:class:`~ray.data.DatasetPipeline` to pass into the
                workers. Sharding will automatically be
                handled by the Trainer.
=======
                Distributed Ray Dataset or DatasetPipeline to pass into
                worker, which can be accessed from the training function via
                ``sgd.get_dataset_shard()``. Sharding will automatically be
                handled by the Trainer. Multiple Datasets can be passed in as
                a ``Dict`` that maps each name key to a Dataset value,
                and each Dataset can be accessed from the training function
                by passing in a `dataset_name` argument to
                ``sgd.get_dataset_shard()``.
>>>>>>> d8caf178
            checkpoint (Optional[Dict|str|Path]): The checkpoint data that
                should be loaded onto each worker and accessed by the training
                function via ``sgd.load_checkpoint()``. If this is a ``str`` or
                ``Path`` then the value is expected to be a path to a file
                that contains a serialized checkpoint dict. If this is
                ``None`` then no checkpoint will be loaded.
            checkpoint_strategy (Optional[CheckpointStrategy]): The
                configurations for saving checkpoints.

        Returns:
            A list of results from the training function. Each value in the
            list corresponds to the output of the training function from
            each worker.
        """
        # Create new log directory for this run.
        self._run_id += 1
        self.create_run_dir()

        # TODO(matt): Set default callbacks.
        callbacks = [] if callbacks is None else callbacks
        finished_with_errors = False

        for callback in callbacks:
            callback.start_training(logdir=self.latest_run_dir)

        train_func = self._get_train_func(train_func, config)

        try:
            iterator = SGDIterator(
                backend_executor=self._executor,
                train_func=train_func,
                dataset=dataset,
                checkpoint=checkpoint,
                checkpoint_strategy=checkpoint_strategy,
                run_dir=self.latest_run_dir,
            )
            for intermediate_result in iterator:
                for callback in callbacks:
                    callback.handle_result(intermediate_result)

            assert iterator.is_finished()
            return iterator.get_final_results()
        finally:
            for callback in callbacks:
                callback.finish_training(error=finished_with_errors)

    def run_iterator(
            self,
            train_func: Union[Callable[[], T], Callable[[Dict[str, Any]], T]],
            config: Optional[Dict[str, Any]] = None,
            dataset: Optional[Union[RayDataset, Dict[str, RayDataset]]] = None,
            checkpoint: Optional[Union[Dict, str, Path]] = None,
            checkpoint_strategy: Optional[CheckpointStrategy] = None
    ) -> "SGDIterator":
        """Same as ``run`` except returns an iterator over the results.

        This is useful if you want to have more customization of what to do
        with the intermediate results or how to use the ``Trainer`` with Ray
        Tune.

        .. code-block:: python

            def train_func(config):
                ...
                for _ in config["epochs"]:
                    metrics = train()
                    metrics = validate(...)
                    ray.sgd.report(**metrics)
                return model

            iterator = trainer.run_iterator(train_func, config=config)

            for result in iterator:
                do_stuff(result)
                latest_ckpt = trainer.get_latest_checkpoint()

            assert iterator.is_finished()
            model = iterator.get_fin()[0]

        Args:
            train_func (Callable): The training function to execute.
                This can either take in no arguments or a ``config`` dict.
            config (Optional[Dict]): Configurations to pass into
                ``train_func``. If None then an empty Dict will be created.
            checkpoint (Optional[Dict|Path|str]): The checkpoint data that
                should be loaded onto each worker and accessed by the
                training function via ``sgd.load_checkpoint()``. If this is a
                ``str`` or ``Path`` then the value is expected to be a path
                to a file that contains a serialized checkpoint dict. If this
                is ``None`` then no checkpoint will be loaded.
            checkpoint_strategy (Optional[CheckpointStrategy]): The
                configurations for saving checkpoints.

        Returns:
            An Iterator over the intermediate results from ``sgd.report()``.
        """
        # Create new log directory for this run.
        self._run_id += 1
        self.create_run_dir()

        train_func = self._get_train_func(train_func, config)

        return SGDIterator(
            backend_executor=self._executor,
            train_func=train_func,
            run_dir=self.latest_run_dir,
            dataset=dataset,
            checkpoint=checkpoint,
            checkpoint_strategy=checkpoint_strategy)

    def _get_train_func(
            self,
            train_func: Union[Callable[[], T], Callable[[Dict[str, Any]], T]],
            config: Optional[Dict[str, Any]]) -> Callable[[], T]:
        """Validates and constructs the training function to execute.

        Args:
            train_func (Callable): The training function to execute.
                This can either take in no arguments or a ``config`` dict.
            config (Optional[Dict]): Configurations to pass into
                ``train_func``. If None then an empty Dict will be created.

        Returns:
            A valid training function.

        Raises:
            ValueError: if the input ``train_func`` is invalid.
        """
        signature = inspect.signature(train_func)
        num_params = len(signature.parameters)
        if num_params > 1:
            raise ValueError("train_func should take in a 0 or 1 arguments.")
        elif num_params == 1:
            config = {} if config is None else config
            return lambda: train_func(config)
        else:  # num_params == 0
            return train_func

    @property
    def latest_run_dir(self) -> Optional[Path]:
        """Path to the log directory for the latest call to ``run()``.

        Returns ``None`` if ``run()`` has not been called.
        """
        if self._run_id > 0:
            run_dir = Path(f"run_{self._run_id:03d}")
            return construct_path(run_dir, self.logdir)
        else:
            return None

    @property
    def latest_checkpoint_dir(self) -> Optional[Path]:
        """Path to the checkpoint directory.

        Returns ``None`` if ``run()`` has not been called or if
        ``sgd.checkpoint()`` has not been called from ``train_func``within
        the most recent call to ``run``.
        """
        return self._executor.latest_checkpoint_dir

    @property
    def latest_checkpoint_path(self) -> Optional[Path]:
        """Path to the latest persisted checkpoint from the latest run.

        Returns ``None`` if ``run()`` has not been called or if
        ``sgd.checkpoint()`` has not been called from ``train_func`` within
        the most recent call to ``run``.
        """
        return self._executor.latest_checkpoint_path

    @property
    def latest_checkpoint(self) -> Optional[Dict]:
        """The latest saved checkpoint.

        This checkpoint may not be saved to disk.

        Returns ``None`` if ``run()`` has not been called or if
        ``sgd.checkpoint()`` has not been called from ``train_func``.
        """
        return self._executor.latest_checkpoint

    def shutdown(self):
        """Shuts down the training execution service."""
        self._executor.shutdown()

    def to_tune_trainable(
            self,
            train_func: Callable[[Dict[str, Any]], T],
            dataset: Optional[Union[RayDataset, Dict[str, RayDataset]]] = None,
    ) -> Type[Trainable]:
        """Creates a Tune ``Trainable`` from the input training function.

        Args:
            func (Callable): The function that should be executed on each
                training worker.
            dataset (Optional[Union[RayDataset, Dict[str, RayDataset]]]):
<<<<<<< HEAD
                Distributed Ray py:class:`~ray.data.Dataset` or
                py:class:`~ray.data.DatasetPipeline` to pass into
                worker. Sharding will automatically be
                handled by the Trainer.
=======
                Distributed Ray Dataset or DatasetPipeline to pass into
                worker, which can be accessed from the training function via
                ``sgd.get_dataset_shard()``. Sharding will automatically be
                handled by the Trainer. Multiple Datasets can be passed in as
                a ``Dict`` that maps each name key to a Dataset value,
                and each Dataset can be accessed from the training function
                by passing in a `dataset_name` argument to
                ``sgd.get_dataset_shard()``.
>>>>>>> d8caf178

        Returns:
            A Trainable that can directly be passed into ``tune.run()``.
        """
        if not TUNE_INSTALLED:
            raise ValueError("Tune is not installed. Please install ray["
                             "tune] to use the Tune integration.")

        if self._executor.is_started:
            raise RuntimeError("The Trainer must not be active to use "
                               "`to_tune_trainable`. Either shutdown the "
                               "Trainer or don't start it in the first place.")

        return _create_tune_trainable(train_func, dataset, self._backend,
                                      self._num_workers, self._use_gpu,
                                      self._resources_per_worker)

    def to_worker_group(self, train_cls: Type, *args,
                        **kwargs) -> "SGDWorkerGroup":
        """Returns Ray actors with the provided class and the backend started.

        This is useful if you want to provide your own class for training
        and have more control over execution, but still want to use Ray SGD
        to setup the appropriate backend configurations (torch, tf, etc.).

        .. code-block:: python

            class Trainer:
                def __init__(self, config):
                    self.config = config

                def train_epoch(self):
                    ...
                    return 1

            config = {"lr": 0.1}
            trainer = Trainer(num_workers=2, backend="torch")
            workers = trainer.to_worker_group(train_cls=Trainer, config=config)
            futures = [w.train_epoch.remote() for w in workers]
            assert ray.get(futures) == [1, 1]
            assert ray.get(workers[0].train_epoch.remote()) == 1
            workers.shutdown()

        Args:
            train_cls (Type): The class definition to use for the Ray
                actors/workers.
            args, kwargs: Arguments to pass into the ``__init__`` of the
                provided ``train_cls``.
        """
        if self._executor.is_started:
            raise RuntimeError("The Trainer must not be active to use "
                               "`to_worker_group`. Either shutdown the "
                               "Trainer or don't start it in the first place.")
        self._executor.start(
            train_cls=train_cls, train_cls_args=args, train_cls_kwargs=kwargs)
        return SGDWorkerGroup(self._executor.worker_group)


class SGDWorkerGroup:
    """A container for a group of Ray actors.

    You should not instantiate this directly and only use this as the output
    of ``Trainer.to_worker_group``. You can index or iterate this object like
    you would a List.

    .. code-block:: python

        class Trainer:
            def __init__(self, config):
                self.config = config

            def train_epoch(self):
                ...
                return 1

        config = {"lr": 0.1}
        trainer = Trainer(num_workers=2, backend="torch")
        workers = trainer.to_worker_group(train_cls=Trainer, config=config)
        futures = [w.train_epoch.remote() for w in workers]
        assert ray.get(futures) == [1, 1]
        assert ray.get(workers[0].train_epoch.remote()) == 1
        workers.shutdown()`
    """

    def __init__(self, worker_group: WorkerGroup):
        self._worker_group = worker_group

    def __getitem__(self, item) -> ActorHandle:
        return self._worker_group.workers[item].actor

    def shutdown(self, patience_s: float = 5):
        """Shutdown all the workers.

        Args:
            patience_s (float): Attempt a graceful shutdown
                of the workers for this many seconds. Fallback to force kill
                if graceful shutdown is not complete after this time. If
                this is less than or equal to 0, immediately force kill all
                workers.
        """
        self._worker_group.shutdown(patience_s=patience_s)


class SGDIterator:
    """An iterator over SGD results. Returned by ``trainer.run_iterator``."""

    def __init__(
            self, backend_executor: BackendExecutor,
            train_func: Union[Callable[[], T], Callable[[Dict[str, Any]], T]],
            run_dir: Path,
            dataset: Optional[Union[RayDataset, Dict[str, RayDataset]]],
            checkpoint: Optional[Dict],
            checkpoint_strategy: Optional[CheckpointStrategy]):
        self._executor = backend_executor
        self._train_func = train_func
        self._dataset = dataset
        self._run_dir = run_dir
        self._checkpoint_strategy = checkpoint_strategy
        self._start_training(
            train_func=train_func,
            run_dir=run_dir,
            dataset=dataset,
            checkpoint=checkpoint,
            checkpoint_strategy=checkpoint_strategy)

        self._final_results = None
        self._finished_training = False

    def __iter__(self):
        return self

    def _start_training(self,
                        train_func,
                        run_dir,
                        dataset,
                        checkpoint,
                        checkpoint_strategy,
                        latest_checkpoint_id=None):
        self._run_with_error_handling(
            lambda: self._executor.start_training(
                train_func=train_func,
                run_dir=run_dir,
                dataset=dataset,
                checkpoint=checkpoint,
                checkpoint_strategy=checkpoint_strategy,
                latest_checkpoint_id=latest_checkpoint_id
            )
        )

    def _run_with_error_handling(self, func: Callable):
        try:
            return func()
        except TrainingWorkerError:
            # Workers have already been restarted.
            self._start_training(
                self._train_func,
                self._run_dir,
                self._dataset,
                self._executor.latest_checkpoint,
                self._checkpoint_strategy,
                latest_checkpoint_id=self._executor.latest_checkpoint_id)
            return self._run_with_error_handling(func)
        except InactiveWorkerGroupError:
            raise RuntimeError(
                "This Trainer is not active. It is either shutdown "
                "already or never started in the first place. "
                "Either create a new Trainer or start this one.") \
                from None
        except SGDBackendError:
            raise RuntimeError("Training failed. You should not be seeing "
                               "this error and this is a bug. Please create "
                               "a new issue at "
                               "https://github.com/ray-project/ray.") from None

    def __next__(self):
        if self.is_finished():
            raise StopIteration
        next_results = self._run_with_error_handling(
            self._executor.fetch_next_result)
        if next_results is None:
            try:
                self._final_results = \
                    self._run_with_error_handling(
                        self._executor.finish_training)
            finally:
                self._finished_training = True
            raise StopIteration
        else:
            return next_results

    def is_finished(self) -> bool:
        return self._finished_training

    def get_final_results(self, force: bool = False) -> List[T]:
        """Gets the training func return values from each worker.

        If ``force`` is ``True``, then immediately finish training
        and return even if all the intermediate results have not
        been processed yet. Else, intermediate results must be
        processed before obtaining the final results. Defaults to
        False.
        """
        if not self.is_finished():
            assert self._final_results is None
            if force:
                try:
                    self._final_results = \
                        self._run_with_error_handling(
                            self._executor.finish_training)
                finally:
                    self._finished_training = True
            else:
                logger.info("Please finish iterating through the "
                            "intermediate results before getting the"
                            "final returns. If you would like "
                            "training to finish immediately and get "
                            "the final returns, then set "
                            "`force=True`.")

        return self._final_results


def _create_tune_trainable(train_func, dataset, backend, num_workers, use_gpu,
                           resources_per_worker):
    """Creates a Tune Trainable class for SGD training.

    This function populates class attributes and methods.
    """

    # TODO(matt): Move dataset to Ray object store, like tune.with_parameters.
    def tune_function(config, checkpoint_dir=None):
        trainer = Trainer(
            backend=backend,
            num_workers=num_workers,
            use_gpu=use_gpu,
            resources_per_worker=resources_per_worker)

        trainer.start()

        if checkpoint_dir is not None:
            checkpoint_path = os.path.join(checkpoint_dir,
                                           TUNE_CHECKPOINT_FILE_NAME)
        else:
            checkpoint_path = None

        iterator = trainer.run_iterator(
            train_func, config, dataset=dataset, checkpoint=checkpoint_path)

        for results in iterator:
            first_worker_results = results[0]

            tune.report(**first_worker_results)

        trainer.shutdown()

    trainable_cls = wrap_function(tune_function)

    class SgdTrainable(trainable_cls):
        """Add default resources to the Trainable."""

        @classmethod
        def default_resource_request(cls,
                                     config: Dict) -> PlacementGroupFactory:
            head_bundle = [{"CPU": 1}]  # driver
            worker_resources = {"CPU": 1, "GPU": int(use_gpu)}
            worker_resources_extra = {} if resources_per_worker is None else\
                resources_per_worker
            worker_bundles = [{
                **worker_resources,
                **worker_resources_extra
            } for _ in range(num_workers)]
            bundles = head_bundle + worker_bundles
            return PlacementGroupFactory(bundles, strategy="PACK")

    return SgdTrainable<|MERGE_RESOLUTION|>--- conflicted
+++ resolved
@@ -205,21 +205,15 @@
                 will be executed during training. If this is not set,
                 currently there are NO default Callbacks.
             dataset (Optional[Union[RayDataset, Dict[str, RayDataset]]]):
-<<<<<<< HEAD
                 Distributed Ray py:class:`~ray.data.Dataset` or
                 py:class:`~ray.data.DatasetPipeline` to pass into the
-                workers. Sharding will automatically be
-                handled by the Trainer.
-=======
-                Distributed Ray Dataset or DatasetPipeline to pass into
-                worker, which can be accessed from the training function via
+                workers, which can be accessed from the training function via
                 ``sgd.get_dataset_shard()``. Sharding will automatically be
                 handled by the Trainer. Multiple Datasets can be passed in as
                 a ``Dict`` that maps each name key to a Dataset value,
                 and each Dataset can be accessed from the training function
                 by passing in a `dataset_name` argument to
                 ``sgd.get_dataset_shard()``.
->>>>>>> d8caf178
             checkpoint (Optional[Dict|str|Path]): The checkpoint data that
                 should be loaded onto each worker and accessed by the training
                 function via ``sgd.load_checkpoint()``. If this is a ``str`` or
@@ -416,21 +410,15 @@
             func (Callable): The function that should be executed on each
                 training worker.
             dataset (Optional[Union[RayDataset, Dict[str, RayDataset]]]):
-<<<<<<< HEAD
                 Distributed Ray py:class:`~ray.data.Dataset` or
-                py:class:`~ray.data.DatasetPipeline` to pass into
-                worker. Sharding will automatically be
-                handled by the Trainer.
-=======
-                Distributed Ray Dataset or DatasetPipeline to pass into
-                worker, which can be accessed from the training function via
+                py:class:`~ray.data.DatasetPipeline` to pass into the workers,
+                which can be accessed from the training function via
                 ``sgd.get_dataset_shard()``. Sharding will automatically be
                 handled by the Trainer. Multiple Datasets can be passed in as
                 a ``Dict`` that maps each name key to a Dataset value,
                 and each Dataset can be accessed from the training function
                 by passing in a `dataset_name` argument to
                 ``sgd.get_dataset_shard()``.
->>>>>>> d8caf178
 
         Returns:
             A Trainable that can directly be passed into ``tune.run()``.
