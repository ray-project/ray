<<<<<<< HEAD
import functools
=======
from datetime import datetime
>>>>>>> 814095ad
import inspect
import logging
import os
from pathlib import Path
from typing import Union, Callable, List, TypeVar, Optional, Any, Dict, \
    Type, Iterator

from ray.util.sgd.v2.backends.backend import BackendConfig, BackendExecutor, \
    InactiveWorkerGroupError, SGDBackendError, TrainingWorkerError
from ray.util.sgd.v2.backends.horovod import HorovodConfig
from ray.util.sgd.v2.backends.tensorflow import TensorflowConfig
from ray.util.sgd.v2.backends.torch import TorchConfig
from ray.util.sgd.v2.callbacks.callback import SGDCallback
from ray.util.sgd.v2.checkpoint import CheckpointStrategy
from ray.util.sgd.v2.constants import TUNE_INSTALLED, DEFAULT_RESULTS_DIR, \
    TUNE_CHECKPOINT_FILE_NAME

# Ray SGD should be usable even if Tune is not installed.
<<<<<<< HEAD
from ray.util.sgd.v2.worker_group import WorkerGroup

try:
    TUNE_INSTALLED = True
=======
from ray.util.sgd.v2.utils import construct_path

if TUNE_INSTALLED:
>>>>>>> 814095ad
    from ray import tune
    from ray.tune import Trainable
    from ray.tune import PlacementGroupFactory
    from ray.tune.function_runner import wrap_function
else:
    tune = PlacementGroupFactory = Trainable = object

    def noop():
        return

    wrap_function = noop

T = TypeVar("T")
S = TypeVar("S")

logger = logging.getLogger(__name__)

BACKEND_NAME_TO_CONFIG_CLS = {
    "horovod": HorovodConfig,
    "tensorflow": TensorflowConfig,
    "torch": TorchConfig
}


class Trainer:
    """A class for enabling seamless distributed deep learning.

    Directory structure:
    - A logdir is created during instantiation. This will hold all the
    results/checkpoints for the lifetime of the Trainer. By default, it will be
    of the form ``~/ray_results/sgd_<datestring>``.
    - A run_dir is created for each ``run`` call. This will
    hold the checkpoints and results for a single ``trainer.run()`` or
    ``trainer.run_iterator()`` call. It will be of the form ``run_<run_id>``.

    Args:
        backend (Union[str, BackendConfig]): The backend used for
            distributed communication. If configurations are needed,
            a subclass of ``BackendConfig`` can be passed in.
            Supported ``str`` values: {"torch"}.
        num_workers (int): The number of workers (Ray actors) to launch.
            Defaults to 1. Each worker will reserve 1 CPU by default.
        use_gpu (bool): If True, training will be done on GPUs (1 per
            worker). Defaults to False.
        resources_per_worker (Optional[Dict]): If specified, the resources
            defined in this Dict will be reserved for each worker.
        logdir (Optional[str]): Path to the file directory where logs
            should be persisted. If this is not specified, one will be
            generated.
         max_retries (int): Number of retries when Ray actors fail.
            Defaults to 3. Set to -1 for unlimited retries.
    """

    def __init__(
            self,
            backend: Union[str, BackendConfig],
            num_workers: int = 1,
            use_gpu: bool = False,
            resources_per_worker: Optional[Dict[str, float]] = None,
            logdir: Optional[str] = None,
            max_retries: int = 3,
    ):

        self._backend = backend
        self._num_workers = num_workers
        self._use_gpu = use_gpu
        self._resources_per_worker = resources_per_worker

        # Incremental unique run ID.
        self._run_id = 0

        self.logdir = self.create_logdir(logdir)

        # Setup executor.
        backend_config = self._get_backend_config(backend)

        if resources_per_worker:
            raise NotImplementedError("`resources_per_worker` argument is not "
                                      "supported yet.")

        self._executor = BackendExecutor(
            backend_config=backend_config,
            num_workers=num_workers,
            num_cpus_per_worker=1,
            num_gpus_per_worker=int(use_gpu),
            max_retries=max_retries)

    def create_logdir(self, log_dir: Optional[Union[str, Path]]) -> Path:
        """Create logdir for the Trainer."""
        # Create directory for logs.
        log_dir = Path(log_dir) if log_dir else None
        if not log_dir:
            # Initialize timestamp for identifying this SGD training execution.
            timestr = datetime.today().strftime("%Y-%m-%d_%H-%M-%S")
            log_dir = Path(f"sgd_{timestr}")
        log_dir = construct_path(log_dir, DEFAULT_RESULTS_DIR)
        log_dir.mkdir(parents=True, exist_ok=True)
        logger.info(f"Trainer logs will be logged in: {log_dir}")
        return log_dir

    def create_run_dir(self):
        """Create rundir for the particular training run."""
        self.latest_run_dir.mkdir(parents=True, exist_ok=True)
        logger.info(f"Run results will be logged in: {self.latest_run_dir}")

    def _get_backend_config(
            self, backend: Union[str, BackendConfig]) -> BackendConfig:
        """Gets the ``BackendConfig`` to use for training.

        Args:
            backend (Union[str, BackendConfig]): If a ``BackendConfig`` is
                passed in, then it will also be returned. If a ``str`` is
                passed in, then the default config for that backend will be
                returned.

        Returns:
            The ``BackendConfig`` that will be used to set up the
            ``BackendExecutor``.
        """

        if isinstance(backend, BackendConfig):
            return backend
        elif isinstance(backend, str):
            try:
                return BACKEND_NAME_TO_CONFIG_CLS[backend]()
            except KeyError:
                raise ValueError(f"Invalid backend: {backend}. "
                                 f"Supported string values are: "
                                 f"{BACKEND_NAME_TO_CONFIG_CLS.keys()}")
        else:
            raise TypeError(f"Invalid type for backend: {type(backend)}.")

    def start(self,
              initialization_hook: Optional[Callable[[], None]] = None):
        """Starts the training execution service.

        Args:
            initialization_hook (Optional[Callable]): The function to call on
                each worker when it is instantiated.
            args, kwargs: The arguments to pass into ``train_cls.__init__``.
        """
        self._executor.start(initialization_hook)

    def run_executable(self, train_cls: Optional[S], *args, **kwargs) -> \
        "ExecutableTrainer":
        """

        Args:
            train_cls (Optional[cls]): The training class that each worker
                should be instantiated as.
            args, kwargs: The arguments to pass into ``train_cls.__init__``.
        """

        return ExecutableTrainer(self._executor)

    def run(self,
            train_func: Union[Callable[[], T], Callable[[Dict[str, Any]], T]],
            config: Optional[Dict[str, Any]] = None,
            callbacks: Optional[List[SGDCallback]] = None,
            checkpoint: Optional[Union[Dict, str, Path]] = None,
            checkpoint_strategy: Optional[CheckpointStrategy] = None
            ) -> List[T]:
        """Runs a training function in a distributed manner.

        Args:
            train_func (Callable): The training function to execute.
                This can either take in no arguments or a ``config`` dict.
            config (Optional[Dict]): Configurations to pass into
                ``train_func``. If None then an empty Dict will be created.
            callbacks (Optional[List[SGDCallback]]): A list of Callbacks which
                will be executed during training. If this is not set,
                currently there are NO default Callbacks.
            checkpoint (Optional[Dict|str|Path]): The checkpoint data that
                should be loaded onto each worker and accessed by the training
                function via ``sgd.load_checkpoint()``. If this is a ``str`` or
                ``Path`` then the value is expected to be a path to a file
                that contains a serialized checkpoint dict. If this is
                ``None`` then no checkpoint will be loaded.
            checkpoint_strategy (Optional[CheckpointStrategy]): The
                configurations for saving checkpoints.

        Returns:
            A list of results from the training function. Each value in the
            list corresponds to the output of the training function from
            each worker.
        """
        # Create new log directory for this run.
        self._run_id += 1
        self.create_run_dir()

        # TODO(matt): Set default callbacks.
        callbacks = [] if callbacks is None else callbacks
        finished_with_errors = False

        for callback in callbacks:
            callback.start_training(logdir=self.latest_run_dir)

        train_func = self._get_train_func(train_func, config)

        try:
            iterator = SGDIterator(
                backend_executor=self._executor,
                train_func=train_func,
                checkpoint=checkpoint,
                checkpoint_strategy=checkpoint_strategy,
                run_dir=self.latest_run_dir,
            )
            for intermediate_result in iterator:
                for callback in callbacks:
                    callback.handle_result(intermediate_result)

            assert iterator.is_finished()
            return iterator.get_final_results()
        finally:
            for callback in callbacks:
                callback.finish_training(error=finished_with_errors)

    def run_iterator(
            self,
            train_func: Union[Callable[[], T], Callable[[Dict[str, Any]], T]],
            config: Optional[Dict[str, Any]] = None,
            checkpoint: Optional[Union[Dict, str, Path]] = None,
            checkpoint_strategy: Optional[CheckpointStrategy] = None
    ) -> Iterator[List[Dict]]:
        """Same as ``run`` except returns an iterator over the results.

        This is useful if you want to have more customization of what to do
        with the intermediate results or how to use the ``Trainer`` with Ray
        Tune.

        .. code-block:: python

            def train_func(config):
                ...
                for _ in config["epochs"]:
                    metrics = train()
                    metrics = validate(...)
                    ray.sgd.report(**metrics)
                return model

            iterator = trainer.run_iterator(train_func, config=config)

            for result in iterator:
                do_stuff(result)
                latest_ckpt = trainer.get_latest_checkpoint()

            assert iterator.is_finished()
            model = iterator.get_fin()[0]

        Args:
            train_func (Callable): The training function to execute.
                This can either take in no arguments or a ``config`` dict.
            config (Optional[Dict]): Configurations to pass into
                ``train_func``. If None then an empty Dict will be created.
            checkpoint (Optional[Dict|Path|str]): The checkpoint data that
                should be loaded onto each worker and accessed by the
                training function via ``sgd.load_checkpoint()``. If this is a
                ``str`` or ``Path`` then the value is expected to be a path
                to a file that contains a serialized checkpoint dict. If this
                is ``None`` then no checkpoint will be loaded.
            checkpoint_strategy (Optional[CheckpointStrategy]): The
                configurations for saving checkpoints.

        Returns:
            An Iterator over the intermediate results from ``sgd.report()``.
        """
        # Create new log directory for this run.
        self._run_id += 1
        self.create_run_dir()

        train_func = self._get_train_func(train_func, config)

        return SGDIterator(
            backend_executor=self._executor,
            train_func=train_func,
            checkpoint=checkpoint,
            checkpoint_strategy=checkpoint_strategy,
            run_dir=self.latest_run_dir,
        )

    def _get_train_func(
            self,
            train_func: Union[Callable[[], T], Callable[[Dict[str, Any]], T]],
            config: Optional[Dict[str, Any]]) -> Callable[[], T]:
        """Validates and constructs the training function to execute.

        Args:
            train_func (Callable): The training function to execute.
                This can either take in no arguments or a ``config`` dict.
            config (Optional[Dict]): Configurations to pass into
                ``train_func``. If None then an empty Dict will be created.

        Returns:
            A valid training function.

        Raises:
            ValueError: if the input ``train_func`` is invalid.
        """
        signature = inspect.signature(train_func)
        num_params = len(signature.parameters)
        if num_params > 1:
            raise ValueError("train_func should take in a 0 or 1 arguments.")
        elif num_params == 1:
            config = {} if config is None else config
            return lambda: train_func(config)
        else:  # num_params == 0
            return train_func

    @property
    def latest_run_dir(self) -> Optional[Path]:
        """Path to the log directory for the latest call to ``run()``.

        Returns ``None`` if ``run()`` has not been called.
        """
        if self._run_id > 0:
            run_dir = Path(f"run_{self._run_id:03d}")
            return construct_path(run_dir, self.logdir)
        else:
            return None

    @property
    def latest_checkpoint_dir(self) -> Optional[Path]:
        """Path to the checkpoint directory.

        Returns ``None`` if ``run()`` has not been called or if
        ``sgd.checkpoint()`` has not been called from ``train_func``within
        the most recent call to ``run``.
        """
        return self._executor.latest_checkpoint_dir

    @property
    def latest_checkpoint_path(self) -> Optional[Path]:
        """Path to the latest persisted checkpoint from the latest run.

        Returns ``None`` if ``run()`` has not been called or if
        ``sgd.checkpoint()`` has not been called from ``train_func`` within
        the most recent call to ``run``.
        """
        return self._executor.latest_checkpoint_path

    @property
    def latest_checkpoint(self) -> Optional[Dict]:
        """The latest saved checkpoint.

        This checkpoint may not be saved to disk.

        Returns ``None`` if ``run()`` has not been called or if
        ``sgd.checkpoint()`` has not been called from ``train_func``.
        """
        return self._executor.latest_checkpoint

    def shutdown(self):
        """Shuts down the training execution service."""
        self._executor.shutdown()

    def to_tune_trainable(self, train_func: Callable[[Dict[str, Any]], T]
                          ) -> Type[Trainable]:
        """Creates a Tune ``Trainable`` from the input training function.

        Args:
            func (Callable): The function that should be executed on each
                training worker.

        Returns:
            A Trainable that can directly be passed into ``tune.run()``.
        """
        if not TUNE_INSTALLED:
            raise ValueError("Tune is not installed. Please install ray["
                             "tune] to use the Tune integration.")

        if self._executor.is_started:
            raise RuntimeError("The Trainer must not be active to use "
                               "`to_tune_trainable`. Either shutdown the "
                               "Trainer or don't start it in the first place.")

        return _create_tune_trainable(train_func, self._backend,
                                      self._num_workers, self._use_gpu,
                                      self._resources_per_worker)


class SGDIterator:
    """An iterator over SGD results. Returned by ``trainer.run_iterator``."""

    def __init__(
            self, backend_executor: BackendExecutor,
            train_func: Union[Callable[[], T], Callable[[Dict[str, Any]], T]],
            checkpoint: Optional[Union[Dict, str, Path]],
            checkpoint_strategy: Optional[CheckpointStrategy], run_dir: Path):
        self._executor = backend_executor
        self._train_func = train_func
        self._checkpoint_strategy = checkpoint_strategy
        self._run_dir = run_dir
        self._start_training(
            train_func, checkpoint, checkpoint_strategy, run_dir=run_dir)

        self._final_results = None
        self._finished_training = False

    def __iter__(self):
        return self

    def _start_training(self,
                        train_func,
                        checkpoint,
                        checkpoint_strategy,
                        run_dir,
                        latest_checkpoint_id=None):
        self._run_with_error_handling(
            lambda: self._executor.start_training(
                train_func=train_func,
                checkpoint=checkpoint,
                checkpoint_strategy=checkpoint_strategy,
                run_dir=run_dir,
                latest_checkpoint_id=latest_checkpoint_id
            )
        )

    def _run_with_error_handling(self, func: Callable):
        try:
            return func()
        except TrainingWorkerError:
            # Workers have already been restarted.
            self._start_training(
                self._train_func,
                self._executor.latest_checkpoint,
                self._checkpoint_strategy,
                run_dir=self._run_dir,
                latest_checkpoint_id=self._executor.latest_checkpoint_id)
            return self._run_with_error_handling(func)
        except InactiveWorkerGroupError:
            raise RuntimeError(
                "This Trainer is not active. It is either shutdown "
                "already or never started in the first place. "
                "Either create a new Trainer or start this one.") \
                from None
        except SGDBackendError:
            raise RuntimeError("Training failed. You should not be seeing "
                               "this error and this is a bug. Please create "
                               "a new issue at "
                               "https://github.com/ray-project/ray.") from None

    def __next__(self):
        if self.is_finished():
            raise StopIteration
        next_results = self._run_with_error_handling(
            self._executor.fetch_next_result)
        if next_results is None:
            try:
                self._final_results = \
                    self._run_with_error_handling(
                        self._executor.finish_training)
            finally:
                self._finished_training = True
            raise StopIteration
        else:
            return next_results

    def is_finished(self) -> bool:
        return self._finished_training

    def get_final_results(self, force: bool = False) -> List[T]:
        """Gets the training func return values from each worker.

        If ``force`` is ``True``, then immediately finish training
        and return even if all the intermediate results have not
        been processed yet. Else, intermediate results must be
        processed before obtaining the final results. Defaults to
        False.
        """
        if not self.is_finished():
            assert self._final_results is None
            if force:
                try:
                    self._final_results = \
                        self._run_with_error_handling(
                            self._executor.finish_training)
                finally:
                    self._finished_training = True
            else:
                logger.info("Please finish iterating through the "
                            "intermediate results before getting the"
                            "final returns. If you would like "
                            "training to finish immediately and get "
                            "the final returns, then set "
                            "`force=True`.")

        return self._final_results


def _create_tune_trainable(train_func, backend, num_workers, use_gpu,
                           resources_per_worker):
    """Creates a Tune Trainable class for SGD training.

    This function populates class attributes and methods.
    """

    def tune_function(config, checkpoint_dir=None):
        trainer = Trainer(
            backend=backend,
            num_workers=num_workers,
            use_gpu=use_gpu,
            resources_per_worker=resources_per_worker)

        trainer.start()

        if checkpoint_dir is not None:
            checkpoint_path = os.path.join(checkpoint_dir,
                                           TUNE_CHECKPOINT_FILE_NAME)
        else:
            checkpoint_path = None

        iterator = trainer.run_iterator(
            train_func, config, checkpoint=checkpoint_path)

        for results in iterator:
            first_worker_results = results[0]

            tune.report(**first_worker_results)

        trainer.shutdown()

    trainable_cls = wrap_function(tune_function)

    class SgdTrainable(trainable_cls):
        """Add default resources to the Trainable."""

        @classmethod
        def default_resource_request(cls,
                                     config: Dict) -> PlacementGroupFactory:
            head_bundle = [{"CPU": 1}]  # driver
            worker_resources = {"CPU": 1, "GPU": int(use_gpu)}
            worker_resources_extra = {} if resources_per_worker is None else\
                resources_per_worker
            worker_bundles = [{
                **worker_resources,
                **worker_resources_extra
            } for _ in range(num_workers)]
            bundles = head_bundle + worker_bundles
            return PlacementGroupFactory(bundles, strategy="PACK")

    return SgdTrainable



class ExecutableTrainer:
    """"""
    def __init__(self, backend_executor: BackendExecutor, train_cls: type,
                 *args, **kwargs):
        self.executor = backend_executor
        self.executor.worker_group.start_executables(train_cls,
                                                     *args, **kwargs)


# Add the following methods to ExecutableTrainer. The implementation
# for these methods are all just calling the corresponding method on
# the WorkerGroup.
OPS = ["execute", "execute_single", "execute_async",
       "execute_single_async"]


def make_impl(method_name: str):
    delegate = getattr(WorkerGroup, method_name)

    @functools.wraps(delegate)
    def impl(self, *args, **kwargs):
        wg = self.executor.worker_group
        return getattr(wg, method_name)(*args, **kwargs)

    return impl


for method_name in OPS:
    setattr(ExecutableTrainer, method_name, make_impl(method_name))<|MERGE_RESOLUTION|>--- conflicted
+++ resolved
@@ -1,8 +1,5 @@
-<<<<<<< HEAD
+from datetime import datetime
 import functools
-=======
-from datetime import datetime
->>>>>>> 814095ad
 import inspect
 import logging
 import os
@@ -21,16 +18,9 @@
     TUNE_CHECKPOINT_FILE_NAME
 
 # Ray SGD should be usable even if Tune is not installed.
-<<<<<<< HEAD
-from ray.util.sgd.v2.worker_group import WorkerGroup
-
-try:
-    TUNE_INSTALLED = True
-=======
 from ray.util.sgd.v2.utils import construct_path
 
 if TUNE_INSTALLED:
->>>>>>> 814095ad
     from ray import tune
     from ray.tune import Trainable
     from ray.tune import PlacementGroupFactory
