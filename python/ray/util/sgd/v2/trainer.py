import inspect
import logging
<<<<<<< HEAD
from typing import Union, Callable, List, TypeVar, Optional, Any, Dict, Type, \
    Iterator
=======
from pathlib import Path
from typing import Union, Callable, List, TypeVar, Optional, Any, Dict
>>>>>>> 36c26578

from ray.util.sgd.v2.backends.backend import BackendConfig, BackendExecutor, \
    InactiveWorkerGroupError, SGDBackendError
from ray.util.sgd.v2.backends.tensorflow import TensorflowConfig
from ray.util.sgd.v2.backends.torch import TorchConfig
from ray.util.sgd.v2.callbacks.callback import SGDCallback
from ray.util.sgd.v2.checkpoint import CheckpointStrategy

# Ray SGD should be usable even if Tune is not installed.
try:
    TUNE_INSTALLED = True
    from ray import tune
    from ray.tune import Trainable
    from ray.tune import PlacementGroupFactory
    from ray.tune.function_runner import wrap_function
except ImportError:
    TUNE_INSTALLED = False
    tune = PlacementGroupFactory = Trainable = object

    def noop():
        return

    wrap_function = noop

T = TypeVar("T")
S = TypeVar("S")

logger = logging.getLogger(__name__)

BACKEND_NAME_TO_CONFIG_CLS = {
    "tensorflow": TensorflowConfig,
    "torch": TorchConfig
}


class Trainer:
    """A class for enabling seamless distributed deep learning.

    Args:
        backend (Union[str, BackendConfig]): The backend used for
            distributed communication. If configurations are needed,
            a subclass of ``BackendConfig`` can be passed in.
            Supported ``str`` values: {"torch"}.
        num_workers (int): The number of workers (Ray actors) to launch.
            Defaults to 1. Each worker will reserve 1 CPU by default.
        use_gpu (bool): If True, training will be done on GPUs (1 per
            worker). Defaults to False.
        resources_per_worker (Optional[Dict]): If specified, the resources
            defined in this Dict will be reserved for each worker.
        logdir (Optional[str]): Path to the file directory where logs
            should be persisted. If this is not specified, one will be
            generated.
    """

    def __init__(self,
                 backend: Union[str, BackendConfig],
                 num_workers: int = 1,
                 use_gpu: bool = False,
<<<<<<< HEAD
                 resources_per_worker: Optional[Dict[str, float]] = None):
        """A class for distributed training.

        Args:
            backend (Union[str, BackendConfig]): The backend used for
                distributed communication. If configurations are needed,
                a subclass of ``BackendConfig`` can be passed in.
                Supported ``str`` values: {"torch"}.
            num_workers (int): The number of workers (Ray actors) to launch.
                Defaults to 1. Each worker will reserve 1 CPU by default.
            use_gpu (bool): If True, training will be done on GPUs (1 per
                worker). Defaults to False.
            resources_per_worker (Optional[Dict]): If specified, the resources
                defined in this Dict will be reserved for each worker.
        """
        self._backend = backend
        self._num_workers = num_workers
        self._use_gpu = use_gpu
        self._resources_per_worker = resources_per_worker

=======
                 resources_per_worker: Optional[Dict[str, float]] = None,
                 logdir: Optional[str] = None):
>>>>>>> 36c26578
        # Setup executor.
        backend_config = self._get_backend_config(backend)

        if resources_per_worker:
            raise NotImplementedError("`resources_per_worker` argument is not "
                                      "supported yet.")

        self._executor = BackendExecutor(backend_config, num_workers, 1,
                                         int(use_gpu), logdir)

    def _get_backend_config(
            self, backend: Union[str, BackendConfig]) -> BackendConfig:
        """Gets the ``BackendConfig`` to use for training.

        Args:
            backend (Union[str, BackendConfig]): If a ``BackendConfig`` is
                passed in, then it will also be returned. If a ``str`` is
                passed in, then the default config for that backend will be
                returned.

        Returns:
            The ``BackendConfig`` that will be used to set up the
            ``BackendExecutor``.
        """

        if isinstance(backend, BackendConfig):
            return backend
        elif isinstance(backend, str):
            try:
                return BACKEND_NAME_TO_CONFIG_CLS[backend]()
            except KeyError:
                raise ValueError(f"Invalid backend: {backend}. "
                                 f"Supported string values are: "
                                 f"{BACKEND_NAME_TO_CONFIG_CLS.keys()}")
        else:
            raise TypeError(f"Invalid type for backend: {type(backend)}.")

    def start(self,
              initialization_hook: Optional[Callable[[], None]] = None,
              train_cls: Optional[S] = None,
              *args,
              **kwargs):
        """Starts the training execution service.

        Args:
            initialization_hook (Optional[Callable]): The function to call on
                each worker when it is instantiated.
            train_cls (Optional[cls]): The training class that each worker
                should be instantiated as.
            args, kwargs: The arguments to pass into ``train_cls.__init__``.
        """
        self._executor.start(initialization_hook)

    def run(self,
            train_func: Union[Callable[[], T], Callable[[Dict[str, Any]], T]],
            config: Optional[Dict[str, Any]] = None,
            callbacks: Optional[List[SGDCallback]] = None,
            checkpoint: Optional[Union[Dict, str, Path]] = None,
            checkpoint_strategy: Optional[CheckpointStrategy] = None
            ) -> List[T]:
        """Runs a training function in a distributed manner.

        Args:
            train_func (Callable): The training function to execute.
                This can either take in no arguments or a ``config`` dict.
            config (Optional[Dict]): Configurations to pass into
                ``train_func``. If None then an empty Dict will be created.
            callbacks (Optional[List[SGDCallback]]): A list of Callbacks which
                will be executed during training. If this is not set,
                currently there are NO default Callbacks.
            checkpoint (Optional[Dict|str|Path]): The checkpoint data that
                should be loaded onto each worker and accessed by the training
                function via ``sgd.load_checkpoint()``. If this is a ``str`` or
                ``Path`` then the value is expected to be a path to a file
                that contains a serialized checkpoint dict. If this is
                ``None`` then no checkpoint will be loaded.
            checkpoint_strategy (Optional[CheckpointStrategy]): The
                configurations for saving checkpoints.

        Returns:
            A list of results from the training function. Each value in the
            list corresponds to the output of the training function from
            each worker.
        """
        # TODO(matt): Set default callbacks.
        callbacks = [] if callbacks is None else callbacks
        finished_with_errors = False

        for callback in callbacks:
            callback.start_training()

        try:
<<<<<<< HEAD
            iterator = self.run_iterator(
                train_func=train_func, config=config, checkpoint=checkpoint)
            for intermediate_result in iterator:
                for callback in callbacks:
                    callback.handle_result(intermediate_result)

            assert iterator.is_finished()
            return iterator.get_final_results()
=======
            for callback in callbacks:
                callback.start_training()
            self._executor.start_training(train_func, checkpoint,
                                          checkpoint_strategy)

            while True:
                intermediate_results = self._executor.fetch_next_result()
                if intermediate_results is None:
                    break
                else:
                    for callback in callbacks:
                        callback.handle_result(intermediate_results)

            return self._executor.finish_training()
        except InactiveWorkerGroupError:
            finished_with_errors = True
            raise RuntimeError(
                "This Trainer is not active. It is either shutdown already or "
                "never started in the first place. Either create a new "
                "Trainer or start this one.") from None
        except SGDBackendError:
            finished_with_errors = True
            raise RuntimeError("Training failed. You should not be seeing "
                               "this error and this is a bug. Please create "
                               "a new issue at "
                               "https://github.com/ray-project/ray.") from None
>>>>>>> 36c26578
        finally:
            for callback in callbacks:
                callback.finish_training(error=finished_with_errors)

    def run_iterator(
            self,
            train_func: Union[Callable[[], T], Callable[[Dict[str, Any]], T]],
            config: Optional[Dict[str, Any]] = None,
            checkpoint: Optional[Dict] = None) -> Iterator[List[Dict]]:
        """Same as ``run`` except returns an iterator over the results.

        This is useful if you want to have more customization of what to do
        with the intermediate results or how to use the ``Trainer`` with Ray
        Tune.

        .. code_block:: python

            def train_func(config):
                ...
                for _ in config["epochs"]:
                    metrics = train()
                    metrics = validate(...)
                    ray.sgd.report(**metrics)
                return model

            iterator = trainer.run_iterator(train_func, config=config)

            for result in iterator:
                do_stuff(result)
                latest_ckpt = trainer.get_latest_checkpoint()

            assert iterator.is_finished()
            model = iterator.get_fin()[0]

        Args:
            train_func (Callable): The training function to execute.
                This can either take in no arguments or a ``config`` dict.
            config (Optional[Dict]): Configurations to pass into
                ``train_func``. If None then an empty Dict will be created.
            checkpoint (Optional[Dict]): The checkpoint data that should be
                loaded onto each worker and accessed by the training function
                via ``sgd.load_checkpoint()``.

        Returns:
            An Iterator over the intermediate results from ``sgd.report()``.
        """
        train_func = self._get_train_func(train_func, config)

        return SGDIterator(
            backend_executor=self._executor,
            train_func=train_func,
            checkpoint=checkpoint)

    def _get_train_func(
            self,
            train_func: Union[Callable[[], T], Callable[[Dict[str, Any]], T]],
            config: Optional[Dict[str, Any]]) -> Callable[[], T]:
        """Validates and constructs the training function to execute.

        Args:
            train_func (Callable): The training function to execute.
                This can either take in no arguments or a ``config`` dict.
            config (Optional[Dict]): Configurations to pass into
                ``train_func``. If None then an empty Dict will be created.

        Returns:
            A valid training function.

        Raises:
            ValueError: if the input ``train_func`` is invalid.
        """
        signature = inspect.signature(train_func)
        num_params = len(signature.parameters)
        if num_params > 1:
            raise ValueError("train_func should take in a 0 or 1 arguments.")
        elif num_params == 1:
            config = {} if config is None else config
            return lambda: train_func(config)
        else:  # num_params == 0
            return train_func

    def execute(self, func: Callable[..., T], *args, **kwargs) -> List[T]:
        """Executes a function for all instances of ``self.train_cls``.

        Args:
            func (Callable): The function that should be executed.
                The first argument should be an instance of
                ``self.train_cls``.
            args, kwargs: The arguments to pass into ``func``.

        Returns:
            A list of results from ``func``. Each value in the
            list corresponds to the output of ``func`` from
            each worker.
        """
        raise NotImplementedError

    def execute_single(self, func: Callable[..., T], *args, **kwargs) -> T:
        """Executes a function on a single instance of ``self.train_cls``.

        Args:
            func (Callable): The function that should be executed.
                The first argument should be an instance of
                ``self.train_cls``.
            args, kwargs: The arguments to pass into ``func``.

        Returns:
            The output of ``func`` from a single worker.
        """
        raise NotImplementedError

    @property
    def logdir(self) -> Path:
        """Path to this Trainer's log directory."""
        return self._executor.logdir

    @property
    def latest_run_dir(self) -> Optional[Path]:
        """Path to the log directory for the latest call to ``run()``.

        Returns ``None`` if ``run()`` has not been called.
        """
        return self._executor.latest_run_dir

    @property
    def latest_checkpoint_dir(self) -> Optional[Path]:
        """Path to the checkpoint directory.

        Returns ``None`` if ``run()`` has not been called or if
        ``sgd.checkpoint()`` has not been called from ``train_func``within
        the most recent call to ``run``.
        """
        return self._executor.latest_checkpoint_dir

    @property
    def latest_checkpoint_path(self) -> Optional[Path]:
        """Path to the latest persisted checkpoint from the latest run.

        Returns ``None`` if ``run()`` has not been called or if
        ``sgd.checkpoint()`` has not been called from ``train_func`` within
        the most recent call to ``run``.
        """
        return self._executor.latest_checkpoint_path

    @property
    def latest_checkpoint(self) -> Optional[Dict]:
        """The latest saved checkpoint.

        This checkpoint may not be saved to disk.

        Returns ``None`` if ``run()`` has not been called or if
        ``sgd.checkpoint()`` has not been called from ``train_func``.
        """
        return self._executor.latest_checkpoint

    def shutdown(self):
        """Shuts down the training execution service."""
        self._executor.shutdown()

    def to_tune_trainable(self, train_func: Callable[[Dict[str, Any]], T]
                          ) -> Type[Trainable]:
        """Creates a Tune ``Trainable`` from the input training function.

        Args:
            func (Callable): The function that should be executed on each
                training worker.

        Returns:
            A Trainable that can directly be passed into ``tune.run()``.
        """
        if not TUNE_INSTALLED:
            raise ValueError("Tune is not installed. Please install ray["
                             "tune] to use the Tune integration.")

        return _create_tune_trainable(train_func, self._backend,
                                      self._num_workers, self._use_gpu,
                                      self._resources_per_worker)


class SGDIterator:
    """An iterator over SGD results. Returned by ``trainer.run_iterator``."""

    def __init__(self, backend_executor, train_func, checkpoint):
        self._executor = backend_executor
        self._run_with_error_handling(
            lambda: self._executor.start_training(train_func, checkpoint))

        self._final_results = None
        self._finished_training = False

    def __iter__(self):
        return self

    def _run_with_error_handling(self, func):
        try:
            return func()
        except InactiveWorkerGroupError:
            raise RuntimeError(
                "This Trainer is not active. It is either shutdown "
                "already or never started in the first place. "
                "Either create a new Trainer or start this one.") \
                from None
        except SGDBackendError:
            raise RuntimeError("Training failed. You should not be seeing "
                               "this error and this is a bug. Please create "
                               "a new issue at "
                               "https://github.com/ray-project/ray.") from None

    def __next__(self):
        if self.is_finished():
            raise StopIteration
        next_results = self._run_with_error_handling(
            self._executor.fetch_next_result)
        if next_results is None:
            try:
                self._final_results = \
                    self._run_with_error_handling(
                        self._executor.finish_training)
            finally:
                self._finished_training = True
            raise StopIteration
        else:
            return next_results

    def is_finished(self):
        return self._finished_training

    def get_final_results(self, force=False):
        """Gets the training func return values from each worker.

        If ``force`` is ``True``, then immediately finish training
        and return even if all the intermediate results have not
        been processed yet. Else, intermediate results must be
        processed before obtaining the final results. Defaults to
        False.
        """

        if not self.is_finished():
            assert self._final_results is None
            if force:
                try:
                    self._final_results = \
                        self._run_with_error_handling(
                            self._executor.finish_training)
                finally:
                    self._finished_training = True
            else:
                logger.info("Please finish iterating through the "
                            "intermediate results before getting the"
                            "final returns. If you would like "
                            "training to finish immediately and get "
                            "the final returns, then set "
                            "`force=True`.")

        return self._final_results


def _create_tune_trainable(train_func, backend, num_workers, use_gpu,
                           resources_per_worker):
    """Creates a Tune Trainable class for SGD training.

    This function populates class attributes and methods.
    """

    # TODO(amog): Implement checkpointing for Tune.
    def tune_function(config, checkpoint_dir=None):
        trainer = Trainer(
            backend=backend,
            num_workers=num_workers,
            use_gpu=use_gpu,
            resources_per_worker=resources_per_worker)

        trainer.start()

        iterator = trainer.run_iterator(train_func, config)

        for results in iterator:
            first_worker_results = results[0]

            tune.report(**first_worker_results)

        trainer.shutdown()

    trainable_cls = wrap_function(tune_function)

    class SgdTrainable(trainable_cls):
        """Add default resources to the Trainable."""

        @classmethod
        def default_resource_request(cls,
                                     config: Dict) -> PlacementGroupFactory:
            head_bundle = [{"CPU": 1}]  # driver
            worker_resources = {"CPU": 1, "GPU": int(use_gpu)}
            worker_resources_extra = {} if resources_per_worker is None else\
                resources_per_worker
            worker_bundles = [{
                **worker_resources,
                **worker_resources_extra
            } for _ in range(num_workers)]
            bundles = head_bundle + worker_bundles
            return PlacementGroupFactory(bundles, strategy="PACK")

    return SgdTrainable<|MERGE_RESOLUTION|>--- conflicted
+++ resolved
@@ -1,12 +1,8 @@
 import inspect
 import logging
-<<<<<<< HEAD
-from typing import Union, Callable, List, TypeVar, Optional, Any, Dict, Type, \
-    Iterator
-=======
 from pathlib import Path
-from typing import Union, Callable, List, TypeVar, Optional, Any, Dict
->>>>>>> 36c26578
+from typing import Union, Callable, List, TypeVar, Optional, Any, Dict, \
+    Type, Iterator
 
 from ray.util.sgd.v2.backends.backend import BackendConfig, BackendExecutor, \
     InactiveWorkerGroupError, SGDBackendError
@@ -65,31 +61,8 @@
                  backend: Union[str, BackendConfig],
                  num_workers: int = 1,
                  use_gpu: bool = False,
-<<<<<<< HEAD
-                 resources_per_worker: Optional[Dict[str, float]] = None):
-        """A class for distributed training.
-
-        Args:
-            backend (Union[str, BackendConfig]): The backend used for
-                distributed communication. If configurations are needed,
-                a subclass of ``BackendConfig`` can be passed in.
-                Supported ``str`` values: {"torch"}.
-            num_workers (int): The number of workers (Ray actors) to launch.
-                Defaults to 1. Each worker will reserve 1 CPU by default.
-            use_gpu (bool): If True, training will be done on GPUs (1 per
-                worker). Defaults to False.
-            resources_per_worker (Optional[Dict]): If specified, the resources
-                defined in this Dict will be reserved for each worker.
-        """
-        self._backend = backend
-        self._num_workers = num_workers
-        self._use_gpu = use_gpu
-        self._resources_per_worker = resources_per_worker
-
-=======
                  resources_per_worker: Optional[Dict[str, float]] = None,
                  logdir: Optional[str] = None):
->>>>>>> 36c26578
         # Setup executor.
         backend_config = self._get_backend_config(backend)
 
@@ -182,43 +155,15 @@
             callback.start_training()
 
         try:
-<<<<<<< HEAD
             iterator = self.run_iterator(
-                train_func=train_func, config=config, checkpoint=checkpoint)
+                train_func=train_func, config=config, checkpoint=checkpoint,
+                checkpoint_strategy=checkpoint_strategy)
             for intermediate_result in iterator:
                 for callback in callbacks:
                     callback.handle_result(intermediate_result)
 
             assert iterator.is_finished()
             return iterator.get_final_results()
-=======
-            for callback in callbacks:
-                callback.start_training()
-            self._executor.start_training(train_func, checkpoint,
-                                          checkpoint_strategy)
-
-            while True:
-                intermediate_results = self._executor.fetch_next_result()
-                if intermediate_results is None:
-                    break
-                else:
-                    for callback in callbacks:
-                        callback.handle_result(intermediate_results)
-
-            return self._executor.finish_training()
-        except InactiveWorkerGroupError:
-            finished_with_errors = True
-            raise RuntimeError(
-                "This Trainer is not active. It is either shutdown already or "
-                "never started in the first place. Either create a new "
-                "Trainer or start this one.") from None
-        except SGDBackendError:
-            finished_with_errors = True
-            raise RuntimeError("Training failed. You should not be seeing "
-                               "this error and this is a bug. Please create "
-                               "a new issue at "
-                               "https://github.com/ray-project/ray.") from None
->>>>>>> 36c26578
         finally:
             for callback in callbacks:
                 callback.finish_training(error=finished_with_errors)
@@ -227,7 +172,9 @@
             self,
             train_func: Union[Callable[[], T], Callable[[Dict[str, Any]], T]],
             config: Optional[Dict[str, Any]] = None,
-            checkpoint: Optional[Dict] = None) -> Iterator[List[Dict]]:
+            checkpoint: Optional[Dict] = None,
+            checkpoint_strategy: Optional[CheckpointStrategy] = None
+    ) -> Iterator[List[Dict]]:
         """Same as ``run`` except returns an iterator over the results.
 
         This is useful if you want to have more customization of what to do
@@ -261,6 +208,8 @@
             checkpoint (Optional[Dict]): The checkpoint data that should be
                 loaded onto each worker and accessed by the training function
                 via ``sgd.load_checkpoint()``.
+            checkpoint_strategy (Optional[CheckpointStrategy]): The
+                configurations for saving checkpoints.
 
         Returns:
             An Iterator over the intermediate results from ``sgd.report()``.
@@ -270,7 +219,9 @@
         return SGDIterator(
             backend_executor=self._executor,
             train_func=train_func,
-            checkpoint=checkpoint)
+            checkpoint=checkpoint,
+            checkpoint_strategy=checkpoint_strategy
+        )
 
     def _get_train_func(
             self,
@@ -401,10 +352,13 @@
 class SGDIterator:
     """An iterator over SGD results. Returned by ``trainer.run_iterator``."""
 
-    def __init__(self, backend_executor, train_func, checkpoint):
+    def __init__(self, backend_executor: BackendExecutor, train_func: Union[Callable[[], T], Callable[[Dict[str, Any]], T]],
+                 checkpoint: Optional[Dict],
+                 checkpoint_strategy: Optional[CheckpointStrategy]):
         self._executor = backend_executor
         self._run_with_error_handling(
-            lambda: self._executor.start_training(train_func, checkpoint))
+            lambda: self._executor.start_training(train_func, checkpoint,
+                                                  checkpoint_strategy))
 
         self._final_results = None
         self._finished_training = False
@@ -412,7 +366,7 @@
     def __iter__(self):
         return self
 
-    def _run_with_error_handling(self, func):
+    def _run_with_error_handling(self, func: Callable):
         try:
             return func()
         except InactiveWorkerGroupError:
@@ -443,10 +397,10 @@
         else:
             return next_results
 
-    def is_finished(self):
+    def is_finished(self) -> bool:
         return self._finished_training
 
-    def get_final_results(self, force=False):
+    def get_final_results(self, force:bool=False) -> List[T]:
         """Gets the training func return values from each worker.
 
         If ``force`` is ``True``, then immediately finish training
