--- conflicted
+++ resolved
@@ -424,20 +424,9 @@
             checkpoint: Optional[Union[Dict, str, Path]],
             checkpoint_strategy: Optional[CheckpointStrategy], run_dir: Path):
         self._executor = backend_executor
-<<<<<<< HEAD
-        self._run_with_error_handling(
-            lambda: self._executor.start_training(
-                train_func=train_func,
-                checkpoint=checkpoint,
-                checkpoint_strategy=checkpoint_strategy,
-                run_dir=run_dir
-            )
-        )
-=======
         self._train_func = train_func
         self._checkpoint_strategy = checkpoint_strategy
         self._start_training(train_func, checkpoint, checkpoint_strategy)
->>>>>>> 9c2e7ffd
 
         self._final_results = None
         self._finished_training = False
