--- conflicted
+++ resolved
@@ -30,12 +30,6 @@
     def __init__(self,
                  backend: Union[str, BackendConfig],
                  num_workers: int = 1,
-<<<<<<< HEAD
-                 num_cpus_per_worker: float = 1,
-                 num_gpus_per_worker: float = 0,
-                 train_cls: Optional[Type[S]] = None,
-                 callbacks: Optional[List[SGDCallback]] = None):
-=======
                  use_gpu: bool = False,
                  resources_per_worker: Optional[Dict[str, float]] = None):
         """A class for distributed training.
@@ -52,7 +46,6 @@
             resources_per_worker (Optional[Dict]): If specified, the resources
                 defined in the Dict will be reserved for each worker.
         """
->>>>>>> b6b416a3
         pass
 
     def start(self,
@@ -91,13 +84,8 @@
         """
         pass
 
-<<<<<<< HEAD
-    def execute(self, func: Callable[[Any], T], *args, **kwargs) -> List[T]:
-        """Executes a function for all instances of self.train_cls.
-=======
     def execute(self, func: Callable[..., T], *args, **kwargs) -> List[T]:
         """Executes a function for all instances of ``self.train_cls``.
->>>>>>> b6b416a3
 
         Args:
             func (Callable): The function that should be executed.
@@ -106,14 +94,8 @@
         """
         pass
 
-<<<<<<< HEAD
-    def execute_single(self, func: Callable[[Any], T], *args,
-                       **kwargs) -> T:
-        """Executes a function on a single instance of self.train_cls.
-=======
     def execute_single(self, func: Callable[..., T], *args, **kwargs) -> T:
         """Executes a function on a single instance of ``self.train_cls``.
->>>>>>> b6b416a3
 
         Args:
             func (Callable): The function that should be executed.
