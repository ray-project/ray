--- conflicted
+++ resolved
@@ -1,25 +1,15 @@
 from ray.util.sgd.v2.backends import (BackendConfig, HorovodConfig,
                                       TensorflowConfig, TorchConfig)
 from ray.util.sgd.v2.callbacks import SGDCallback
-<<<<<<< HEAD
-from ray.util.sgd.v2.trainer import Trainer
-from ray.util.sgd.v2.session import load_checkpoint, save_checkpoint, report, \
-    world_rank, get_dataset_shard
-
-__all__ = [
-    "BackendConfig", "HorovodConfig", "get_dataset_shard", \
-    "load_checkpoint", "report",
-    "save_checkpoint", "SGDCallback", "TensorflowConfig", "TorchConfig",
-    "Trainer", "world_rank"
-=======
 from ray.util.sgd.v2.checkpoint import CheckpointStrategy
-from ray.util.sgd.v2.session import (load_checkpoint, save_checkpoint, report,
-                                     world_rank, local_rank)
+from ray.util.sgd.v2.session import (get_dataset_shard, local_rank,
+                                     load_checkpoint, report, save_checkpoint,
+                                     world_rank)
 from ray.util.sgd.v2.trainer import Trainer, SGDIterator
 
 __all__ = [
-    "BackendConfig", "CheckpointStrategy", "HorovodConfig", "load_checkpoint",
+    "BackendConfig", "CheckpointStrategy", "get_dataset_shard", "HorovodConfig",
+    "load_checkpoint",
     "local_rank", "report", "save_checkpoint", "SGDIterator",
     "TensorflowConfig", "SGDCallback", "TorchConfig", "Trainer", "world_rank"
->>>>>>> f8a91c7f
 ]