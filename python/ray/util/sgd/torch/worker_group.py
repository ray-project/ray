--- conflicted
+++ resolved
@@ -450,7 +450,6 @@
             self.local_worker.setup_operator()
             return True
         else:
-<<<<<<< HEAD
             try:
                 # Start local worker
                 self.local_worker = LocalDistributedRunner(
@@ -477,7 +476,7 @@
                     timeout=timedelta(seconds=self._timeout_s))
                 ray.get(remote_pgs)
 
-                local_node_ip = ray.services.get_node_ip_address()
+                local_node_ip = ray.util.get_node_ip_address()
                 rank_dict = defaultdict(int)
                 self.local_worker.set_local_rank(local_rank=0)
                 rank_dict[local_node_ip] += 1
@@ -489,43 +488,6 @@
                 return True
             except RayActorError:
                 return False
-=======
-
-            # Start local worker
-            self.local_worker = LocalDistributedRunner(
-                num_cpus=self._num_cpus_per_worker,
-                num_gpus=int(self._use_gpu),
-                **{
-                    **self._params,
-                    **self._dist_params
-                })
-            self.remote_worker_group._init_dist_workers(num_workers - 1)
-            if self._initialization_hook:
-                self.apply_all_workers(self._initialization_hook)
-
-            # Compute URL for initializing distributed PyTorch.
-            address = setup_address()
-
-            remote_pgs = self.remote_worker_group._setup_process_group(
-                address=address, world_size=num_workers, starting_rank=1)
-            # Use the local worker as rank 0. This will help with debugging.
-            self.local_worker.setup_process_group(
-                url=address,
-                world_rank=0,
-                world_size=num_workers,
-                timeout=timedelta(seconds=self._timeout_s))
-            ray.get(remote_pgs)
-
-            local_node_ip = ray.util.get_node_ip_address()
-            rank_dict = defaultdict(int)
-            self.local_worker.set_local_rank(local_rank=0)
-            rank_dict[local_node_ip] += 1
-            self.remote_worker_group._setup_local_rank(rank_dict)
-
-            remote_operators = self.remote_worker_group._setup_operator()
-            self.local_worker.setup_operator()
-            ray.get(remote_operators)
->>>>>>> eb120336
 
     def apply_all_operators(self, fn):
         remote_calls = self.remote_worker_group._apply_all_operators(fn)
