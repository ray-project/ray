import io
import logging
import time
from collections import defaultdict
from datetime import timedelta

import ray
import torch
from ray.exceptions import RayActorError
from ray.util.sgd.torch.distributed_torch_runner import \
    LocalDistributedRunner, DistributedTorchRunner
from ray.util.sgd.torch.torch_runner import TorchRunner
from ray.util.sgd.torch.utils import setup_address
from ray.util.sgd.utils import check_for_failure

RESIZE_COOLDOWN_S = 10
logger = logging.getLogger(__name__)


class WorkerGroupInterface:
    """Manages a group of TorchRunner workers."""

    def start_workers(self, num_workers):
        """Start workers for training.

        This method has 4 steps.
            1. Creates `num_workers` TorchRunner objects, either all as remote
                actors or 1 locally and all but one remote.
            2. If necessary, applies an initialization hook to all the
                workers.
            3. Sets up the process group for all workers if running in
                distributed setting.
            4. Instantiates the user provided TrainingOperator on all
                workers to set up training state.
        """
        raise NotImplementedError

    def apply_all_operators(self, fn):
        """See TorchTrainer.apply_all_operators."""
        raise NotImplementedError

    def apply_all_workers(self, fn):
        """See TorchTrainer.apply_all_workers."""
        raise NotImplementedError

    def get_local_operator(self):
        """See TorchTrainer.get_local_operator."""
        raise NotImplementedError

    def get_model(self):
        """See TorchTrainer.get_model."""
        raise NotImplementedError

    def load_state_dict(self, state_dict, blocking=False):
        """See TorchTrainer.load_state_dict."""
        raise NotImplementedError

    def new_workers_size(self):
        """Returns number of workers to create based on available resources.
        Total number of workers will never exceed `max_workers` amount.
        """
        raise NotImplementedError

    def reset(self):
        """Resets worker group."""
        raise NotImplementedError

    def should_scale_up(self):
        """Returns whether to scale up the number of remote workers.

        This method returns True if current number of workers is less than
        max_workers provided during startup, enough resources are
        available to scale up, and a sufficient cooldown period has passed.
        """
        raise NotImplementedError

    def shutdown(self, force=False):
        """See TorchTrainer.shutdown."""
        raise NotImplementedError

    def state_dict(self):
        """See TorchTrainer.state_dict."""
        raise NotImplementedError

    def train(self, num_steps=None, profile=False, info=None, dataset=None):
        """Runs one epoch of training on all workers.
        Args:
            See TorchTrainer.train.
        Returns:
            Tuple of (bool, list). First value is True if training was
                successful and False otherwise. Second value is list of
                training results from all workers if training was successful,
                and None otherwise.
        """
        raise NotImplementedError

    def validate(self, num_steps=None, profile=False, info=None):
        """Runs validation for all workers.
        Args:
            See TorchTrainer.validate.
        Return:
            List of validation results for each worker.
        """
        raise NotImplementedError


class RemoteWorkerGroup(WorkerGroupInterface):
    """A group of TorchRunner workers that are all remote Ray actors.

    Args:
        max_workers (int): Maximum number of workers to use.
        params (dict): Parameters to pass into a TorchRunner worker.
        dist_params (dict): Additional parameters for distributed training
            to pass into a DistributedTorchRunner worker.
        initialization_hook (Callable): See TorchTrainer.__init__.
        timeout_s (float): See TorchTrainer.__init__.
        num_cpus_per_worker (int): See TorchTrainer.__init__.
        use_gpu (bool): See TorchTrainer.__init__.

    """

    def __init__(self, max_workers, params, dist_params, initialization_hook,
                 timeout_s, num_cpus_per_worker, use_gpu):
        # Invariant: These variables should never change state!
        self._max_workers = max_workers
        self._params = params
        self._dist_params = dist_params
        self._initialization_hook = initialization_hook
        self._timeout_s = timeout_s
        self._num_cpus_per_worker = num_cpus_per_worker
        self._use_gpu = use_gpu

        self.remote_workers = []

        # The last time when this worker group was resized.
        self._last_resize = float("-inf")

    def _init_dist_workers(self, num_workers):
        """Create `num_workers` remote workers."""
        # Generate actor class
        RemoteRunner = ray.remote(
            num_cpus=self._num_cpus_per_worker,
            num_gpus=int(self._use_gpu))(DistributedTorchRunner)

        # Start workers
        self.remote_workers = [
            RemoteRunner.remote(**{
                **self._params,
                **self._dist_params
            }) for _ in range(num_workers)
        ]

    def _setup_process_group(self, address, world_size, starting_rank=0):
        """Sets up process group for all workers.

        Args:
            address (str): Address to use for TCP process group setup. The
                provided address must use the IP address of the node that the
                rank 0 worker is located on.
            world_size (int): Total number of training workers in the
                process group. This may differ from self.num_workers if
                there are additional workers outside this worker group class.
            starting_rank (int): The rank to use for the first worker.
                Worker ranks will be in [starting_rank,
                len(self.remote_workers)+starting_rank). This is useful if
                you want to use worker outside of this group as the rank 0
                worker.

        Returns:
            List of process group set up promises.
        """
        # Setup the process group among all workers.
        remote_pgroup_setups = [
            worker.setup_process_group.remote(
                url=address,
                world_rank=i + starting_rank,
                world_size=world_size,
                timeout=timedelta(self._timeout_s))
            for i, worker in enumerate(self.remote_workers)
        ]
        return remote_pgroup_setups

    def _setup_operator(self):
        """Instantiates user provided TrainingOperator on all workers.

        Returns:
            List of operator setup promises.
        """
        # Runs code that requires all creator functions to have run.
        remote_operator_setups = [
            worker.setup_operator.remote() for worker in self.remote_workers
        ]
        return remote_operator_setups

    def _setup_local_rank(self, rank_counter_dict=None):
        """Sets local rank for all workers."""
        if rank_counter_dict is None:
            rank_counter_dict = defaultdict(int)
        node_ips = ray.get(
            [w.get_node_ip.remote() for w in self.remote_workers])
        futures = []
<<<<<<< HEAD
        for i in range(len(self.remote_workers)):
            ip = node_ips[i]
            rank = rank_counter_dict[ip]
            worker = self.remote_workers[i]
=======
        for ip, worker in zip(node_ips, self.remote_workers):
            rank = rank_counter_dict[ip]
>>>>>>> 47b499d8
            futures.append(worker.set_local_rank.remote(rank))
            rank_counter_dict[ip] += 1
        return futures

    def start_workers(self, num_workers):
        logger.debug(f"start_workers: Setting %d workers." % num_workers)
        if num_workers == 1:
            RemoteRunner = ray.remote(
                num_cpus=self._num_cpus_per_worker,
                num_gpus=int(self._use_gpu))(TorchRunner)
            self.remote_workers = [RemoteRunner.remote(**self._params)]
            ray.get(self.remote_workers[0].setup_operator.remote())
        else:
            self._init_dist_workers(num_workers)

            if self._initialization_hook:
                self.apply_all_workers(self._initialization_hook)

            # Make sure to get the IP address of the rank 0 worker node.
            address = ray.get(self.remote_workers[0].setup_address.remote())

            ray.get(
                self._setup_process_group(
                    address=address, world_size=num_workers))

            ray.get(self._setup_local_rank())

            ray.get(self._setup_operator())

    def _apply_all_operators(self, fn):
        remote_calls = [
            w.apply_operator.remote(fn) for w in self.remote_workers
        ]
        return remote_calls

    def apply_all_operators(self, fn):
        return ray.get(self._apply_all_operators(fn))

    def _apply_all_workers(self, fn):
        return [w.apply.remote(fn) for w in self.remote_workers]

    def apply_all_workers(self, fn):
        return ray.get(self._apply_all_workers(fn))

    def get_local_operator(self):
        raise NotImplementedError(
            "Cannot return a local operators if all "
            "workers are remote. Set use_local to True in"
            "TorchTrainer to access a local operator.")

    def get_model(self):
        ready, _ = ray.wait(
            [r.get_models.remote() for r in self.remote_workers])
        models = ray.get(ready[0])
        return models

    def _load_state_id(self, state_id):
        """Loads the object with id `state_id` to all workers."""
        remote_calls = [
            worker.load_state_stream.remote(state_id)
            for worker in self.remote_workers
        ]
        return remote_calls

    def load_state_dict(self, state_dict, blocking=False):
        _buffer = io.BytesIO()
        torch.save(state_dict, _buffer)
        stream = _buffer.getvalue()
        state_id = ray.put(stream)

        remote_calls = self._load_state_id(state_id)

        if blocking:
            ray.get(remote_calls)

    def state_dict(self):
        # This is needed to handle calling ray.get on a dead actor.
        buffer_object = None
        futures = {r.state_stream.remote() for r in self.remote_workers}
        while len(futures) > 0:
            ready, _ = ray.wait(list(futures), num_returns=1)
            object_ref = ready[0]
            try:
                buffer_object = ray.get(object_ref)
            except RayActorError:
                futures.remove(object_ref)
            else:
                break
        if buffer_object is None:
            raise RuntimeError("Obtaining state_dict from remote workers is "
                               "unsuccessful since all workers have died.")
        to_gpu = self._use_gpu and torch.cuda.is_available()
        _buffer = io.BytesIO(buffer_object)
        state_dict = torch.load(
            _buffer,
            map_location=("cpu" if not to_gpu else
                          lambda storage, loc: storage.cuda()))
        return state_dict

    def _train(self, num_steps, profile, info, dataset=None):
        """Runs 1 epoch of training on all workers.
        Returns training result for all workers as promises.
        """
        remote_worker_stats = []
        for i, w in enumerate(self.remote_workers):
            params = dict(num_steps=num_steps, profile=profile, info=info)
            if dataset:
                params["iterator"] = dataset.get_shard(i)
            stats = w.train_epoch.remote(**params)
            remote_worker_stats.append(stats)
        return remote_worker_stats

    def train(self, num_steps=None, profile=False, info=None, dataset=None):
        """Runs 1 epoch of training on all workers.

        Has additional logic to check for worker failure.
        """
        if dataset:
            dataset.set_num_shards(self.num_workers)
        remote_worker_stats = self._train(num_steps, profile, info, dataset)
        # Check if each worker has failed before calling ray.get.
        success = check_for_failure(remote_worker_stats)
        if success:
            return success, ray.get(remote_worker_stats)
        return success, None

    def _validate(self, params):
        """Runs validation for each worker. Returns results as promises."""
        remote_worker_stats = [
            w.validate.remote(**params) for w in self.remote_workers
        ]
        return remote_worker_stats

    def validate(self, num_steps=None, profile=False, info=None):
        params = dict(num_steps=num_steps, profile=profile, info=info)
        remote_worker_stats = self._validate(params)
        return ray.get(remote_worker_stats)

    def _shutdown_remote_workers(self):
        """Shuts down each worker and returns a list of cleanup promises."""
        cleanup = [worker.shutdown.remote() for worker in self.remote_workers]
        return cleanup

    def _terminate_remote_workers(self, cleanup):
        """Blocks on worker shutdown and then terminates each worker actor.

        If graceful shutdown fails, forcefully kills all actors.
        """
        try:
            ray.get(cleanup)
            [
                worker.__ray_terminate__.remote()
                for worker in self.remote_workers
            ]
        except RayActorError:
            logger.warning("Failed to shutdown gracefully, forcing a "
                           "shutdown.")
            self.reset()

    def shutdown(self, force=False):
        if not force:
            cleanup = [
                worker.shutdown.remote() for worker in self.remote_workers
            ]
            self._terminate_remote_workers(cleanup)
        else:
            self.reset()
        self.remote_workers = []

    def reset(self):
        for worker in self.remote_workers:
            logger.debug(f"Killing worker {worker}.")
            ray.kill(worker)
        self.remote_workers = []

    def should_scale_up(self):
        worker_gap = self._max_workers - self.num_workers
        past_cooldown = (time.time() - self._last_resize) > RESIZE_COOLDOWN_S
        if past_cooldown and worker_gap:
            # Assume 1 resource is already reserved for local worker.
            potential_remote_size = self._check_potential_remote_workers_size()
            return potential_remote_size > 0
        return False

    def new_workers_size(self):
        """Returns number of workers to create based on available resources."""
        remote_resources = ray.available_resources()
        max_remote_workers = self._max_workers
        new_remote_workers = min(
            remote_resources.get("CPU", 0), max_remote_workers)
        if self._use_gpu:
            new_remote_workers = min(
                remote_resources.get("GPU", 0), new_remote_workers)
        return new_remote_workers

    @property
    def num_workers(self):
        """Current number of workers being used for training.
        This may differ from self.num_workers if self.resize_workers has
        been called.
        """
        return len(self.remote_workers)


class LocalWorkerGroup(WorkerGroupInterface):
    """A group of TorchRunner workers.
    1 worker runs locally, and all the other workers are remote actors.

    Args:
        Same as RemoteWorkerGroup.
    """

    def __init__(self, max_workers, params, dist_params, initialization_hook,
                 timeout_s, num_cpus_per_worker, use_gpu):

        # Invariant: These variables should never change state!
        self._max_workers = max_workers
        self._params = params
        self._dist_params = dist_params
        self._initialization_hook = initialization_hook
        self._timeout_s = timeout_s
        self._num_cpus_per_worker = num_cpus_per_worker
        self._use_gpu = use_gpu

        self.local_worker = None
        self.remote_worker_group = RemoteWorkerGroup(
            max_workers=max_workers - 1,
            params=params,
            dist_params=dist_params,
            initialization_hook=initialization_hook,
            timeout_s=timeout_s,
            num_cpus_per_worker=num_cpus_per_worker,
            use_gpu=use_gpu)

    def start_workers(self, num_workers):
        logger.debug(f"start_workers: Setting %d workers." % num_workers)

        if num_workers == 1:
            self.local_worker = TorchRunner(**self._params)
            if self._initialization_hook:
                self.apply_all_workers(self._initialization_hook)
            self.local_worker.setup_operator()
        else:

            # Start local worker
            self.local_worker = LocalDistributedRunner(
                num_cpus=self._num_cpus_per_worker,
                num_gpus=int(self._use_gpu),
                **{
                    **self._params,
                    **self._dist_params
                })
            self.remote_worker_group._init_dist_workers(num_workers - 1)
            if self._initialization_hook:
                self.apply_all_workers(self._initialization_hook)

            # Compute URL for initializing distributed PyTorch.
            address = setup_address()

            remote_pgs = self.remote_worker_group._setup_process_group(
                address=address, world_size=num_workers, starting_rank=1)
            # Use the local worker as rank 0. This will help with debugging.
            self.local_worker.setup_process_group(
                url=address,
                world_rank=0,
                world_size=num_workers,
                timeout=timedelta(self._timeout_s))
            ray.get(remote_pgs)

            local_node_ip = ray.services.get_node_ip_address()
            rank_dict = defaultdict(int)
            self.local_worker.set_local_rank(local_rank=0)
            rank_dict[local_node_ip] += 1
            self.remote_worker_group._setup_local_rank(rank_dict)

            remote_operators = self.remote_worker_group._setup_operator()
            self.local_worker.setup_operator()
            ray.get(remote_operators)

    def apply_all_operators(self, fn):
        remote_calls = self.remote_worker_group._apply_all_operators(fn)
        local_call = self.local_worker.apply_operator(fn)
        return [local_call] + ray.get(remote_calls)

    def apply_all_workers(self, fn):
        remote_calls = self.remote_worker_group._apply_all_workers(fn)
        local_call = self.local_worker.apply(fn)
        return [local_call] + ray.get(remote_calls)

    def get_local_operator(self):
        return self.local_worker.training_operator

    def get_model(self):
        return self.local_worker.models

    def load_state_dict(self, state_dict, blocking=False):
        # This is not the most efficient because you have to wait for
        # the local worker to save then dump to buffer.
        self.local_worker.load_state_dict(state_dict)
        state_id = ray.put(self.local_worker.state_stream())

        remote_calls = self.remote_worker_group._load_state_id(state_id)
        if blocking:
            ray.get(remote_calls)

    def state_dict(self):
        return self.local_worker.state_dict()

    def should_scale_up(self):
        return self.remote_worker_group.should_scale_up()

    def reset(self):
        """Terminates models without giving up local resource reservation."""
        self.local_worker.shutdown(cleanup=False)
        self.remote_worker_group.reset()

        self.local_worker = None
        self.remote_worker_group = RemoteWorkerGroup(
            max_workers=self._max_workers - 1,
            params=self._params,
            dist_params=self._dist_params,
            initialization_hook=self._initialization_hook,
            num_cpus_per_worker=self._num_cpus_per_worker,
            use_gpu=self._use_gpu,
            timeout_s=self._timeout_s)

    def new_workers_size(self):
        return self.remote_worker_group.new_workers_size() + 1

    def train(self, num_steps=None, profile=False, info=None, dataset=None):
        params = dict(num_steps=num_steps, profile=profile, info=info)
        if dataset:
            dataset.set_num_shards(self.num_workers)

        remote_worker_stats = self.remote_worker_group._train(
            num_steps, profile, info, dataset)
        try:
            if dataset:
                params["iterator"] = dataset.get_shard(self.num_workers - 1)
            local_worker_stats = self.local_worker.train_epoch(**params)
        except RuntimeError as err:
            if "gloo" in err.args[0] and "Timed out" in err.args[0]:
                logger.warning(err)
                return False, None
            if "NCCL" in err.args[0]:  # there is no specific error message
                logger.warning(err)
                return False, None
            if "Connection closed by peer" in err.args[0]:
                logger.warning(err)
                return False, None

            raise err

        success = check_for_failure(remote_worker_stats)
        if success:
            return success, [local_worker_stats] + ray.get(remote_worker_stats)

        return success, None

    def validate(self, num_steps=None, profile=False, info=None):
        params = dict(num_steps=num_steps, profile=profile, info=info)

        remote_worker_stats = self.remote_worker_group._validate(params)
        local_worker_stats = self.local_worker.validate(**params)
        worker_stats = [local_worker_stats] + ray.get(remote_worker_stats)
        return worker_stats

    def shutdown(self, force=False):
        if not force:
            cleanup = self.remote_worker_group._shutdown_remote_workers()
            self.local_worker.shutdown()
            self.remote_worker_group._terminate_remote_workers(cleanup)
        else:
            self.local_worker.shutdown()
            self.remote_worker_group.reset()

        self.local_worker = None
        self.remote_worker_group = DeactivatedWorkerGroup()

    @property
    def num_workers(self):
        return self.remote_worker_group.num_workers + 1

    @property
    def remote_workers(self):
        return self.remote_worker_group.remote_workers


class DeactivatedWorkerGroup:
    def __getattr__(self, *args, **kwargs):
        raise RuntimeError(
            "This TorchTrainer is not active (it is likely shutdown already). "
            "Create a new TorchTrainer.")<|MERGE_RESOLUTION|>--- conflicted
+++ resolved
@@ -199,15 +199,8 @@
         node_ips = ray.get(
             [w.get_node_ip.remote() for w in self.remote_workers])
         futures = []
-<<<<<<< HEAD
-        for i in range(len(self.remote_workers)):
-            ip = node_ips[i]
-            rank = rank_counter_dict[ip]
-            worker = self.remote_workers[i]
-=======
         for ip, worker in zip(node_ips, self.remote_workers):
             rank = rank_counter_dict[ip]
->>>>>>> 47b499d8
             futures.append(worker.set_local_rank.remote(rank))
             rank_counter_dict[ip] += 1
         return futures
