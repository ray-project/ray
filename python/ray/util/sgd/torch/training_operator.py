import inspect
import logging
<<<<<<< HEAD

import pytorch_lightning as ptl
import torch
import torch.nn as nn
=======
import os
import tempfile

import torch
import torch.nn as nn
from filelock import FileLock
>>>>>>> 4ccfd07a

from ray.util.sgd.utils import (TimerCollection, AverageMeterCollection,
                                NUM_SAMPLES)
from ray.util.sgd.torch.constants import (
    SCHEDULER_STEP_EPOCH,
    NUM_STEPS,
    SCHEDULER_STEP_BATCH,
)
from torch.nn.parallel import DistributedDataParallel
from torch.utils.data import DistributedSampler, DataLoader, IterableDataset

logger = logging.getLogger(__name__)
amp = None

try:
    from collections.abc import Iterable
except ImportError:
    from collections import Iterable

try:
    from apex import amp
except ImportError:
    # Apex library is not installed, so we cannot enable mixed precision.
    # We don't log here because logging happens in the torch_runner,
    # where amp is initialized.
    logger.debug("apex is not installed.")
    pass

tqdm = None
try:
    from tqdm import tqdm
except ImportError:
    pass


def _is_multiple(component):
    """Checks if a component (optimizer, model, etc) is not singular."""
    return isinstance(component, Iterable) and len(component) > 1


class TrainingOperator:
<<<<<<< HEAD
    """Abstract class to define training state as well as custom training or
    validation loops.
=======
    """Abstract class to define training and validation state and logic.
>>>>>>> 4ccfd07a

    You must subclass this class and override the ``setup`` method to define
    your training components such as the model, optimizer, data, loss,
    and scheduler. When you pass this class to ``TorchTrainer``, a copy of
    this class will be made on each worker.

    .. code-block:: python

        class MyTrainingOperator(TrainingOperator):

<<<<<<< HEAD
            def setup(config):
=======
            def setup(self, config):
>>>>>>> 4ccfd07a
                model = nn.Linear(1, 1)
                optimizer = torch.optim.SGD(
                    model.parameters(), lr=config.get("lr", 1e-4))
                loss = torch.nn.MSELoss()

                batch_size = config["batch_size"]
                train_data, val_data = LinearDataset(2, 5), LinearDataset(2, 5)
                train_loader = DataLoader(train_data, batch_size=batch_size)
                val_loader = DataLoader(val_data, batch_size=batch_size)

                self.model, self.optimizer = self.register(
<<<<<<< HEAD
                                                    models=model,
                                                    optimizers=optimizer,
                                                    train_loader=train_loader,
                                                    validation_loader=val_loader,
                                                    criterion=loss)
=======
                    models=model,
                    optimizers=optimizer,
                    criterion=loss)

                self.register_data(
                    train_loader=train_loader,
                    validation_loader=val_loader)


>>>>>>> 4ccfd07a
        trainer = TorchTrainer(
            training_operator_cls=MyTrainingOperator,
            config={"batch_size": 32},
            use_gpu=True
        )
        for i in range(4):
            trainer.train()

    This class provides default implementations for training and validation.
<<<<<<< HEAD
    Make sure you set ``self.model``, ``self.optimizer``, and
    ``self.criterion`` to leverage the default training and validation loops.
    If ``self.scheduler`` is set, it will only be called at a batch or epoch
    frequency, depending on the user parameter. Be sure to set
=======
    Set ``self.model``, ``self.optimizer``, and
    ``self.criterion`` to leverage the default training and validation loops.
    If ``self.scheduler`` is set, it will only be called at a batch or epoch
    frequency, depending on the user parameter. Set
>>>>>>> 4ccfd07a
    ``scheduler_step_freq`` in ``TorchTrainer`` to either "batch" or "epoch"
    to increment the scheduler correctly during training. If using a
    learning rate scheduler that depends on validation loss, you can use
    ``trainer.update_scheduler``.

    If you want to provide custom training and validation loops, you can do
    so using this class as well. There are two granularities that
    you can provide customization: per epoch or per batch.
    You do not need to override both.

    .. image:: raysgd-custom.jpg
        :scale: 80%
        :align: center

    If you are using multiple models, optimizers, or schedulers, you must
    implement custom training and validation.

    Raises:
<<<<<<< HEAD
        ValueError if custom training or validation is not provided,
        and ``self.model``, ``self.optimizer``, or ``self.criterion``
        are not set.
=======
        ValueError
            You are expected to either set ``self.model``,
            ``self.optimizer``, and ``self.criterion`` instance attributes in
            setup or implement custom training & validation.
>>>>>>> 4ccfd07a
    """

    def __init__(self,
                 config,
                 world_rank,
                 device_ids=None,
                 use_gpu=False,
                 use_fp16=False,
                 use_tqdm=False,
                 apex_args=None,
                 wrap_ddp=False,
                 wrap_distributed_sampler=False,
                 add_dist_sampler=False,
                 scheduler_step_freq=None):
        # You are not expected to override this method.
        self._world_rank = world_rank
        self._config = config
        self._use_fp16 = use_fp16
        self._device_ids = device_ids
        self._use_gpu = use_gpu and torch.cuda.is_available()
        self._device = torch.device("cuda" if self._use_gpu else "cpu")
        if tqdm is None and use_tqdm:
            raise ValueError("tqdm must be installed to use tqdm in training.")
        self._use_tqdm = use_tqdm
        self.global_step = 0
        self._apex_args = apex_args if apex_args else {}
        self._wrap_ddp = wrap_ddp
        self._wrap_distributed_sampler = wrap_distributed_sampler
        self._add_dist_sampler = add_dist_sampler
        self._scheduler_step_freq = scheduler_step_freq

        self.timers = TimerCollection()
        self.setup(config)

    def _set_timers(self, timers):
        """Passes in the timers from the Runner."""
        self.timers = timers

    def setup(self, config):
<<<<<<< HEAD
        """Override this method to implement custom operator setup. You must
        call self.register here to register training components with Ray SGD.
=======
        """Override this method to implement operator setup.

        You should call self.register and self.register_data here to
        register training components and data loaders with Ray SGD.
>>>>>>> 4ccfd07a

        Args:
            config (dict): Custom configuration value to be passed to
                all creator and operator constructors. Same as ``self.config``.
        """
        raise NotImplementedError

<<<<<<< HEAD
    def register(self,
                 *,
                 models,
                 optimizers,
                 train_loader,
                 validation_loader,
                 criterion=None,
                 schedulers=None):
        """Registers parameters with Ray SGD. Also sets up necessary
        training components (Cuda, DDP, Distributed Sampler, Fp16).
        You do not need to handle GPU/devices in this function; ``Ray SGD``
        will do that for you.
=======
    def register(self, *, models, optimizers, criterion=None, schedulers=None):
        """Registers parameters with Ray SGD and sets up training components.

        By calling this method to register your models, optimizers,
        criterion, and schedulers, Ray SGD will automatically handle
        necessary setup such as GPU/devices, Distributed Data Parallel, and
        Fp16. The registered components are returned and should be set as
        instance attributes to access during training/validation.
>>>>>>> 4ccfd07a

        If more than one model, optimizer, or scheduler is passed in,
        you should implement your own custom training loop.

        .. code-block:: python

<<<<<<< HEAD
            @override(TrainingOperator)
            def setup(self, config):
                model = ...
                optimizer = ...
                train_loader = ...
                val_loader = ...
                loss = ...

                self.model, self.optimizer, self.train_loader,
                self.val_loader, self.loss = self.register(models=model,
                optimizers=optimizer, train_loader=train_loader,
                validation_loader=validation_loader, criterion=loss)

                # At this point DDP, Cuda, Distributed Sampling, and Fp16
                # are set up for all our components. We then use self.model,
                # self.optimizer, etc. in our training loop.
=======
            class MyTrainingOperator(TrainingOperator):
                def setup(self, config):
                    model = ...
                    optimizer = ...
                    train_loader = ...
                    val_loader = ...
                    loss = ...

                    self.model, self.optimizer, self.criterion = self.register(
                    models=model, optimizers=optimizer, criterion=loss)

                    # At this point DDP, Cuda, and Fp16
                    # are set up for all our components. We then use
                    # self.model, self.optimizer, etc. in our training loop.

                    self.register_data(train_loader=train_loader,
                    validation_loader=val_loader)
>>>>>>> 4ccfd07a


        Args:
            models (torch.nn.Module or Iterable[nn.Module]): Pytorch model or
                multiple Pytorch models to use for training. If
                `use_gpu=True` is passed into ``TorchTrainer``, and Cuda is
                available, models will automatically be placed on GPU.
                If ``wrap_ddp=True`` is passed into ``TorchTrainer``,
                models will be wrapped in DDP. If wrap_ddp is False,
                you should handle DDP for your models in setup.
            optimizers (torch.optim.Optimizer or Iterable[
                torch.optim.Optimizer]): Pytorch optimizer or multiple Pytorch
                optimizers to use for training.
<<<<<<< HEAD
            train_loader (Iterator): An iterator for training
                data. If None is explicitly passed in, a Ray SGD Dataset
                must be passed in through TorchTrainer.train. Ray SGD will
                automatically use a Distributed Sampler if TorchTrainer(...,
                add_dist_sampler=True).
            validation_loader (Iterator): An iterator for validation
                data. Ray SGD will automatically use a Distributed Sampler
                if TorchTrainer(..., add_dist_sampler=True).
=======
>>>>>>> 4ccfd07a
            criterion (Callable, optional): Function to return loss
                metric given features and target. If not provided,
                must implement a custom training loop.
            schedulers (torch.optim.lr_scheduler or Iterable[
                torch.optim.lr_scheduler], optional): A learning rate
                scheduler or multiple learning rate schedulers.

        Returns:
            Tuple of model, optimizer, criterion if not None, and scheduler
<<<<<<< HEAD
            if not None. train_loader and validation_loader are not
            returned. You should use the iterators passed into train_epoch
            and validate instead.
=======
            if not None.
>>>>>>> 4ccfd07a

        """
        return_vals = []
        logger.debug("Registering models.")
        self._original_models = models
        if not isinstance(self._original_models, Iterable):
            self._original_models = [self._original_models]
        assert all(
            isinstance(model, nn.Module) for model in self._original_models), (
                f"All models must be PyTorch models: {self._original_models}.")
        if self.use_gpu and torch.cuda.is_available():
            self._original_models = [
                model.cuda() for model in self._original_models
            ]

        logger.debug("Registering optimizers.")
        self._optimizers = optimizers
        if not isinstance(self._optimizers, Iterable):
            self._optimizers = [self._optimizers]

<<<<<<< HEAD
        logger.debug("Registering data loaders..")
        self._train_loader = train_loader
        self._validation_loader = validation_loader

        if self._wrap_distributed_sampler:
            logging.debug("Wrapping data loaders with DistributedSampler.")

            def with_sampler(loader):
                # Automatically set the DistributedSampler
                data_loader_args = {
                    "dataset": loader.dataset,
                    "batch_size": loader.batch_size,
                    "shuffle": False,
                    "num_workers": loader.num_workers,
                    "collate_fn": loader.collate_fn,
                    "pin_memory": loader.pin_memory,
                    "drop_last": loader.drop_last,
                    "timeout": loader.timeout,
                    "worker_init_fn": loader.worker_init_fn,
                    "sampler": DistributedSampler(loader.dataset)
                }
                return DataLoader(**data_loader_args)

            def should_wrap_dataloader(loader):
                return (isinstance(loader, DataLoader)
                        and not isinstance(loader.dataset, IterableDataset))

            if should_wrap_dataloader(self._train_loader):
                if self._add_dist_sampler:
                    self._train_loader = with_sampler(self._train_loader)

            if self._validation_loader is not None and should_wrap_dataloader(
                    self._validation_loader):
                if self._add_dist_sampler:
                    self._validation_loader = with_sampler(
                        self._validation_loader)

=======
>>>>>>> 4ccfd07a
        if schedulers:
            logger.debug("Registering scheduler.")
            self._schedulers = schedulers
            if not isinstance(self._schedulers, Iterable):
                self._schedulers = [self._schedulers]
        else:
            self._schedulers = None

        if criterion:
            logger.debug("Registering loss.")
            self._criterion = criterion
            if self.use_gpu and torch.cuda.is_available():
                if hasattr(self._criterion, "cuda"):
                    self._criterion = self._criterion.cuda()
        else:
            self._criterion = None

        logger.debug("Setting up Apex.")
        if self.use_fp16 and amp:
            self._models, self._optimizers = amp.initialize(
                self._models, self._optimizers, **self._apex_args)
            self._amp = amp

        if self._wrap_ddp:
            logging.debug("Setting up DDP for models.")
            self._models = [
                DistributedDataParallel(model, device_ids=self.device_ids)
                for model in self._original_models
            ]
        else:
            self._models = self._original_models

        if len(self._models) == 1:
            return_vals.append(self._models[0])
        else:
            return_vals.append(self._models)

        if len(self._optimizers) == 1:
            return_vals.append(self._optimizers[0])
        else:
            return_vals.append(self._optimizers)

        if self._criterion is not None:
            return_vals.append(self._criterion)

        if self._schedulers is not None:
            if self.scheduler_step_freq is None:
                raise ValueError("scheduler_step_freq passed into "
                                 "TorchTrainer cannot be None if you "
                                 "are registering schedulers. Set this to "
                                 "'manual' if you will be manually stepping "
                                 "the schedulers.")
            if len(self._schedulers) == 1:
                return_vals.append(self._schedulers[0])
            else:
                return_vals.append(self._schedulers)

        return tuple(return_vals)
<<<<<<< HEAD
=======

    def register_data(self, *, train_loader=None, validation_loader=None):
        """Registers data loaders with Ray SGD.

        Calling this method will automatically setup Distributed Sampler for
        these data loaders if add_dist_sampler=True is passed into the
        TorchTrainer. This method does not return the wrapped data loaders.
        You should use the iterators passed into train_epoch and validate
        instead.

        .. code-block:: python

            class MyTrainingOperator(TrainingOperator):
                def setup(self, config):
                    model = ...
                    optimizer = ...
                    train_loader = ...
                    val_loader = ...
                    loss = ...

                    self.model, self.optimizer, self.criterion = self.register(
                    models=model, optimizers=optimizer, criterion=loss)

                    self.register_data(train_loader=train_loader,
                    validation_loader=val_loader)

                    # At this point the data loaders are registered with
                    # Ray SGD and are wrapped with Distributed Samplers if
                    # applicable.


                def train_epoch(self, iterator, info):
                    # If providing custom training or validation methods,
                    # the registered data loaders are passed in through the
                    # iterator parameter.
                    ...

        Args:
            train_loader (Iterator): An iterator for training
                data. If None is explicitly passed in, a Ray SGD Dataset
                must be passed in through TorchTrainer.train. Ray SGD will
                automatically use a Distributed Sampler if TorchTrainer(...,
                add_dist_sampler=True).
            validation_loader (Iterator): An iterator for validation
                data. Ray SGD will automatically use a Distributed Sampler
                if TorchTrainer(..., add_dist_sampler=True).
        """

        logger.debug("Registering data loaders..")
        self._train_loader = train_loader
        self._validation_loader = validation_loader

        if self._wrap_distributed_sampler:
            logging.debug("Wrapping data loaders with DistributedSampler.")

            def with_sampler(loader):
                # Automatically set the DistributedSampler
                data_loader_args = {
                    "dataset": loader.dataset,
                    "batch_size": loader.batch_size,
                    "shuffle": False,
                    "num_workers": loader.num_workers,
                    "collate_fn": loader.collate_fn,
                    "pin_memory": loader.pin_memory,
                    "drop_last": loader.drop_last,
                    "timeout": loader.timeout,
                    "worker_init_fn": loader.worker_init_fn,
                    "sampler": DistributedSampler(loader.dataset)
                }
                return DataLoader(**data_loader_args)

            def should_wrap_dataloader(loader):
                return (isinstance(loader, DataLoader)
                        and not isinstance(loader.dataset, IterableDataset))

            if should_wrap_dataloader(self._train_loader):
                if self._add_dist_sampler:
                    self._train_loader = with_sampler(self._train_loader)

            if self._validation_loader is not None and should_wrap_dataloader(
                    self._validation_loader):
                if self._add_dist_sampler:
                    self._validation_loader = with_sampler(
                        self._validation_loader)
>>>>>>> 4ccfd07a

    def train_epoch(self, iterator, info):
        """Runs one standard training pass over the training dataloader.

        By default, this method will iterate over the given iterator and
        call ``self.train_batch`` over each batch. If ``scheduler_step_freq``
        is set, this default method will also step the scheduler accordingly.

        You do not need to call ``train_batch`` in this method if you plan
        to implement a custom optimization/training routine here.

        You may find ``ray.util.sgd.utils.AverageMeterCollection`` useful
        when overriding this method. See example below:

        .. code-block:: python

            def train_epoch(self, ...):
                meter_collection = AverageMeterCollection()
                self.model.train()
                for batch in iterator:
                    # do some processing
                    metrics = {"metric_1": 1, "metric_2": 3} # dict of metrics

                    # This keeps track of all metrics across multiple batches
                    meter_collection.update(metrics, n=len(batch))

                # Returns stats of the meters.
                stats = meter_collection.summary()
                return stats


        Args:
            iterator (iter): Iterator over the training data for the entire
                epoch. This iterator is expected to be entirely consumed.
            info (dict): Dictionary for information to be used for custom
                training operations.

        Returns:
            A dict of metrics from training.
        """
        if not hasattr(self, "model"):
            raise RuntimeError("Either set self.model in setup function or "
                               "override this method to implement a custom "
                               "training loop.")
        model = self.model
        scheduler = None
        if hasattr(self, "scheduler"):
            scheduler = self.scheduler

        if self.use_tqdm and self.world_rank == 0:
            desc = ""
            if info is not None and "epoch_idx" in info:
                if "num_epochs" in info:
                    desc = f"{info['epoch_idx'] + 1}/{info['num_epochs']}e"
                else:
                    desc = f"{info['epoch_idx'] + 1}e"

            # TODO: Implement len for Dataset?
            total = info[NUM_STEPS]
            if total is None:
                if hasattr(iterator, "__len__"):
                    total = len(iterator)

            _progress_bar = tqdm(
                total=total, desc=desc, unit="batch", leave=False)

        metric_meters = AverageMeterCollection()

        model.train()
        for batch_idx, batch in enumerate(iterator):
            batch_info = {
                "batch_idx": batch_idx,
                "global_step": self.global_step
            }
            batch_info.update(info)
            metrics = self.train_batch(batch, batch_info=batch_info)

            if self.use_tqdm and self.world_rank == 0:
                _progress_bar.n = batch_idx + 1
                postfix = {}
                if "train_loss" in metrics:
                    postfix.update(loss=metrics["train_loss"])
                _progress_bar.set_postfix(postfix)

            if scheduler and self.scheduler_step_freq == SCHEDULER_STEP_BATCH:
                scheduler.step()

            metric_meters.update(metrics, n=metrics.pop(NUM_SAMPLES, 1))
            self.global_step += 1

        if scheduler and self.scheduler_step_freq == SCHEDULER_STEP_EPOCH:
            scheduler.step()

        return metric_meters.summary()

    def train_batch(self, batch, batch_info):
        """Computes loss and updates the model over one batch.

        This method is responsible for computing the loss and gradient and
        updating the model.

        By default, this method implementation assumes that batches
        are in (\\*features, labels) format. So we also support multiple inputs
        model. If using amp/fp16 training, it will also scale the loss
        automatically.

        You can provide custom loss metrics and training operations if you
        override this method.

        You do not need to override this method if you plan to
        override ``train_epoch``.

        Args:
            batch: One item of the validation iterator.
            batch_info (dict): Information dict passed in from ``train_epoch``.

        Returns:
            A dictionary of metrics.
                By default, this dictionary contains "loss" and "num_samples".
                "num_samples" corresponds to number of datapoints in the batch.
                However, you can provide any number of other values.
                Consider returning "num_samples" in the metrics because
                by default, ``train_epoch`` uses "num_samples" to
                calculate averages.

        """
        if not hasattr(self, "model"):
            raise RuntimeError("Either set self.model in setup function or "
                               "override this method to implement a custom "
                               "training loop.")
        if not hasattr(self, "optimizer"):
            raise RuntimeError("Either set self.optimizer in setup function "
                               "or override this method to implement a custom "
                               "training loop.")
        if not hasattr(self, "criterion"):
            raise RuntimeError("Either set self.criterion in setup function "
                               "or override this method to implement a custom "
                               "training loop.")
        model = self.model
        optimizer = self.optimizer
        criterion = self.criterion
        # unpack features into list to support multiple inputs model
        *features, target = batch
        # Create non_blocking tensors for distributed training
        if self.use_gpu:
            features = [
                feature.cuda(non_blocking=True) for feature in features
            ]
            target = target.cuda(non_blocking=True)

        # Compute output.
        with self.timers.record("fwd"):
            output = model(*features)
            loss = criterion(output, target)

        # Compute gradients in a backward pass.
        with self.timers.record("grad"):
            optimizer.zero_grad()
            if self.use_fp16:
                with amp.scale_loss(loss, optimizer) as scaled_loss:
                    scaled_loss.backward()
            else:
                loss.backward()

        # Call step of optimizer to update model params.
        with self.timers.record("apply"):
            optimizer.step()

        return {"train_loss": loss.item(), NUM_SAMPLES: features[0].size(0)}

    def validate(self, val_iterator, info):
        """Runs one standard validation pass over the val_iterator.

        This will call ``model.eval()`` and ``torch.no_grad`` when iterating
        over the validation dataloader.

        You also do not need to call ``validate_batch`` if overriding this
        method.

        Args:
            val_iterator (iter): Iterable constructed from the
                validation dataloader.
            info: (dict): Dictionary for information to be used for custom
                validation operations.

        Returns:
            A dict of metrics from the evaluation.
                By default, returns "val_accuracy" and "val_loss"
                which is computed by aggregating "loss" and "correct" values
                from ``validate_batch`` and dividing it by the sum of
                ``num_samples`` from all calls to ``self.validate_batch``.
        """
        if not hasattr(self, "model"):
            raise RuntimeError("Either set self.model in setup function or "
                               "override this method to implement a custom "
                               "validation loop.")
        model = self.model
        metric_meters = AverageMeterCollection()

        # switch to evaluate mode
        model.eval()
        with torch.no_grad():
            for batch_idx, batch in enumerate(val_iterator):
                batch_info = {"batch_idx": batch_idx}
                batch_info.update(info)
                metrics = self.validate_batch(batch, batch_info)
                metric_meters.update(metrics, n=metrics.pop(NUM_SAMPLES, 1))

        return metric_meters.summary()

    def validate_batch(self, batch, batch_info):
        """Calcuates the loss and accuracy over a given batch.

        You can override this method to provide arbitrary metrics.

        Same as ``train_batch``, this method implementation assumes that
        batches are in (\\*features, labels) format by default. So we also
        support multiple inputs model.

        Args:
            batch: One item of the validation iterator.
            batch_info (dict): Contains information per batch from
                ``validate()``.

        Returns:
            A dict of metrics.
                By default, returns "val_loss", "val_accuracy", and
                "num_samples". When overriding, consider returning
                "num_samples" in the metrics because
                by default, ``validate`` uses "num_samples" to
                calculate averages.
        """
        if not hasattr(self, "model"):
            raise RuntimeError("Either set self.model in setup function or "
                               "override this method to implement a custom "
                               "training loop.")
        if not hasattr(self, "criterion"):
            raise RuntimeError("Either set self.criterion in setup function "
                               "or override this method to implement a custom "
                               "training loop.")
        model = self.model
        criterion = self.criterion
        # unpack features into list to support multiple inputs model
        *features, target = batch
        if self.use_gpu:
            features = [
                feature.cuda(non_blocking=True) for feature in features
            ]
            target = target.cuda(non_blocking=True)

        # compute output

        with self.timers.record("eval_fwd"):
            output = model(*features)
            loss = criterion(output, target)
            _, predicted = torch.max(output.data, 1)

        num_correct = (predicted == target).sum().item()
        num_samples = target.size(0)
        return {
            "val_loss": loss.item(),
            "val_accuracy": num_correct / num_samples,
            NUM_SAMPLES: num_samples
        }

    def state_dict(self):
        """Override this to return a representation of the operator state.
<<<<<<< HEAD
        Any argument passed into self.register will automatically be saved.
=======
        Any argument passed into self.register and self.register_data will
        automatically be saved.
>>>>>>> 4ccfd07a
        Use this method to save any additional state.

        Returns:
            dict: The state dict of the operator."""
        pass

    def load_state_dict(self, state_dict):
        """Override this to load the representation of the operator state.
<<<<<<< HEAD
        Anything passed into self.register will automatically be loaded. Use
        this method to load any additional state.

=======
        Anything passed into self.register and self.register_data will
        automatically be loaded. Use this method to load any additional state.
>>>>>>> 4ccfd07a
        Args:
            state_dict (dict): State dict as returned by the operator. """
        pass

<<<<<<< HEAD
    @staticmethod
    def from_ptl(lightning_module_cls, train_dataloader=None,
                 val_dataloader=None):
        """Creates a TrainingOperator from a Pytorch Lightning Module."""
        if not isinstance(lightning_module_cls,
                          ptl.LightningModule):
            raise TypeError("Argument must be instance of "
                             "pytorch_lightning.LightningModule. Got object "
                             "of type {} instead.".format(type(
                lightning_module_cls)))
        class PTLOperator(TrainingOperator):
            def setup(self, config):
                ptl_module = lightning_module_cls()
                self.ptl_module = ptl_module
                model = ptl_module
                optimizer = ptl_module.configure_optimizers()

                called = False
                if train_dataloader is not None:
                    train_loader = train_dataloader
                elif hasattr(ptl_module, "train_dataloader"):
                    if hasattr(ptl_module, "prepare_data"):
                        ptl_module.prepare_data()
                        called = True
                    train_loader = ptl_module.train_dataloader()

                if val_dataloader is not None:
                    val_loader = val_dataloader
                elif hasattr(ptl_module, "val_dataloader"):
                    if hasattr(ptl_module, "prepare_data") and not called:
                        ptl_module.prepare_data()
                    val_loader = ptl_module.val_dataloader()


                self.model, self.optimizer = self.register(models=model,
                                             optimizers=optimizer,
                              train_loader=train_loader,
                              validation_loader=val_loader)

            def train_batch(self, batch, batch_info):
                batch_idx = batch_info["batch_idx"]
                result = self.ptl_module.training_step(batch, batch_idx)
                return 

        return PTLOperator

        

    @staticmethod
    def from_creators(model_creator,
=======
    @classmethod
    def from_creators(cls,
                      model_creator,
>>>>>>> 4ccfd07a
                      optimizer_creator,
                      data_creator=None,
                      loss_creator=None,
                      scheduler_creator=None,
                      serialize_data_creation=True):
        """A utility method to create a custom TrainingOperator class from
        creator functions. This is useful for backwards compatibility with
        previous versions of Ray. To provide custom training and validation,
        you should subclass the class that is returned by this method instead
        of ``TrainingOperator``.

        Args:
            model_creator (dict -> Model(s)): Constructor function that takes
                in config and returns the model(s) to be optimized. These
                must be ``torch.nn.Module`` objects. If multiple models are
                returned, a ``training_operator_cls`` must be specified.
                You do not need to handle GPU/devices in this function;
                RaySGD will do that under the hood.
            data_creator (dict -> Iterable(s)): Constructor function
                that takes in the passed config and returns one or
                two Iterable objects. Note that even though two Iterable
                objects can be returned, only one will be used for training,
                and the other will be used for validation. If not provided,
                you must pass in a Dataset to ``TorchTrainer.train``.
            optimizer_creator ((models, dict) -> optimizers): Constructor
                function that takes in the return values from
                ``model_creator`` and the passed config and returns One or
                more Torch optimizer objects. You do not need to handle
                GPU/devices in this function; ``RaySGD`` will do that for you.
            loss_creator (torch.nn.*Loss class | dict -> loss): A constructor
                function for the training loss. This can be either a function
                that takes in the provided config for customization or a
                subclass of ``torch.nn.modules.loss._Loss``, which is most
                Pytorch loss classes. For example,
                ``loss_creator=torch.nn.BCELoss``. If not provided, you must
                provide a custom TrainingOperator.
            scheduler_creator ((optimizers, dict) -> scheduler):
                A constructor function for the torch scheduler. This is
                a function that takes in the generated optimizers (from
                ``optimizer_creator``) provided config for customization.
                Be sure to set ``scheduler_step_freq`` to increment the
                scheduler correctly.
            serialize_data_creation (bool): A filelock will be used
                to ensure no race conditions in data downloading among
                different workers on the same node (using the local file
                system). Defaults to True.

        Returns:
            A TrainingOperator class with a ``setup`` method that utilizes
            the passed in creator functions.
        """

        if not (callable(model_creator) and callable(optimizer_creator)):
            raise ValueError(
                "Must provide a callable model_creator and optimizer_creator.")

<<<<<<< HEAD
        CreatorOperator.set_creators(
            model_creator, optimizer_creator, data_creator, loss_creator,
            scheduler_creator, serialize_data_creation)

        return CreatorOperator
=======
        class CustomCreatorOperator(CreatorOperator):
            _model_creator = model_creator
            _optimizer_creator = optimizer_creator
            _data_creator = data_creator
            _loss_creator = loss_creator
            _scheduler_creator = scheduler_creator
            _serialize_data_creation = serialize_data_creation

        return CustomCreatorOperator
>>>>>>> 4ccfd07a

    @property
    def device(self):
        """torch.device: The appropriate torch device, at your convenience."""
        return self._device

    @property
    def config(self):
        """dict: Provided into TorchTrainer."""
        return self._config

    @property
    def world_rank(self):
        """int: The rank of the parent runner. Always 0 if not distributed."""
        return self._world_rank

    @property
    def use_gpu(self):
        """Returns True if cuda is available and use_gpu is True."""
        return self._use_gpu

    @property
    def use_fp16(self):
        """bool: Whether the model and optimizer have been FP16 enabled."""
        return self._use_fp16

    @property
    def use_tqdm(self):
        """bool: Whether tqdm progress bars are enabled."""
        return self._use_tqdm

    @property
    def device_ids(self):
        """List[int]: Device IDs for the model.

        This is useful for using batch norm with DistributedDataParallel.
        """
        return self._device_ids

    @property
    def scheduler_step_freq(self):
        """Optional[str]: The ``scheduler_step_freq`` passed into
        ``TorchTrainer``
<<<<<<< HEAD

        This is useful to determine when to call scheduler.step.
        """
        return self._scheduler_step_freq

=======

        This is useful to determine when to call scheduler.step.
        """
        return self._scheduler_step_freq
>>>>>>> 4ccfd07a

class CreatorOperator(TrainingOperator):
    """A subclass of TrainingOperator specifically for defining training
    state using creator functions.
    """

    @classmethod
    def set_creators(cls,
                     model_creator,
                     optimizer_creator,
                     data_creator=None,
                     loss_creator=None,
                     scheduler_creator=None,
                     serialize_data_creation=True):
        cls.model_creator = model_creator
        cls.optimizer_creator = optimizer_creator
        cls.data_creator = data_creator
        cls.loss_creator = loss_creator
        cls.scheduler_creator = scheduler_creator
        cls.serialize_data_creation = serialize_data_creation

    def _validate_loaders(self, loaders):
        assert loaders, "Loaders need to be returned in data_creator."
        if isinstance(loaders, (tuple, list)):
            if len(loaders) == 1:
                return loaders, None
            elif len(loaders) == 2:
                return loaders
            else:
                raise ValueError(
                    f"Number of loaders must be <= 2. Got {loaders}")
        # No great way of checking type otherwise
        return loaders, None

    def _initialize_dataloaders(self, config):
        logger.debug("Instantiating dataloaders.")
        loaders = None
        if CreatorOperator.serialize_data_creation:
            logger.debug("Serializing the dataloading process.")
            with RayFileLock():
                loaders = CreatorOperator.data_creator(config)
        else:
            loaders = CreatorOperator.data_creator(config)
        train_loader, val_loader = self._validate_loaders(loaders)

        return train_loader, val_loader

<<<<<<< HEAD
=======
class CreatorOperator(TrainingOperator):
    """A subclass of TrainingOperator specifically for defining training
    state using creator functions.
    """

    def _validate_loaders(self, loaders):
        assert loaders, "Loaders need to be returned in data_creator."
        if isinstance(loaders, (tuple, list)):
            if len(loaders) == 1:
                return loaders, None
            elif len(loaders) == 2:
                return loaders
            else:
                raise ValueError(
                    f"Number of loaders must be <= 2. Got {loaders}")
        # No great way of checking type otherwise
        return loaders, None

    def _initialize_dataloaders(self, config):
        logger.debug("Instantiating dataloaders.")
        loaders = None
        if self._serialize_data_creation:
            logger.debug("Serializing the dataloading process.")
            with FileLock(
                    os.path.join(tempfile.gettempdir(), ".raydata.lock")):
                loaders = self.__class__._data_creator(config)
        else:
            loaders = self.__class__._data_creator(config)
        train_loader, val_loader = self._validate_loaders(loaders)

        return train_loader, val_loader

>>>>>>> 4ccfd07a
    def setup(self, config):
        kwargs = {}
        logger.debug("Loading data.")
        train_loader = None
        validation_loader = None
<<<<<<< HEAD
        if CreatorOperator.data_creator and callable(
                CreatorOperator.data_creator):
            train_loader, validation_loader = self._initialize_dataloaders(
                config)
        kwargs["train_loader"] = train_loader
        kwargs["validation_loader"] = validation_loader

        logger.debug("Creating model")
        models = CreatorOperator.model_creator(config)
=======
        if self.__class__._data_creator and callable(
                self.__class__._data_creator):
            train_loader, validation_loader = self._initialize_dataloaders(
                config)

        logger.debug("Creating model")
        models = self.__class__._model_creator(config)
>>>>>>> 4ccfd07a

        kwargs["models"] = models

        logger.debug("Creating optimizer.")
<<<<<<< HEAD
        optimizers = CreatorOperator.optimizer_creator(models, config)

        kwargs["optimizers"] = optimizers

        if CreatorOperator.scheduler_creator:
            logger.debug("Creating scheduler.")
            schedulers = CreatorOperator.scheduler_creator(optimizers, config)
            kwargs["schedulers"] = schedulers

        if CreatorOperator.loss_creator:
            logger.debug("Creating loss.")
            if inspect.isclass(CreatorOperator.loss_creator) and issubclass(
                    CreatorOperator.loss_creator, torch.nn.modules.loss._Loss):
                criterion = CreatorOperator.loss_creator()
            else:
                criterion = CreatorOperator.loss_creator(config)
=======
        optimizers = self.__class__._optimizer_creator(models, config)

        kwargs["optimizers"] = optimizers

        if self.__class__._scheduler_creator:
            logger.debug("Creating scheduler.")
            schedulers = self.__class__._scheduler_creator(optimizers, config)
            kwargs["schedulers"] = schedulers

        if self.__class__._loss_creator:
            logger.debug("Creating loss.")
            if inspect.isclass(self.__class__._loss_creator) and issubclass(
                    self.__class__._loss_creator, torch.nn.modules.loss._Loss):
                criterion = self.__class__._loss_creator()
            else:
                criterion = self.__class__._loss_creator(config)
>>>>>>> 4ccfd07a
            kwargs["criterion"] = criterion

        state = self.register(**kwargs)
        self.models, self.optimizers = state[:2]
        if isinstance(self.models, tuple):
            self.model = self.models[0]
        else:
            self.model = self.models

        if isinstance(self.optimizers, tuple):
            self.optimizer = self.optimizers[0]
        else:
            self.optimizer = self.optimizers

        if len(state) >= 3:
            self.criterion = state[2]
        if len(state) == 4:
            self.schedulers = state[3]
            if isinstance(self.schedulers, tuple):
                self.scheduler = self.schedulers[0]
            else:
                self.scheduler = self.schedulers

<<<<<<< HEAD
=======
        self.register_data(
            train_loader=train_loader, validation_loader=validation_loader)

>>>>>>> 4ccfd07a

def get_test_operator(operator_cls):
    class _TestingOperator(operator_cls):
        def train_epoch(self, iterator, info):
            func = self.config.get("custom_func")
            if callable(func):
                return func(self, iterator, info)
            return {"done": 1}

    return _TestingOperator


def get_test_metrics_operator(operator_cls):
    class _TestMetricsOperator(operator_cls):
        def setup(self, config):
            super(_TestMetricsOperator, self).setup(config)
            self._train_scores = config["scores"].copy()
            self._val_scores = config["val_scores"].copy()
            self.key = config["key"]

        def train_batch(self, batch, batch_info=None):
            metrics = super(_TestMetricsOperator, self).train_batch(
                batch, batch_info)
            num_samples = metrics[NUM_SAMPLES]
            metrics.update({self.key: self._train_scores.pop(0) / num_samples})
            return metrics

        def validate_batch(self, batch, batch_info=None):
            metrics = super(_TestMetricsOperator, self).validate_batch(
                batch, batch_info)
            num_samples = metrics[NUM_SAMPLES]
            metrics.update({self.key: self._val_scores.pop(0) / num_samples})
            return metrics

    return _TestMetricsOperator<|MERGE_RESOLUTION|>--- conflicted
+++ resolved
@@ -1,18 +1,15 @@
 import inspect
 import logging
-<<<<<<< HEAD
 
 import pytorch_lightning as ptl
 import torch
 import torch.nn as nn
-=======
 import os
 import tempfile
 
 import torch
 import torch.nn as nn
 from filelock import FileLock
->>>>>>> 4ccfd07a
 
 from ray.util.sgd.utils import (TimerCollection, AverageMeterCollection,
                                 NUM_SAMPLES)
@@ -54,12 +51,7 @@
 
 
 class TrainingOperator:
-<<<<<<< HEAD
-    """Abstract class to define training state as well as custom training or
-    validation loops.
-=======
     """Abstract class to define training and validation state and logic.
->>>>>>> 4ccfd07a
 
     You must subclass this class and override the ``setup`` method to define
     your training components such as the model, optimizer, data, loss,
@@ -70,11 +62,7 @@
 
         class MyTrainingOperator(TrainingOperator):
 
-<<<<<<< HEAD
-            def setup(config):
-=======
             def setup(self, config):
->>>>>>> 4ccfd07a
                 model = nn.Linear(1, 1)
                 optimizer = torch.optim.SGD(
                     model.parameters(), lr=config.get("lr", 1e-4))
@@ -86,13 +74,6 @@
                 val_loader = DataLoader(val_data, batch_size=batch_size)
 
                 self.model, self.optimizer = self.register(
-<<<<<<< HEAD
-                                                    models=model,
-                                                    optimizers=optimizer,
-                                                    train_loader=train_loader,
-                                                    validation_loader=val_loader,
-                                                    criterion=loss)
-=======
                     models=model,
                     optimizers=optimizer,
                     criterion=loss)
@@ -101,8 +82,6 @@
                     train_loader=train_loader,
                     validation_loader=val_loader)
 
-
->>>>>>> 4ccfd07a
         trainer = TorchTrainer(
             training_operator_cls=MyTrainingOperator,
             config={"batch_size": 32},
@@ -112,17 +91,10 @@
             trainer.train()
 
     This class provides default implementations for training and validation.
-<<<<<<< HEAD
-    Make sure you set ``self.model``, ``self.optimizer``, and
-    ``self.criterion`` to leverage the default training and validation loops.
-    If ``self.scheduler`` is set, it will only be called at a batch or epoch
-    frequency, depending on the user parameter. Be sure to set
-=======
     Set ``self.model``, ``self.optimizer``, and
     ``self.criterion`` to leverage the default training and validation loops.
     If ``self.scheduler`` is set, it will only be called at a batch or epoch
     frequency, depending on the user parameter. Set
->>>>>>> 4ccfd07a
     ``scheduler_step_freq`` in ``TorchTrainer`` to either "batch" or "epoch"
     to increment the scheduler correctly during training. If using a
     learning rate scheduler that depends on validation loss, you can use
@@ -141,16 +113,10 @@
     implement custom training and validation.
 
     Raises:
-<<<<<<< HEAD
-        ValueError if custom training or validation is not provided,
-        and ``self.model``, ``self.optimizer``, or ``self.criterion``
-        are not set.
-=======
         ValueError
             You are expected to either set ``self.model``,
             ``self.optimizer``, and ``self.criterion`` instance attributes in
             setup or implement custom training & validation.
->>>>>>> 4ccfd07a
     """
 
     def __init__(self,
@@ -190,15 +156,10 @@
         self.timers = timers
 
     def setup(self, config):
-<<<<<<< HEAD
-        """Override this method to implement custom operator setup. You must
-        call self.register here to register training components with Ray SGD.
-=======
         """Override this method to implement operator setup.
 
         You should call self.register and self.register_data here to
         register training components and data loaders with Ray SGD.
->>>>>>> 4ccfd07a
 
         Args:
             config (dict): Custom configuration value to be passed to
@@ -206,20 +167,6 @@
         """
         raise NotImplementedError
 
-<<<<<<< HEAD
-    def register(self,
-                 *,
-                 models,
-                 optimizers,
-                 train_loader,
-                 validation_loader,
-                 criterion=None,
-                 schedulers=None):
-        """Registers parameters with Ray SGD. Also sets up necessary
-        training components (Cuda, DDP, Distributed Sampler, Fp16).
-        You do not need to handle GPU/devices in this function; ``Ray SGD``
-        will do that for you.
-=======
     def register(self, *, models, optimizers, criterion=None, schedulers=None):
         """Registers parameters with Ray SGD and sets up training components.
 
@@ -228,31 +175,12 @@
         necessary setup such as GPU/devices, Distributed Data Parallel, and
         Fp16. The registered components are returned and should be set as
         instance attributes to access during training/validation.
->>>>>>> 4ccfd07a
 
         If more than one model, optimizer, or scheduler is passed in,
         you should implement your own custom training loop.
 
         .. code-block:: python
 
-<<<<<<< HEAD
-            @override(TrainingOperator)
-            def setup(self, config):
-                model = ...
-                optimizer = ...
-                train_loader = ...
-                val_loader = ...
-                loss = ...
-
-                self.model, self.optimizer, self.train_loader,
-                self.val_loader, self.loss = self.register(models=model,
-                optimizers=optimizer, train_loader=train_loader,
-                validation_loader=validation_loader, criterion=loss)
-
-                # At this point DDP, Cuda, Distributed Sampling, and Fp16
-                # are set up for all our components. We then use self.model,
-                # self.optimizer, etc. in our training loop.
-=======
             class MyTrainingOperator(TrainingOperator):
                 def setup(self, config):
                     model = ...
@@ -270,7 +198,6 @@
 
                     self.register_data(train_loader=train_loader,
                     validation_loader=val_loader)
->>>>>>> 4ccfd07a
 
 
         Args:
@@ -284,17 +211,6 @@
             optimizers (torch.optim.Optimizer or Iterable[
                 torch.optim.Optimizer]): Pytorch optimizer or multiple Pytorch
                 optimizers to use for training.
-<<<<<<< HEAD
-            train_loader (Iterator): An iterator for training
-                data. If None is explicitly passed in, a Ray SGD Dataset
-                must be passed in through TorchTrainer.train. Ray SGD will
-                automatically use a Distributed Sampler if TorchTrainer(...,
-                add_dist_sampler=True).
-            validation_loader (Iterator): An iterator for validation
-                data. Ray SGD will automatically use a Distributed Sampler
-                if TorchTrainer(..., add_dist_sampler=True).
-=======
->>>>>>> 4ccfd07a
             criterion (Callable, optional): Function to return loss
                 metric given features and target. If not provided,
                 must implement a custom training loop.
@@ -304,14 +220,7 @@
 
         Returns:
             Tuple of model, optimizer, criterion if not None, and scheduler
-<<<<<<< HEAD
-            if not None. train_loader and validation_loader are not
-            returned. You should use the iterators passed into train_epoch
-            and validate instead.
-=======
             if not None.
->>>>>>> 4ccfd07a
-
         """
         return_vals = []
         logger.debug("Registering models.")
@@ -331,7 +240,112 @@
         if not isinstance(self._optimizers, Iterable):
             self._optimizers = [self._optimizers]
 
-<<<<<<< HEAD
+        if schedulers:
+            logger.debug("Registering scheduler.")
+            self._schedulers = schedulers
+            if not isinstance(self._schedulers, Iterable):
+                self._schedulers = [self._schedulers]
+        else:
+            self._schedulers = None
+
+        if criterion:
+            logger.debug("Registering loss.")
+            self._criterion = criterion
+            if self.use_gpu and torch.cuda.is_available():
+                if hasattr(self._criterion, "cuda"):
+                    self._criterion = self._criterion.cuda()
+        else:
+            self._criterion = None
+
+        logger.debug("Setting up Apex.")
+        if self.use_fp16 and amp:
+            self._models, self._optimizers = amp.initialize(
+                self._models, self._optimizers, **self._apex_args)
+            self._amp = amp
+
+        if self._wrap_ddp:
+            logging.debug("Setting up DDP for models.")
+            self._models = [
+                DistributedDataParallel(model, device_ids=self.device_ids)
+                for model in self._original_models
+            ]
+        else:
+            self._models = self._original_models
+
+        if len(self._models) == 1:
+            return_vals.append(self._models[0])
+        else:
+            return_vals.append(self._models)
+
+        if len(self._optimizers) == 1:
+            return_vals.append(self._optimizers[0])
+        else:
+            return_vals.append(self._optimizers)
+
+        if self._criterion is not None:
+            return_vals.append(self._criterion)
+
+        if self._schedulers is not None:
+            if self.scheduler_step_freq is None:
+                raise ValueError("scheduler_step_freq passed into "
+                                 "TorchTrainer cannot be None if you "
+                                 "are registering schedulers. Set this to "
+                                 "'manual' if you will be manually stepping "
+                                 "the schedulers.")
+            if len(self._schedulers) == 1:
+                return_vals.append(self._schedulers[0])
+            else:
+                return_vals.append(self._schedulers)
+
+        return tuple(return_vals)
+
+    def register_data(self, *, train_loader=None, validation_loader=None):
+        """Registers data loaders with Ray SGD.
+
+        Calling this method will automatically setup Distributed Sampler for
+        these data loaders if add_dist_sampler=True is passed into the
+        TorchTrainer. This method does not return the wrapped data loaders.
+        You should use the iterators passed into train_epoch and validate
+        instead.
+
+        .. code-block:: python
+
+            class MyTrainingOperator(TrainingOperator):
+                def setup(self, config):
+                    model = ...
+                    optimizer = ...
+                    train_loader = ...
+                    val_loader = ...
+                    loss = ...
+
+                    self.model, self.optimizer, self.criterion = self.register(
+                    models=model, optimizers=optimizer, criterion=loss)
+
+                    self.register_data(train_loader=train_loader,
+                    validation_loader=val_loader)
+
+                    # At this point the data loaders are registered with
+                    # Ray SGD and are wrapped with Distributed Samplers if
+                    # applicable.
+
+
+                def train_epoch(self, iterator, info):
+                    # If providing custom training or validation methods,
+                    # the registered data loaders are passed in through the
+                    # iterator parameter.
+                    ...
+
+        Args:
+            train_loader (Iterator): An iterator for training
+                data. If None is explicitly passed in, a Ray SGD Dataset
+                must be passed in through TorchTrainer.train. Ray SGD will
+                automatically use a Distributed Sampler if TorchTrainer(...,
+                add_dist_sampler=True).
+            validation_loader (Iterator): An iterator for validation
+                data. Ray SGD will automatically use a Distributed Sampler
+                if TorchTrainer(..., add_dist_sampler=True).
+        """
+
         logger.debug("Registering data loaders..")
         self._train_loader = train_loader
         self._validation_loader = validation_loader
@@ -368,154 +382,6 @@
                 if self._add_dist_sampler:
                     self._validation_loader = with_sampler(
                         self._validation_loader)
-
-=======
->>>>>>> 4ccfd07a
-        if schedulers:
-            logger.debug("Registering scheduler.")
-            self._schedulers = schedulers
-            if not isinstance(self._schedulers, Iterable):
-                self._schedulers = [self._schedulers]
-        else:
-            self._schedulers = None
-
-        if criterion:
-            logger.debug("Registering loss.")
-            self._criterion = criterion
-            if self.use_gpu and torch.cuda.is_available():
-                if hasattr(self._criterion, "cuda"):
-                    self._criterion = self._criterion.cuda()
-        else:
-            self._criterion = None
-
-        logger.debug("Setting up Apex.")
-        if self.use_fp16 and amp:
-            self._models, self._optimizers = amp.initialize(
-                self._models, self._optimizers, **self._apex_args)
-            self._amp = amp
-
-        if self._wrap_ddp:
-            logging.debug("Setting up DDP for models.")
-            self._models = [
-                DistributedDataParallel(model, device_ids=self.device_ids)
-                for model in self._original_models
-            ]
-        else:
-            self._models = self._original_models
-
-        if len(self._models) == 1:
-            return_vals.append(self._models[0])
-        else:
-            return_vals.append(self._models)
-
-        if len(self._optimizers) == 1:
-            return_vals.append(self._optimizers[0])
-        else:
-            return_vals.append(self._optimizers)
-
-        if self._criterion is not None:
-            return_vals.append(self._criterion)
-
-        if self._schedulers is not None:
-            if self.scheduler_step_freq is None:
-                raise ValueError("scheduler_step_freq passed into "
-                                 "TorchTrainer cannot be None if you "
-                                 "are registering schedulers. Set this to "
-                                 "'manual' if you will be manually stepping "
-                                 "the schedulers.")
-            if len(self._schedulers) == 1:
-                return_vals.append(self._schedulers[0])
-            else:
-                return_vals.append(self._schedulers)
-
-        return tuple(return_vals)
-<<<<<<< HEAD
-=======
-
-    def register_data(self, *, train_loader=None, validation_loader=None):
-        """Registers data loaders with Ray SGD.
-
-        Calling this method will automatically setup Distributed Sampler for
-        these data loaders if add_dist_sampler=True is passed into the
-        TorchTrainer. This method does not return the wrapped data loaders.
-        You should use the iterators passed into train_epoch and validate
-        instead.
-
-        .. code-block:: python
-
-            class MyTrainingOperator(TrainingOperator):
-                def setup(self, config):
-                    model = ...
-                    optimizer = ...
-                    train_loader = ...
-                    val_loader = ...
-                    loss = ...
-
-                    self.model, self.optimizer, self.criterion = self.register(
-                    models=model, optimizers=optimizer, criterion=loss)
-
-                    self.register_data(train_loader=train_loader,
-                    validation_loader=val_loader)
-
-                    # At this point the data loaders are registered with
-                    # Ray SGD and are wrapped with Distributed Samplers if
-                    # applicable.
-
-
-                def train_epoch(self, iterator, info):
-                    # If providing custom training or validation methods,
-                    # the registered data loaders are passed in through the
-                    # iterator parameter.
-                    ...
-
-        Args:
-            train_loader (Iterator): An iterator for training
-                data. If None is explicitly passed in, a Ray SGD Dataset
-                must be passed in through TorchTrainer.train. Ray SGD will
-                automatically use a Distributed Sampler if TorchTrainer(...,
-                add_dist_sampler=True).
-            validation_loader (Iterator): An iterator for validation
-                data. Ray SGD will automatically use a Distributed Sampler
-                if TorchTrainer(..., add_dist_sampler=True).
-        """
-
-        logger.debug("Registering data loaders..")
-        self._train_loader = train_loader
-        self._validation_loader = validation_loader
-
-        if self._wrap_distributed_sampler:
-            logging.debug("Wrapping data loaders with DistributedSampler.")
-
-            def with_sampler(loader):
-                # Automatically set the DistributedSampler
-                data_loader_args = {
-                    "dataset": loader.dataset,
-                    "batch_size": loader.batch_size,
-                    "shuffle": False,
-                    "num_workers": loader.num_workers,
-                    "collate_fn": loader.collate_fn,
-                    "pin_memory": loader.pin_memory,
-                    "drop_last": loader.drop_last,
-                    "timeout": loader.timeout,
-                    "worker_init_fn": loader.worker_init_fn,
-                    "sampler": DistributedSampler(loader.dataset)
-                }
-                return DataLoader(**data_loader_args)
-
-            def should_wrap_dataloader(loader):
-                return (isinstance(loader, DataLoader)
-                        and not isinstance(loader.dataset, IterableDataset))
-
-            if should_wrap_dataloader(self._train_loader):
-                if self._add_dist_sampler:
-                    self._train_loader = with_sampler(self._train_loader)
-
-            if self._validation_loader is not None and should_wrap_dataloader(
-                    self._validation_loader):
-                if self._add_dist_sampler:
-                    self._validation_loader = with_sampler(
-                        self._validation_loader)
->>>>>>> 4ccfd07a
 
     def train_epoch(self, iterator, info):
         """Runs one standard training pass over the training dataloader.
@@ -783,12 +649,8 @@
 
     def state_dict(self):
         """Override this to return a representation of the operator state.
-<<<<<<< HEAD
-        Any argument passed into self.register will automatically be saved.
-=======
         Any argument passed into self.register and self.register_data will
         automatically be saved.
->>>>>>> 4ccfd07a
         Use this method to save any additional state.
 
         Returns:
@@ -797,19 +659,12 @@
 
     def load_state_dict(self, state_dict):
         """Override this to load the representation of the operator state.
-<<<<<<< HEAD
-        Anything passed into self.register will automatically be loaded. Use
-        this method to load any additional state.
-
-=======
         Anything passed into self.register and self.register_data will
         automatically be loaded. Use this method to load any additional state.
->>>>>>> 4ccfd07a
         Args:
             state_dict (dict): State dict as returned by the operator. """
         pass
 
-<<<<<<< HEAD
     @staticmethod
     def from_ptl(lightning_module_cls, train_dataloader=None,
                  val_dataloader=None):
@@ -856,15 +711,9 @@
 
         return PTLOperator
 
-        
-
-    @staticmethod
-    def from_creators(model_creator,
-=======
     @classmethod
     def from_creators(cls,
                       model_creator,
->>>>>>> 4ccfd07a
                       optimizer_creator,
                       data_creator=None,
                       loss_creator=None,
@@ -921,13 +770,6 @@
             raise ValueError(
                 "Must provide a callable model_creator and optimizer_creator.")
 
-<<<<<<< HEAD
-        CreatorOperator.set_creators(
-            model_creator, optimizer_creator, data_creator, loss_creator,
-            scheduler_creator, serialize_data_creation)
-
-        return CreatorOperator
-=======
         class CustomCreatorOperator(CreatorOperator):
             _model_creator = model_creator
             _optimizer_creator = optimizer_creator
@@ -937,7 +779,6 @@
             _serialize_data_creation = serialize_data_creation
 
         return CustomCreatorOperator
->>>>>>> 4ccfd07a
 
     @property
     def device(self):
@@ -981,18 +822,10 @@
     def scheduler_step_freq(self):
         """Optional[str]: The ``scheduler_step_freq`` passed into
         ``TorchTrainer``
-<<<<<<< HEAD
 
         This is useful to determine when to call scheduler.step.
         """
         return self._scheduler_step_freq
-
-=======
-
-        This is useful to determine when to call scheduler.step.
-        """
-        return self._scheduler_step_freq
->>>>>>> 4ccfd07a
 
 class CreatorOperator(TrainingOperator):
     """A subclass of TrainingOperator specifically for defining training
@@ -1040,8 +873,6 @@
 
         return train_loader, val_loader
 
-<<<<<<< HEAD
-=======
 class CreatorOperator(TrainingOperator):
     """A subclass of TrainingOperator specifically for defining training
     state using creator functions.
@@ -1074,23 +905,11 @@
 
         return train_loader, val_loader
 
->>>>>>> 4ccfd07a
     def setup(self, config):
         kwargs = {}
         logger.debug("Loading data.")
         train_loader = None
         validation_loader = None
-<<<<<<< HEAD
-        if CreatorOperator.data_creator and callable(
-                CreatorOperator.data_creator):
-            train_loader, validation_loader = self._initialize_dataloaders(
-                config)
-        kwargs["train_loader"] = train_loader
-        kwargs["validation_loader"] = validation_loader
-
-        logger.debug("Creating model")
-        models = CreatorOperator.model_creator(config)
-=======
         if self.__class__._data_creator and callable(
                 self.__class__._data_creator):
             train_loader, validation_loader = self._initialize_dataloaders(
@@ -1098,29 +917,10 @@
 
         logger.debug("Creating model")
         models = self.__class__._model_creator(config)
->>>>>>> 4ccfd07a
 
         kwargs["models"] = models
 
         logger.debug("Creating optimizer.")
-<<<<<<< HEAD
-        optimizers = CreatorOperator.optimizer_creator(models, config)
-
-        kwargs["optimizers"] = optimizers
-
-        if CreatorOperator.scheduler_creator:
-            logger.debug("Creating scheduler.")
-            schedulers = CreatorOperator.scheduler_creator(optimizers, config)
-            kwargs["schedulers"] = schedulers
-
-        if CreatorOperator.loss_creator:
-            logger.debug("Creating loss.")
-            if inspect.isclass(CreatorOperator.loss_creator) and issubclass(
-                    CreatorOperator.loss_creator, torch.nn.modules.loss._Loss):
-                criterion = CreatorOperator.loss_creator()
-            else:
-                criterion = CreatorOperator.loss_creator(config)
-=======
         optimizers = self.__class__._optimizer_creator(models, config)
 
         kwargs["optimizers"] = optimizers
@@ -1137,7 +937,6 @@
                 criterion = self.__class__._loss_creator()
             else:
                 criterion = self.__class__._loss_creator(config)
->>>>>>> 4ccfd07a
             kwargs["criterion"] = criterion
 
         state = self.register(**kwargs)
@@ -1161,12 +960,9 @@
             else:
                 self.scheduler = self.schedulers
 
-<<<<<<< HEAD
-=======
         self.register_data(
             train_loader=train_loader, validation_loader=validation_loader)
 
->>>>>>> 4ccfd07a
 
 def get_test_operator(operator_cls):
     class _TestingOperator(operator_cls):
