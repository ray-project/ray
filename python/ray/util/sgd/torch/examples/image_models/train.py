#!/usr/bin/env python

# Based on work by Ross Wightman as part of the timm package
# (see LICENSE_THIRDPARTY)
#
# As modified by
# - Maksim Smolin in 2020

# Note: other authors MUST include themselves in the above copyright notice
#       in order to abide by the terms of the Apache license

import time
import logging
import os
from os.path import join

from tqdm import tqdm, trange

import torchvision
import torch
import torch.nn as nn

from timm.data.distributed_sampler import OrderedDistributedSampler
from torch.utils.data.distributed import DistributedSampler
from torch.utils.data import BatchSampler

from timm.data import Dataset, create_loader
from timm.data import resolve_data_config, FastCollateMixup
from timm.models import create_model, convert_splitbn_model
from timm.optim import create_optimizer
from timm.utils import setup_default_logging, distribute_bn, AverageMeter
from timm.loss import LabelSmoothingCrossEntropy, SoftTargetCrossEntropy
from timm.loss import JsdCrossEntropy
from timm.utils import OrderedDict, reduce_tensor
from timm.scheduler import create_scheduler

import ray
from ray.util.sgd.utils import BATCH_SIZE
import ray.util.sgd.utils as sgd_utils

from ray.util.sgd import TorchTrainer
from ray.util.sgd.torch import TrainingOperator

from ray.util.sgd.torch.constants import NUM_STEPS
from ray.util.sgd.utils import NUM_SAMPLES

import ray.util.sgd.torch.examples.image_models.util as util
from ray.util.sgd.torch.examples.image_models.args import parse_args
import ray.util.sgd.torch.examples.image_models.util as util

def accuracy(output, target, topk=(1,)):
    """
    Computes the accuracy over the k top predictions for the specified values of k
    """
    maxk = max(topk)
    batch_size = target.size(0)

    _, pred = output.topk(maxk, 1, True, True)
    pred = pred.t()

    correct = pred.eq(target.view(1, -1).expand_as(pred))

    return [
        correct[:k].view(-1).float().sum(0) * 100. / batch_size
        for k in topk
    ]

amp = None
try:
    from apex import amp
except ImportError:
    pass

# todo: none of the custom checkpointing actually works. at all
# but actually we should be saving most of the state properly
class ImagenetOperator(TrainingOperator):
    def wandb_log(self, *log_args, **log_kwargs):
        args = self.config["args"]

        if args.wandb and sgd_utils.world_rank() == 0:
            import wandb
            wandb.log(
                step=self.global_step, *log_args, **log_kwargs)

    def setup(self, config):
        args = self.config["args"]

        self.pending_scheduler_val_steps = 0

        # batch_sampler = BatchSampler(
        #     DistributedSampler(self.train_loader.dataset),
        #     self.train_loader.batch_size,
        #     self.train_loader.drop_last)
        # self.train_loader.batch_sampler = batch_sampler

        # # This will add extra duplicate entries to result in equal num
        # # of samples per-process, will slightly alter validation results
        # batch_sampler = BatchSampler(
        #     OrderedDistributedSampler(self.validation_loader.dataset),
        #     self.validation_loader.batch_size,
        #     self.validation_loader.drop_last)
        # self.validation_loader.batch_sampler = batch_sampler
        # # we can't patch sampler directly after creation,
        # # but if you look at the DataLoader constructor sources,
        # # we can just make a batch_sampler out of our new sampler and then
        # # set that

        # # fixme: haha jk we cant do this in 1.4.0

        has_apex = False
        try:
            from apex.parallel import DistributedDataParallel as DDP
            from apex.parallel import convert_syncbn_model
            has_apex = True
        except ImportError as e:
            logging.warning("APEX ImportError: {}.".format(e))
            from torch.nn.parallel import DistributedDataParallel as DDP
            pass

        logging.info(
            "NVIDIA APEX {}. AMP {}.".format(
            "installed" if has_apex else 'not installed',
            "on" if (has_apex and args.amp) else "off"))

        self.model_ema = None
        if args.model_ema:
            # Important to create EMA model after cuda(),
            # DP wrapper, and AMP but before SyncBN and DDP wrapper
            self.model_ema = ModelEma(
                self.model,
                decay=args.model_ema_decay,
                device='cpu' if args.model_ema_force_cpu else '',
                resume=args.resume)

        if args.wandb and sgd_utils.world_rank() == 0:
            import wandb
            wandb.watch(self.model)

        if args.sync_bn:
            # todo:
            # self._models[0] is a hack
            # it forces us to track model state manually since we can't
            # inform the runner about our new model
            #
            # under the hood, self.model uses self._models[0]
            try:
                if has_apex:
                    self._models[0] = convert_syncbn_model(self.model)
                else:
                    self._models[0] = (
                        nn.SyncBatchNorm.convert_sync_batchnorm(self.model))
                logging.info(
                    "Converted model to use Synchronized BatchNorm. "
                    "WARNING: You may have issues if "
                    "using zero initialized BN layers "
                    "(enabled by default for ResNets) "
                    "while sync-bn enabled.")
            except Exception as e:
                logging.error(
                    "Failed to enable Synchronized BatchNorm. "
                    "Install Apex or Torch >= 1.1")

            if has_apex:
                self._models[0] = DDP(self.model, delay_allreduce=True)
            else:
                logging.info(
                    "Using torch DistributedDataParallel. "
                    "Install NVIDIA Apex for Apex DDP.")

                # can use device str in Torch >= 1.1
                self._models[0] = DDP(self.model, device_ids=[0])
            # NOTE: EMA model does not need to be wrapped by DDP

        real_start_epoch = 0
        if args.start_epoch is not None:
            real_start_epoch = args.start_epoch
        if self.scheduler is not None and real_start_epoch > 0:
            self.scheduler.step(real_start_epoch)

        # fixme: we must only run num_epochs - real_start_epoch epochs
        # logging.info("Scheduled epochs: {}".format(num_epochs))

    def train_batch(self, batch, batch_info):
        input, target = batch

        args = self.config["args"]

        if not args.prefetcher:
            # prefetcher already does this for us if enabled
            if self.use_gpu:
                input, target = input.cuda(), target.cuda()

            if args.mixup > 0.:
                mixup_disabled = False
                if args.mixup_off_epoch:
                    mixup_disabled = info["epoch_idx"] >= args.mixup_off_epoch
                input, target = mixup_batch(
                    input, target,
                    alpha=args.mixup,
                    num_classes=args.num_classes,
                    smoothing=args.smoothing,
                    disable=mixup_disabled)

        with self.timers.record("fwd"):
            output = self.model(input)
            loss = self.train_criterion(output, target)

        with self.timers.record("grad"):
            self.optimizer.zero_grad()
            if self.use_fp16:
                with amp.scale_loss(loss, self.optimizer) as scaled_loss:
                    scaled_loss.backward()
            else:
                loss.backward()

        with self.timers.record("apply"):
            self.optimizer.step()

        if self.use_gpu:
            torch.cuda.synchronize()

        if self.model_ema is not None:
            self.model_ema.update(model)

        return {"train_loss": loss, NUM_SAMPLES: input.size(0)}

    def train_epoch(self, iterator, info):
        if self.pending_scheduler_val_steps != 0:
            raise ValueError(
                "Scheduler has not done enough validation (epoch) steps. "
                "This might be because you are calling train without "
                "calling validate, which is not supported by timm as "
                "it relies on validation metrics for LR scheduling.")

        loader = self.train_loader

        args = self.config["args"]

        # even though we already received the iterator, changing
        # the loader/sampler state is fine since the iterator checks that state
        # on every call to next()
        if args.prefetcher and args.mixup > 0 and loader.mixup_enabled:
            if args.mixup_off_epoch and epoch >= args.mixup_off_epoch:
                loader.mixup_enabled = False

        if self.use_tqdm:
            desc = ""
            if info is not None and "epoch_idx" in info:
                if "num_epochs" in info:
                    desc = "{}/{}e".format(info["epoch_idx"] + 1,
                                           info["num_epochs"])
                else:
                    desc = "{}e".format(info["epoch_idx"] + 1)
            _progress_bar = tqdm(
                total=info[NUM_STEPS] or len(self.train_loader),
                desc=desc,
                unit="batch",
                leave=False)

        batch_time_m = AverageMeter()
        data_time_m = AverageMeter()
        aux_time_m = AverageMeter()
        losses_m = AverageMeter()

        self.model.train()

        end = time.time()
        last_idx = len(loader) - 1
        num_updates = info["epoch_idx"] * len(loader)
        for batch_idx, batch in enumerate(iterator):
            last_batch = batch_idx == last_idx
            data_time_m.update(time.time() - end)

            batch_info = {
                "batch_idx": batch_idx,
                "global_step": self.global_step
            }
            batch_info.update(info)
            metrics = self.train_batch(batch, batch_info=batch_info)

            batch_time_m.update(time.time() - end)

            aux_start = time.time()

            # Logging
            lrl = [
                param_group["lr"]
                for param_group in self.optimizer.param_groups
            ]
            lr = sum(lrl) / len(lrl)

            losses_m.update(
                metrics["train_loss"].item(), metrics[NUM_SAMPLES])

            total_samples = (metrics[NUM_SAMPLES] * args.ray_num_workers)

            self.wandb_log({
                # "Epoch #": info["epoch_idx"],
                # "Batch #": batch_idx,
                "Loss": losses_m.val,
                "Average Loss": losses_m.avg,
                # "Total Batches": len(loader),
                # "Batch %": 100. * batch_idx / last_idx,
                "Batch Time": batch_time_m.val,
                "Sample Rate": total_samples / batch_time_m.val,
                "Average Batch Time": batch_time_m.avg,
                "Average Sample Rate": total_samples / batch_time_m.avg,
                "Learning Rate": lr,
                "Data Time": data_time_m.val,
                "Average Data Time": data_time_m.avg,

                "Auxiliary Time": aux_time_m.val,
                "Average Auxiliary Time": aux_time_m.avg,
            })
            if last_batch or batch_idx % args.log_interval == 0:
                _progress_bar.write(
                    "Train: {} [{:>4d}/{} ({:>3.0f}%)]  "
                    "Loss: {loss.val:>9.6f} ({loss.avg:>6.4f})  "
                    "Time: {batch_time.val:.3f}s, {rate:>7.2f}/s  "
                    "({batch_time.avg:.3f}s, {rate_avg:>7.2f}/s)  "
                    "LR: {lr:.3e}  "
                    "Data: {data_time.val:.3f} "
                    "({data_time.avg:.3f}) "
                    "Auxiliary: {aux_time.val:.3f} "
                    "({aux_time.avg:.3f})".format(
                        info["epoch_idx"],
                        batch_idx, len(loader),
                        100. * batch_idx / last_idx,
                        loss=losses_m,
                        batch_time=batch_time_m,
                        rate=total_samples / batch_time_m.val,
                        rate_avg=total_samples / batch_time_m.avg,
                        lr=lr,
                        data_time=data_time_m,
                        aux_time=aux_time_m))

                # todo: calculate output_dir
                # if args.save_images and output_dir:
                #     torchvision.utils.save_image(
                #         input,
                #         os.path.join(
                #             output_dir,
                #             "train-batch-%d.jpg" % batch_idx),
                #         padding=0,
                #         normalize=True)

            if self.use_tqdm:
                _progress_bar.n = batch_idx + 1
                postfix = {}
                if "train_loss" in metrics:
                    postfix.update(loss=metrics["train_loss"].item())
                _progress_bar.set_postfix(postfix)

            # todo: we must do this globally
            # if saver is not None and args.recovery_interval and (
            #     last_batch or (batch_idx + 1) % args.recovery_interval == 0):
            #     saver.save_recovery(
            #         model, optimizer, args, epoch,
            #         model_ema=model_ema, use_amp=use_amp, batch_idx=batch_idx)

            # Finish up batch

            if self.scheduler is not None:
                self.scheduler.step_update(
                    num_updates=self.global_step, metric=losses_m.avg)

            end = time.time()
            aux_time_m.update(end - aux_start)
            self.global_step += 1
        _progress_bar.close()


        if hasattr(self.optimizer, 'sync_lookahead'):
            self.optimizer.sync_lookahead()

        if args.dist_bn in ('broadcast', 'reduce'):
            # todo: logging like this might be breaking with the
            # epoch-wise TQDM
            logging.info("Distributing BatchNorm running means and vars")
            distribute_bn(
                self.model,
                sgd_utils.world_size(),
                args.dist_bn == "reduce")

        self.pending_scheduler_val_steps += 1

        return OrderedDict([("loss", losses_m.avg)])

    def validate_batch(self, batch, batch_info):
        args = self.config["args"]
        input, target = batch

        if not args.prefetcher:
            # prefetcher already does this for us if enabled
            if self.use_gpu:
                input, target = input.cuda(), target.cuda()

        with self.timers.record("eval_fwd"):
            if batch_info["using_ema"]:
                output = self.model_ema(input)
            else:
                output = self.model(input)

            if isinstance(output, (tuple, list)):
                output = output[0]

        # augmentation reduction
        reduce_factor = args.tta
        if reduce_factor > 1:
            output = output.unfold(0, reduce_factor, reduce_factor).mean(dim=2)
            target = target[0:target.size(0):reduce_factor]

        loss = self.val_criterion(output, target)
        prec1, prec5 = accuracy(output, target, topk=(1, 5))

        reduced_loss = reduce_tensor(loss.data, sgd_utils.world_size())
        prec1 = reduce_tensor(prec1, sgd_utils.world_size())
        prec5 = reduce_tensor(prec5, sgd_utils.world_size())

        if self.use_gpu:
            torch.cuda.synchronize()

        return {
            "val_loss": reduced_loss,
            "val_accuracy": prec1,
            "val_accuracy5": prec5,
            NUM_SAMPLES: input.size(0)
        }

    def validate(self, val_iterator, info):
        args = self.config["args"]
        loader = self.validation_loader

        using_ema = info["use_ema"]
        could_use_ema = self.model_ema is not None
        if self.model_ema is not None and not args.model_ema_force_cpu:
            if args.dist_bn in ('broadcast', 'reduce'):
                distribute_bn(
                    self.model_ema,
                    sgd_utils.world_size(),
                    args.dist_bn == 'reduce')

        if using_ema and not could_use_ema:
            # can't use EMA anyway, so we don't do anything
            return {}

        if self.pending_scheduler_val_steps == 0:
            raise ValueError(
                "Scheduler has not done a train step after a "
                "validation step yet. "
                "This might be because you are calling train without "
                "calling validate, which is not supported by timm as "
                "it relies on validation metrics for LR scheduling.")
        if self.pending_scheduler_val_steps > 1:
            raise ValueError(
                "Scheduler has done too many train steps. "
                "This might be because you are calling train without "
                "calling validate, which is not supported by timm as "
                "it relies on validation metrics for LR scheduling.")

        batch_time_m = AverageMeter()
        losses_m = AverageMeter()
        prec1_m = AverageMeter()
        prec5_m = AverageMeter()

        if using_ema:
            self.model_ema.eval()
        else:
            self.model.eval()

        end = time.time()
        last_idx = len(loader) - 1
        with torch.no_grad():
            for batch_idx, batch in enumerate(val_iterator):
                last_batch = batch_idx == last_idx

                batch_info = dict(
                    batch_idx=batch_idx,
                    using_ema=using_ema)
                batch_info.update(info)
                metrics = self.validate_batch(batch, batch_info)

                losses_m.update(
                    metrics["val_loss"].item(),
                    metrics[NUM_SAMPLES])
                prec1_m.update(
                    metrics["val_accuracy"].item(),
                    metrics[NUM_SAMPLES])
                prec5_m.update(
                    metrics["val_accuracy5"].item(),
                    metrics[NUM_SAMPLES])

                batch_time_m.update(time.time() - end)
                end = time.time()

                if last_batch or batch_idx % args.log_interval == 0:
                    log_name = "Test"
                    if using_ema:
                        log_name += " (EMA)"

                    logging.info(
                        "{0}: [{1:>4d}/{2}]  "
                        "Time: {batch_time.val:.3f} ({batch_time.avg:.3f})  "
                        "Loss: {loss.val:>7.4f} ({loss.avg:>6.4f})  "
                        "Prec@1: {top1.val:>7.4f} ({top1.avg:>7.4f})  "
                        "Prec@5: {top5.val:>7.4f} ({top5.avg:>7.4f})".format(
                            log_name, batch_idx, last_idx,
                            batch_time=batch_time_m, loss=losses_m,
                            top1=prec1_m, top5=prec5_m))

        metrics = OrderedDict([
            ("loss", losses_m.avg),
            ("prec1", prec1_m.avg),
            ("prec5", prec5_m.avg)])

        wandb_log_data = {
            "Batch Time": batch_time_m.val,
            "Average Batch Time": batch_time_m.avg,
            "Loss": losses_m.val,
            "Average Loss": losses_m.avg,
            "Top-1 Precision": prec1_m.val,
            "Average Top-1 Precision": prec1_m.avg,
            "Top-5 Precision": prec1_m.val,
            "Average Top-5 Precision": prec1_m.avg,
        }
        if using_ema:
            wandb_log_data = {
                "Validation (EMA) "+k: wandb_log_data[k]
                for k in wandb_log_data
            }
        else:
            wandb_log_data = {
                "Validation "+k: wandb_log_data[k]
                for k in wandb_log_data
            }
        self.wandb_log(wandb_log_data)

        if using_ema or not could_use_ema:
            self.scheduler.step(
                info["epoch_idx"] + 1,
                metrics[args.eval_metric])
            self.pending_scheduler_val_steps -= 1

        return metrics

    # todo: handle saving + loading epoch_idx
    def state_dict(self):
        res = dict(
            model=self.model.state_dict())

        if self.model_ema is not None:
            res["model_ema"] = self.model_ema.state_dict()

        return res

    def load_state_dict(self, state_dict):
        self.model.load_state_dict(state_dict["model"])
        if self.model_ema is not None:
            if "model_ema" in state_dict:
                self.model_ema.load_state_dict(state_dict["model_ema"])
            else:
                raise ValueError(
                    "Found an EMA instance but no model_ema in state_dict.")
        elif "model_ema" in state_dict:
            raise ValueError(
                "Found model_ema in state_dict but no EMA instance.")

def model_creator(config):
    args = config["args"]

    model = create_model(
        args.model,
        pretrained=args.pretrained,
        num_classes=args.num_classes,
        drop_rate=args.drop,
        drop_connect_rate=args.drop_connect,  # DEPRECATED, use drop_path
        drop_path_rate=args.drop_path,
        drop_block_rate=args.drop_block,
        global_pool=args.gp,
        bn_tf=args.bn_tf,
        bn_momentum=args.bn_momentum,
        bn_eps=args.bn_eps,
        checkpoint_path=args.initial_checkpoint)

    logging.info(
        "Model %s created, param count: %d" %
        (args.model, sum([m.numel() for m in model.parameters()])))

    if args.split_bn:
        model = convert_splitbn_model(model, max(args.num_aug_splits, 2))

    if not args.no_gpu:
        model = model.cuda()

    return model


def data_creator(config):
    args = config["args"]

<<<<<<< HEAD
    torch.manual_seed(args.seed + sgd_utils.world_rank())

=======
>>>>>>> cd5a207d
    train_dir = join(args.data, "train")
    val_dir = join(args.data, "val")

    if args.mock_data:
        util.mock_data(train_dir, val_dir)
<<<<<<< HEAD
=======

    # todo: verbose should depend on rank
    data_config = resolve_data_config(vars(args), verbose=True)
>>>>>>> cd5a207d

    data_config = resolve_data_config(
        vars(args), verbose=True)

    if not os.path.exists(train_dir):
        logging.error(
            "Training folder does not exist at: {}".format(train_dir))
        # throwing makes more sense, but we have to preserve the exit code
        exit(1)
    if not os.path.exists(val_dir):
        val_dir = os.path.join(args.data, 'validation')
        if not os.path.isdir(val_dir):
            logging.error(
                "Validation folder does not exist at: {}".format(val_dir))
            # throwing makes more sense, but we have to preserve the exit code
            exit(1)

    logging.info("Loading datasets.")
    dataset_train = Dataset(train_dir)
    logging.info("Training dataset created.")
    dataset_eval = Dataset(val_dir)
    logging.info("Validation dataset created.")

    collate_fn = None
    if args.prefetcher and args.mixup > 0:
        # collate conflict (need to support deinterleaving in collate mixup)
        assert args.num_aug_splits == 0
        collate_fn = FastCollateMixup(args.mixup, args.smoothing,
                                      args.num_classes)

    common_params = dict(
        input_size=data_config["input_size"],
        use_prefetcher=args.prefetcher,
        mean=data_config["mean"],
        std=data_config["std"],
        num_workers=8,
        # we add the samplers ourselves, since they need distributed to be
        # setup
        distributed=False,
        pin_memory=args.pin_mem)

    train_loader = create_loader(
        dataset_train,
        is_training=True,
        batch_size=config[BATCH_SIZE],
        re_prob=args.reprob,
        re_mode=args.remode,
        re_count=args.recount,
        re_split=args.resplit,
        collate_fn=collate_fn,
        color_jitter=args.color_jitter,
        auto_augment=args.aa,
        interpolation=args.train_interpolation,
        num_aug_splits=args.num_aug_splits,  # always 0 right now
        **common_params)
    logging.info("Training dataloader created.")
    eval_loader = create_loader(
        dataset_eval,
        is_training=False,
        batch_size=args.validation_batch_size_multiplier * config[BATCH_SIZE],
        interpolation=data_config["interpolation"],
        crop_pct=data_config["crop_pct"],
        **common_params)
    logging.info("Validation dataloader created.")

    return train_loader, eval_loader


def optimizer_creator(model, config):
    args = config["args"]
    return create_optimizer(args, model)


def loss_creator(config):
    args = config["args"]

    if args.jsd:
        assert args.num_aug_splits > 1  # JSD only valid with aug splits set
        train_loss_fn = JsdCrossEntropy(
            num_splits=args.num_aug_splits,
            smoothing=args.smoothing)
        validate_loss_fn = nn.CrossEntropyLoss()
    elif args.mixup > 0.:
        # smoothing is handled with mixup label transform
        train_loss_fn = SoftTargetCrossEntropy()
        validate_loss_fn = nn.CrossEntropyLoss()
    elif args.smoothing:
        train_loss_fn = LabelSmoothingCrossEntropy(smoothing=args.smoothing)
        validate_loss_fn = nn.CrossEntropyLoss()
    else:
        train_loss_fn = nn.CrossEntropyLoss()
        validate_loss_fn = train_loss_fn

    return train_loss_fn, validate_loss_fn

def scheduler_creator(optimizer, config):
    args = config["args"]
    return create_scheduler(args, optimizer)

import platform
def main():
    setup_default_logging()

    args, args_text = parse_args()

    if args.wandb:
        import wandb
        from datetime import datetime
        wandb.init(
            project="ray-sgd-imagenet",
            name=str(datetime.now()))
        wandb.config.update(args)

    ray.init(address=args.ray_address, log_to_driver=False)
    # ray.init(address=args.ray_address)

    trainer = TorchTrainer(
        model_creator=model_creator,
        data_creator=data_creator,
        optimizer_creator=optimizer_creator,
        loss_creator=loss_creator,
        scheduler_creator=scheduler_creator,
        training_operator_cls=ImagenetOperator,
        use_tqdm=True,
        use_fp16=args.amp,
        wrap_ddp=False,
        add_dist_sampler=True,  # todo: handle this manually
        apex_args={"opt_level": "O1"},
        config={
            "args": args,
            BATCH_SIZE: args.batch_size
        },
        num_workers=args.ray_num_workers)

    if args.smoke_test:
        args.epochs = 1

<<<<<<< HEAD
    # best_metric = None
    # best_epoch = None
    # saver = None
    # output_dir = ''
    # if args.local_rank == 0:
    #     output_base = args.output if args.output else './output'
    #     exp_name = '-'.join([
    #         datetime.now().strftime("%Y%m%d-%H%M%S"),
    #         args.model,
    #         str(data_config['input_size'][-1])
    #     ])
    #     output_dir = get_outdir(output_base, 'train', exp_name)
    #     decreasing = True if eval_metric == 'loss' else False
    #     saver = CheckpointSaver(checkpoint_dir=output_dir, decreasing=decreasing)
    #     with open(os.path.join(output_dir, 'args.yaml'), 'w') as f:
    #         f.write(args_text)

    for i in range(args.epochs):
    # pbar = trange(args.epochs, unit="epoch")
    # for i in pbar:
        info = dict(
            epoch_idx=i,
            num_epochs=args.epochs)

        trainer.train(
            num_steps=2 if args.smoke_test else None,
            reduce_results=False,
            info=info)
        # print pure model validation logs
        trainer.validate(
            num_steps=2 if args.smoke_test else None,
            info={
                "use_ema": False,
                **info
            })
        # this is kinda hacky
        trainer.validate(
            num_steps=2 if args.smoke_test else None,
            info={
                "use_ema": True,
                **info
            })

        # update_summary(
        #     epoch, train_metrics, eval_metrics, os.path.join(output_dir, 'summary.csv'),
        #     write_header=best_metric is None)

        # if saver is not None:
        #     # save proper checkpoint with eval metric
        #     save_metric = eval_metrics[eval_metric]
        #     best_metric, best_epoch = saver.save_checkpoint(
        #         model, optimizer, args,
        #         epoch=epoch, model_ema=model_ema, metric=save_metric, use_amp=use_amp)

        # pbar.set_postfix(dict(acc=eval_metrics["prec1"]))

    # if best_metric is not None:
    #         logging.info('*** Best metric: {0} (epoch {1})'.format(best_metric, best_epoch))

    trainer.save('./finished_checkpoint')

    if platform.system() != "Darwin":
        # this hangs on Mac OS :shrug:
        trainer.shutdown()
=======
    pbar = trange(args.epochs, unit="epoch")
    for i in pbar:
        trainer.train(num_steps=1 if args.smoke_test else None)

        val_stats = trainer.validate(num_steps=1 if args.smoke_test else None)
        pbar.set_postfix(dict(acc=val_stats["val_accuracy"]))

    trainer.shutdown()
>>>>>>> cd5a207d


if __name__ == "__main__":
    main()<|MERGE_RESOLUTION|>--- conflicted
+++ resolved
@@ -598,22 +598,13 @@
 def data_creator(config):
     args = config["args"]
 
-<<<<<<< HEAD
     torch.manual_seed(args.seed + sgd_utils.world_rank())
 
-=======
->>>>>>> cd5a207d
     train_dir = join(args.data, "train")
     val_dir = join(args.data, "val")
 
     if args.mock_data:
         util.mock_data(train_dir, val_dir)
-<<<<<<< HEAD
-=======
-
-    # todo: verbose should depend on rank
-    data_config = resolve_data_config(vars(args), verbose=True)
->>>>>>> cd5a207d
 
     data_config = resolve_data_config(
         vars(args), verbose=True)
@@ -751,7 +742,6 @@
     if args.smoke_test:
         args.epochs = 1
 
-<<<<<<< HEAD
     # best_metric = None
     # best_epoch = None
     # saver = None
@@ -816,16 +806,6 @@
     if platform.system() != "Darwin":
         # this hangs on Mac OS :shrug:
         trainer.shutdown()
-=======
-    pbar = trange(args.epochs, unit="epoch")
-    for i in pbar:
-        trainer.train(num_steps=1 if args.smoke_test else None)
-
-        val_stats = trainer.validate(num_steps=1 if args.smoke_test else None)
-        pbar.set_postfix(dict(acc=val_stats["val_accuracy"]))
-
-    trainer.shutdown()
->>>>>>> cd5a207d
 
 
 if __name__ == "__main__":
