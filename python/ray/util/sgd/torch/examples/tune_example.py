# yapf: disable
"""
This file holds code for a Distributed Pytorch + Tune page in the docs.

It ignores yapf because yapf doesn't allow comments right after code blocks,
but we put comments right after code blocks to prevent large white spaces
in the documentation.
"""

import torch
import torch.nn as nn
from torch.utils.data import DataLoader

import ray
from ray import tune
from ray.util.sgd.torch import TorchTrainer, TrainingOperator
from ray.util.sgd.utils import BATCH_SIZE
from ray.util.sgd.torch.examples.train_example import LinearDataset


def model_creator(config):
    return nn.Linear(1, 1)


def optimizer_creator(model, config):
    """Returns optimizer."""
    return torch.optim.SGD(model.parameters(), lr=config.get("lr", 1e-4))


def data_creator(config):
    """Returns training dataloader, validation dataloader."""
    train_dataset = LinearDataset(2, 5)
    val_dataset = LinearDataset(2, 5, size=400)
    train_loader = DataLoader(train_dataset, batch_size=config[BATCH_SIZE])
    validation_loader = DataLoader(val_dataset, batch_size=config[BATCH_SIZE])
    return train_loader, validation_loader

# __torch_tune_example__
<<<<<<< HEAD


=======
>>>>>>> 4ccfd07a
def tune_example(operator_cls, num_workers=1, use_gpu=False):
    TorchTrainable = TorchTrainer.as_trainable(
        training_operator_cls=operator_cls,
        num_workers=num_workers,
        use_gpu=use_gpu,
        config={BATCH_SIZE: 128}
    )

    analysis = tune.run(
        TorchTrainable,
        num_samples=3,
        config={"lr": tune.grid_search([1e-4, 1e-3])},
        stop={"training_iteration": 2},
        verbose=1)

    return analysis.get_best_config(metric="validation_loss", mode="min")

# __end_torch_tune_example__


if __name__ == "__main__":
    import argparse
    parser = argparse.ArgumentParser()
    parser.add_argument(
        "--smoke-test", action="store_true", help="Finish quickly for testing")
    parser.add_argument(
        "--address",
        type=str,
        help="the address to use for Ray")
    parser.add_argument(
        "--num-workers",
        "-n",
        type=int,
        default=1,
        help="Sets number of workers for training.")
    parser.add_argument(
        "--use-gpu",
        action="store_true",
        default=False,
        help="Enables GPU training")

    args, _ = parser.parse_known_args()

<<<<<<< HEAD
    ray.init(address=args.address)
=======
    if args.smoke_test:
        ray.init(num_cpus=2)
    else:
        ray.init(address=args.address)
>>>>>>> 4ccfd07a
    CustomTrainingOperator = TrainingOperator.from_creators(
        model_creator=model_creator, optimizer_creator=optimizer_creator,
        data_creator=data_creator, loss_creator=nn.MSELoss)
    tune_example(CustomTrainingOperator, num_workers=args.num_workers,
                 use_gpu=args.use_gpu)<|MERGE_RESOLUTION|>--- conflicted
+++ resolved
@@ -36,11 +36,6 @@
     return train_loader, validation_loader
 
 # __torch_tune_example__
-<<<<<<< HEAD
-
-
-=======
->>>>>>> 4ccfd07a
 def tune_example(operator_cls, num_workers=1, use_gpu=False):
     TorchTrainable = TorchTrainer.as_trainable(
         training_operator_cls=operator_cls,
@@ -84,14 +79,10 @@
 
     args, _ = parser.parse_known_args()
 
-<<<<<<< HEAD
-    ray.init(address=args.address)
-=======
     if args.smoke_test:
         ray.init(num_cpus=2)
     else:
         ray.init(address=args.address)
->>>>>>> 4ccfd07a
     CustomTrainingOperator = TrainingOperator.from_creators(
         model_creator=model_creator, optimizer_creator=optimizer_creator,
         data_creator=data_creator, loss_creator=nn.MSELoss)
