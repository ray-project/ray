import os
import torch
import torch.nn as nn
import argparse
from torch.utils.data import DataLoader, Subset
from torchvision.datasets import CIFAR10
import torchvision.transforms as transforms

from tqdm import trange

import ray
from ray.util.sgd.torch import TorchTrainer
from ray.util.sgd.torch.resnet import ResNet18
from ray.util.sgd.utils import BATCH_SIZE


def initialization_hook():
    # Need this for avoiding a connection restart issue on AWS.
    os.environ["NCCL_SOCKET_IFNAME"] = "^docker0,lo"
    os.environ["NCCL_LL_THRESHOLD"] = "0"

    # set the below if needed
    # print("NCCL DEBUG SET")
    # os.environ["NCCL_DEBUG"] = "INFO"


def cifar_creator(config):
    transform_train = transforms.Compose([
        transforms.RandomCrop(32, padding=4),
        transforms.RandomHorizontalFlip(),
        transforms.ToTensor(),
        transforms.Normalize((0.4914, 0.4822, 0.4465),
                             (0.2023, 0.1994, 0.2010)),
    ])  # meanstd transformation

    transform_test = transforms.Compose([
        transforms.ToTensor(),
        transforms.Normalize((0.4914, 0.4822, 0.4465),
                             (0.2023, 0.1994, 0.2010)),
    ])
    train_dataset = CIFAR10(
        root="~/data", train=True, download=True, transform=transform_train)
    validation_dataset = CIFAR10(
        root="~/data", train=False, download=False, transform=transform_test)

    if config["test_mode"]:
        train_dataset = Subset(train_dataset, list(range(64)))
        validation_dataset = Subset(validation_dataset, list(range(64)))

    train_loader = DataLoader(
        train_dataset, batch_size=config[BATCH_SIZE], num_workers=2)
    validation_loader = DataLoader(
        validation_dataset, batch_size=config[BATCH_SIZE], num_workers=2)
    return train_loader, validation_loader


def optimizer_creator(model, config):
    """Returns optimizer"""
    return torch.optim.SGD(
        model.parameters(),
        lr=config.get("lr", 0.1),
        momentum=config.get("momentum", 0.9))


def scheduler_creator(optimizer, config):
    return torch.optim.lr_scheduler.MultiStepLR(
        optimizer, milestones=[150, 250, 350], gamma=0.1)


if __name__ == "__main__":
    parser = argparse.ArgumentParser()
    parser.add_argument(
        "--address",
        required=False,
        type=str,
        help="the address to use for connecting to the Ray cluster")
    parser.add_argument(
        "--num-workers",
        "-n",
        type=int,
        default=1,
        help="Sets number of workers for training.")
    parser.add_argument(
        "--num-epochs", type=int, default=5, help="Number of epochs to train.")
    parser.add_argument(
        "--use-gpu",
        action="store_true",
        default=False,
        help="Enables GPU training")
    parser.add_argument(
        "--fp16",
        action="store_true",
        default=False,
        help="Enables FP16 training with apex. Requires `use-gpu`.")
    parser.add_argument(
        "--smoke-test",
        action="store_true",
        default=False,
        help="Finish quickly for testing.")
    parser.add_argument(
        "--tune", action="store_true", default=False, help="Tune training")

    args, _ = parser.parse_known_args()
    num_cpus = 4 if args.smoke_test else None
    ray.init(address=args.address, num_cpus=num_cpus, log_to_driver=True)

<<<<<<< HEAD
    ray.init(address=args.address, log_to_driver=True)

=======
>>>>>>> 65054a2c
    trainer1 = TorchTrainer(
        model_creator=ResNet18,
        data_creator=cifar_creator,
        optimizer_creator=optimizer_creator,
        loss_creator=nn.CrossEntropyLoss,
        scheduler_creator=scheduler_creator,
        initialization_hook=initialization_hook,
        num_workers=args.num_workers,
        config={
            "lr": 0.1,
            "test_mode": args.smoke_test,  # subset the data
            # this will be split across workers.
            BATCH_SIZE: 128 * args.num_workers
        },
        use_gpu=args.use_gpu,
        scheduler_step_freq="epoch",
        use_fp16=args.fp16,
        use_tqdm=True)
    pbar = trange(args.num_epochs, unit="epoch")
    for i in pbar:
<<<<<<< HEAD
        info = {"num_steps": 1} if args.test_mode else {}
=======
        info = {"num_steps": 1} if args.smoke_test else {}
>>>>>>> 65054a2c
        info["epoch_idx"] = i
        info["num_epochs"] = args.num_epochs
        # Increase `max_retries` to turn on fault tolerance.
        trainer1.train(max_retries=1, info=info)
        val_stats = trainer1.validate()
        pbar.set_postfix(dict(acc=val_stats["val_accuracy"]))

    print(trainer1.validate())
    trainer1.shutdown()
    print("success!")<|MERGE_RESOLUTION|>--- conflicted
+++ resolved
@@ -104,11 +104,6 @@
     num_cpus = 4 if args.smoke_test else None
     ray.init(address=args.address, num_cpus=num_cpus, log_to_driver=True)
 
-<<<<<<< HEAD
-    ray.init(address=args.address, log_to_driver=True)
-
-=======
->>>>>>> 65054a2c
     trainer1 = TorchTrainer(
         model_creator=ResNet18,
         data_creator=cifar_creator,
@@ -129,11 +124,7 @@
         use_tqdm=True)
     pbar = trange(args.num_epochs, unit="epoch")
     for i in pbar:
-<<<<<<< HEAD
-        info = {"num_steps": 1} if args.test_mode else {}
-=======
         info = {"num_steps": 1} if args.smoke_test else {}
->>>>>>> 65054a2c
         info["epoch_idx"] = i
         info["num_epochs"] = args.num_epochs
         # Increase `max_retries` to turn on fault tolerance.
