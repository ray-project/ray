--- conflicted
+++ resolved
@@ -226,12 +226,7 @@
 
         self._start_workers(self.max_replicas)
 
-<<<<<<< HEAD
-    def _start_workers(self, num_replicas):
-        logger.info(f"start_workers: Setting %d replicas." % num_replicas)
-        if num_replicas == 1:
-            # Generate actor classes
-=======
+
     def _configure_and_split_batch(self, num_workers):
         """If sgd.utils.BATCH_SIZE is provided, split among workers."""
         if BATCH_SIZE not in self.config:
@@ -260,7 +255,6 @@
             worker_config[BATCH_SIZE] = batch_size_per_worker
         if num_workers == 1:
             # Generate actor class
->>>>>>> 768d0b3b
             Runner = ray.remote(
                 num_cpus=1, num_gpus=int(self.use_gpu))(TorchRunner)
             # Start workers
@@ -372,7 +366,6 @@
             logger.info("Resize opportunity detected. Attempting to scale up.")
             self._resize_workers(checkpoint=checkpoint)
 
-<<<<<<< HEAD
         batch_pbar = None
         def batch_logs_handler(packet):
             nonlocal batch_pbar
@@ -401,25 +394,9 @@
                 batch_pbar.n = packet["batch_idx"]+1
                 batch_pbar.set_postfix(packet["pbar_metrics"])
 
-        with self.optimizer_timer:
-            success, worker_stats = self._train_epoch(
-                num_steps=num_steps, info=info,
-                batch_logs_handler=batch_logs_handler)
-            # Fault handling
-            for i in range(max_retries):
-                if success:
-                    break
-                else:
-                    self._num_failures += 1
-                self._resize_workers(checkpoint=checkpoint)
-                logger.info("Retrying training step with %d workers." % len(
-                    self.workers))
-                success, worker_stats = self._train_epoch(
-                    num_steps=num_steps, info=info,
-                    batch_logs_handler=batch_logs_handler)
-=======
         success, worker_stats = self._train_epoch(
-            num_steps=num_steps, profile=profile, info=info)
+            num_steps=num_steps, profile=profile, info=info,
+            batch_logs_handler=batch_logs_handler)
         # Fault handling
         for i in range(max_retries):
             if success:
@@ -430,8 +407,8 @@
             logger.info(
                 "Retrying training step with %d workers." % len(self.workers))
             success, worker_stats = self._train_epoch(
-                num_steps=num_steps, profile=profile, info=info)
->>>>>>> 768d0b3b
+                num_steps=num_steps, profile=profile, info=info,
+                batch_logs_handler=batch_logs_handler)
         if not success:
             raise RuntimeError("Training run failed.")
 
@@ -452,22 +429,14 @@
                 stats[stat_key] = np.nanmean(
                     [s.get(stat_key, np.nan) for s in worker_stats])
             else:
-<<<<<<< HEAD
-                train_stats[stat_key] = [s[stat_key] for s in worker_stats]
-        return train_stats
-
-    def _train_epoch(self, num_steps=None, info=None, batch_logs_handler=None):
-        worker_trains = [
-            w.train_epoch.remote(num_steps=num_steps, info=info)
-=======
                 stats[stat_key] = worker_stats[0][stat_key]
         return stats
 
-    def _train_epoch(self, num_steps=None, profile=False, info=None):
-        worker_stats = [
+    def _train_epoch(self, num_steps=None, profile=False, info=None,
+                     batch_logs_handler=None):
+        worker_trains = [
             w.train_epoch.remote(
                 num_steps=num_steps, profile=profile, info=info)
->>>>>>> 768d0b3b
             for w in self.workers
         ]
 
