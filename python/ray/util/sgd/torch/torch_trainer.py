--- conflicted
+++ resolved
@@ -357,14 +357,9 @@
                 length will be equal to ``num_workers``.
         """
         assert max_retries >= 0, "`max_retries` must be non-negative."
-
-<<<<<<< HEAD
         if max_retries and self._should_resize():
             logger.info("Resize opportunity detected. Attempting to scale up.")
             self._resize_workers()
-
-=======
->>>>>>> 7b27ce2b
         success, worker_stats = self._train_epoch(
             num_steps=num_steps, profile=profile, info=info)
         # Fault handling
@@ -373,11 +368,7 @@
                 break
             else:
                 self._num_failures += 1
-<<<<<<< HEAD
             self._resize_workers()
-=======
-            self._resize_workers(checkpoint=checkpoint)
->>>>>>> 7b27ce2b
             logger.info("Retrying training step with %d workers." %
                         (len(self.remote_workers) + 1))
             success, worker_stats = self._train_epoch(
@@ -477,21 +468,11 @@
                 ``training_operator_cls``.
         """
         params = dict(num_steps=num_steps, profile=profile, info=info)
-<<<<<<< HEAD
 
         remote_worker_stats = [
             w.validate.remote(**params) for w in self.remote_workers
         ]
         local_worker_stats = self.local_worker.validate(**params)
-
-=======
-
-        remote_worker_stats = [
-            w.validate.remote(**params) for w in self.remote_workers
-        ]
-        local_worker_stats = self.local_worker.validate(**params)
-
->>>>>>> 7b27ce2b
         return self._process_stats([local_worker_stats] +
                                    ray.get(remote_worker_stats))
 
@@ -505,7 +486,6 @@
 
     def get_model(self):
         """Returns the learned model(s)."""
-<<<<<<< HEAD
         return self.local_worker.given_models
 
     def state_dict(self):
@@ -524,16 +504,6 @@
 
         self.local_worker.load_state_dict(state_dict)
         ray.get(remote_calls)
-=======
-        models = self.model_creator(self.config)
-        state = self.local_worker.get_state()
-        if len(state["models"]) == 1:
-            models.load_state_dict(state["models"][0])
-        else:
-            for model, state_dict in zip(models, state["models"]):
-                model.load_state_dict(state_dict)
-        return models
->>>>>>> 7b27ce2b
 
     def state_dict(self):
         return self.local_worker.get_state()
@@ -562,13 +532,8 @@
         Args:
             checkpoint (str): Path to target checkpoint file.
         """
-<<<<<<< HEAD
         state_dict = torch.load(checkpoint)
         self.load_state_dict(state_dict)
-=======
-        state = torch.load(checkpoint)
-        self.load_state_dict(state)
->>>>>>> 7b27ce2b
 
     def shutdown(self, force=False):
         """Shuts down workers and releases resources."""
@@ -619,14 +584,8 @@
                 remote_resources.get("GPU", 0), new_remote_workers)
         return new_remote_workers
 
-<<<<<<< HEAD
     def _resize_workers(self, max_retries=10):
         self._reset()
-=======
-    def _resize_workers(self, checkpoint, max_retries=10):
-        self._reset()
-        assert checkpoint, "Cannot restore without checkpoint."
->>>>>>> 7b27ce2b
 
         time.sleep(1)
         for i in range(max_retries):
@@ -634,11 +593,7 @@
             if new_remote_workers:
                 self._last_resize = time.time()
                 self._start_workers(int(new_remote_workers) + 1)
-<<<<<<< HEAD
                 self.load_state_dict(self.state_dict())
-=======
-                self.restore(checkpoint)
->>>>>>> 7b27ce2b
                 return
             else:
                 delay = 2**i
@@ -658,7 +613,6 @@
         return False
 
     @classmethod
-<<<<<<< HEAD
     def as_trainable(cls, *args, **kwargs):
         """Creates a BaseTorchTrainable class compatible with Tune.
 
@@ -741,15 +695,6 @@
         )
 
     """
-=======
-    def default_resource_request(cls, config):
-        remote_worker_count = config["num_workers"] - 1
-        return Resources(
-            cpu=1,
-            gpu=int(config["use_gpu"]),
-            extra_cpu=int(remote_worker_count),
-            extra_gpu=int(int(config["use_gpu"]) * remote_worker_count))
->>>>>>> 7b27ce2b
 
     def _setup(self, config):
         """Constructs a TorchTrainer object as `self.trainer`."""
