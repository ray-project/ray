--- conflicted
+++ resolved
@@ -276,10 +276,6 @@
             optimizer_creator=self.optimizer_creator,
             loss_creator=self.loss_creator,
             scheduler_creator=self.scheduler_creator,
-<<<<<<< HEAD
-            backend=self.backend,
-=======
->>>>>>> 65054a2c
             training_operator_cls=self.training_operator_cls,
             config=worker_config,
             use_fp16=self.use_fp16,
