import numpy as np
import os
import logging
import numbers
import tempfile
import time
import torch
import torch.distributed as dist

import ray

from ray.tune import Trainable
from ray.tune.trial import Resources
from ray.util.sgd.torch.distributed_torch_runner import (
    DistributedTorchRunner)
from ray.util.sgd import utils
from ray.util.sgd.utils import NUM_SAMPLES, BATCH_SIZE
from ray.util.sgd.torch.torch_runner import TorchRunner
from ray.util.sgd.torch.constants import VALID_SCHEDULER_STEP

logger = logging.getLogger(__name__)
RESIZE_COOLDOWN_S = 10


def _validate_scheduler_step_freq(scheduler_step_freq):
    if scheduler_step_freq:
        if scheduler_step_freq not in VALID_SCHEDULER_STEP:
            raise ValueError(
                "Scheduler step freq must be in {}. Got {}".format(
                    VALID_SCHEDULER_STEP, scheduler_step_freq))


class TorchTrainer:
    """Train a PyTorch model using distributed PyTorch.

    Launches a set of actors which connect via distributed PyTorch and
    coordinate gradient updates to train the provided model.

    .. code-block:: python

        ray.init()

        def model_creator(config):
            return nn.Linear(1, 1)


        def optimizer_creator(model, config):
            return torch.optim.SGD(
                model.parameters(), lr=config.get("lr", 1e-4))


        def data_creator(config):
            batch_size = config["batch_size"]
            train_data, val_data = LinearDataset(2, 5), LinearDataset(2, 5)
            train_loader = DataLoader(train_data, batch_size=batch_size)
            val_loader = DataLoader(val_data, batch_size=batch_size)
            return train_loader, val_loader


        trainer = TorchTrainer(
            model_creator=model_creator,
            data_creator=data_creator,
            optimizer_creator=optimizer_creator,
            loss_creator=nn.MSELoss,
            config={"batch_size": 32},
            use_gpu=True
        )
        for i in range(4):
            trainer.train()


    Args:
        model_creator (dict -> Model(s)): Constructor function that takes in
            config and returns the model(s) to be optimized. These must be
            ``torch.nn.Module`` objects. If multiple models are returned,
            a ``training_operator_cls`` must be specified. You do not need to
            handle GPU/devices in this function; RaySGD will do that under
            the hood.
        data_creator (dict -> Iterable(s)): Constructor function
            that takes in the passed config and returns one or
            two Iterable objects. Note that even though two Iterable objects
            can be returned, only one will be used for training, and the
            other will be used for validation. If not provided, you must
            provide a custom TrainingOperator.
        optimizer_creator ((models, dict) -> optimizers): Constructor
            function that takes in the return values from
            ``model_creator`` and the passed config and returns One or
            more Torch optimizer objects. You do not need to handle
            GPU/devices in this function; ``RaySGD`` will do that for you.
        loss_creator (torch.nn.*Loss class | dict -> loss): A constructor
            function for the training loss. This can be either a function that
            takes in the provided config for customization or a subclass
            of ``torch.nn.modules.loss._Loss``, which is most Pytorch
            loss classes. For example, ``loss_creator=torch.nn.BCELoss``.
            If not provided, you must provide a custom TrainingOperator.
        scheduler_creator ((optimizers, dict) -> scheduler):
            A constructor function for the torch scheduler. This is
            a function that takes in the generated optimizers (from
            ``optimizer_creator``) provided config for customization.
            Be sure to set ``scheduler_step_freq`` to increment the
            scheduler correctly.
        training_operator_cls (type): Custom training operator class
            that subclasses the TrainingOperator class. This class
            will be copied onto all remote workers and used to specify
            custom training and validation operations. Defaults to
            TrainingOperator.
        config (dict): Custom configuration value to be passed to
            all creator and operator constructors.
        num_workers (int): the number of workers used in distributed
            training. If 1, the worker will not be wrapped with
            DistributedDataParallel.
        use_gpu (bool): Sets resource allocation for workers to 1 GPU
            if true, and automatically moves both the model and optimizer
            to the available CUDA device.
        backend (string): backend used by distributed PyTorch. Currently
            support "nccl", "gloo", and "auto". If "auto", RaySGD will
            automatically use "nccl" if `use_gpu` is True, and "gloo"
            otherwise.
        use_fp16 (bool): Enables mixed precision training via apex if apex
            is installed. This is automatically done after the model and
            optimizers are constructed and will work for multi-model training.
            Please see https://github.com/NVIDIA/apex for more details.
        apex_args (dict|None): Dict containing keyword args for amp.initialize.
            See https://nvidia.github.io/apex/amp.html#module-apex.amp. By
            default, the models and optimizers are passed in. Consider using
            "num_losses" if operating over multiple models and optimizers.
        scheduler_step_freq: "batch", "epoch", or None. This will
            determine when ``scheduler.step`` is called. If "batch",
            ``step`` will be called after every optimizer step. If "epoch",
            ``step`` will be called after one pass of the DataLoader.

    """

    def __init__(self,
                 *,
                 model_creator=None,
                 data_creator=None,
                 optimizer_creator=None,
                 loss_creator=None,
                 scheduler_creator=None,
                 training_operator_cls=None,
                 initialization_hook=None,
                 config=None,
                 num_workers=1,
                 use_gpu=False,
                 backend="auto",
                 use_fp16=False,
                 apex_args=None,
                 scheduler_step_freq="batch"):
        if num_workers > 1 and not dist.is_available():
            raise ValueError(
                ("Distributed PyTorch is not supported on macOS. "
                 "To run without distributed PyTorch, set 'num_workers=1'. "
                 "For more information, see "
                 "https://github.com/pytorch/examples/issues/467."))

        if not (model_creator and optimizer_creator and data_creator):
            raise ValueError("Must provide a Model, Optimizer, Data creator.")
        self.model_creator = model_creator
        self.optimizer_creator = optimizer_creator
        self.loss_creator = loss_creator
        self.data_creator = data_creator
        self.scheduler_creator = scheduler_creator
        self.training_operator_cls = training_operator_cls

        if not training_operator_cls and not loss_creator:
            raise ValueError("If a loss_creator is not provided, you must "
                             "provide a custom training operator.")

        self.initialization_hook = initialization_hook
        self.config = {} if config is None else config

        if backend == "auto":
            backend = "nccl" if use_gpu else "gloo"

        logger.debug("Using {} as backend.".format(backend))
        self.backend = backend

        # TODO: Have an auto "use_gpu" option to detect and use GPUs.
        self.use_gpu = use_gpu
        self.max_replicas = num_workers

        self.use_fp16 = use_fp16

        if apex_args and not isinstance(apex_args, dict):
            raise ValueError("apex_args needs to be a dict object.")

        self.apex_args = apex_args
        self.temp_dir = tempfile.mkdtemp(prefix="raysgd")
        self._num_failures = 0
        self._last_resize = float("-inf")

        _validate_scheduler_step_freq(scheduler_step_freq)
        self.scheduler_step_freq = scheduler_step_freq

        self._start_workers(self.max_replicas)

    def _configure_and_split_batch(self, num_workers):
<<<<<<< HEAD
        if BATCH_SIZE not in self.config:
            return
        # Compute batch size per worker
        logger.debug("BATCH_SIZE parameter detected - splitting properly.")
        batch_size = self.config[BATCH_SIZE]
        batch_size_per_worker = batch_size // num_workers
        if self.batch_size % num_workers > 0:
=======
        """If sgd.utils.BATCH_SIZE is provided, split among workers."""
        if BATCH_SIZE not in self.config:
            return
        # Compute batch size per worker
        logger.debug("BATCH_SIZE parameter detected. Splitting among workers.")
        batch_size = self.config[BATCH_SIZE]
        batch_size_per_worker = batch_size // num_workers
        if batch_size % num_workers > 0:
>>>>>>> d192ef06
            new_batch_size = batch_size_per_worker * num_workers
            logger.warning(
                ("Changing batch size from {old_batch_size} to "
                 "{new_batch_size} to evenly distribute batches across "
                 "{num_workers} workers.").format(
<<<<<<< HEAD
                     old_batch_size=self.batch_size,
=======
                     old_batch_size=batch_size,
>>>>>>> d192ef06
                     new_batch_size=new_batch_size,
                     num_workers=num_workers))
            self.config[BATCH_SIZE] = new_batch_size
        return batch_size_per_worker

    def _start_workers(self, num_workers):
        logger.debug(f"start_workers: Setting %d workers." % num_workers)
<<<<<<< HEAD
        config = self.config.copy()
        batch_size_per_worker = self._configure_and_split_batch(num_workers)
        if batch_size_per_worker:
            config[BATCH_SIZE] = batch_size_per_worker
=======
        worker_config = self.config.copy()
        batch_size_per_worker = self._configure_and_split_batch(num_workers)
        if batch_size_per_worker:
            worker_config[BATCH_SIZE] = batch_size_per_worker
>>>>>>> d192ef06
        if num_workers == 1:
            # Generate actor class
            Runner = ray.remote(
                num_cpus=1, num_gpus=int(self.use_gpu))(TorchRunner)
            # Start workers
            self.workers = [
                Runner.remote(
                    model_creator=self.model_creator,
                    data_creator=self.data_creator,
                    optimizer_creator=self.optimizer_creator,
                    loss_creator=self.loss_creator,
                    scheduler_creator=self.scheduler_creator,
                    training_operator_cls=self.training_operator_cls,
<<<<<<< HEAD
                    config=config,
=======
                    config=worker_config,
>>>>>>> d192ef06
                    use_fp16=self.use_fp16,
                    apex_args=self.apex_args,
                    scheduler_step_freq=self.scheduler_step_freq,
                )
            ]
            if self.initialization_hook:
                self.apply_all_workers(self.initialization_hook)
            # Get setup tasks in order to throw errors on failure
            ray.get(self.workers[0].setup.remote())
        else:
            # Generate actor class
            Runner = ray.remote(
                num_cpus=1, num_gpus=int(self.use_gpu))(DistributedTorchRunner)
            # Start workers
            self.workers = [
                Runner.remote(
                    model_creator=self.model_creator,
                    data_creator=self.data_creator,
                    optimizer_creator=self.optimizer_creator,
                    loss_creator=self.loss_creator,
                    scheduler_creator=self.scheduler_creator,
                    backend=self.backend,
                    training_operator_cls=self.training_operator_cls,
<<<<<<< HEAD
                    config=config,
=======
                    config=worker_config,
>>>>>>> d192ef06
                    use_fp16=self.use_fp16,
                    apex_args=self.apex_args,
                    scheduler_step_freq=self.scheduler_step_freq)
                for i in range(num_workers)
            ]
            if self.initialization_hook:
                self.apply_all_workers(self.initialization_hook)

            # Compute URL for initializing distributed PyTorch
            ip = ray.get(self.workers[0].get_node_ip.remote())
            port = ray.get(self.workers[0].find_free_port.remote())
            address = "tcp://{ip}:{port}".format(ip=ip, port=port)
            # Get setup tasks in order to throw errors on failure
            ray.get([
                worker.setup.remote(address, i, len(self.workers))
                for i, worker in enumerate(self.workers)
            ])

    def train(self,
              num_steps=None,
              profile=False,
              reduce_results=True,
              max_retries=0,
              checkpoint="auto",
              info=None):
        """Runs a training epoch.

        Calls `operator.train_epoch()` on N parallel workers simultaneously
        underneath the hood.

        Set `max_retries` to enable fault handling in case of
        instance preemption.

        Args:
            num_steps (int): Number of batches to compute update steps on.
                This corresponds also to the number of times
                ``TrainingOperator.train_batch`` is called.
            profile (bool): Returns time stats for the training procedure.
            reduce_results (bool): Whether to average all metrics across
                all workers into one dict. If a metric is a non-numerical
                value (or nested dictionaries), one value will be randomly
                selected among the workers. If False, returns a list of dicts.
            max_retries (int): Must be non-negative. If set to N, will
                kill all current workers, query the Ray global state for
                total available resources, and re-launch up to the
                available resources. Behavior is not well-defined
                in case of shared cluster usage.
            checkpoint (str): Path to checkpoint to restore from if retrying.
                If max_retries is set and ``checkpoint == "auto"``,
                TorchTrainer will save a checkpoint before starting to train.
            info (dict): Optional dictionary passed to the training
                operator for ``train_epoch`` and ``train_batch``.

        Returns:
            (dict | list) A dictionary of metrics for training.
                You can provide custom metrics by passing in a custom
                ``training_operator_cls``. If ``reduce_results=False``,
                this will return a list of metric dictionaries whose
                length will be equal to ``num_workers``.
        """
        assert max_retries >= 0, "`max_retries` must be non-negative."
        if max_retries:
            if checkpoint == "auto":
                logger.debug("Retrying detected. Automatically checkpointing.")
                checkpoint = self.save(
                    os.path.join(self.temp_dir, "tmp_checkpoint"))
            elif not checkpoint:
                raise ValueError("Cannot retry from empty checkpoint.")

        if checkpoint and self._should_resize():
            logger.info("Resize opportunity detected. Attempting to scale up.")
            self._resize_workers(checkpoint=checkpoint)

        success, worker_stats = self._train_epoch(
            num_steps=num_steps, profile=profile, info=info)
        # Fault handling
        for i in range(max_retries):
            if success:
                break
            else:
                self._num_failures += 1
            self._resize_workers(checkpoint=checkpoint)
            logger.info(
                "Retrying training step with %d workers." % len(self.workers))
            success, worker_stats = self._train_epoch(
                num_steps=num_steps, profile=profile, info=info)
        if not success:
            raise RuntimeError("Training run failed.")

        worker_stats = ray.get(worker_stats)
        if reduce_results:
            return self._process_stats(worker_stats)
        else:
            return worker_stats

    def _process_stats(self, worker_stats):
        stats = {
            NUM_SAMPLES: sum(
                stats.pop(NUM_SAMPLES, np.nan) for stats in worker_stats)
        }

        for stat_key in worker_stats[0]:
            if isinstance(worker_stats[0], numbers.Number):
                stats[stat_key] = np.nanmean(
                    [s.get(stat_key, np.nan) for s in worker_stats])
            else:
                stats[stat_key] = worker_stats[0][stat_key]
        return stats

    def _train_epoch(self, num_steps=None, profile=False, info=None):
        worker_stats = [
            w.train_epoch.remote(
                num_steps=num_steps, profile=profile, info=info)
            for w in self.workers
        ]
        success = utils.check_for_failure(worker_stats)
        return success, worker_stats

    def apply_all_workers(self, fn):
        """Run a function on all operators on the workers.

        Args:
            fn (Callable): A function that takes in no arguments.

        Returns:
            A list of objects returned by ``fn`` on each worker.

        """
        return ray.get([w.apply.remote(fn) for w in self.workers])

    def apply_all_operators(self, fn):
        """Run a function on all operators on the workers.

        Args:
            fn (Callable[TrainingOperator]): A function that takes in a
                TrainingOperator.

        Returns:
            A list of objects returned by ``fn`` on each operator.

        """
        return ray.get([w.apply_operator.remote(fn) for w in self.workers])

    def validate(self, num_steps=None, profile=False, info=None):
        """Evaluates the model on the validation data set.

        Args:
            num_steps (int): Number of batches to compute update steps on.
                This corresponds also to the number of times
                ``TrainingOperator.validate_batch`` is called.
            profile (bool): Returns time stats for the evaluation procedure.
            info (dict): Optional dictionary passed to the training
                operator for `validate` and `validate_batch`.

        Returns:
            A dictionary of metrics for validation.
                You can provide custom metrics by passing in a custom
                ``training_operator_cls``.
        """
        worker_stats = ray.get([
            w.validate.remote(num_steps=num_steps, profile=profile, info=info)
            for w in self.workers
        ])

        return self._process_stats(worker_stats)

    def update_scheduler(self, metric):
        """Calls ``scheduler.step(metric)`` on all schedulers.

        This is useful for lr_schedulers such as ``ReduceLROnPlateau``.
        """
        self.apply_all_operators(
            lambda op: [sched.step(metric) for sched in op.schedulers])

    def get_model(self):
        """Returns the learned model(s)."""
        models = self.model_creator(self.config)
        state = ray.get(self.workers[0].get_state.remote())
        if len(state["models"]) == 1:
            models.load_state_dict(state["models"][0])
        else:
            for model, state_dict in zip(models, state["models"]):
                model.load_state_dict(state_dict)
        return models

    def save(self, checkpoint):
        """Saves the model(s) to the provided checkpoint.

        Args:
            checkpoint (str): Path to target checkpoint file.

        Returns:
            checkpoint (str): Path to target checkpoint file.
        """
        state = ray.get(self.workers[0].get_state.remote())
        torch.save(state, checkpoint)
        return checkpoint

    def restore(self, checkpoint):
        """Restores the Trainer and all workers from the provided checkpoint.

        Args:
            checkpoint (str): Path to target checkpoint file.
        """
        state = torch.load(checkpoint)
        state_id = ray.put(state)
        ray.get([worker.set_state.remote(state_id) for worker in self.workers])

    def shutdown(self, force=False):
        """Shuts down workers and releases resources."""
        if not force:
            cleanup = [worker.shutdown.remote() for worker in self.workers]
            ray.get(cleanup)
            [worker.__ray_terminate__.remote() for worker in self.workers]
        else:
            for worker in self.workers:
                logger.warning("Killing worker {}.".format(worker))
                worker.__ray_kill__()

        self.workers = []

    def _resize_workers(self, checkpoint, max_retries=10):
        # check available resources
        self.shutdown(force=True)
        assert checkpoint, "Cannot restore without checkpoint."

        time.sleep(1)
        for i in range(max_retries):
            resources = ray.available_resources()
            new_workers = min(resources.get("CPU", 0), self.max_replicas)
            if self.use_gpu:
                new_workers = min(resources.get("GPU", 0), new_workers)
            if new_workers:
                self._last_resize = time.time()
                self._start_workers(int(new_workers))
                self.restore(checkpoint)
                return
            else:
                delay = 2**i
                logger.warning(
                    "No new workers found. Retrying in %d sec." % delay)
                time.sleep(delay)
        raise RuntimeError("Exceeded max_retries for relaunching workers.")

    def _should_resize(self):
        """Returns True if past cooldown and exists resources to scale up."""
        worker_gap = self.max_replicas - len(self.workers)
        past_cooldown = (time.time() - self._last_resize) > RESIZE_COOLDOWN_S
        if past_cooldown and worker_gap:
            resources = ray.available_resources()
            potential_workers = min(resources.get("CPU", 0), self.max_replicas)
            if self.use_gpu:
                potential_workers = min(
                    resources.get("GPU", 0), potential_workers)
            return potential_workers > 0
        return False


class TorchTrainable(Trainable):
    @classmethod
    def default_resource_request(cls, config):
        return Resources(
            cpu=0,
            gpu=0,
            extra_cpu=config["num_workers"],
            extra_gpu=int(config["use_gpu"]) * config["num_workers"])

    def _setup(self, config):
        self._trainer = TorchTrainer(**config)

    def _train(self):
        train_stats = self._trainer.train()
        validation_stats = self._trainer.validate()

        train_stats.update(validation_stats)
        # output {"mean_loss": test_loss, "mean_accuracy": accuracy}
        return train_stats

    def _save(self, checkpoint_dir):
        return self._trainer.save(os.path.join(checkpoint_dir, "model.pth"))

    def _restore(self, checkpoint_path):
        return self._trainer.restore(checkpoint_path)

    def _stop(self):
        self._trainer.shutdown()<|MERGE_RESOLUTION|>--- conflicted
+++ resolved
@@ -196,15 +196,6 @@
         self._start_workers(self.max_replicas)
 
     def _configure_and_split_batch(self, num_workers):
-<<<<<<< HEAD
-        if BATCH_SIZE not in self.config:
-            return
-        # Compute batch size per worker
-        logger.debug("BATCH_SIZE parameter detected - splitting properly.")
-        batch_size = self.config[BATCH_SIZE]
-        batch_size_per_worker = batch_size // num_workers
-        if self.batch_size % num_workers > 0:
-=======
         """If sgd.utils.BATCH_SIZE is provided, split among workers."""
         if BATCH_SIZE not in self.config:
             return
@@ -213,17 +204,12 @@
         batch_size = self.config[BATCH_SIZE]
         batch_size_per_worker = batch_size // num_workers
         if batch_size % num_workers > 0:
->>>>>>> d192ef06
             new_batch_size = batch_size_per_worker * num_workers
             logger.warning(
                 ("Changing batch size from {old_batch_size} to "
                  "{new_batch_size} to evenly distribute batches across "
                  "{num_workers} workers.").format(
-<<<<<<< HEAD
-                     old_batch_size=self.batch_size,
-=======
                      old_batch_size=batch_size,
->>>>>>> d192ef06
                      new_batch_size=new_batch_size,
                      num_workers=num_workers))
             self.config[BATCH_SIZE] = new_batch_size
@@ -231,17 +217,10 @@
 
     def _start_workers(self, num_workers):
         logger.debug(f"start_workers: Setting %d workers." % num_workers)
-<<<<<<< HEAD
-        config = self.config.copy()
-        batch_size_per_worker = self._configure_and_split_batch(num_workers)
-        if batch_size_per_worker:
-            config[BATCH_SIZE] = batch_size_per_worker
-=======
         worker_config = self.config.copy()
         batch_size_per_worker = self._configure_and_split_batch(num_workers)
         if batch_size_per_worker:
             worker_config[BATCH_SIZE] = batch_size_per_worker
->>>>>>> d192ef06
         if num_workers == 1:
             # Generate actor class
             Runner = ray.remote(
@@ -255,11 +234,7 @@
                     loss_creator=self.loss_creator,
                     scheduler_creator=self.scheduler_creator,
                     training_operator_cls=self.training_operator_cls,
-<<<<<<< HEAD
-                    config=config,
-=======
                     config=worker_config,
->>>>>>> d192ef06
                     use_fp16=self.use_fp16,
                     apex_args=self.apex_args,
                     scheduler_step_freq=self.scheduler_step_freq,
@@ -283,11 +258,7 @@
                     scheduler_creator=self.scheduler_creator,
                     backend=self.backend,
                     training_operator_cls=self.training_operator_cls,
-<<<<<<< HEAD
-                    config=config,
-=======
                     config=worker_config,
->>>>>>> d192ef06
                     use_fp16=self.use_fp16,
                     apex_args=self.apex_args,
                     scheduler_step_freq=self.scheduler_step_freq)
