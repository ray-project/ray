import logging
import os

import torch
import torch.distributed as dist
from ray.util.sgd.torch.utils import setup_process_group

import ray
from ray.util.sgd.torch.torch_runner import TorchRunner

from ray.util.sgd.torch.utils import setup_address

logger = logging.getLogger(__name__)


class DistributedTorchRunner(TorchRunner):
    """Manages a distributed PyTorch model replica.


    Args:
        args: Arguments for TorchRunner.
        backend (str): Backend used by distributed PyTorch.
        add_dist_sampler (bool): Whether to automatically add a
            DistributedSampler to all created dataloaders.
        wrap_ddp (bool): Whether to automatically wrap DistributedDataParallel
            over each model. If False, you are expected to call it yourself.
        kwargs: Keyword arguments for TorchRunner.
    """

    def __init__(self,
                 *args,
                 backend="gloo",
                 add_dist_sampler=True,
                 wrap_ddp=False,
                 **kwargs):
        super(DistributedTorchRunner, self).__init__(*args, **kwargs)
        if backend not in ("gloo", "nccl"):
            raise ValueError("Backend must be one of 'gloo' or 'nccl'.")
        self.backend = backend
        self.wrap_ddp = wrap_ddp
        self.add_dist_sampler = add_dist_sampler
        self.world_rank = None
        self.local_rank = None

    def setup_address(self):
        return setup_address()

    def setup_process_group(self, url, world_rank, world_size, timeout):
        """Connects the distributed PyTorch backend.

        Args:
            url (str): the URL used to connect to distributed PyTorch.
            world_rank (int): the index of the runner.
            world_size (int): the total number of runners.
            timeout (timedelta): Seconds for process group
                operations to timeout.
        """
        logger.info(f"Setting up process group for: {url} [rank={world_rank}]")
        self.world_rank = world_rank
        setup_process_group(
            url, world_rank, world_size, timeout, backend=self.backend)

    def set_local_rank(self, local_rank):
        """Sets the local rank of this runner.

        Args:
            local_rank (int): the index of the runner on its node.
        """
        self.local_rank = local_rank

    def setup_operator(self):
        """Runs distributed coordination components.

        This helps avoid timeouts due to creator functions (perhaps
        downloading data or models).
        """
        device_ids = None
        if self.use_gpu and torch.cuda.is_available():
            device_ids = self.get_device_ids()

        self.training_operator = self.training_operator_cls(
            self.config,
            world_rank=self.world_rank,
            local_rank=self.local_rank,
            is_distributed=True,
            device_ids=device_ids,
            use_gpu=self.use_gpu,
            use_fp16=self.use_fp16,
            use_tqdm=self.use_tqdm,
            apex_args=self.apex_args,
            wrap_ddp=self.wrap_ddp,
            add_dist_sampler=self.add_dist_sampler,
            scheduler_step_freq=self.scheduler_step_freq)

    def get_device_ids(self):
        """Needed for SyncBatchNorm, which needs 1 GPU per process."""
        return [0]

<<<<<<< HEAD
    def _wrap_dataloaders(self):
        def with_sampler(loader):
            # Automatically set the DistributedSampler
            data_loader_args = {
                "dataset": loader.dataset,
                "batch_size": loader.batch_size,
                "shuffle": False,
                "num_workers": loader.num_workers,
                "collate_fn": loader.collate_fn,
                "pin_memory": loader.pin_memory,
                "drop_last": loader.drop_last,
                "timeout": loader.timeout,
                "worker_init_fn": loader.worker_init_fn,
                "sampler": DistributedSampler(loader.dataset)
            }
            return DataLoader(**data_loader_args)

        def should_wrap_dataloader(loader):
            return (isinstance(loader, DataLoader)
                    and not isinstance(loader.dataset, IterableDataset))

        if should_wrap_dataloader(self.train_loader):
            if self.add_dist_sampler:
                self.train_loader = with_sampler(self.train_loader)

        if self.validation_loader is not None and should_wrap_dataloader(
                self.validation_loader):
            if self.add_dist_sampler:
                self.validation_loader = with_sampler(self.validation_loader)

    def get_iterator(self, training=True):
        if training:
            if self._should_reset_train_loader:
                self.epochs += 1
                # Handle sampler.set_epoch in cases when iterator cycles
                # around in a single train_epoch call.
                if hasattr(self.train_loader, "sampler") and hasattr(
                        self.train_loader.sampler, "set_epoch"):
                    self.train_loader.sampler.set_epoch(self.epochs)
                self.train_iterator = iter(self.train_loader)
                self._should_reset_train_loader = False
            return self.train_iterator
        else:
            return super(DistributedTorchRunner,
                         self).get_iterator(training=False)

    def train_epoch(self, **kwargs):
=======
    def train_epoch(self,
                    num_steps=None,
                    profile=False,
                    info=None,
                    iterator=None):
>>>>>>> 47b499d8
        """Runs a training epoch and updates the model parameters.

        Automatically sets epoch of sampler if possible.
        """
        if iterator is None and hasattr(self.train_loader, "sampler") and \
            hasattr(
                self.train_loader.sampler, "set_epoch"):
            self.train_loader.sampler.set_epoch(self.epochs)
        return super(DistributedTorchRunner, self).train_epoch(
            num_steps=num_steps, profile=profile, info=info, iterator=iterator)

    def shutdown(self):
        """Attempts to shut down the worker."""
        # However, it seems to be harmless to remove permanently
        # since the processes are shutdown anyways. This comment can be
        # removed in a future release if it is still not documented
        # the stable Pytorch docs.
        dist.destroy_process_group()
        super(DistributedTorchRunner, self).shutdown()


def _init_cuda_context():
    # Force cuda initialization
    # Inspired by https://github.com/pytorch/pytorch/blob/
    # f050b16dd95b2bcce9853882fd3fb07a6fd80378/torch/testing/
    # _internal/common_cuda.py
    torch.cuda.is_available()


class _DummyActor:
    def cuda_devices(self):
        return os.environ["CUDA_VISIBLE_DEVICES"]

    def get(self):
        # in order to verify the actor has created
        return 1


# This is a bit of a hack. It prevents the reassignment of CUDA_VISIBLE_DEVICES
# during a trainer resize. We won't need this if we don't shutdown
# all the actors.
_dummy_cuda_actor = None
# used to reserve CPU resources
_dummy_cpu_actor = None


def clear_dummy_actor():
    global _dummy_cuda_actor
    if _dummy_cuda_actor:
        try:
            _dummy_cuda_actor.__ray_terminate__.remote()
        except Exception as exc:
            logger.info("Tried to clear dummy actor: %s", str(exc))

    _dummy_cuda_actor = None

    global _dummy_cpu_actor
    if _dummy_cpu_actor:
        try:
            _dummy_cpu_actor.__ray_terminate__.remote()
        except Exception as exc:
            logger.info("Tried to clear dummy actor: %s", str(exc))

    _dummy_cpu_actor = None


def reserve_resources(num_cpus, num_gpus, retries=20):
    ip = ray._private.services.get_node_ip_address()

    reserved_cuda_device = None

    if num_cpus > 0:
        global _dummy_cpu_actor
        if _dummy_cpu_actor is None:
            _dummy_cpu_actor = ray.remote(
                num_cpus=num_cpus,
                resources={"node:" + ip: 0.1})(_DummyActor).remote()
            assert ray.get(_dummy_cpu_actor.get.remote()) == 1

    if num_gpus == 0:
        return reserved_cuda_device

    cuda_devices = os.environ.get("CUDA_VISIBLE_DEVICES")
    cuda_device_set = {}
    match_devices = bool(cuda_devices)
    if match_devices:
        logger.debug(f"Found set devices: {cuda_devices}")
        assert isinstance(cuda_devices, str)
        cuda_device_set = set(cuda_devices.split(","))

    global _dummy_cuda_actor
    unused_actors = []

    success = False
    for _ in range(retries):
        if _dummy_cuda_actor is None:
            _dummy_cuda_actor = ray.remote(
                num_cpus=0, num_gpus=num_gpus,
                resources={"node:" + ip: 0.1})(_DummyActor).remote()

        reserved_cuda_device = ray.get(_dummy_cuda_actor.cuda_devices.remote())

        if match_devices and reserved_cuda_device not in cuda_device_set:
            logger.debug("Device %s not in list of visible devices %s",
                         reserved_cuda_device, cuda_device_set)
            unused_actors.append(_dummy_cuda_actor)
            _dummy_cuda_actor = None
        else:
            logger.debug("Found matching device %s", reserved_cuda_device)
            success = True
            for actor in unused_actors:
                actor.__ray_terminate__.remote()
            break

    if not success:
        raise RuntimeError(
            "Unable to reserve the set CUDA VISIBLE DEVICES on Ray. Please "
            "make sure that Ray has access to all the visible devices: "
            "{}".format(os.environ.get("CUDA_VISIBLE_DEVICES")))

    return reserved_cuda_device


class LocalDistributedRunner(DistributedTorchRunner):
    """A wrapper for running a distributed Runner on the driver.

    A dummy actor is used to reserve resources on the driver node,
    as specified by `num_cpus` and `num_gpus`. If the Trainer is already
    in an actor, we will ignore this resource request.
    """

    def __init__(self, *args, num_cpus=None, num_gpus=None, **kwargs):

        # Reserve a local GPU or CPU for the local worker
        # TODO: we should make sure this NEVER dies.
        self.local_cuda_device = "0"
        self._is_set = False
        if num_gpus:
            assert num_gpus == 1, "Does not support multi-gpu workers"

        if num_cpus is None:
            num_cpus = 0

        if num_gpus is None:
            num_gpus = 0

        if not self.is_actor() and (num_cpus > 0 or num_gpus > 0):
            self._try_reserve_and_set_resources(num_cpus, num_gpus)

        super(LocalDistributedRunner, self).__init__(*args, **kwargs)

    def _try_reserve_and_set_resources(self, num_cpus, num_gpus):
        visible_cuda_devices = os.environ.get("CUDA_VISIBLE_DEVICES")
        reserved_cuda_device = reserve_resources(num_cpus, num_gpus)
        if num_gpus == 0:
            return
        # This needs to be set even if torch.cuda is already
        # initialized because the env var is used later when
        # starting the DDP setup.
        os.environ["CUDA_VISIBLE_DEVICES"] = reserved_cuda_device
        if visible_cuda_devices:
            # We want to set the index on the visible devices list.
            if reserved_cuda_device not in visible_cuda_devices:
                raise RuntimeError(
                    "TorchTrainer reserved a device {} that was not in the "
                    "CUDA_VISIBLE_DEVICES {}. This may be because the "
                    "Ray cluster is not set with the right env vars. "
                    "If that is not the issue, please raise a Github "
                    "issue.".format(reserved_cuda_device,
                                    visible_cuda_devices))
            devices = visible_cuda_devices.split(",")
            scoped_index = devices.index(reserved_cuda_device)
            self._set_cuda_device(str(scoped_index))
        else:
            # Once cuda is initialized, torch.device ignores the os.env
            # so we have to set the right actual device.
            self._set_cuda_device(reserved_cuda_device)

    def _set_cuda_device(self, device_str):
        """Sets the CUDA device for this current local worker."""
        if self._is_set:
            raise RuntimeError("CUDA devices already set.")
        self._is_set = True

        # This is idempotent. We need to call it
        # before we call 'set_device'.
        _init_cuda_context()
        assert isinstance(device_str, str)
        self.local_cuda_device = device_str
        logger.debug("Setting local CUDA device: %s", self.local_cuda_device)
        try:
            torch.cuda.set_device(int(self.local_cuda_device))
        except RuntimeError:
            logger.error("Failed to set local CUDA device.")
            raise

    def get_device_ids(self):
        return [int(self.local_cuda_device)]

    def shutdown(self, cleanup=True):
        super(LocalDistributedRunner, self).shutdown()
        global _dummy_cpu_actor
        global _dummy_cuda_actor
        if cleanup:
            if _dummy_cpu_actor or _dummy_cuda_actor:
                assert not self.is_actor(), ("Actor shouldn't have a "
                                             "dummy actor.")
            if _dummy_cpu_actor:
                ray.kill(_dummy_cpu_actor)
            if _dummy_cuda_actor:
                ray.kill(_dummy_cuda_actor)
            _dummy_cpu_actor = None
            _dummy_cuda_actor = None

    def is_actor(self):
        actor_id = ray.worker.global_worker.actor_id
        return actor_id != actor_id.nil()<|MERGE_RESOLUTION|>--- conflicted
+++ resolved
@@ -96,61 +96,11 @@
         """Needed for SyncBatchNorm, which needs 1 GPU per process."""
         return [0]
 
-<<<<<<< HEAD
-    def _wrap_dataloaders(self):
-        def with_sampler(loader):
-            # Automatically set the DistributedSampler
-            data_loader_args = {
-                "dataset": loader.dataset,
-                "batch_size": loader.batch_size,
-                "shuffle": False,
-                "num_workers": loader.num_workers,
-                "collate_fn": loader.collate_fn,
-                "pin_memory": loader.pin_memory,
-                "drop_last": loader.drop_last,
-                "timeout": loader.timeout,
-                "worker_init_fn": loader.worker_init_fn,
-                "sampler": DistributedSampler(loader.dataset)
-            }
-            return DataLoader(**data_loader_args)
-
-        def should_wrap_dataloader(loader):
-            return (isinstance(loader, DataLoader)
-                    and not isinstance(loader.dataset, IterableDataset))
-
-        if should_wrap_dataloader(self.train_loader):
-            if self.add_dist_sampler:
-                self.train_loader = with_sampler(self.train_loader)
-
-        if self.validation_loader is not None and should_wrap_dataloader(
-                self.validation_loader):
-            if self.add_dist_sampler:
-                self.validation_loader = with_sampler(self.validation_loader)
-
-    def get_iterator(self, training=True):
-        if training:
-            if self._should_reset_train_loader:
-                self.epochs += 1
-                # Handle sampler.set_epoch in cases when iterator cycles
-                # around in a single train_epoch call.
-                if hasattr(self.train_loader, "sampler") and hasattr(
-                        self.train_loader.sampler, "set_epoch"):
-                    self.train_loader.sampler.set_epoch(self.epochs)
-                self.train_iterator = iter(self.train_loader)
-                self._should_reset_train_loader = False
-            return self.train_iterator
-        else:
-            return super(DistributedTorchRunner,
-                         self).get_iterator(training=False)
-
-    def train_epoch(self, **kwargs):
-=======
     def train_epoch(self,
                     num_steps=None,
                     profile=False,
                     info=None,
                     iterator=None):
->>>>>>> 47b499d8
         """Runs a training epoch and updates the model parameters.
 
         Automatically sets epoch of sampler if possible.
