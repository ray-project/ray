--- conflicted
+++ resolved
@@ -58,12 +58,6 @@
         self.scheduler_creator = scheduler_creator
         self.training_operator_cls = training_operator_cls or TrainingOperator
         self.config = {} if config is None else config
-<<<<<<< HEAD
-=======
-        self.dataloader_config = {
-            "num_workers": 2
-        } if dataloader_config is None else dataloader_config
->>>>>>> d69fe54f
         self.batch_size = batch_size
         self.verbose = True
 
