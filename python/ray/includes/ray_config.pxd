from libcpp cimport bool as c_bool
from libc.stdint cimport int64_t, uint64_t, uint32_t
from libcpp.string cimport string as c_string
from libcpp.unordered_map cimport unordered_map


cdef extern from "ray/common/ray_config.h" nogil:
    cdef cppclass RayConfig "RayConfig":
        @staticmethod
        RayConfig &instance()

        void initialize(const c_string& config_list)

        int64_t ray_cookie() const

        int64_t handler_warning_timeout_ms() const

        int64_t debug_dump_period_milliseconds() const

        int64_t object_timeout_milliseconds() const

<<<<<<< HEAD
        int64_t worker_get_request_size() const

        int64_t worker_fetch_request_size() const

=======
>>>>>>> 86331a9f
        int64_t raylet_client_num_connect_attempts() const

        int64_t raylet_client_connect_timeout_milliseconds() const

        int64_t raylet_fetch_timeout_milliseconds() const

        int64_t kill_worker_timeout_milliseconds() const

        int64_t worker_register_timeout_seconds() const

        int64_t redis_db_connect_retries()

        int64_t redis_db_connect_wait_milliseconds() const

        int object_manager_pull_timeout_ms() const

        int object_manager_push_timeout_ms() const

        uint64_t object_manager_default_chunk_size() const

        uint32_t maximum_gcs_deletion_batch_size() const

        int64_t max_direct_call_object_size() const

        int64_t task_rpc_inlined_bytes_limit() const

        uint64_t metrics_report_interval_ms() const

        c_bool enable_timeline() const

        uint32_t max_grpc_message_size() const

        c_bool record_ref_creation_sites() const

        c_string REDIS_CA_CERT() const

        c_string REDIS_CA_PATH() const

        c_string REDIS_CLIENT_CERT() const

        c_string REDIS_CLIENT_KEY() const

        c_string REDIS_SERVER_NAME() const

        int64_t health_check_initial_delay_ms() const

        int64_t health_check_period_ms() const

        int64_t health_check_timeout_ms() const

        int64_t health_check_failure_threshold() const

        uint64_t memory_monitor_refresh_ms() const

        int64_t grpc_keepalive_time_ms() const

        int64_t grpc_keepalive_timeout_ms() const

        int64_t grpc_client_keepalive_time_ms() const

        int64_t grpc_client_keepalive_timeout_ms() const

        c_bool enable_autoscaler_v2() const

        c_string predefined_unit_instance_resources() const

        c_string custom_unit_instance_resources() const

        int64_t nums_py_gcs_reconnect_retry() const

        int64_t py_gcs_connect_timeout_s() const

        int gcs_rpc_server_reconnect_timeout_s() const

        int maximum_gcs_destroyed_actor_cached_count() const

        c_bool record_task_actor_creation_sites() const<|MERGE_RESOLUTION|>--- conflicted
+++ resolved
@@ -19,13 +19,6 @@
 
         int64_t object_timeout_milliseconds() const
 
-<<<<<<< HEAD
-        int64_t worker_get_request_size() const
-
-        int64_t worker_fetch_request_size() const
-
-=======
->>>>>>> 86331a9f
         int64_t raylet_client_num_connect_attempts() const
 
         int64_t raylet_client_connect_timeout_milliseconds() const
