from libcpp cimport bool as c_bool
from libc.stdint cimport int64_t, uint64_t, uint32_t
from libcpp.string cimport string as c_string
from libcpp.unordered_map cimport unordered_map


cdef extern from "ray/common/ray_config.h" nogil:
    cdef cppclass RayConfig "RayConfig":
        @staticmethod
        RayConfig &instance()

        void initialize(const c_string& config_list)

        int64_t ray_cookie() const

        int64_t handler_warning_timeout_ms() const

        int64_t raylet_heartbeat_period_milliseconds() const

        int64_t debug_dump_period_milliseconds() const

        int64_t num_heartbeats_timeout() const

        uint64_t num_heartbeats_warning() const

        int64_t object_timeout_milliseconds() const

        int64_t get_timeout_milliseconds() const

        int64_t worker_get_request_size() const

        int64_t worker_fetch_request_size() const

        int64_t raylet_client_num_connect_attempts() const

        int64_t raylet_client_connect_timeout_milliseconds() const

        int64_t raylet_fetch_timeout_milliseconds() const

        int64_t kill_worker_timeout_milliseconds() const

        int64_t worker_register_timeout_seconds() const

        int64_t redis_db_connect_retries()

        int64_t redis_db_connect_wait_milliseconds() const

        int object_manager_pull_timeout_ms() const

        int object_manager_push_timeout_ms() const

        uint64_t object_manager_default_chunk_size() const

        uint32_t maximum_gcs_deletion_batch_size() const

        int64_t max_direct_call_object_size() const

        int64_t task_rpc_inlined_bytes_limit() const

        uint64_t metrics_report_interval_ms() const

        c_bool enable_timeline() const

        uint32_t max_grpc_message_size() const

        c_bool record_ref_creation_sites() const

        c_bool gcs_grpc_based_pubsub() const

        c_bool start_python_importer_thread() const

        c_bool use_ray_syncer() const

        c_string REDIS_CA_CERT() const

        c_string REDIS_CA_PATH() const

        c_string REDIS_CLIENT_CERT() const

        c_string REDIS_CLIENT_KEY() const

        c_string REDIS_SERVER_NAME() const

<<<<<<< HEAD
        c_bool pull_based_healthcheck() const

        int64_t health_check_initial_delay_ms() const

        int64_t health_check_period_ms() const

        int64_t health_check_timeout_ms() const

        int64_t health_check_failure_threshold() const
=======
        uint64_t memory_monitor_interval_ms() const
>>>>>>> 792a410f
<|MERGE_RESOLUTION|>--- conflicted
+++ resolved
@@ -81,7 +81,6 @@
 
         c_string REDIS_SERVER_NAME() const
 
-<<<<<<< HEAD
         c_bool pull_based_healthcheck() const
 
         int64_t health_check_initial_delay_ms() const
@@ -91,6 +90,5 @@
         int64_t health_check_timeout_ms() const
 
         int64_t health_check_failure_threshold() const
-=======
-        uint64_t memory_monitor_interval_ms() const
->>>>>>> 792a410f
+
+        uint64_t memory_monitor_interval_ms() const