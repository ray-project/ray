from libcpp cimport bool as c_bool
from libc.stdint cimport int64_t, uint64_t, uint32_t
from libcpp.string cimport string as c_string
from libcpp.unordered_map cimport unordered_map


cdef extern from "ray/common/ray_config.h" nogil:
    cdef cppclass RayConfig "RayConfig":
        @staticmethod
        RayConfig &instance()

        void initialize(const c_string& config_list)

        int64_t ray_cookie() const

        int64_t handler_warning_timeout_ms() const

        int64_t debug_dump_period_milliseconds() const

        int64_t object_timeout_milliseconds() const

        int64_t get_timeout_milliseconds() const

        int64_t worker_get_request_size() const

        int64_t worker_fetch_request_size() const

        int64_t raylet_client_num_connect_attempts() const

        int64_t raylet_client_connect_timeout_milliseconds() const

        int64_t raylet_fetch_timeout_milliseconds() const

        int64_t kill_worker_timeout_milliseconds() const

        int64_t worker_register_timeout_seconds() const

        int64_t redis_db_connect_retries()

        int64_t redis_db_connect_wait_milliseconds() const

        int object_manager_pull_timeout_ms() const

        int object_manager_push_timeout_ms() const

        uint64_t object_manager_default_chunk_size() const

        uint32_t maximum_gcs_deletion_batch_size() const

        int64_t max_direct_call_object_size() const

        int64_t task_rpc_inlined_bytes_limit() const

        uint64_t metrics_report_interval_ms() const

        c_bool enable_timeline() const

        uint32_t max_grpc_message_size() const

        c_bool record_ref_creation_sites() const

        c_bool gcs_grpc_based_pubsub() const

        c_bool start_python_importer_thread() const

        c_string REDIS_CA_CERT() const

        c_string REDIS_CA_PATH() const

        c_string REDIS_CLIENT_CERT() const

        c_string REDIS_CLIENT_KEY() const

        c_string REDIS_SERVER_NAME() const

        int64_t health_check_initial_delay_ms() const

        int64_t health_check_period_ms() const

        int64_t health_check_timeout_ms() const

        int64_t health_check_failure_threshold() const

        uint64_t memory_monitor_refresh_ms() const

        int64_t grpc_keepalive_time_ms() const

        int64_t grpc_keepalive_timeout_ms() const

        int64_t grpc_client_keepalive_time_ms() const

        int64_t grpc_client_keepalive_timeout_ms() const

        c_bool enable_autoscaler_v2() const

<<<<<<< HEAD
        c_string predefined_unit_instance_resources() const

        c_string custom_unit_instance_resources() const
=======
        int64_t nums_py_gcs_reconnect_retry() const

        int64_t py_gcs_connect_timeout_s() const
>>>>>>> 2eb89c0c
<|MERGE_RESOLUTION|>--- conflicted
+++ resolved
@@ -93,12 +93,10 @@
 
         c_bool enable_autoscaler_v2() const
 
-<<<<<<< HEAD
         c_string predefined_unit_instance_resources() const
 
         c_string custom_unit_instance_resources() const
-=======
+
         int64_t nums_py_gcs_reconnect_retry() const
 
-        int64_t py_gcs_connect_timeout_s() const
->>>>>>> 2eb89c0c
+        int64_t py_gcs_connect_timeout_s() const