# cython: profile=False
# distutils: language = c++
# cython: embedsignature = True
# cython: language_level = 3
# cython: c_string_encoding = default

"""
Binding of C++ ray::gcs::GcsClient.
"""

# This file is a .pxi which is included in _raylet.pyx. This means any already-imported
# symbols can directly be used here. This is not ideal, but we can't easily split this
# out to a separate translation unit because we need to access the singleton thread.
#
# We need to best-effort import everything we need.
#
# For how async API are implemented, see src/ray/common/python_callbacks.h
from asyncio import Future
from ray._common.utils import get_or_create_event_loop
from typing import List, Sequence
from libcpp.utility cimport move
import concurrent.futures
from ray.includes.common cimport (
    CGcsClient,
    CGetAllResourceUsageReply,
    ConnectOnSingletonIoContext,
    MultiItemPyCallback,
    OptionalItemPyCallback,
    StatusPyCallback,
    CGetClusterStatusReply,
    CStatusOr,
    CGcsNodeState,
    CNodeSelector,
    CGcsNodeInfo,
    CAddEventsRequest,
    CAddEventsReply,
    CRayStatus,
)
from ray.includes.optional cimport optional, make_optional
from ray.core.generated import gcs_pb2, autoscaler_pb2
from cython.operator import dereference, postincrement
cimport cpython


cdef class InnerGcsClient:
    cdef:
        shared_ptr[CGcsClient] inner

    # Creates and connects a standalone GcsClient.
    # cluster_id is in hex, if any.
    # TODO(ryw): we can also reuse the CoreWorker's GcsClient to save resources.
    @staticmethod
    def standalone(gcs_address: str,
                   cluster_id: Optional[str],
                   timeout_ms: int) -> "InnerGcsClient":
        cdef GcsClientOptions gcs_options = None
        if cluster_id:
            gcs_options = GcsClientOptions.create(
                gcs_address, cluster_id, allow_cluster_id_nil=False,
                fetch_cluster_id_if_nil=False)
        else:
            gcs_options = GcsClientOptions.create(
                gcs_address, None, allow_cluster_id_nil=True,
                fetch_cluster_id_if_nil=True)
        cdef CGcsClientOptions* native = gcs_options.native()
        cdef shared_ptr[CGcsClient] inner = make_shared[CGcsClient](
            dereference(native))
        cdef int64_t c_timeout_ms = timeout_ms

        with nogil:
            check_status_timeout_as_rpc_error(
                ConnectOnSingletonIoContext(dereference(inner), c_timeout_ms))

        gcs_client = InnerGcsClient()
        gcs_client.inner = inner
        return gcs_client

    @property
    def address(self) -> str:
        cdef c_pair[c_string, int] pair = self.inner.get().GetGcsServerAddress()
        host = pair.first.decode("utf-8")
        port = pair.second
        return build_address(host, port)

    @property
    def cluster_id(self) -> ray.ClusterID:
        cdef CClusterID cluster_id = self.inner.get().GetClusterId()
        return ray.ClusterID.from_binary(cluster_id.Binary())

    #############################################################
    # Internal KV sync methods
    #############################################################
    def internal_kv_get(
        self, c_string key, namespace=None, timeout=None
    ) -> Optional[bytes]:
        cdef:
            c_string ns = namespace or b""
            int64_t timeout_ms = round(1000 * timeout) if timeout else -1
            optional[c_string] opt_value = c_string()
            CRayStatus status
        with nogil:
            status = self.inner.get().InternalKV().Get(
                ns, key, timeout_ms, opt_value.value())
        return raise_or_return(
            convert_optional_str_none_for_not_found(status, move(opt_value)))

    def internal_kv_multi_get(
        self, keys: List[bytes], namespace=None, timeout=None
    ) -> Dict[bytes, bytes]:
        cdef:
            c_string ns = namespace or b""
            int64_t timeout_ms = round(1000 * timeout) if timeout else -1
            c_vector[c_string] c_keys = [key for key in keys]
            optional[unordered_map[c_string, c_string]] opt_values = \
                unordered_map[c_string, c_string]()
            CRayStatus status
        with nogil:
            status = self.inner.get().InternalKV().MultiGet(
                ns, c_keys, timeout_ms, opt_values.value())
        return raise_or_return(convert_optional_multi_get(status, move(opt_values)))

    def internal_kv_put(self, c_string key, c_string value, c_bool overwrite=False,
                        namespace=None, timeout=None) -> int:
        """
        Returns 1 if the key is newly added, 0 if the key is overwritten.
        """
        cdef:
            c_string ns = namespace or b""
            int64_t timeout_ms = round(1000 * timeout) if timeout else -1
            optional[c_bool] opt_added = 0
            CRayStatus status
        with nogil:
            status = self.inner.get().InternalKV().Put(
                ns, key, value, overwrite, timeout_ms, opt_added.value())
        added = raise_or_return(convert_optional_bool(status, move(opt_added)))
        return 1 if added else 0

    def internal_kv_del(self, c_string key, c_bool del_by_prefix,
                        namespace=None, timeout=None) -> int:
        """
        Returns number of keys deleted.
        """
        cdef:
            c_string ns = namespace or b""
            int64_t timeout_ms = round(1000 * timeout) if timeout else -1
            optional[int] opt_num_deleted = 0
            CRayStatus status
        with nogil:
            status = self.inner.get().InternalKV().Del(
                ns, key, del_by_prefix, timeout_ms, opt_num_deleted.value())
        return raise_or_return(convert_optional_int(status, move(opt_num_deleted)))

    def internal_kv_keys(
        self, c_string prefix, namespace=None, timeout=None
    ) -> List[bytes]:
        cdef:
            c_string ns = namespace or b""
            int64_t timeout_ms = round(1000 * timeout) if timeout else -1
            optional[c_vector[c_string]] opt_keys = c_vector[c_string]()
            CRayStatus status
        with nogil:
            status = self.inner.get().InternalKV().Keys(
                ns, prefix, timeout_ms, opt_keys.value())
        return raise_or_return(convert_optional_vector_str(status, move(opt_keys)))

    def internal_kv_exists(self, c_string key, namespace=None, timeout=None) -> bool:
        cdef:
            c_string ns = namespace or b""
            int64_t timeout_ms = round(1000 * timeout) if timeout else -1
            optional[c_bool] opt_exists = 0
            CRayStatus status
        with nogil:
            status = self.inner.get().InternalKV().Exists(
                ns, key, timeout_ms, opt_exists.value())
        return raise_or_return(convert_optional_bool(status, move(opt_exists)))

    #############################################################
    # Internal KV async methods
    #############################################################

    def async_internal_kv_get(
        self, c_string key, namespace=None, timeout=None
    ) -> Future[Optional[bytes]]:
        cdef:
            c_string ns = namespace or b""
            int64_t timeout_ms = round(1000 * timeout) if timeout else -1
            fut = incremented_fut()
        with nogil:
            self.inner.get().InternalKV().AsyncInternalKVGet(
                ns, key, timeout_ms,
                OptionalItemPyCallback[c_string](
                    &convert_optional_str_none_for_not_found,
                    assign_and_decrement_fut,
                    fut))
        return asyncio.wrap_future(fut)

    def async_internal_kv_multi_get(
        self, keys: List[bytes], namespace=None, timeout=None
    ) -> Future[Dict[bytes, bytes]]:
        cdef:
            c_string ns = namespace or b""
            int64_t timeout_ms = round(1000 * timeout) if timeout else -1
            c_vector[c_string] c_keys = [key for key in keys]
            fut = incremented_fut()
        with nogil:
            self.inner.get().InternalKV().AsyncInternalKVMultiGet(
                ns, c_keys, timeout_ms,
                OptionalItemPyCallback[unordered_map[c_string, c_string]](
                    &convert_optional_multi_get,
                    assign_and_decrement_fut,
                    fut))
        return asyncio.wrap_future(fut)

    def async_internal_kv_put(
        self, c_string key, c_string value, c_bool overwrite=False, namespace=None,
        timeout=None
    ) -> Future[bool]:
        cdef:
            c_string ns = namespace or b""
            int64_t timeout_ms = round(1000 * timeout) if timeout else -1
            fut = incremented_fut()
        with nogil:
            self.inner.get().InternalKV().AsyncInternalKVPut(
                ns, key, value, overwrite, timeout_ms,
                OptionalItemPyCallback[c_bool](
                    &convert_optional_bool,
                    assign_and_decrement_fut,
                    fut))
        return asyncio.wrap_future(fut)

    def async_internal_kv_del(self, c_string key, c_bool del_by_prefix,
                              namespace=None, timeout=None) -> Future[int]:
        cdef:
            c_string ns = namespace or b""
            int64_t timeout_ms = round(1000 * timeout) if timeout else -1
            fut = incremented_fut()
        with nogil:
            self.inner.get().InternalKV().AsyncInternalKVDel(
                ns, key, del_by_prefix, timeout_ms,
                OptionalItemPyCallback[int](
                    &convert_optional_int,
                    assign_and_decrement_fut,
                    fut))
        return asyncio.wrap_future(fut)

    def async_internal_kv_keys(self, c_string prefix, namespace=None, timeout=None
                               ) -> Future[List[bytes]]:
        cdef:
            c_string ns = namespace or b""
            int64_t timeout_ms = round(1000 * timeout) if timeout else -1
            fut = incremented_fut()
        with nogil:
            self.inner.get().InternalKV().AsyncInternalKVKeys(
                ns, prefix, timeout_ms,
                OptionalItemPyCallback[c_vector[c_string]](
                    &convert_optional_vector_str,
                    assign_and_decrement_fut,
                    fut))
        return asyncio.wrap_future(fut)

    def async_internal_kv_exists(self, c_string key, namespace=None, timeout=None
                                 ) -> Future[bool]:
        cdef:
            c_string ns = namespace or b""
            int64_t timeout_ms = round(1000 * timeout) if timeout else -1
            fut = incremented_fut()
        with nogil:
            self.inner.get().InternalKV().AsyncInternalKVExists(
                ns, key, timeout_ms,
                OptionalItemPyCallback[c_bool](
                    &convert_optional_bool,
                    assign_and_decrement_fut,
                    fut))
        return asyncio.wrap_future(fut)

    #############################################################
    # NodeInfo methods
    #############################################################
    def check_alive(
        self, node_ids: List[NodeID], timeout: Optional[int | float] = None
    ) -> List[bool]:
        cdef:
            int64_t timeout_ms = round(1000 * timeout) if timeout else -1
            c_vector[CNodeID] c_node_ids;
            c_vector[c_bool] results
            CRayStatus status
        c_node_ids.reserve(len(node_ids));
        for node_id in node_ids:
            c_node_ids.push_back((<NodeID>node_id).native())
        with nogil:
            status = self.inner.get().Nodes().CheckAlive(
                c_node_ids, timeout_ms, results)
        return raise_or_return(convert_multi_bool(status, move(results)))

    def async_check_alive(
        self, node_ids: List[NodeID], timeout: Optional[int | float] = None
    ) -> Future[List[bool]]:
        cdef:
            int64_t timeout_ms = round(1000 * timeout) if timeout else -1
            c_vector[CNodeID] c_node_ids;
            fut = incremented_fut()
        c_node_ids.reserve(len(node_ids));
        for node_id in node_ids:
            c_node_ids.push_back((<NodeID>node_id).native())
        with nogil:
            self.inner.get().Nodes().AsyncCheckAlive(
                c_node_ids, timeout_ms,
                MultiItemPyCallback[c_bool](
                    &convert_multi_bool,
                    assign_and_decrement_fut,
                    fut))
        return asyncio.wrap_future(fut)

    def drain_nodes(
        self, node_ids: Sequence[bytes], timeout: Optional[int | float] = None
    ) -> List[bytes]:
        """returns a list of node_ids that are successfully drained."""
        cdef:
            int64_t timeout_ms = round(1000 * timeout) if timeout else -1
            c_vector[CNodeID] c_node_ids
            c_vector[c_string] results
            CRayStatus status
        c_node_ids.reserve(len(node_ids));
        for node_id in node_ids:
            c_node_ids.push_back(<CNodeID>CUniqueID.FromBinary(node_id))
        with nogil:
            status = self.inner.get().Nodes().DrainNodes(
                c_node_ids, timeout_ms, results)
        return raise_or_return(convert_multi_str(status, move(results)))

    def get_all_node_info(
        self, timeout: Optional[int | float] = None,
        state_filter: Optional[int] = None,
    ) -> Dict[NodeID, gcs_pb2.GcsNodeInfo]:
        cdef:
            int64_t timeout_ms = round(1000 * timeout) if timeout else -1
            c_vector[CGcsNodeInfo] reply
            CRayStatus status
            optional[CStatusOr[c_vector[CGcsNodeInfo]]] status_or
            optional[CGcsNodeState] c_state_filter = nullopt
            optional[CNodeSelector] c_node_selector = nullopt
        if state_filter is not None:
            c_state_filter.emplace(<CGcsNodeState>state_filter)
        with nogil:
            status_or = self.inner.get().Nodes().GetAllNoCache(timeout_ms, c_state_filter, c_node_selector)
        status = status_or.value().status()
        if status_or.value().ok():
            reply = move(status_or.value().value())
        return raise_or_return(convert_get_all_node_info(status, move(reply)))

    def async_get_all_node_info(
        self, node_id: Optional[NodeID] = None, timeout: Optional[int | float] = None
    ) -> Future[Dict[NodeID, gcs_pb2.GcsNodeInfo]]:
        cdef:
            int64_t timeout_ms = round(1000 * timeout) if timeout else -1
            c_vector[CNodeID] c_node_ids
            fut = incremented_fut()
        if node_id:
            c_node_ids.push_back((<NodeID>node_id).native())
        with nogil:
            self.inner.get().Nodes().AsyncGetAll(
                MultiItemPyCallback[CGcsNodeInfo](
                    convert_get_all_node_info,
                    assign_and_decrement_fut,
                    fut),
                timeout_ms,
                c_node_ids)
        return asyncio.wrap_future(fut)

    #############################################################
    # NodeResources methods
    #############################################################
    def get_all_resource_usage(
        self, timeout: Optional[int | float] = None
    ) -> GetAllResourceUsageReply:
        cdef int64_t timeout_ms = round(1000 * timeout) if timeout else -1
        cdef CGetAllResourceUsageReply c_reply
        cdef c_string serialized_reply
        with nogil:
            check_status_timeout_as_rpc_error(
                    self.inner.get()
                    .NodeResources()
                    .GetAllResourceUsage(timeout_ms, c_reply)
                )
            serialized_reply = c_reply.SerializeAsString()
        ret = GetAllResourceUsageReply()
        ret.ParseFromString(serialized_reply)
        return ret

    #############################################################
    # Actor methods
    #############################################################

    def async_get_all_actor_info(
        self,
        actor_id: Optional[ActorID] = None,
        job_id: Optional[JobID] = None,
        actor_state_name: Optional[str] = None,
        timeout: Optional[int | float] = None
    ) -> Future[Dict[ActorID, gcs_pb2.ActorTableData]]:
        cdef:
            int64_t timeout_ms = round(1000 * timeout) if timeout else -1
            optional[CActorID] c_actor_id
            optional[CJobID] c_job_id
            optional[c_string] c_actor_state_name
            fut = incremented_fut()
        if actor_id is not None:
            c_actor_id = (<ActorID>actor_id).native()
        if job_id is not None:
            c_job_id = (<JobID>job_id).native()
        if actor_state_name is not None:
            c_actor_state_name = <c_string>actor_state_name.encode()

        with nogil:
            self.inner.get().Actors().AsyncGetAllByFilter(
                c_actor_id, c_job_id, c_actor_state_name,
                MultiItemPyCallback[CActorTableData](
                    &convert_get_all_actor_info,
                    assign_and_decrement_fut,
                    fut),
                timeout_ms)
        return asyncio.wrap_future(fut)

    #############################################################
    # Job methods
    #############################################################

    def get_all_job_info(
        self, *, job_or_submission_id: Optional[str] = None,
        skip_submission_job_info_field: bool = False,
        skip_is_running_tasks_field: bool = False,
        timeout: Optional[int | float] = None
    ) -> Dict[JobID, gcs_pb2.JobTableData]:
        cdef c_string c_job_or_submission_id
        cdef optional[c_string] c_optional_job_or_submission_id = nullopt
        cdef int64_t timeout_ms = round(1000 * timeout) if timeout else -1
        cdef c_bool c_skip_submission_job_info_field = skip_submission_job_info_field
        cdef c_bool c_skip_is_running_tasks_field = skip_is_running_tasks_field
        cdef CRayStatus status
        cdef c_vector[CJobTableData] reply
        if job_or_submission_id:
            c_job_or_submission_id = job_or_submission_id
            c_optional_job_or_submission_id = \
                make_optional[c_string](c_job_or_submission_id)
        with nogil:
            status = self.inner.get().Jobs().GetAll(
                c_optional_job_or_submission_id, c_skip_submission_job_info_field,
                c_skip_is_running_tasks_field, reply, timeout_ms)
        return raise_or_return((convert_get_all_job_info(status, move(reply))))

    def async_get_all_job_info(
        self, *, job_or_submission_id: Optional[str] = None,
        skip_submission_job_info_field: bool = False,
        skip_is_running_tasks_field: bool = False,
        timeout: Optional[int | float] = None
    ) -> Future[Dict[JobID, gcs_pb2.JobTableData]]:
        cdef:
            c_string c_job_or_submission_id
            optional[c_string] c_optional_job_or_submission_id = nullopt
            int64_t timeout_ms = round(1000 * timeout) if timeout else -1
            c_bool c_skip_submission_job_info_field = skip_submission_job_info_field
            c_bool c_skip_is_running_tasks_field = skip_is_running_tasks_field
            fut = incremented_fut()
        if job_or_submission_id:
            c_job_or_submission_id = job_or_submission_id
            c_optional_job_or_submission_id = \
                make_optional[c_string](c_job_or_submission_id)
        with nogil:
            self.inner.get().Jobs().AsyncGetAll(
                c_optional_job_or_submission_id,
                c_skip_submission_job_info_field,
                c_skip_is_running_tasks_field,
                MultiItemPyCallback[CJobTableData](
                    &convert_get_all_job_info,
                    assign_and_decrement_fut,
                    fut),
                timeout_ms)
        return asyncio.wrap_future(fut)

    #############################################################
    # Runtime Env methods
    #############################################################
    def pin_runtime_env_uri(self, str uri, int expiration_s, timeout=None):
        cdef:
            int64_t timeout_ms = round(1000 * timeout) if timeout else -1
            c_string c_uri = uri.encode()
        with nogil:
            check_status_timeout_as_rpc_error(
                self.inner.get()
                .RuntimeEnvs()
                .PinRuntimeEnvUri(c_uri, expiration_s, timeout_ms)
            )

    #############################################################
    # Autoscaler methods
    #############################################################
    def request_cluster_resource_constraint(
            self,
            bundles: c_vector[unordered_map[c_string, cython.double]],
            label_selectors: c_vector[unordered_map[c_string, c_string]],
            count_array: c_vector[int64_t],
            timeout_s=None):
        cdef:
            int64_t timeout_ms = round(1000 * timeout_s) if timeout_s else -1
        with nogil:
            check_status_timeout_as_rpc_error(
                self.inner.get()
                .Autoscaler()
                .RequestClusterResourceConstraint(timeout_ms, bundles, label_selectors, count_array)
            )

    def get_cluster_resource_state(
            self,
            timeout_s=None):
        cdef:
            int64_t timeout_ms = round(1000 * timeout_s) if timeout_s else -1
            c_string serialized_reply
        with nogil:
            check_status_timeout_as_rpc_error(
                self.inner.get()
                .Autoscaler()
                .GetClusterResourceState(timeout_ms, serialized_reply)
            )

        return serialized_reply

    def get_cluster_status(
            self,
            timeout_s=None):
        cdef:
            int64_t timeout_ms = round(1000 * timeout_s) if timeout_s else -1
            c_string serialized_reply
        with nogil:
            check_status_timeout_as_rpc_error(
                self.inner.get()
                .Autoscaler()
                .GetClusterStatus(timeout_ms, serialized_reply)
            )

        return serialized_reply

    def async_get_cluster_status(
        self,
        timeout_s=None
    ) -> Future[autoscaler_pb2.GetClusterStatusReply]:
        cdef:
            int64_t timeout_ms = round(1000 * timeout_s) if timeout_s else -1
            fut = incremented_fut()
        with nogil:
            self.inner.get().Autoscaler().AsyncGetClusterStatus(
                timeout_ms,
                OptionalItemPyCallback[CGetClusterStatusReply](
                    &convert_get_cluster_status_reply,
                    assign_and_decrement_fut,
                    fut))
        return asyncio.wrap_future(fut)

    def report_autoscaling_state(
        self,
        serialzied_state: c_string,
        timeout_s=None
    ):
        """Report autoscaling state to GCS"""
        cdef:
            int64_t timeout_ms = round(1000 * timeout_s) if timeout_s else -1
        with nogil:
            check_status_timeout_as_rpc_error(
                self.inner.get()
                .Autoscaler()
                .ReportAutoscalingState(timeout_ms, serialzied_state)
            )

    def drain_node(
            self,
            node_id: c_string,
            reason: int32_t,
            reason_message: c_string,
            deadline_timestamp_ms: int64_t):
        """Send the DrainNode request to GCS.

        This is only for testing.
        """
        cdef:
            int64_t timeout_ms = -1
            c_bool is_accepted = False
            c_string rejection_reason_message
        with nogil:
            check_status_timeout_as_rpc_error(self.inner.get().Autoscaler().DrainNode(
                node_id, reason, reason_message,
                deadline_timestamp_ms, timeout_ms, is_accepted,
                rejection_reason_message))

        return (is_accepted, rejection_reason_message.decode())

    #############################################################
    # Publisher methods
    #############################################################

    def publish_error(self, key_id: bytes, error_type: str, message: str,
                      job_id: Optional[JobID] = None, timeout = None):
        cdef:
            CErrorTableData error_info
            c_string c_key_id = key_id
            int64_t timeout_ms = round(1000 * timeout) if timeout else -1

        if job_id is None:
            job_id = ray.JobID.nil()
        error_info.set_job_id(job_id.binary())
        error_info.set_type(error_type)
        error_info.set_error_message(message)
        error_info.set_timestamp(time.time())

        with nogil:
            self.inner.get().Publisher().PublishError(
                move(c_key_id), move(error_info), timeout_ms)

    def publish_logs(self, log_json: dict, timeout = None):
        cdef:
            CLogBatch log_batch
            c_string c_key_id
            int64_t timeout_ms = round(1000 * timeout) if timeout else -1

        job_id = log_json.get("job")
        log_batch.set_ip(log_json.get("ip") if log_json.get("ip") else b"")
        log_batch.set_pid(
            str(log_json.get("pid")).encode() if log_json.get("pid") else b"")
        log_batch.set_job_id(job_id.encode() if job_id else b"")
        log_batch.set_is_error(bool(log_json.get("is_err")))
        for line in log_json.get("lines", []):
            log_batch.add_lines(line)
        actor_name = log_json.get("actor_name")
        log_batch.set_actor_name(actor_name.encode() if actor_name else b"")
        task_name = log_json.get("task_name")
        log_batch.set_task_name(task_name.encode() if task_name else b"")

        c_key_id = job_id.encode() if job_id else b""

        with nogil:
            check_status_timeout_as_rpc_error(
                self.inner.get().Publisher().PublishLogs(
                    move(c_key_id), move(log_batch), timeout_ms))

    def async_publish_node_resource_usage(
            self, key_id: str, node_resource_usage_json: str) -> Future[None]:
        cdef:
            c_string c_key_id = key_id
            c_string c_node_resource_usage_json = node_resource_usage_json.encode()
            fut = incremented_fut()
        with nogil:
            self.inner.get().Publisher().AsyncPublishNodeResourceUsage(
                move(c_key_id),
                move(c_node_resource_usage_json),
                StatusPyCallback(convert_status, assign_and_decrement_fut, fut))
        return asyncio.wrap_future(fut)

    def report_cluster_config(
                self,
                serialized_cluster_config: c_string):
        """Report cluster config to GCS"""
        cdef:
            int64_t timeout_ms = -1
        with nogil:
            check_status_timeout_as_rpc_error(
                self.inner.get().Autoscaler().ReportClusterConfig(
                    timeout_ms, serialized_cluster_config
                )
            )

    #############################################################
    # TaskInfo methods
    #############################################################
<<<<<<< HEAD
    async def async_add_events(self, serialized_request: bytes, timeout_s=None):
        """Send async AddEvents request to GCS."""
        cdef:
            c_string c_req = serialized_request
=======
    async def async_add_events(self, serialized_request: bytes, timeout_s=None, executor=None):
        """Send async AddEvents request to GCS."""
        cdef:
            CAddEventsRequest c_req
>>>>>>> 83d7c3d4
            int64_t timeout_ms
            fut = incremented_fut()
        timeout_ms = round(1000 * timeout_s) if timeout_s else -1

<<<<<<< HEAD
        with nogil:
            self.inner.get().Tasks().AsyncAddEvents(
                c_req,
=======
        # Parse the protobuf payload
        cdef c_string payload = serialized_request
        cdef bint parsed = False
        if executor is not None:
            parsed = await get_or_create_event_loop().run_in_executor(
                executor,
                lambda: c_req.ParseFromString(payload),
            )
        else:
            parsed = c_req.ParseFromString(payload)

        if not parsed:
            # Fail fast on parse error
            assign_and_decrement_fut((None, ValueError("Invalid AddEventsRequest payload")), fut)
            return await asyncio.wrap_future(fut)

        with nogil:
            self.inner.get().Tasks().AsyncAddEvents(
                move(c_req),
>>>>>>> 83d7c3d4
                StatusPyCallback(convert_status, assign_and_decrement_fut, fut),
                timeout_ms)
        return await asyncio.wrap_future(fut)

#############################################################
# Converter functions: C++ types -> Python types, use by both Sync and Async APIs.
# They have to be defined here as pure functions because a function pointer is passed
# to C++ for Async APIs.
#
# Each function accepts what the C++ callback passes, typically a Status and a value.
# Returns `Tuple[object, Optional[Exception]]` (we are all gophers now lol).
# Must not raise exceptions, or it crashes the process.
#############################################################

cdef convert_get_all_node_info(
        CRayStatus status, c_vector[CGcsNodeInfo] c_data) with gil:
    # -> Dict[NodeID, gcs_pb2.GcsNodeInfo]
    # No GIL block for C++ looping && serialization.
    # GIL block for Pyhton deserialization and dict building.
    # Not doing per-object GIL lock because it's expensive.
    cdef c_vector[c_string] serialized_reply
    try:
        check_status_timeout_as_rpc_error(status)
        with nogil:
            serialized_reply.reserve(c_data.size())
            for c_proto in c_data:
                serialized_reply.push_back(c_proto.SerializeAsString())
        node_table_data = {}
        for b in serialized_reply:
            proto = gcs_pb2.GcsNodeInfo()
            proto.ParseFromString(b)
            node_table_data[NodeID.from_binary(proto.node_id)] = proto
        return node_table_data, None
    except Exception as e:
        return None, e

cdef convert_get_all_job_info(
        CRayStatus status, c_vector[CJobTableData] c_data) with gil:
    # -> Dict[JobID, gcs_pb2.JobTableData]
    # No GIL block for C++ looping && serialization.
    # GIL block for Pyhton deserialization and dict building.
    # Not doing per-object GIL lock because it's expensive.
    cdef c_vector[c_string] serialized_reply
    try:
        check_status_timeout_as_rpc_error(status)
        with nogil:
            serialized_reply.reserve(c_data.size())
            for c_proto in c_data:
                serialized_reply.push_back(c_proto.SerializeAsString())
        job_table_data = {}
        for b in serialized_reply:
            proto = gcs_pb2.JobTableData()
            proto.ParseFromString(b)
            job_table_data[JobID.from_binary(proto.job_id)] = proto
        return job_table_data, None
    except Exception as e:
        return None, e

cdef convert_get_all_actor_info(
        CRayStatus status, c_vector[CActorTableData] c_data) with gil:
    # -> Dict[ActorID, gcs_pb2.ActorTableData]
    cdef c_vector[c_string] serialized_reply
    try:
        check_status_timeout_as_rpc_error(status)
        with nogil:
            serialized_reply.reserve(c_data.size())
            for c_proto in c_data:
                serialized_reply.push_back(c_proto.SerializeAsString())
        actor_table_data = {}
        for b in serialized_reply:
            proto = gcs_pb2.ActorTableData()
            proto.ParseFromString(b)
            actor_table_data[ActorID.from_binary(proto.actor_id)] = proto
        return actor_table_data, None
    except Exception as e:
        return None, e

cdef convert_get_cluster_status_reply(
    CRayStatus status, optional[CGetClusterStatusReply] c_data
) with gil: # -> Tuple[autoscaler_pb2.GetClusterStatusReply, Exception]
    cdef c_string serialized_reply
    try:
        check_status_timeout_as_rpc_error(status)
        assert c_data.has_value()
        with nogil:
            serialized_reply = c_data.value().SerializeAsString()
        proto = autoscaler_pb2.GetClusterStatusReply()
        proto.ParseFromString(serialized_reply)
        return proto, None
    except Exception as e:
        return None, e

cdef convert_status(CRayStatus status) with gil:
    # This function is currently only used by `async_kill_actor` to
    # convert RayStatus to an HTTP status code.
    #
    # Returns:
    #   Tuple[int, Optional[Exception]]:
    #     - int: HTTP status code.
    #       (1) 200: Success
    #       (2) 404: Actor not found
    #       (3) 500: Other errors
    #     - Optional[Exception]: Exception raised by RayStatus
    try:
        if status.IsNotFound():
            return 404, None
        check_status_timeout_as_rpc_error(status)
        return 200, None
    except Exception as e:
        return 500, e

cdef convert_optional_str_none_for_not_found(
        CRayStatus status, optional[c_string] c_str) with gil:
    # If status is NotFound, return None.
    # If status is OK, return the value.
    # Else, raise exception.
    # -> Optional[bytes]
    try:
        if status.IsNotFound():
            return None, None
        check_status_timeout_as_rpc_error(status)
        assert c_str.has_value()
        return move(c_str.value()), None
    except Exception as e:
        return None, e

cdef convert_optional_multi_get(
        CRayStatus status,
        optional[unordered_map[c_string, c_string]] c_map) with gil:
    # -> Dict[str, str]
    cdef unordered_map[c_string, c_string].iterator it
    try:
        check_status_timeout_as_rpc_error(status)
        assert c_map.has_value()

        result = {}
        it = c_map.value().begin()
        while it != c_map.value().end():
            result[dereference(it).first] = move(dereference(it).second)
            postincrement(it)
        return result, None
    except Exception as e:
        return None, e

cdef convert_optional_int(CRayStatus status, optional[int] c_int) with gil:
    # -> int
    try:
        check_status_timeout_as_rpc_error(status)
        assert c_int.has_value()
        return c_int.value(), None
    except Exception as e:
        return None, e

cdef convert_optional_vector_str(
        CRayStatus status, optional[c_vector[c_string]] c_vec) with gil:
    # -> List[bytes]
    try:
        check_status_timeout_as_rpc_error(status)
        return convert_multi_str(status, move(c_vec.value()))
    except Exception as e:
        return None, e

cdef convert_optional_bool(CRayStatus status, optional[c_bool] b) with gil:
    # -> bool
    try:
        check_status_timeout_as_rpc_error(status)
        assert b.has_value()
        return b.value(), None
    except Exception as e:
        return None, e

cdef convert_multi_bool(CRayStatus status, c_vector[c_bool] c_data) with gil:
    # -> List[bool]
    try:
        check_status_timeout_as_rpc_error(status)
        return [b for b in c_data], None
    except Exception as e:
        return None, e

cdef convert_multi_str(CRayStatus status, c_vector[c_string] vec) with gil:
    # -> List[bytes]
    cdef c_vector[c_string].iterator it
    try:
        check_status_timeout_as_rpc_error(status)

        it = vec.begin()
        result = []
        while it != vec.end():
            result.append(move(dereference(it)))
            postincrement(it)
        return result, None
    except Exception as e:
        return None, e<|MERGE_RESOLUTION|>--- conflicted
+++ resolved
@@ -669,26 +669,14 @@
     #############################################################
     # TaskInfo methods
     #############################################################
-<<<<<<< HEAD
-    async def async_add_events(self, serialized_request: bytes, timeout_s=None):
-        """Send async AddEvents request to GCS."""
-        cdef:
-            c_string c_req = serialized_request
-=======
     async def async_add_events(self, serialized_request: bytes, timeout_s=None, executor=None):
         """Send async AddEvents request to GCS."""
         cdef:
             CAddEventsRequest c_req
->>>>>>> 83d7c3d4
             int64_t timeout_ms
             fut = incremented_fut()
         timeout_ms = round(1000 * timeout_s) if timeout_s else -1
 
-<<<<<<< HEAD
-        with nogil:
-            self.inner.get().Tasks().AsyncAddEvents(
-                c_req,
-=======
         # Parse the protobuf payload
         cdef c_string payload = serialized_request
         cdef bint parsed = False
@@ -708,7 +696,6 @@
         with nogil:
             self.inner.get().Tasks().AsyncAddEvents(
                 move(c_req),
->>>>>>> 83d7c3d4
                 StatusPyCallback(convert_status, assign_and_decrement_fut, fut),
                 timeout_ms)
         return await asyncio.wrap_future(fut)
