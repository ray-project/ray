from libcpp.string cimport string as c_string
from libcpp cimport bool as c_bool
from libcpp.vector cimport vector as c_vector
from libcpp.memory cimport unique_ptr
from ray.includes.unique_ids cimport (
    CObjectID
)

cdef extern from "ray/gcs/gcs_client/global_state_accessor.h" nogil:
    cdef cppclass CGlobalStateAccessor "ray::gcs::GlobalStateAccessor":
        CGlobalStateAccessor(const c_string &redis_address,
                    const c_string &redis_password,
                    c_bool is_test)
        c_bool Connect()
        void Disconnect()
        c_vector[c_string] GetAllJobInfo()
<<<<<<< HEAD
        c_vector[c_string] GetAllNodeInfo()
        c_vector[c_string] GetAllProfileInfo()
=======
        c_vector[c_string] GetAllProfileInfo()
        c_vector[c_string] GetAllObjectInfo()
        unique_ptr[c_string] GetObjectInfo(const CObjectID &object_id)
>>>>>>> 765d470c
<|MERGE_RESOLUTION|>--- conflicted
+++ resolved
@@ -14,11 +14,7 @@
         c_bool Connect()
         void Disconnect()
         c_vector[c_string] GetAllJobInfo()
-<<<<<<< HEAD
         c_vector[c_string] GetAllNodeInfo()
         c_vector[c_string] GetAllProfileInfo()
-=======
-        c_vector[c_string] GetAllProfileInfo()
         c_vector[c_string] GetAllObjectInfo()
-        unique_ptr[c_string] GetObjectInfo(const CObjectID &object_id)
->>>>>>> 765d470c
+        unique_ptr[c_string] GetObjectInfo(const CObjectID &object_id)