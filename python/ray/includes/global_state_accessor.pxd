from libcpp.string cimport string as c_string
from libcpp cimport bool as c_bool
from libcpp.vector cimport vector as c_vector
from libcpp.memory cimport unique_ptr
from ray.includes.unique_ids cimport (
<<<<<<< HEAD
    CActorID,
=======
    CClientID,
>>>>>>> 03beeaeb
    CObjectID,
)

cdef extern from "ray/gcs/gcs_client/global_state_accessor.h" nogil:
    cdef cppclass CGlobalStateAccessor "ray::gcs::GlobalStateAccessor":
        CGlobalStateAccessor(const c_string &redis_address,
                    const c_string &redis_password,
                    c_bool is_test)
        c_bool Connect()
        void Disconnect()
        c_vector[c_string] GetAllJobInfo()
        c_vector[c_string] GetAllNodeInfo()
        c_vector[c_string] GetAllProfileInfo()
        c_vector[c_string] GetAllObjectInfo()
        unique_ptr[c_string] GetObjectInfo(const CObjectID &object_id)
<<<<<<< HEAD
        c_vector[c_string] GetAllActorInfo()
        unique_ptr[c_string] GetActorInfo(const CActorID &actor_id)
=======
        c_string GetNodeResourceInfo(const CClientID &node_id)
>>>>>>> 03beeaeb
<|MERGE_RESOLUTION|>--- conflicted
+++ resolved
@@ -3,11 +3,8 @@
 from libcpp.vector cimport vector as c_vector
 from libcpp.memory cimport unique_ptr
 from ray.includes.unique_ids cimport (
-<<<<<<< HEAD
     CActorID,
-=======
     CClientID,
->>>>>>> 03beeaeb
     CObjectID,
 )
 
@@ -23,9 +20,6 @@
         c_vector[c_string] GetAllProfileInfo()
         c_vector[c_string] GetAllObjectInfo()
         unique_ptr[c_string] GetObjectInfo(const CObjectID &object_id)
-<<<<<<< HEAD
         c_vector[c_string] GetAllActorInfo()
         unique_ptr[c_string] GetActorInfo(const CActorID &actor_id)
-=======
-        c_string GetNodeResourceInfo(const CClientID &node_id)
->>>>>>> 03beeaeb
+        c_string GetNodeResourceInfo(const CClientID &node_id)