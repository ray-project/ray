from libcpp.string cimport string as c_string
from libcpp cimport bool as c_bool
from libcpp.vector cimport vector as c_vector
from libcpp.memory cimport unique_ptr
from ray.includes.unique_ids cimport (
    CActorID,
    CJobID,
    CNodeID,
    CObjectID,
    CWorkerID,
    CPlacementGroupID,
)
from ray.includes.common cimport (
    CRayStatus,
)

cdef extern from "ray/gcs/gcs_client/global_state_accessor.h" nogil:
    cdef cppclass CGlobalStateAccessor "ray::gcs::GlobalStateAccessor":
        CGlobalStateAccessor(const c_string &redis_address,
                             const c_string &redis_password)
        c_bool Connect()
        void Disconnect()
        c_vector[c_string] GetAllJobInfo()
        CJobID GetNextJobID()
        c_vector[c_string] GetAllNodeInfo()
        c_vector[c_string] GetAllAvailableResources()
        c_vector[c_string] GetAllProfileInfo()
        c_vector[c_string] GetAllObjectInfo()
        unique_ptr[c_string] GetObjectInfo(const CObjectID &object_id)
        unique_ptr[c_string] GetAllResourceUsage()
        c_vector[c_string] GetAllActorInfo()
        unique_ptr[c_string] GetActorInfo(const CActorID &actor_id)
        c_string GetNodeResourceInfo(const CNodeID &node_id)
        unique_ptr[c_string] GetWorkerInfo(const CWorkerID &worker_id)
        c_vector[c_string] GetAllWorkerInfo()
        c_bool AddWorkerInfo(const c_string &serialized_string)
        unique_ptr[c_string] GetPlacementGroupInfo(
            const CPlacementGroupID &placement_group_id)
        unique_ptr[c_string] GetPlacementGroupByName(
            const c_string &placement_group_name,
            const c_string &ray_namespace,
        )
        c_vector[c_string] GetAllPlacementGroupInfo()
<<<<<<< HEAD
        CRayStatus GetNodeToConnectForDriver(
            const c_string &node_ip_address,
            c_string *node_to_connect)
=======
        c_string GetSystemConfig()
>>>>>>> 7c21be54
<|MERGE_RESOLUTION|>--- conflicted
+++ resolved
@@ -41,10 +41,7 @@
             const c_string &ray_namespace,
         )
         c_vector[c_string] GetAllPlacementGroupInfo()
-<<<<<<< HEAD
+         c_string GetSystemConfig()
         CRayStatus GetNodeToConnectForDriver(
             const c_string &node_ip_address,
-            c_string *node_to_connect)
-=======
-        c_string GetSystemConfig()
->>>>>>> 7c21be54
+            c_string *node_to_connect)