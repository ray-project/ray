from libc.string cimport memcpy
from libc.stdint cimport uintptr_t, uint64_t, INT32_MAX
import contextlib
import cython

DEF MEMCOPY_THREADS = 6

# This is the default alignment value for len(buffer) < 2048.
DEF kMinorBufferAlign = 8
# This is the default alignment value for len(buffer) >= 2048.
# Some projects like Arrow use it for possible SIMD acceleration.
DEF kMajorBufferAlign = 64
DEF kMajorBufferSize = 2048
DEF kMemcopyDefaultBlocksize = 64
DEF kMemcopyDefaultThreshold = 1024 * 1024
DEF kLanguageSpecificTypeExtensionId = 101
DEF kMessagePackOffset = 9

cdef extern from "ray/util/memory.h" namespace "ray" nogil:
    void parallel_memcopy(uint8_t* dst, const uint8_t* src, int64_t nbytes,
                          uintptr_t block_size, int num_threads)

cdef extern from "google/protobuf/repeated_field.h" nogil:
    cdef cppclass RepeatedField[Element]:
        const Element* data() const

cdef extern from "src/ray/protobuf/serialization.pb.h" nogil:
    cdef cppclass CPythonBuffer "ray::serialization::PythonBuffer":
        void set_address(uint64_t value)
        uint64_t address() const
        void set_length(int64_t value)
        int64_t length() const
        void set_itemsize(int64_t value)
        int64_t itemsize()
        void set_ndim(int32_t value)
        int32_t ndim()
        void set_readonly(c_bool value)
        c_bool readonly()
        void set_format(const c_string& value)
        const c_string &format()
        c_string* release_format()
        void add_shape(int64_t value)
        int64_t shape(int index)
        const RepeatedField[int64_t] &shape() const
        int shape_size()
        void add_strides(int64_t value)
        int64_t strides(int index)
        const RepeatedField[int64_t] &strides() const
        int strides_size()

    cdef cppclass CPythonObject "ray::serialization::PythonObject":
        uint64_t inband_data_size() const
        void set_inband_data_size(uint64_t value)
        uint64_t raw_buffers_size() const
        void set_raw_buffers_size(uint64_t value)
        CPythonBuffer* add_buffer()
        CPythonBuffer& buffer(int index) const
        int buffer_size() const
        size_t ByteSizeLong() const
        int GetCachedSize() const
        uint8_t *SerializeWithCachedSizesToArray(uint8_t *target)
        c_bool ParseFromArray(void* data, int size)


cdef int64_t padded_length(int64_t offset, int64_t alignment):
    return ((offset + alignment - 1) // alignment) * alignment


cdef uint8_t* aligned_address(uint8_t* addr, uint64_t alignment) nogil:
    cdef uintptr_t u_addr = <uintptr_t>addr
    return <uint8_t*>(((u_addr + alignment - 1) // alignment) * alignment)


cdef class SubBuffer:
    cdef:
        void *buf
        Py_ssize_t len
        int readonly
        c_string _format
        int ndim
        c_vector[Py_ssize_t] _shape
        c_vector[Py_ssize_t] _strides
        Py_ssize_t *suboffsets
        Py_ssize_t itemsize
        void *internal
        object buffer

    def __cinit__(self, object buffer):
        # Increase ref count.
        self.buffer = buffer
        self.suboffsets = NULL
        self.internal = NULL

    def __len__(self):
        return self.len // self.itemsize

    @property
    def nbytes(self):
        """
        The buffer size in bytes.
        """
        return self.len

    @property
    def readonly(self):
        return self.readonly

    def tobytes(self):
        """
        Return this buffer as a Python bytes object. Memory is copied.
        """
        return PyBytes_FromStringAndSize(
            <const char*> self.buf, self.len)

    def __getbuffer__(self, Py_buffer* buffer, int flags):
        if flags & cpython.PyBUF_WRITABLE:
            # Ray ensures all buffers are immutable.
            raise BufferError
        buffer.readonly = self.readonly
        buffer.buf = self.buf
        buffer.format = <char *>self._format.c_str()
        buffer.internal = self.internal
        buffer.itemsize = self.itemsize
        buffer.len = self.len
        buffer.ndim = self.ndim
        buffer.obj = self  # This is important for GC.
        buffer.shape = self._shape.data()
        buffer.strides = self._strides.data()
        buffer.suboffsets = self.suboffsets

    def __getsegcount__(self, Py_ssize_t *len_out):
        if len_out != NULL:
            len_out[0] = <Py_ssize_t> self.size
        return 1

    def __getreadbuffer__(self, Py_ssize_t idx, void ** p):
        if idx != 0:
            raise SystemError("accessing non-existent buffer segment")
        if p != NULL:
            p[0] = self.buf
        return self.size

    def __getwritebuffer__(self, Py_ssize_t idx, void ** p):
        if idx != 0:
            raise SystemError("accessing non-existent buffer segment")
        if p != NULL:
            p[0] = self.buf
        return self.size


@contextlib.contextmanager
def _temporarily_disable_gc():
    gc_enabled = gc.isenabled()
    try:
        if gc_enabled:
            gc.disable()
        yield
    finally:
        if gc_enabled:
            gc.enable()


cdef class MessagePackSerializer(object):
    @staticmethod
    def dumps(o, python_serializer=None):
        def _default(obj):
            if python_serializer is not None:
                return msgpack.ExtType(kLanguageSpecificTypeExtensionId,
                                       msgpack.dumps(python_serializer(obj)))
            return obj
        try:
            # If we let strict_types is False, then whether list or tuple will
            # be packed to a message pack array. So, they can't be
            # distinguished when unpacking.
            return msgpack.dumps(o, default=_default,
                                 use_bin_type=True, strict_types=True)
        except ValueError as ex:
            # msgpack can't handle recursive objects, so we serialize them by
            # python serializer, e.g. pickle.
            return msgpack.dumps(_default(o), default=_default,
                                 use_bin_type=True, strict_types=True)

    @classmethod
    def loads(cls, s, python_deserializer=None):
        def _ext_hook(code, data):
            if code == kLanguageSpecificTypeExtensionId:
                if python_deserializer is not None:
                    return python_deserializer(msgpack.loads(data))
                raise Exception('Unrecognized ext type id: {}'.format(code))

        with _temporarily_disable_gc():  # Performance optimization for msgpack
            return msgpack.loads(s, ext_hook=_ext_hook, raw=False,
                                 strict_map_key=False)


@cython.boundscheck(False)
@cython.wraparound(False)
def split_buffer(Buffer buf):
    cdef:
        const uint8_t *data = buf.buffer.get().Data()
        size_t size = buf.buffer.get().Size()
        uint8_t[:] bufferview = buf
        int64_t msgpack_bytes_length

    assert kMessagePackOffset <= size
    header_unpacker = msgpack.Unpacker()
    header_unpacker.feed(bufferview[:kMessagePackOffset])
    msgpack_bytes_length = header_unpacker.unpack()
    assert kMessagePackOffset + msgpack_bytes_length <= <int64_t>size
    return (bufferview[kMessagePackOffset:
                       kMessagePackOffset + msgpack_bytes_length],
            bufferview[kMessagePackOffset + msgpack_bytes_length:])


# Note [Pickle5 serialization layout & alignment]
# ~~~~~~~~~~~~~~~~~~~~~~~~~~~~~~~~~~~~~~~~~~~~~~~
# To ensure efficient data access, our serialize enforces alignment
# when writing data to a buffer. See 'serialization.proto' for
# the detail memory layout and alignment.


@cython.boundscheck(False)
@cython.wraparound(False)
def unpack_pickle5_buffers(uint8_t[:] bufferview):
    cdef:
        const uint8_t *data = &bufferview[0]
        CPythonObject python_object
        CPythonBuffer *buffer_meta
        int inband_offset = sizeof(int64_t) * 2
        int64_t inband_size
        int64_t protobuf_size
        int32_t i
        const uint8_t *buffers_segment
    inband_size = (<int64_t*>data)[0]
    if inband_size < 0:
        raise ValueError("The inband data size should be positive."
                         "Got negative instead. "
                         "Maybe the buffer has been corrupted.")
    protobuf_size = (<int64_t*>data)[1]
    if protobuf_size > INT32_MAX or protobuf_size < 0:
        raise ValueError("Incorrect protobuf size. "
                         "Maybe the buffer has been corrupted.")
    inband_data = bufferview[inband_offset:inband_offset + inband_size]
    if not python_object.ParseFromArray(
            data + inband_offset + inband_size, <int32_t>protobuf_size):
        raise ValueError("Protobuf object is corrupted.")
    buffers_segment = aligned_address(
        <uint8_t*>data + inband_offset + inband_size + protobuf_size,
        kMajorBufferAlign)
    pickled_buffers = []
    # Now read buffer meta
    for i in range(python_object.buffer_size()):
        buffer_meta = <CPythonBuffer *>&python_object.buffer(i)
        buffer = SubBuffer(bufferview)
        buffer.buf = <void*>(buffers_segment + buffer_meta.address())
        buffer.len = buffer_meta.length()
        buffer.itemsize = buffer_meta.itemsize()
        buffer.readonly = buffer_meta.readonly()
        buffer.ndim = buffer_meta.ndim()
        buffer._format = buffer_meta.format()
        buffer._shape.assign(
          buffer_meta.shape().data(),
          buffer_meta.shape().data() + buffer_meta.ndim())
        buffer._strides.assign(
          buffer_meta.strides().data(),
          buffer_meta.strides().data() + buffer_meta.ndim())
        buffer.internal = NULL
        buffer.suboffsets = NULL
        pickled_buffers.append(buffer)
    return inband_data, pickled_buffers


cdef class Pickle5Writer:
    cdef:
        CPythonObject python_object
        c_vector[Py_buffer] buffers
        # Address of end of the current buffer, relative to the
        # begin offset of our buffers.
        uint64_t _curr_buffer_addr
        uint64_t _protobuf_offset
        int64_t _total_bytes

    def __cinit__(self):
        self._curr_buffer_addr = 0
        self._total_bytes = -1

    def __dealloc__(self):
        # We must release the buffer, or we could experience memory leaks.
        for i in range(self.buffers.size()):
            cpython.PyBuffer_Release(&self.buffers[i])

    def buffer_callback(self, pickle_buffer):
        cdef:
            Py_buffer view
            int32_t i
            CPythonBuffer* buffer = self.python_object.add_buffer()
        cpython.PyObject_GetBuffer(pickle_buffer, &view,
                                   cpython.PyBUF_FULL_RO)
        buffer.set_length(view.len)
        buffer.set_ndim(view.ndim)
        # It should be 'view.readonly'. But for the sake of shared memory,
        # we have to make it immutable.
        buffer.set_readonly(1)
        buffer.set_itemsize(view.itemsize)
        if view.format:
            buffer.set_format(view.format)
        if view.shape:
            for i in range(view.ndim):
                buffer.add_shape(view.shape[i])
        if view.strides:
            for i in range(view.ndim):
                buffer.add_strides(view.strides[i])

        # Increase buffer address.
        if view.len < kMajorBufferSize:
            self._curr_buffer_addr = padded_length(
                self._curr_buffer_addr, kMinorBufferAlign)
        else:
            self._curr_buffer_addr = padded_length(
                self._curr_buffer_addr, kMajorBufferAlign)
        buffer.set_address(self._curr_buffer_addr)
        self._curr_buffer_addr += view.len
        self.buffers.push_back(view)

    def get_total_bytes(self, const uint8_t[:] inband):
        cdef:
            size_t protobuf_bytes = 0
            uint64_t inband_data_offset = sizeof(int64_t) * 2
        self.python_object.set_inband_data_size(len(inband))
        self.python_object.set_raw_buffers_size(self._curr_buffer_addr)
        # Since calculating the output size is expensive, we will
        # reuse the cached size.
        # However, protobuf could change the output size according to
        # different values, so we MUST NOT change 'python_object' afterwards.
        protobuf_bytes = self.python_object.ByteSizeLong()
        if protobuf_bytes > INT32_MAX:
            raise ValueError("Total buffer metadata size is bigger than %d. "
                             "Consider reduce the number of buffers "
                             "(number of numpy arrays, etc)." % INT32_MAX)
        self._protobuf_offset = inband_data_offset + len(inband)
        self._total_bytes = self._protobuf_offset + protobuf_bytes
        if self._curr_buffer_addr > 0:
            # reserve 'kMajorBufferAlign' bytes for possible buffer alignment
            self._total_bytes += kMajorBufferAlign + self._curr_buffer_addr
        return self._total_bytes

    @cython.boundscheck(False)
    @cython.wraparound(False)
    cdef void write_to(self, const uint8_t[:] inband, uint8_t[:] data,
                       int memcopy_threads):
        cdef:
            uint8_t *ptr = &data[0]
            uint64_t buffer_addr
            uint64_t buffer_len
            int i
            int64_t protobuf_size = self.python_object.GetCachedSize()
<<<<<<< HEAD
        with nogil:
            if self._total_bytes < 0:
                raise ValueError("Must call 'get_total_bytes()' first "
                                 "to get the actual size")
            # Write inband data & protobuf size for deserialization.
            (<int64_t*>ptr)[0] = len(inband)
            (<int64_t*>ptr)[1] = protobuf_size
            # Write inband data.
            ptr += sizeof(int64_t) * 2
            memcpy(ptr, &inband[0], len(inband))
            # Write protobuf data.
            ptr += len(inband)
            self.python_object.SerializeWithCachedSizesToArray(ptr)
            ptr += protobuf_size
            if self._curr_buffer_addr <= 0:
                # End of serialization.
                # Writing more stuff will corrupt the memory.
                return
            # aligned to 64 bytes
            ptr = aligned_address(ptr, kMajorBufferAlign)
            for i in range(self.python_object.buffer_size()):
                buffer_addr = self.python_object.buffer(i).address()
                buffer_len = self.python_object.buffer(i).length()
=======
        if self._total_bytes < 0:
            raise ValueError("Must call 'get_total_bytes()' first "
                             "to get the actual size")
        # Write inband data & protobuf size for deserialization.
        (<int64_t*>ptr)[0] = len(inband)
        (<int64_t*>ptr)[1] = protobuf_size
        # Write inband data.
        ptr += sizeof(int64_t) * 2
        with nogil:
            memcpy(ptr, &inband[0], len(inband))
        # Write protobuf data.
        ptr += len(inband)
        self.python_object.SerializeWithCachedSizesToArray(ptr)
        ptr += protobuf_size
        if self._curr_buffer_addr <= 0:
            # End of serialization. Writing more stuff will corrupt the memory.
            return
        # aligned to 64 bytes
        ptr = aligned_address(ptr, kMajorBufferAlign)
        for i in range(self.python_object.buffer_size()):
            buffer_addr = self.python_object.buffer(i).address()
            buffer_len = self.python_object.buffer(i).length()
            with nogil:
>>>>>>> e4620669
                if (memcopy_threads > 1 and
                        buffer_len > kMemcopyDefaultThreshold):
                    parallel_memcopy(ptr + buffer_addr,
                                     <const uint8_t*> self.buffers[i].buf,
                                     buffer_len,
                                     kMemcopyDefaultBlocksize, memcopy_threads)
                else:
                    memcpy(ptr + buffer_addr, self.buffers[i].buf, buffer_len)


cdef class SerializedObject(object):
    cdef:
        object _metadata
        object _contained_object_refs

    def __init__(self, metadata, contained_object_refs=None):
        self._metadata = metadata
        self._contained_object_refs = contained_object_refs or []

    @property
    def total_bytes(self):
        raise NotImplementedError("{}.total_bytes not implemented.".format(
                type(self).__name__))

    @property
    def metadata(self):
        return self._metadata

    @property
    def contained_object_refs(self):
        return self._contained_object_refs

    @cython.boundscheck(False)
    @cython.wraparound(False)
    cdef void write_to(self, uint8_t[:] buffer):
        raise NotImplementedError("{}.write_to not implemented.".format(
                type(self).__name__))


cdef class Pickle5SerializedObject(SerializedObject):
    cdef:
        const uint8_t[:] inband
        Pickle5Writer writer
        object _total_bytes

    def __init__(self, metadata, inband, Pickle5Writer writer,
                 contained_object_refs):
        super(Pickle5SerializedObject, self).__init__(metadata,
                                                      contained_object_refs)
        self.inband = inband
        self.writer = writer
        # cached total bytes
        self._total_bytes = None

    @property
    def total_bytes(self):
        if self._total_bytes is None:
            self._total_bytes = self.writer.get_total_bytes(self.inband)
        return self._total_bytes

    @cython.boundscheck(False)
    @cython.wraparound(False)
    cdef void write_to(self, uint8_t[:] buffer):
        self.writer.write_to(self.inband, buffer, MEMCOPY_THREADS)


cdef class MessagePackSerializedObject(SerializedObject):
    cdef:
        SerializedObject nest_serialized_object
        object msgpack_header
        object msgpack_data
        int64_t _msgpack_header_bytes
        int64_t _msgpack_data_bytes
        int64_t _total_bytes
        const uint8_t *msgpack_header_ptr
        const uint8_t *msgpack_data_ptr

    def __init__(self, metadata, msgpack_data, contained_object_refs,
                 SerializedObject nest_serialized_object=None):
        if nest_serialized_object:
            contained_object_refs.extend(
                nest_serialized_object.contained_object_refs
            )
            total_bytes = nest_serialized_object.total_bytes
        else:
            total_bytes = 0
        super(MessagePackSerializedObject, self).__init__(
            metadata,
            contained_object_refs,
        )
        self.nest_serialized_object = nest_serialized_object
        self.msgpack_header = msgpack_header = msgpack.dumps(len(msgpack_data))
        self.msgpack_data = msgpack_data
        self._msgpack_header_bytes = len(msgpack_header)
        self._msgpack_data_bytes = len(msgpack_data)
        self._total_bytes = (kMessagePackOffset +
                             self._msgpack_data_bytes +
                             total_bytes)
        self.msgpack_header_ptr = <const uint8_t*>msgpack_header
        self.msgpack_data_ptr = <const uint8_t*>msgpack_data
        assert self._msgpack_header_bytes <= kMessagePackOffset

    @property
    def total_bytes(self):
        return self._total_bytes

    def to_bytes(self) -> bytes:
        cdef shared_ptr[CBuffer] data = \
          dynamic_pointer_cast[CBuffer, LocalMemoryBuffer](
            make_shared[LocalMemoryBuffer](self._total_bytes))
        buffer = Buffer.make(data)
        self.write_to(buffer)
        return buffer.to_pybytes()

    @cython.boundscheck(False)
    @cython.wraparound(False)
    cdef void write_to(self, uint8_t[:] buffer):
        cdef uint8_t *ptr = &buffer[0]

<<<<<<< HEAD
        with nogil:
            # Write msgpack data first.
=======
        # Write msgpack data first.
        with nogil:
>>>>>>> e4620669
            memcpy(ptr, self.msgpack_header_ptr, self._msgpack_header_bytes)
            memcpy(ptr + kMessagePackOffset,
                   self.msgpack_data_ptr, self._msgpack_data_bytes)

        if self.nest_serialized_object is not None:
            self.nest_serialized_object.write_to(
                buffer[kMessagePackOffset + self._msgpack_data_bytes:])


cdef class RawSerializedObject(SerializedObject):
    cdef:
        object value
        const uint8_t *value_ptr
        int64_t _total_bytes

    def __init__(self, value):
        super(RawSerializedObject,
              self).__init__(ray_constants.OBJECT_METADATA_TYPE_RAW)
        self.value = value
        self.value_ptr = <const uint8_t*> value
        self._total_bytes = len(value)

    @property
    def total_bytes(self):
        return self._total_bytes

    @cython.boundscheck(False)
    @cython.wraparound(False)
<<<<<<< HEAD
    cdef void write_to(self, uint8_t[:] buffer):
=======
    cdef void write_to(self, uint8_t[:] buffer) nogil:
>>>>>>> e4620669
        with nogil:
            if (MEMCOPY_THREADS > 1 and
                    self._total_bytes > kMemcopyDefaultThreshold):
                parallel_memcopy(&buffer[0],
                                 self.value_ptr,
                                 self._total_bytes, kMemcopyDefaultBlocksize,
                                 MEMCOPY_THREADS)
            else:
<<<<<<< HEAD
                memcpy(&buffer[0], self.value_ptr, self._total_bytes)

try:
    import pyarrow as pa
except Exception:
    pa = None

cdef class ArrowSerializedObject(SerializedObject):
    cdef:
        object value
        int64_t _total_bytes

    def __init__(self, value):
        super(ArrowSerializedObject,
              self).__init__(ray_constants.OBJECT_METADATA_TYPE_ARROW)
        self.value = value
        sink = pa.MockOutputStream()
        writer = pa.ipc.new_stream(sink, self.value.schema)
        writer.write(self.value)
        writer.close()
        self._total_bytes = sink.size()

    @property
    def total_bytes(self):
        return self._total_bytes

    @cython.boundscheck(False)
    @cython.wraparound(False)
    cdef void write_to(self, uint8_t[:] buffer):
        sink = pa.FixedSizeBufferWriter(pa.py_buffer(buffer))
        writer = pa.ipc.new_stream(sink, self.value.schema)
        writer.write(self.value)
        writer.close()
=======
                memcpy(&buffer[0], self.value_ptr, self._total_bytes)
>>>>>>> e4620669
<|MERGE_RESOLUTION|>--- conflicted
+++ resolved
@@ -354,31 +354,6 @@
             uint64_t buffer_len
             int i
             int64_t protobuf_size = self.python_object.GetCachedSize()
-<<<<<<< HEAD
-        with nogil:
-            if self._total_bytes < 0:
-                raise ValueError("Must call 'get_total_bytes()' first "
-                                 "to get the actual size")
-            # Write inband data & protobuf size for deserialization.
-            (<int64_t*>ptr)[0] = len(inband)
-            (<int64_t*>ptr)[1] = protobuf_size
-            # Write inband data.
-            ptr += sizeof(int64_t) * 2
-            memcpy(ptr, &inband[0], len(inband))
-            # Write protobuf data.
-            ptr += len(inband)
-            self.python_object.SerializeWithCachedSizesToArray(ptr)
-            ptr += protobuf_size
-            if self._curr_buffer_addr <= 0:
-                # End of serialization.
-                # Writing more stuff will corrupt the memory.
-                return
-            # aligned to 64 bytes
-            ptr = aligned_address(ptr, kMajorBufferAlign)
-            for i in range(self.python_object.buffer_size()):
-                buffer_addr = self.python_object.buffer(i).address()
-                buffer_len = self.python_object.buffer(i).length()
-=======
         if self._total_bytes < 0:
             raise ValueError("Must call 'get_total_bytes()' first "
                              "to get the actual size")
@@ -402,7 +377,6 @@
             buffer_addr = self.python_object.buffer(i).address()
             buffer_len = self.python_object.buffer(i).length()
             with nogil:
->>>>>>> e4620669
                 if (memcopy_threads > 1 and
                         buffer_len > kMemcopyDefaultThreshold):
                     parallel_memcopy(ptr + buffer_addr,
@@ -522,13 +496,8 @@
     cdef void write_to(self, uint8_t[:] buffer):
         cdef uint8_t *ptr = &buffer[0]
 
-<<<<<<< HEAD
-        with nogil:
-            # Write msgpack data first.
-=======
         # Write msgpack data first.
         with nogil:
->>>>>>> e4620669
             memcpy(ptr, self.msgpack_header_ptr, self._msgpack_header_bytes)
             memcpy(ptr + kMessagePackOffset,
                    self.msgpack_data_ptr, self._msgpack_data_bytes)
@@ -557,11 +526,7 @@
 
     @cython.boundscheck(False)
     @cython.wraparound(False)
-<<<<<<< HEAD
     cdef void write_to(self, uint8_t[:] buffer):
-=======
-    cdef void write_to(self, uint8_t[:] buffer) nogil:
->>>>>>> e4620669
         with nogil:
             if (MEMCOPY_THREADS > 1 and
                     self._total_bytes > kMemcopyDefaultThreshold):
@@ -570,7 +535,6 @@
                                  self._total_bytes, kMemcopyDefaultBlocksize,
                                  MEMCOPY_THREADS)
             else:
-<<<<<<< HEAD
                 memcpy(&buffer[0], self.value_ptr, self._total_bytes)
 
 try:
@@ -603,7 +567,4 @@
         sink = pa.FixedSizeBufferWriter(pa.py_buffer(buffer))
         writer = pa.ipc.new_stream(sink, self.value.schema)
         writer.write(self.value)
-        writer.close()
-=======
-                memcpy(&buffer[0], self.value_ptr, self._total_bytes)
->>>>>>> e4620669
+        writer.close()