--- conflicted
+++ resolved
@@ -92,10 +92,6 @@
         CObjectInterface &Objects()
 
         void StartExecutingTasks()
-<<<<<<< HEAD
-        void StopExecutingTasks()
-=======
->>>>>>> d4055d70
 
         CRayStatus SubmitTask(
             const CRayFunction &function, const c_vector[CTaskArg] &args,
