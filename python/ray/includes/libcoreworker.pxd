# cython: profile = False
# distutils: language = c++
# cython: embedsignature = True

from libc.stdint cimport int64_t
from libcpp cimport bool as c_bool
from libcpp.memory cimport shared_ptr, unique_ptr
from libcpp.string cimport string as c_string
from libcpp.unordered_map cimport unordered_map
from libcpp.utility cimport pair
from libcpp.vector cimport vector as c_vector

from ray.includes.unique_ids cimport (
    CActorID,
    CActorCheckpointID,
    CClientID,
    CJobID,
    CTaskID,
    CObjectID,
)
from ray.includes.common cimport (
    CAddress,
    CActorCreationOptions,
    CBuffer,
    CRayFunction,
    CRayObject,
    CRayStatus,
    CTaskArg,
    CTaskOptions,
    CTaskType,
    CWorkerType,
    CLanguage,
    CGcsClientOptions,
)
from ray.includes.function_descriptor cimport (
    CFunctionDescriptor,
)

ctypedef unordered_map[c_string, c_vector[pair[int64_t, double]]] \
    ResourceMappingType

ctypedef void (*ray_callback_function) \
    (shared_ptr[CRayObject] result_object,
     CObjectID object_id, void* user_data)

ctypedef void (*plasma_callback_function) \
    (CObjectID object_id, int64_t data_size, int64_t metadata_size)

cdef extern from "ray/core_worker/profiling.h" nogil:
    cdef cppclass CProfiler "ray::worker::Profiler":
        void Start()

    cdef cppclass CProfileEvent "ray::worker::ProfileEvent":
        CProfileEvent(const shared_ptr[CProfiler] profiler,
                      const c_string &event_type)
        void SetExtraData(const c_string &extra_data)

cdef extern from "ray/core_worker/profiling.h" nogil:
    cdef cppclass CProfileEvent "ray::worker::ProfileEvent":
        void SetExtraData(const c_string &extra_data)

cdef extern from "ray/core_worker/fiber.h" nogil:
    cdef cppclass CFiberEvent "ray::FiberEvent":
        CFiberEvent()
        void Wait()
        void Notify()

cdef extern from "ray/core_worker/context.h" nogil:
    cdef cppclass CWorkerContext "ray::WorkerContext":
        c_bool CurrentActorIsAsync()

cdef extern from "ray/core_worker/core_worker.h" nogil:
    cdef cppclass CActorHandle "ray::ActorHandle":
        CActorID GetActorID() const
        CJobID CreationJobID() const
        CLanguage ActorLanguage() const
        CFunctionDescriptor ActorCreationTaskFunctionDescriptor() const
        c_bool IsDirectCallActor() const
        c_string ExtensionData() const

    cdef cppclass CCoreWorker "ray::CoreWorker":
        CWorkerType &GetWorkerType()
        CLanguage &GetLanguage()

        void SubmitTask(
            const CRayFunction &function, const c_vector[CTaskArg] &args,
            const CTaskOptions &options, c_vector[CObjectID] *return_ids,
            int max_retries)
        CRayStatus CreateActor(
            const CRayFunction &function, const c_vector[CTaskArg] &args,
            const CActorCreationOptions &options,
            const c_string &extension_data, CActorID *actor_id)
        CRayStatus SubmitActorTask(
            const CActorID &actor_id, const CRayFunction &function,
            const c_vector[CTaskArg] &args, const CTaskOptions &options,
            c_vector[CObjectID] *return_ids)
        CRayStatus KillActor(
            const CActorID &actor_id, c_bool force_kill,
<<<<<<< HEAD
            c_bool no_restart)
=======
            c_bool no_reconstruction)
        CRayStatus CancelTask(const CObjectID &object_id, c_bool force_kill)
>>>>>>> 3aec683f

        unique_ptr[CProfileEvent] CreateProfileEvent(
            const c_string &event_type)
        CRayStatus AllocateReturnObjects(
            const c_vector[CObjectID] &object_ids,
            const c_vector[size_t] &data_sizes,
            const c_vector[shared_ptr[CBuffer]] &metadatas,
            const c_vector[c_vector[CObjectID]] &contained_object_ids,
            c_vector[shared_ptr[CRayObject]] *return_objects)

        CJobID GetCurrentJobId()
        CTaskID GetCurrentTaskId()
        const CActorID &GetActorId()
        void SetActorTitle(const c_string &title)
        void SetWebuiDisplay(const c_string &key, const c_string &message)
        CTaskID GetCallerId()
        const ResourceMappingType &GetResourceIDs() const
        void RemoveActorHandleReference(const CActorID &actor_id)
        CActorID DeserializeAndRegisterActorHandle(const c_string &bytes, const
                                                   CObjectID &outer_object_id)
        CRayStatus SerializeActorHandle(const CActorID &actor_id, c_string
                                        *bytes,
                                        CObjectID *c_actor_handle_id)
        CRayStatus GetActorHandle(const CActorID &actor_id,
                                  CActorHandle **actor_handle) const
        void AddLocalReference(const CObjectID &object_id)
        void RemoveLocalReference(const CObjectID &object_id)
        void PromoteObjectToPlasma(const CObjectID &object_id)
        void PromoteToPlasmaAndGetOwnershipInfo(const CObjectID &object_id,
                                                CTaskID *owner_id,
                                                CAddress *owner_address)
        void RegisterOwnershipInfoAndResolveFuture(
                const CObjectID &object_id,
                const CObjectID &outer_object_id,
                const CTaskID &owner_id,
                const CAddress &owner_address)

        CRayStatus SetClientOptions(c_string client_name, int64_t limit)
        CRayStatus Put(const CRayObject &object,
                       const c_vector[CObjectID] &contained_object_ids,
                       CObjectID *object_id)
        CRayStatus Put(const CRayObject &object,
                       const c_vector[CObjectID] &contained_object_ids,
                       const CObjectID &object_id)
        CRayStatus Create(const shared_ptr[CBuffer] &metadata,
                          const size_t data_size,
                          const c_vector[CObjectID] &contained_object_ids,
                          CObjectID *object_id, shared_ptr[CBuffer] *data)
        CRayStatus Create(const shared_ptr[CBuffer] &metadata,
                          const size_t data_size,
                          const CObjectID &object_id,
                          shared_ptr[CBuffer] *data)
        CRayStatus Seal(const CObjectID &object_id, c_bool pin_object)
        CRayStatus Get(const c_vector[CObjectID] &ids, int64_t timeout_ms,
                       c_vector[shared_ptr[CRayObject]] *results)
        CRayStatus Contains(const CObjectID &object_id, c_bool *has_object)
        CRayStatus Wait(const c_vector[CObjectID] &object_ids, int num_objects,
                        int64_t timeout_ms, c_vector[c_bool] *results)
        CRayStatus Delete(const c_vector[CObjectID] &object_ids,
                          c_bool local_only, c_bool delete_creating_tasks)
        CRayStatus TriggerGlobalGC()
        c_string MemoryUsageString()

        CWorkerContext &GetWorkerContext()
        void YieldCurrentFiber(CFiberEvent &coroutine_done)

        unordered_map[CObjectID, pair[size_t, size_t]] GetAllReferenceCounts()

        void GetAsync(const CObjectID &object_id,
                      ray_callback_function success_callback,
                      ray_callback_function fallback_callback,
                      void* python_future)

        CRayStatus PushError(const CJobID &job_id, const c_string &type,
                             const c_string &error_message, double timestamp)
        CRayStatus PrepareActorCheckpoint(const CActorID &actor_id,
                                          CActorCheckpointID *checkpoint_id)
        CRayStatus NotifyActorResumedFromCheckpoint(
            const CActorID &actor_id, const CActorCheckpointID &checkpoint_id)
        CRayStatus SetResource(const c_string &resource_name,
                               const double capacity,
                               const CClientID &client_Id)

        void SetPlasmaAddedCallback(plasma_callback_function callback)

        void SubscribeToPlasmaAdd(const CObjectID &object_id)

    cdef cppclass CCoreWorkerOptions "ray::CoreWorkerOptions":
        CWorkerType worker_type
        CLanguage language
        c_string store_socket
        c_string raylet_socket
        CJobID job_id
        CGcsClientOptions gcs_options
        c_string log_dir
        c_bool install_failure_signal_handler
        c_string node_ip_address
        int node_manager_port
        c_string raylet_ip_address
        c_string driver_name
        c_string stdout_file
        c_string stderr_file
        (CRayStatus(
            CTaskType task_type,
            const CRayFunction &ray_function,
            const unordered_map[c_string, double] &resources,
            const c_vector[shared_ptr[CRayObject]] &args,
            const c_vector[CObjectID] &arg_reference_ids,
            const c_vector[CObjectID] &return_ids,
            c_vector[shared_ptr[CRayObject]] *returns) nogil
         ) task_execution_callback
        (CRayStatus() nogil) check_signals
        (void() nogil) gc_collect
        (void(c_string *stack_out) nogil) get_lang_stack
        c_bool ref_counting_enabled
        c_bool is_local_mode
        int num_workers
        (c_bool() nogil) kill_main
        CCoreWorkerOptions()

    cdef cppclass CCoreWorkerProcess "ray::CoreWorkerProcess":
        @staticmethod
        void Initialize(const CCoreWorkerOptions &options)
        # Only call this in CoreWorker.__cinit__,
        # use CoreWorker.core_worker to access C++ CoreWorker.
        @staticmethod
        CCoreWorker &GetCoreWorker()
        @staticmethod
        void Shutdown()
        @staticmethod
        void RunTaskExecutionLoop()<|MERGE_RESOLUTION|>--- conflicted
+++ resolved
@@ -96,12 +96,8 @@
             c_vector[CObjectID] *return_ids)
         CRayStatus KillActor(
             const CActorID &actor_id, c_bool force_kill,
-<<<<<<< HEAD
             c_bool no_restart)
-=======
-            c_bool no_reconstruction)
         CRayStatus CancelTask(const CObjectID &object_id, c_bool force_kill)
->>>>>>> 3aec683f
 
         unique_ptr[CProfileEvent] CreateProfileEvent(
             const c_string &event_type)
