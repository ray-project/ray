# cython: profile = False
# distutils: language = c++
# cython: embedsignature = True

from libc.stdint cimport int64_t, uint64_t
from libcpp cimport bool as c_bool
from libcpp.memory cimport shared_ptr, unique_ptr
from libcpp.pair cimport pair as c_pair
from libcpp.string cimport string as c_string
from libcpp.unordered_map cimport unordered_map
from libcpp.utility cimport pair
from libcpp.vector cimport vector as c_vector

from ray.includes.unique_ids cimport (
    CActorID,
    CNodeID,
    CJobID,
    CTaskID,
    CObjectID,
    CPlacementGroupID,
    CWorkerID,
)

from ray.includes.common cimport (
    CAddress,
    CObjectReference,
    CActorCreationOptions,
    CBuffer,
    CPlacementGroupCreationOptions,
    CObjectLocation,
    CObjectReference,
    CRayFunction,
    CRayObject,
    CRayStatus,
    CTaskArg,
    CTaskOptions,
    CTaskType,
    CWorkerType,
    CLanguage,
    CGcsClientOptions,
    LocalMemoryBuffer,
    CJobConfig,
    CConcurrencyGroup,
    CSchedulingStrategy,
)
from ray.includes.function_descriptor cimport (
    CFunctionDescriptor,
)

from ray.includes.optional cimport (
    optional
)

ctypedef unordered_map[c_string, c_vector[pair[int64_t, double]]] \
    ResourceMappingType

ctypedef void (*ray_callback_function) \
    (shared_ptr[CRayObject] result_object,
     CObjectID object_id, void* user_data)

ctypedef void (*plasma_callback_function) \
    (CObjectID object_id, int64_t data_size, int64_t metadata_size)

# NOTE: This ctypedef is needed, because Cython doesn't compile
# "pair[shared_ptr[const CActorHandle], CRayStatus]".
# This is a bug of cython: https://github.com/cython/cython/issues/3967.
ctypedef shared_ptr[const CActorHandle] ActorHandleSharedPtr


cdef extern from "ray/core_worker/profile_event.h" nogil:
    cdef cppclass CProfileEvent "ray::core::worker::ProfileEvent":
        void SetExtraData(const c_string &extra_data)

cdef extern from "ray/core_worker/fiber.h" nogil:
    cdef cppclass CFiberEvent "ray::core::FiberEvent":
        CFiberEvent()
        void Wait()
        void Notify()

cdef extern from "ray/core_worker/context.h" nogil:
    cdef cppclass CWorkerContext "ray::core::WorkerContext":
        c_bool CurrentActorIsAsync()
        const c_string &GetCurrentSerializedRuntimeEnv()

cdef extern from "ray/core_worker/core_worker.h" nogil:
    cdef cppclass CActorHandle "ray::core::ActorHandle":
        CActorID GetActorID() const
        CJobID CreationJobID() const
        CLanguage ActorLanguage() const
        CFunctionDescriptor ActorCreationTaskFunctionDescriptor() const
        c_string ExtensionData() const
        int MaxPendingCalls() const

    cdef cppclass CCoreWorker "ray::core::CoreWorker":
        void ConnectToRaylet()
        CWorkerType GetWorkerType()
        CLanguage GetLanguage()

        c_vector[CObjectReference] SubmitTask(
            const CRayFunction &function,
            const c_vector[unique_ptr[CTaskArg]] &args,
            const CTaskOptions &options,
            int max_retries,
            c_bool retry_exceptions,
            const CSchedulingStrategy &scheduling_strategy,
            c_string debugger_breakpoint,
            c_string serialized_retry_exception_allowlist)
        CRayStatus CreateActor(
            const CRayFunction &function,
            const c_vector[unique_ptr[CTaskArg]] &args,
            const CActorCreationOptions &options,
            const c_string &extension_data, CActorID *actor_id)
        CRayStatus CreatePlacementGroup(
            const CPlacementGroupCreationOptions &options,
            CPlacementGroupID *placement_group_id)
        CRayStatus RemovePlacementGroup(
            const CPlacementGroupID &placement_group_id)
        CRayStatus WaitPlacementGroupReady(
            const CPlacementGroupID &placement_group_id, int64_t timeout_seconds)
        optional[c_vector[CObjectReference]] SubmitActorTask(
            const CActorID &actor_id, const CRayFunction &function,
            const c_vector[unique_ptr[CTaskArg]] &args,
            const CTaskOptions &options)
        CRayStatus KillActor(
            const CActorID &actor_id, c_bool force_kill,
            c_bool no_restart)
        CRayStatus CancelTask(const CObjectID &object_id, c_bool force_kill,
                              c_bool recursive)

        unique_ptr[CProfileEvent] CreateProfileEvent(
            const c_string &event_type)
        CRayStatus AllocateReturnObject(
            const CObjectID &object_id,
            const size_t &data_size,
            const shared_ptr[CBuffer] &metadata,
            const c_vector[CObjectID] &contained_object_id,
            int64_t *task_output_inlined_bytes,
            shared_ptr[CRayObject] *return_object)
        CRayStatus SealReturnObject(
            const CObjectID& return_id,
            shared_ptr[CRayObject] return_object,
            const CObjectID& generator_id
        )
        c_bool PinExistingReturnObject(
            const CObjectID& return_id,
            shared_ptr[CRayObject] *return_object,
            const CObjectID& generator_id
        )
        CObjectID AllocateDynamicReturnId()

        CJobID GetCurrentJobId()
        CTaskID GetCurrentTaskId()
        CNodeID GetCurrentNodeId()
        int64_t GetTaskDepth()
        c_bool GetCurrentTaskRetryExceptions()
        CPlacementGroupID GetCurrentPlacementGroupId()
        CWorkerID GetWorkerID()
        c_bool ShouldCaptureChildTasksInPlacementGroup()
        const CActorID &GetActorId()
        void SetActorTitle(const c_string &title)
        void SetActorReprName(const c_string &repr_name)
        void SetWebuiDisplay(const c_string &key, const c_string &message)
        CTaskID GetCallerId()
        const ResourceMappingType &GetResourceIDs() const
        void RemoveActorHandleReference(const CActorID &actor_id)
        CActorID DeserializeAndRegisterActorHandle(const c_string &bytes, const
                                                   CObjectID &outer_object_id)
        CRayStatus SerializeActorHandle(const CActorID &actor_id, c_string
                                        *bytes,
                                        CObjectID *c_actor_handle_id)
        ActorHandleSharedPtr GetActorHandle(const CActorID &actor_id) const
        pair[ActorHandleSharedPtr, CRayStatus] GetNamedActorHandle(
            const c_string &name, const c_string &ray_namespace)
        pair[c_vector[c_pair[c_string, c_string]], CRayStatus] ListNamedActors(
            c_bool all_namespaces)
        void AddLocalReference(const CObjectID &object_id)
        void RemoveLocalReference(const CObjectID &object_id)
        void PutObjectIntoPlasma(const CRayObject &object,
                                 const CObjectID &object_id)
        const CAddress &GetRpcAddress() const
        CRayStatus GetOwnerAddress(const CObjectID &object_id,
                                   CAddress *owner_address) const
        c_vector[CObjectReference] GetObjectRefs(
                const c_vector[CObjectID] &object_ids) const

        CRayStatus GetOwnershipInfo(const CObjectID &object_id,
                                    CAddress *owner_address,
                                    c_string *object_status)
        void RegisterOwnershipInfoAndResolveFuture(
                const CObjectID &object_id,
                const CObjectID &outer_object_id,
                const CAddress &owner_address,
                const c_string &object_status)

        CRayStatus Put(const CRayObject &object,
                       const c_vector[CObjectID] &contained_object_ids,
                       CObjectID *object_id)
        CRayStatus Put(const CRayObject &object,
                       const c_vector[CObjectID] &contained_object_ids,
                       const CObjectID &object_id)
        CRayStatus CreateOwnedAndIncrementLocalRef(
                    const shared_ptr[CBuffer] &metadata,
                    const size_t data_size,
                    const c_vector[CObjectID] &contained_object_ids,
                    CObjectID *object_id, shared_ptr[CBuffer] *data,
                    c_bool created_by_worker,
                    const unique_ptr[CAddress] &owner_address,
                    c_bool inline_small_object)
        CRayStatus CreateExisting(const shared_ptr[CBuffer] &metadata,
                                  const size_t data_size,
                                  const CObjectID &object_id,
                                  const CAddress &owner_address,
                                  shared_ptr[CBuffer] *data,
                                  c_bool created_by_worker)
        CRayStatus SealOwned(const CObjectID &object_id, c_bool pin_object,
                             const unique_ptr[CAddress] &owner_address)
        CRayStatus SealExisting(const CObjectID &object_id, c_bool pin_object,
                                const CObjectID &generator_id,
                                const unique_ptr[CAddress] &owner_address)
        CRayStatus Get(const c_vector[CObjectID] &ids, int64_t timeout_ms,
                       c_vector[shared_ptr[CRayObject]] *results)
        CRayStatus GetIfLocal(
            const c_vector[CObjectID] &ids,
            c_vector[shared_ptr[CRayObject]] *results)
        CRayStatus Contains(const CObjectID &object_id, c_bool *has_object,
                            c_bool *is_in_plasma)
        CRayStatus Wait(const c_vector[CObjectID] &object_ids, int num_objects,
                        int64_t timeout_ms, c_vector[c_bool] *results,
                        c_bool fetch_local)
        CRayStatus Delete(const c_vector[CObjectID] &object_ids,
                          c_bool local_only)
        CRayStatus GetLocationFromOwner(
                const c_vector[CObjectID] &object_ids,
                int64_t timeout_ms,
                c_vector[shared_ptr[CObjectLocation]] *results)
        CRayStatus TriggerGlobalGC()
        c_string MemoryUsageString()

        CWorkerContext &GetWorkerContext()
        void YieldCurrentFiber(CFiberEvent &coroutine_done)

        unordered_map[CObjectID, pair[size_t, size_t]] GetAllReferenceCounts()

        void GetAsync(const CObjectID &object_id,
                      ray_callback_function success_callback,
                      void* python_future)

        CRayStatus PushError(const CJobID &job_id, const c_string &type,
                             const c_string &error_message, double timestamp)
        CRayStatus SetResource(const c_string &resource_name,
                               const double capacity,
                               const CNodeID &client_Id)

        CJobConfig GetJobConfig()

        c_bool IsExiting() const

        int64_t GetNumTasksSubmitted() const

        int64_t GetNumLeasesRequested() const

        unordered_map[c_string, c_vector[int64_t]] GetActorCallStats() const

        void RecordTaskLogStart(
            const c_string& stdout_path,
            const c_string& stderr_path,
            int64_t stdout_start_offset,
            int64_t stderr_start_offset) const

        void RecordTaskLogEnd(int64_t stdout_end_offset,
                              int64_t stderr_end_offset) const

    cdef cppclass CCoreWorkerOptions "ray::core::CoreWorkerOptions":
        CWorkerType worker_type
        CLanguage language
        c_string store_socket
        c_string raylet_socket
        CJobID job_id
        CGcsClientOptions gcs_options
        c_bool enable_logging
        c_string log_dir
        c_bool install_failure_signal_handler
        c_bool interactive
        c_string node_ip_address
        int node_manager_port
        c_string raylet_ip_address
        c_string driver_name
        c_string stdout_file
        c_string stderr_file
        (CRayStatus(
            const CAddress &caller_address,
            CTaskType task_type,
            const c_string name,
            const CRayFunction &ray_function,
            const unordered_map[c_string, double] &resources,
            const c_vector[shared_ptr[CRayObject]] &args,
            const c_vector[CObjectReference] &arg_refs,
            const c_string debugger_breakpoint,
            const c_string serialized_retry_exception_allowlist,
            c_vector[c_pair[CObjectID, shared_ptr[CRayObject]]] *returns,
            c_vector[c_pair[CObjectID, shared_ptr[CRayObject]]] *dynamic_returns,
            shared_ptr[LocalMemoryBuffer]
            &creation_task_exception_pb_bytes,
            c_bool *is_retryable_error,
            c_string *application_error,
            const c_vector[CConcurrencyGroup] &defined_concurrency_groups,
            const c_string name_of_concurrency_group_to_execute,
            c_bool is_reattempt) nogil
         ) task_execution_callback
        (void(const CWorkerID &) nogil) on_worker_shutdown
        (CRayStatus() nogil) check_signals
        (void(c_bool) nogil) gc_collect
        (c_vector[c_string](
            const c_vector[CObjectReference] &) nogil) spill_objects
        (int64_t(
            const c_vector[CObjectReference] &,
            const c_vector[c_string] &) nogil) restore_spilled_objects
        (void(
            const c_vector[c_string]&,
            CWorkerType) nogil) delete_spilled_objects
        (void(
            const c_string&,
            const c_vector[c_string]&) nogil) run_on_util_worker_handler
        (void(const CRayObject&) nogil) unhandled_exception_handler
        (void(c_string *stack_out) nogil) get_lang_stack
        c_bool is_local_mode
        int num_workers
        (c_bool(const CTaskID &) nogil) kill_main
        CCoreWorkerOptions()
        (void() nogil) terminate_asyncio_thread
        c_string serialized_job_config
        int metrics_agent_port
        c_bool connect_on_start
        int runtime_env_hash
        int startup_token
        c_string session_name
        c_string entrypoint
<<<<<<< HEAD
        int worker_index
=======
        int64_t worker_launch_time_ms
        int64_t worker_launched_time_ms
>>>>>>> b9f3b8d4

    cdef cppclass CCoreWorkerProcess "ray::core::CoreWorkerProcess":
        @staticmethod
        void Initialize(const CCoreWorkerOptions &options)
        # Only call this in CoreWorker.__cinit__,
        # use CoreWorker.core_worker to access C++ CoreWorker.

        @staticmethod
        CCoreWorker &GetCoreWorker()

        @staticmethod
        void Shutdown()

        @staticmethod
        void RunTaskExecutionLoop()<|MERGE_RESOLUTION|>--- conflicted
+++ resolved
@@ -335,12 +335,9 @@
         int startup_token
         c_string session_name
         c_string entrypoint
-<<<<<<< HEAD
         int worker_index
-=======
         int64_t worker_launch_time_ms
         int64_t worker_launched_time_ms
->>>>>>> b9f3b8d4
 
     cdef cppclass CCoreWorkerProcess "ray::core::CoreWorkerProcess":
         @staticmethod
