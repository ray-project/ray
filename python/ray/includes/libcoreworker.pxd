--- conflicted
+++ resolved
@@ -116,12 +116,9 @@
             const CActorID &actor_id, const CRayFunction &function,
             const c_vector[CTaskArg] &args, const CTaskOptions &options,
             c_vector[CObjectID] *return_ids)
-<<<<<<< HEAD
         CRayStatus KillActor(
-            const CActorID &actor_id, c_bool no_reconstruction)
-=======
-        CRayStatus KillActor(const CActorID &actor_id, c_bool force_kill)
->>>>>>> fbac2569
+            const CActorID &actor_id, c_bool force_kill,
+            c_bool no_reconstruction)
 
         unique_ptr[CProfileEvent] CreateProfileEvent(
             const c_string &event_type)
