--- conflicted
+++ resolved
@@ -97,14 +97,10 @@
                         c_vector[shared_ptr[CRayObject]] *returns,
                         const CWorkerID &worker_id) nogil,
                     CRayStatus() nogil,
-<<<<<<< HEAD
-                    c_bool ref_counting_enabled,
-                    c_bool local_worker)
-=======
                     void() nogil,
                     void(c_string *stack_out) nogil,
-                    c_bool ref_counting_enabled)
->>>>>>> 46404d8a
+                    c_bool ref_counting_enabled
+                    c_bool local_worker))
         CWorkerType &GetWorkerType()
         CLanguage &GetLanguage()
 
