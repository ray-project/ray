--- conflicted
+++ resolved
@@ -87,26 +87,16 @@
                     const c_string &store_socket,
                     const c_string &raylet_socket, const CJobID &job_id,
                     const CGcsClientOptions &gcs_options,
-<<<<<<< HEAD
-                    const c_string log_dir,
+                    const c_string log_dir, const c_string &node_ip_address,
                     CRayStatus (const CRayFunction &ray_function, const c_vector[shared_ptr[CRayObject]] &args, int num_returns, const CTaskSpec &task_spec, c_vector[shared_ptr[CRayObject]] *returns) nogil,
                     c_bool use_memory_store_) nogil
-=======
-                    const c_string &log_dir, const c_string &node_ip_address,
-                    void* execution_callback,
-                    c_bool use_memory_store_)
->>>>>>> dd39d6c4
         void Disconnect()
         CWorkerType &GetWorkerType()
         CLanguage &GetLanguage()
         CObjectInterface &Objects()
         CTaskSubmissionInterface &Tasks()
-<<<<<<< HEAD
         CTaskExecutionInterface &Execution()
-=======
         CProfiler &Profiler()
-        # CTaskExecutionInterface &Execution()
->>>>>>> dd39d6c4
 
         # TODO(edoakes): remove this once the raylet client is no longer used
         # directly.
