# cython: profile = False
# distutils: language = c++
# cython: embedsignature = True

from libc.stdint cimport int64_t, uint64_t
from libcpp cimport bool as c_bool
from libcpp.memory cimport shared_ptr, unique_ptr
from libcpp.pair cimport pair as c_pair
from libcpp.string cimport string as c_string
from libcpp.unordered_map cimport unordered_map
from libcpp.utility cimport pair
from libcpp.vector cimport vector as c_vector

from ray.includes.unique_ids cimport (
    CActorID,
    CClusterID,
    CNodeID,
    CJobID,
    CTaskID,
    CObjectID,
    CPlacementGroupID,
    CWorkerID,
    ObjectIDIndexType,
)

from ray.includes.common cimport (
    CAddress,
    CObjectReference,
    CActorCreationOptions,
    CBuffer,
    CPlacementGroupCreationOptions,
    CObjectLocation,
    CObjectReference,
    CRayFunction,
    CRayObject,
    CRayStatus,
    CTaskArg,
    CTaskOptions,
    CTaskType,
    CWorkerType,
    CLanguage,
    CGcsClientOptions,
    LocalMemoryBuffer,
    CJobConfig,
    CConcurrencyGroup,
    CSchedulingStrategy,
    CWorkerExitType,
)
from ray.includes.function_descriptor cimport (
    CFunctionDescriptor,
)

from ray.includes.optional cimport (
    optional,
)

ctypedef unordered_map[c_string, c_vector[pair[int64_t, double]]] \
    ResourceMappingType

ctypedef void (*ray_callback_function) \
    (shared_ptr[CRayObject] result_object,
     CObjectID object_id, void* user_data)

ctypedef void (*plasma_callback_function) \
    (CObjectID object_id, int64_t data_size, int64_t metadata_size)

# NOTE: This ctypedef is needed, because Cython doesn't compile
# "pair[shared_ptr[const CActorHandle], CRayStatus]".
# This is a bug of cython: https://github.com/cython/cython/issues/3967.
ctypedef shared_ptr[const CActorHandle] ActorHandleSharedPtr


cdef extern from "ray/core_worker/profile_event.h" nogil:
    cdef cppclass CProfileEvent "ray::core::worker::ProfileEvent":
        void SetExtraData(const c_string &extra_data)

cdef extern from "ray/core_worker/fiber.h" nogil:
    cdef cppclass CFiberEvent "ray::core::FiberEvent":
        CFiberEvent()
        void Wait()
        void Notify()

cdef extern from "ray/core_worker/context.h" nogil:
    cdef cppclass CWorkerContext "ray::core::WorkerContext":
        c_bool CurrentActorIsAsync()
        const c_string &GetCurrentSerializedRuntimeEnv()
        int CurrentActorMaxConcurrency()

cdef extern from "ray/core_worker/generator_waiter.h" nogil:
    cdef cppclass CGeneratorBackpressureWaiter "ray::core::GeneratorBackpressureWaiter": # noqa
        CGeneratorBackpressureWaiter(int64_t generator_backpressure_num_objects) # noqa

cdef extern from "ray/core_worker/core_worker.h" nogil:
    cdef cppclass CActorHandle "ray::core::ActorHandle":
        CActorID GetActorID() const
        CJobID CreationJobID() const
        CLanguage ActorLanguage() const
        CFunctionDescriptor ActorCreationTaskFunctionDescriptor() const
        c_string ExtensionData() const
        int MaxPendingCalls() const
        int MaxTaskRetries() const

    cdef cppclass CCoreWorker "ray::core::CoreWorker":
        void ConnectToRaylet()
        CWorkerType GetWorkerType()
        CLanguage GetLanguage()

        c_vector[CObjectReference] SubmitTask(
            const CRayFunction &function,
            const c_vector[unique_ptr[CTaskArg]] &args,
            const CTaskOptions &options,
            int max_retries,
            c_bool retry_exceptions,
            const CSchedulingStrategy &scheduling_strategy,
            c_string debugger_breakpoint,
            c_string serialized_retry_exception_allowlist,
            const CTaskID current_task_id)
        CRayStatus CreateActor(
            const CRayFunction &function,
            const c_vector[unique_ptr[CTaskArg]] &args,
            const CActorCreationOptions &options,
            const c_string &extension_data, CActorID *actor_id)
        CRayStatus CreatePlacementGroup(
            const CPlacementGroupCreationOptions &options,
            CPlacementGroupID *placement_group_id)
        CRayStatus RemovePlacementGroup(
            const CPlacementGroupID &placement_group_id)
        CRayStatus WaitPlacementGroupReady(
            const CPlacementGroupID &placement_group_id, int64_t timeout_seconds)
        CRayStatus SubmitActorTask(
            const CActorID &actor_id, const CRayFunction &function,
            const c_vector[unique_ptr[CTaskArg]] &args,
            const CTaskOptions &options,
            int max_retries,
            c_bool retry_exceptions,
            c_string serialized_retry_exception_allowlist,
            c_vector[CObjectReference] &task_returns,
            const CTaskID current_task_id)
        CRayStatus KillActor(
            const CActorID &actor_id, c_bool force_kill,
            c_bool no_restart)
        CRayStatus CancelTask(const CObjectID &object_id, c_bool force_kill,
                              c_bool recursive)

        unique_ptr[CProfileEvent] CreateProfileEvent(
            const c_string &event_type)
        CRayStatus AllocateReturnObject(
            const CObjectID &object_id,
            const size_t &data_size,
            const shared_ptr[CBuffer] &metadata,
            const c_vector[CObjectID] &contained_object_id,
            const CAddress &caller_address,
            int64_t *task_output_inlined_bytes,
            shared_ptr[CRayObject] *return_object)
        CRayStatus SealReturnObject(
            const CObjectID& return_id,
            shared_ptr[CRayObject] return_object,
            const CObjectID& generator_id,
            const CAddress &caller_address
        )
        c_bool PinExistingReturnObject(
            const CObjectID& return_id,
            shared_ptr[CRayObject] *return_object,
            const CObjectID& generator_id)
        void DelObjectRefStream(const CObjectID &generator_id)
        CRayStatus TryReadObjectRefStream(
            const CObjectID &generator_id,
            CObjectReference *object_ref_out)
        c_bool IsFinished(const CObjectID &generator_id) const
        pair[CObjectReference, c_bool] PeekObjectRefStream(
            const CObjectID &generator_id)
        CObjectID AllocateDynamicReturnId(
            const CAddress &owner_address,
            const CTaskID &task_id,
            optional[ObjectIDIndexType] put_index)

        CJobID GetCurrentJobId()
        CTaskID GetCurrentTaskId()
        void UpdateTaskIsDebuggerPaused(
            const CTaskID &task_id,
            const c_bool is_debugger_paused)
        int64_t GetCurrentTaskAttemptNumber()
        CNodeID GetCurrentNodeId()
        int64_t GetTaskDepth()
        c_bool GetCurrentTaskRetryExceptions()
        CPlacementGroupID GetCurrentPlacementGroupId()
        CWorkerID GetWorkerID()
        c_bool ShouldCaptureChildTasksInPlacementGroup()
        const CActorID &GetActorId()
        const c_string GetActorName()
        void SetActorTitle(const c_string &title)
        void SetActorReprName(const c_string &repr_name)
        void SetWebuiDisplay(const c_string &key, const c_string &message)
        CTaskID GetCallerId()
        const ResourceMappingType &GetResourceIDs() const
        void RemoveActorHandleReference(const CActorID &actor_id)
        CActorID DeserializeAndRegisterActorHandle(const c_string &bytes, const
                                                   CObjectID &outer_object_id)
        CRayStatus SerializeActorHandle(const CActorID &actor_id, c_string
                                        *bytes,
                                        CObjectID *c_actor_handle_id)
        ActorHandleSharedPtr GetActorHandle(const CActorID &actor_id) const
        pair[ActorHandleSharedPtr, CRayStatus] GetNamedActorHandle(
            const c_string &name, const c_string &ray_namespace)
        pair[c_vector[c_pair[c_string, c_string]], CRayStatus] ListNamedActors(
            c_bool all_namespaces)
        void AddLocalReference(const CObjectID &object_id)
        void RemoveLocalReference(const CObjectID &object_id)
        void PutObjectIntoPlasma(const CRayObject &object,
                                 const CObjectID &object_id)
        const CAddress &GetRpcAddress() const
        CRayStatus GetOwnerAddress(const CObjectID &object_id,
                                   CAddress *owner_address) const
        c_vector[CObjectReference] GetObjectRefs(
                const c_vector[CObjectID] &object_ids) const

        CRayStatus GetOwnershipInfo(const CObjectID &object_id,
                                    CAddress *owner_address,
                                    c_string *object_status)
        void RegisterOwnershipInfoAndResolveFuture(
                const CObjectID &object_id,
                const CObjectID &outer_object_id,
                const CAddress &owner_address,
                const c_string &object_status)

        CRayStatus Put(const CRayObject &object,
                       const c_vector[CObjectID] &contained_object_ids,
                       CObjectID *object_id)
        CRayStatus Put(const CRayObject &object,
                       const c_vector[CObjectID] &contained_object_ids,
                       const CObjectID &object_id)
        CRayStatus CreateOwnedAndIncrementLocalRef(
                    c_bool is_mutable,
                    const shared_ptr[CBuffer] &metadata,
                    const size_t data_size,
                    const c_vector[CObjectID] &contained_object_ids,
                    CObjectID *object_id, shared_ptr[CBuffer] *data,
                    c_bool created_by_worker,
                    const unique_ptr[CAddress] &owner_address,
                    c_bool inline_small_object)
        CRayStatus CreateExisting(const shared_ptr[CBuffer] &metadata,
                                  const size_t data_size,
                                  const CObjectID &object_id,
                                  const CAddress &owner_address,
                                  shared_ptr[CBuffer] *data,
                                  c_bool created_by_worker)
        CRayStatus ExperimentalMutableObjectWriteAcquire(
                                  const CObjectID &object_id,
                                  const shared_ptr[CBuffer] &metadata,
                                  uint64_t data_size,
                                  int64_t num_readers,
                                  shared_ptr[CBuffer] *data)
        CRayStatus ExperimentalMutableObjectWriteRelease(
                                  const CObjectID &object_id)
<<<<<<< HEAD
        void ExperimentalRegisterCrossNodeWriterChannel(
                const CObjectID &object_id,
                const CNodeID &receiver_node_id
                )
        void ExperimentalRegisterCrossNodeReaderChannel(
                const CObjectID &channel_id,
                int64_t num_readers,
                const CObjectID &local_reader_channel_id
                )
=======
        CRayStatus ExperimentalMutableObjectSetError(
                                  const CObjectID &object_id)
>>>>>>> c0b069c6
        CRayStatus SealOwned(const CObjectID &object_id, c_bool pin_object,
                             const unique_ptr[CAddress] &owner_address)
        CRayStatus SealExisting(const CObjectID &object_id, c_bool pin_object,
                                const CObjectID &generator_id,
                                const unique_ptr[CAddress] &owner_address)
        CRayStatus ExperimentalMutableObjectReadRelease(
                    const c_vector[CObjectID] &object_ids)
        CRayStatus Get(const c_vector[CObjectID] &ids, int64_t timeout_ms,
                       c_bool is_experimental_mutable_object,
                       c_vector[shared_ptr[CRayObject]] *results)
        CRayStatus GetIfLocal(
            const c_vector[CObjectID] &ids,
            c_vector[shared_ptr[CRayObject]] *results)
        CRayStatus Contains(const CObjectID &object_id, c_bool *has_object,
                            c_bool *is_in_plasma)
        CRayStatus Wait(const c_vector[CObjectID] &object_ids, int num_objects,
                        int64_t timeout_ms, c_vector[c_bool] *results,
                        c_bool fetch_local)
        CRayStatus Delete(const c_vector[CObjectID] &object_ids,
                          c_bool local_only)
        CRayStatus GetLocationFromOwner(
                const c_vector[CObjectID] &object_ids,
                int64_t timeout_ms,
                c_vector[shared_ptr[CObjectLocation]] *results)
        CRayStatus TriggerGlobalGC()
        CRayStatus ReportGeneratorItemReturns(
            const pair[CObjectID, shared_ptr[CRayObject]] &dynamic_return_object,
            const CObjectID &generator_id,
            const CAddress &caller_address,
            int64_t item_index,
            uint64_t attempt_number,
            shared_ptr[CGeneratorBackpressureWaiter] waiter)
        c_string MemoryUsageString()
        int GetMemoryStoreSize()

        CWorkerContext &GetWorkerContext()
        void YieldCurrentFiber(CFiberEvent &coroutine_done)

        unordered_map[CObjectID, pair[size_t, size_t]] GetAllReferenceCounts()
        c_vector[CTaskID] GetPendingChildrenTasks(const CTaskID &task_id) const

        void GetAsync(const CObjectID &object_id,
                      ray_callback_function success_callback,
                      void* python_user_callback)

        CRayStatus PushError(const CJobID &job_id, const c_string &type,
                             const c_string &error_message, double timestamp)
        CRayStatus SetResource(const c_string &resource_name,
                               const double capacity,
                               const CNodeID &client_Id)

        CJobConfig GetJobConfig()

        int64_t GetNumTasksSubmitted() const

        int64_t GetNumLeasesRequested() const

        unordered_map[c_string, c_vector[int64_t]] GetActorCallStats() const

        void RecordTaskLogStart(
            const CTaskID &task_id,
            int attempt_number,
            const c_string& stdout_path,
            const c_string& stderr_path,
            int64_t stdout_start_offset,
            int64_t stderr_start_offset) const

        void RecordTaskLogEnd(
            const CTaskID &task_id,
            int attempt_number,
            int64_t stdout_end_offset,
            int64_t stderr_end_offset) const

        void Exit(const CWorkerExitType exit_type,
                  const c_string &detail,
                  const shared_ptr[LocalMemoryBuffer] &creation_task_exception_pb_bytes)

    cdef cppclass CCoreWorkerOptions "ray::core::CoreWorkerOptions":
        CWorkerType worker_type
        CLanguage language
        c_string store_socket
        c_string raylet_socket
        CJobID job_id
        CGcsClientOptions gcs_options
        c_bool enable_logging
        c_string log_dir
        c_bool install_failure_signal_handler
        c_bool interactive
        c_string node_ip_address
        int node_manager_port
        c_string raylet_ip_address
        c_string driver_name
        c_string stdout_file
        c_string stderr_file
        (CRayStatus(
            const CAddress &caller_address,
            CTaskType task_type,
            const c_string name,
            const CRayFunction &ray_function,
            const unordered_map[c_string, double] &resources,
            const c_vector[shared_ptr[CRayObject]] &args,
            const c_vector[CObjectReference] &arg_refs,
            const c_string debugger_breakpoint,
            const c_string serialized_retry_exception_allowlist,
            c_vector[c_pair[CObjectID, shared_ptr[CRayObject]]] *returns,
            c_vector[c_pair[CObjectID, shared_ptr[CRayObject]]] *dynamic_returns,
            c_vector[c_pair[CObjectID, c_bool]] *streaming_generator_returns,
            shared_ptr[LocalMemoryBuffer]
            &creation_task_exception_pb_bytes,
            c_bool *is_retryable_error,
            c_string *application_error,
            const c_vector[CConcurrencyGroup] &defined_concurrency_groups,
            const c_string name_of_concurrency_group_to_execute,
            c_bool is_reattempt,
            c_bool is_streaming_generator,
            c_bool should_retry_exceptions,
            int64_t generator_backpressure_num_objects
        ) nogil) task_execution_callback
        (void(const CWorkerID &) nogil) on_worker_shutdown
        (CRayStatus() nogil) check_signals
        (void(c_bool) nogil) gc_collect
        (c_vector[c_string](
            const c_vector[CObjectReference] &) nogil) spill_objects
        (int64_t(
            const c_vector[CObjectReference] &,
            const c_vector[c_string] &) nogil) restore_spilled_objects
        (void(
            const c_vector[c_string]&,
            CWorkerType) nogil) delete_spilled_objects
        (void(
            const c_string&,
            const c_vector[c_string]&) nogil) run_on_util_worker_handler
        (void(const CRayObject&) nogil) unhandled_exception_handler
        (void(
            const CTaskID &c_task_id,
            const CRayFunction &ray_function,
            const c_string c_name_of_concurrency_group_to_execute
        ) nogil) cancel_async_task
        (void(c_string *stack_out) nogil) get_lang_stack
        c_bool is_local_mode
        int num_workers
        (c_bool(const CTaskID &) nogil) kill_main
        CCoreWorkerOptions()
        (void() nogil) terminate_asyncio_thread
        c_string serialized_job_config
        int metrics_agent_port
        c_bool connect_on_start
        int runtime_env_hash
        int startup_token
        CClusterID cluster_id
        c_string session_name
        c_string entrypoint
        int64_t worker_launch_time_ms
        int64_t worker_launched_time_ms

    cdef cppclass CCoreWorkerProcess "ray::core::CoreWorkerProcess":
        @staticmethod
        void Initialize(const CCoreWorkerOptions &options)
        # Only call this in CoreWorker.__cinit__,
        # use CoreWorker.core_worker to access C++ CoreWorker.

        @staticmethod
        CCoreWorker &GetCoreWorker()

        @staticmethod
        void Shutdown()

        @staticmethod
        void RunTaskExecutionLoop()<|MERGE_RESOLUTION|>--- conflicted
+++ resolved
@@ -252,7 +252,6 @@
                                   shared_ptr[CBuffer] *data)
         CRayStatus ExperimentalMutableObjectWriteRelease(
                                   const CObjectID &object_id)
-<<<<<<< HEAD
         void ExperimentalRegisterCrossNodeWriterChannel(
                 const CObjectID &object_id,
                 const CNodeID &receiver_node_id
@@ -262,10 +261,8 @@
                 int64_t num_readers,
                 const CObjectID &local_reader_channel_id
                 )
-=======
         CRayStatus ExperimentalMutableObjectSetError(
                                   const CObjectID &object_id)
->>>>>>> c0b069c6
         CRayStatus SealOwned(const CObjectID &object_id, c_bool pin_object,
                              const unique_ptr[CAddress] &owner_address)
         CRayStatus SealExisting(const CObjectID &object_id, c_bool pin_object,
