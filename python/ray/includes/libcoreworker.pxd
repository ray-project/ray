--- conflicted
+++ resolved
@@ -152,11 +152,7 @@
         CRayStatus TryReadObjectRefStream(
             const CObjectID &generator_id,
             CObjectReference *object_ref_out)
-<<<<<<< HEAD
-        CObjectID AllocateDynamicReturnId()
-=======
         CObjectID AllocateDynamicReturnId(const CAddress &owner_address)
->>>>>>> 6c4ef9a7
 
         CJobID GetCurrentJobId()
         CTaskID GetCurrentTaskId()
