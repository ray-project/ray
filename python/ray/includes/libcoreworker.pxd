# cython: profile = False
# distutils: language = c++
# cython: embedsignature = True

from libc.stdint cimport int64_t, uint64_t
from libcpp cimport bool as c_bool
from libcpp.memory cimport shared_ptr, unique_ptr
from libcpp.pair cimport pair as c_pair
from libcpp.string cimport string as c_string
from libcpp.unordered_map cimport unordered_map
from libcpp.utility cimport pair
from libcpp.vector cimport vector as c_vector

from ray.includes.unique_ids cimport (
    CActorID,
    CClusterID,
    CNodeID,
    CJobID,
    CTaskID,
    CObjectID,
    CPlacementGroupID,
    CWorkerID,
    ObjectIDIndexType,
)

from ray.includes.common cimport (
    CAddress,
    CObjectReference,
    CActorCreationOptions,
    CBuffer,
    CPlacementGroupCreationOptions,
    CObjectLocation,
    CObjectReference,
    CRayFunction,
    CRayObject,
    CRayStatus,
    CTaskArg,
    CTaskOptions,
    CTaskType,
    CWorkerType,
    CLanguage,
    CGcsClientOptions,
    LocalMemoryBuffer,
    CJobConfig,
    CConcurrencyGroup,
    CSchedulingStrategy,
    CWorkerExitType,
)
from ray.includes.function_descriptor cimport (
    CFunctionDescriptor,
)

from ray.includes.optional cimport (
    optional,
)

ctypedef unordered_map[c_string, c_vector[pair[int64_t, double]]] \
    ResourceMappingType

ctypedef void (*ray_callback_function) \
    (shared_ptr[CRayObject] result_object,
     CObjectID object_id, void* user_data)

ctypedef void (*plasma_callback_function) \
    (CObjectID object_id, int64_t data_size, int64_t metadata_size)

# NOTE: This ctypedef is needed, because Cython doesn't compile
# "pair[shared_ptr[const CActorHandle], CRayStatus]".
# This is a bug of cython: https://github.com/cython/cython/issues/3967.
ctypedef shared_ptr[const CActorHandle] ActorHandleSharedPtr


cdef extern from "ray/core_worker/profile_event.h" nogil:
    cdef cppclass CProfileEvent "ray::core::worker::ProfileEvent":
        void SetExtraData(const c_string &extra_data)

cdef extern from "ray/core_worker/fiber.h" nogil:
    cdef cppclass CFiberEvent "ray::core::FiberEvent":
        CFiberEvent()
        void Wait()
        void Notify()

cdef extern from "ray/core_worker/context.h" nogil:
    cdef cppclass CWorkerContext "ray::core::WorkerContext":
        c_bool CurrentActorIsAsync()
        const c_string &GetCurrentSerializedRuntimeEnv()
        int CurrentActorMaxConcurrency()

cdef extern from "ray/core_worker/generator_waiter.h" nogil:
    cdef cppclass CGeneratorBackpressureWaiter "ray::core::GeneratorBackpressureWaiter": # noqa
        CGeneratorBackpressureWaiter(int64_t generator_backpressure_num_objects) # noqa

cdef extern from "ray/core_worker/core_worker.h" nogil:
    cdef cppclass CActorHandle "ray::core::ActorHandle":
        CActorID GetActorID() const
        CJobID CreationJobID() const
        CLanguage ActorLanguage() const
        CFunctionDescriptor ActorCreationTaskFunctionDescriptor() const
        c_string ExtensionData() const
        int MaxPendingCalls() const

    cdef cppclass CCoreWorker "ray::core::CoreWorker":
        void ConnectToRaylet()
        CWorkerType GetWorkerType()
        CLanguage GetLanguage()

        c_vector[CObjectReference] SubmitTask(
            const CRayFunction &function,
            const c_vector[unique_ptr[CTaskArg]] &args,
            const CTaskOptions &options,
            int max_retries,
            c_bool retry_exceptions,
            const CSchedulingStrategy &scheduling_strategy,
            c_string debugger_breakpoint,
            c_string serialized_retry_exception_allowlist,
            const CTaskID current_task_id)
        CRayStatus CreateActor(
            const CRayFunction &function,
            const c_vector[unique_ptr[CTaskArg]] &args,
            const CActorCreationOptions &options,
            const c_string &extension_data, CActorID *actor_id)
        CRayStatus CreatePlacementGroup(
            const CPlacementGroupCreationOptions &options,
            CPlacementGroupID *placement_group_id)
        CRayStatus RemovePlacementGroup(
            const CPlacementGroupID &placement_group_id)
        CRayStatus WaitPlacementGroupReady(
            const CPlacementGroupID &placement_group_id, int64_t timeout_seconds)
        CRayStatus SubmitActorTask(
            const CActorID &actor_id, const CRayFunction &function,
            const c_vector[unique_ptr[CTaskArg]] &args,
            const CTaskOptions &options,
            c_vector[CObjectReference] &task_returns,
            const CTaskID current_task_id)
        CRayStatus KillActor(
            const CActorID &actor_id, c_bool force_kill,
            c_bool no_restart)
        CRayStatus CancelTask(const CObjectID &object_id, c_bool force_kill,
                              c_bool recursive)

        unique_ptr[CProfileEvent] CreateProfileEvent(
            const c_string &event_type)
        CRayStatus AllocateReturnObject(
            const CObjectID &object_id,
            const size_t &data_size,
            const shared_ptr[CBuffer] &metadata,
            const c_vector[CObjectID] &contained_object_id,
            const CAddress &caller_address,
            int64_t *task_output_inlined_bytes,
            shared_ptr[CRayObject] *return_object)
        CRayStatus SealReturnObject(
            const CObjectID& return_id,
            shared_ptr[CRayObject] return_object,
            const CObjectID& generator_id,
            const CAddress &caller_address
        )
        c_bool PinExistingReturnObject(
            const CObjectID& return_id,
            shared_ptr[CRayObject] *return_object,
            const CObjectID& generator_id)
        void DelObjectRefStream(const CObjectID &generator_id)
        CRayStatus TryReadObjectRefStream(
            const CObjectID &generator_id,
            CObjectReference *object_ref_out)
<<<<<<< HEAD
        c_bool IsFinished(const CObjectID &generator_id) const
        CObjectReference PeekObjectRefStream(
=======
        pair[CObjectReference, c_bool] PeekObjectRefStream(
>>>>>>> 3b032fa0
            const CObjectID &generator_id)
        CObjectID AllocateDynamicReturnId(
            const CAddress &owner_address,
            const CTaskID &task_id,
            optional[ObjectIDIndexType] put_index)

        CJobID GetCurrentJobId()
        CTaskID GetCurrentTaskId()
        void UpdateTaskIsDebuggerPaused(
            const CTaskID &task_id,
            const c_bool is_debugger_paused)
        int64_t GetCurrentTaskAttemptNumber()
        CNodeID GetCurrentNodeId()
        int64_t GetTaskDepth()
        c_bool GetCurrentTaskRetryExceptions()
        CPlacementGroupID GetCurrentPlacementGroupId()
        CWorkerID GetWorkerID()
        c_bool ShouldCaptureChildTasksInPlacementGroup()
        const CActorID &GetActorId()
        const c_string GetActorName()
        void SetActorTitle(const c_string &title)
        void SetActorReprName(const c_string &repr_name)
        void SetWebuiDisplay(const c_string &key, const c_string &message)
        CTaskID GetCallerId()
        const ResourceMappingType &GetResourceIDs() const
        void RemoveActorHandleReference(const CActorID &actor_id)
        CActorID DeserializeAndRegisterActorHandle(const c_string &bytes, const
                                                   CObjectID &outer_object_id)
        CRayStatus SerializeActorHandle(const CActorID &actor_id, c_string
                                        *bytes,
                                        CObjectID *c_actor_handle_id)
        ActorHandleSharedPtr GetActorHandle(const CActorID &actor_id) const
        pair[ActorHandleSharedPtr, CRayStatus] GetNamedActorHandle(
            const c_string &name, const c_string &ray_namespace)
        pair[c_vector[c_pair[c_string, c_string]], CRayStatus] ListNamedActors(
            c_bool all_namespaces)
        void AddLocalReference(const CObjectID &object_id)
        void RemoveLocalReference(const CObjectID &object_id)
        void PutObjectIntoPlasma(const CRayObject &object,
                                 const CObjectID &object_id)
        const CAddress &GetRpcAddress() const
        CRayStatus GetOwnerAddress(const CObjectID &object_id,
                                   CAddress *owner_address) const
        c_vector[CObjectReference] GetObjectRefs(
                const c_vector[CObjectID] &object_ids) const

        CRayStatus GetOwnershipInfo(const CObjectID &object_id,
                                    CAddress *owner_address,
                                    c_string *object_status)
        void RegisterOwnershipInfoAndResolveFuture(
                const CObjectID &object_id,
                const CObjectID &outer_object_id,
                const CAddress &owner_address,
                const c_string &object_status)

        CRayStatus Put(const CRayObject &object,
                       const c_vector[CObjectID] &contained_object_ids,
                       CObjectID *object_id)
        CRayStatus Put(const CRayObject &object,
                       const c_vector[CObjectID] &contained_object_ids,
                       const CObjectID &object_id)
        CRayStatus CreateOwnedAndIncrementLocalRef(
                    const shared_ptr[CBuffer] &metadata,
                    const size_t data_size,
                    const c_vector[CObjectID] &contained_object_ids,
                    CObjectID *object_id, shared_ptr[CBuffer] *data,
                    c_bool created_by_worker,
                    const unique_ptr[CAddress] &owner_address,
                    c_bool inline_small_object)
        CRayStatus CreateExisting(const shared_ptr[CBuffer] &metadata,
                                  const size_t data_size,
                                  const CObjectID &object_id,
                                  const CAddress &owner_address,
                                  shared_ptr[CBuffer] *data,
                                  c_bool created_by_worker)
        CRayStatus SealOwned(const CObjectID &object_id, c_bool pin_object,
                             const unique_ptr[CAddress] &owner_address)
        CRayStatus SealExisting(const CObjectID &object_id, c_bool pin_object,
                                const CObjectID &generator_id,
                                const unique_ptr[CAddress] &owner_address)
        CRayStatus Get(const c_vector[CObjectID] &ids, int64_t timeout_ms,
                       c_vector[shared_ptr[CRayObject]] *results)
        CRayStatus GetIfLocal(
            const c_vector[CObjectID] &ids,
            c_vector[shared_ptr[CRayObject]] *results)
        CRayStatus Contains(const CObjectID &object_id, c_bool *has_object,
                            c_bool *is_in_plasma)
        CRayStatus Wait(const c_vector[CObjectID] &object_ids, int num_objects,
                        int64_t timeout_ms, c_vector[c_bool] *results,
                        c_bool fetch_local)
        CRayStatus Delete(const c_vector[CObjectID] &object_ids,
                          c_bool local_only)
        CRayStatus GetLocationFromOwner(
                const c_vector[CObjectID] &object_ids,
                int64_t timeout_ms,
                c_vector[shared_ptr[CObjectLocation]] *results)
        CRayStatus TriggerGlobalGC()
        CRayStatus ReportGeneratorItemReturns(
            const pair[CObjectID, shared_ptr[CRayObject]] &dynamic_return_object,
            const CObjectID &generator_id,
            const CAddress &caller_address,
            int64_t item_index,
            uint64_t attempt_number,
            shared_ptr[CGeneratorBackpressureWaiter] waiter)
        c_string MemoryUsageString()
        int GetMemoryStoreSize()

        CWorkerContext &GetWorkerContext()
        void YieldCurrentFiber(CFiberEvent &coroutine_done)

        unordered_map[CObjectID, pair[size_t, size_t]] GetAllReferenceCounts()
        c_vector[CTaskID] GetPendingChildrenTasks(const CTaskID &task_id) const

        void GetAsync(const CObjectID &object_id,
                      ray_callback_function success_callback,
                      void* python_user_callback)

        CRayStatus PushError(const CJobID &job_id, const c_string &type,
                             const c_string &error_message, double timestamp)
        CRayStatus SetResource(const c_string &resource_name,
                               const double capacity,
                               const CNodeID &client_Id)

        CJobConfig GetJobConfig()

        int64_t GetNumTasksSubmitted() const

        int64_t GetNumLeasesRequested() const

        unordered_map[c_string, c_vector[int64_t]] GetActorCallStats() const

        void RecordTaskLogStart(
            const c_string& stdout_path,
            const c_string& stderr_path,
            int64_t stdout_start_offset,
            int64_t stderr_start_offset) const

        void RecordTaskLogEnd(int64_t stdout_end_offset,
                              int64_t stderr_end_offset) const

        void Exit(const CWorkerExitType exit_type,
                  const c_string &detail,
                  const shared_ptr[LocalMemoryBuffer] &creation_task_exception_pb_bytes)

    cdef cppclass CCoreWorkerOptions "ray::core::CoreWorkerOptions":
        CWorkerType worker_type
        CLanguage language
        c_string store_socket
        c_string raylet_socket
        CJobID job_id
        CGcsClientOptions gcs_options
        c_bool enable_logging
        c_string log_dir
        c_bool install_failure_signal_handler
        c_bool interactive
        c_string node_ip_address
        int node_manager_port
        c_string raylet_ip_address
        c_string driver_name
        c_string stdout_file
        c_string stderr_file
        (CRayStatus(
            const CAddress &caller_address,
            CTaskType task_type,
            const c_string name,
            const CRayFunction &ray_function,
            const unordered_map[c_string, double] &resources,
            const c_vector[shared_ptr[CRayObject]] &args,
            const c_vector[CObjectReference] &arg_refs,
            const c_string debugger_breakpoint,
            const c_string serialized_retry_exception_allowlist,
            c_vector[c_pair[CObjectID, shared_ptr[CRayObject]]] *returns,
            c_vector[c_pair[CObjectID, shared_ptr[CRayObject]]] *dynamic_returns,
            c_vector[c_pair[CObjectID, c_bool]] *streaming_generator_returns,
            shared_ptr[LocalMemoryBuffer]
            &creation_task_exception_pb_bytes,
            c_bool *is_retryable_error,
            c_string *application_error,
            const c_vector[CConcurrencyGroup] &defined_concurrency_groups,
            const c_string name_of_concurrency_group_to_execute,
            c_bool is_reattempt,
            c_bool is_streaming_generator,
            c_bool should_retry_exceptions,
            int64_t generator_backpressure_num_objects
        ) nogil) task_execution_callback
        (void(const CWorkerID &) nogil) on_worker_shutdown
        (CRayStatus() nogil) check_signals
        (void(c_bool) nogil) gc_collect
        (c_vector[c_string](
            const c_vector[CObjectReference] &) nogil) spill_objects
        (int64_t(
            const c_vector[CObjectReference] &,
            const c_vector[c_string] &) nogil) restore_spilled_objects
        (void(
            const c_vector[c_string]&,
            CWorkerType) nogil) delete_spilled_objects
        (void(
            const c_string&,
            const c_vector[c_string]&) nogil) run_on_util_worker_handler
        (void(const CRayObject&) nogil) unhandled_exception_handler
        (void(
            const CTaskID &c_task_id,
            const CRayFunction &ray_function,
            const c_string c_name_of_concurrency_group_to_execute
        ) nogil) cancel_async_task
        (void(c_string *stack_out) nogil) get_lang_stack
        c_bool is_local_mode
        int num_workers
        (c_bool(const CTaskID &) nogil) kill_main
        CCoreWorkerOptions()
        (void() nogil) terminate_asyncio_thread
        c_string serialized_job_config
        int metrics_agent_port
        c_bool connect_on_start
        int runtime_env_hash
        int startup_token
        CClusterID cluster_id
        c_string session_name
        c_string entrypoint
        int64_t worker_launch_time_ms
        int64_t worker_launched_time_ms

    cdef cppclass CCoreWorkerProcess "ray::core::CoreWorkerProcess":
        @staticmethod
        void Initialize(const CCoreWorkerOptions &options)
        # Only call this in CoreWorker.__cinit__,
        # use CoreWorker.core_worker to access C++ CoreWorker.

        @staticmethod
        CCoreWorker &GetCoreWorker()

        @staticmethod
        void Shutdown()

        @staticmethod
        void RunTaskExecutionLoop()<|MERGE_RESOLUTION|>--- conflicted
+++ resolved
@@ -162,12 +162,8 @@
         CRayStatus TryReadObjectRefStream(
             const CObjectID &generator_id,
             CObjectReference *object_ref_out)
-<<<<<<< HEAD
         c_bool IsFinished(const CObjectID &generator_id) const
-        CObjectReference PeekObjectRefStream(
-=======
         pair[CObjectReference, c_bool] PeekObjectRefStream(
->>>>>>> 3b032fa0
             const CObjectID &generator_id)
         CObjectID AllocateDynamicReturnId(
             const CAddress &owner_address,
