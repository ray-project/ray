--- conflicted
+++ resolved
@@ -631,14 +631,6 @@
             const StatusPyCallback &callback,
             int64_t timeout_ms)
 
-<<<<<<< HEAD
-        void AsyncAddEvents(
-            const c_string &serialized_request,
-            const StatusPyCallback &callback,
-            int64_t timeout_ms)
-
-=======
->>>>>>> 83d7c3d4
 
 cdef extern from "ray/gcs_rpc_client/gcs_client.h" nogil:
     cdef enum CGrpcStatusCode "grpc::StatusCode":
