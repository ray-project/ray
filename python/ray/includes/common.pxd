--- conflicted
+++ resolved
@@ -342,26 +342,24 @@
         CRayStatus GetAllJobInfo(
             int64_t timeout_ms, c_vector[CJobTableData]& result)
 
-<<<<<<< HEAD
-cdef extern from "ray/gcs/pubsub/gcs_pub_sub.h" nogil:
-
-    cdef cppclass CPythonGcsPublisher "ray::gcs::PythonGcsPublisher":
-
-        CPythonGcsPublisher(const c_string& gcs_address)
-
-        CRayStatus Connect()
-
-        CRayStatus PublishError(
-            const c_string &key_id, const CErrorTableData &data, int64_t num_retries)
-
-        CRayStatus PublishLogs(const c_string &key_id, const CLogBatch &data)
-
-        CRayStatus PublishFunctionKey(const CPythonFunction& python_function)
-=======
 cdef extern from "ray/gcs/gcs_client/gcs_client.h" namespace "ray::gcs" nogil:
     unordered_map[c_string, double] PythonGetResourcesTotal(
         const CGcsNodeInfo& node_info)
->>>>>>> 3e041047
+
+cdef extern from "ray/gcs/pubsub/gcs_pub_sub.h" nogil:
+
+    cdef cppclass CPythonGcsPublisher "ray::gcs::PythonGcsPublisher":
+
+        CPythonGcsPublisher(const c_string& gcs_address)
+
+        CRayStatus Connect()
+
+        CRayStatus PublishError(
+            const c_string &key_id, const CErrorTableData &data, int64_t num_retries)
+
+        CRayStatus PublishLogs(const c_string &key_id, const CLogBatch &data)
+
+        CRayStatus PublishFunctionKey(const CPythonFunction& python_function)
 
 cdef extern from "src/ray/protobuf/gcs.pb.h" nogil:
     cdef cppclass CJobConfig "ray::rpc::JobConfig":
