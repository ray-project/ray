from libcpp cimport bool as c_bool
from libcpp.memory cimport shared_ptr, unique_ptr
from libcpp.string cimport string as c_string

from libc.stdint cimport uint8_t, int32_t, uint64_t, int64_t, uint32_t
from libcpp.unordered_map cimport unordered_map
from libcpp.vector cimport vector as c_vector
from libcpp.pair cimport pair as c_pair
from ray.includes.optional cimport (
    optional,
)
from ray.includes.unique_ids cimport (
    CActorID,
    CJobID,
    CClusterID,
    CWorkerID,
    CObjectID,
    CTaskID,
    CPlacementGroupID,
    CNodeID,
)
from ray.includes.function_descriptor cimport (
    CFunctionDescriptor,
)


cdef extern from * namespace "polyfill" nogil:
    """
    namespace polyfill {

    template <typename T>
    inline typename std::remove_reference<T>::type&& move(T& t) {
        return std::move(t);
    }

    template <typename T>
    inline typename std::remove_reference<T>::type&& move(T&& t) {
        return std::move(t);
    }

    }  // namespace polyfill
    """
    cdef T move[T](T)


cdef extern from "ray/common/status.h" namespace "ray" nogil:
    cdef enum class CStatusCode "ray::StatusCode":
        pass
    c_bool operator==(CStatusCode lhs, CStatusCode rhs)

    cdef cppclass CRayStatus "ray::Status":
        CRayStatus()
        CRayStatus(CStatusCode code, const c_string &msg)
        CRayStatus(CStatusCode code, const c_string &msg, int rpc_code)
        CRayStatus(const CRayStatus &s)

        @staticmethod
        CRayStatus OK()

        @staticmethod
        CRayStatus OutOfMemory(const c_string &msg)

        @staticmethod
        CRayStatus KeyError(const c_string &msg)

        @staticmethod
        CRayStatus Invalid(const c_string &msg)

        @staticmethod
        CRayStatus IOError(const c_string &msg)

        @staticmethod
        CRayStatus TypeError(const c_string &msg)

        @staticmethod
        CRayStatus UnknownError(const c_string &msg)

        @staticmethod
        CRayStatus NotImplemented(const c_string &msg)

        @staticmethod
        CRayStatus ObjectStoreFull(const c_string &msg)

        @staticmethod
        CRayStatus RedisError(const c_string &msg)

        @staticmethod
        CRayStatus TimedOut(const c_string &msg)

        @staticmethod
        CRayStatus InvalidArgument(const c_string &msg)

        @staticmethod
        CRayStatus Interrupted(const c_string &msg)

        @staticmethod
        CRayStatus IntentionalSystemExit(const c_string &msg)

        @staticmethod
        CRayStatus UnexpectedSystemExit(const c_string &msg)

        @staticmethod
        CRayStatus CreationTaskError(const c_string &msg)

        @staticmethod
        CRayStatus NotFound()

        @staticmethod
        CRayStatus ObjectRefEndOfStream()

        c_bool ok()
        c_bool IsOutOfMemory()
        c_bool IsKeyError()
        c_bool IsInvalid()
        c_bool IsIOError()
        c_bool IsTypeError()
        c_bool IsUnknownError()
        c_bool IsNotImplemented()
        c_bool IsObjectStoreFull()
        c_bool IsAlreadyExists()
        c_bool IsOutOfDisk()
        c_bool IsRedisError()
        c_bool IsTimedOut()
        c_bool IsInvalidArgument()
        c_bool IsInterrupted()
        c_bool IsObjectNotFound()
        c_bool IsNotFound()
        c_bool IsObjectUnknownOwner()
        c_bool IsRpcError()
        c_bool IsOutOfResource()
        c_bool IsObjectRefEndOfStream()
        c_bool IsIntentionalSystemExit()
        c_bool IsUnexpectedSystemExit()
        c_bool IsChannelError()
        c_bool IsChannelTimeoutError()

        c_string ToString()
        c_string CodeAsString()
        CStatusCode code()
        c_string message()
        int rpc_code()

    # We can later add more of the common status factory methods as needed
    cdef CRayStatus RayStatus_OK "Status::OK"()
    cdef CRayStatus RayStatus_Invalid "Status::Invalid"()
    cdef CRayStatus RayStatus_NotImplemented "Status::NotImplemented"()

cdef extern from "ray/common/status_or.h" namespace "ray" nogil:
    cdef cppclass CStatusOr "ray::StatusOr"[T]:
        c_bool ok()
        const CRayStatus &status() const
        T &value()

cdef extern from "ray/common/id.h" namespace "ray" nogil:
    const CTaskID GenerateTaskId(const CJobID &job_id,
                                 const CTaskID &parent_task_id,
                                 int parent_task_counter)


cdef extern from "src/ray/protobuf/common.pb.h" nogil:
    cdef cppclass CLanguage "ray::Language":
        pass
    cdef cppclass CWorkerType "ray::core::WorkerType":
        pass
    cdef cppclass CWorkerExitType "ray::rpc::WorkerExitType":
        pass
    cdef cppclass CTaskType "ray::TaskType":
        pass
    cdef cppclass CTensorTransport "ray::rpc::TensorTransport":
        pass
    cdef cppclass CPlacementStrategy "ray::core::PlacementStrategy":
        pass
    cdef cppclass CDefaultSchedulingStrategy "ray::rpc::DefaultSchedulingStrategy":  # noqa: E501
        CDefaultSchedulingStrategy()
    cdef cppclass CSpreadSchedulingStrategy "ray::rpc::SpreadSchedulingStrategy":  # noqa: E501
        CSpreadSchedulingStrategy()
    cdef cppclass CPlacementGroupSchedulingStrategy "ray::rpc::PlacementGroupSchedulingStrategy":  # noqa: E501
        CPlacementGroupSchedulingStrategy()
        void set_placement_group_id(const c_string& placement_group_id)
        void set_placement_group_bundle_index(int64_t placement_group_bundle_index)  # noqa: E501
        void set_placement_group_capture_child_tasks(c_bool placement_group_capture_child_tasks)  # noqa: E501
    cdef cppclass CNodeAffinitySchedulingStrategy "ray::rpc::NodeAffinitySchedulingStrategy":  # noqa: E501
        CNodeAffinitySchedulingStrategy()
        void set_node_id(const c_string& node_id)
        void set_soft(c_bool soft)
        void set_spill_on_unavailable(c_bool spill_on_unavailable)
        void set_fail_on_unavailable(c_bool fail_on_unavailable)
    cdef cppclass CSchedulingStrategy "ray::rpc::SchedulingStrategy":
        CSchedulingStrategy()
        void clear_scheduling_strategy()
        CSpreadSchedulingStrategy* mutable_spread_scheduling_strategy()
        CDefaultSchedulingStrategy* mutable_default_scheduling_strategy()
        CPlacementGroupSchedulingStrategy* mutable_placement_group_scheduling_strategy()  # noqa: E501
        CNodeAffinitySchedulingStrategy* mutable_node_affinity_scheduling_strategy()
        CNodeLabelSchedulingStrategy* mutable_node_label_scheduling_strategy()
    cdef cppclass CAddress "ray::rpc::Address":
        CAddress()
        const c_string &SerializeAsString() const
        void ParseFromString(const c_string &serialized)
        void CopyFrom(const CAddress& address)
        const c_string &worker_id()
    cdef cppclass CObjectReference "ray::rpc::ObjectReference":
        CObjectReference()
        CAddress owner_address() const
        const c_string &object_id() const
        const c_string &call_site() const
        CTensorTransport tensor_transport() const
    cdef cppclass CNodeLabelSchedulingStrategy "ray::rpc::NodeLabelSchedulingStrategy":  # noqa: E501
        CNodeLabelSchedulingStrategy()
        CLabelMatchExpressions* mutable_hard()
        CLabelMatchExpressions* mutable_soft()
    cdef cppclass CLabelMatchExpressions "ray::rpc::LabelMatchExpressions":  # noqa: E501
        CLabelMatchExpressions()
        CLabelMatchExpression* add_expressions()
    cdef cppclass CLabelMatchExpression "ray::rpc::LabelMatchExpression":  # noqa: E501
        CLabelMatchExpression()
        void set_key(const c_string &key)
        CLabelOperator* mutable_operator_()
    cdef cppclass CLabelIn "ray::rpc::LabelIn":  # noqa: E501
        CLabelIn()
        void add_values(const c_string &value)
    cdef cppclass CLabelNotIn "ray::rpc::LabelNotIn":  # noqa: E501
        CLabelNotIn()
        void add_values(const c_string &value)
    cdef cppclass CLabelExists "ray::rpc::LabelExists":  # noqa: E501
        CLabelExists()
    cdef cppclass CLabelDoesNotExist "ray::rpc::LabelDoesNotExist":  # noqa: E501
        CLabelDoesNotExist()
    cdef cppclass CLabelNotIn "ray::rpc::LabelNotIn":  # noqa: E501
        CLabelNotIn()
        void add_values(const c_string &value)
    cdef cppclass CLabelOperator "ray::rpc::LabelOperator":  # noqa: E501
        CLabelOperator()
        CLabelIn* mutable_label_in()
        CLabelNotIn* mutable_label_not_in()
        CLabelExists* mutable_label_exists()
        CLabelDoesNotExist* mutable_label_does_not_exist()
    cdef cppclass CLineageReconstructionTask "ray::rpc::LineageReconstructionTask":
        CLineageReconstructionTask()
        const c_string &SerializeAsString() const


# This is a workaround for C++ enum class since Cython has no corresponding
# representation.
cdef extern from "src/ray/protobuf/common.pb.h" nogil:
    cdef CLanguage LANGUAGE_PYTHON "ray::Language::PYTHON"
    cdef CLanguage LANGUAGE_CPP "ray::Language::CPP"
    cdef CLanguage LANGUAGE_JAVA "ray::Language::JAVA"

cdef extern from "src/ray/protobuf/common.pb.h" nogil:
    cdef CWorkerType WORKER_TYPE_WORKER "ray::core::WorkerType::WORKER"
    cdef CWorkerType WORKER_TYPE_DRIVER "ray::core::WorkerType::DRIVER"
    cdef CWorkerType WORKER_TYPE_SPILL_WORKER "ray::core::WorkerType::SPILL_WORKER"  # noqa: E501
    cdef CWorkerType WORKER_TYPE_RESTORE_WORKER "ray::core::WorkerType::RESTORE_WORKER"  # noqa: E501
    cdef CWorkerType WORKER_TYPE_UTIL_WORKER "ray::core::WorkerType::UTIL_WORKER"  # noqa: E501
    cdef CWorkerExitType WORKER_EXIT_TYPE_USER_ERROR "ray::rpc::WorkerExitType::USER_ERROR"  # noqa: E501
    cdef CWorkerExitType WORKER_EXIT_TYPE_SYSTEM_ERROR "ray::rpc::WorkerExitType::SYSTEM_ERROR"  # noqa: E501
    cdef CWorkerExitType WORKER_EXIT_TYPE_INTENTIONAL_SYSTEM_ERROR "ray::rpc::WorkerExitType::INTENDED_SYSTEM_EXIT"  # noqa: E501

cdef extern from "src/ray/protobuf/common.pb.h" nogil:
    cdef CTaskType TASK_TYPE_NORMAL_TASK "ray::TaskType::NORMAL_TASK"
    cdef CTaskType TASK_TYPE_ACTOR_CREATION_TASK "ray::TaskType::ACTOR_CREATION_TASK"  # noqa: E501
    cdef CTaskType TASK_TYPE_ACTOR_TASK "ray::TaskType::ACTOR_TASK"

cdef extern from "src/ray/protobuf/common.pb.h" nogil:
    cdef CTensorTransport TENSOR_TRANSPORT_OBJECT_STORE "ray::rpc::TensorTransport::OBJECT_STORE"
    cdef CTensorTransport TENSOR_TRANSPORT_NCCL "ray::rpc::TensorTransport::NCCL"
    cdef CTensorTransport TENSOR_TRANSPORT_GLOO "ray::rpc::TensorTransport::GLOO"
    cdef CTensorTransport TENSOR_TRANSPORT_NIXL "ray::rpc::TensorTransport::NIXL"

cdef extern from "src/ray/protobuf/common.pb.h" nogil:
    cdef CPlacementStrategy PLACEMENT_STRATEGY_PACK \
        "ray::core::PlacementStrategy::PACK"
    cdef CPlacementStrategy PLACEMENT_STRATEGY_SPREAD \
        "ray::core::PlacementStrategy::SPREAD"
    cdef CPlacementStrategy PLACEMENT_STRATEGY_STRICT_PACK \
        "ray::core::PlacementStrategy::STRICT_PACK"
    cdef CPlacementStrategy PLACEMENT_STRATEGY_STRICT_SPREAD \
        "ray::core::PlacementStrategy::STRICT_SPREAD"

cdef extern from "ray/common/buffer.h" namespace "ray" nogil:
    cdef cppclass CBuffer "ray::Buffer":
        uint8_t *Data() const
        size_t Size() const
        c_bool IsPlasmaBuffer() const

    cdef cppclass LocalMemoryBuffer(CBuffer):
        LocalMemoryBuffer(uint8_t *data, size_t size, c_bool copy_data)
        LocalMemoryBuffer(size_t size)

    cdef cppclass SharedMemoryBuffer(CBuffer):
        SharedMemoryBuffer(
            const shared_ptr[CBuffer] &buffer,
            int64_t offset,
            int64_t size)
        c_bool IsPlasmaBuffer() const

cdef extern from "ray/common/ray_object.h" nogil:
    cdef cppclass CRayObject "ray::RayObject":
        CRayObject(const shared_ptr[CBuffer] &data,
                   const shared_ptr[CBuffer] &metadata,
                   const c_vector[CObjectReference] &nested_refs)
        c_bool HasData() const
        c_bool HasMetadata() const
        const size_t DataSize() const
        const shared_ptr[CBuffer] &GetData()
        const shared_ptr[CBuffer] &GetMetadata() const
        c_bool IsInPlasmaError() const
        CTensorTransport GetTensorTransport() const

cdef extern from "ray/core_worker/common.h" nogil:
    cdef cppclass CRayFunction "ray::core::RayFunction":
        CRayFunction()
        CRayFunction(CLanguage language,
                     const CFunctionDescriptor &function_descriptor)
        CLanguage GetLanguage()
        const CFunctionDescriptor GetFunctionDescriptor()

    cdef cppclass CTaskArg "ray::TaskArg":
        pass

    cdef cppclass CTaskArgByReference "ray::TaskArgByReference":
        CTaskArgByReference(const CObjectID &object_id,
                            const CAddress &owner_address,
                            const c_string &call_site,
                            const CTensorTransport &tensor_transport)

    cdef cppclass CTaskArgByValue "ray::TaskArgByValue":
        CTaskArgByValue(const shared_ptr[CRayObject] &data)

    cdef cppclass CTaskOptions "ray::core::TaskOptions":
        CTaskOptions()
        CTaskOptions(c_string name, int num_returns,
                     unordered_map[c_string, double] &resources,
                     c_string concurrency_group_name,
                     int64_t generator_backpressure_num_objects)
        CTaskOptions(c_string name, int num_returns,
                     unordered_map[c_string, double] &resources,
                     c_string concurrency_group_name,
                     int64_t generator_backpressure_num_objects,
                     c_string serialized_runtime_env)
        CTaskOptions(c_string name, int num_returns,
                     unordered_map[c_string, double] &resources,
                     c_string concurrency_group_name,
                     int64_t generator_backpressure_num_objects,
                     c_string serialized_runtime_env,
                     c_bool enable_task_events,
                     const unordered_map[c_string, c_string] &labels,
                     const unordered_map[c_string, c_string] &label_selector,
                     CTensorTransport tensor_transport)

    cdef cppclass CActorCreationOptions "ray::core::ActorCreationOptions":
        CActorCreationOptions()
        CActorCreationOptions(
            int64_t max_restarts,
            int64_t max_task_retries,
            int32_t max_concurrency,
            const unordered_map[c_string, double] &resources,
            const unordered_map[c_string, double] &placement_resources,
            const c_vector[c_string] &dynamic_worker_options,
            optional[c_bool] is_detached, c_string &name, c_string &ray_namespace,
            c_bool is_asyncio,
            const CSchedulingStrategy &scheduling_strategy,
            c_string serialized_runtime_env,
            const c_vector[CConcurrencyGroup] &concurrency_groups,
            c_bool allow_out_of_order_execution,
            int32_t max_pending_calls,
            c_bool enable_tensor_transport,
            c_bool enable_task_events,
            const unordered_map[c_string, c_string] &labels,
            const unordered_map[c_string, c_string] &label_selector)

    cdef cppclass CPlacementGroupCreationOptions \
            "ray::core::PlacementGroupCreationOptions":
        CPlacementGroupCreationOptions()
        CPlacementGroupCreationOptions(
            const c_string &name,
            CPlacementStrategy strategy,
            const c_vector[unordered_map[c_string, double]] &bundles,
            c_bool is_detached,
            CNodeID soft_target_node_id,
            const c_vector[unordered_map[c_string, c_string]] &bundle_label_selector,
        )

    cdef cppclass CObjectLocation "ray::core::ObjectLocation":
        const CNodeID &GetPrimaryNodeID() const
        const int64_t GetObjectSize() const
        const c_vector[CNodeID] &GetNodeIDs() const
        c_bool IsSpilled() const
        const c_string &GetSpilledURL() const
        const CNodeID &GetSpilledNodeID() const
        const c_bool GetDidSpill() const

cdef extern from "ray/gcs_rpc_client/python_callbacks.h" namespace "ray::gcs":
    cdef cppclass MultiItemPyCallback[T]:
        MultiItemPyCallback(
            object (*)(CRayStatus, c_vector[T]) nogil,
            void (object, object) nogil,
            object) nogil

    cdef cppclass OptionalItemPyCallback[T]:
        OptionalItemPyCallback(
            object (*)(CRayStatus, optional[T]) nogil,
            void (object, object) nogil,
            object) nogil

    cdef cppclass StatusPyCallback:
        StatusPyCallback(
            object (*)(CRayStatus) nogil,
            void (object, object) nogil,
            object) nogil

cdef extern from "ray/gcs_rpc_client/accessor.h" nogil:
    cdef cppclass CActorInfoAccessor "ray::gcs::ActorInfoAccessor":
        void AsyncGetAllByFilter(
            const optional[CActorID] &actor_id,
            const optional[CJobID] &job_id,
            const optional[c_string] &actor_state_name,
            const MultiItemPyCallback[CActorTableData] &callback,
            int64_t timeout_ms)

        void AsyncKillActor(const CActorID &actor_id,
                                  c_bool force_kill,
                                  c_bool no_restart,
                                  const StatusPyCallback &callback,
                                  int64_t timeout_ms)

    cdef cppclass CJobInfoAccessor "ray::gcs::JobInfoAccessor":
        CRayStatus GetAll(
            const optional[c_string] &job_or_submission_id,
            c_bool skip_submission_job_info_field,
            c_bool skip_is_running_tasks_field,
            c_vector[CJobTableData] &result,
            int64_t timeout_ms)

        void AsyncGetAll(
            const optional[c_string] &job_or_submission_id,
            c_bool skip_submission_job_info_field,
            c_bool skip_is_running_tasks_field,
            const MultiItemPyCallback[CJobTableData] &callback,
            int64_t timeout_ms)

    cdef cppclass CNodeInfoAccessor "ray::gcs::NodeInfoAccessor":
        CRayStatus CheckAlive(
            const c_vector[CNodeID] &node_ids,
            int64_t timeout_ms,
            c_vector[c_bool] &result)

        void AsyncCheckAlive(
            const c_vector[CNodeID] &node_ids,
            int64_t timeout_ms,
            const MultiItemPyCallback[c_bool] &callback)

        CRayStatus DrainNodes(
            const c_vector[CNodeID] &node_ids,
            int64_t timeout_ms,
            c_vector[c_string] &drained_node_ids)

        CStatusOr[c_vector[CGcsNodeInfo]] GetAllNoCache(
            int64_t timeout_ms,
            optional[CGcsNodeState] state_filter,
            optional[CNodeSelector] node_selector)

        void AsyncGetAll(
            const MultiItemPyCallback[CGcsNodeInfo] &callback,
            int64_t timeout_ms,
            c_vector[CNodeID] node_ids)

    cdef cppclass CNodeResourceInfoAccessor "ray::gcs::NodeResourceInfoAccessor":
        CRayStatus GetAllResourceUsage(
            int64_t timeout_ms,
            CGetAllResourceUsageReply &serialized_reply)

    cdef cppclass CInternalKVAccessor "ray::gcs::InternalKVAccessor":
        CRayStatus Keys(
            const c_string &ns,
            const c_string &prefix,
            int64_t timeout_ms,
            c_vector[c_string] &value)

        CRayStatus Put(
            const c_string &ns,
            const c_string &key,
            const c_string &value,
            c_bool overwrite,
            int64_t timeout_ms,
            c_bool &added)

        CRayStatus Get(
            const c_string &ns,
            const c_string &key,
            int64_t timeout_ms,
            c_string &value)

        CRayStatus MultiGet(
            const c_string &ns,
            const c_vector[c_string] &keys,
            int64_t timeout_ms,
            unordered_map[c_string, c_string] &values)

        CRayStatus Del(
            const c_string &ns,
            const c_string &key,
            c_bool del_by_prefix,
            int64_t timeout_ms,
            int& num_deleted)

        CRayStatus Exists(
            const c_string &ns,
            const c_string &key,
            int64_t timeout_ms,
            c_bool &exists)

        void AsyncInternalKVKeys(
            const c_string &ns,
            const c_string &prefix,
            int64_t timeout_ms,
            const OptionalItemPyCallback[c_vector[c_string]] &callback)

        void AsyncInternalKVGet(
            const c_string &ns,
            const c_string &key,
            int64_t timeout_ms,
            const OptionalItemPyCallback[c_string] &callback)

        void AsyncInternalKVMultiGet(
            const c_string &ns,
            const c_vector[c_string] &keys,
            int64_t timeout_ms,
            const OptionalItemPyCallback[unordered_map[c_string, c_string]] &callback)

        void AsyncInternalKVPut(
            const c_string &ns,
            const c_string &key,
            const c_string &value,
            c_bool overwrite,
            int64_t timeout_ms,
            const OptionalItemPyCallback[c_bool] &callback)

        void AsyncInternalKVExists(
            const c_string &ns,
            const c_string &key,
            int64_t timeout_ms,
            const OptionalItemPyCallback[c_bool] &callback)

        void AsyncInternalKVDel(
            const c_string &ns,
            const c_string &key,
            c_bool del_by_prefix,
            int64_t timeout_ms,
            const OptionalItemPyCallback[int] &callback)

    cdef cppclass CRuntimeEnvAccessor "ray::gcs::RuntimeEnvAccessor":
        CRayStatus PinRuntimeEnvUri(
            const c_string &uri,
            int expiration_s,
            int64_t timeout_ms)

    cdef cppclass CAutoscalerStateAccessor "ray::gcs::AutoscalerStateAccessor":

        CRayStatus RequestClusterResourceConstraint(
            int64_t timeout_ms,
            const c_vector[unordered_map[c_string, double]] &bundles,
            const c_vector[unordered_map[c_string, c_string]] &label_selectors,
            const c_vector[int64_t] &count_array,
        )

        CRayStatus GetClusterResourceState(
            int64_t timeout_ms,
            c_string &serialized_reply
        )

        CRayStatus GetClusterStatus(
            int64_t timeout_ms,
            c_string &serialized_reply
        )

        void AsyncGetClusterStatus(
            int64_t timeout_ms,
            const OptionalItemPyCallback[CGetClusterStatusReply] &callback)

        CRayStatus ReportAutoscalingState(
            int64_t timeout_ms,
            const c_string &serialized_state
        )

        CRayStatus ReportClusterConfig(
            int64_t timeout_ms,
            const c_string &serialized_cluster_config
        )

        CRayStatus DrainNode(
            const c_string &node_id,
            int32_t reason,
            const c_string &reason_message,
            int64_t deadline_timestamp_ms,
            int64_t timeout_ms,
            c_bool &is_accepted,
            c_string &rejection_reason_message
        )

    cdef cppclass CPublisherAccessor "ray::gcs::PublisherAccessor":
        CRayStatus PublishError(
            c_string key_id,
            CErrorTableData data,
            int64_t timeout_ms)

        CRayStatus PublishLogs(
            c_string key_id,
            CLogBatch data,
            int64_t timeout_ms)

        void AsyncPublishNodeResourceUsage(
            c_string key_id,
            c_string node_resource_usage,
            const StatusPyCallback &callback
        )


cdef extern from "ray/gcs_rpc_client/gcs_client.h" nogil:
    cdef enum CGrpcStatusCode "grpc::StatusCode":
        UNAVAILABLE "grpc::StatusCode::UNAVAILABLE",
        UNKNOWN "grpc::StatusCode::UNKNOWN",
        DEADLINE_EXCEEDED "grpc::StatusCode::DEADLINE_EXCEEDED",
        RESOURCE_EXHAUSTED "grpc::StatusCode::RESOURCE_EXHAUSTED",
        UNIMPLEMENTED "grpc::StatusCode::UNIMPLEMENTED",

    cdef cppclass CGcsClientOptions "ray::gcs::GcsClientOptions":
        CGcsClientOptions(
            c_string gcs_address, int port, CClusterID cluster_id,
            c_bool allow_cluster_id_nil, c_bool fetch_cluster_id_if_nil)

    cdef cppclass CGcsClient "ray::gcs::GcsClient":
        CGcsClient(CGcsClientOptions options)

        c_pair[c_string, int] GetGcsServerAddress() const
        CClusterID GetClusterId() const

        CActorInfoAccessor& Actors()
        CJobInfoAccessor& Jobs()
        CInternalKVAccessor& InternalKV()
        CNodeInfoAccessor& Nodes()
        CNodeResourceInfoAccessor& NodeResources()
        CRuntimeEnvAccessor& RuntimeEnvs()
        CAutoscalerStateAccessor& Autoscaler()
        CPublisherAccessor& Publisher()

    cdef CRayStatus ConnectOnSingletonIoContext(CGcsClient &gcs_client, int timeout_ms)

cdef extern from "ray/gcs_rpc_client/gcs_client.h" namespace "ray::gcs" nogil:
    unordered_map[c_string, double] PythonGetResourcesTotal(
        const CGcsNodeInfo& node_info)

cdef extern from "ray/pubsub/python_gcs_subscriber.h" nogil:
    cdef cppclass CPythonGcsSubscriber "ray::pubsub::PythonGcsSubscriber":

        CPythonGcsSubscriber(
            const c_string& gcs_address, int gcs_port, CChannelType channel_type,
            const c_string& subscriber_id, const c_string& worker_id)

        CRayStatus Subscribe()

        int64_t last_batch_size()

        CRayStatus PollError(
            c_string* key_id, int64_t timeout_ms, CErrorTableData* data)

        CRayStatus PollLogs(
            c_string* key_id, int64_t timeout_ms, CLogBatch* data)

        CRayStatus Close()

cdef extern from "ray/pubsub/python_gcs_subscriber.h" namespace "ray::pubsub" nogil:
    c_vector[c_string] PythonGetLogBatchLines(CLogBatch log_batch)

cdef extern from "ray/gcs_rpc_client/gcs_client.h" namespace "ray::gcs" nogil:
    unordered_map[c_string, c_string] PythonGetNodeLabels(
        const CGcsNodeInfo& node_info)

cdef extern from "src/ray/protobuf/gcs.pb.h" nogil:
    cdef enum CChannelType "ray::rpc::ChannelType":
        RAY_ERROR_INFO_CHANNEL "ray::rpc::ChannelType::RAY_ERROR_INFO_CHANNEL",
        RAY_LOG_CHANNEL "ray::rpc::ChannelType::RAY_LOG_CHANNEL",
        GCS_ACTOR_CHANNEL "ray::rpc::ChannelType::GCS_ACTOR_CHANNEL",

    cdef cppclass CJobConfig "ray::rpc::JobConfig":
        c_string ray_namespace() const
        const c_string &SerializeAsString() const

    cdef cppclass CNodeDeathInfo "ray::rpc::NodeDeathInfo":
        int reason() const
        c_string reason_message() const

    cdef cppclass CGcsNodeInfo "ray::rpc::GcsNodeInfo":
        c_string node_id() const
        c_string node_name() const
        int state() const
        c_string node_manager_address() const
        c_string node_manager_hostname() const
        int node_manager_port() const
        int object_manager_port() const
        c_string object_store_socket_name() const
        c_string raylet_socket_name() const
        int metrics_export_port() const
        int runtime_env_agent_port() const
        CNodeDeathInfo death_info() const
        void ParseFromString(const c_string &serialized)
        const c_string& SerializeAsString() const

    cdef enum CGcsNodeState "ray::rpc::GcsNodeInfo_GcsNodeState":
        ALIVE "ray::rpc::GcsNodeInfo_GcsNodeState_ALIVE",

    cdef cppclass CNodeSelector "ray::rpc::GetAllNodeInfoRequest::NodeSelector":
        pass

    cdef cppclass CJobTableData "ray::rpc::JobTableData":
        c_string job_id() const
        c_bool is_dead() const
        CJobConfig config() const
        const c_string &SerializeAsString() const

    cdef cppclass CGetAllResourceUsageReply "ray::rpc::GetAllResourceUsageReply":
        const c_string& SerializeAsString() const

    cdef cppclass CPythonFunction "ray::rpc::PythonFunction":
        void set_key(const c_string &key)
        c_string key() const

    cdef cppclass CErrorTableData "ray::rpc::ErrorTableData":
        c_string job_id() const
        c_string type() const
        c_string error_message() const
        double timestamp() const

        void set_job_id(const c_string &job_id)
        void set_type(const c_string &type)
        void set_error_message(const c_string &error_message)
        void set_timestamp(double timestamp)

    cdef cppclass CLogBatch "ray::rpc::LogBatch":
        c_string ip() const
        c_string pid() const
        c_string job_id() const
        c_bool is_error() const
        c_string actor_name() const
        c_string task_name() const

        void set_ip(const c_string &ip)
        void set_pid(const c_string &pid)
        void set_job_id(const c_string &job_id)
        void set_is_error(c_bool is_error)
        void add_lines(const c_string &line)
        void set_actor_name(const c_string &actor_name)
        void set_task_name(const c_string &task_name)

    cdef cppclass CActorTableData "ray::rpc::ActorTableData":
        CAddress address() const
        void ParseFromString(const c_string &serialized)
        const c_string &SerializeAsString() const

cdef extern from "src/ray/protobuf/autoscaler.pb.h" nogil:
    cdef cppclass CGetClusterStatusReply "ray::rpc::autoscaler::GetClusterStatusReply":
        c_string serialized_cluster_status() const
        void ParseFromString(const c_string &serialized)
        const c_string &SerializeAsString() const

cdef extern from "ray/raylet_rpc_client/raylet_client_with_io_context.h" nogil:
    cdef cppclass CRayletClientWithIoContext "ray::rpc::RayletClientWithIoContext":
        CRayletClientWithIoContext(const c_string &ip_address, int port)
        CRayStatus GetWorkerPIDs(const OptionalItemPyCallback[c_vector[int32_t]] &callback,
                                 int64_t timeout_ms)

cdef extern from "ray/common/task/task_spec.h" nogil:
    cdef cppclass CConcurrencyGroup "ray::ConcurrencyGroup":
        CConcurrencyGroup(
            c_string name,
            uint32_t max_concurrency,
            c_vector[CFunctionDescriptor] c_fds)
        CConcurrencyGroup()
        c_string GetName() const
        uint32_t GetMaxConcurrency() const
        c_vector[CFunctionDescriptor] GetFunctionDescriptors() const

cdef extern from "ray/common/constants.h" nogil:
    cdef const char[] kWorkerSetupHookKeyName
    cdef int kResourceUnitScaling
    cdef const char[] kImplicitResourcePrefix
    cdef int kStreamingGeneratorReturn
    cdef const char[] kGcsAutoscalerStateNamespace
    cdef const char[] kGcsAutoscalerV2EnabledKey
    cdef const char[] kGcsAutoscalerClusterConfigKey
    cdef const char[] kGcsPidKey
    cdef const char[] kNodeTypeNameEnv
    cdef const char[] kNodeMarketTypeEnv
    cdef const char[] kNodeRegionEnv
    cdef const char[] kNodeZoneEnv
    cdef const char[] kLabelKeyNodeAcceleratorType
    cdef const char[] kLabelKeyNodeMarketType
    cdef const char[] kLabelKeyNodeRegion
    cdef const char[] kLabelKeyNodeZone
    cdef const char[] kLabelKeyNodeGroup
    cdef const char[] kLabelKeyTpuTopology
    cdef const char[] kLabelKeyTpuSliceName
    cdef const char[] kLabelKeyTpuWorkerId
    cdef const char[] kLabelKeyTpuPodType
<<<<<<< HEAD

cdef extern from "ray/rpc/auth_token_loader.h" namespace "ray::rpc" nogil:
    cdef cppclass CRayAuthTokenLoader "ray::rpc::RayAuthTokenLoader":
        @staticmethod
        CRayAuthTokenLoader& instance()
        void ResetCache()
=======
    cdef const char[] kRayInternalNamespacePrefix
>>>>>>> 56fb190a
<|MERGE_RESOLUTION|>--- conflicted
+++ resolved
@@ -803,13 +803,10 @@
     cdef const char[] kLabelKeyTpuSliceName
     cdef const char[] kLabelKeyTpuWorkerId
     cdef const char[] kLabelKeyTpuPodType
-<<<<<<< HEAD
+    cdef const char[] kRayInternalNamespacePrefix
 
 cdef extern from "ray/rpc/auth_token_loader.h" namespace "ray::rpc" nogil:
     cdef cppclass CRayAuthTokenLoader "ray::rpc::RayAuthTokenLoader":
         @staticmethod
         CRayAuthTokenLoader& instance()
-        void ResetCache()
-=======
-    cdef const char[] kRayInternalNamespacePrefix
->>>>>>> 56fb190a
+        void ResetCache()