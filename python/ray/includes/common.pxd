--- conflicted
+++ resolved
@@ -330,16 +330,11 @@
                      unordered_map[c_string, double] &resources,
                      c_string concurrency_group_name,
                      int64_t generator_backpressure_num_objects,
-<<<<<<< HEAD
-                     c_string serialized_runtime_env, c_bool enable_task_events,
-                     const unordered_map[c_string, c_string] &labels,
-                     c_string tensor_transport)
-=======
                      c_string serialized_runtime_env,
                      c_bool enable_task_events,
                      const unordered_map[c_string, c_string] &labels,
-                     const unordered_map[c_string, c_string] &label_selector)
->>>>>>> fe7c0c51
+                     const unordered_map[c_string, c_string] &label_selector,
+                     c_string tensor_transport)
 
     cdef cppclass CActorCreationOptions "ray::core::ActorCreationOptions":
         CActorCreationOptions()
