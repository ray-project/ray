from libcpp.string cimport string as c_string
from ray.includes.ray_config cimport RayConfig

cdef class Config:
    @staticmethod
    def initialize(c_string config_list):
        return RayConfig.instance().initialize(config_list)

    @staticmethod
    def ray_cookie():
        return RayConfig.instance().ray_cookie()

    @staticmethod
    def handler_warning_timeout_ms():
        return RayConfig.instance().handler_warning_timeout_ms()

    @staticmethod
    def raylet_heartbeat_period_milliseconds():
        return RayConfig.instance().raylet_heartbeat_period_milliseconds()

    @staticmethod
    def debug_dump_period_milliseconds():
        return RayConfig.instance().debug_dump_period_milliseconds()

    @staticmethod
    def num_heartbeats_timeout():
        return RayConfig.instance().num_heartbeats_timeout()

    @staticmethod
    def num_heartbeats_warning():
        return RayConfig.instance().num_heartbeats_warning()

    @staticmethod
    def object_timeout_milliseconds():
        return (RayConfig.instance()
                .object_timeout_milliseconds())

    @staticmethod
    def get_timeout_milliseconds():
        return RayConfig.instance().get_timeout_milliseconds()

    @staticmethod
    def worker_get_request_size():
        return RayConfig.instance().worker_get_request_size()

    @staticmethod
    def worker_fetch_request_size():
        return RayConfig.instance().worker_fetch_request_size()

    @staticmethod
    def raylet_client_num_connect_attempts():
        return RayConfig.instance().raylet_client_num_connect_attempts()

    @staticmethod
    def raylet_client_connect_timeout_milliseconds():
        return (RayConfig.instance()
                .raylet_client_connect_timeout_milliseconds())

    @staticmethod
    def raylet_fetch_timeout_milliseconds():
        return (RayConfig.instance()
                .raylet_fetch_timeout_milliseconds())

    @staticmethod
    def kill_worker_timeout_milliseconds():
        return RayConfig.instance().kill_worker_timeout_milliseconds()

    @staticmethod
    def worker_register_timeout_seconds():
        return RayConfig.instance().worker_register_timeout_seconds()

    @staticmethod
    def redis_db_connect_retries():
        return RayConfig.instance().redis_db_connect_retries()

    @staticmethod
    def redis_db_connect_wait_milliseconds():
        return RayConfig.instance().redis_db_connect_wait_milliseconds()

    @staticmethod
    def object_manager_pull_timeout_ms():
        return RayConfig.instance().object_manager_pull_timeout_ms()

    @staticmethod
    def object_manager_push_timeout_ms():
        return RayConfig.instance().object_manager_push_timeout_ms()

    @staticmethod
    def object_manager_default_chunk_size():
        return RayConfig.instance().object_manager_default_chunk_size()

    @staticmethod
    def maximum_gcs_deletion_batch_size():
        return RayConfig.instance().maximum_gcs_deletion_batch_size()

    @staticmethod
    def metrics_report_interval_ms():
        return RayConfig.instance().metrics_report_interval_ms()

    @staticmethod
    def enable_timeline():
        return RayConfig.instance().enable_timeline()

    @staticmethod
    def max_grpc_message_size():
        return RayConfig.instance().max_grpc_message_size()

    @staticmethod
    def record_ref_creation_sites():
        return RayConfig.instance().record_ref_creation_sites()

    @staticmethod
    def start_python_importer_thread():
        return RayConfig.instance().start_python_importer_thread()

    @staticmethod
    def use_ray_syncer():
        return RayConfig.instance().use_ray_syncer()

    @staticmethod
    def REDIS_CA_CERT():
        return RayConfig.instance().REDIS_CA_CERT()

    @staticmethod
    def REDIS_CA_PATH():
        return RayConfig.instance().REDIS_CA_PATH()

    @staticmethod
    def REDIS_CLIENT_CERT():
        return RayConfig.instance().REDIS_CLIENT_CERT()

    @staticmethod
    def REDIS_CLIENT_KEY():
        return RayConfig.instance().REDIS_CLIENT_KEY()

    @staticmethod
    def REDIS_SERVER_NAME():
        return RayConfig.instance().REDIS_SERVER_NAME()

    @staticmethod
<<<<<<< HEAD
    def pull_based_healthcheck():
        return RayConfig.instance().pull_based_healthcheck()

    @staticmethod
    def health_check_initial_delay_ms():
        return RayConfig.instance().health_check_initial_delay_ms()

    @staticmethod
    def health_check_period_ms():
        return RayConfig.instance().health_check_period_ms()

    @staticmethod
    def health_check_timeout_ms():
        return RayConfig.instance().health_check_timeout_ms()

    @staticmethod
    def health_check_failure_threshold():
        return RayConfig.instance().health_check_failure_threshold()
=======
    def memory_monitor_interval_ms():
        return (RayConfig.instance()
                .memory_monitor_interval_ms())
>>>>>>> 792a410f
<|MERGE_RESOLUTION|>--- conflicted
+++ resolved
@@ -138,7 +138,6 @@
         return RayConfig.instance().REDIS_SERVER_NAME()
 
     @staticmethod
-<<<<<<< HEAD
     def pull_based_healthcheck():
         return RayConfig.instance().pull_based_healthcheck()
 
@@ -157,8 +156,8 @@
     @staticmethod
     def health_check_failure_threshold():
         return RayConfig.instance().health_check_failure_threshold()
-=======
+
+    @staticmethod
     def memory_monitor_interval_ms():
         return (RayConfig.instance()
-                .memory_monitor_interval_ms())
->>>>>>> 792a410f
+                .memory_monitor_interval_ms())