from libcpp.string cimport string as c_string
from ray.includes.ray_config cimport RayConfig

cdef class Config:
    @staticmethod
    def initialize(c_string config_list):
        return RayConfig.instance().initialize(config_list)

    @staticmethod
    def ray_cookie():
        return RayConfig.instance().ray_cookie()

    @staticmethod
    def handler_warning_timeout_ms():
        return RayConfig.instance().handler_warning_timeout_ms()

    @staticmethod
    def debug_dump_period_milliseconds():
        return RayConfig.instance().debug_dump_period_milliseconds()

    @staticmethod
    def object_timeout_milliseconds():
        return (RayConfig.instance()
                .object_timeout_milliseconds())

    @staticmethod
<<<<<<< HEAD
    def worker_get_request_size():
        return RayConfig.instance().worker_get_request_size()

    @staticmethod
    def worker_fetch_request_size():
        return RayConfig.instance().worker_fetch_request_size()

    @staticmethod
=======
>>>>>>> 86331a9f
    def raylet_client_num_connect_attempts():
        return RayConfig.instance().raylet_client_num_connect_attempts()

    @staticmethod
    def raylet_client_connect_timeout_milliseconds():
        return (RayConfig.instance()
                .raylet_client_connect_timeout_milliseconds())

    @staticmethod
    def raylet_fetch_timeout_milliseconds():
        return (RayConfig.instance()
                .raylet_fetch_timeout_milliseconds())

    @staticmethod
    def kill_worker_timeout_milliseconds():
        return RayConfig.instance().kill_worker_timeout_milliseconds()

    @staticmethod
    def worker_register_timeout_seconds():
        return RayConfig.instance().worker_register_timeout_seconds()

    @staticmethod
    def redis_db_connect_retries():
        return RayConfig.instance().redis_db_connect_retries()

    @staticmethod
    def redis_db_connect_wait_milliseconds():
        return RayConfig.instance().redis_db_connect_wait_milliseconds()

    @staticmethod
    def object_manager_pull_timeout_ms():
        return RayConfig.instance().object_manager_pull_timeout_ms()

    @staticmethod
    def object_manager_push_timeout_ms():
        return RayConfig.instance().object_manager_push_timeout_ms()

    @staticmethod
    def object_manager_default_chunk_size():
        return RayConfig.instance().object_manager_default_chunk_size()

    @staticmethod
    def maximum_gcs_deletion_batch_size():
        return RayConfig.instance().maximum_gcs_deletion_batch_size()

    @staticmethod
    def metrics_report_interval_ms():
        return RayConfig.instance().metrics_report_interval_ms()

    @staticmethod
    def enable_timeline():
        return RayConfig.instance().enable_timeline()

    @staticmethod
    def max_grpc_message_size():
        return RayConfig.instance().max_grpc_message_size()

    @staticmethod
    def record_ref_creation_sites():
        return RayConfig.instance().record_ref_creation_sites()

    @staticmethod
    def REDIS_CA_CERT():
        return RayConfig.instance().REDIS_CA_CERT()

    @staticmethod
    def REDIS_CA_PATH():
        return RayConfig.instance().REDIS_CA_PATH()

    @staticmethod
    def REDIS_CLIENT_CERT():
        return RayConfig.instance().REDIS_CLIENT_CERT()

    @staticmethod
    def REDIS_CLIENT_KEY():
        return RayConfig.instance().REDIS_CLIENT_KEY()

    @staticmethod
    def REDIS_SERVER_NAME():
        return RayConfig.instance().REDIS_SERVER_NAME()

    @staticmethod
    def health_check_initial_delay_ms():
        return RayConfig.instance().health_check_initial_delay_ms()

    @staticmethod
    def health_check_period_ms():
        return RayConfig.instance().health_check_period_ms()

    @staticmethod
    def health_check_timeout_ms():
        return RayConfig.instance().health_check_timeout_ms()

    @staticmethod
    def health_check_failure_threshold():
        return RayConfig.instance().health_check_failure_threshold()

    @staticmethod
    def memory_monitor_refresh_ms():
        return (RayConfig.instance().memory_monitor_refresh_ms())

    @staticmethod
    def grpc_keepalive_time_ms():
        return RayConfig.instance().grpc_keepalive_time_ms()

    @staticmethod
    def grpc_keepalive_timeout_ms():
        return RayConfig.instance().grpc_keepalive_timeout_ms()

    @staticmethod
    def grpc_client_keepalive_time_ms():
        return RayConfig.instance().grpc_client_keepalive_time_ms()

    @staticmethod
    def grpc_client_keepalive_timeout_ms():
        return RayConfig.instance().grpc_client_keepalive_timeout_ms()

    @staticmethod
    def enable_autoscaler_v2():
        return RayConfig.instance().enable_autoscaler_v2()

    @staticmethod
    def nums_py_gcs_reconnect_retry():
        return RayConfig.instance().nums_py_gcs_reconnect_retry()

    @staticmethod
    def py_gcs_connect_timeout_s():
        return RayConfig.instance().py_gcs_connect_timeout_s()

    @staticmethod
    def gcs_rpc_server_reconnect_timeout_s():
        return RayConfig.instance().gcs_rpc_server_reconnect_timeout_s()

    @staticmethod
    def maximum_gcs_destroyed_actor_cached_count():
        return RayConfig.instance().maximum_gcs_destroyed_actor_cached_count()<|MERGE_RESOLUTION|>--- conflicted
+++ resolved
@@ -24,17 +24,6 @@
                 .object_timeout_milliseconds())
 
     @staticmethod
-<<<<<<< HEAD
-    def worker_get_request_size():
-        return RayConfig.instance().worker_get_request_size()
-
-    @staticmethod
-    def worker_fetch_request_size():
-        return RayConfig.instance().worker_fetch_request_size()
-
-    @staticmethod
-=======
->>>>>>> 86331a9f
     def raylet_client_num_connect_attempts():
         return RayConfig.instance().raylet_client_num_connect_attempts()
 
