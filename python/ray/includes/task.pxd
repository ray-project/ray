--- conflicted
+++ resolved
@@ -36,48 +36,11 @@
 
 
 cdef extern from "ray/raylet/task_spec.h" namespace "ray::raylet" nogil:
-<<<<<<< HEAD
-    cdef cppclass CTaskArgument "ray::raylet::TaskArgument":
-        pass
-
-    cdef cppclass CTaskArgumentByReference \
-            "ray::raylet::TaskArgumentByReference":
-        CTaskArgumentByReference(const c_vector[CObjectID] &references)
-
-    cdef cppclass CTaskArgumentByValue "ray::raylet::TaskArgumentByValue":
-        CTaskArgumentByValue(const uint8_t *value, size_t length)
-
-    cdef cppclass CTaskSpecification "ray::raylet::TaskSpecification":
-        CTaskSpecification(
-            const CJobID &job_id, const CTaskID &parent_task_id,
-            int64_t parent_counter,
-            const c_vector[shared_ptr[CTaskArgument]] &task_arguments,
-            int64_t num_returns,
-            const unordered_map[c_string, double] &required_resources,
-            const CLanguage &language,
-            const c_vector[c_string] &function_descriptor)
-        CTaskSpecification(
-            const CJobID &job_id, const CTaskID &parent_task_id,
-            int64_t parent_counter, const CActorID &actor_creation_id,
-            const CObjectID &actor_creation_dummy_object_id,
-            int64_t max_actor_reconstructions, const CActorID &actor_id,
-            const CActorHandleID &actor_handle_id, int64_t actor_counter,
-            const c_vector[CActorHandleID] &new_actor_handles,
-            const c_vector[shared_ptr[CTaskArgument]] &task_arguments,
-            int64_t num_returns,
-            const unordered_map[c_string, double] &required_resources,
-            const unordered_map[c_string, double] &required_placement_res,
-            const CLanguage &language,
-            const c_vector[c_string] &function_descriptor)
-        CTaskSpecification(const c_string &string)
-        c_string SerializeAsString() const
-=======
     cdef cppclass CTaskSpec "ray::raylet::TaskSpecification":
         CTaskSpec(const RpcTaskSpec message)
         CTaskSpec(const c_string &serialized_binary)
         const RpcTaskSpec &GetMessage()
         c_string Serialize() const
->>>>>>> f25f0ad9
 
         CTaskID TaskId() const
         CJobID JobId() const
