--- conflicted
+++ resolved
@@ -310,13 +310,6 @@
 
 cdef class ClientActorRef(ActorID):
 
-<<<<<<< HEAD
-    def __init__(self, id: bytes):
-        check_id(id, CActorID.Size())
-        self.data = CActorID.FromBinary(<c_string>id)
-        client.ray.call_retain(id)
-        self._client_id = client.ray.worker._client_id
-=======
     def __init__(self, id: Union[bytes, concurrent.futures.Future]):
         self._mutex = threading.Lock()
         if isinstance(id, bytes):
@@ -325,7 +318,7 @@
             self._id_future = id
         else:
             raise TypeError("Unexpected type for id {}".format(id))
->>>>>>> e6aae614
+        self._client_id = client.ray.worker._client_id
 
     def __dealloc__(self):
         if client is None or client.ray is None:
@@ -361,11 +354,10 @@
     def id(self):
         return self.binary()
 
-<<<<<<< HEAD
     @property
     def client_id(self) -> str:
         return self._client_id
-=======
+
     cdef _set_id(self, id):
         check_id(id, CActorID.Size())
         self.data = CActorID.FromBinary(<c_string>id)
@@ -377,7 +369,6 @@
                 if self._id_future:
                     self._set_id(self._id_future.result())
                     self._id_future = None
->>>>>>> e6aae614
 
 
 cdef class FunctionID(UniqueID):
