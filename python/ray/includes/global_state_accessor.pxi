from ray.includes.common cimport (
    CGcsClientOptions,
    CGcsNodeState,
    PythonGetResourcesTotal,
    PythonGetNodeLabels
)

from ray.includes.unique_ids cimport (
    CActorID,
    CNodeID,
    CObjectID,
    CWorkerID,
    CPlacementGroupID
)

from ray.includes.global_state_accessor cimport (
    CGlobalStateAccessor,
    RedisDelKeyPrefixSync,
)

from ray.includes.optional cimport (
    optional,
    nullopt,
    make_optional
)

from libc.stdint cimport uint32_t as c_uint32_t, int32_t as c_int32_t
from libcpp.string cimport string as c_string
from libcpp.memory cimport make_unique as c_make_unique

cdef class GlobalStateAccessor:
    """Cython wrapper class of C++ `ray::gcs::GlobalStateAccessor`."""
    cdef:
        unique_ptr[CGlobalStateAccessor] inner

    def __cinit__(self, GcsClientOptions gcs_options):
        cdef CGcsClientOptions *opts
        opts = gcs_options.native()
        self.inner = c_make_unique[CGlobalStateAccessor](opts[0])

    def connect(self):
        cdef c_bool result
        with nogil:
            result = self.inner.get().Connect()
        return result

    def get_job_table(
        self, *, skip_submission_job_info_field=False, skip_is_running_tasks_field=False
    ):
        cdef c_vector[c_string] result
        cdef c_bool c_skip_submission_job_info_field = skip_submission_job_info_field
        cdef c_bool c_skip_is_running_tasks_field = skip_is_running_tasks_field

        with nogil:
            result = self.inner.get().GetAllJobInfo(
                c_skip_submission_job_info_field, c_skip_is_running_tasks_field)
        return result

    def get_next_job_id(self):
        cdef CJobID cjob_id
        with nogil:
            cjob_id = self.inner.get().GetNextJobID()
        return cjob_id.ToInt()

    def get_node_table(self):
        cdef:
            c_vector[c_string] items
            c_string item
            CGcsNodeInfo c_node_info
            unordered_map[c_string, double] c_resources
        with nogil:
            items = self.inner.get().GetAllNodeInfo()
        results = []
        for item in items:
            c_node_info.ParseFromString(item)
            node_info = {
                "NodeID": ray._common.utils.binary_to_hex(c_node_info.node_id()),
                "Alive": c_node_info.state() == CGcsNodeState.ALIVE,
                "NodeManagerAddress": c_node_info.node_manager_address().decode(),
                "NodeManagerHostname": c_node_info.node_manager_hostname().decode(),
                "NodeManagerPort": c_node_info.node_manager_port(),
                "ObjectManagerPort": c_node_info.object_manager_port(),
                "ObjectStoreSocketName":
                    c_node_info.object_store_socket_name().decode(),
                "RayletSocketName": c_node_info.raylet_socket_name().decode(),
                "MetricsExportPort": c_node_info.metrics_export_port(),
                "MetricsAgentPort": c_node_info.metrics_agent_port(),
                "DashboardAgentListenPort": c_node_info.dashboard_agent_listen_port(),
                "NodeName": c_node_info.node_name().decode(),
                "RuntimeEnvAgentPort": c_node_info.runtime_env_agent_port(),
                "DeathReason": c_node_info.death_info().reason(),
                "DeathReasonMessage":
                    c_node_info.death_info().reason_message().decode(),
            }
            node_info["alive"] = node_info["Alive"]
            c_resources = PythonGetResourcesTotal(c_node_info)
            node_info["Resources"] = (
                {key.decode(): value for key, value in c_resources}
                if node_info["Alive"]
                else {}
            )
            c_labels = PythonGetNodeLabels(c_node_info)
            node_info["Labels"] = \
                {key.decode(): value.decode() for key, value in c_labels}
            results.append(node_info)
        return results

    def get_draining_nodes(self):
        cdef:
            unordered_map[CNodeID, int64_t] draining_nodes
            unordered_map[CNodeID, int64_t].iterator draining_nodes_it

        with nogil:
            draining_nodes = self.inner.get().GetDrainingNodes()
        draining_nodes_it = draining_nodes.begin()
        results = {}
        while draining_nodes_it != draining_nodes.end():
            draining_node_id = dereference(draining_nodes_it).first
            results[ray._common.utils.binary_to_hex(
                draining_node_id.Binary())] = dereference(draining_nodes_it).second
            postincrement(draining_nodes_it)

        return results

    def get_internal_kv(self, namespace, key):
        cdef:
            c_string c_namespace = namespace
            c_string c_key = key
            unique_ptr[c_string] result
        with nogil:
            result = self.inner.get().GetInternalKV(c_namespace, c_key)
        if result:
            return c_string(result.get().data(), result.get().size())
        return None

    def get_all_available_resources(self):
        cdef c_vector[c_string] result
        with nogil:
            result = self.inner.get().GetAllAvailableResources()
        return result

    def get_all_total_resources(self):
        cdef c_vector[c_string] result
        with nogil:
            result = self.inner.get().GetAllTotalResources()
        return result

    def get_task_events(self):
        cdef c_vector[c_string] result
        with nogil:
            result = self.inner.get().GetAllTaskEvents()
        return result

    def get_all_resource_usage(self):
        """Get newest resource usage of all nodes from GCS service."""
        cdef unique_ptr[c_string] result
        with nogil:
            result = self.inner.get().GetAllResourceUsage()
        if result:
            return c_string(result.get().data(), result.get().size())
        return None

    def get_actor_table(self, job_id, actor_state_name):
        cdef c_vector[c_string] result
        cdef optional[CActorID] cactor_id = nullopt
        cdef optional[CJobID] cjob_id
        cdef optional[c_string] cactor_state_name
        cdef c_string c_name
        if job_id is not None:
            cjob_id = make_optional[CJobID](CJobID.FromBinary(job_id.binary()))
        if actor_state_name is not None:
            c_name = actor_state_name
            cactor_state_name = make_optional[c_string](c_name)
        with nogil:
            result = self.inner.get().GetAllActorInfo(
                cactor_id, cjob_id, cactor_state_name)
        return result

    def get_actor_info(self, actor_id):
        cdef unique_ptr[c_string] actor_info
        cdef CActorID cactor_id = CActorID.FromBinary(actor_id.binary())
        with nogil:
            actor_info = self.inner.get().GetActorInfo(cactor_id)
        if actor_info:
            return c_string(actor_info.get().data(), actor_info.get().size())
        return None

    def get_worker_table(self):
        cdef c_vector[c_string] result
        with nogil:
            result = self.inner.get().GetAllWorkerInfo()
        return result

    def get_worker_info(self, worker_id):
        cdef unique_ptr[c_string] worker_info
        cdef CWorkerID cworker_id = <CWorkerID>CUniqueID.FromBinary(worker_id.binary())
        with nogil:
            worker_info = self.inner.get().GetWorkerInfo(cworker_id)
        if worker_info:
            return c_string(worker_info.get().data(), worker_info.get().size())
        return None

    def add_worker_info(self, serialized_string):
        cdef c_bool result
        cdef c_string cserialized_string = serialized_string
        with nogil:
            result = self.inner.get().AddWorkerInfo(cserialized_string)
        return result

    def get_worker_debugger_port(self, worker_id):
        cdef c_uint32_t result
        cdef CWorkerID cworker_id = <CWorkerID>CUniqueID.FromBinary(worker_id.binary())
        with nogil:
            result = self.inner.get().GetWorkerDebuggerPort(cworker_id)
        return result

    def update_worker_debugger_port(self, worker_id, debugger_port):
        cdef c_bool result
        cdef CWorkerID cworker_id = <CWorkerID>CUniqueID.FromBinary(worker_id.binary())
        cdef c_uint32_t cdebugger_port = debugger_port
        with nogil:
            result = self.inner.get().UpdateWorkerDebuggerPort(
                cworker_id,
                cdebugger_port)
        return result

    def update_worker_num_paused_threads(self, worker_id, num_paused_threads_delta):
        cdef c_bool result
        cdef CWorkerID cworker_id = <CWorkerID>CUniqueID.FromBinary(worker_id.binary())
        cdef c_int32_t cnum_paused_threads_delta = num_paused_threads_delta

        with nogil:
            result = self.inner.get().UpdateWorkerNumPausedThreads(
                cworker_id, cnum_paused_threads_delta)
        return result

    def get_placement_group_table(self):
        cdef c_vector[c_string] result
        with nogil:
            result = self.inner.get().GetAllPlacementGroupInfo()
        return result

    def get_placement_group_info(self, placement_group_id):
        cdef unique_ptr[c_string] result
        cdef CPlacementGroupID cplacement_group_id = (
            CPlacementGroupID.FromBinary(placement_group_id.binary()))
        with nogil:
            result = self.inner.get().GetPlacementGroupInfo(
                cplacement_group_id)
        if result:
            return c_string(result.get().data(), result.get().size())
        return None

    def get_placement_group_by_name(self, placement_group_name, ray_namespace):
        cdef unique_ptr[c_string] result
        cdef c_string cplacement_group_name = placement_group_name
        cdef c_string cray_namespace = ray_namespace
        with nogil:
            result = self.inner.get().GetPlacementGroupByName(
                cplacement_group_name, cray_namespace)
        if result:
            return c_string(result.get().data(), result.get().size())
        return None

    def get_system_config(self):
        return self.inner.get().GetSystemConfig()

<<<<<<< HEAD
    def get_node_to_connect_for_driver(self, node_ip_address):
        cdef CRayStatus status
        cdef c_string cnode_ip_address = node_ip_address
        cdef c_string cnode_to_connect
        cdef CGcsNodeInfo c_node_info
        with nogil:
            status = self.inner.get().GetNodeToConnectForDriver(
                cnode_ip_address, &cnode_to_connect)
        if not status.ok():
            raise RuntimeError(status.message())
        c_node_info.ParseFromString(cnode_to_connect)
        return {
            "object_store_socket_name": c_node_info.object_store_socket_name().decode(),
            "raylet_socket_name": c_node_info.raylet_socket_name().decode(),
            "node_manager_port": c_node_info.node_manager_port(),
            "node_id": c_node_info.node_id().hex(),
            "runtime_env_agent_port": c_node_info.runtime_env_agent_port(),
            "metrics_agent_port": c_node_info.metrics_agent_port(),
            "metrics_export_port": c_node_info.metrics_export_port(),
            "dashboard_agent_listen_port": c_node_info.dashboard_agent_listen_port(),
        }

=======
>>>>>>> 9c6d6edc
    def get_node(self, node_id):
        cdef CRayStatus status
        cdef c_string cnode_id = node_id
        cdef c_string cnode_info_str
        cdef CGcsNodeInfo c_node_info
        with nogil:
            status = self.inner.get().GetNode(cnode_id, &cnode_info_str)
        if not status.ok():
            raise RuntimeError(status.message())
        c_node_info.ParseFromString(cnode_info_str)
        c_labels = PythonGetNodeLabels(c_node_info)
        return {
            "object_store_socket_name": c_node_info.object_store_socket_name().decode(),
            "raylet_socket_name": c_node_info.raylet_socket_name().decode(),
            "node_manager_port": c_node_info.node_manager_port(),
            "node_id": c_node_info.node_id().hex(),
            "runtime_env_agent_port": c_node_info.runtime_env_agent_port(),
            "metrics_agent_port": c_node_info.metrics_agent_port(),
            "metrics_export_port": c_node_info.metrics_export_port(),
            "dashboard_agent_listen_port": c_node_info.dashboard_agent_listen_port(),
            "labels": {key.decode(): value.decode() for key, value in c_labels},
        }<|MERGE_RESOLUTION|>--- conflicted
+++ resolved
@@ -265,31 +265,6 @@
     def get_system_config(self):
         return self.inner.get().GetSystemConfig()
 
-<<<<<<< HEAD
-    def get_node_to_connect_for_driver(self, node_ip_address):
-        cdef CRayStatus status
-        cdef c_string cnode_ip_address = node_ip_address
-        cdef c_string cnode_to_connect
-        cdef CGcsNodeInfo c_node_info
-        with nogil:
-            status = self.inner.get().GetNodeToConnectForDriver(
-                cnode_ip_address, &cnode_to_connect)
-        if not status.ok():
-            raise RuntimeError(status.message())
-        c_node_info.ParseFromString(cnode_to_connect)
-        return {
-            "object_store_socket_name": c_node_info.object_store_socket_name().decode(),
-            "raylet_socket_name": c_node_info.raylet_socket_name().decode(),
-            "node_manager_port": c_node_info.node_manager_port(),
-            "node_id": c_node_info.node_id().hex(),
-            "runtime_env_agent_port": c_node_info.runtime_env_agent_port(),
-            "metrics_agent_port": c_node_info.metrics_agent_port(),
-            "metrics_export_port": c_node_info.metrics_export_port(),
-            "dashboard_agent_listen_port": c_node_info.dashboard_agent_listen_port(),
-        }
-
-=======
->>>>>>> 9c6d6edc
     def get_node(self, node_id):
         cdef CRayStatus status
         cdef c_string cnode_id = node_id
