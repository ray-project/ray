--- conflicted
+++ resolved
@@ -23,10 +23,8 @@
     def get_job_table(self):
         return self.inner.get().GetAllJobInfo()
 
-<<<<<<< HEAD
     def get_node_table(self):
         return self.inner.get().GetAllNodeInfo()
-=======
+
     def get_profile_table(self):
-        return self.inner.get().GetAllProfileInfo()
->>>>>>> 860eb6f1
+        return self.inner.get().GetAllProfileInfo()