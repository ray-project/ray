from ray.includes.unique_ids cimport (
    CActorID,
    CNodeID,
    CObjectID,
    CWorkerID,
    CPlacementGroupID
)

from ray.includes.global_state_accessor cimport (
    CGlobalStateAccessor,
)

from libcpp.string cimport string as c_string

cdef class GlobalStateAccessor:
    """Cython wrapper class of C++ `ray::gcs::GlobalStateAccessor`."""
    cdef:
        unique_ptr[CGlobalStateAccessor] inner

    def __init__(self, redis_address, redis_password):
        if not redis_password:
            redis_password = ""
        self.inner.reset(
            new CGlobalStateAccessor(
                redis_address.encode("ascii"),
                redis_password.encode("ascii"),
            ),
        )

    def connect(self):
        cdef c_bool result
        with nogil:
            result = self.inner.get().Connect()
        return result

    def disconnect(self):
        with nogil:
            self.inner.get().Disconnect()

    def get_job_table(self):
        cdef c_vector[c_string] result
        with nogil:
            result = self.inner.get().GetAllJobInfo()
        return result

    def get_next_job_id(self):
        cdef CJobID cjob_id
        with nogil:
            cjob_id = self.inner.get().GetNextJobID()
        return cjob_id.ToInt()

    def get_node_table(self):
        cdef c_vector[c_string] result
        with nogil:
            result = self.inner.get().GetAllNodeInfo()
        return result

    def get_all_available_resources(self):
        cdef c_vector[c_string] result
        with nogil:
            result = self.inner.get().GetAllAvailableResources()
        return result

    def get_profile_table(self):
        cdef c_vector[c_string] result
        with nogil:
            result = self.inner.get().GetAllProfileInfo()
        return result

    def get_object_table(self):
        cdef c_vector[c_string] result
        with nogil:
            result = self.inner.get().GetAllObjectInfo()
        return result

    def get_object_info(self, object_id):
        cdef unique_ptr[c_string] object_info
        cdef CObjectID cobject_id = CObjectID.FromBinary(object_id.binary())
        with nogil:
            object_info = self.inner.get().GetObjectInfo(cobject_id)
        if object_info:
            return c_string(object_info.get().data(), object_info.get().size())
        return None

    def get_all_resource_usage(self):
        """Get newest resource usage of all nodes from GCS service."""
        cdef unique_ptr[c_string] result
        with nogil:
            result = self.inner.get().GetAllResourceUsage()
        if result:
            return c_string(result.get().data(), result.get().size())
        return None

    def get_actor_table(self):
        cdef c_vector[c_string] result
        with nogil:
            result = self.inner.get().GetAllActorInfo()
        return result

    def get_actor_info(self, actor_id):
        cdef unique_ptr[c_string] actor_info
        cdef CActorID cactor_id = CActorID.FromBinary(actor_id.binary())
        with nogil:
            actor_info = self.inner.get().GetActorInfo(cactor_id)
        if actor_info:
            return c_string(actor_info.get().data(), actor_info.get().size())
        return None

    def get_node_resource_info(self, node_id):
        cdef c_string result
        cdef CNodeID cnode_id = CNodeID.FromBinary(node_id.binary())
        with nogil:
            result = self.inner.get().GetNodeResourceInfo(cnode_id)
        return result

    def get_worker_table(self):
        cdef c_vector[c_string] result
        with nogil:
            result = self.inner.get().GetAllWorkerInfo()
        return result

    def get_worker_info(self, worker_id):
        cdef unique_ptr[c_string] worker_info
        cdef CWorkerID cworker_id = CWorkerID.FromBinary(worker_id.binary())
        with nogil:
            worker_info = self.inner.get().GetWorkerInfo(cworker_id)
        if worker_info:
            return c_string(worker_info.get().data(), worker_info.get().size())
        return None

    def add_worker_info(self, serialized_string):
        cdef c_bool result
        cdef c_string cserialized_string = serialized_string
        with nogil:
            result = self.inner.get().AddWorkerInfo(cserialized_string)
        return result

    def get_placement_group_table(self):
        cdef c_vector[c_string] result
        with nogil:
            result = self.inner.get().GetAllPlacementGroupInfo()
        return result

    def get_placement_group_info(self, placement_group_id):
        cdef unique_ptr[c_string] result
        cdef CPlacementGroupID cplacement_group_id = (
            CPlacementGroupID.FromBinary(placement_group_id.binary()))
        with nogil:
            result = self.inner.get().GetPlacementGroupInfo(
                cplacement_group_id)
        if result:
            return c_string(result.get().data(), result.get().size())
        return None

    def get_placement_group_by_name(self, placement_group_name, ray_namespace):
        cdef unique_ptr[c_string] result
        cdef c_string cplacement_group_name = placement_group_name
        cdef c_string cray_namespace = ray_namespace
        with nogil:
            result = self.inner.get().GetPlacementGroupByName(
                cplacement_group_name, cray_namespace)
        if result:
            return c_string(result.get().data(), result.get().size())
        return None

<<<<<<< HEAD
    def get_node_to_connect_for_driver(self, node_ip_address):
        cdef CRayStatus status
        cdef c_string cnode_ip_address = node_ip_address
        cdef c_string cnode_to_connect
        with nogil:
            status = self.inner.get().GetNodeToConnectForDriver(
                cnode_ip_address, &cnode_to_connect)
        if not status.ok():
            raise RuntimeError(status.message())
        return cnode_to_connect
=======
    def get_system_config(self):
        return self.inner.get().GetSystemConfig()
>>>>>>> 7c21be54
<|MERGE_RESOLUTION|>--- conflicted
+++ resolved
@@ -163,7 +163,9 @@
             return c_string(result.get().data(), result.get().size())
         return None
 
-<<<<<<< HEAD
+    def get_system_config(self):
+        return self.inner.get().GetSystemConfig()
+
     def get_node_to_connect_for_driver(self, node_ip_address):
         cdef CRayStatus status
         cdef c_string cnode_ip_address = node_ip_address
@@ -173,8 +175,4 @@
                 cnode_ip_address, &cnode_to_connect)
         if not status.ok():
             raise RuntimeError(status.message())
-        return cnode_to_connect
-=======
-    def get_system_config(self):
-        return self.inner.get().GetSystemConfig()
->>>>>>> 7c21be54
+        return cnode_to_connect