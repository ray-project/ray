from libcpp cimport bool as c_bool
from libcpp.string cimport string as c_string
from libcpp.vector cimport vector as c_vector

from ray.includes.common cimport (
    CObjectLocation,
    CGcsClientOptions,
    CPythonGcsPublisher,
    CPythonGcsSubscriber,
    kWorkerSetupHookKeyName,
    kResourceUnitScaling,
    kImplicitResourcePrefix,
    kStreamingGeneratorReturn,
    kGcsAutoscalerStateNamespace,
    kGcsAutoscalerV2EnabledKey,
    kGcsAutoscalerClusterConfigKey,
)

from ray.exceptions import (
    RayActorError,
    ActorDiedError,
    RayError,
    RaySystemError,
    RayTaskError,
    ObjectStoreFullError,
    OutOfDiskError,
    GetTimeoutError,
    TaskCancelledError,
    AsyncioActorExit,
    PendingCallsLimitExceeded,
    RpcError,
    ObjectRefStreamEndOfStreamError,
)


cdef class GcsClientOptions:
    """Cython wrapper class of C++ `ray::gcs::GcsClientOptions`."""
    cdef:
        unique_ptr[CGcsClientOptions] inner

    @classmethod
    def create(
        cls, gcs_address, cluster_id_hex, allow_cluster_id_nil, fetch_cluster_id_if_nil
    ):
        """
        Creates a GcsClientOption with a maybe-Nil cluster_id, and may fetch from GCS.
        """
        cdef CClusterID c_cluster_id = CClusterID.Nil()
        if cluster_id_hex:
            c_cluster_id = CClusterID.FromHex(cluster_id_hex)
        self = GcsClientOptions()
        try:
            ip, port = gcs_address.rsplit(":", 1)
            port = int(port)
            self.inner.reset(
<<<<<<< HEAD
                new CGcsClientOptions(ip, port))
        except Exception as e:
            raise ValueError(f"Invalid gcs_address: {gcs_address}, error {e}")
=======
                new CGcsClientOptions(
                    ip, port, c_cluster_id, allow_cluster_id_nil, allow_cluster_id_nil))
        except Exception:
            raise ValueError(f"Invalid gcs_address: {gcs_address}")
>>>>>>> 4919aa49
        return self

    cdef CGcsClientOptions* native(self):
        return <CGcsClientOptions*>(self.inner.get())

cdef int check_status(const CRayStatus& status) except -1 nogil:
    if status.ok():
        return 0

    with gil:
        message = status.message().decode()

    if status.IsObjectStoreFull():
        raise ObjectStoreFullError(message)
    elif status.IsInvalidArgument():
        raise ValueError(message)
    elif status.IsAlreadyExists():
        raise ValueError(message)
    elif status.IsOutOfDisk():
        raise OutOfDiskError(message)
    elif status.IsObjectRefEndOfStream():
        raise ObjectRefStreamEndOfStreamError(message)
    elif status.IsInterrupted():
        raise KeyboardInterrupt()
    elif status.IsTimedOut():
        raise GetTimeoutError(message)
    elif status.IsNotFound():
        raise ValueError(message)
    elif status.IsObjectNotFound():
        raise ValueError(message)
    elif status.IsObjectUnknownOwner():
        raise ValueError(message)
    elif status.IsIOError():
        raise IOError(message)
    elif status.IsRpcError():
        raise RpcError(message, rpc_code=status.rpc_code())
    elif status.IsIntentionalSystemExit():
        with gil:
            raise_sys_exit_with_custom_error_message(message)
    elif status.IsUnexpectedSystemExit():
        with gil:
            raise_sys_exit_with_custom_error_message(
                message, exit_code=1)
    elif status.IsChannelError():
        raise RayChannelError(message)
    elif status.IsChannelTimeoutError():
        raise RayChannelTimeoutError(message)
    else:
        raise RaySystemError(message)

cdef int check_status_timeout_as_rpc_error(const CRayStatus& status) except -1 nogil:
    """
    Same as check_status, except that it raises RpcError for timeout. This is for
    backward compatibility: on timeout, `ray.get` raises GetTimeoutError, while
    GcsClient methods raise RpcError. So in the binding, `get_objects` use check_status
    and GcsClient methods use check_status_timeout_as_rpc_error.
    """
    if status.IsTimedOut():
        raise RpcError(status.message().decode(),
                       rpc_code=CGrpcStatusCode.DEADLINE_EXCEEDED)
    return check_status(status)


WORKER_PROCESS_SETUP_HOOK_KEY_NAME_GCS = str(kWorkerSetupHookKeyName)
RESOURCE_UNIT_SCALING = kResourceUnitScaling
IMPLICIT_RESOURCE_PREFIX = kImplicitResourcePrefix.decode()
STREAMING_GENERATOR_RETURN = kStreamingGeneratorReturn
GCS_AUTOSCALER_STATE_NAMESPACE = kGcsAutoscalerStateNamespace.decode()
GCS_AUTOSCALER_V2_ENABLED_KEY = kGcsAutoscalerV2EnabledKey.decode()
GCS_AUTOSCALER_CLUSTER_CONFIG_KEY = kGcsAutoscalerClusterConfigKey.decode()<|MERGE_RESOLUTION|>--- conflicted
+++ resolved
@@ -53,16 +53,10 @@
             ip, port = gcs_address.rsplit(":", 1)
             port = int(port)
             self.inner.reset(
-<<<<<<< HEAD
-                new CGcsClientOptions(ip, port))
-        except Exception as e:
-            raise ValueError(f"Invalid gcs_address: {gcs_address}, error {e}")
-=======
                 new CGcsClientOptions(
                     ip, port, c_cluster_id, allow_cluster_id_nil, allow_cluster_id_nil))
         except Exception:
             raise ValueError(f"Invalid gcs_address: {gcs_address}")
->>>>>>> 4919aa49
         return self
 
     cdef CGcsClientOptions* native(self):
