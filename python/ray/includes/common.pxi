--- conflicted
+++ resolved
@@ -27,11 +27,8 @@
     kLabelKeyTpuSliceName,
     kLabelKeyTpuWorkerId,
     kLabelKeyTpuPodType,
-<<<<<<< HEAD
     kLabelKeyAcceleratorMemoryPerAccelerator
-=======
     kRayInternalNamespacePrefix,
->>>>>>> e51f8039
 )
 
 from ray.exceptions import (
@@ -165,12 +162,9 @@
 RAY_NODE_TPU_WORKER_ID_KEY = kLabelKeyTpuWorkerId.decode()
 RAY_NODE_TPU_POD_TYPE_KEY = kLabelKeyTpuPodType.decode()
 
-<<<<<<< HEAD
 RAY_ACCELERATOR_MEMORY_PER_ACCELERATOR_KEY = kLabelKeyAcceleratorMemoryPerAccelerator.decode()
-=======
 RAY_INTERNAL_NAMESPACE_PREFIX = kRayInternalNamespacePrefix.decode()
 # Prefix for namespaces which are used internally by ray.
 # Jobs within these namespaces should be hidden from users
 # and should not be considered user activity.
-RAY_INTERNAL_DASHBOARD_NAMESPACE = f"{RAY_INTERNAL_NAMESPACE_PREFIX}dashboard"
->>>>>>> e51f8039
+RAY_INTERNAL_DASHBOARD_NAMESPACE = f"{RAY_INTERNAL_NAMESPACE_PREFIX}dashboard"