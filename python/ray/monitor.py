--- conflicted
+++ resolved
@@ -4,11 +4,8 @@
 import logging
 import logging.handlers
 import os
-<<<<<<< HEAD
 import sys
-=======
 import signal
->>>>>>> 488ba5e1
 import time
 import traceback
 import json
