--- conflicted
+++ resolved
@@ -436,71 +436,13 @@
                 builder, [t.obs for t in eval_data],
                 rnn_in_cols,
                 prev_action_batch=[t.prev_action for t in eval_data],
-                prev_reward_batch=[t.prev_reward for t in eval_data],
-                is_training=True)
+                prev_reward_batch=[t.prev_reward for t in eval_data])
         else:
-<<<<<<< HEAD
-            builder = None
-        eval_results = {}
-        rnn_in_cols = {}
-        for policy_id, eval_data in to_eval.items():
-            rnn_in = _to_column_format([t.rnn_state for t in eval_data])
-            rnn_in_cols[policy_id] = rnn_in
-            policy = _get_or_raise(policies, policy_id)
-            if builder and (policy.compute_actions.__code__ is
-                            TFPolicyGraph.compute_actions.__code__):
-                pending_fetches[policy_id] = policy.build_compute_actions(
-                    builder, [t.obs for t in eval_data],
-                    rnn_in,
-                    prev_action_batch=[t.prev_action for t in eval_data],
-                    prev_reward_batch=[t.prev_reward for t in eval_data])
-            else:
-                eval_results[policy_id] = policy.compute_actions(
-                    [t.obs for t in eval_data],
-                    rnn_in,
-                    prev_action_batch=[t.prev_action for t in eval_data],
-                    prev_reward_batch=[t.prev_reward for t in eval_data],
-                    episodes=[active_episodes[t.env_id] for t in eval_data])
-        if builder:
-            for k, v in pending_fetches.items():
-                eval_results[k] = builder.get(v)
-
-        # Record the policy eval results
-        for policy_id, eval_data in to_eval.items():
-            actions, rnn_out_cols, pi_info_cols = eval_results[policy_id]
-            if len(rnn_in_cols[policy_id]) != len(rnn_out_cols):
-                raise ValueError(
-                    "Length of RNN in did not match RNN out, got: "
-                    "{} vs {}".format(rnn_in_cols[policy_id], rnn_out_cols))
-            # Add RNN state info
-            for f_i, column in enumerate(rnn_in_cols[policy_id]):
-                pi_info_cols["state_in_{}".format(f_i)] = column
-            for f_i, column in enumerate(rnn_out_cols):
-                pi_info_cols["state_out_{}".format(f_i)] = column
-            # Save output rows
-            actions = _unbatch_tuple_actions(actions)
-            for i, action in enumerate(actions):
-                env_id = eval_data[i].env_id
-                agent_id = eval_data[i].agent_id
-                actions_to_send[env_id][agent_id] = action
-                episode = active_episodes[env_id]
-                episode._set_rnn_state(agent_id, [c[i] for c in rnn_out_cols])
-                episode._set_last_pi_info(
-                    agent_id, {k: v[i]
-                               for k, v in pi_info_cols.items()})
-                if env_id in off_policy_actions and \
-                        agent_id in off_policy_actions[env_id]:
-                    episode._set_last_action(
-                        agent_id, off_policy_actions[env_id][agent_id])
-                else:
-                    episode._set_last_action(agent_id, action)
-=======
             eval_results[policy_id] = policy.compute_actions(
                 [t.obs for t in eval_data],
                 rnn_in_cols,
                 prev_action_batch=[t.prev_action for t in eval_data],
                 prev_reward_batch=[t.prev_reward for t in eval_data],
-                is_training=True,
                 episodes=[active_episodes[t.env_id] for t in eval_data])
     if builder:
         for k, v in pending_fetches.items():
@@ -552,7 +494,6 @@
                                          off_policy_actions[env_id][agent_id])
             else:
                 episode._set_last_action(agent_id, action)
->>>>>>> e3c088fa
 
     return actions_to_send
 
