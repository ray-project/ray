from __future__ import absolute_import
from __future__ import division
from __future__ import print_function

import gym
from collections import defaultdict, namedtuple
import logging
import numpy as np
import six.moves.queue as queue
import threading

from ray.rllib.evaluation.episode import MultiAgentEpisode, _flatten_action
from ray.rllib.evaluation.sample_batch import MultiAgentSampleBatchBuilder, \
    MultiAgentBatch
from ray.rllib.evaluation.tf_policy_graph import TFPolicyGraph
from ray.rllib.env.async_vector_env import AsyncVectorEnv
from ray.rllib.env.atari_wrappers import get_wrapper_by_cls, MonitorEnv
from ray.rllib.models.action_dist import TupleActions
from ray.rllib.utils.tf_run_builder import TFRunBuilder

logger = logging.getLogger(__name__)
_large_batch_warned = False

RolloutMetrics = namedtuple(
    "RolloutMetrics",
    ["episode_length", "episode_reward", "agent_rewards", "custom_metrics"])

PolicyEvalData = namedtuple(
    "PolicyEvalData",
    ["env_id", "agent_id", "obs", "rnn_state", "prev_action", "prev_reward"])


class SyncSampler(object):
    """This class interacts with the environment and tells it what to do.

    Note that batch_size is only a unit of measure here. Batches can
    accumulate and the gradient can be calculated on up to 5 batches.

    This class provides data on invocation, rather than on a separate
    thread."""

    def __init__(self,
                 env,
                 policies,
                 policy_mapping_fn,
                 preprocessors,
                 obs_filters,
                 clip_rewards,
                 unroll_length,
                 callbacks,
                 horizon=None,
                 pack=False,
                 tf_sess=None,
                 clip_actions=True):
        self.async_vector_env = AsyncVectorEnv.wrap_async(env)
        self.unroll_length = unroll_length
        self.horizon = horizon
        self.policies = policies
        self.policy_mapping_fn = policy_mapping_fn
        self.preprocessors = preprocessors
        self.obs_filters = obs_filters
        self.extra_batches = queue.Queue()
        self.rollout_provider = _env_runner(
            self.async_vector_env, self.extra_batches.put, self.policies,
            self.policy_mapping_fn, self.unroll_length, self.horizon,
            self.preprocessors, self.obs_filters, clip_rewards, clip_actions,
            pack, callbacks, tf_sess)
        self.metrics_queue = queue.Queue()

    def get_data(self):
        while True:
            item = next(self.rollout_provider)
            if isinstance(item, RolloutMetrics):
                self.metrics_queue.put(item)
            else:
                return item

    def get_metrics(self):
        completed = []
        while True:
            try:
                completed.append(self.metrics_queue.get_nowait())
            except queue.Empty:
                break
        return completed

    def get_extra_batches(self):
        extra = []
        while True:
            try:
                extra.append(self.extra_batches.get_nowait())
            except queue.Empty:
                break
        return extra


class AsyncSampler(threading.Thread):
    """This class interacts with the environment and tells it what to do.

    Note that batch_size is only a unit of measure here. Batches can
    accumulate and the gradient can be calculated on up to 5 batches."""

    def __init__(self,
                 env,
                 policies,
                 policy_mapping_fn,
                 preprocessors,
                 obs_filters,
                 clip_rewards,
                 unroll_length,
                 callbacks,
                 horizon=None,
                 pack=False,
                 tf_sess=None,
                 clip_actions=True,
                 blackhole_outputs=False):
        for _, f in obs_filters.items():
            assert getattr(f, "is_concurrent", False), \
                "Observation Filter must support concurrent updates."
        self.async_vector_env = AsyncVectorEnv.wrap_async(env)
        threading.Thread.__init__(self)
        self.queue = queue.Queue(5)
        self.extra_batches = queue.Queue()
        self.metrics_queue = queue.Queue()
        self.unroll_length = unroll_length
        self.horizon = horizon
        self.policies = policies
        self.policy_mapping_fn = policy_mapping_fn
        self.preprocessors = preprocessors
        self.obs_filters = obs_filters
        self.clip_rewards = clip_rewards
        self.daemon = True
        self.pack = pack
        self.tf_sess = tf_sess
        self.callbacks = callbacks
        self.clip_actions = clip_actions
        self.blackhole_outputs = blackhole_outputs
        self.shutdown = False

    def run(self):
        try:
            self._run()
        except BaseException as e:
            self.queue.put(e)
            raise e

    def _run(self):
        if self.blackhole_outputs:
            queue_putter = (lambda x: None)
            extra_batches_putter = (lambda x: None)
        else:
            queue_putter = self.queue.put
            extra_batches_putter = (
                lambda x: self.extra_batches.put(x, timeout=600.0))
        rollout_provider = _env_runner(
            self.async_vector_env, extra_batches_putter, self.policies,
            self.policy_mapping_fn, self.unroll_length, self.horizon,
<<<<<<< HEAD
            self._obs_filters, self.clip_rewards, self.clip_actions, self.pack,
            self.callbacks, self.tf_sess)
        while not self.shutdown:
=======
            self.preprocessors, self.obs_filters, self.clip_rewards,
            self.clip_actions, self.pack, self.callbacks, self.tf_sess)
        while True:
>>>>>>> d864f299
            # The timeout variable exists because apparently, if one worker
            # dies, the other workers won't die with it, unless the timeout is
            # set to some large number. This is an empirical observation.
            item = next(rollout_provider)
            if isinstance(item, RolloutMetrics):
                self.metrics_queue.put(item)
            else:
                queue_putter(item)

    def get_data(self):
        rollout = self.queue.get(timeout=600.0)

        # Propagate errors
        if isinstance(rollout, BaseException):
            raise rollout

        # We can't auto-concat rollouts in these modes
        if self.async_vector_env.num_envs > 1 or \
                isinstance(rollout, MultiAgentBatch):
            return rollout

        # Auto-concat rollouts; TODO(ekl) is this important for A3C perf?
        while not rollout["dones"][-1]:
            try:
                part = self.queue.get_nowait()
                if isinstance(part, BaseException):
                    raise rollout
                rollout = rollout.concat(part)
            except queue.Empty:
                break
        return rollout

    def get_metrics(self):
        completed = []
        while True:
            try:
                completed.append(self.metrics_queue.get_nowait())
            except queue.Empty:
                break
        return completed

    def get_extra_batches(self):
        extra = []
        while True:
            try:
                extra.append(self.extra_batches.get_nowait())
            except queue.Empty:
                break
        return extra


def _env_runner(async_vector_env,
                extra_batch_callback,
                policies,
                policy_mapping_fn,
                unroll_length,
                horizon,
                preprocessors,
                obs_filters,
                clip_rewards,
                clip_actions,
                pack,
                callbacks,
                tf_sess=None):
    """This implements the common experience collection logic.

    Args:
        async_vector_env (AsyncVectorEnv): env implementing AsyncVectorEnv.
        extra_batch_callback (fn): function to send extra batch data to.
        policies (dict): Map of policy ids to PolicyGraph instances.
        policy_mapping_fn (func): Function that maps agent ids to policy ids.
            This is called when an agent first enters the environment. The
            agent is then "bound" to the returned policy for the episode.
        unroll_length (int): Number of episode steps before `SampleBatch` is
            yielded. Set to infinity to yield complete episodes.
        horizon (int): Horizon of the episode.
        preprocessors (dict): Map of policy id to preprocessor for the
            observations prior to filtering.
        obs_filters (dict): Map of policy id to filter used to process
            observations for the policy.
        clip_rewards (bool): Whether to clip rewards before postprocessing.
        pack (bool): Whether to pack multiple episodes into each batch. This
            guarantees batches will be exactly `unroll_length` in size.
        clip_actions (bool): Whether to clip actions to the space range.
        callbacks (dict): User callbacks to run on episode events.
        tf_sess (Session|None): Optional tensorflow session to use for batching
            TF policy evaluations.

    Yields:
        rollout (SampleBatch): Object containing state, action, reward,
            terminal condition, and other fields as dictated by `policy`.
    """

    try:
        if not horizon:
            horizon = (
                async_vector_env.get_unwrapped()[0].spec.max_episode_steps)
    except Exception:
        logger.warn("no episode horizon specified, assuming inf")
    if not horizon:
        horizon = float("inf")

    # Pool of batch builders, which can be shared across episodes to pack
    # trajectory data.
    batch_builder_pool = []

    def get_batch_builder():
        if batch_builder_pool:
            return batch_builder_pool.pop()
        else:
            return MultiAgentSampleBatchBuilder(policies, clip_rewards)

    def new_episode():
        episode = MultiAgentEpisode(policies, policy_mapping_fn,
                                    get_batch_builder, extra_batch_callback)
        if callbacks.get("on_episode_start"):
            callbacks["on_episode_start"]({
                "env": async_vector_env,
                "episode": episode
            })
        return episode

    active_episodes = defaultdict(new_episode)

    while True:
        # Get observations from all ready agents
        unfiltered_obs, rewards, dones, infos, off_policy_actions = \
            async_vector_env.poll()

        # Process observations and prepare for policy evaluation
        active_envs, to_eval, outputs = _process_observations(
            async_vector_env, policies, batch_builder_pool, active_episodes,
            unfiltered_obs, rewards, dones, infos, off_policy_actions, horizon,
            preprocessors, obs_filters, unroll_length, pack, callbacks)
        for o in outputs:
            yield o

        # Do batched policy eval
        eval_results = _do_policy_eval(tf_sess, to_eval, policies,
                                       active_episodes, clip_actions)

        # Process results and update episode state
        actions_to_send = _process_policy_eval_results(
            to_eval, eval_results, active_episodes, active_envs,
            off_policy_actions)

        # Return computed actions to ready envs. We also send to envs that have
        # taken off-policy actions; those envs are free to ignore the action.
        async_vector_env.send_actions(actions_to_send)


def _process_observations(async_vector_env, policies, batch_builder_pool,
                          active_episodes, unfiltered_obs, rewards, dones,
                          infos, off_policy_actions, horizon, preprocessors,
                          obs_filters, unroll_length, pack, callbacks):
    """Record new data from the environment and prepare for policy evaluation.

    Returns:
        active_envs: set of non-terminated env ids
        to_eval: map of policy_id to list of agent PolicyEvalData
        outputs: list of metrics and samples to return from the sampler
    """

    active_envs = set()
    to_eval = defaultdict(list)
    outputs = []

    # For each environment
    for env_id, agent_obs in unfiltered_obs.items():
        new_episode = env_id not in active_episodes
        episode = active_episodes[env_id]
        if not new_episode:
            episode.length += 1
            episode.batch_builder.count += 1
            episode._add_agent_rewards(rewards[env_id])

        global _large_batch_warned
        if (not _large_batch_warned and
                episode.batch_builder.total() > max(1000, unroll_length * 10)):
            _large_batch_warned = True
            logger.warn(
                "More than {} observations for {} env steps ".format(
                    episode.batch_builder.total(),
                    episode.batch_builder.count) + "are buffered in "
                "the sampler. If this is not intentional, check that the "
                "the `horizon` config is set correctly, or consider setting "
                "`batch_mode` to 'truncate_episodes'. Note that in "
                "multi-agent environments, `sample_batch_size` sets the "
                "batch size based on environment steps, not the steps of "
                "individual agents.")

        # Check episode termination conditions
        if dones[env_id]["__all__"] or episode.length >= horizon:
            all_done = True
            atari_metrics = _fetch_atari_metrics(async_vector_env)
            if atari_metrics is not None:
                for m in atari_metrics:
                    outputs.append(
                        m._replace(custom_metrics=episode.custom_metrics))
            else:
                outputs.append(
                    RolloutMetrics(episode.length, episode.total_reward,
                                   dict(episode.agent_rewards),
                                   episode.custom_metrics))
        else:
            all_done = False
            active_envs.add(env_id)

        # For each agent in the environment
        for agent_id, raw_obs in agent_obs.items():
            policy_id = episode.policy_for(agent_id)
            prep_obs = _get_or_raise(preprocessors,
                                     policy_id).transform(raw_obs)
            filtered_obs = _get_or_raise(obs_filters, policy_id)(prep_obs)
            agent_done = bool(all_done or dones[env_id].get(agent_id))
            if not agent_done:
                to_eval[policy_id].append(
                    PolicyEvalData(env_id, agent_id, filtered_obs,
                                   episode.rnn_state_for(agent_id),
                                   episode.last_action_for(agent_id),
                                   rewards[env_id][agent_id] or 0.0))

            last_observation = episode.last_observation_for(agent_id)
            episode._set_last_observation(agent_id, filtered_obs)
            episode._set_last_info(agent_id, infos[env_id][agent_id])

            # Record transition info if applicable
            if last_observation is not None and \
                    infos[env_id][agent_id].get("training_enabled", True):
                episode.batch_builder.add_values(
                    agent_id,
                    policy_id,
                    t=episode.length - 1,
                    eps_id=episode.episode_id,
                    agent_index=episode._agent_index(agent_id),
                    obs=last_observation,
                    actions=episode.last_action_for(agent_id),
                    rewards=rewards[env_id][agent_id],
                    prev_actions=episode.prev_action_for(agent_id),
                    prev_rewards=episode.prev_reward_for(agent_id),
                    dones=agent_done,
                    infos=infos[env_id][agent_id],
                    new_obs=filtered_obs,
                    **episode.last_pi_info_for(agent_id))

        # Invoke the step callback after the step is logged to the episode
        if callbacks.get("on_episode_step"):
            callbacks["on_episode_step"]({
                "env": async_vector_env,
                "episode": episode
            })

        # Cut the batch if we're not packing multiple episodes into one,
        # or if we've exceeded the requested batch size.
        if episode.batch_builder.has_pending_data():
            if (all_done and not pack) or \
                    episode.batch_builder.count >= unroll_length:
                outputs.append(episode.batch_builder.build_and_reset(episode))
            elif all_done:
                # Make sure postprocessor stays within one episode
                episode.batch_builder.postprocess_batch_so_far(episode)

        if all_done:
            # Handle episode termination
            batch_builder_pool.append(episode.batch_builder)
            if callbacks.get("on_episode_end"):
                callbacks["on_episode_end"]({
                    "env": async_vector_env,
                    "episode": episode
                })
            del active_episodes[env_id]
            resetted_obs = async_vector_env.try_reset(env_id)
            if resetted_obs is None:
                # Reset not supported, drop this env from the ready list
                if horizon != float("inf"):
                    raise ValueError(
                        "Setting episode horizon requires reset() support "
                        "from the environment.")
            else:
                # Creates a new episode
                episode = active_episodes[env_id]
                for agent_id, raw_obs in resetted_obs.items():
                    policy_id = episode.policy_for(agent_id)
                    policy = _get_or_raise(policies, policy_id)
                    prep_obs = _get_or_raise(preprocessors,
                                             policy_id).transform(raw_obs)
                    filtered_obs = _get_or_raise(obs_filters,
                                                 policy_id)(prep_obs)
                    episode._set_last_observation(agent_id, filtered_obs)
                    to_eval[policy_id].append(
                        PolicyEvalData(
                            env_id, agent_id, filtered_obs,
                            episode.rnn_state_for(agent_id),
                            np.zeros_like(
                                _flatten_action(policy.action_space.sample())),
                            0.0))

    return active_envs, to_eval, outputs


def _do_policy_eval(tf_sess, to_eval, policies, active_episodes, clip_actions):
    """Call compute actions on observation batches to get next actions.

    Returns:
        eval_results: dict of policy to compute_action() outputs.
    """

    eval_results = {}

    if tf_sess:
        builder = TFRunBuilder(tf_sess, "policy_eval")
        pending_fetches = {}
    else:
        builder = None
    for policy_id, eval_data in to_eval.items():
        rnn_in_cols = _to_column_format([t.rnn_state for t in eval_data])
        policy = _get_or_raise(policies, policy_id)
        if builder and (policy.compute_actions.__code__ is
                        TFPolicyGraph.compute_actions.__code__):
            pending_fetches[policy_id] = policy.build_compute_actions(
                builder, [t.obs for t in eval_data],
                rnn_in_cols,
                prev_action_batch=[t.prev_action for t in eval_data],
                prev_reward_batch=[t.prev_reward for t in eval_data])
        else:
            eval_results[policy_id] = policy.compute_actions(
                [t.obs for t in eval_data],
                rnn_in_cols,
                prev_action_batch=[t.prev_action for t in eval_data],
                prev_reward_batch=[t.prev_reward for t in eval_data],
                episodes=[active_episodes[t.env_id] for t in eval_data])
    if builder:
        for k, v in pending_fetches.items():
            eval_results[k] = builder.get(v)

    if clip_actions:
        for policy_id, results in eval_results.items():
            policy = _get_or_raise(policies, policy_id)
            actions, rnn_out_cols, pi_info_cols = results
            eval_results[policy_id] = (_clip_actions(
                actions, policy.action_space), rnn_out_cols, pi_info_cols)

    return eval_results


def _process_policy_eval_results(to_eval, eval_results, active_episodes,
                                 active_envs, off_policy_actions):
    """Process the output of policy neural network evaluation.

    Records policy evaluation results into the given episode objects and
    returns replies to send back to agents in the env.

    Returns:
        actions_to_send: nested dict of env id -> agent id -> agent replies.
    """

    actions_to_send = defaultdict(dict)
    for env_id in active_envs:
        actions_to_send[env_id] = {}  # at minimum send empty dict

    for policy_id, eval_data in to_eval.items():
        rnn_in_cols = _to_column_format([t.rnn_state for t in eval_data])
        actions, rnn_out_cols, pi_info_cols = eval_results[policy_id]
        if len(rnn_in_cols) != len(rnn_out_cols):
            raise ValueError("Length of RNN in did not match RNN out, got: "
                             "{} vs {}".format(rnn_in_cols, rnn_out_cols))
        # Add RNN state info
        for f_i, column in enumerate(rnn_in_cols):
            pi_info_cols["state_in_{}".format(f_i)] = column
        for f_i, column in enumerate(rnn_out_cols):
            pi_info_cols["state_out_{}".format(f_i)] = column
        # Save output rows
        actions = _unbatch_tuple_actions(actions)
        for i, action in enumerate(actions):
            env_id = eval_data[i].env_id
            agent_id = eval_data[i].agent_id
            actions_to_send[env_id][agent_id] = action
            episode = active_episodes[env_id]
            episode._set_rnn_state(agent_id, [c[i] for c in rnn_out_cols])
            episode._set_last_pi_info(
                agent_id, {k: v[i]
                           for k, v in pi_info_cols.items()})
            if env_id in off_policy_actions and \
                    agent_id in off_policy_actions[env_id]:
                episode._set_last_action(agent_id,
                                         off_policy_actions[env_id][agent_id])
            else:
                episode._set_last_action(agent_id, action)

    return actions_to_send


def _fetch_atari_metrics(async_vector_env):
    """Atari games have multiple logical episodes, one per life.

    However for metrics reporting we count full episodes all lives included.
    """
    unwrapped = async_vector_env.get_unwrapped()
    if not unwrapped:
        return None
    atari_out = []
    for u in unwrapped:
        monitor = get_wrapper_by_cls(u, MonitorEnv)
        if not monitor:
            return None
        for eps_rew, eps_len in monitor.next_episode_results():
            atari_out.append(RolloutMetrics(eps_len, eps_rew, {}, {}))
    return atari_out


def _clip_actions(actions, space):
    """Called to clip actions to the specified range of this policy.

    Arguments:
        actions: Batch of actions or TupleActions.
        space: Action space the actions should be present in.

    Returns:
        Clipped batch of actions.
    """

    if isinstance(space, gym.spaces.Box):
        return np.clip(actions, space.low, space.high)
    elif isinstance(space, gym.spaces.Tuple):
        if not isinstance(actions, TupleActions):
            raise ValueError("Expected tuple space for actions {}: {}".format(
                actions, space))
        out = []
        for a, s in zip(actions.batches, space.spaces):
            out.append(_clip_actions(a, s))
        return TupleActions(out)
    else:
        return actions


def _unbatch_tuple_actions(action_batch):
    # convert list of batches -> batch of lists
    if isinstance(action_batch, TupleActions):
        out = []
        for j in range(len(action_batch.batches[0])):
            out.append([
                action_batch.batches[i][j]
                for i in range(len(action_batch.batches))
            ])
        return out
    return action_batch


def _to_column_format(rnn_state_rows):
    num_cols = len(rnn_state_rows[0])
    return [[row[i] for row in rnn_state_rows] for i in range(num_cols)]


def _get_or_raise(mapping, policy_id):
    if policy_id not in mapping:
        raise ValueError(
            "Could not find policy for agent: agent policy id `{}` not "
            "in policy map keys {}.".format(policy_id, mapping.keys()))
    return mapping[policy_id]<|MERGE_RESOLUTION|>--- conflicted
+++ resolved
@@ -155,15 +155,9 @@
         rollout_provider = _env_runner(
             self.async_vector_env, extra_batches_putter, self.policies,
             self.policy_mapping_fn, self.unroll_length, self.horizon,
-<<<<<<< HEAD
-            self._obs_filters, self.clip_rewards, self.clip_actions, self.pack,
-            self.callbacks, self.tf_sess)
-        while not self.shutdown:
-=======
             self.preprocessors, self.obs_filters, self.clip_rewards,
             self.clip_actions, self.pack, self.callbacks, self.tf_sess)
-        while True:
->>>>>>> d864f299
+        while not self.shutdown:
             # The timeout variable exists because apparently, if one worker
             # dies, the other workers won't die with it, unless the timeout is
             # set to some large number. This is an empirical observation.
