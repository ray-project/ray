--- conflicted
+++ resolved
@@ -224,51 +224,10 @@
         return extra
 
 
-<<<<<<< HEAD
-def _env_runner(base_env,
-                extra_batch_callback,
-                policies,
-                policy_mapping_fn,
-                unroll_length,
-                horizon,
-                preprocessors,
-                obs_filters,
-                clip_rewards,
-                clip_actions,
-                pack,
-                callbacks,
-                tf_sess=None):
-=======
-def clip_action(action, space):
-    """Called to clip actions to the specified range of this policy.
-
-    Arguments:
-        action: Single action.
-        space: Action space the actions should be present in.
-
-    Returns:
-        Clipped batch of actions.
-    """
-
-    if isinstance(space, gym.spaces.Box):
-        return np.clip(action, space.low, space.high)
-    elif isinstance(space, gym.spaces.Tuple):
-        if type(action) not in (tuple, list):
-            raise ValueError("Expected tuple space for actions {}: {}".format(
-                action, space))
-        out = []
-        for a, s in zip(action, space.spaces):
-            out.append(clip_action(a, s))
-        return out
-    else:
-        return action
-
-
 def _env_runner(base_env, extra_batch_callback, policies, policy_mapping_fn,
                 unroll_length, horizon, preprocessors, obs_filters,
                 clip_rewards, clip_actions, pack, callbacks, tf_sess,
                 perf_stats):
->>>>>>> ab55a1f9
     """This implements the common experience collection logic.
 
     Args:
