from __future__ import absolute_import
from __future__ import division
from __future__ import print_function

import numpy as np
import scipy.signal
from ray.rllib.evaluation.sample_batch import SampleBatch
from ray.rllib.utils.annotations import DeveloperAPI


def discount(x, gamma):
    return scipy.signal.lfilter([1], [1, -gamma], x[::-1], axis=0)[::-1]


<<<<<<< HEAD
def compute_advantages(rollout, last_r, gamma=0.9, lambda_=1.0, use_gae=True,
                       use_centralized_vf=False):
=======
class Postprocessing(object):
    """Constant definitions for postprocessing."""

    ADVANTAGES = "advantages"
    VALUE_TARGETS = "value_targets"


@DeveloperAPI
def compute_advantages(rollout, last_r, gamma=0.9, lambda_=1.0, use_gae=True):
>>>>>>> 51dae23d
    """Given a rollout, compute its value targets and the advantage.

    Args:
        rollout (SampleBatch): SampleBatch of a single trajectory
        last_r (float): Value estimation for last observation
        gamma (float): Discount factor.
        lambda_ (float): Parameter for GAE
        use_gae (bool): Using Generalized Advantage Estimation
        use_centralized_vf (bool): whether we should compute the
            advantages using a centralized value function

    Returns:
        SampleBatch (SampleBatch): Object with experience from rollout and
            processed rewards.
    """

    traj = {}
    trajsize = len(rollout[SampleBatch.ACTIONS])
    for key in rollout:
        traj[key] = np.stack(rollout[key])

    if use_gae:
<<<<<<< HEAD
        assert "vf_preds" in rollout, "Values not found!"
        vpred_t = np.concatenate([rollout["vf_preds"], np.array([last_r])])
        delta_t = traj["rewards"] + gamma * vpred_t[1:] - vpred_t[:-1]
        advantages = discount(delta_t, gamma * lambda_)

        if use_centralized_vf:
            assert "central_vf_preds" in rollout, "Central values not found!"
            central_vpred_t = np.concatenate([rollout["vf_preds"],
                                              np.array([last_r])])
            central_delta_t = traj["rewards"] + gamma * central_vpred_t[1:] \
                - central_vpred_t[:-1]
            central_advantages = discount(central_delta_t, gamma * lambda_)
            traj["advantages"] = central_advantages
            traj["central_value_targets"] = (
                    central_advantages +
                    traj["central_vf_preds"]).copy().astype(np.float32)
        else:
            traj["advantages"] = advantages
        # This formula for the advantage comes
        # "Generalized Advantage Estimation": https://arxiv.org/abs/1506.02438
        traj["value_targets"] = (
            advantages + traj["vf_preds"]).copy().astype(np.float32)
=======
        assert SampleBatch.VF_PREDS in rollout, "Values not found!"
        vpred_t = np.concatenate(
            [rollout[SampleBatch.VF_PREDS],
             np.array([last_r])])
        delta_t = (
            traj[SampleBatch.REWARDS] + gamma * vpred_t[1:] - vpred_t[:-1])
        # This formula for the advantage comes
        # "Generalized Advantage Estimation": https://arxiv.org/abs/1506.02438
        traj[Postprocessing.ADVANTAGES] = discount(delta_t, gamma * lambda_)
        traj[Postprocessing.VALUE_TARGETS] = (
            traj[Postprocessing.ADVANTAGES] +
            traj[SampleBatch.VF_PREDS]).copy().astype(np.float32)
>>>>>>> 51dae23d
    else:
        rewards_plus_v = np.concatenate(
            [rollout[SampleBatch.REWARDS],
             np.array([last_r])])
        traj[Postprocessing.ADVANTAGES] = discount(rewards_plus_v, gamma)[:-1]
        # TODO(ekl): support using a critic without GAE
        traj[Postprocessing.VALUE_TARGETS] = np.zeros_like(
            traj[Postprocessing.ADVANTAGES])

    traj[Postprocessing.ADVANTAGES] = traj[
        Postprocessing.ADVANTAGES].copy().astype(np.float32)

    assert all(val.shape[0] == trajsize for val in traj.values()), \
        "Rollout stacked incorrectly!"
    return SampleBatch(traj)<|MERGE_RESOLUTION|>--- conflicted
+++ resolved
@@ -12,10 +12,6 @@
     return scipy.signal.lfilter([1], [1, -gamma], x[::-1], axis=0)[::-1]
 
 
-<<<<<<< HEAD
-def compute_advantages(rollout, last_r, gamma=0.9, lambda_=1.0, use_gae=True,
-                       use_centralized_vf=False):
-=======
 class Postprocessing(object):
     """Constant definitions for postprocessing."""
 
@@ -24,8 +20,8 @@
 
 
 @DeveloperAPI
-def compute_advantages(rollout, last_r, gamma=0.9, lambda_=1.0, use_gae=True):
->>>>>>> 51dae23d
+def compute_advantages(rollout, last_r, gamma=0.9, lambda_=1.0, use_gae=True,
+                       use_centralized_vf=False):
     """Given a rollout, compute its value targets and the advantage.
 
     Args:
@@ -48,43 +44,28 @@
         traj[key] = np.stack(rollout[key])
 
     if use_gae:
-<<<<<<< HEAD
-        assert "vf_preds" in rollout, "Values not found!"
-        vpred_t = np.concatenate([rollout["vf_preds"], np.array([last_r])])
-        delta_t = traj["rewards"] + gamma * vpred_t[1:] - vpred_t[:-1]
+        assert SampleBatch.VF_PREDS in rollout, "Values not found!"
+        vpred_t = np.concatenate([rollout[SampleBatch.VF_PREDS], np.array([last_r])])
+        delta_t = traj[SampleBatch.REWARDS] + gamma * vpred_t[1:] - vpred_t[:-1]
         advantages = discount(delta_t, gamma * lambda_)
 
         if use_centralized_vf:
             assert "central_vf_preds" in rollout, "Central values not found!"
-            central_vpred_t = np.concatenate([rollout["vf_preds"],
+            central_vpred_t = np.concatenate([rollout[SampleBatch.VF_PREDS],
                                               np.array([last_r])])
-            central_delta_t = traj["rewards"] + gamma * central_vpred_t[1:] \
+            central_delta_t = traj[SampleBatch.REWARDS] + gamma * central_vpred_t[1:] \
                 - central_vpred_t[:-1]
             central_advantages = discount(central_delta_t, gamma * lambda_)
-            traj["advantages"] = central_advantages
+            traj[Postprocessing.ADVANTAGES] = central_advantages
             traj["central_value_targets"] = (
                     central_advantages +
                     traj["central_vf_preds"]).copy().astype(np.float32)
         else:
-            traj["advantages"] = advantages
+            traj[Postprocessing.ADVANTAGES] = advantages
         # This formula for the advantage comes
         # "Generalized Advantage Estimation": https://arxiv.org/abs/1506.02438
-        traj["value_targets"] = (
-            advantages + traj["vf_preds"]).copy().astype(np.float32)
-=======
-        assert SampleBatch.VF_PREDS in rollout, "Values not found!"
-        vpred_t = np.concatenate(
-            [rollout[SampleBatch.VF_PREDS],
-             np.array([last_r])])
-        delta_t = (
-            traj[SampleBatch.REWARDS] + gamma * vpred_t[1:] - vpred_t[:-1])
-        # This formula for the advantage comes
-        # "Generalized Advantage Estimation": https://arxiv.org/abs/1506.02438
-        traj[Postprocessing.ADVANTAGES] = discount(delta_t, gamma * lambda_)
         traj[Postprocessing.VALUE_TARGETS] = (
-            traj[Postprocessing.ADVANTAGES] +
-            traj[SampleBatch.VF_PREDS]).copy().astype(np.float32)
->>>>>>> 51dae23d
+            advantages + traj[SampleBatch.VF_PREDS]).copy().astype(np.float32)
     else:
         rewards_plus_v = np.concatenate(
             [rollout[SampleBatch.REWARDS],
