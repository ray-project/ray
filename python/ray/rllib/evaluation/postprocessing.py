from __future__ import absolute_import
from __future__ import division
from __future__ import print_function

import numpy as np
import scipy.signal
from ray.rllib.policy.sample_batch import SampleBatch
from ray.rllib.utils.annotations import DeveloperAPI


def discount(x, gamma):
    return scipy.signal.lfilter([1], [1, -gamma], x[::-1], axis=0)[::-1]


class Postprocessing(object):
    """Constant definitions for postprocessing."""

    ADVANTAGES = "advantages"
    VALUE_TARGETS = "value_targets"


@DeveloperAPI
def compute_advantages(rollout, last_r, gamma=0.9, lambda_=1.0, use_gae=True):
    """Given a rollout, compute its value targets and the advantage.

    Args:
        rollout (SampleBatch): SampleBatch of a single trajectory
        last_r (float): Value estimation for last observation
        gamma (float): Discount factor.
        lambda_ (float): Parameter for GAE
        use_gae (bool): Using Generalized Advantage Estimation

    Returns:
        SampleBatch (SampleBatch): Object with experience from rollout and
            processed rewards.
    """

    traj = {}
    trajsize = len(rollout[SampleBatch.ACTIONS])
    for key in rollout:
        traj[key] = np.stack(rollout[key])

    if use_gae:
        assert SampleBatch.VF_PREDS in rollout, "Values not found!"
        vpred_t = np.concatenate(
            [rollout[SampleBatch.VF_PREDS],
             np.array([last_r])])
        delta_t = (
            traj[SampleBatch.REWARDS] + gamma * vpred_t[1:] - vpred_t[:-1])
        # This formula for the advantage comes
        # "Generalized Advantage Estimation": https://arxiv.org/abs/1506.02438
        traj[Postprocessing.ADVANTAGES] = discount(delta_t, gamma * lambda_)
        traj[Postprocessing.VALUE_TARGETS] = (
            traj[Postprocessing.ADVANTAGES] +
            traj[SampleBatch.VF_PREDS]).copy().astype(np.float32)
    else:
        rewards_plus_v = np.concatenate(
<<<<<<< HEAD
            [rollout["rewards"], np.array([last_r])])
        traj["advantages"] = discount(rewards_plus_v, gamma)[:-1]
        if "vf_preds" in rollout:
            traj["value_targets"] = traj["advantages"].copy().astype(
                np.float32)
            traj["advantages"] -= traj["vf_preds"]
        else:
            traj["value_targets"] = np.zeros_like(traj["advantages"])
=======
            [rollout[SampleBatch.REWARDS],
             np.array([last_r])])
        traj[Postprocessing.ADVANTAGES] = discount(rewards_plus_v, gamma)[:-1]
        # TODO(ekl): support using a critic without GAE
        traj[Postprocessing.VALUE_TARGETS] = np.zeros_like(
            traj[Postprocessing.ADVANTAGES])
>>>>>>> a6a02fcc

    traj[Postprocessing.ADVANTAGES] = traj[
        Postprocessing.ADVANTAGES].copy().astype(np.float32)

    assert all(val.shape[0] == trajsize for val in traj.values()), \
        "Rollout stacked incorrectly!"
    return SampleBatch(traj)<|MERGE_RESOLUTION|>--- conflicted
+++ resolved
@@ -55,23 +55,12 @@
             traj[SampleBatch.VF_PREDS]).copy().astype(np.float32)
     else:
         rewards_plus_v = np.concatenate(
-<<<<<<< HEAD
-            [rollout["rewards"], np.array([last_r])])
-        traj["advantages"] = discount(rewards_plus_v, gamma)[:-1]
-        if "vf_preds" in rollout:
-            traj["value_targets"] = traj["advantages"].copy().astype(
-                np.float32)
-            traj["advantages"] -= traj["vf_preds"]
-        else:
-            traj["value_targets"] = np.zeros_like(traj["advantages"])
-=======
             [rollout[SampleBatch.REWARDS],
              np.array([last_r])])
         traj[Postprocessing.ADVANTAGES] = discount(rewards_plus_v, gamma)[:-1]
         # TODO(ekl): support using a critic without GAE
         traj[Postprocessing.VALUE_TARGETS] = np.zeros_like(
             traj[Postprocessing.ADVANTAGES])
->>>>>>> a6a02fcc
 
     traj[Postprocessing.ADVANTAGES] = traj[
         Postprocessing.ADVANTAGES].copy().astype(np.float32)
