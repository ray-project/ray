--- conflicted
+++ resolved
@@ -118,12 +118,7 @@
                  input_creator=lambda ioctx: ioctx.default_sampler_input(),
                  input_evaluation_method=None,
                  output_creator=lambda ioctx: NoopOutput(),
-<<<<<<< HEAD
-                 remote_worker_envs=False,
-                 entangled_worker_envs=False):
-=======
                  remote_worker_envs=False):
->>>>>>> a3cb42d6
         """Initialize a policy evaluator.
 
         Arguments:
@@ -200,11 +195,6 @@
                 for saving generated experiences.
             remote_worker_envs (bool): Whether environments should be remote,
                 in another process, and executed in parallel
-<<<<<<< HEAD
-            entangled_worker_envs (bool): Whether environments are entangled,
-                physicallky one, logically many
-=======
->>>>>>> a3cb42d6
         """
 
         if log_level:
@@ -261,18 +251,11 @@
 
         self.env = wrap(self.env)
 
-        def make_env(input):
+        def make_env(vector_index):
             return wrap(
                 env_creator(
-<<<<<<< HEAD
-                    env_context.align(
-                        vector_index=0 if entangled_worker_envs else input,
-                        entangled_envs_num=input if entangled_worker_envs
-                        else 0,
-=======
                     env_context.copy_with_overrides(
                         vector_index=vector_index,
->>>>>>> a3cb42d6
                         remote=remote_worker_envs)))
 
         self.tf_sess = None
@@ -317,12 +300,7 @@
         # Always use vector env for consistency even if num_envs = 1
         self.async_env = BaseEnv.to_base_env(
             self.env, make_env=make_env, num_envs=num_envs,
-<<<<<<< HEAD
-            remote_envs=remote_worker_envs,
-            entangled_envs=entangled_worker_envs)
-=======
             remote_envs=remote_worker_envs)
->>>>>>> a3cb42d6
         self.num_envs = num_envs
 
         if self.batch_mode == "truncate_episodes":
