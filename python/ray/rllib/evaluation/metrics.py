from __future__ import absolute_import
from __future__ import division
from __future__ import print_function

import logging
import numpy as np
import collections

import ray
from ray.rllib.evaluation.sample_batch import DEFAULT_POLICY_ID

logger = logging.getLogger(__name__)


def collect_metrics(local_evaluator, remote_evaluators=[],
                    timeout_seconds=180):
    """Gathers episode metrics from PolicyEvaluator instances."""

    episodes, num_dropped = collect_episodes(
        local_evaluator, remote_evaluators, timeout_seconds=timeout_seconds)
    metrics = summarize_episodes(episodes, episodes, num_dropped)
    return metrics


def collect_episodes(local_evaluator,
                     remote_evaluators=[],
                     timeout_seconds=180):
    """Gathers new episodes metrics tuples from the given evaluators."""

    pending = [
        a.apply.remote(lambda ev: ev.sampler.get_metrics())
        for a in remote_evaluators
    ]
    collected, _ = ray.wait(
        pending, num_returns=len(pending), timeout=timeout_seconds * 1000)
    num_metric_batches_dropped = len(pending) - len(collected)

    metric_lists = ray.get(collected)
    metric_lists.append(local_evaluator.sampler.get_metrics())
    episodes = []
    for metrics in metric_lists:
        episodes.extend(metrics)
    return episodes, num_metric_batches_dropped


def summarize_episodes(episodes, new_episodes, num_dropped):
    """Summarizes a set of episode metrics tuples.

    Arguments:
        episodes: smoothed set of episodes including historical ones
        new_episodes: just the new episodes in this iteration
        num_dropped: number of workers haven't returned their metrics
    """

    if num_dropped > 0:
        logger.warn("WARNING: {} workers have NOT returned metrics".format(
            num_dropped))

    episode_rewards = []
    episode_lengths = []
    policy_rewards = collections.defaultdict(list)
    for episode in episodes:
        episode_lengths.append(episode.episode_length)
        episode_rewards.append(episode.episode_reward)
        for (_, policy_id), reward in episode.agent_rewards.items():
            if policy_id != DEFAULT_POLICY_ID:
                policy_rewards[policy_id].append(reward)
    if episode_rewards:
        min_reward = min(episode_rewards)
        max_reward = max(episode_rewards)
    else:
        min_reward = float('nan')
        max_reward = float('nan')
    avg_reward = np.mean(episode_rewards)
    avg_length = np.mean(episode_lengths)

    for policy_id, rewards in policy_rewards.copy().items():
        policy_rewards[policy_id] = np.mean(rewards)

    return dict(
        episode_reward_max=max_reward,
        episode_reward_min=min_reward,
        episode_reward_mean=avg_reward,
        episode_len_mean=avg_length,
<<<<<<< HEAD
        episodes=len(new_episodes),
        policy_reward_mean=dict(policy_rewards),
        num_metric_batches_dropped=num_dropped)
=======
        episodes_this_iter=len(new_episodes),
        policy_reward_mean=dict(policy_rewards))
>>>>>>> af0c1174
<|MERGE_RESOLUTION|>--- conflicted
+++ resolved
@@ -82,11 +82,6 @@
         episode_reward_min=min_reward,
         episode_reward_mean=avg_reward,
         episode_len_mean=avg_length,
-<<<<<<< HEAD
-        episodes=len(new_episodes),
+        episodes_this_iter=len(new_episodes),
         policy_reward_mean=dict(policy_rewards),
-        num_metric_batches_dropped=num_dropped)
-=======
-        episodes_this_iter=len(new_episodes),
-        policy_reward_mean=dict(policy_rewards))
->>>>>>> af0c1174
+        num_metric_batches_dropped=num_dropped)