from __future__ import absolute_import
from __future__ import division
from __future__ import print_function

import numpy as np
import collections

import ray
from ray.tune.result import TrainingResult


def collect_metrics(local_evaluator, remote_evaluators=[]):
    """Gathers episode metrics from PolicyEvaluator instances."""

    episode_rewards = []
    episode_lengths = []
    policy_rewards = collections.defaultdict(list)
    metric_lists = ray.get(
        [a.apply.remote(lambda ev: ev.sampler.get_metrics())
         for a in remote_evaluators])
    metric_lists.append(local_evaluator.sampler.get_metrics())
    for metrics in metric_lists:
        for episode in metrics:
            episode_lengths.append(episode.episode_length)
            episode_rewards.append(episode.episode_reward)
            for (_, policy_id), reward in episode.agent_rewards.items():
                policy_rewards[policy_id].append(reward)
    if episode_rewards:
        min_reward = min(episode_rewards)
        max_reward = max(episode_rewards)
    else:
        min_reward = float('nan')
        max_reward = float('nan')
<<<<<<< HEAD
    avg_reward = float(np.mean(episode_rewards))
    avg_length = float(np.mean(episode_lengths))
    timesteps = int(np.sum(episode_lengths))
=======
    avg_reward = np.mean(episode_rewards)
    avg_length = np.mean(episode_lengths)
>>>>>>> 4ef9d153

    for policy_id, rewards in policy_rewards.copy().items():
        policy_rewards[policy_id] = np.mean(rewards)

    return TrainingResult(
        episode_reward_max=max_reward,
        episode_reward_min=min_reward,
        episode_reward_mean=avg_reward,
        episode_len_mean=avg_length,
        episodes_total=len(episode_lengths),
        policy_reward_mean=dict(policy_rewards))<|MERGE_RESOLUTION|>--- conflicted
+++ resolved
@@ -31,14 +31,8 @@
     else:
         min_reward = float('nan')
         max_reward = float('nan')
-<<<<<<< HEAD
-    avg_reward = float(np.mean(episode_rewards))
-    avg_length = float(np.mean(episode_lengths))
-    timesteps = int(np.sum(episode_lengths))
-=======
     avg_reward = np.mean(episode_rewards)
     avg_length = np.mean(episode_lengths)
->>>>>>> 4ef9d153
 
     for policy_id, rewards in policy_rewards.copy().items():
         policy_rewards[policy_id] = np.mean(rewards)
