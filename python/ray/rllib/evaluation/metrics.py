--- conflicted
+++ resolved
@@ -90,8 +90,5 @@
         episode_len_mean=avg_length,
         episodes_this_iter=len(new_episodes),
         policy_reward_mean=dict(policy_rewards),
-<<<<<<< HEAD
-        custom_metrics=dict(custom_metrics))
-=======
-        num_metric_batches_dropped=num_dropped)
->>>>>>> 1f29a960
+        custom_metrics=dict(custom_metrics),
+        num_metric_batches_dropped=num_dropped)