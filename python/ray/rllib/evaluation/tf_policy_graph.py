--- conflicted
+++ resolved
@@ -5,495 +5,4 @@
 from ray.rllib.policy.tf_policy import TFPolicy
 from ray.rllib.utils import renamed_class
 
-<<<<<<< HEAD
-import ray
-import ray.experimental.tf_utils
-from ray.rllib.evaluation.metrics import LEARNER_STATS_KEY
-from ray.rllib.evaluation.policy_graph import PolicyGraph
-from ray.rllib.evaluation.sample_batch import SampleBatch
-from ray.rllib.models.lstm import chop_into_sequences
-from ray.rllib.utils.annotations import override, DeveloperAPI
-from ray.rllib.utils.debug import log_once, summarize
-from ray.rllib.utils.schedules import ConstantSchedule, PiecewiseSchedule
-from ray.rllib.utils.tf_run_builder import TFRunBuilder
-from ray.rllib.utils import try_import_tf
-
-tf = try_import_tf()
-logger = logging.getLogger(__name__)
-
-
-@DeveloperAPI
-class TFPolicyGraph(PolicyGraph):
-    """An agent policy and loss implemented in TensorFlow.
-
-    Extending this class enables RLlib to perform TensorFlow specific
-    optimizations on the policy graph, e.g., parallelization across gpus or
-    fusing multiple graphs together in the multi-agent setting.
-
-    Input tensors are typically shaped like [BATCH_SIZE, ...].
-
-    Attributes:
-        observation_space (gym.Space): observation space of the policy.
-        action_space (gym.Space): action space of the policy.
-        model (rllib.models.Model): RLlib model used for the policy.
-
-    Examples:
-        >>> policy = TFPolicyGraphSubclass(
-            sess, obs_input, action_sampler, loss, loss_inputs)
-
-        >>> print(policy.compute_actions([1, 0, 2]))
-        (array([0, 1, 1]), [], {})
-
-        >>> print(policy.postprocess_trajectory(SampleBatch({...})))
-        SampleBatch({"action": ..., "advantages": ..., ...})
-    """
-
-    @DeveloperAPI
-    def __init__(self,
-                 observation_space,
-                 action_space,
-                 sess,
-                 obs_input,
-                 action_sampler,
-                 loss,
-                 loss_inputs,
-                 model=None,
-                 action_prob=None,
-                 state_inputs=None,
-                 state_outputs=None,
-                 prev_action_input=None,
-                 prev_reward_input=None,
-                 seq_lens=None,
-                 max_seq_len=20,
-                 batch_divisibility_req=1,
-                 update_ops=None):
-        """Initialize the policy graph.
-
-        Arguments:
-            observation_space (gym.Space): Observation space of the env.
-            action_space (gym.Space): Action space of the env.
-            sess (Session): TensorFlow session to use.
-            obs_input (Tensor): input placeholder for observations, of shape
-                [BATCH_SIZE, obs...].
-            action_sampler (Tensor): Tensor for sampling an action, of shape
-                [BATCH_SIZE, action...]
-            loss (Tensor): scalar policy loss output tensor.
-            loss_inputs (list): a (name, placeholder) tuple for each loss
-                input argument. Each placeholder name must correspond to a
-                SampleBatch column key returned by postprocess_trajectory(),
-                and has shape [BATCH_SIZE, data...]. These keys will be read
-                from postprocessed sample batches and fed into the specified
-                placeholders during loss computation.
-            model (rllib.models.Model): used to integrate custom losses and
-                stats from user-defined RLlib models.
-            action_prob (Tensor): probability of the sampled action.
-            state_inputs (list): list of RNN state input Tensors.
-            state_outputs (list): list of RNN state output Tensors.
-            prev_action_input (Tensor): placeholder for previous actions
-            prev_reward_input (Tensor): placeholder for previous rewards
-            seq_lens (Tensor): placeholder for RNN sequence lengths, of shape
-                [NUM_SEQUENCES]. Note that NUM_SEQUENCES << BATCH_SIZE. See
-                models/lstm.py for more information.
-            max_seq_len (int): max sequence length for LSTM training.
-            batch_divisibility_req (int): pad all agent experiences batches to
-                multiples of this value. This only has an effect if not using
-                a LSTM model.
-            update_ops (list): override the batchnorm update ops to run when
-                applying gradients. Otherwise we run all update ops found in
-                the current variable scope.
-        """
-
-        self.observation_space = observation_space
-        self.action_space = action_space
-        self.model = model
-        self._sess = sess
-        self._obs_input = obs_input
-        self._prev_action_input = prev_action_input
-        self._prev_reward_input = prev_reward_input
-        self._sampler = action_sampler
-        self._loss_inputs = loss_inputs
-        self._loss_input_dict = dict(self._loss_inputs)
-        self._is_training = self._get_is_training_placeholder()
-        self._action_prob = action_prob
-        self._state_inputs = state_inputs or []
-        self._state_outputs = state_outputs or []
-        for i, ph in enumerate(self._state_inputs):
-            self._loss_input_dict["state_in_{}".format(i)] = ph
-        self._seq_lens = seq_lens
-        self._max_seq_len = max_seq_len
-        self._batch_divisibility_req = batch_divisibility_req
-
-        if self.model:
-            self._loss = self.model.custom_loss(loss, self._loss_input_dict)
-            self._stats_fetches = {"model": self.model.custom_stats()}
-        else:
-            self._loss = loss
-            self._stats_fetches = {}
-
-        self._optimizer = self.optimizer()
-        self._grads_and_vars = [
-            (g, v) for (g, v) in self.gradients(self._optimizer, self._loss)
-            if g is not None
-        ]
-        self._grads = [g for (g, _) in self._grads_and_vars]
-        self._variables = ray.experimental.tf_utils.TensorFlowVariables(
-            self._loss, self._sess)
-
-        # gather update ops for any batch norm layers
-        if update_ops:
-            self._update_ops = update_ops
-        else:
-            self._update_ops = tf.get_collection(
-                tf.GraphKeys.UPDATE_OPS, scope=tf.get_variable_scope().name)
-        if self._update_ops:
-            logger.debug("Update ops to run on apply gradient: {}".format(
-                self._update_ops))
-        with tf.control_dependencies(self._update_ops):
-            self._apply_op = self.build_apply_op(self._optimizer,
-                                                 self._grads_and_vars)
-
-        if len(self._state_inputs) != len(self._state_outputs):
-            raise ValueError(
-                "Number of state input and output tensors must match, got: "
-                "{} vs {}".format(self._state_inputs, self._state_outputs))
-        if len(self.get_initial_state()) != len(self._state_inputs):
-            raise ValueError(
-                "Length of initial state must match number of state inputs, "
-                "got: {} vs {}".format(self.get_initial_state(),
-                                       self._state_inputs))
-        if self._state_inputs and self._seq_lens is None:
-            raise ValueError(
-                "seq_lens tensor must be given if state inputs are defined")
-
-        logger.debug("Created {} with loss inputs: {}".format(
-            self, self._loss_input_dict))
-
-    @override(PolicyGraph)
-    def compute_actions(self,
-                        obs_batch,
-                        state_batches=None,
-                        prev_action_batch=None,
-                        prev_reward_batch=None,
-                        info_batch=None,
-                        episodes=None,
-                        **kwargs):
-        builder = TFRunBuilder(self._sess, "compute_actions")
-        fetches = self._build_compute_actions(builder, obs_batch,
-                                              state_batches, prev_action_batch,
-                                              prev_reward_batch)
-        return builder.get(fetches)
-
-    @override(PolicyGraph)
-    def compute_gradients(self, postprocessed_batch):
-        builder = TFRunBuilder(self._sess, "compute_gradients")
-        fetches = self._build_compute_gradients(builder, postprocessed_batch)
-        return builder.get(fetches)
-
-    @override(PolicyGraph)
-    def apply_gradients(self, gradients):
-        builder = TFRunBuilder(self._sess, "apply_gradients")
-        fetches = self._build_apply_gradients(builder, gradients)
-        builder.get(fetches)
-
-    @override(PolicyGraph)
-    def learn_on_batch(self, postprocessed_batch):
-        builder = TFRunBuilder(self._sess, "learn_on_batch")
-        fetches = self._build_learn_on_batch(builder, postprocessed_batch)
-        return builder.get(fetches)
-
-    @override(PolicyGraph)
-    def get_weights(self):
-        return self._variables.get_flat()
-
-    @override(PolicyGraph)
-    def set_weights(self, weights):
-        return self._variables.set_flat(weights)
-
-    @override(PolicyGraph)
-    def export_model(self, export_dir):
-        """Export tensorflow graph to export_dir for serving."""
-        with self._sess.graph.as_default():
-            builder = tf.saved_model.builder.SavedModelBuilder(export_dir)
-            signature_def_map = self._build_signature_def()
-            builder.add_meta_graph_and_variables(
-                self._sess, [tf.saved_model.tag_constants.SERVING],
-                signature_def_map=signature_def_map)
-            builder.save()
-
-    @override(PolicyGraph)
-    def export_checkpoint(self, export_dir, filename_prefix="model"):
-        """Export tensorflow checkpoint to export_dir."""
-        try:
-            os.makedirs(export_dir)
-        except OSError as e:
-            # ignore error if export dir already exists
-            if e.errno != errno.EEXIST:
-                raise
-        save_path = os.path.join(export_dir, filename_prefix)
-        with self._sess.graph.as_default():
-            saver = tf.train.Saver()
-            saver.save(self._sess, save_path)
-
-    @DeveloperAPI
-    def copy(self, existing_inputs):
-        """Creates a copy of self using existing input placeholders.
-
-        Optional, only required to work with the multi-GPU optimizer."""
-        raise NotImplementedError
-
-    @DeveloperAPI
-    def extra_compute_action_feed_dict(self):
-        """Extra dict to pass to the compute actions session run."""
-        return {}
-
-    @DeveloperAPI
-    def extra_compute_action_fetches(self):
-        """Extra values to fetch and return from compute_actions().
-
-        By default we only return action probability info (if present).
-        """
-        if self._action_prob is not None:
-            return {"action_prob": self._action_prob}
-        else:
-            return {}
-
-    @DeveloperAPI
-    def extra_compute_grad_feed_dict(self):
-        """Extra dict to pass to the compute gradients session run."""
-        return {}  # e.g, kl_coeff
-
-    @DeveloperAPI
-    def extra_compute_grad_fetches(self):
-        """Extra values to fetch and return from compute_gradients()."""
-        return {LEARNER_STATS_KEY: {}}  # e.g, stats, td error, etc.
-
-    @DeveloperAPI
-    def optimizer(self):
-        """TF optimizer to use for policy optimization."""
-        return tf.train.AdamOptimizer()
-
-    @DeveloperAPI
-    def gradients(self, optimizer, loss):
-        """Override for custom gradient computation."""
-        return optimizer.compute_gradients(loss)
-
-    @DeveloperAPI
-    def build_apply_op(self, optimizer, grads_and_vars):
-        """Override for custom gradient apply computation."""
-
-        # specify global_step for TD3 which needs to count the num updates
-        return optimizer.apply_gradients(
-            grads_and_vars, global_step=tf.train.get_or_create_global_step())
-
-    @DeveloperAPI
-    def _get_is_training_placeholder(self):
-        """Get the placeholder for _is_training, i.e., for batch norm layers.
-
-        This can be called safely before __init__ has run.
-        """
-        if not hasattr(self, "_is_training"):
-            self._is_training = tf.placeholder_with_default(False, ())
-        return self._is_training
-
-    def _extra_input_signature_def(self):
-        """Extra input signatures to add when exporting tf model.
-        Inferred from extra_compute_action_feed_dict()
-        """
-        feed_dict = self.extra_compute_action_feed_dict()
-        return {
-            k.name: tf.saved_model.utils.build_tensor_info(k)
-            for k in feed_dict.keys()
-        }
-
-    def _extra_output_signature_def(self):
-        """Extra output signatures to add when exporting tf model.
-        Inferred from extra_compute_action_fetches()
-        """
-        fetches = self.extra_compute_action_fetches()
-        return {
-            k: tf.saved_model.utils.build_tensor_info(fetches[k])
-            for k in fetches.keys()
-        }
-
-    def _build_signature_def(self):
-        """Build signature def map for tensorflow SavedModelBuilder.
-        """
-        # build input signatures
-        input_signature = self._extra_input_signature_def()
-        input_signature["observations"] = \
-            tf.saved_model.utils.build_tensor_info(self._obs_input)
-
-        if self._seq_lens is not None:
-            input_signature["seq_lens"] = \
-                tf.saved_model.utils.build_tensor_info(self._seq_lens)
-        if self._prev_action_input is not None:
-            input_signature["prev_action"] = \
-                tf.saved_model.utils.build_tensor_info(self._prev_action_input)
-        if self._prev_reward_input is not None:
-            input_signature["prev_reward"] = \
-                tf.saved_model.utils.build_tensor_info(self._prev_reward_input)
-        input_signature["is_training"] = \
-            tf.saved_model.utils.build_tensor_info(self._is_training)
-
-        for state_input in self._state_inputs:
-            input_signature[state_input.name] = \
-                tf.saved_model.utils.build_tensor_info(state_input)
-
-        # build output signatures
-        output_signature = self._extra_output_signature_def()
-        output_signature["actions"] = \
-            tf.saved_model.utils.build_tensor_info(self._sampler)
-        for state_output in self._state_outputs:
-            output_signature[state_output.name] = \
-                tf.saved_model.utils.build_tensor_info(state_output)
-        signature_def = (
-            tf.saved_model.signature_def_utils.build_signature_def(
-                input_signature, output_signature,
-                tf.saved_model.signature_constants.PREDICT_METHOD_NAME))
-        signature_def_key = (tf.saved_model.signature_constants.
-                             DEFAULT_SERVING_SIGNATURE_DEF_KEY)
-        signature_def_map = {signature_def_key: signature_def}
-        return signature_def_map
-
-    def _build_compute_actions(self,
-                               builder,
-                               obs_batch,
-                               state_batches=None,
-                               prev_action_batch=None,
-                               prev_reward_batch=None,
-                               episodes=None):
-        state_batches = state_batches or []
-        if len(self._state_inputs) != len(state_batches):
-            raise ValueError(
-                "Must pass in RNN state batches for placeholders {}, got {}".
-                format(self._state_inputs, state_batches))
-        builder.add_feed_dict(self.extra_compute_action_feed_dict())
-        builder.add_feed_dict({self._obs_input: obs_batch})
-        if state_batches:
-            builder.add_feed_dict({self._seq_lens: np.ones(len(obs_batch))})
-        if self._prev_action_input is not None and prev_action_batch:
-            builder.add_feed_dict({self._prev_action_input: prev_action_batch})
-        if self._prev_reward_input is not None and prev_reward_batch:
-            builder.add_feed_dict({self._prev_reward_input: prev_reward_batch})
-        builder.add_feed_dict({self._is_training: False})
-        builder.add_feed_dict(dict(zip(self._state_inputs, state_batches)))
-        fetches = builder.add_fetches([self._sampler] + self._state_outputs +
-                                      [self.extra_compute_action_fetches()])
-        return fetches[0], fetches[1:-1], fetches[-1]
-
-    def _build_compute_gradients(self, builder, postprocessed_batch):
-        builder.add_feed_dict(self.extra_compute_grad_feed_dict())
-        builder.add_feed_dict({self._is_training: True})
-        builder.add_feed_dict(self._get_loss_inputs_dict(postprocessed_batch))
-        fetches = builder.add_fetches(
-            [self._grads, self._get_grad_and_stats_fetches()])
-        return fetches[0], fetches[1]
-
-    def _build_apply_gradients(self, builder, gradients):
-        if len(gradients) != len(self._grads):
-            raise ValueError(
-                "Unexpected number of gradients to apply, got {} for {}".
-                format(gradients, self._grads))
-        builder.add_feed_dict({self._is_training: True})
-        builder.add_feed_dict(dict(zip(self._grads, gradients)))
-        fetches = builder.add_fetches([self._apply_op])
-        return fetches[0]
-
-    def _build_learn_on_batch(self, builder, postprocessed_batch):
-        builder.add_feed_dict(self.extra_compute_grad_feed_dict())
-        builder.add_feed_dict(self._get_loss_inputs_dict(postprocessed_batch))
-        builder.add_feed_dict({self._is_training: True})
-        fetches = builder.add_fetches([
-            self._apply_op,
-            self._get_grad_and_stats_fetches(),
-        ])
-        return fetches[1]
-
-    def _get_grad_and_stats_fetches(self):
-        fetches = self.extra_compute_grad_fetches()
-        if LEARNER_STATS_KEY not in fetches:
-            raise ValueError(
-                "Grad fetches should contain 'stats': {...} entry")
-        if self._stats_fetches:
-            fetches[LEARNER_STATS_KEY] = dict(self._stats_fetches,
-                                              **fetches[LEARNER_STATS_KEY])
-        return fetches
-
-    def _get_loss_inputs_dict(self, batch):
-        feed_dict = {}
-        if self._batch_divisibility_req > 1:
-            meets_divisibility_reqs = (
-                len(batch[SampleBatch.CUR_OBS]) %
-                self._batch_divisibility_req == 0
-                and max(batch[SampleBatch.AGENT_INDEX]) == 0)  # not multiagent
-        else:
-            meets_divisibility_reqs = True
-
-        # Simple case: not RNN nor do we need to pad
-        if not self._state_inputs and meets_divisibility_reqs:
-            for k, ph in self._loss_inputs:
-                feed_dict[ph] = batch[k]
-            return feed_dict
-
-        if self._state_inputs:
-            max_seq_len = self._max_seq_len
-            dynamic_max = True
-        else:
-            max_seq_len = self._batch_divisibility_req
-            dynamic_max = False
-
-        # RNN or multi-agent case
-        feature_keys = [k for k, v in self._loss_inputs]
-        state_keys = [
-            "state_in_{}".format(i) for i in range(len(self._state_inputs))
-        ]
-        feature_sequences, initial_states, seq_lens = chop_into_sequences(
-            batch[SampleBatch.EPS_ID],
-            batch[SampleBatch.UNROLL_ID],
-            batch[SampleBatch.AGENT_INDEX], [batch[k] for k in feature_keys],
-            [batch[k] for k in state_keys],
-            max_seq_len,
-            dynamic_max=dynamic_max)
-        for k, v in zip(feature_keys, feature_sequences):
-            feed_dict[self._loss_input_dict[k]] = v
-        for k, v in zip(state_keys, initial_states):
-            feed_dict[self._loss_input_dict[k]] = v
-        feed_dict[self._seq_lens] = seq_lens
-
-        if log_once("rnn_feed_dict"):
-            logger.info("Padded input for RNN:\n\n{}\n".format(
-                summarize({
-                    "features": feature_sequences,
-                    "initial_states": initial_states,
-                    "seq_lens": seq_lens,
-                    "max_seq_len": max_seq_len,
-                })))
-        return feed_dict
-
-
-@DeveloperAPI
-class LearningRateSchedule(object):
-    """Mixin for TFPolicyGraph that adds a learning rate schedule."""
-
-    @DeveloperAPI
-    def __init__(self, lr, lr_schedule):
-        self.cur_lr = tf.get_variable("lr", initializer=lr)
-        if lr_schedule is None:
-            self.lr_schedule = ConstantSchedule(lr)
-        else:
-            self.lr_schedule = PiecewiseSchedule(
-                lr_schedule, outside_value=lr_schedule[-1][-1])
-
-    @override(PolicyGraph)
-    def on_global_var_update(self, global_vars):
-        super(LearningRateSchedule, self).on_global_var_update(global_vars)
-        self.cur_lr.load(
-            self.lr_schedule.value(global_vars["timestep"]),
-            session=self._sess)
-
-    @override(TFPolicyGraph)
-    def optimizer(self):
-        return tf.train.AdamOptimizer(self.cur_lr)
-=======
-TFPolicyGraph = renamed_class(TFPolicy, old_name="TFPolicyGraph")
->>>>>>> 7237ea70
+TFPolicyGraph = renamed_class(TFPolicy, old_name="TFPolicyGraph")