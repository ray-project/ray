--- conflicted
+++ resolved
@@ -82,40 +82,8 @@
         start = time.time()
         while time.time() - start < self.config["min_iter_time_s"]:
             self.optimizer.step()
-<<<<<<< HEAD
         result = self.optimizer.collect_metrics(
             self.config["collect_metrics_timeout"])
         result.update(
             timesteps_this_iter=self.optimizer.num_steps_sampled - prev_steps)
-        return result
-
-    def _stop(self):
-        # workaround for https://github.com/ray-project/ray/issues/1516
-        for ev in self.remote_evaluators:
-            ev.__ray_terminate__.remote()
-
-    def _save(self, checkpoint_dir):
-        checkpoint_path = os.path.join(checkpoint_dir,
-                                       "checkpoint-{}".format(self.iteration))
-        agent_state = ray.get(
-            [a.save.remote() for a in self.remote_evaluators])
-        extra_data = {
-            "remote_state": agent_state,
-            "local_state": self.local_evaluator.save()
-        }
-        pickle.dump(extra_data, open(checkpoint_path + ".extra_data", "wb"))
-        return checkpoint_path
-
-    def _restore(self, checkpoint_path):
-        extra_data = pickle.load(open(checkpoint_path + ".extra_data", "rb"))
-        ray.get([
-            a.restore.remote(o)
-            for a, o in zip(self.remote_evaluators, extra_data["remote_state"])
-        ])
-        self.local_evaluator.restore(extra_data["local_state"])
-=======
-        result = self.optimizer.collect_metrics()
-        result.update(timesteps_this_iter=self.optimizer.num_steps_sampled -
-                      prev_steps)
-        return result
->>>>>>> af0c1174
+        return result