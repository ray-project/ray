from __future__ import absolute_import
from __future__ import division
from __future__ import print_function

from gym.spaces import Box
import numpy as np
import tensorflow as tf
import tensorflow.contrib.layers as layers

import ray
import ray.experimental.tf_utils
from ray.rllib.agents.dqn.dqn_policy_graph import (
    _huber_loss, _minimize_and_clip, _scope_vars, _postprocess_dqn)
from ray.rllib.evaluation.sample_batch import SampleBatch
from ray.rllib.evaluation.metrics import LEARNER_STATS_KEY
from ray.rllib.models import ModelCatalog
from ray.rllib.utils.annotations import override
from ray.rllib.utils.error import UnsupportedSpaceException
from ray.rllib.evaluation.policy_graph import PolicyGraph
from ray.rllib.evaluation.tf_policy_graph import TFPolicyGraph

ACTION_SCOPE = "action"
POLICY_SCOPE = "policy"
POLICY_TARGET_SCOPE = "target_policy"
Q_SCOPE = "critic"
Q_TARGET_SCOPE = "target_critic"
TWIN_Q_SCOPE = "twin_critic"
TWIN_Q_TARGET_SCOPE = "twin_target_critic"

# Importance sampling weights for prioritized replay
PRIO_WEIGHTS = "weights"


class DDPGPostprocessing(object):
    """Implements n-step learning and param noise adjustments."""

    @override(PolicyGraph)
    def postprocess_trajectory(self,
                               sample_batch,
                               other_agent_batches=None,
                               episode=None):
        if self.config["parameter_noise"]:
            # adjust the sigma of parameter space noise
            states, noisy_actions = [
                list(x) for x in sample_batch.columns(
                    [SampleBatch.CUR_OBS, SampleBatch.ACTIONS])
            ]
            self.sess.run(self.remove_noise_op)
            clean_actions = self.sess.run(
                self.output_actions,
                feed_dict={
                    self.cur_observations: states,
                    self.stochastic: False,
                    self.noise_scale: .0,
                    self.pure_exploration_phase: False,
                })
            distance_in_action_space = np.sqrt(
                np.mean(np.square(clean_actions - noisy_actions)))
            self.pi_distance = distance_in_action_space
            if distance_in_action_space < self.config["exploration_ou_sigma"]:
                self.parameter_noise_sigma_val *= 1.01
            else:
                self.parameter_noise_sigma_val /= 1.01
            self.parameter_noise_sigma.load(
                self.parameter_noise_sigma_val, session=self.sess)

        return _postprocess_dqn(self, sample_batch)


<<<<<<< HEAD
class PolicyNetwork(object):
    """Maps an observations (i.e., state) to an action where each entry takes
    value from (0, 1) due to the sigmoid function."""

    def __init__(self,
                 model,
                 dim_actions,
                 hiddens=[64, 64],
                 activation="relu",
                 parameter_noise=False):
        action_out = model.last_layer
        activation = tf.nn.__dict__[activation]
        for hidden in hiddens:
            action_out = layers.fully_connected(
                action_out,
                num_outputs=hidden,
                activation_fn=activation,
                normalizer_fn=layers.layer_norm if parameter_noise else None)
        # Use sigmoid layer to bound values within (0, 1)
        # shape of action_scores is [batch_size, dim_actions]
        self.action_scores = layers.fully_connected(
            action_out, num_outputs=dim_actions, activation_fn=tf.nn.sigmoid)
        self.model = model


class ActionNetwork(object):
    """Acts as a stochastic policy for inference, but a deterministic policy
    for training, thus ignoring the batch_size issue when constructing a
    stochastic action."""

    def __init__(self,
                 p_values,
                 low_action,
                 high_action,
                 stochastic,
                 eps,
                 theta=0.15,
                 sigma=0.2,
                 use_gaussian_noise=False,
                 act_noise=0.1,
                 is_target=False,
                 target_noise=0.2,
                 noise_clip=0.5,
                 parameter_noise=False):

        # shape is [None, dim_action]
        deterministic_actions = (
            (high_action - low_action) * p_values + low_action)

        if use_gaussian_noise:
            if is_target:
                normal_sample = tf.random_normal(
                    tf.shape(deterministic_actions), stddev=target_noise)
                normal_sample = tf.clip_by_value(normal_sample, -noise_clip,
                                                 noise_clip)
                stochastic_actions = tf.clip_by_value(
                    deterministic_actions + normal_sample,
                    low_action * tf.ones_like(deterministic_actions),
                    high_action * tf.ones_like(deterministic_actions))
            else:
                normal_sample = tf.random_normal(
                    tf.shape(deterministic_actions), stddev=act_noise)
                stochastic_actions = tf.clip_by_value(
                    deterministic_actions + normal_sample,
                    low_action * tf.ones_like(deterministic_actions),
                    high_action * tf.ones_like(deterministic_actions))
        else:
            exploration_sample = tf.get_variable(
                name="ornstein_uhlenbeck",
                dtype=tf.float32,
                initializer=low_action.size * [.0],
                trainable=False)
            normal_sample = tf.random_normal(
                shape=[low_action.size], mean=0.0, stddev=1.0)
            exploration_value = tf.assign_add(
                exploration_sample,
                theta * (.0 - exploration_sample) + sigma * normal_sample)
            stochastic_actions = tf.clip_by_value(
                deterministic_actions +
                eps * (high_action - low_action) * exploration_value,
                low_action * tf.ones_like(deterministic_actions),
                high_action * tf.ones_like(deterministic_actions))

        self.actions = tf.cond(
            tf.logical_and(stochastic, not parameter_noise),
            lambda: stochastic_actions, lambda: deterministic_actions)


class QNetwork(object):
    def __init__(self,
                 model,
                 action_inputs,
                 hiddens=[64, 64],
                 activation="relu"):
        q_out = tf.concat([model.last_layer, action_inputs], axis=1)
        activation = tf.nn.__dict__[activation]
        for hidden in hiddens:
            q_out = layers.fully_connected(
                q_out, num_outputs=hidden, activation_fn=activation)
        self.value = layers.fully_connected(
            q_out, num_outputs=1, activation_fn=None)
        self.model = model


=======
>>>>>>> 406c4293
class DDPGPolicyGraph(DDPGPostprocessing, TFPolicyGraph):
    def __init__(self, observation_space, action_space, config):
        config = dict(ray.rllib.agents.ddpg.ddpg.DEFAULT_CONFIG, **config)
        if not isinstance(action_space, Box):
            raise UnsupportedSpaceException(
                "Action space {} is not supported for DDPG.".format(
                    action_space))

        self.config = config
        self.cur_noise_scale = 1.0
        self.cur_pure_exploration_phase = False
        self.dim_actions = action_space.shape[0]
        self.low_action = action_space.low
        self.high_action = action_space.high

        # create global step for counting the number of update operations
        self.global_step = tf.train.get_or_create_global_step()

        # use separate optimizers for actor & critic
        self._actor_optimizer = tf.train.AdamOptimizer(
            learning_rate=self.config["actor_lr"])
        self._critic_optimizer = tf.train.AdamOptimizer(
            learning_rate=self.config["critic_lr"])

        # Action inputs
        self.stochastic = tf.placeholder(tf.bool, (), name="stochastic")
        self.noise_scale = tf.placeholder(tf.float32, (), name="noise_scale")
        self.pure_exploration_phase = tf.placeholder(
            tf.bool, (), name="pure_exploration_phase")
        self.cur_observations = tf.placeholder(
            tf.float32,
            shape=(None, ) + observation_space.shape,
            name="cur_obs")

        with tf.variable_scope(POLICY_SCOPE) as scope:
            policy_out, self.policy_model = self._build_policy_network(
                self.cur_observations, observation_space, action_space)
            self.policy_vars = _scope_vars(scope.name)

        # Noise vars for P network except for layer normalization vars
        if self.config["parameter_noise"]:
            self._build_parameter_noise([
                var for var in self.policy_vars if "LayerNorm" not in var.name
            ])

        # Action outputs
        with tf.variable_scope(ACTION_SCOPE):
            self.output_actions = self._add_exploration_noise(
                policy_out, self.stochastic, self.noise_scale,
                self.pure_exploration_phase, action_space)

        if self.config["smooth_target_policy"]:
            self.reset_noise_op = tf.no_op()
        else:
            with tf.variable_scope(ACTION_SCOPE, reuse=True):
                exploration_sample = tf.get_variable(name="ornstein_uhlenbeck")
                self.reset_noise_op = tf.assign(exploration_sample,
                                                self.dim_actions * [.0])

        # Replay inputs
        self.obs_t = tf.placeholder(
            tf.float32,
            shape=(None, ) + observation_space.shape,
            name="observation")
        self.act_t = tf.placeholder(
            tf.float32, shape=(None, ) + action_space.shape, name="action")
        self.rew_t = tf.placeholder(tf.float32, [None], name="reward")
        self.obs_tp1 = tf.placeholder(
            tf.float32, shape=(None, ) + observation_space.shape)
        self.done_mask = tf.placeholder(tf.float32, [None], name="done")
        self.importance_weights = tf.placeholder(
            tf.float32, [None], name="weight")

        # policy network evaluation
        with tf.variable_scope(POLICY_SCOPE, reuse=True) as scope:
            prev_update_ops = set(tf.get_collection(tf.GraphKeys.UPDATE_OPS))
            self.policy_t, _ = self._build_policy_network(
                self.obs_t, observation_space, action_space)
            policy_batchnorm_update_ops = list(
                set(tf.get_collection(tf.GraphKeys.UPDATE_OPS)) -
                prev_update_ops)

        # target policy network evaluation
        with tf.variable_scope(POLICY_TARGET_SCOPE) as scope:
            policy_tp1, _ = self._build_policy_network(
                self.obs_tp1, observation_space, action_space)
            target_policy_vars = _scope_vars(scope.name)

        # Action outputs
        with tf.variable_scope(ACTION_SCOPE, reuse=True):
            if config["smooth_target_policy"]:
                target_noise_clip = self.config["target_noise_clip"]
                clipped_normal_sample = tf.clip_by_value(
                    tf.random_normal(
                        tf.shape(policy_tp1),
                        stddev=self.config["target_noise"]),
                    -target_noise_clip, target_noise_clip)
                policy_tp1_smoothed = tf.clip_by_value(
                    policy_tp1 + clipped_normal_sample, action_space.low,
                    action_space.high)
            else:
                # no smoothing, just use deterministic actions
                policy_tp1_smoothed = policy_tp1

        # q network evaluation
        prev_update_ops = set(tf.get_collection(tf.GraphKeys.UPDATE_OPS))
        with tf.variable_scope(Q_SCOPE) as scope:
            # Q-values for given actions & observations in given current
            q_t, self.q_model = self._build_q_network(
                self.obs_t, observation_space, action_space, self.act_t)
            self.q_func_vars = _scope_vars(scope.name)
        self.stats = {
            "mean_q": tf.reduce_mean(q_t),
            "max_q": tf.reduce_max(q_t),
            "min_q": tf.reduce_min(q_t),
        }
        with tf.variable_scope(Q_SCOPE, reuse=True):
            # Q-values for current policy (no noise) in given current state
            q_t_det_policy, _ = self._build_q_network(
                self.obs_t, observation_space, action_space, self.policy_t)
        if self.config["twin_q"]:
            with tf.variable_scope(TWIN_Q_SCOPE) as scope:
                twin_q_t, self.twin_q_model = self._build_q_network(
                    self.obs_t, observation_space, action_space, self.act_t)
                self.twin_q_func_vars = _scope_vars(scope.name)
        q_batchnorm_update_ops = list(
            set(tf.get_collection(tf.GraphKeys.UPDATE_OPS)) - prev_update_ops)

        # target q network evaluation
        with tf.variable_scope(Q_TARGET_SCOPE) as scope:
            q_tp1, _ = self._build_q_network(self.obs_tp1, observation_space,
                                             action_space, policy_tp1_smoothed)
            target_q_func_vars = _scope_vars(scope.name)
        if self.config["twin_q"]:
            with tf.variable_scope(TWIN_Q_TARGET_SCOPE) as scope:
                twin_q_tp1, _ = self._build_q_network(
                    self.obs_tp1, observation_space, action_space,
                    policy_tp1_smoothed)
                twin_target_q_func_vars = _scope_vars(scope.name)

        if self.config["twin_q"]:
            self.critic_loss, self.actor_loss, self.td_error \
                = self._build_actor_critic_loss(
                    q_t, q_tp1, q_t_det_policy, twin_q_t=twin_q_t,
                    twin_q_tp1=twin_q_tp1)
        else:
            self.critic_loss, self.actor_loss, self.td_error \
                = self._build_actor_critic_loss(
                    q_t, q_tp1, q_t_det_policy)

        if config["l2_reg"] is not None:
            for var in self.policy_vars:
                if "bias" not in var.name:
                    self.actor_loss += (
                        config["l2_reg"] * 0.5 * tf.nn.l2_loss(var))
            for var in self.q_func_vars:
                if "bias" not in var.name:
                    self.critic_loss += (
                        config["l2_reg"] * 0.5 * tf.nn.l2_loss(var))
            if self.config["twin_q"]:
                for var in self.twin_q_func_vars:
                    if "bias" not in var.name:
                        self.critic_loss += (
                            config["l2_reg"] * 0.5 * tf.nn.l2_loss(var))

        # update_target_fn will be called periodically to copy Q network to
        # target Q network
        self.tau_value = config.get("tau")
        self.tau = tf.placeholder(tf.float32, (), name="tau")
        update_target_expr = []
        for var, var_target in zip(
                sorted(self.q_func_vars, key=lambda v: v.name),
                sorted(target_q_func_vars, key=lambda v: v.name)):
            update_target_expr.append(
                var_target.assign(self.tau * var +
                                  (1.0 - self.tau) * var_target))
        if self.config["twin_q"]:
            for var, var_target in zip(
                    sorted(self.twin_q_func_vars, key=lambda v: v.name),
                    sorted(twin_target_q_func_vars, key=lambda v: v.name)):
                update_target_expr.append(
                    var_target.assign(self.tau * var +
                                      (1.0 - self.tau) * var_target))
        for var, var_target in zip(
                sorted(self.policy_vars, key=lambda v: v.name),
                sorted(target_policy_vars, key=lambda v: v.name)):
            update_target_expr.append(
                var_target.assign(self.tau * var +
                                  (1.0 - self.tau) * var_target))
        self.update_target_expr = tf.group(*update_target_expr)

        self.sess = tf.get_default_session()
        self.loss_inputs = [
            (SampleBatch.CUR_OBS, self.obs_t),
            (SampleBatch.ACTIONS, self.act_t),
            (SampleBatch.REWARDS, self.rew_t),
            (SampleBatch.NEXT_OBS, self.obs_tp1),
            (SampleBatch.DONES, self.done_mask),
            (PRIO_WEIGHTS, self.importance_weights),
        ]
        input_dict = dict(self.loss_inputs)

        if self.config["use_state_preprocessor"]:
            # Model self-supervised losses
            self.actor_loss = self.policy_model.custom_loss(
                self.actor_loss, input_dict)
            self.critic_loss = self.q_model.custom_loss(
                self.critic_loss, input_dict)
            if self.config["twin_q"]:
                self.critic_loss = self.twin_q_model.custom_loss(
                    self.critic_loss, input_dict)

        TFPolicyGraph.__init__(
            self,
            observation_space,
            action_space,
            self.sess,
            obs_input=self.cur_observations,
            action_sampler=self.output_actions,
            loss=self.actor_loss + self.critic_loss,
            loss_inputs=self.loss_inputs,
            update_ops=q_batchnorm_update_ops + policy_batchnorm_update_ops)
        self.sess.run(tf.global_variables_initializer())

        # Note that this encompasses both the policy and Q-value networks and
        # their corresponding target networks
        self.variables = ray.experimental.tf_utils.TensorFlowVariables(
            tf.group(q_t_det_policy, q_tp1), self.sess)

        # Hard initial update
        self.update_target(tau=1.0)

    @override(TFPolicyGraph)
    def optimizer(self):
        # we don't use this because we have two separate optimisers
        return None

    @override(TFPolicyGraph)
    def build_apply_op(self, optimizer, grads_and_vars):
        # for policy gradient, update policy net one time v.s.
        # update critic net `policy_delay` time(s)
        should_apply_actor_opt = tf.equal(
            tf.mod(self.global_step, self.config["policy_delay"]), 0)

        def make_apply_op():
            return self._actor_optimizer.apply_gradients(
                self._actor_grads_and_vars)

        actor_op = tf.cond(
            should_apply_actor_opt,
            true_fn=make_apply_op,
            false_fn=lambda: tf.no_op())
        critic_op = self._critic_optimizer.apply_gradients(
            self._critic_grads_and_vars)
        # increment global step & apply ops
        with tf.control_dependencies([tf.assign_add(self.global_step, 1)]):
            return tf.group(actor_op, critic_op)

    @override(TFPolicyGraph)
    def gradients(self, optimizer, loss):
        if self.config["grad_norm_clipping"] is not None:
            actor_grads_and_vars = _minimize_and_clip(
                self._actor_optimizer,
                self.actor_loss,
                var_list=self.policy_vars,
                clip_val=self.config["grad_norm_clipping"])
            critic_grads_and_vars = _minimize_and_clip(
                self._critic_optimizer,
                self.critic_loss,
                var_list=self.q_func_vars + self.twin_q_func_vars
                if self.config["twin_q"] else self.q_func_vars,
                clip_val=self.config["grad_norm_clipping"])
        else:
            actor_grads_and_vars = self._actor_optimizer.compute_gradients(
                self.actor_loss, var_list=self.policy_vars)
            if self.config["twin_q"]:
                critic_vars = self.q_func_vars + self.twin_q_func_vars
            else:
                critic_vars = self.q_func_vars
            critic_grads_and_vars = self._critic_optimizer.compute_gradients(
                self.critic_loss, var_list=critic_vars)
        # save these for later use in build_apply_op
        self._actor_grads_and_vars = [(g, v) for (g, v) in actor_grads_and_vars
                                      if g is not None]
        self._critic_grads_and_vars = [(g, v)
                                       for (g, v) in critic_grads_and_vars
                                       if g is not None]
        grads_and_vars = self._actor_grads_and_vars \
            + self._critic_grads_and_vars
        return grads_and_vars

    @override(TFPolicyGraph)
    def extra_compute_action_feed_dict(self):
        return {
            # FIXME: what about turning off exploration? Isn't that a good
            # idea?
            self.stochastic: True,
            self.noise_scale: self.cur_noise_scale,
            self.pure_exploration_phase: self.cur_pure_exploration_phase,
        }

    @override(TFPolicyGraph)
    def extra_compute_grad_fetches(self):
        return {
            "td_error": self.td_error,
            LEARNER_STATS_KEY: self.stats,
        }

    @override(TFPolicyGraph)
    def get_weights(self):
        return self.variables.get_weights()

    @override(TFPolicyGraph)
    def set_weights(self, weights):
        self.variables.set_weights(weights)

    @override(PolicyGraph)
    def get_state(self):
        return [
            TFPolicyGraph.get_state(self), self.cur_noise_scale,
            self.cur_pure_exploration_phase
        ]

    @override(PolicyGraph)
    def set_state(self, state):
        TFPolicyGraph.set_state(self, state[0])
        self.set_epsilon(state[1])
        self.set_pure_exploration_phase(state[2])

    def _build_q_network(self, obs, obs_space, action_space, actions):
        if self.config["use_state_preprocessor"]:
            q_model = ModelCatalog.get_model({
                "obs": obs,
                "is_training": self._get_is_training_placeholder(),
            }, obs_space, action_space, 1, self.config["model"])
            q_out = tf.concat([q_model.last_layer, actions], axis=1)
        else:
            q_model = None
            q_out = tf.concat([obs, actions], axis=1)

        activation = getattr(tf.nn, self.config["critic_hidden_activation"])
        for hidden in self.config["critic_hiddens"]:
            q_out = layers.fully_connected(
                q_out, num_outputs=hidden, activation_fn=activation)
        q_values = layers.fully_connected(
            q_out, num_outputs=1, activation_fn=None)

        return q_values, q_model

    def _build_policy_network(self, obs, obs_space, action_space):
        if self.config["use_state_preprocessor"]:
            model = ModelCatalog.get_model({
                "obs": obs,
                "is_training": self._get_is_training_placeholder(),
            }, obs_space, action_space, 1, self.config["model"])
            action_out = model.last_layer
        else:
            model = None
            action_out = obs

        activation = getattr(tf.nn, self.config["actor_hidden_activation"])
        normalizer_fn = layers.layer_norm if self.config["parameter_noise"] \
            else None
        for hidden in self.config["actor_hiddens"]:
            action_out = layers.fully_connected(
                action_out,
                num_outputs=hidden,
                activation_fn=activation,
                normalizer_fn=normalizer_fn)
        action_out = layers.fully_connected(
            action_out, num_outputs=self.dim_actions, activation_fn=None)

        # Use sigmoid to scale to [0,1], but also double magnitude of input to
        # emulate behaviour of tanh activation used in DDPG and TD3 papers.
        sigmoid_out = tf.nn.sigmoid(2 * action_out)
        # Rescale to actual env policy scale
        # (shape of sigmoid_out is [batch_size, dim_actions], so we reshape to
        # get same dims)
        action_range = (action_space.high - action_space.low)[None]
        low_action = action_space.low[None]
        actions = action_range * sigmoid_out + low_action

        return actions, model

    def _add_exploration_noise(self, deterministic_actions,
                               should_be_stochastic, noise_scale,
                               enable_pure_exploration, action_space):
        noise_type = self.config["exploration_noise_type"]
        action_low = action_space.low
        action_high = action_space.high
        action_range = action_space.high - action_low

        def compute_stochastic_actions():
            def make_noisy_actions():
                # shape of deterministic_actions is [None, dim_action]
                if noise_type == "gaussian":
                    # add IID Gaussian noise for exploration, TD3-style
                    normal_sample = noise_scale * tf.random_normal(
                        tf.shape(deterministic_actions),
                        stddev=self.config["exploration_gaussian_sigma"])
                    stochastic_actions = tf.clip_by_value(
                        deterministic_actions + normal_sample, action_low,
                        action_high)
                elif noise_type == "ou":
                    # add OU noise for exploration, DDPG-style
                    zero_acts = action_low.size * [.0]
                    exploration_sample = tf.get_variable(
                        name="ornstein_uhlenbeck",
                        dtype=tf.float32,
                        initializer=zero_acts,
                        trainable=False)
                    normal_sample = tf.random_normal(
                        shape=[action_low.size], mean=0.0, stddev=1.0)
                    ou_new = self.config["exploration_ou_theta"] \
                        * -exploration_sample \
                        + self.config["exploration_ou_sigma"] * normal_sample
                    exploration_value = tf.assign_add(exploration_sample,
                                                      ou_new)
                    base_scale = self.config["exploration_ou_noise_scale"]
                    noise = noise_scale * base_scale \
                        * exploration_value * action_range
                    stochastic_actions = tf.clip_by_value(
                        deterministic_actions + noise, action_low, action_high)
                else:
                    raise ValueError(
                        "Unknown noise type '%s' (try 'ou' or 'gaussian')" %
                        noise_type)
                return stochastic_actions

            def make_uniform_random_actions():
                # pure random exploration option
                uniform_random_actions = tf.random.uniform(
                    tf.shape(deterministic_actions))
                # rescale uniform random actions according to action range
                tf_range = tf.constant(action_range[None], dtype="float32")
                tf_low = tf.constant(action_low[None], dtype="float32")
                uniform_random_actions = uniform_random_actions * tf_range \
                    + tf_low
                return uniform_random_actions

            stochastic_actions = tf.cond(
                # need to condition on noise_scale > 0 because zeroing
                # noise_scale is how evaluator signals no noise should be used
                # (this is ugly and should be fixed by adding an "eval_mode"
                # config flag or something)
                tf.logical_and(enable_pure_exploration, noise_scale > 0),
                true_fn=make_uniform_random_actions,
                false_fn=make_noisy_actions)
            return stochastic_actions

        enable_stochastic = tf.logical_and(should_be_stochastic,
                                           not self.config["parameter_noise"])
        actions = tf.cond(enable_stochastic, compute_stochastic_actions,
                          lambda: deterministic_actions)
        return actions

    def _build_actor_critic_loss(self,
                                 q_t,
                                 q_tp1,
                                 q_t_det_policy,
                                 twin_q_t=None,
                                 twin_q_tp1=None):
        twin_q = self.config["twin_q"]
        gamma = self.config["gamma"]
        n_step = self.config["n_step"]
        use_huber = self.config["use_huber"]
        huber_threshold = self.config["huber_threshold"]

        q_t_selected = tf.squeeze(q_t, axis=len(q_t.shape) - 1)
        if twin_q:
            twin_q_t_selected = tf.squeeze(twin_q_t, axis=len(q_t.shape) - 1)
            q_tp1 = tf.minimum(q_tp1, twin_q_tp1)

        q_tp1_best = tf.squeeze(input=q_tp1, axis=len(q_tp1.shape) - 1)
        q_tp1_best_masked = (1.0 - self.done_mask) * q_tp1_best

        # compute RHS of bellman equation
        q_t_selected_target = tf.stop_gradient(
            self.rew_t + gamma**n_step * q_tp1_best_masked)

        # compute the error (potentially clipped)
        if twin_q:
            td_error = q_t_selected - q_t_selected_target
            twin_td_error = twin_q_t_selected - q_t_selected_target
            td_error = td_error + twin_td_error
            if use_huber:
                errors = _huber_loss(td_error, huber_threshold) \
                    + _huber_loss(twin_td_error, huber_threshold)
            else:
                errors = 0.5 * tf.square(td_error) + 0.5 * tf.square(
                    twin_td_error)
        else:
            td_error = q_t_selected - q_t_selected_target
            if use_huber:
                errors = _huber_loss(td_error, huber_threshold)
            else:
                errors = 0.5 * tf.square(td_error)

        critic_loss = tf.reduce_mean(self.importance_weights * errors)
        actor_loss = -tf.reduce_mean(q_t_det_policy)
        return critic_loss, actor_loss, td_error

    def _build_parameter_noise(self, pnet_params):
        self.parameter_noise_sigma_val = self.config["exploration_ou_sigma"]
        self.parameter_noise_sigma = tf.get_variable(
            initializer=tf.constant_initializer(
                self.parameter_noise_sigma_val),
            name="parameter_noise_sigma",
            shape=(),
            trainable=False,
            dtype=tf.float32)
        self.parameter_noise = list()
        # No need to add any noise on LayerNorm parameters
        for var in pnet_params:
            noise_var = tf.get_variable(
                name=var.name.split(":")[0] + "_noise",
                shape=var.shape,
                initializer=tf.constant_initializer(.0),
                trainable=False)
            self.parameter_noise.append(noise_var)
        remove_noise_ops = list()
        for var, var_noise in zip(pnet_params, self.parameter_noise):
            remove_noise_ops.append(tf.assign_add(var, -var_noise))
        self.remove_noise_op = tf.group(*tuple(remove_noise_ops))
        generate_noise_ops = list()
        for var_noise in self.parameter_noise:
            generate_noise_ops.append(
                tf.assign(
                    var_noise,
                    tf.random_normal(
                        shape=var_noise.shape,
                        stddev=self.parameter_noise_sigma)))
        with tf.control_dependencies(generate_noise_ops):
            add_noise_ops = list()
            for var, var_noise in zip(pnet_params, self.parameter_noise):
                add_noise_ops.append(tf.assign_add(var, var_noise))
            self.add_noise_op = tf.group(*tuple(add_noise_ops))
        self.pi_distance = None

    def compute_td_error(self, obs_t, act_t, rew_t, obs_tp1, done_mask,
                         importance_weights):
        td_err = self.sess.run(
            self.td_error,
            feed_dict={
                self.obs_t: [np.array(ob) for ob in obs_t],
                self.act_t: act_t,
                self.rew_t: rew_t,
                self.obs_tp1: [np.array(ob) for ob in obs_tp1],
                self.done_mask: done_mask,
                self.importance_weights: importance_weights
            })
        return td_err

    def reset_noise(self, sess):
        sess.run(self.reset_noise_op)

    def add_parameter_noise(self):
        if self.config["parameter_noise"]:
            self.sess.run(self.add_noise_op)

    # support both hard and soft sync
    def update_target(self, tau=None):
        tau = tau or self.tau_value
        return self.sess.run(
            self.update_target_expr, feed_dict={self.tau: tau})

    def set_epsilon(self, epsilon):
        # set_epsilon is called by optimizer to anneal exploration as
        # necessary, and to turn it off during evaluation. The "epsilon" part
        # is a carry-over from DQN, which uses epsilon-greedy exploration
        # rather than adding action noise to the output of a policy network.
        self.cur_noise_scale = epsilon

    def set_pure_exploration_phase(self, pure_exploration_phase):
        self.cur_pure_exploration_phase = pure_exploration_phase<|MERGE_RESOLUTION|>--- conflicted
+++ resolved
@@ -67,113 +67,6 @@
         return _postprocess_dqn(self, sample_batch)
 
 
-<<<<<<< HEAD
-class PolicyNetwork(object):
-    """Maps an observations (i.e., state) to an action where each entry takes
-    value from (0, 1) due to the sigmoid function."""
-
-    def __init__(self,
-                 model,
-                 dim_actions,
-                 hiddens=[64, 64],
-                 activation="relu",
-                 parameter_noise=False):
-        action_out = model.last_layer
-        activation = tf.nn.__dict__[activation]
-        for hidden in hiddens:
-            action_out = layers.fully_connected(
-                action_out,
-                num_outputs=hidden,
-                activation_fn=activation,
-                normalizer_fn=layers.layer_norm if parameter_noise else None)
-        # Use sigmoid layer to bound values within (0, 1)
-        # shape of action_scores is [batch_size, dim_actions]
-        self.action_scores = layers.fully_connected(
-            action_out, num_outputs=dim_actions, activation_fn=tf.nn.sigmoid)
-        self.model = model
-
-
-class ActionNetwork(object):
-    """Acts as a stochastic policy for inference, but a deterministic policy
-    for training, thus ignoring the batch_size issue when constructing a
-    stochastic action."""
-
-    def __init__(self,
-                 p_values,
-                 low_action,
-                 high_action,
-                 stochastic,
-                 eps,
-                 theta=0.15,
-                 sigma=0.2,
-                 use_gaussian_noise=False,
-                 act_noise=0.1,
-                 is_target=False,
-                 target_noise=0.2,
-                 noise_clip=0.5,
-                 parameter_noise=False):
-
-        # shape is [None, dim_action]
-        deterministic_actions = (
-            (high_action - low_action) * p_values + low_action)
-
-        if use_gaussian_noise:
-            if is_target:
-                normal_sample = tf.random_normal(
-                    tf.shape(deterministic_actions), stddev=target_noise)
-                normal_sample = tf.clip_by_value(normal_sample, -noise_clip,
-                                                 noise_clip)
-                stochastic_actions = tf.clip_by_value(
-                    deterministic_actions + normal_sample,
-                    low_action * tf.ones_like(deterministic_actions),
-                    high_action * tf.ones_like(deterministic_actions))
-            else:
-                normal_sample = tf.random_normal(
-                    tf.shape(deterministic_actions), stddev=act_noise)
-                stochastic_actions = tf.clip_by_value(
-                    deterministic_actions + normal_sample,
-                    low_action * tf.ones_like(deterministic_actions),
-                    high_action * tf.ones_like(deterministic_actions))
-        else:
-            exploration_sample = tf.get_variable(
-                name="ornstein_uhlenbeck",
-                dtype=tf.float32,
-                initializer=low_action.size * [.0],
-                trainable=False)
-            normal_sample = tf.random_normal(
-                shape=[low_action.size], mean=0.0, stddev=1.0)
-            exploration_value = tf.assign_add(
-                exploration_sample,
-                theta * (.0 - exploration_sample) + sigma * normal_sample)
-            stochastic_actions = tf.clip_by_value(
-                deterministic_actions +
-                eps * (high_action - low_action) * exploration_value,
-                low_action * tf.ones_like(deterministic_actions),
-                high_action * tf.ones_like(deterministic_actions))
-
-        self.actions = tf.cond(
-            tf.logical_and(stochastic, not parameter_noise),
-            lambda: stochastic_actions, lambda: deterministic_actions)
-
-
-class QNetwork(object):
-    def __init__(self,
-                 model,
-                 action_inputs,
-                 hiddens=[64, 64],
-                 activation="relu"):
-        q_out = tf.concat([model.last_layer, action_inputs], axis=1)
-        activation = tf.nn.__dict__[activation]
-        for hidden in hiddens:
-            q_out = layers.fully_connected(
-                q_out, num_outputs=hidden, activation_fn=activation)
-        self.value = layers.fully_connected(
-            q_out, num_outputs=1, activation_fn=None)
-        self.model = model
-
-
-=======
->>>>>>> 406c4293
 class DDPGPolicyGraph(DDPGPostprocessing, TFPolicyGraph):
     def __init__(self, observation_space, action_space, config):
         config = dict(ray.rllib.agents.ddpg.ddpg.DEFAULT_CONFIG, **config)
@@ -272,8 +165,9 @@
                         stddev=self.config["target_noise"]),
                     -target_noise_clip, target_noise_clip)
                 policy_tp1_smoothed = tf.clip_by_value(
-                    policy_tp1 + clipped_normal_sample, action_space.low,
-                    action_space.high)
+                    policy_tp1 + clipped_normal_sample,
+                    action_space.low * tf.ones_like(policy_tp1),
+                    action_space.high * tf.ones_like(policy_tp1))
             else:
                 # no smoothing, just use deterministic actions
                 policy_tp1_smoothed = policy_tp1
@@ -575,8 +469,9 @@
                         tf.shape(deterministic_actions),
                         stddev=self.config["exploration_gaussian_sigma"])
                     stochastic_actions = tf.clip_by_value(
-                        deterministic_actions + normal_sample, action_low,
-                        action_high)
+                        deterministic_actions + normal_sample,
+                        action_low * tf.ones_like(deterministic_actions),
+                        action_high * tf.ones_like(deterministic_actions))
                 elif noise_type == "ou":
                     # add OU noise for exploration, DDPG-style
                     zero_acts = action_low.size * [.0]
@@ -596,7 +491,9 @@
                     noise = noise_scale * base_scale \
                         * exploration_value * action_range
                     stochastic_actions = tf.clip_by_value(
-                        deterministic_actions + noise, action_low, action_high)
+                        deterministic_actions + noise,
+                        action_low * tf.ones_like(deterministic_actions),
+                        action_high * tf.ones_like(deterministic_actions))
                 else:
                     raise ValueError(
                         "Unknown noise type '%s' (try 'ou' or 'gaussian')" %
