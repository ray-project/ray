--- conflicted
+++ resolved
@@ -269,16 +269,13 @@
         with tf.variable_scope(Q_SCOPE, reuse=True):
             q_tp0, _ = self._build_q_network(self.obs_t, observation_space,
                                              output_actions)
-<<<<<<< HEAD
-        q_batchnorm_update_ops = list(
-            set(tf.get_collection(tf.GraphKeys.UPDATE_OPS)) - prev_update_ops)
-=======
         if self.config["twin_q"]:
             with tf.variable_scope(TWIN_Q_SCOPE) as scope:
                 twin_q_t, twin_model = self._build_q_network(
                     self.obs_t, observation_space, self.act_t)
                 self.twin_q_func_vars = _scope_vars(scope.name)
->>>>>>> 24bfe8ab
+        q_batchnorm_update_ops = list(
+            set(tf.get_collection(tf.GraphKeys.UPDATE_OPS)) - prev_update_ops)
 
         # target q network evalution
         with tf.variable_scope(Q_TARGET_SCOPE) as scope:
