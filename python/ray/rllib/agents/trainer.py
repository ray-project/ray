from __future__ import absolute_import
from __future__ import division
from __future__ import print_function

from datetime import datetime
import copy
import logging
import os
import pickle
import six
import time
import tempfile

import ray
from ray.exceptions import RayError
from ray.rllib.models import MODEL_DEFAULTS
<<<<<<< HEAD
=======
from ray.rllib.evaluation.policy_evaluator import PolicyEvaluator, \
    _validate_multiagent_config
>>>>>>> 02583a85
from ray.rllib.policy.sample_batch import DEFAULT_POLICY_ID
from ray.rllib.evaluation.metrics import collect_metrics
from ray.rllib.optimizers.policy_optimizer import PolicyOptimizer
from ray.rllib.evaluation.worker_set import WorkerSet
from ray.rllib.utils.annotations import override, PublicAPI, DeveloperAPI
from ray.rllib.utils import FilterManager, deep_update, merge_dicts
from ray.rllib.utils.memory import ray_get_and_free
from ray.rllib.utils import try_import_tf
from ray.tune.registry import ENV_CREATOR, register_env, _global_registry
from ray.tune.trainable import Trainable
from ray.tune.trial import Resources, ExportFormat
from ray.tune.logger import UnifiedLogger
from ray.tune.result import DEFAULT_RESULTS_DIR

tf = try_import_tf()

logger = logging.getLogger(__name__)

# Max number of times to retry a worker failure. We shouldn't try too many
# times in a row since that would indicate a persistent cluster issue.
MAX_WORKER_FAILURE_RETRIES = 3

# yapf: disable
# __sphinx_doc_begin__
COMMON_CONFIG = {
    # === Debugging ===
    # Whether to write episode stats and videos to the agent log dir
    "monitor": False,
    # Set the ray.rllib.* log level for the agent process and its workers.
    # Should be one of DEBUG, INFO, WARN, or ERROR. The DEBUG level will also
    # periodically print out summaries of relevant internal dataflow (this is
    # also printed out once at startup at the INFO level).
    "log_level": "INFO",
    # Callbacks that will be run during various phases of training. These all
    # take a single "info" dict as an argument. For episode callbacks, custom
    # metrics can be attached to the episode by updating the episode object's
    # custom metrics dict (see examples/custom_metrics_and_callbacks.py).
    "callbacks": {
        "on_episode_start": None,     # arg: {"env": .., "episode": ...}
        "on_episode_step": None,      # arg: {"env": .., "episode": ...}
        "on_episode_end": None,       # arg: {"env": .., "episode": ...}
        "on_sample_end": None,        # arg: {"samples": .., "worker": ...}
        "on_train_result": None,      # arg: {"trainer": ..., "result": ...}
        "on_postprocess_traj": None,  # arg: {"batch": ..., "episode": ...}
    },
    # Whether to attempt to continue training if a worker crashes.
    "ignore_worker_failures": False,

    # === Policy ===
    # Arguments to pass to model. See models/catalog.py for a full list of the
    # available model options.
    "model": MODEL_DEFAULTS,
    # Arguments to pass to the policy optimizer. These vary by optimizer.
    "optimizer": {},

    # === Environment ===
    # Discount factor of the MDP
    "gamma": 0.99,
    # Number of steps after which the episode is forced to terminate. Defaults
    # to `env.spec.max_episode_steps` (if present) for Gym envs.
    "horizon": None,
    # Calculate rewards but don't reset the environment when the horizon is
    # hit. This allows value estimation and RNN state to span across logical
    # episodes denoted by horizon. This only has an effect if horizon != inf.
    "soft_horizon": False,
    # Arguments to pass to the env creator
    "env_config": {},
    # Environment name can also be passed via config
    "env": None,
    # Whether to clip rewards prior to experience postprocessing. Setting to
    # None means clip for Atari only.
    "clip_rewards": None,
    # Whether to np.clip() actions to the action space low/high range spec.
    "clip_actions": True,
    # Whether to use rllib or deepmind preprocessors by default
    "preprocessor_pref": "deepmind",

    # === Evaluation ===
    # Evaluate with every `evaluation_interval` training iterations.
    # The evaluation stats will be reported under the "evaluation" metric key.
    # Note that evaluation is currently not parallelized, and that for Ape-X
    # metrics are already only reported for the lowest epsilon workers.
    "evaluation_interval": None,
    # Number of episodes to run per evaluation period.
    "evaluation_num_episodes": 10,
    # Extra arguments to pass to evaluation workers.
    # Typical usage is to pass extra args to evaluation env creator
    # and to disable exploration by computing deterministic actions
    # TODO(kismuz): implement determ. actions and include relevant keys hints
    "evaluation_config": {},

    # === Resources ===
    # Number of actors used for parallelism
    "num_workers": 2,
    # Number of GPUs to allocate to the driver. Note that not all algorithms
    # can take advantage of driver GPUs. This can be fraction (e.g., 0.3 GPUs).
    "num_gpus": 0,
    # Number of CPUs to allocate per worker.
    "num_cpus_per_worker": 1,
    # Number of GPUs to allocate per worker. This can be fractional.
    "num_gpus_per_worker": 0,
    # Any custom resources to allocate per worker.
    "custom_resources_per_worker": {},
    # Number of CPUs to allocate for the driver. Note: this only takes effect
    # when running in Tune.
    "num_cpus_for_driver": 1,

    # === Execution ===
    # Number of environments to evaluate vectorwise per worker.
    "num_envs_per_worker": 1,
    # Default sample batch size (unroll length). Batches of this size are
    # collected from workers until train_batch_size is met. When using
    # multiple envs per worker, this is multiplied by num_envs_per_worker.
    "sample_batch_size": 200,
    # Training batch size, if applicable. Should be >= sample_batch_size.
    # Samples batches will be concatenated together to this size for training.
    "train_batch_size": 200,
    # Whether to rollout "complete_episodes" or "truncate_episodes"
    "batch_mode": "truncate_episodes",
    # (Deprecated) Use a background thread for sampling (slightly off-policy)
    "sample_async": False,
    # Element-wise observation filter, either "NoFilter" or "MeanStdFilter"
    "observation_filter": "NoFilter",
    # Whether to synchronize the statistics of remote filters.
    "synchronize_filters": True,
    # Configure TF for single-process operation by default
    "tf_session_args": {
        # note: overriden by `local_tf_session_args`
        "intra_op_parallelism_threads": 2,
        "inter_op_parallelism_threads": 2,
        "gpu_options": {
            "allow_growth": True,
        },
        "log_device_placement": False,
        "device_count": {
            "CPU": 1
        },
        "allow_soft_placement": True,  # required by PPO multi-gpu
    },
    # Override the following tf session args on the local worker
    "local_tf_session_args": {
        # Allow a higher level of parallelism by default, but not unlimited
        # since that can cause crashes with many concurrent drivers.
        "intra_op_parallelism_threads": 8,
        "inter_op_parallelism_threads": 8,
    },
    # Whether to LZ4 compress individual observations
    "compress_observations": False,
    # Drop metric batches from unresponsive workers after this many seconds
    "collect_metrics_timeout": 180,
    # Smooth metrics over this many episodes.
    "metrics_smoothing_episodes": 100,
    # If using num_envs_per_worker > 1, whether to create those new envs in
    # remote processes instead of in the same worker. This adds overheads, but
    # can make sense if your envs can take much time to step / reset
    # (e.g., for StarCraft). Use this cautiously; overheads are significant.
    "remote_worker_envs": False,
    # Timeout that remote workers are waiting when polling environments.
    # 0 (continue when at least one env is ready) is a reasonable default,
    # but optimal value could be obtained by measuring your environment
    # step / reset and model inference perf.
    "remote_env_batch_wait_ms": 0,

    # === Offline Datasets ===
    # Specify how to generate experiences:
    #  - "sampler": generate experiences via online simulation (default)
    #  - a local directory or file glob expression (e.g., "/tmp/*.json")
    #  - a list of individual file paths/URIs (e.g., ["/tmp/1.json",
    #    "s3://bucket/2.json"])
    #  - a dict with string keys and sampling probabilities as values (e.g.,
    #    {"sampler": 0.4, "/tmp/*.json": 0.4, "s3://bucket/expert.json": 0.2}).
    #  - a function that returns a rllib.offline.InputReader
    "input": "sampler",
    # Specify how to evaluate the current policy. This only has an effect when
    # reading offline experiences. Available options:
    #  - "wis": the weighted step-wise importance sampling estimator.
    #  - "is": the step-wise importance sampling estimator.
    #  - "simulation": run the environment in the background, but use
    #    this data for evaluation only and not for learning.
    "input_evaluation": ["is", "wis"],
    # Whether to run postprocess_trajectory() on the trajectory fragments from
    # offline inputs. Note that postprocessing will be done using the *current*
    # policy, not the *behaviour* policy, which is typically undesirable for
    # on-policy algorithms.
    "postprocess_inputs": False,
    # If positive, input batches will be shuffled via a sliding window buffer
    # of this number of batches. Use this if the input data is not in random
    # enough order. Input is delayed until the shuffle buffer is filled.
    "shuffle_buffer_size": 0,
    # Specify where experiences should be saved:
    #  - None: don't save any experiences
    #  - "logdir" to save to the agent log dir
    #  - a path/URI to save to a custom output directory (e.g., "s3://bucket/")
    #  - a function that returns a rllib.offline.OutputWriter
    "output": None,
    # What sample batch columns to LZ4 compress in the output data.
    "output_compress_columns": ["obs", "new_obs"],
    # Max output file size before rolling over to a new file.
    "output_max_file_size": 64 * 1024 * 1024,

    # === Multiagent ===
    "multiagent": {
        # Map from policy ids to tuples of (policy_cls, obs_space,
<<<<<<< HEAD
        # act_space, config). See rollout_worker.py for more info.
=======
        # act_space, config). See policy_evaluator.py for more info.
>>>>>>> 02583a85
        "policies": {},
        # Function mapping agent ids to policy ids.
        "policy_mapping_fn": None,
        # Optional whitelist of policies to train, or None for all policies.
        "policies_to_train": None,
    },
}
# __sphinx_doc_end__
# yapf: enable


@DeveloperAPI
def with_common_config(extra_config):
    """Returns the given config dict merged with common agent confs."""

    return with_base_config(COMMON_CONFIG, extra_config)


def with_base_config(base_config, extra_config):
    """Returns the given config dict merged with a base agent conf."""

    config = copy.deepcopy(base_config)
    config.update(extra_config)
    return config


@PublicAPI
class Trainer(Trainable):
    """A trainer coordinates the optimization of one or more RL policies.

    All RLlib trainers extend this base class, e.g., the A3CTrainer implements
    the A3C algorithm for single and multi-agent training.

    Trainer objects retain internal model state between calls to train(), so
    you should create a new trainer instance for each training session.

    Attributes:
        env_creator (func): Function that creates a new training env.
        config (obj): Algorithm-specific configuration data.
        logdir (str): Directory in which training outputs should be placed.
    """

    _allow_unknown_configs = False
    _allow_unknown_subkeys = [
        "tf_session_args", "env_config", "model", "optimizer", "multiagent",
        "custom_resources_per_worker", "evaluation_config"
    ]

    @PublicAPI
    def __init__(self, config=None, env=None, logger_creator=None):
        """Initialize an RLLib trainer.

        Args:
            config (dict): Algorithm-specific configuration data.
            env (str): Name of the environment to use. Note that this can also
                be specified as the `env` key in config.
            logger_creator (func): Function that creates a ray.tune.Logger
                object. If unspecified, a default logger is created.
        """

        config = config or {}

        # Vars to synchronize to workers on each train call
        self.global_vars = {"timestep": 0}

        # Trainers allow env ids to be passed directly to the constructor.
        self._env_id = self._register_if_needed(env or config.get("env"))

        # Create a default logger creator if no logger_creator is specified
        if logger_creator is None:
            timestr = datetime.today().strftime("%Y-%m-%d_%H-%M-%S")
            logdir_prefix = "{}_{}_{}".format(self._name, self._env_id,
                                              timestr)

            def default_logger_creator(config):
                """Creates a Unified logger with a default logdir prefix
                containing the agent name and the env id
                """
                if not os.path.exists(DEFAULT_RESULTS_DIR):
                    os.makedirs(DEFAULT_RESULTS_DIR)
                logdir = tempfile.mkdtemp(
                    prefix=logdir_prefix, dir=DEFAULT_RESULTS_DIR)
                return UnifiedLogger(config, logdir, None)

            logger_creator = default_logger_creator

        Trainable.__init__(self, config, logger_creator)

    @classmethod
    @override(Trainable)
    def default_resource_request(cls, config):
        cf = dict(cls._default_config, **config)
        Trainer._validate_config(cf)
        # TODO(ekl): add custom resources here once tune supports them
        return Resources(
            cpu=cf["num_cpus_for_driver"],
            gpu=cf["num_gpus"],
            extra_cpu=cf["num_cpus_per_worker"] * cf["num_workers"],
            extra_gpu=cf["num_gpus_per_worker"] * cf["num_workers"])

    @override(Trainable)
    @PublicAPI
    def train(self):
        """Overrides super.train to synchronize global vars."""

        if self._has_policy_optimizer():
            self.global_vars["timestep"] = self.optimizer.num_steps_sampled
            self.optimizer.workers.local_worker().set_global_vars(
                self.global_vars)
            for w in self.optimizer.workers.remote_workers():
                w.set_global_vars.remote(self.global_vars)
            logger.debug("updated global vars: {}".format(self.global_vars))

        result = None
        for _ in range(1 + MAX_WORKER_FAILURE_RETRIES):
            try:
                result = Trainable.train(self)
            except RayError as e:
                if self.config["ignore_worker_failures"]:
                    logger.exception(
                        "Error in train call, attempting to recover")
                    self._try_recover()
                else:
                    logger.info(
                        "Worker crashed during call to train(). To attempt to "
                        "continue training without the failed worker, set "
                        "`'ignore_worker_failures': True`.")
                    raise e
            except Exception as e:
                time.sleep(0.5)  # allow logs messages to propagate
                raise e
            else:
                break
        if result is None:
            raise RuntimeError("Failed to recover from worker crash")

        if (self.config.get("observation_filter", "NoFilter") != "NoFilter"
                and hasattr(self, "workers")):
            FilterManager.synchronize(
                self.workers.local_worker().filters,
                self.workers.remote_workers(),
                update_remote=self.config["synchronize_filters"])
            logger.debug("synchronized filters: {}".format(
                self.workers.local_worker().filters))

        if self._has_policy_optimizer():
            result["num_healthy_workers"] = len(
                self.optimizer.workers.remote_workers())

        if self.config["evaluation_interval"]:
            if self._iteration % self.config["evaluation_interval"] == 0:
                evaluation_metrics = self._evaluate()
                assert isinstance(evaluation_metrics, dict), \
                    "_evaluate() needs to return a dict."
                result.update(evaluation_metrics)

        return result

    @override(Trainable)
    def _log_result(self, result):
        if self.config["callbacks"].get("on_train_result"):
            self.config["callbacks"]["on_train_result"]({
                "trainer": self,
                "result": result,
            })
        # log after the callback is invoked, so that the user has a chance
        # to mutate the result
        Trainable._log_result(self, result)

    @override(Trainable)
    def _setup(self, config):
        env = self._env_id
        if env:
            config["env"] = env
            if _global_registry.contains(ENV_CREATOR, env):
                self.env_creator = _global_registry.get(ENV_CREATOR, env)
            else:
                import gym  # soft dependency
                self.env_creator = lambda env_config: gym.make(env)
        else:
            self.env_creator = lambda env_config: None

        # Merge the supplied config with the class default
        merged_config = copy.deepcopy(self._default_config)
        merged_config = deep_update(merged_config, config,
                                    self._allow_unknown_configs,
                                    self._allow_unknown_subkeys)
        self.raw_user_config = config
        self.config = merged_config
        Trainer._validate_config(self.config)
        if self.config.get("log_level"):
            logging.getLogger("ray.rllib").setLevel(self.config["log_level"])

        def get_scope():
            if tf:
                return tf.Graph().as_default()
            else:
                return open("/dev/null")  # fake a no-op scope

        with get_scope():
            self._init(self.config, self.env_creator)

            # Evaluation related
            if self.config.get("evaluation_interval"):
                # Update env_config with evaluation settings:
                extra_config = copy.deepcopy(self.config["evaluation_config"])
                extra_config.update({
                    "batch_mode": "complete_episodes",
                    "batch_steps": 1,
                })
                logger.debug(
                    "using evaluation_config: {}".format(extra_config))
<<<<<<< HEAD
                self.evaluation_workers = self._make_workers(
                    self.env_creator,
                    self._policy,
                    merge_dicts(self.config, extra_config),
                    num_workers=0)
=======
                # Make local evaluation evaluators
                self.evaluation_ev = self.make_local_evaluator(
                    self.env_creator, self._policy, extra_config=extra_config)
>>>>>>> 02583a85
                self.evaluation_metrics = self._evaluate()

    @override(Trainable)
    def _stop(self):
        if hasattr(self, "workers"):
            self.workers.stop()
        if hasattr(self, "optimizer"):
            self.optimizer.stop()

    @override(Trainable)
    def _save(self, checkpoint_dir):
        checkpoint_path = os.path.join(checkpoint_dir,
                                       "checkpoint-{}".format(self.iteration))
        pickle.dump(self.__getstate__(), open(checkpoint_path, "wb"))
        return checkpoint_path

    @override(Trainable)
    def _restore(self, checkpoint_path):
        extra_data = pickle.load(open(checkpoint_path, "rb"))
        self.__setstate__(extra_data)

    @DeveloperAPI
    def _make_workers(self, env_creator, policy, config, num_workers):
        return WorkerSet(
            env_creator,
            policy,
            config,
            num_workers=num_workers,
            logdir=self.logdir)

    @DeveloperAPI
    def _init(self, config, env_creator):
        """Subclasses should override this for custom initialization."""

        raise NotImplementedError

    @DeveloperAPI
    def _evaluate(self):
        """Evaluates current policy under `evaluation_config` settings.

        Note that this default implementation does not do anything beyond
        merging evaluation_config with the normal trainer config.
        """

        if not self.config["evaluation_config"]:
            raise ValueError(
                "No evaluation_config specified. It doesn't make sense "
                "to enable evaluation without specifying any config "
                "overrides, since the results will be the "
                "same as reported during normal policy evaluation.")

        logger.info("Evaluating current policy for {} episodes".format(
            self.config["evaluation_num_episodes"]))
        self.evaluation_workers.local_worker().restore(
            self.workers.local_worker().save())
        for _ in range(self.config["evaluation_num_episodes"]):
            self.evaluation_workers.local_worker().sample()

        metrics = collect_metrics(self.evaluation_workers.local_worker())
        return {"evaluation": metrics}

    @PublicAPI
    def compute_action(self,
                       observation,
                       state=None,
                       prev_action=None,
                       prev_reward=None,
                       info=None,
                       policy_id=DEFAULT_POLICY_ID,
                       full_fetch=False):
        """Computes an action for the specified policy.

        Note that you can also access the policy object through
        self.get_policy(policy_id) and call compute_actions() on it directly.

        Arguments:
            observation (obj): observation from the environment.
            state (list): RNN hidden state, if any. If state is not None,
                          then all of compute_single_action(...) is returned
                          (computed action, rnn state, logits dictionary).
                          Otherwise compute_single_action(...)[0] is
                          returned (computed action).
            prev_action (obj): previous action value, if any
            prev_reward (int): previous reward, if any
            info (dict): info object, if any
            policy_id (str): policy to query (only applies to multi-agent).
            full_fetch (bool): whether to return extra action fetch results.
                This is always set to true if RNN state is specified.

        Returns:
            Just the computed action if full_fetch=False, or the full output
            of policy.compute_actions() otherwise.
        """

        if state is None:
            state = []
        preprocessed = self.workers.local_worker().preprocessors[
            policy_id].transform(observation)
        filtered_obs = self.workers.local_worker().filters[policy_id](
            preprocessed, update=False)
        if state:
            return self.get_policy(policy_id).compute_single_action(
                filtered_obs,
                state,
                prev_action,
                prev_reward,
                info,
                clip_actions=self.config["clip_actions"])
        res = self.get_policy(policy_id).compute_single_action(
            filtered_obs,
            state,
            prev_action,
            prev_reward,
            info,
            clip_actions=self.config["clip_actions"])
        if full_fetch:
            return res
        else:
            return res[0]  # backwards compatibility

    @property
    def iteration(self):
        """Current training iter, auto-incremented with each train() call."""

        return self._iteration

    @property
    def _name(self):
        """Subclasses should override this to declare their name."""

        raise NotImplementedError

    @property
    def _default_config(self):
        """Subclasses should override this to declare their default config."""

        raise NotImplementedError

    @PublicAPI
    def get_policy(self, policy_id=DEFAULT_POLICY_ID):
        """Return policy for the specified id, or None.

        Arguments:
            policy_id (str): id of policy to return.
        """

        return self.workers.local_worker().get_policy(policy_id)

    @PublicAPI
    def get_weights(self, policies=None):
        """Return a dictionary of policy ids to weights.

        Arguments:
            policies (list): Optional list of policies to return weights for,
                or None for all policies.
        """
        return self.workers.local_worker().get_weights(policies)

    @PublicAPI
    def set_weights(self, weights):
        """Set policy weights by policy id.

        Arguments:
            weights (dict): Map of policy ids to weights to set.
        """
<<<<<<< HEAD
        self.workers.local_worker().set_weights(weights)
=======
        self.local_evaluator.set_weights(weights)

    @DeveloperAPI
    def make_local_evaluator(self, env_creator, policy, extra_config=None):
        """Convenience method to return configured local evaluator."""

        return self._make_evaluator(
            PolicyEvaluator,
            env_creator,
            policy,
            0,
            merge_dicts(
                # important: allow local tf to use more CPUs for optimization
                merge_dicts(
                    self.config, {
                        "tf_session_args": self.
                        config["local_evaluator_tf_session_args"]
                    }),
                extra_config or {}))

    @DeveloperAPI
    def make_remote_evaluators(self, env_creator, policy, count):
        """Convenience method to return a number of remote evaluators."""

        remote_args = {
            "num_cpus": self.config["num_cpus_per_worker"],
            "num_gpus": self.config["num_gpus_per_worker"],
            "resources": self.config["custom_resources_per_worker"],
        }

        cls = PolicyEvaluator.as_remote(**remote_args).remote

        return [
            self._make_evaluator(cls, env_creator, policy, i + 1, self.config)
            for i in range(count)
        ]
>>>>>>> 02583a85

    @DeveloperAPI
    def export_policy_model(self, export_dir, policy_id=DEFAULT_POLICY_ID):
        """Export policy model with given policy_id to local directory.

        Arguments:
            export_dir (string): Writable local directory.
            policy_id (string): Optional policy id to export.

        Example:
            >>> trainer = MyTrainer()
            >>> for _ in range(10):
            >>>     trainer.train()
            >>> trainer.export_policy_model("/tmp/export_dir")
        """
        self.workers.local_worker().export_policy_model(export_dir, policy_id)

    @DeveloperAPI
    def export_policy_checkpoint(self,
                                 export_dir,
                                 filename_prefix="model",
                                 policy_id=DEFAULT_POLICY_ID):
        """Export tensorflow policy model checkpoint to local directory.

        Arguments:
            export_dir (string): Writable local directory.
            filename_prefix (string): file name prefix of checkpoint files.
            policy_id (string): Optional policy id to export.

        Example:
            >>> trainer = MyTrainer()
            >>> for _ in range(10):
            >>>     trainer.train()
            >>> trainer.export_policy_checkpoint("/tmp/export_dir")
        """
        self.workers.local_worker().export_policy_checkpoint(
            export_dir, filename_prefix, policy_id)

    @DeveloperAPI
    def collect_metrics(self, selected_workers=None):
        """Collects metrics from the remote workers of this agent.

        This is the same data as returned by a call to train().
        """
        return self.optimizer.collect_metrics(
            self.config["collect_metrics_timeout"],
            min_history=self.config["metrics_smoothing_episodes"],
            selected_workers=selected_workers)

    @classmethod
    def resource_help(cls, config):
        return ("\n\nYou can adjust the resource requests of RLlib agents by "
                "setting `num_workers`, `num_gpus`, and other configs. See "
                "the DEFAULT_CONFIG defined by each agent for more info.\n\n"
                "The config of this agent is: {}".format(config))

    @staticmethod
    def _validate_config(config):
        if "policy_graphs" in config["multiagent"]:
            logger.warning(
                "The `policy_graphs` config has been renamed to `policies`.")
            # Backwards compatibility
            config["multiagent"]["policies"] = config["multiagent"][
                "policy_graphs"]
            del config["multiagent"]["policy_graphs"]
        if "gpu" in config:
            raise ValueError(
                "The `gpu` config is deprecated, please use `num_gpus=0|1` "
                "instead.")
        if "gpu_fraction" in config:
            raise ValueError(
                "The `gpu_fraction` config is deprecated, please use "
                "`num_gpus=<fraction>` instead.")
        if "use_gpu_for_workers" in config:
            raise ValueError(
                "The `use_gpu_for_workers` config is deprecated, please use "
                "`num_gpus_per_worker=1` instead.")
        if type(config["input_evaluation"]) != list:
            raise ValueError(
                "`input_evaluation` must be a list of strings, got {}".format(
                    config["input_evaluation"]))

    def _try_recover(self):
        """Try to identify and blacklist any unhealthy workers.

        This method is called after an unexpected remote error is encountered
        from a worker. It issues check requests to all current workers and
        blacklists any that respond with error. If no healthy workers remain,
        an error is raised.
        """

        if not self._has_policy_optimizer():
            raise NotImplementedError(
                "Recovery is not supported for this algorithm")

        logger.info("Health checking all workers...")
        checks = []
        for ev in self.optimizer.workers.remote_workers():
            _, obj_id = ev.sample_with_count.remote()
            checks.append(obj_id)

        healthy_workers = []
        for i, obj_id in enumerate(checks):
            w = self.optimizer.workers.remote_workers()[i]
            try:
                ray_get_and_free(obj_id)
                healthy_workers.append(w)
                logger.info("Worker {} looks healthy".format(i + 1))
            except RayError:
                logger.exception("Blacklisting worker {}".format(i + 1))
                try:
                    w.__ray_terminate__.remote()
                except Exception:
                    logger.exception("Error terminating unhealthy worker")

        if len(healthy_workers) < 1:
            raise RuntimeError(
                "Not enough healthy workers remain to continue.")

        self.optimizer.reset(healthy_workers)

    def _has_policy_optimizer(self):
        return hasattr(self, "optimizer") and isinstance(
            self.optimizer, PolicyOptimizer)

<<<<<<< HEAD
=======
    def _make_evaluator(self, cls, env_creator, policy, worker_index, config):
        def session_creator():
            logger.debug("Creating TF session {}".format(
                config["tf_session_args"]))
            return tf.Session(
                config=tf.ConfigProto(**config["tf_session_args"]))

        if isinstance(config["input"], FunctionType):
            input_creator = config["input"]
        elif config["input"] == "sampler":
            input_creator = (lambda ioctx: ioctx.default_sampler_input())
        elif isinstance(config["input"], dict):
            input_creator = (lambda ioctx: ShuffledInput(
                MixedInput(config["input"], ioctx), config[
                    "shuffle_buffer_size"]))
        else:
            input_creator = (lambda ioctx: ShuffledInput(
                JsonReader(config["input"], ioctx), config[
                    "shuffle_buffer_size"]))

        if isinstance(config["output"], FunctionType):
            output_creator = config["output"]
        elif config["output"] is None:
            output_creator = (lambda ioctx: NoopOutput())
        elif config["output"] == "logdir":
            output_creator = (lambda ioctx: JsonWriter(
                ioctx.log_dir,
                ioctx,
                max_file_size=config["output_max_file_size"],
                compress_columns=config["output_compress_columns"]))
        else:
            output_creator = (lambda ioctx: JsonWriter(
                config["output"],
                ioctx,
                max_file_size=config["output_max_file_size"],
                compress_columns=config["output_compress_columns"]))

        if config["input"] == "sampler":
            input_evaluation = []
        else:
            input_evaluation = config["input_evaluation"]

        # Fill in the default policy if 'None' is specified in multiagent
        if self.config["multiagent"]["policies"]:
            tmp = self.config["multiagent"]["policies"]
            _validate_multiagent_config(tmp, allow_none_graph=True)
            for k, v in tmp.items():
                if v[0] is None:
                    tmp[k] = (policy, v[1], v[2], v[3])
            policy = tmp

        return cls(
            env_creator,
            policy,
            policy_mapping_fn=self.config["multiagent"]["policy_mapping_fn"],
            policies_to_train=self.config["multiagent"]["policies_to_train"],
            tf_session_creator=(session_creator
                                if config["tf_session_args"] else None),
            batch_steps=config["sample_batch_size"],
            batch_mode=config["batch_mode"],
            episode_horizon=config["horizon"],
            preprocessor_pref=config["preprocessor_pref"],
            sample_async=config["sample_async"],
            compress_observations=config["compress_observations"],
            num_envs=config["num_envs_per_worker"],
            observation_filter=config["observation_filter"],
            clip_rewards=config["clip_rewards"],
            clip_actions=config["clip_actions"],
            env_config=config["env_config"],
            model_config=config["model"],
            policy_config=config,
            worker_index=worker_index,
            monitor_path=self.logdir if config["monitor"] else None,
            log_dir=self.logdir,
            log_level=config["log_level"],
            callbacks=config["callbacks"],
            input_creator=input_creator,
            input_evaluation=input_evaluation,
            output_creator=output_creator,
            remote_worker_envs=config["remote_worker_envs"],
            remote_env_batch_wait_ms=config["remote_env_batch_wait_ms"],
            soft_horizon=config["soft_horizon"],
            _fake_sampler=config.get("_fake_sampler", False))

>>>>>>> 02583a85
    @override(Trainable)
    def _export_model(self, export_formats, export_dir):
        ExportFormat.validate(export_formats)
        exported = {}
        if ExportFormat.CHECKPOINT in export_formats:
            path = os.path.join(export_dir, ExportFormat.CHECKPOINT)
            self.export_policy_checkpoint(path)
            exported[ExportFormat.CHECKPOINT] = path
        if ExportFormat.MODEL in export_formats:
            path = os.path.join(export_dir, ExportFormat.MODEL)
            self.export_policy_model(path)
            exported[ExportFormat.MODEL] = path
        return exported

    def __getstate__(self):
        state = {}
        if hasattr(self, "workers"):
            state["worker"] = self.workers.local_worker().save()
        if hasattr(self, "optimizer") and hasattr(self.optimizer, "save"):
            state["optimizer"] = self.optimizer.save()
        return state

    def __setstate__(self, state):
        if "worker" in state:
            self.workers.local_worker().restore(state["worker"])
            remote_state = ray.put(state["worker"])
            for r in self.workers.remote_workers():
                r.restore.remote(remote_state)
        if "optimizer" in state:
            self.optimizer.restore(state["optimizer"])

    def _register_if_needed(self, env_object):
        if isinstance(env_object, six.string_types):
            return env_object
        elif isinstance(env_object, type):
            name = env_object.__name__
            register_env(name, lambda config: env_object(config))
            return name
        raise ValueError(
            "{} is an invalid env specification. ".format(env_object) +
            "You can specify a custom env as either a class "
            "(e.g., YourEnvCls) or a registered env id (e.g., \"your_env\").")<|MERGE_RESOLUTION|>--- conflicted
+++ resolved
@@ -14,11 +14,6 @@
 import ray
 from ray.exceptions import RayError
 from ray.rllib.models import MODEL_DEFAULTS
-<<<<<<< HEAD
-=======
-from ray.rllib.evaluation.policy_evaluator import PolicyEvaluator, \
-    _validate_multiagent_config
->>>>>>> 02583a85
 from ray.rllib.policy.sample_batch import DEFAULT_POLICY_ID
 from ray.rllib.evaluation.metrics import collect_metrics
 from ray.rllib.optimizers.policy_optimizer import PolicyOptimizer
@@ -222,11 +217,7 @@
     # === Multiagent ===
     "multiagent": {
         # Map from policy ids to tuples of (policy_cls, obs_space,
-<<<<<<< HEAD
         # act_space, config). See rollout_worker.py for more info.
-=======
-        # act_space, config). See policy_evaluator.py for more info.
->>>>>>> 02583a85
         "policies": {},
         # Function mapping agent ids to policy ids.
         "policy_mapping_fn": None,
@@ -439,17 +430,11 @@
                 })
                 logger.debug(
                     "using evaluation_config: {}".format(extra_config))
-<<<<<<< HEAD
                 self.evaluation_workers = self._make_workers(
                     self.env_creator,
                     self._policy,
                     merge_dicts(self.config, extra_config),
                     num_workers=0)
-=======
-                # Make local evaluation evaluators
-                self.evaluation_ev = self.make_local_evaluator(
-                    self.env_creator, self._policy, extra_config=extra_config)
->>>>>>> 02583a85
                 self.evaluation_metrics = self._evaluate()
 
     @override(Trainable)
@@ -615,46 +600,7 @@
         Arguments:
             weights (dict): Map of policy ids to weights to set.
         """
-<<<<<<< HEAD
         self.workers.local_worker().set_weights(weights)
-=======
-        self.local_evaluator.set_weights(weights)
-
-    @DeveloperAPI
-    def make_local_evaluator(self, env_creator, policy, extra_config=None):
-        """Convenience method to return configured local evaluator."""
-
-        return self._make_evaluator(
-            PolicyEvaluator,
-            env_creator,
-            policy,
-            0,
-            merge_dicts(
-                # important: allow local tf to use more CPUs for optimization
-                merge_dicts(
-                    self.config, {
-                        "tf_session_args": self.
-                        config["local_evaluator_tf_session_args"]
-                    }),
-                extra_config or {}))
-
-    @DeveloperAPI
-    def make_remote_evaluators(self, env_creator, policy, count):
-        """Convenience method to return a number of remote evaluators."""
-
-        remote_args = {
-            "num_cpus": self.config["num_cpus_per_worker"],
-            "num_gpus": self.config["num_gpus_per_worker"],
-            "resources": self.config["custom_resources_per_worker"],
-        }
-
-        cls = PolicyEvaluator.as_remote(**remote_args).remote
-
-        return [
-            self._make_evaluator(cls, env_creator, policy, i + 1, self.config)
-            for i in range(count)
-        ]
->>>>>>> 02583a85
 
     @DeveloperAPI
     def export_policy_model(self, export_dir, policy_id=DEFAULT_POLICY_ID):
@@ -780,93 +726,6 @@
         return hasattr(self, "optimizer") and isinstance(
             self.optimizer, PolicyOptimizer)
 
-<<<<<<< HEAD
-=======
-    def _make_evaluator(self, cls, env_creator, policy, worker_index, config):
-        def session_creator():
-            logger.debug("Creating TF session {}".format(
-                config["tf_session_args"]))
-            return tf.Session(
-                config=tf.ConfigProto(**config["tf_session_args"]))
-
-        if isinstance(config["input"], FunctionType):
-            input_creator = config["input"]
-        elif config["input"] == "sampler":
-            input_creator = (lambda ioctx: ioctx.default_sampler_input())
-        elif isinstance(config["input"], dict):
-            input_creator = (lambda ioctx: ShuffledInput(
-                MixedInput(config["input"], ioctx), config[
-                    "shuffle_buffer_size"]))
-        else:
-            input_creator = (lambda ioctx: ShuffledInput(
-                JsonReader(config["input"], ioctx), config[
-                    "shuffle_buffer_size"]))
-
-        if isinstance(config["output"], FunctionType):
-            output_creator = config["output"]
-        elif config["output"] is None:
-            output_creator = (lambda ioctx: NoopOutput())
-        elif config["output"] == "logdir":
-            output_creator = (lambda ioctx: JsonWriter(
-                ioctx.log_dir,
-                ioctx,
-                max_file_size=config["output_max_file_size"],
-                compress_columns=config["output_compress_columns"]))
-        else:
-            output_creator = (lambda ioctx: JsonWriter(
-                config["output"],
-                ioctx,
-                max_file_size=config["output_max_file_size"],
-                compress_columns=config["output_compress_columns"]))
-
-        if config["input"] == "sampler":
-            input_evaluation = []
-        else:
-            input_evaluation = config["input_evaluation"]
-
-        # Fill in the default policy if 'None' is specified in multiagent
-        if self.config["multiagent"]["policies"]:
-            tmp = self.config["multiagent"]["policies"]
-            _validate_multiagent_config(tmp, allow_none_graph=True)
-            for k, v in tmp.items():
-                if v[0] is None:
-                    tmp[k] = (policy, v[1], v[2], v[3])
-            policy = tmp
-
-        return cls(
-            env_creator,
-            policy,
-            policy_mapping_fn=self.config["multiagent"]["policy_mapping_fn"],
-            policies_to_train=self.config["multiagent"]["policies_to_train"],
-            tf_session_creator=(session_creator
-                                if config["tf_session_args"] else None),
-            batch_steps=config["sample_batch_size"],
-            batch_mode=config["batch_mode"],
-            episode_horizon=config["horizon"],
-            preprocessor_pref=config["preprocessor_pref"],
-            sample_async=config["sample_async"],
-            compress_observations=config["compress_observations"],
-            num_envs=config["num_envs_per_worker"],
-            observation_filter=config["observation_filter"],
-            clip_rewards=config["clip_rewards"],
-            clip_actions=config["clip_actions"],
-            env_config=config["env_config"],
-            model_config=config["model"],
-            policy_config=config,
-            worker_index=worker_index,
-            monitor_path=self.logdir if config["monitor"] else None,
-            log_dir=self.logdir,
-            log_level=config["log_level"],
-            callbacks=config["callbacks"],
-            input_creator=input_creator,
-            input_evaluation=input_evaluation,
-            output_creator=output_creator,
-            remote_worker_envs=config["remote_worker_envs"],
-            remote_env_batch_wait_ms=config["remote_env_batch_wait_ms"],
-            soft_horizon=config["soft_horizon"],
-            _fake_sampler=config.get("_fake_sampler", False))
-
->>>>>>> 02583a85
     @override(Trainable)
     def _export_model(self, export_formats, export_dir):
         ExportFormat.validate(export_formats)
