from __future__ import absolute_import
from __future__ import division
from __future__ import print_function

from ray.rllib.agents.trainer import Trainer
from ray.rllib.optimizers import SyncSamplesOptimizer
from ray.rllib.utils.annotations import override, DeveloperAPI


@DeveloperAPI
def build_trainer(name,
                  default_policy,
                  default_config=None,
                  make_policy_optimizer=None,
                  validate_config=None,
                  get_policy_class=None,
                  before_train_step=None,
                  after_optimizer_step=None,
                  after_train_result=None):
    """Helper function for defining a custom trainer.

    Arguments:
        name (str): name of the trainer (e.g., "PPO")
        default_policy (cls): the default Policy class to use
        default_config (dict): the default config dict of the algorithm,
            otherwises uses the Trainer default config
        make_policy_optimizer (func): optional function that returns a
            PolicyOptimizer instance given (WorkerSet, config)
        validate_config (func): optional callback that checks a given config
            for correctness. It may mutate the config as needed.
        get_policy_class (func): optional callback that takes a config and
            returns the policy class to override the default with
        before_train_step (func): optional callback to run before each train()
            call. It takes the trainer instance as an argument.
        after_optimizer_step (func): optional callback to run after each
            step() call to the policy optimizer. It takes the trainer instance
            and the policy gradient fetches as arguments.
        after_train_result (func): optional callback to run at the end of each
            train() call. It takes the trainer instance and result dict as
            arguments, and may mutate the result dict as needed.

    Returns:
        a Trainer instance that uses the specified args.
    """

    if name.endswith("Trainer"):
        raise ValueError("Algorithm name should not include *Trainer suffix",
                         name)

    class trainer_cls(Trainer):
        _name = name
        _default_config = default_config or Trainer.COMMON_CONFIG
        _policy = default_policy

        def _init(self, config, env_creator):
            if validate_config:
                validate_config(config)
            if get_policy_class is None:
                policy = default_policy
            else:
                policy = get_policy_class(config)
<<<<<<< HEAD
            self.workers = self._make_workers(env_creator, policy, config,
                                              self.config["num_workers"])
=======
            self.local_evaluator = self.make_local_evaluator(
                env_creator, policy)
            self.remote_evaluators = self.make_remote_evaluators(
                env_creator, policy, config["num_workers"])
>>>>>>> 02583a85
            if make_policy_optimizer:
                self.optimizer = make_policy_optimizer(self.workers, config)
            else:
                optimizer_config = dict(
                    config["optimizer"],
                    **{"train_batch_size": config["train_batch_size"]})
                self.optimizer = SyncSamplesOptimizer(self.workers,
                                                      **optimizer_config)

        @override(Trainer)
        def _train(self):
            if before_train_step:
                before_train_step(self)
            prev_steps = self.optimizer.num_steps_sampled
            fetches = self.optimizer.step()
            if after_optimizer_step:
                after_optimizer_step(self, fetches)
            res = self.collect_metrics()
            res.update(
                timesteps_this_iter=self.optimizer.num_steps_sampled -
                prev_steps,
                info=res.get("info", {}))
            if after_train_result:
                after_train_result(self, res)
            return res

    trainer_cls.__name__ = name + "Trainer"
    trainer_cls.__qualname__ = name + "Trainer"
    return trainer_cls<|MERGE_RESOLUTION|>--- conflicted
+++ resolved
@@ -59,15 +59,8 @@
                 policy = default_policy
             else:
                 policy = get_policy_class(config)
-<<<<<<< HEAD
             self.workers = self._make_workers(env_creator, policy, config,
                                               self.config["num_workers"])
-=======
-            self.local_evaluator = self.make_local_evaluator(
-                env_creator, policy)
-            self.remote_evaluators = self.make_remote_evaluators(
-                env_creator, policy, config["num_workers"])
->>>>>>> 02583a85
             if make_policy_optimizer:
                 self.optimizer = make_policy_optimizer(self.workers, config)
             else:
