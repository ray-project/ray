--- conflicted
+++ resolved
@@ -49,13 +49,8 @@
 
     class trainer_cls(Trainer):
         _name = name
-<<<<<<< HEAD
         _default_config = default_config or COMMON_CONFIG
-        _policy_graph = default_policy
-=======
-        _default_config = default_config or Trainer.COMMON_CONFIG
         _policy = default_policy
->>>>>>> ba6c5950
 
         def _init(self, config, env_creator):
             if validate_config:
