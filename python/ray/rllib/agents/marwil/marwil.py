--- conflicted
+++ resolved
@@ -12,8 +12,8 @@
 DEFAULT_CONFIG = with_common_config({
     # You should override this to point to an offline dataset (see agent.py).
     "input": "sampler",
-    # You should set this as well when overriding `input` (see agent.py).
-    "input_evaluation": None,
+    # Use importance sampling estimators for reward
+    "input_evaluation": ["is", "wis"],
 
     # Scaling of advantages in exponential terms
     # When beta is 0, MARWIL is reduced to imitation learning
@@ -24,11 +24,6 @@
     "postprocess_inputs": True,
     # Whether to rollout "complete_episodes" or "truncate_episodes"
     "batch_mode": "complete_episodes",
-<<<<<<< HEAD
-=======
-    # Use importance sampling estimators for reward
-    "input_evaluation": ["is", "wis"],
->>>>>>> 2dccf383
     # Learning rate for adam optimizer
     "lr": 1e-4,
     # Number of timesteps collected for each SGD round
