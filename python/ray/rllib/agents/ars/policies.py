--- conflicted
+++ resolved
@@ -53,7 +53,6 @@
 
 
 class GenericPolicy(object):
-<<<<<<< HEAD
     def __init__(self,
                  sess,
                  action_space,
@@ -61,11 +60,6 @@
                  observation_filter,
                  model_config,
                  action_noise_std=0.0):
-=======
-    def __init__(self, sess, action_space, preprocessor, observation_filter,
-                 action_noise_std, options):
->>>>>>> cc225cd8
-
         self.sess = sess
         self.action_space = action_space
         self.action_noise_std = action_noise_std
