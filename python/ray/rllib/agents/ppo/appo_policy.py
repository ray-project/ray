"""Adapted from VTraceTFPolicy to use the PPO surrogate loss.

Keep in sync with changes to VTraceTFPolicy."""

from __future__ import absolute_import
from __future__ import division
from __future__ import print_function

import numpy as np
import logging
import gym

from ray.rllib.agents.impala import vtrace
from ray.rllib.agents.impala.vtrace_policy import _make_time_major, \
        BEHAVIOUR_LOGITS, VTraceTFPolicy
from ray.rllib.evaluation.postprocessing import Postprocessing
from ray.rllib.models.action_dist import Categorical
from ray.rllib.policy.sample_batch import SampleBatch
from ray.rllib.evaluation.postprocessing import compute_advantages
from ray.rllib.utils import try_import_tf

tf = try_import_tf()

logger = logging.getLogger(__name__)

<<<<<<< HEAD
BEHAVIOUR_LOGITS = "behaviour_logits"

#Classic PPO Loss, no changes made to loss function
=======

>>>>>>> dfc94ce7
class PPOSurrogateLoss(object):
    """Loss used when V-trace is disabled.

    Arguments:
        prev_actions_logp: A float32 tensor of shape [T, B].
        actions_logp: A float32 tensor of shape [T, B].
        action_kl: A float32 tensor of shape [T, B].
        actions_entropy: A float32 tensor of shape [T, B].
        values: A float32 tensor of shape [T, B].
        valid_mask: A bool tensor of valid RNN input elements (#2992).
        advantages: A float32 tensor of shape [T, B].
        value_targets: A float32 tensor of shape [T, B].
    """

    def __init__(self,
                 prev_actions_logp,
                 actions_logp,
                 action_kl,
                 actions_entropy,
                 values,
                 valid_mask,
                 advantages,
                 value_targets,
                 vf_loss_coeff=0.5,
                 entropy_coeff=0.01,
                 clip_param=0.3,
                 cur_kl_coeff=None,
                 use_kl_loss=False):

        logp_ratio = tf.exp(actions_logp - prev_actions_logp)

        surrogate_loss = tf.minimum(
            advantages * logp_ratio,
            advantages * tf.clip_by_value(logp_ratio, 1 - clip_param,
                                          1 + clip_param))

        self.mean_kl = tf.reduce_mean(action_kl)
        self.pi_loss = -tf.reduce_mean(surrogate_loss)

        # The baseline loss
        delta = tf.boolean_mask(values - value_targets, valid_mask)
        self.value_targets = value_targets
        self.vf_loss = 0.5 * tf.reduce_mean(tf.square(delta))

        # The entropy loss
        self.entropy = tf.reduce_mean(
            tf.boolean_mask(actions_entropy, valid_mask))

        # The summed weighted loss
        self.total_loss = (self.pi_loss + self.vf_loss * vf_loss_coeff -
                           self.entropy * entropy_coeff)

        # Optional additional KL Loss (helps with stability in continuous control environments)
        if use_kl_loss:
            self.total_loss+=cur_kl_coeff*self.mean_kl

#APPO Loss, with IS modifications and V-trace for Advantage Estimation
class VTraceSurrogateLoss(object):
    def __init__(self,
                 actions,
                 prev_actions_logp,
                 actions_logp,
                 old_policy_actions_logp,
                 action_kl,
                 actions_entropy,
                 dones,
                 behaviour_logits,
                 old_policy_behaviour_logits,
                 target_logits,
                 discount,
                 rewards,
                 values,
                 bootstrap_value,
                 dist_class,
                 valid_mask,
                 vf_loss_coeff=0.5,
                 entropy_coeff=0.01,
                 clip_rho_threshold=1.0,
                 clip_pg_rho_threshold=1.0,
                 clip_param=0.3,
                 cur_kl_coeff=None,
                 use_kl_loss=False):
        """PPO surrogate loss with vtrace importance weighting.

        VTraceLoss takes tensors of shape [T, B, ...], where `B` is the
        batch_size. The reason we need to know `B` is for V-trace to properly
        handle episode cut boundaries.

        Arguments:
            actions: An int|float32 tensor of shape [T, B, logit_dim].
            prev_actions_logp: A float32 tensor of shape [T, B].
            actions_logp: A float32 tensor of shape [T, B].
            action_kl: A float32 tensor of shape [T, B].
            actions_entropy: A float32 tensor of shape [T, B].
            dones: A bool tensor of shape [T, B].
            behaviour_logits: A float32 tensor of shape [T, B, logit_dim].
            target_logits: A float32 tensor of shape [T, B, logit_dim].
            discount: A float32 scalar.
            rewards: A float32 tensor of shape [T, B].
            values: A float32 tensor of shape [T, B].
            bootstrap_value: A float32 tensor of shape [B].
            dist_class: action distribution class for logits.
            valid_mask: A bool tensor of valid RNN input elements (#2992).
        """

        # Compute vtrace on the CPU for better perf.
        with tf.device("/cpu:0"):
            self.vtrace_returns = vtrace.multi_from_logits(
                behaviour_policy_logits=behaviour_logits,
                target_policy_logits=old_policy_behaviour_logits,
                actions=tf.unstack(actions, axis=2),
                discounts=tf.to_float(~dones) * discount,
                rewards=rewards,
                values=values,
                bootstrap_value=bootstrap_value,
                dist_class=dist_class,
                clip_rho_threshold=tf.cast(clip_rho_threshold, tf.float32),
                clip_pg_rho_threshold=tf.cast(clip_pg_rho_threshold,
                                              tf.float32))

        self.is_ratio = tf.clip_by_value(tf.exp(prev_actions_logp-old_policy_actions_logp), 0.0, 2.0)
        logp_ratio = self.is_ratio*tf.exp(actions_logp - prev_actions_logp)

        advantages = self.vtrace_returns.pg_advantages
        surrogate_loss = tf.minimum(
            advantages * logp_ratio,
            advantages * tf.clip_by_value(logp_ratio, 1 - clip_param,
                                          1 + clip_param))

        self.mean_kl = tf.reduce_mean(action_kl)
        self.pi_loss = -tf.reduce_mean(surrogate_loss)

        # The baseline loss
        delta = tf.boolean_mask(values - self.vtrace_returns.vs, valid_mask)
        self.value_targets = self.vtrace_returns.vs
        self.vf_loss = 0.5 * tf.reduce_mean(tf.square(delta))

        # The entropy loss
        self.entropy = tf.reduce_mean(
            tf.boolean_mask(actions_entropy, valid_mask))

        # The summed weighted loss
        self.total_loss = (self.pi_loss + self.vf_loss * vf_loss_coeff -
                           self.entropy * entropy_coeff)

        # Optional additional KL Loss (helps with stability in continuous control environments)
        if use_kl_loss:
            self.total_loss+=cur_kl_coeff*self.mean_kl


def build_appo_surrogate_loss(policy, batch_tensors):
    if isinstance(policy.action_space, gym.spaces.Discrete):
        is_multidiscrete = False
        output_hidden_shape = [policy.action_space.n]
    elif isinstance(policy.action_space,
                    gym.spaces.multi_discrete.MultiDiscrete):
        is_multidiscrete = True
        output_hidden_shape = policy.action_space.nvec.astype(np.int32)
    else:
        is_multidiscrete = False
        output_hidden_shape = 1

    def make_time_major(*args, **kw):
        return _make_time_major(policy, *args, **kw)

    actions = batch_tensors[SampleBatch.ACTIONS]
    dones = batch_tensors[SampleBatch.DONES]
    rewards = batch_tensors[SampleBatch.REWARDS]
    
    behaviour_logits = batch_tensors[BEHAVIOUR_LOGITS]
    old_policy_behaviour_logits = batch_tensors["old_policy_behaviour_logits"]
    
    unpacked_behaviour_logits = tf.split(
        behaviour_logits, output_hidden_shape, axis=1)
<<<<<<< HEAD
    unpacked_old_policy_behaviour_logits = tf.split(
            old_policy_behaviour_logits, output_hidden_shape, axis=1)
    unpacked_outputs = tf.split(
        policy.model.outputs, output_hidden_shape, axis=1)
    
=======
    unpacked_outputs = tf.split(policy.model_out, output_hidden_shape, axis=1)
>>>>>>> dfc94ce7
    action_dist = policy.action_dist
    old_policy_action_dist = policy.dist_class(old_policy_behaviour_logits)
    prev_action_dist = policy.dist_class(behaviour_logits)
    
    values = policy.value_function
<<<<<<< HEAD
    if policy.model.state_in:
        max_seq_len = tf.reduce_max(policy.model.seq_lens) - 1
        mask = tf.sequence_mask(policy.model.seq_lens, max_seq_len)
=======

    if policy.state_in:
        max_seq_len = tf.reduce_max(policy.seq_lens) - 1
        mask = tf.sequence_mask(policy.seq_lens, max_seq_len)
>>>>>>> dfc94ce7
        mask = tf.reshape(mask, [-1])
    else:
        mask = tf.ones_like(rewards)

    if policy.config["vtrace"]:
        logger.info("Using V-Trace surrogate loss (vtrace=True)")

        # Prepare actions for loss
        loss_actions = actions if is_multidiscrete else tf.expand_dims(
            actions, axis=1)

        policy.loss = VTraceSurrogateLoss(
            actions=make_time_major(loss_actions, drop_last=True),
            prev_actions_logp=make_time_major(
                prev_action_dist.logp(actions), drop_last=True),
            actions_logp=make_time_major(
                action_dist.logp(actions), drop_last=True),
            old_policy_actions_logp=make_time_major(
                old_policy_action_dist.logp(actions), drop_last=True),
            action_kl=old_policy_action_dist.kl(action_dist),
            actions_entropy=make_time_major(
                action_dist.entropy(), drop_last=True),
            dones=make_time_major(dones, drop_last=True),
            behaviour_logits=make_time_major(
                unpacked_behaviour_logits, drop_last=True),
            old_policy_behaviour_logits=make_time_major(
                unpacked_old_policy_behaviour_logits, drop_last=True),
            target_logits=make_time_major(unpacked_outputs, drop_last=True),
            discount=policy.config["gamma"],
            rewards=make_time_major(rewards, drop_last=True),
            values=make_time_major(values, drop_last=True),
            bootstrap_value=make_time_major(values)[-1],
            dist_class=Categorical if is_multidiscrete else policy.dist_class,
            valid_mask=make_time_major(mask, drop_last=True),
            vf_loss_coeff=policy.config["vf_loss_coeff"],
            entropy_coeff=policy.entropy_coeff,
            clip_rho_threshold=policy.config["vtrace_clip_rho_threshold"],
            clip_pg_rho_threshold=policy.config[
                "vtrace_clip_pg_rho_threshold"],
            clip_param=policy.config["clip_param"],
            cur_kl_coeff=policy.kl_coeff,
            use_kl_loss=policy.config["use_kl_loss"])
    else:
        logger.info("Using PPO surrogate loss (vtrace=False)")
        policy.loss = PPOSurrogateLoss(
            prev_actions_logp=make_time_major(prev_action_dist.logp(actions)),
            actions_logp=make_time_major(action_dist.logp(actions)),
            action_kl=prev_action_dist.kl(action_dist),
            actions_entropy=make_time_major(action_dist.entropy()),
            values=make_time_major(values),
            valid_mask=make_time_major(mask),
            advantages=make_time_major(
                batch_tensors[Postprocessing.ADVANTAGES]),
            value_targets=make_time_major(
                batch_tensors[Postprocessing.VALUE_TARGETS]),
            vf_loss_coeff=policy.config["vf_loss_coeff"],
<<<<<<< HEAD
            entropy_coeff=policy.config["entropy_coeff"],
            clip_param=policy.config["clip_param"],
            cur_kl_coeff=policy.kl_coeff,
            use_kl_loss=policy.config["use_kl_loss"])
=======
            entropy_coeff=policy.entropy_coeff,
            clip_param=policy.config["clip_param"])
>>>>>>> dfc94ce7

    return policy.loss.total_loss


<<<<<<< HEAD
def stats(policy, batch_tensors):
    values_batched = _make_time_major(
        policy, policy.value_function, drop_last=policy.config["vtrace"])

    stats_dict = {
        "cur_lr": tf.cast(policy.cur_lr, tf.float64),
        "policy_loss": policy.loss.pi_loss,
        "entropy": policy.loss.entropy,
        "var_gnorm": tf.global_norm(policy.var_list),
        "vf_loss": policy.loss.vf_loss,
        "vf_explained_var": explained_variance(
            tf.reshape(policy.loss.value_targets, [-1]),
            tf.reshape(values_batched, [-1])),
    }

    if policy.config["vtrace"]:
        is_stat_mean, is_stat_var = tf.nn.moments(policy.loss.is_ratio, [0,1])
        stats_dict.update({"mean_IS": is_stat_mean})
        stats_dict.update({"var_IS": is_stat_var})

    if policy.config["use_kl_loss"]:
        stats_dict.update({"KL": policy.loss.mean_kl})
        stats_dict.update({"KL_Coeff": policy.kl_coeff})

    return stats_dict


def grad_stats(policy, grads):
    return {
        "grad_gnorm": tf.global_norm(grads),
    }


=======
>>>>>>> dfc94ce7
def postprocess_trajectory(policy,
                           sample_batch,
                           other_agent_batches=None,
                           episode=None):
    if not policy.config["vtrace"]:
        completed = sample_batch["dones"][-1]
        if completed:
            last_r = 0.0
        else:
            next_state = []
            for i in range(len(policy.state_in)):
                next_state.append([sample_batch["state_out_{}".format(i)][-1]])
            last_r = policy.value(sample_batch["new_obs"][-1], *next_state)
        batch = compute_advantages(
            sample_batch,
            last_r,
            policy.config["gamma"],
            policy.config["lambda"],
            use_gae=policy.config["use_gae"])
    else:
        batch = sample_batch
    del batch.data["new_obs"]  # not used, so save some bandwidth
    return batch


def add_values_and_logits(policy):
    out = {BEHAVIOUR_LOGITS: policy.model_out}
    if not policy.config["vtrace"]:
        out[SampleBatch.VF_PREDS] = policy.value_function
    return out


<<<<<<< HEAD
def validate_config(policy, obs_space, action_space, config):
    assert config["batch_mode"] == "truncate_episodes", \
        "Must use `truncate_episodes` batch mode with V-trace."


def choose_optimizer(policy, config):
    if policy.config["opt_type"] == "adam":
        return tf.train.AdamOptimizer(policy.cur_lr)
    else:
        return tf.train.RMSPropOptimizer(policy.cur_lr, config["decay"],
                                         config["momentum"], config["epsilon"])


def clip_gradients(policy, optimizer, loss):
    grads = tf.gradients(loss, policy.var_list)
    policy.grads, _ = tf.clip_by_global_norm(grads, policy.config["grad_clip"])
    clipped_grads = list(zip(policy.grads, policy.var_list))
    return clipped_grads

class KLCoeffMixin(object):
    def __init__(self, config):
        # KL Coefficient
        self.kl_coeff_val = config["kl_coeff"]
        self.kl_target = config["kl_target"]
        self.kl_coeff = tf.get_variable(
            initializer=tf.constant_initializer(self.kl_coeff_val),
            name="kl_coeff",
            shape=(),
            trainable=False,
            dtype=tf.float32)

    def update_kl(self, sampled_kl):
        if sampled_kl > 2.0 * self.kl_target:
            self.kl_coeff_val *= 1.5
        elif sampled_kl < 0.5 * self.kl_target:
            self.kl_coeff_val *= 0.5
        self.kl_coeff.load(self.kl_coeff_val, session=self.get_session())
        return self.kl_coeff_val

class ValueNetworkMixin(object):
    def __init__(self):
        self.value_function = self.model.value_function()
        self.var_list = tf.get_collection(tf.GraphKeys.TRAINABLE_VARIABLES,
                                          tf.get_variable_scope().name)

    def value(self, ob, *args):
        feed_dict = {
            self.get_placeholder(SampleBatch.CUR_OBS): [ob],
            self.model.seq_lens: [1]
        }
        assert len(args) == len(self.model.state_in), \
            (args, self.model.state_in)
        for k, v in zip(self.model.state_in, args):
            feed_dict[k] = v
        vf = self.get_session().run(self.value_function, feed_dict)
        return vf[0]


def setup_mixins(policy, obs_space, action_space, config):
    LearningRateSchedule.__init__(policy, config["lr"], config["lr_schedule"])
    KLCoeffMixin.__init__(policy, config)
    ValueNetworkMixin.__init__(policy)


AsyncPPOTFPolicy = build_tf_policy(
=======
AsyncPPOTFPolicy = VTraceTFPolicy.with_updates(
>>>>>>> dfc94ce7
    name="AsyncPPOTFPolicy",
    loss_fn=build_appo_surrogate_loss,
    postprocess_fn=postprocess_trajectory,
<<<<<<< HEAD
    optimizer_fn=choose_optimizer,
    gradients_fn=clip_gradients,
    extra_action_fetches_fn=add_values_and_logits,
    before_init=validate_config,
    before_loss_init=setup_mixins,
    mixins=[LearningRateSchedule, KLCoeffMixin, ValueNetworkMixin],
    get_batch_divisibility_req=lambda p: p.config["sample_batch_size"])
=======
    extra_action_fetches_fn=add_values_and_logits)
>>>>>>> dfc94ce7
<|MERGE_RESOLUTION|>--- conflicted
+++ resolved
@@ -23,13 +23,9 @@
 
 logger = logging.getLogger(__name__)
 
-<<<<<<< HEAD
 BEHAVIOUR_LOGITS = "behaviour_logits"
 
-#Classic PPO Loss, no changes made to loss function
-=======
-
->>>>>>> dfc94ce7
+# Classic PPO Loss, no changes made to loss function
 class PPOSurrogateLoss(object):
     """Loss used when V-trace is disabled.
 
@@ -86,7 +82,7 @@
         if use_kl_loss:
             self.total_loss+=cur_kl_coeff*self.mean_kl
 
-#APPO Loss, with IS modifications and V-trace for Advantage Estimation
+# APPO Loss, with IS modifications and V-trace for Advantage Estimation
 class VTraceSurrogateLoss(object):
     def __init__(self,
                  actions,
@@ -204,30 +200,17 @@
     
     unpacked_behaviour_logits = tf.split(
         behaviour_logits, output_hidden_shape, axis=1)
-<<<<<<< HEAD
     unpacked_old_policy_behaviour_logits = tf.split(
             old_policy_behaviour_logits, output_hidden_shape, axis=1)
-    unpacked_outputs = tf.split(
-        policy.model.outputs, output_hidden_shape, axis=1)
-    
-=======
     unpacked_outputs = tf.split(policy.model_out, output_hidden_shape, axis=1)
->>>>>>> dfc94ce7
     action_dist = policy.action_dist
     old_policy_action_dist = policy.dist_class(old_policy_behaviour_logits)
     prev_action_dist = policy.dist_class(behaviour_logits)
-    
     values = policy.value_function
-<<<<<<< HEAD
-    if policy.model.state_in:
-        max_seq_len = tf.reduce_max(policy.model.seq_lens) - 1
-        mask = tf.sequence_mask(policy.model.seq_lens, max_seq_len)
-=======
 
     if policy.state_in:
         max_seq_len = tf.reduce_max(policy.seq_lens) - 1
         mask = tf.sequence_mask(policy.seq_lens, max_seq_len)
->>>>>>> dfc94ce7
         mask = tf.reshape(mask, [-1])
     else:
         mask = tf.ones_like(rewards)
@@ -284,20 +267,13 @@
             value_targets=make_time_major(
                 batch_tensors[Postprocessing.VALUE_TARGETS]),
             vf_loss_coeff=policy.config["vf_loss_coeff"],
-<<<<<<< HEAD
-            entropy_coeff=policy.config["entropy_coeff"],
+            entropy_coeff=policy.entropy_coeff,
             clip_param=policy.config["clip_param"],
             cur_kl_coeff=policy.kl_coeff,
             use_kl_loss=policy.config["use_kl_loss"])
-=======
-            entropy_coeff=policy.entropy_coeff,
-            clip_param=policy.config["clip_param"])
->>>>>>> dfc94ce7
 
     return policy.loss.total_loss
 
-
-<<<<<<< HEAD
 def stats(policy, batch_tensors):
     values_batched = _make_time_major(
         policy, policy.value_function, drop_last=policy.config["vtrace"])
@@ -330,9 +306,6 @@
         "grad_gnorm": tf.global_norm(grads),
     }
 
-
-=======
->>>>>>> dfc94ce7
 def postprocess_trajectory(policy,
                            sample_batch,
                            other_agent_batches=None,
@@ -364,8 +337,6 @@
         out[SampleBatch.VF_PREDS] = policy.value_function
     return out
 
-
-<<<<<<< HEAD
 def validate_config(policy, obs_space, action_space, config):
     assert config["batch_mode"] == "truncate_episodes", \
         "Must use `truncate_episodes` batch mode with V-trace."
@@ -431,20 +402,13 @@
 
 
 AsyncPPOTFPolicy = build_tf_policy(
-=======
-AsyncPPOTFPolicy = VTraceTFPolicy.with_updates(
->>>>>>> dfc94ce7
     name="AsyncPPOTFPolicy",
     loss_fn=build_appo_surrogate_loss,
     postprocess_fn=postprocess_trajectory,
-<<<<<<< HEAD
     optimizer_fn=choose_optimizer,
     gradients_fn=clip_gradients,
     extra_action_fetches_fn=add_values_and_logits,
     before_init=validate_config,
     before_loss_init=setup_mixins,
     mixins=[LearningRateSchedule, KLCoeffMixin, ValueNetworkMixin],
-    get_batch_divisibility_req=lambda p: p.config["sample_batch_size"])
-=======
-    extra_action_fetches_fn=add_values_and_logits)
->>>>>>> dfc94ce7
+    get_batch_divisibility_req=lambda p: p.config["sample_batch_size"])