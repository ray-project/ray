--- conflicted
+++ resolved
@@ -269,14 +269,10 @@
                 prev_action_dist.logp(actions), drop_last=True),
             actions_logp=make_time_major(
                 action_dist.logp(actions), drop_last=True),
-<<<<<<< HEAD
             old_policy_actions_logp=make_time_major(
                 old_policy_action_dist.logp(actions), drop_last=True),
             action_kl=make_time_major(
-                old_policy_action_dist.kl(action_dist), drop_last=True),
-=======
-            action_kl=prev_action_dist.multi_kl(action_dist),
->>>>>>> f9043cc4
+                old_policy_action_dist.multi_kl(action_dist), drop_last=True),
             actions_entropy=make_time_major(
                 action_dist.multi_entropy(), drop_last=True),
             dones=make_time_major(dones, drop_last=True),
@@ -304,13 +300,8 @@
         policy.loss = PPOSurrogateLoss(
             prev_actions_logp=make_time_major(prev_action_dist.logp(actions)),
             actions_logp=make_time_major(action_dist.logp(actions)),
-<<<<<<< HEAD
-            action_kl=make_time_major(prev_action_dist.kl(action_dist)),
-            actions_entropy=make_time_major(action_dist.entropy()),
-=======
-            action_kl=prev_action_dist.multi_kl(action_dist),
+            action_kl=make_time_major(prev_action_dist.multi_kl(action_dist)),
             actions_entropy=make_time_major(action_dist.multi_entropy()),
->>>>>>> f9043cc4
             values=make_time_major(values),
             valid_mask=make_time_major(mask),
             advantages=make_time_major(
