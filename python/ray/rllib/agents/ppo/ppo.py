--- conflicted
+++ resolved
@@ -82,17 +82,10 @@
         else:
             policy_cls = self._policy_graph
         self.local_evaluator = self.make_local_evaluator(
-<<<<<<< HEAD
-            self.env_creator, policy_cls)
+            env_creator, policy_cls)
         self.remote_evaluators = self.make_remote_evaluators(
-            self.env_creator, policy_cls, self.config["num_workers"])
-        if self.config["simple_optimizer"]:
-=======
-            env_creator, self._policy_graph)
-        self.remote_evaluators = self.make_remote_evaluators(
-            env_creator, self._policy_graph, config["num_workers"])
+            env_creator, policy_cls, config["num_workers"])
         if config["simple_optimizer"]:
->>>>>>> 2ffe67c5
             self.optimizer = SyncSamplesOptimizer(
                 self.local_evaluator, self.remote_evaluators, {
                     "num_sgd_iter": config["num_sgd_iter"],
