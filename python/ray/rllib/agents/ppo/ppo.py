--- conflicted
+++ resolved
@@ -115,20 +115,6 @@
         return res
 
     def _validate_config(self):
-<<<<<<< HEAD
-=======
-        waste_ratio = (
-            self.config["sample_batch_size"] * self.config["num_workers"] /
-            self.config["train_batch_size"])
-        if waste_ratio > 1:
-            msg = ("sample_batch_size * num_workers >> train_batch_size. "
-                   "This means that many steps will be discarded. Consider "
-                   "reducing sample_batch_size, or increase train_batch_size.")
-            if waste_ratio > 1.5:
-                raise ValueError(msg)
-            else:
-                logger.warning(msg)
->>>>>>> cf0c4745
         if self.config["sgd_minibatch_size"] > self.config["train_batch_size"]:
             raise ValueError(
                 "Minibatch size {} must be <= train batch size {}.".format(
