from __future__ import absolute_import
from __future__ import division
from __future__ import print_function

import os
import numpy as np
import pickle

import ray
from ray.rllib.agents import Agent, with_common_config
from ray.rllib.agents.ppo.ppo_tf_policy import PPOTFPolicyGraph
from ray.rllib.utils import FilterManager
from ray.rllib.optimizers import SyncSamplesOptimizer, LocalMultiGPUOptimizer
from ray.tune.trial import Resources

DEFAULT_CONFIG = with_common_config({
    # If true, use the Generalized Advantage Estimator (GAE)
    # with a value function, see https://arxiv.org/pdf/1506.02438.pdf.
    "use_gae": True,
    # GAE(lambda) parameter
    "lambda": 1.0,
    # Initial coefficient for KL divergence
    "kl_coeff": 0.2,
    # Number of timesteps collected for each SGD round
    "timesteps_per_batch": 4000,
    # Number of SGD iterations in each outer loop
    "num_sgd_iter": 30,
    # Stepsize of SGD
    "sgd_stepsize": 5e-5,
    # Total SGD batch size across all devices for SGD
    "sgd_batchsize": 128,
    # Coefficient of the value function loss
    "vf_loss_coeff": 1.0,
    # Coefficient of the entropy regularizer
    "entropy_coeff": 0.0,
    # PPO clip parameter
    "clip_param": 0.3,
    # Target value for KL divergence
    "kl_target": 0.01,
    # Number of GPUs to use for SGD
    "num_gpus": 0,
    # Whether to allocate GPUs for workers (if > 0).
    "num_gpus_per_worker": 0,
    # Whether to allocate CPUs for workers (if > 0).
    "num_cpus_per_worker": 1,
    # Whether to rollout "complete_episodes" or "truncate_episodes"
    "batch_mode": "complete_episodes",
    # Which observation filter to apply to the observation
    "observation_filter": "MeanStdFilter",
    # Debug only: use the sync samples optimizer instead of the multi-gpu one
    "debug_use_simple_optimizer": False,
})


class PPOAgent(Agent):
    """Multi-GPU optimized implementation of PPO in TensorFlow."""

    _agent_name = "PPO"
    _default_config = DEFAULT_CONFIG

    @classmethod
    def default_resource_request(cls, config):
        cf = dict(cls._default_config, **config)
        return Resources(
            cpu=1,
            gpu=cf["num_gpus"],
            extra_cpu=cf["num_cpus_per_worker"] * cf["num_workers"],
            extra_gpu=cf["num_gpus_per_worker"] * cf["num_workers"])

    def _init(self):
        self.local_evaluator = self.make_local_evaluator(
            self.env_creator, PPOTFPolicyGraph)
        self.remote_evaluators = self.make_remote_evaluators(
            self.env_creator, PPOTFPolicyGraph, self.config["num_workers"],
            {"num_cpus": self.config["num_cpus_per_worker"],
             "num_gpus": self.config["num_gpus_per_worker"]})
<<<<<<< HEAD
        if self.config["debug_use_simple_optimizer"]:
            self.optimizer = SyncSamplesOptimizer(
                self.config["optimizer"],
                self.local_evaluator, self.remote_evaluators)
        else:
            self.optimizer = LocalMultiGPUOptimizer(
                {"sgd_batch_size": self.config["sgd_batchsize"],
                 "sgd_stepsize": self.config["sgd_stepsize"],
                 "num_sgd_iter": self.config["num_sgd_iter"],
                 "timesteps_per_batch": self.config["timesteps_per_batch"],
                 "standardize_fields": ["advantages"]},
                self.local_evaluator, self.remote_evaluators)
=======
        self.optimizer = LocalMultiGPUOptimizer(
            self.local_evaluator, self.remote_evaluators,
            {"sgd_batch_size": self.config["sgd_batchsize"],
             "sgd_stepsize": self.config["sgd_stepsize"],
             "num_sgd_iter": self.config["num_sgd_iter"],
             "timesteps_per_batch": self.config["timesteps_per_batch"]})
>>>>>>> d24f19fd

    def _train(self):
        prev_steps = self.optimizer.num_steps_sampled

        def postprocess_samples(batch):
            # Divide by the maximum of value.std() and 1e-4
            # to guard against the case where all values are equal
            value = batch["advantages"]
            standardized = (value - value.mean()) / max(1e-4, value.std())
            batch.data["advantages"] = standardized
            batch.shuffle()
            dummy = np.zeros_like(batch["advantages"])
            if not self.config["use_gae"]:
                batch.data["value_targets"] = dummy
                batch.data["vf_preds"] = dummy
<<<<<<< HEAD
=======

        extra_fetches = self.optimizer.step(postprocess_fn=postprocess_samples)
        kl = np.array(extra_fetches["kl"]).mean(axis=1)[-1]
        total_loss = np.array(extra_fetches["total_loss"]).mean(axis=1)[-1]
        policy_loss = np.array(extra_fetches["policy_loss"]).mean(axis=1)[-1]
        vf_loss = np.array(extra_fetches["vf_loss"]).mean(axis=1)[-1]
        entropy = np.array(extra_fetches["entropy"]).mean(axis=1)[-1]

        newkl = self.local_evaluator.for_policy(lambda pi: pi.update_kl(kl))

        info = {
            "kl_divergence": kl,
            "kl_coefficient": newkl,
            "total_loss": total_loss,
            "policy_loss": policy_loss,
            "vf_loss": vf_loss,
            "entropy": entropy,
        }
>>>>>>> d24f19fd

        fetches = self.optimizer.step()
        newkl = self.local_evaluator.for_policy(
            lambda pi: pi.update_kl(fetches["kl"]))
        FilterManager.synchronize(
            self.local_evaluator.filters, self.remote_evaluators)
<<<<<<< HEAD

        res = collect_metrics(self.local_evaluator, self.remote_evaluators)
        res = res._replace(info=fetches)
=======
        res = self.optimizer.collect_metrics()
        res = res._replace(
            timesteps_this_iter=self.optimizer.num_steps_sampled - prev_steps,
            info=dict(info, **res.info))
>>>>>>> d24f19fd
        return res

    def _stop(self):
        # workaround for https://github.com/ray-project/ray/issues/1516
        for ev in self.remote_evaluators:
            ev.__ray_terminate__.remote()

    def _save(self, checkpoint_dir):
        checkpoint_path = os.path.join(checkpoint_dir,
                                       "checkpoint-{}".format(self.iteration))
        agent_state = ray.get(
            [a.save.remote() for a in self.remote_evaluators])
        extra_data = [
            self.local_evaluator.save(),
            agent_state]
        pickle.dump(extra_data, open(checkpoint_path + ".extra_data", "wb"))
        return checkpoint_path

    def _restore(self, checkpoint_path):
        extra_data = pickle.load(open(checkpoint_path + ".extra_data", "rb"))
        self.local_evaluator.restore(extra_data[0])
        ray.get([
            a.restore.remote(o)
                for (a, o) in zip(self.remote_evaluators, extra_data[1])])<|MERGE_RESOLUTION|>--- conflicted
+++ resolved
@@ -74,79 +74,30 @@
             self.env_creator, PPOTFPolicyGraph, self.config["num_workers"],
             {"num_cpus": self.config["num_cpus_per_worker"],
              "num_gpus": self.config["num_gpus_per_worker"]})
-<<<<<<< HEAD
         if self.config["debug_use_simple_optimizer"]:
             self.optimizer = SyncSamplesOptimizer(
-                self.config["optimizer"],
-                self.local_evaluator, self.remote_evaluators)
+                self.local_evaluator, self.remote_evaluators,
+                self.config["optimizer"])
         else:
             self.optimizer = LocalMultiGPUOptimizer(
+                self.local_evaluator, self.remote_evaluators,
                 {"sgd_batch_size": self.config["sgd_batchsize"],
                  "sgd_stepsize": self.config["sgd_stepsize"],
                  "num_sgd_iter": self.config["num_sgd_iter"],
                  "timesteps_per_batch": self.config["timesteps_per_batch"],
-                 "standardize_fields": ["advantages"]},
-                self.local_evaluator, self.remote_evaluators)
-=======
-        self.optimizer = LocalMultiGPUOptimizer(
-            self.local_evaluator, self.remote_evaluators,
-            {"sgd_batch_size": self.config["sgd_batchsize"],
-             "sgd_stepsize": self.config["sgd_stepsize"],
-             "num_sgd_iter": self.config["num_sgd_iter"],
-             "timesteps_per_batch": self.config["timesteps_per_batch"]})
->>>>>>> d24f19fd
+                 "standardize_fields": ["advantages"]})
 
     def _train(self):
         prev_steps = self.optimizer.num_steps_sampled
-
-        def postprocess_samples(batch):
-            # Divide by the maximum of value.std() and 1e-4
-            # to guard against the case where all values are equal
-            value = batch["advantages"]
-            standardized = (value - value.mean()) / max(1e-4, value.std())
-            batch.data["advantages"] = standardized
-            batch.shuffle()
-            dummy = np.zeros_like(batch["advantages"])
-            if not self.config["use_gae"]:
-                batch.data["value_targets"] = dummy
-                batch.data["vf_preds"] = dummy
-<<<<<<< HEAD
-=======
-
-        extra_fetches = self.optimizer.step(postprocess_fn=postprocess_samples)
-        kl = np.array(extra_fetches["kl"]).mean(axis=1)[-1]
-        total_loss = np.array(extra_fetches["total_loss"]).mean(axis=1)[-1]
-        policy_loss = np.array(extra_fetches["policy_loss"]).mean(axis=1)[-1]
-        vf_loss = np.array(extra_fetches["vf_loss"]).mean(axis=1)[-1]
-        entropy = np.array(extra_fetches["entropy"]).mean(axis=1)[-1]
-
-        newkl = self.local_evaluator.for_policy(lambda pi: pi.update_kl(kl))
-
-        info = {
-            "kl_divergence": kl,
-            "kl_coefficient": newkl,
-            "total_loss": total_loss,
-            "policy_loss": policy_loss,
-            "vf_loss": vf_loss,
-            "entropy": entropy,
-        }
->>>>>>> d24f19fd
-
         fetches = self.optimizer.step()
         newkl = self.local_evaluator.for_policy(
             lambda pi: pi.update_kl(fetches["kl"]))
         FilterManager.synchronize(
             self.local_evaluator.filters, self.remote_evaluators)
-<<<<<<< HEAD
-
-        res = collect_metrics(self.local_evaluator, self.remote_evaluators)
-        res = res._replace(info=fetches)
-=======
         res = self.optimizer.collect_metrics()
         res = res._replace(
             timesteps_this_iter=self.optimizer.num_steps_sampled - prev_steps,
-            info=dict(info, **res.info))
->>>>>>> d24f19fd
+            info=dict(fetches, **res.info))
         return res
 
     def _stop(self):
