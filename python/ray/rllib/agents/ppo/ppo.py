from __future__ import absolute_import
from __future__ import division
from __future__ import print_function

import logging

from ray.rllib.agents import Agent, with_common_config
from ray.rllib.agents.ppo.ppo_policy_graph import PPOPolicyGraph
from ray.rllib.optimizers import SyncSamplesOptimizer, LocalMultiGPUOptimizer
from ray.rllib.utils.annotations import override

logger = logging.getLogger(__name__)

# yapf: disable
# __sphinx_doc_begin__
DEFAULT_CONFIG = with_common_config({
    # If true, use the Generalized Advantage Estimator (GAE)
    # with a value function, see https://arxiv.org/pdf/1506.02438.pdf.
    "use_gae": True,
    # GAE(lambda) parameter
    "lambda": 1.0,
    # Initial coefficient for KL divergence
    "kl_coeff": 0.2,
    # Size of batches collected from each worker
    "sample_batch_size": 200,
    # Number of timesteps collected for each SGD round
    "train_batch_size": 4000,
    # Total SGD batch size across all devices for SGD
    "sgd_minibatch_size": 128,
    # Number of SGD iterations in each outer loop
    "num_sgd_iter": 30,
    # Stepsize of SGD
    "lr": 5e-5,
    # Learning rate schedule
    "lr_schedule": None,
    # Share layers for value function
    "vf_share_layers": False,
    # Coefficient of the value function loss
    "vf_loss_coeff": 1.0,
    # Coefficient of the entropy regularizer
    "entropy_coeff": 0.0,
    # PPO clip parameter
    "clip_param": 0.3,
    # Clip param for the value function. Note that this is sensitive to the
    # scale of the rewards. If your expected V is large, increase this.
    "vf_clip_param": 10.0,
    # Target value for KL divergence
    "kl_target": 0.01,
    # Whether to rollout "complete_episodes" or "truncate_episodes"
    "batch_mode": "truncate_episodes",
    # Which observation filter to apply to the observation
    "observation_filter": "MeanStdFilter",
    # Uses the sync samples optimizer instead of the multi-gpu one. This does
    # not support minibatches.
    "simple_optimizer": False,
<<<<<<< HEAD
    # Use a centralized value function
    "use_centralized_vf": False,
    # how many agents worth of observations to potentially pad the global observation with
    "max_vf_agents": 100
=======
    # (Deprecated) Use the sampling behavior as of 0.6, which launches extra
    # sampling tasks for performance but can waste a large portion of samples.
    "straggler_mitigation": False,
>>>>>>> ac792d70
})
# __sphinx_doc_end__
# yapf: enable


class PPOAgent(Agent):
    """Multi-GPU optimized implementation of PPO in TensorFlow."""

    _agent_name = "PPO"
    _default_config = DEFAULT_CONFIG
    _policy_graph = PPOPolicyGraph

    @override(Agent)
    def _init(self):
        self._validate_config()
        self.local_evaluator = self.make_local_evaluator(
            self.env_creator, self._policy_graph)
        self.remote_evaluators = self.make_remote_evaluators(
            self.env_creator, self._policy_graph, self.config["num_workers"])
        if self.config["simple_optimizer"]:
            self.optimizer = SyncSamplesOptimizer(
                self.local_evaluator, self.remote_evaluators, {
                    "num_sgd_iter": self.config["num_sgd_iter"],
                    "train_batch_size": self.config["train_batch_size"],
                })
        else:
            self.optimizer = LocalMultiGPUOptimizer(
                self.local_evaluator, self.remote_evaluators, {
                    "sgd_batch_size": self.config["sgd_minibatch_size"],
                    "num_sgd_iter": self.config["num_sgd_iter"],
                    "num_gpus": self.config["num_gpus"],
                    "sample_batch_size": self.config["sample_batch_size"],
                    "num_envs_per_worker": self.config["num_envs_per_worker"],
                    "train_batch_size": self.config["train_batch_size"],
                    "standardize_fields": ["advantages"],
                    "straggler_mitigation": (
                        self.config["straggler_mitigation"]),
                })

    @override(Agent)
    def _train(self):
        prev_steps = self.optimizer.num_steps_sampled
        fetches = self.optimizer.step()
        if "kl" in fetches:
            # single-agent
            self.local_evaluator.for_policy(
                lambda pi: pi.update_kl(fetches["kl"]))
        else:
            # multi-agent
            self.local_evaluator.foreach_trainable_policy(
                lambda pi, pi_id: pi.update_kl(fetches[pi_id]["kl"]))
        res = self.optimizer.collect_metrics(
            self.config["collect_metrics_timeout"])
        res.update(
            timesteps_this_iter=self.optimizer.num_steps_sampled - prev_steps,
            info=dict(fetches, **res.get("info", {})))
        return res

    def _validate_config(self):
        if self.config["sgd_minibatch_size"] > self.config["train_batch_size"]:
            raise ValueError(
                "Minibatch size {} must be <= train batch size {}.".format(
                    self.config["sgd_minibatch_size"],
                    self.config["train_batch_size"]))
        if (self.config["batch_mode"] == "truncate_episodes"
                and not self.config["use_gae"]):
            raise ValueError(
                "Episode truncation is not supported without a value function")
        if (self.config["multiagent"]["policy_graphs"]
                and not self.config["simple_optimizer"]):
            logger.info(
                "In multi-agent mode, policies will be optimized sequentially "
                "by the multi-GPU optimizer. Consider setting "
                "simple_optimizer=True if this doesn't work for you.")
        if self.config["observation_filter"] != "NoFilter":
            # TODO(ekl): consider setting the default to be NoFilter
            logger.warning(
                "By default, observations will be normalized with {}".format(
                    self.config["observation_filter"]))<|MERGE_RESOLUTION|>--- conflicted
+++ resolved
@@ -53,16 +53,13 @@
     # Uses the sync samples optimizer instead of the multi-gpu one. This does
     # not support minibatches.
     "simple_optimizer": False,
-<<<<<<< HEAD
     # Use a centralized value function
     "use_centralized_vf": False,
     # how many agents worth of observations to potentially pad the global observation with
-    "max_vf_agents": 100
-=======
+    "max_vf_agents": 100,
     # (Deprecated) Use the sampling behavior as of 0.6, which launches extra
     # sampling tasks for performance but can waste a large portion of samples.
     "straggler_mitigation": False,
->>>>>>> ac792d70
 })
 # __sphinx_doc_end__
 # yapf: enable
