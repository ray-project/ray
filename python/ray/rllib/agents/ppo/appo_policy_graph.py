"""Adapted from VTracePolicyGraph to use the PPO surrogate loss.

Keep in sync with changes to VTracePolicyGraph."""

from __future__ import absolute_import
from __future__ import division
from __future__ import print_function

import numpy as np
import tensorflow as tf
import logging
import gym

import ray
from ray.rllib.agents.impala import vtrace
from ray.rllib.evaluation.tf_policy_graph import TFPolicyGraph, \
    LearningRateSchedule
from ray.rllib.models.catalog import ModelCatalog
from ray.rllib.utils.error import UnsupportedSpaceException
from ray.rllib.utils.explained_variance import explained_variance
from ray.rllib.models.action_dist import MultiCategorical
from ray.rllib.evaluation.postprocessing import compute_advantages

logger = logging.getLogger(__name__)


class PPOSurrogateLoss(object):
    """Loss used when V-trace is disabled.

    Arguments:
        prev_actions_logp: A float32 tensor of shape [T, B].
        actions_logp: A float32 tensor of shape [T, B].
        action_kl: A float32 tensor of shape [T, B].
        actions_entropy: A float32 tensor of shape [T, B].
        values: A float32 tensor of shape [T, B].
        valid_mask: A bool tensor of valid RNN input elements (#2992).
        advantages: A float32 tensor of shape [T, B].
        value_targets: A float32 tensor of shape [T, B].
    """

    def __init__(self,
                 prev_actions_logp,
                 actions_logp,
                 action_kl,
                 actions_entropy,
                 values,
                 valid_mask,
                 advantages,
                 value_targets,
                 vf_loss_coeff=0.5,
                 entropy_coeff=-0.01,
                 clip_param=0.3):

        logp_ratio = tf.exp(actions_logp - prev_actions_logp)

        surrogate_loss = tf.minimum(
            advantages * logp_ratio,
            advantages * tf.clip_by_value(logp_ratio, 1 - clip_param,
                                          1 + clip_param))

        self.mean_kl = tf.reduce_mean(action_kl)
        self.pi_loss = -tf.reduce_sum(surrogate_loss)

        # The baseline loss
        delta = tf.boolean_mask(values - value_targets, valid_mask)
        self.value_targets = value_targets
        self.vf_loss = 0.5 * tf.reduce_sum(tf.square(delta))

        # The entropy loss
        self.entropy = tf.reduce_sum(
            tf.boolean_mask(actions_entropy, valid_mask))

        # The summed weighted loss
        self.total_loss = (self.pi_loss + self.vf_loss * vf_loss_coeff +
                           self.entropy * entropy_coeff)


class VTraceSurrogateLoss(object):
    def __init__(self,
                 actions,
                 prev_actions_logp,
                 actions_logp,
                 action_kl,
                 actions_entropy,
                 dones,
                 behaviour_logits,
                 target_logits,
                 discount,
                 rewards,
                 values,
                 bootstrap_value,
                 valid_mask,
                 vf_loss_coeff=0.5,
                 entropy_coeff=-0.01,
                 clip_rho_threshold=1.0,
                 clip_pg_rho_threshold=1.0,
                 clip_param=0.3):
        """PPO surrogate loss with vtrace importance weighting.

        VTraceLoss takes tensors of shape [T, B, ...], where `B` is the
        batch_size. The reason we need to know `B` is for V-trace to properly
        handle episode cut boundaries.

        Arguments:
            actions: An int32 tensor of shape [T, B, NUM_ACTIONS].
            prev_actions_logp: A float32 tensor of shape [T, B].
            actions_logp: A float32 tensor of shape [T, B].
            action_kl: A float32 tensor of shape [T, B].
            actions_entropy: A float32 tensor of shape [T, B].
            dones: A bool tensor of shape [T, B].
            behaviour_logits: A float32 tensor of shape [T, B, NUM_ACTIONS].
            target_logits: A float32 tensor of shape [T, B, NUM_ACTIONS].
            discount: A float32 scalar.
            rewards: A float32 tensor of shape [T, B].
            values: A float32 tensor of shape [T, B].
            bootstrap_value: A float32 tensor of shape [B].
            valid_mask: A bool tensor of valid RNN input elements (#2992).
        """

        # Compute vtrace on the CPU for better perf.
        with tf.device("/cpu:0"):
            self.vtrace_returns = vtrace.multi_from_logits(
                behaviour_policy_logits=behaviour_logits,
                target_policy_logits=target_logits,
                actions=tf.unstack(tf.cast(actions, tf.int32), axis=2),
                discounts=tf.to_float(~dones) * discount,
                rewards=rewards,
                values=values,
                bootstrap_value=bootstrap_value,
                clip_rho_threshold=tf.cast(clip_rho_threshold, tf.float32),
                clip_pg_rho_threshold=tf.cast(clip_pg_rho_threshold,
                                              tf.float32))

        logp_ratio = tf.exp(actions_logp - prev_actions_logp)

        advantages = self.vtrace_returns.pg_advantages
        surrogate_loss = tf.minimum(
            advantages * logp_ratio,
            advantages * tf.clip_by_value(logp_ratio, 1 - clip_param,
                                          1 + clip_param))

        self.mean_kl = tf.reduce_mean(action_kl)
        self.pi_loss = -tf.reduce_sum(surrogate_loss)

        # The baseline loss
        delta = tf.boolean_mask(values - self.vtrace_returns.vs, valid_mask)
        self.value_targets = self.vtrace_returns.vs
        self.vf_loss = 0.5 * tf.reduce_sum(tf.square(delta))

        # The entropy loss
        self.entropy = tf.reduce_sum(
            tf.boolean_mask(actions_entropy, valid_mask))

        # The summed weighted loss
        self.total_loss = (self.pi_loss + self.vf_loss * vf_loss_coeff +
                           self.entropy * entropy_coeff)


class AsyncPPOPolicyGraph(LearningRateSchedule, TFPolicyGraph):
    def __init__(self,
                 observation_space,
                 action_space,
                 config,
                 existing_inputs=None):
        config = dict(ray.rllib.agents.impala.impala.DEFAULT_CONFIG, **config)
        assert config["batch_mode"] == "truncate_episodes", \
            "Must use `truncate_episodes` batch mode with V-trace."
        self.config = config
        self.sess = tf.get_default_session()
        self.grads = None

        is_multidiscrete = False
        output_hidden_shape = None
        actions_shape = [None]

        # Policy network model
        dist_class, logit_dim = ModelCatalog.get_action_dist(
            action_space, self.config["model"])

        # Create input placeholders
        if existing_inputs:
            if self.config["vtrace"]:
                actions, dones, behaviour_logits, rewards, observations, \
                    prev_actions, prev_rewards = existing_inputs[:7]
                existing_state_in = existing_inputs[7:-1]
                existing_seq_lens = existing_inputs[-1]
            else:
                actions, dones, behaviour_logits, rewards, observations, \
                    prev_actions, prev_rewards, adv_ph, value_targets = \
                    existing_inputs[:9]
                existing_state_in = existing_inputs[9:-1]
                existing_seq_lens = existing_inputs[-1]
        else:
            if isinstance(action_space, gym.spaces.Discrete):
                output_hidden_shape = [action_space.n]
            elif isinstance(action_space,
                            gym.spaces.multi_discrete.MultiDiscrete):
                is_multidiscrete = True
                actions_shape = [None, len(action_space.nvec)]
                output_hidden_shape = action_space.nvec.astype(np.int32)
            elif self.config["vtrace"]:
                raise UnsupportedSpaceException(
                    "Action space {} is not supported for APPO with VTrace.".
                    format(action_space))

            actions = tf.placeholder(tf.int64, actions_shape, name="ac")
            dones = tf.placeholder(tf.bool, [None], name="dones")
            rewards = tf.placeholder(tf.float32, [None], name="rewards")
            behaviour_logits = tf.placeholder(
                tf.float32, [None, logit_dim], name="behaviour_logits")
            observations = tf.placeholder(
                tf.float32, [None] + list(observation_space.shape))
            existing_state_in = None
            existing_seq_lens = None

            if not self.config["vtrace"]:
                adv_ph = tf.placeholder(
                    tf.float32, name="advantages", shape=(None, ))
                value_targets = tf.placeholder(
                    tf.float32, name="value_targets", shape=(None, ))
        self.observations = observations

        # Unpack behaviour logits
        unpacked_behaviour_logits = tf.split(
            behaviour_logits, output_hidden_shape, axis=1)

        # Setup the policy
        dist_class, logit_dim = ModelCatalog.get_action_dist(
            action_space,
            self.config["model"])
        prev_actions = ModelCatalog.get_action_placeholder(action_space)
        prev_rewards = tf.placeholder(tf.float32, [None], name="prev_reward")
        self.model = ModelCatalog.get_model(
            {
                "obs": observations,
                "prev_actions": prev_actions,
                "prev_rewards": prev_rewards,
                "is_training": self._get_is_training_placeholder(),
            },
            observation_space,
            logit_dim,
            self.config["model"],
            state_in=existing_state_in,
            seq_lens=existing_seq_lens)
        unpacked_outputs = tf.split(
            self.model.outputs, output_hidden_shape, axis=1)

        dist_inputs = unpacked_outputs if is_multidiscrete else \
            self.model.outputs
        prev_dist_inputs = unpacked_behaviour_logits if is_multidiscrete else \
            behaviour_logits

        action_dist = dist_class(dist_inputs)
        prev_action_dist = dist_class(prev_dist_inputs)

        values = self.model.value_function()
        self.value_function = values
        self.var_list = tf.get_collection(tf.GraphKeys.TRAINABLE_VARIABLES,
                                          tf.get_variable_scope().name)

<<<<<<< HEAD
        def make_time_major(tensor, drop_last=False):
            """Swaps batch and trajectory axis.
            Args:
                tensor: A tensor or list of tensors to reshape.
                drop_last: A bool indicating whether to drop the last
                trajectory item.
            Returns:
                res: A tensor with swapped axes or a list of tensors with
                swapped axes.
            """
            if isinstance(tensor, list):
                return [make_time_major(t, drop_last) for t in tensor]

            if self.config["model"]["use_lstm"]:
=======
        def to_batches(tensor):
            if self.model.state_init:
>>>>>>> 524e69a8
                B = tf.shape(self.model.seq_lens)[0]
                T = tf.shape(tensor)[0] // B
            else:
                # Important: chop the tensor into batches at known episode cut
                # boundaries. TODO(ekl) this is kind of a hack
                T = self.config["sample_batch_size"]
                B = tf.shape(tensor)[0] // T
            rs = tf.reshape(tensor,
                            tf.concat([[B, T], tf.shape(tensor)[1:]], axis=0))

            # swap B and T axes
            res = tf.transpose(
                rs,
                [1, 0] + list(range(2, 1 + int(tf.shape(tensor).shape[0]))))

            if drop_last:
                return res[:-1]
            return res

        if self.model.state_in:
            max_seq_len = tf.reduce_max(self.model.seq_lens) - 1
            mask = tf.sequence_mask(self.model.seq_lens, max_seq_len)
            mask = tf.reshape(mask, [-1])
        else:
            mask = tf.ones_like(rewards)

        # Inputs are reshaped from [B * T] => [T - 1, B] for V-trace calc.
        if self.config["vtrace"]:
            logger.info("Using V-Trace surrogate loss (vtrace=True)")

            # Prepare actions for loss
            loss_actions = actions if is_multidiscrete else tf.expand_dims(
                actions, axis=1)

            self.loss = VTraceSurrogateLoss(
                actions=make_time_major(loss_actions, drop_last=True),
                prev_actions_logp=make_time_major(
                    prev_action_dist.logp(actions), drop_last=True),
                actions_logp=make_time_major(
                    action_dist.logp(actions), drop_last=True),
                action_kl=prev_action_dist.kl(action_dist),
                actions_entropy=make_time_major(
                    action_dist.entropy(), drop_last=True),
                dones=make_time_major(dones, drop_last=True),
                behaviour_logits=make_time_major(
                    unpacked_behaviour_logits, drop_last=True),
                target_logits=make_time_major(
                    unpacked_outputs, drop_last=True),
                discount=config["gamma"],
                rewards=make_time_major(rewards, drop_last=True),
                values=make_time_major(values, drop_last=True),
                bootstrap_value=make_time_major(values)[-1],
                valid_mask=make_time_major(mask, drop_last=True),
                vf_loss_coeff=self.config["vf_loss_coeff"],
                entropy_coeff=self.config["entropy_coeff"],
                clip_rho_threshold=self.config["vtrace_clip_rho_threshold"],
                clip_pg_rho_threshold=self.config[
                    "vtrace_clip_pg_rho_threshold"],
                clip_param=self.config["clip_param"])
        else:
            logger.info("Using PPO surrogate loss (vtrace=False)")
            self.loss = PPOSurrogateLoss(
                prev_actions_logp=make_time_major(
                    prev_action_dist.logp(actions)),
                actions_logp=make_time_major(action_dist.logp(actions)),
                action_kl=prev_action_dist.kl(action_dist),
                actions_entropy=make_time_major(action_dist.entropy()),
                values=make_time_major(values),
                valid_mask=make_time_major(mask),
                advantages=make_time_major(adv_ph),
                value_targets=make_time_major(value_targets),
                vf_loss_coeff=self.config["vf_loss_coeff"],
                entropy_coeff=self.config["entropy_coeff"],
                clip_param=self.config["clip_param"])

        # KL divergence between worker and learner logits for debugging
        model_dist = MultiCategorical(unpacked_outputs)
        behaviour_dist = MultiCategorical(unpacked_behaviour_logits)

        kls = model_dist.kl(behaviour_dist)
        if len(kls) > 1:
            self.KL_stats = {}

            for i, kl in enumerate(kls):
                self.KL_stats.update({
                    "mean_KL_{}".format(i): tf.reduce_mean(kl),
                    "max_KL_{}".format(i): tf.reduce_max(kl),
                    "median_KL_{}".format(i): tf.contrib.distributions.
                    percentile(kl, 50.0),
                })
        else:
            self.KL_stats = {
                "mean_KL": tf.reduce_mean(kls[0]),
                "max_KL": tf.reduce_max(kls[0]),
                "median_KL": tf.contrib.distributions.percentile(kls[0], 50.0),
            }

        # Initialize TFPolicyGraph
        loss_in = [
            ("actions", actions),
            ("dones", dones),
            ("behaviour_logits", behaviour_logits),
            ("rewards", rewards),
            ("obs", observations),
            ("prev_actions", prev_actions),
            ("prev_rewards", prev_rewards),
        ]
        if not self.config["vtrace"]:
            loss_in.append(("advantages", adv_ph))
            loss_in.append(("value_targets", value_targets))
        LearningRateSchedule.__init__(self, self.config["lr"],
                                      self.config["lr_schedule"])
        TFPolicyGraph.__init__(
            self,
            observation_space,
            action_space,
            self.sess,
            obs_input=observations,
            action_sampler=action_dist.sample(),
            action_prob=action_dist.sampled_action_prob(),
            loss=self.loss.total_loss,
            model=self.model,
            loss_inputs=loss_in,
            state_inputs=self.model.state_in,
            state_outputs=self.model.state_out,
            prev_action_input=prev_actions,
            prev_reward_input=prev_rewards,
            seq_lens=self.model.seq_lens,
            max_seq_len=self.config["model"]["max_seq_len"],
            batch_divisibility_req=self.config["sample_batch_size"])

        self.sess.run(tf.global_variables_initializer())

        values_batched = make_time_major(
            values, drop_last=self.config["vtrace"])
        self.stats_fetches = {
<<<<<<< HEAD
            "kl": self.loss.mean_kl,
            "stats": dict({
                "model_loss": self.model.loss(),
=======
            "stats": {
>>>>>>> 524e69a8
                "cur_lr": tf.cast(self.cur_lr, tf.float64),
                "policy_loss": self.loss.pi_loss,
                "entropy": self.loss.entropy,
                "grad_gnorm": tf.global_norm(self._grads),
                "var_gnorm": tf.global_norm(self.var_list),
                "vf_loss": self.loss.vf_loss,
                "vf_explained_var": explained_variance(
                    tf.reshape(self.loss.value_targets, [-1]),
                    tf.reshape(values_batched, [-1])),
            }, **self.KL_stats),
        }

    def optimizer(self):
        if self.config["opt_type"] == "adam":
            return tf.train.AdamOptimizer(self.cur_lr)
        else:
            return tf.train.RMSPropOptimizer(self.cur_lr, self.config["decay"],
                                             self.config["momentum"],
                                             self.config["epsilon"])

    def gradients(self, optimizer):
        grads = tf.gradients(self.loss.total_loss, self.var_list)
        self.grads, _ = tf.clip_by_global_norm(grads, self.config["grad_clip"])
        clipped_grads = list(zip(self.grads, self.var_list))
        return clipped_grads

    def extra_compute_action_fetches(self):
        out = {"behaviour_logits": self.model.outputs}
        if not self.config["vtrace"]:
            out["vf_preds"] = self.value_function
        return dict(TFPolicyGraph.extra_compute_action_fetches(self), **out)

    def extra_compute_grad_fetches(self):
        return self.stats_fetches

    def value(self, ob, *args):
        feed_dict = {self.observations: [ob], self.model.seq_lens: [1]}
        assert len(args) == len(self.model.state_in), \
            (args, self.model.state_in)
        for k, v in zip(self.model.state_in, args):
            feed_dict[k] = v
        vf = self.sess.run(self.value_function, feed_dict)
        return vf[0]

    def postprocess_trajectory(self,
                               sample_batch,
                               other_agent_batches=None,
                               episode=None):
        if not self.config["vtrace"]:
            completed = sample_batch["dones"][-1]
            if completed:
                last_r = 0.0
            else:
                next_state = []
                for i in range(len(self.model.state_in)):
                    next_state.append(
                        [sample_batch["state_out_{}".format(i)][-1]])
                last_r = self.value(sample_batch["new_obs"][-1], *next_state)
            batch = compute_advantages(
                sample_batch,
                last_r,
                self.config["gamma"],
                self.config["lambda"],
                use_gae=self.config["use_gae"])
        else:
            batch = sample_batch
        del batch.data["new_obs"]  # not used, so save some bandwidth
        return batch

    def get_initial_state(self):
        return self.model.state_init

    def copy(self, existing_inputs):
        return AsyncPPOPolicyGraph(
            self.observation_space,
            self.action_space,
            self.config,
            existing_inputs=existing_inputs)
<|MERGE_RESOLUTION|>--- conflicted
+++ resolved
@@ -1,500 +1,490 @@
-"""Adapted from VTracePolicyGraph to use the PPO surrogate loss.
-
-Keep in sync with changes to VTracePolicyGraph."""
-
-from __future__ import absolute_import
-from __future__ import division
-from __future__ import print_function
-
-import numpy as np
-import tensorflow as tf
-import logging
-import gym
-
-import ray
-from ray.rllib.agents.impala import vtrace
-from ray.rllib.evaluation.tf_policy_graph import TFPolicyGraph, \
-    LearningRateSchedule
-from ray.rllib.models.catalog import ModelCatalog
-from ray.rllib.utils.error import UnsupportedSpaceException
-from ray.rllib.utils.explained_variance import explained_variance
-from ray.rllib.models.action_dist import MultiCategorical
-from ray.rllib.evaluation.postprocessing import compute_advantages
-
-logger = logging.getLogger(__name__)
-
-
-class PPOSurrogateLoss(object):
-    """Loss used when V-trace is disabled.
-
-    Arguments:
-        prev_actions_logp: A float32 tensor of shape [T, B].
-        actions_logp: A float32 tensor of shape [T, B].
-        action_kl: A float32 tensor of shape [T, B].
-        actions_entropy: A float32 tensor of shape [T, B].
-        values: A float32 tensor of shape [T, B].
-        valid_mask: A bool tensor of valid RNN input elements (#2992).
-        advantages: A float32 tensor of shape [T, B].
-        value_targets: A float32 tensor of shape [T, B].
-    """
-
-    def __init__(self,
-                 prev_actions_logp,
-                 actions_logp,
-                 action_kl,
-                 actions_entropy,
-                 values,
-                 valid_mask,
-                 advantages,
-                 value_targets,
-                 vf_loss_coeff=0.5,
-                 entropy_coeff=-0.01,
-                 clip_param=0.3):
-
-        logp_ratio = tf.exp(actions_logp - prev_actions_logp)
-
-        surrogate_loss = tf.minimum(
-            advantages * logp_ratio,
-            advantages * tf.clip_by_value(logp_ratio, 1 - clip_param,
-                                          1 + clip_param))
-
-        self.mean_kl = tf.reduce_mean(action_kl)
-        self.pi_loss = -tf.reduce_sum(surrogate_loss)
-
-        # The baseline loss
-        delta = tf.boolean_mask(values - value_targets, valid_mask)
-        self.value_targets = value_targets
-        self.vf_loss = 0.5 * tf.reduce_sum(tf.square(delta))
-
-        # The entropy loss
-        self.entropy = tf.reduce_sum(
-            tf.boolean_mask(actions_entropy, valid_mask))
-
-        # The summed weighted loss
-        self.total_loss = (self.pi_loss + self.vf_loss * vf_loss_coeff +
-                           self.entropy * entropy_coeff)
-
-
-class VTraceSurrogateLoss(object):
-    def __init__(self,
-                 actions,
-                 prev_actions_logp,
-                 actions_logp,
-                 action_kl,
-                 actions_entropy,
-                 dones,
-                 behaviour_logits,
-                 target_logits,
-                 discount,
-                 rewards,
-                 values,
-                 bootstrap_value,
-                 valid_mask,
-                 vf_loss_coeff=0.5,
-                 entropy_coeff=-0.01,
-                 clip_rho_threshold=1.0,
-                 clip_pg_rho_threshold=1.0,
-                 clip_param=0.3):
-        """PPO surrogate loss with vtrace importance weighting.
-
-        VTraceLoss takes tensors of shape [T, B, ...], where `B` is the
-        batch_size. The reason we need to know `B` is for V-trace to properly
-        handle episode cut boundaries.
-
-        Arguments:
-            actions: An int32 tensor of shape [T, B, NUM_ACTIONS].
-            prev_actions_logp: A float32 tensor of shape [T, B].
-            actions_logp: A float32 tensor of shape [T, B].
-            action_kl: A float32 tensor of shape [T, B].
-            actions_entropy: A float32 tensor of shape [T, B].
-            dones: A bool tensor of shape [T, B].
-            behaviour_logits: A float32 tensor of shape [T, B, NUM_ACTIONS].
-            target_logits: A float32 tensor of shape [T, B, NUM_ACTIONS].
-            discount: A float32 scalar.
-            rewards: A float32 tensor of shape [T, B].
-            values: A float32 tensor of shape [T, B].
-            bootstrap_value: A float32 tensor of shape [B].
-            valid_mask: A bool tensor of valid RNN input elements (#2992).
-        """
-
-        # Compute vtrace on the CPU for better perf.
-        with tf.device("/cpu:0"):
-            self.vtrace_returns = vtrace.multi_from_logits(
-                behaviour_policy_logits=behaviour_logits,
-                target_policy_logits=target_logits,
-                actions=tf.unstack(tf.cast(actions, tf.int32), axis=2),
-                discounts=tf.to_float(~dones) * discount,
-                rewards=rewards,
-                values=values,
-                bootstrap_value=bootstrap_value,
-                clip_rho_threshold=tf.cast(clip_rho_threshold, tf.float32),
-                clip_pg_rho_threshold=tf.cast(clip_pg_rho_threshold,
-                                              tf.float32))
-
-        logp_ratio = tf.exp(actions_logp - prev_actions_logp)
-
-        advantages = self.vtrace_returns.pg_advantages
-        surrogate_loss = tf.minimum(
-            advantages * logp_ratio,
-            advantages * tf.clip_by_value(logp_ratio, 1 - clip_param,
-                                          1 + clip_param))
-
-        self.mean_kl = tf.reduce_mean(action_kl)
-        self.pi_loss = -tf.reduce_sum(surrogate_loss)
-
-        # The baseline loss
-        delta = tf.boolean_mask(values - self.vtrace_returns.vs, valid_mask)
-        self.value_targets = self.vtrace_returns.vs
-        self.vf_loss = 0.5 * tf.reduce_sum(tf.square(delta))
-
-        # The entropy loss
-        self.entropy = tf.reduce_sum(
-            tf.boolean_mask(actions_entropy, valid_mask))
-
-        # The summed weighted loss
-        self.total_loss = (self.pi_loss + self.vf_loss * vf_loss_coeff +
-                           self.entropy * entropy_coeff)
-
-
-class AsyncPPOPolicyGraph(LearningRateSchedule, TFPolicyGraph):
-    def __init__(self,
-                 observation_space,
-                 action_space,
-                 config,
-                 existing_inputs=None):
-        config = dict(ray.rllib.agents.impala.impala.DEFAULT_CONFIG, **config)
-        assert config["batch_mode"] == "truncate_episodes", \
-            "Must use `truncate_episodes` batch mode with V-trace."
-        self.config = config
-        self.sess = tf.get_default_session()
-        self.grads = None
-
-        is_multidiscrete = False
-        output_hidden_shape = None
-        actions_shape = [None]
-
-        # Policy network model
-        dist_class, logit_dim = ModelCatalog.get_action_dist(
-            action_space, self.config["model"])
-
-        # Create input placeholders
-        if existing_inputs:
-            if self.config["vtrace"]:
-                actions, dones, behaviour_logits, rewards, observations, \
-                    prev_actions, prev_rewards = existing_inputs[:7]
-                existing_state_in = existing_inputs[7:-1]
-                existing_seq_lens = existing_inputs[-1]
-            else:
-                actions, dones, behaviour_logits, rewards, observations, \
-                    prev_actions, prev_rewards, adv_ph, value_targets = \
-                    existing_inputs[:9]
-                existing_state_in = existing_inputs[9:-1]
-                existing_seq_lens = existing_inputs[-1]
-        else:
-            if isinstance(action_space, gym.spaces.Discrete):
-                output_hidden_shape = [action_space.n]
-            elif isinstance(action_space,
-                            gym.spaces.multi_discrete.MultiDiscrete):
-                is_multidiscrete = True
-                actions_shape = [None, len(action_space.nvec)]
-                output_hidden_shape = action_space.nvec.astype(np.int32)
-            elif self.config["vtrace"]:
-                raise UnsupportedSpaceException(
-                    "Action space {} is not supported for APPO with VTrace.".
-                    format(action_space))
-
-            actions = tf.placeholder(tf.int64, actions_shape, name="ac")
-            dones = tf.placeholder(tf.bool, [None], name="dones")
-            rewards = tf.placeholder(tf.float32, [None], name="rewards")
-            behaviour_logits = tf.placeholder(
-                tf.float32, [None, logit_dim], name="behaviour_logits")
-            observations = tf.placeholder(
-                tf.float32, [None] + list(observation_space.shape))
-            existing_state_in = None
-            existing_seq_lens = None
-
-            if not self.config["vtrace"]:
-                adv_ph = tf.placeholder(
-                    tf.float32, name="advantages", shape=(None, ))
-                value_targets = tf.placeholder(
-                    tf.float32, name="value_targets", shape=(None, ))
-        self.observations = observations
-
-        # Unpack behaviour logits
-        unpacked_behaviour_logits = tf.split(
-            behaviour_logits, output_hidden_shape, axis=1)
-
-        # Setup the policy
-        dist_class, logit_dim = ModelCatalog.get_action_dist(
-            action_space,
-            self.config["model"])
-        prev_actions = ModelCatalog.get_action_placeholder(action_space)
-        prev_rewards = tf.placeholder(tf.float32, [None], name="prev_reward")
-        self.model = ModelCatalog.get_model(
-            {
-                "obs": observations,
-                "prev_actions": prev_actions,
-                "prev_rewards": prev_rewards,
-                "is_training": self._get_is_training_placeholder(),
-            },
-            observation_space,
-            logit_dim,
-            self.config["model"],
-            state_in=existing_state_in,
-            seq_lens=existing_seq_lens)
-        unpacked_outputs = tf.split(
-            self.model.outputs, output_hidden_shape, axis=1)
-
-        dist_inputs = unpacked_outputs if is_multidiscrete else \
-            self.model.outputs
-        prev_dist_inputs = unpacked_behaviour_logits if is_multidiscrete else \
-            behaviour_logits
-
-        action_dist = dist_class(dist_inputs)
-        prev_action_dist = dist_class(prev_dist_inputs)
-
-        values = self.model.value_function()
-        self.value_function = values
-        self.var_list = tf.get_collection(tf.GraphKeys.TRAINABLE_VARIABLES,
-                                          tf.get_variable_scope().name)
-
-<<<<<<< HEAD
-        def make_time_major(tensor, drop_last=False):
-            """Swaps batch and trajectory axis.
-            Args:
-                tensor: A tensor or list of tensors to reshape.
-                drop_last: A bool indicating whether to drop the last
-                trajectory item.
-            Returns:
-                res: A tensor with swapped axes or a list of tensors with
-                swapped axes.
-            """
-            if isinstance(tensor, list):
-                return [make_time_major(t, drop_last) for t in tensor]
-
-            if self.config["model"]["use_lstm"]:
-=======
-        def to_batches(tensor):
-            if self.model.state_init:
->>>>>>> 524e69a8
-                B = tf.shape(self.model.seq_lens)[0]
-                T = tf.shape(tensor)[0] // B
-            else:
-                # Important: chop the tensor into batches at known episode cut
-                # boundaries. TODO(ekl) this is kind of a hack
-                T = self.config["sample_batch_size"]
-                B = tf.shape(tensor)[0] // T
-            rs = tf.reshape(tensor,
-                            tf.concat([[B, T], tf.shape(tensor)[1:]], axis=0))
-
-            # swap B and T axes
-            res = tf.transpose(
-                rs,
-                [1, 0] + list(range(2, 1 + int(tf.shape(tensor).shape[0]))))
-
-            if drop_last:
-                return res[:-1]
-            return res
-
-        if self.model.state_in:
-            max_seq_len = tf.reduce_max(self.model.seq_lens) - 1
-            mask = tf.sequence_mask(self.model.seq_lens, max_seq_len)
-            mask = tf.reshape(mask, [-1])
-        else:
-            mask = tf.ones_like(rewards)
-
-        # Inputs are reshaped from [B * T] => [T - 1, B] for V-trace calc.
-        if self.config["vtrace"]:
-            logger.info("Using V-Trace surrogate loss (vtrace=True)")
-
-            # Prepare actions for loss
-            loss_actions = actions if is_multidiscrete else tf.expand_dims(
-                actions, axis=1)
-
-            self.loss = VTraceSurrogateLoss(
-                actions=make_time_major(loss_actions, drop_last=True),
-                prev_actions_logp=make_time_major(
-                    prev_action_dist.logp(actions), drop_last=True),
-                actions_logp=make_time_major(
-                    action_dist.logp(actions), drop_last=True),
-                action_kl=prev_action_dist.kl(action_dist),
-                actions_entropy=make_time_major(
-                    action_dist.entropy(), drop_last=True),
-                dones=make_time_major(dones, drop_last=True),
-                behaviour_logits=make_time_major(
-                    unpacked_behaviour_logits, drop_last=True),
-                target_logits=make_time_major(
-                    unpacked_outputs, drop_last=True),
-                discount=config["gamma"],
-                rewards=make_time_major(rewards, drop_last=True),
-                values=make_time_major(values, drop_last=True),
-                bootstrap_value=make_time_major(values)[-1],
-                valid_mask=make_time_major(mask, drop_last=True),
-                vf_loss_coeff=self.config["vf_loss_coeff"],
-                entropy_coeff=self.config["entropy_coeff"],
-                clip_rho_threshold=self.config["vtrace_clip_rho_threshold"],
-                clip_pg_rho_threshold=self.config[
-                    "vtrace_clip_pg_rho_threshold"],
-                clip_param=self.config["clip_param"])
-        else:
-            logger.info("Using PPO surrogate loss (vtrace=False)")
-            self.loss = PPOSurrogateLoss(
-                prev_actions_logp=make_time_major(
-                    prev_action_dist.logp(actions)),
-                actions_logp=make_time_major(action_dist.logp(actions)),
-                action_kl=prev_action_dist.kl(action_dist),
-                actions_entropy=make_time_major(action_dist.entropy()),
-                values=make_time_major(values),
-                valid_mask=make_time_major(mask),
-                advantages=make_time_major(adv_ph),
-                value_targets=make_time_major(value_targets),
-                vf_loss_coeff=self.config["vf_loss_coeff"],
-                entropy_coeff=self.config["entropy_coeff"],
-                clip_param=self.config["clip_param"])
-
-        # KL divergence between worker and learner logits for debugging
-        model_dist = MultiCategorical(unpacked_outputs)
-        behaviour_dist = MultiCategorical(unpacked_behaviour_logits)
-
-        kls = model_dist.kl(behaviour_dist)
-        if len(kls) > 1:
-            self.KL_stats = {}
-
-            for i, kl in enumerate(kls):
-                self.KL_stats.update({
-                    "mean_KL_{}".format(i): tf.reduce_mean(kl),
-                    "max_KL_{}".format(i): tf.reduce_max(kl),
-                    "median_KL_{}".format(i): tf.contrib.distributions.
-                    percentile(kl, 50.0),
-                })
-        else:
-            self.KL_stats = {
-                "mean_KL": tf.reduce_mean(kls[0]),
-                "max_KL": tf.reduce_max(kls[0]),
-                "median_KL": tf.contrib.distributions.percentile(kls[0], 50.0),
-            }
-
-        # Initialize TFPolicyGraph
-        loss_in = [
-            ("actions", actions),
-            ("dones", dones),
-            ("behaviour_logits", behaviour_logits),
-            ("rewards", rewards),
-            ("obs", observations),
-            ("prev_actions", prev_actions),
-            ("prev_rewards", prev_rewards),
-        ]
-        if not self.config["vtrace"]:
-            loss_in.append(("advantages", adv_ph))
-            loss_in.append(("value_targets", value_targets))
-        LearningRateSchedule.__init__(self, self.config["lr"],
-                                      self.config["lr_schedule"])
-        TFPolicyGraph.__init__(
-            self,
-            observation_space,
-            action_space,
-            self.sess,
-            obs_input=observations,
-            action_sampler=action_dist.sample(),
-            action_prob=action_dist.sampled_action_prob(),
-            loss=self.loss.total_loss,
-            model=self.model,
-            loss_inputs=loss_in,
-            state_inputs=self.model.state_in,
-            state_outputs=self.model.state_out,
-            prev_action_input=prev_actions,
-            prev_reward_input=prev_rewards,
-            seq_lens=self.model.seq_lens,
-            max_seq_len=self.config["model"]["max_seq_len"],
-            batch_divisibility_req=self.config["sample_batch_size"])
-
-        self.sess.run(tf.global_variables_initializer())
-
-        values_batched = make_time_major(
-            values, drop_last=self.config["vtrace"])
-        self.stats_fetches = {
-<<<<<<< HEAD
-            "kl": self.loss.mean_kl,
-            "stats": dict({
-                "model_loss": self.model.loss(),
-=======
-            "stats": {
->>>>>>> 524e69a8
-                "cur_lr": tf.cast(self.cur_lr, tf.float64),
-                "policy_loss": self.loss.pi_loss,
-                "entropy": self.loss.entropy,
-                "grad_gnorm": tf.global_norm(self._grads),
-                "var_gnorm": tf.global_norm(self.var_list),
-                "vf_loss": self.loss.vf_loss,
-                "vf_explained_var": explained_variance(
-                    tf.reshape(self.loss.value_targets, [-1]),
-                    tf.reshape(values_batched, [-1])),
-            }, **self.KL_stats),
-        }
-
-    def optimizer(self):
-        if self.config["opt_type"] == "adam":
-            return tf.train.AdamOptimizer(self.cur_lr)
-        else:
-            return tf.train.RMSPropOptimizer(self.cur_lr, self.config["decay"],
-                                             self.config["momentum"],
-                                             self.config["epsilon"])
-
-    def gradients(self, optimizer):
-        grads = tf.gradients(self.loss.total_loss, self.var_list)
-        self.grads, _ = tf.clip_by_global_norm(grads, self.config["grad_clip"])
-        clipped_grads = list(zip(self.grads, self.var_list))
-        return clipped_grads
-
-    def extra_compute_action_fetches(self):
-        out = {"behaviour_logits": self.model.outputs}
-        if not self.config["vtrace"]:
-            out["vf_preds"] = self.value_function
-        return dict(TFPolicyGraph.extra_compute_action_fetches(self), **out)
-
-    def extra_compute_grad_fetches(self):
-        return self.stats_fetches
-
-    def value(self, ob, *args):
-        feed_dict = {self.observations: [ob], self.model.seq_lens: [1]}
-        assert len(args) == len(self.model.state_in), \
-            (args, self.model.state_in)
-        for k, v in zip(self.model.state_in, args):
-            feed_dict[k] = v
-        vf = self.sess.run(self.value_function, feed_dict)
-        return vf[0]
-
-    def postprocess_trajectory(self,
-                               sample_batch,
-                               other_agent_batches=None,
-                               episode=None):
-        if not self.config["vtrace"]:
-            completed = sample_batch["dones"][-1]
-            if completed:
-                last_r = 0.0
-            else:
-                next_state = []
-                for i in range(len(self.model.state_in)):
-                    next_state.append(
-                        [sample_batch["state_out_{}".format(i)][-1]])
-                last_r = self.value(sample_batch["new_obs"][-1], *next_state)
-            batch = compute_advantages(
-                sample_batch,
-                last_r,
-                self.config["gamma"],
-                self.config["lambda"],
-                use_gae=self.config["use_gae"])
-        else:
-            batch = sample_batch
-        del batch.data["new_obs"]  # not used, so save some bandwidth
-        return batch
-
-    def get_initial_state(self):
-        return self.model.state_init
-
-    def copy(self, existing_inputs):
-        return AsyncPPOPolicyGraph(
-            self.observation_space,
-            self.action_space,
-            self.config,
-            existing_inputs=existing_inputs)
+"""Adapted from VTracePolicyGraph to use the PPO surrogate loss.
+
+Keep in sync with changes to VTracePolicyGraph."""
+
+from __future__ import absolute_import
+from __future__ import division
+from __future__ import print_function
+
+import numpy as np
+import tensorflow as tf
+import logging
+import gym
+
+import ray
+from ray.rllib.agents.impala import vtrace
+from ray.rllib.evaluation.tf_policy_graph import TFPolicyGraph, \
+    LearningRateSchedule
+from ray.rllib.models.catalog import ModelCatalog
+from ray.rllib.utils.error import UnsupportedSpaceException
+from ray.rllib.utils.explained_variance import explained_variance
+from ray.rllib.models.action_dist import MultiCategorical
+from ray.rllib.evaluation.postprocessing import compute_advantages
+
+logger = logging.getLogger(__name__)
+
+
+class PPOSurrogateLoss(object):
+    """Loss used when V-trace is disabled.
+
+    Arguments:
+        prev_actions_logp: A float32 tensor of shape [T, B].
+        actions_logp: A float32 tensor of shape [T, B].
+        action_kl: A float32 tensor of shape [T, B].
+        actions_entropy: A float32 tensor of shape [T, B].
+        values: A float32 tensor of shape [T, B].
+        valid_mask: A bool tensor of valid RNN input elements (#2992).
+        advantages: A float32 tensor of shape [T, B].
+        value_targets: A float32 tensor of shape [T, B].
+    """
+
+    def __init__(self,
+                 prev_actions_logp,
+                 actions_logp,
+                 action_kl,
+                 actions_entropy,
+                 values,
+                 valid_mask,
+                 advantages,
+                 value_targets,
+                 vf_loss_coeff=0.5,
+                 entropy_coeff=-0.01,
+                 clip_param=0.3):
+
+        logp_ratio = tf.exp(actions_logp - prev_actions_logp)
+
+        surrogate_loss = tf.minimum(
+            advantages * logp_ratio,
+            advantages * tf.clip_by_value(logp_ratio, 1 - clip_param,
+                                          1 + clip_param))
+
+        self.mean_kl = tf.reduce_mean(action_kl)
+        self.pi_loss = -tf.reduce_sum(surrogate_loss)
+
+        # The baseline loss
+        delta = tf.boolean_mask(values - value_targets, valid_mask)
+        self.value_targets = value_targets
+        self.vf_loss = 0.5 * tf.reduce_sum(tf.square(delta))
+
+        # The entropy loss
+        self.entropy = tf.reduce_sum(
+            tf.boolean_mask(actions_entropy, valid_mask))
+
+        # The summed weighted loss
+        self.total_loss = (self.pi_loss + self.vf_loss * vf_loss_coeff +
+                           self.entropy * entropy_coeff)
+
+
+class VTraceSurrogateLoss(object):
+    def __init__(self,
+                 actions,
+                 prev_actions_logp,
+                 actions_logp,
+                 action_kl,
+                 actions_entropy,
+                 dones,
+                 behaviour_logits,
+                 target_logits,
+                 discount,
+                 rewards,
+                 values,
+                 bootstrap_value,
+                 valid_mask,
+                 vf_loss_coeff=0.5,
+                 entropy_coeff=-0.01,
+                 clip_rho_threshold=1.0,
+                 clip_pg_rho_threshold=1.0,
+                 clip_param=0.3):
+        """PPO surrogate loss with vtrace importance weighting.
+
+        VTraceLoss takes tensors of shape [T, B, ...], where `B` is the
+        batch_size. The reason we need to know `B` is for V-trace to properly
+        handle episode cut boundaries.
+
+        Arguments:
+            actions: An int32 tensor of shape [T, B, NUM_ACTIONS].
+            prev_actions_logp: A float32 tensor of shape [T, B].
+            actions_logp: A float32 tensor of shape [T, B].
+            action_kl: A float32 tensor of shape [T, B].
+            actions_entropy: A float32 tensor of shape [T, B].
+            dones: A bool tensor of shape [T, B].
+            behaviour_logits: A float32 tensor of shape [T, B, NUM_ACTIONS].
+            target_logits: A float32 tensor of shape [T, B, NUM_ACTIONS].
+            discount: A float32 scalar.
+            rewards: A float32 tensor of shape [T, B].
+            values: A float32 tensor of shape [T, B].
+            bootstrap_value: A float32 tensor of shape [B].
+            valid_mask: A bool tensor of valid RNN input elements (#2992).
+        """
+
+        # Compute vtrace on the CPU for better perf.
+        with tf.device("/cpu:0"):
+            self.vtrace_returns = vtrace.multi_from_logits(
+                behaviour_policy_logits=behaviour_logits,
+                target_policy_logits=target_logits,
+                actions=tf.unstack(tf.cast(actions, tf.int32), axis=2),
+                discounts=tf.to_float(~dones) * discount,
+                rewards=rewards,
+                values=values,
+                bootstrap_value=bootstrap_value,
+                clip_rho_threshold=tf.cast(clip_rho_threshold, tf.float32),
+                clip_pg_rho_threshold=tf.cast(clip_pg_rho_threshold,
+                                              tf.float32))
+
+        logp_ratio = tf.exp(actions_logp - prev_actions_logp)
+
+        advantages = self.vtrace_returns.pg_advantages
+        surrogate_loss = tf.minimum(
+            advantages * logp_ratio,
+            advantages * tf.clip_by_value(logp_ratio, 1 - clip_param,
+                                          1 + clip_param))
+
+        self.mean_kl = tf.reduce_mean(action_kl)
+        self.pi_loss = -tf.reduce_sum(surrogate_loss)
+
+        # The baseline loss
+        delta = tf.boolean_mask(values - self.vtrace_returns.vs, valid_mask)
+        self.value_targets = self.vtrace_returns.vs
+        self.vf_loss = 0.5 * tf.reduce_sum(tf.square(delta))
+
+        # The entropy loss
+        self.entropy = tf.reduce_sum(
+            tf.boolean_mask(actions_entropy, valid_mask))
+
+        # The summed weighted loss
+        self.total_loss = (self.pi_loss + self.vf_loss * vf_loss_coeff +
+                           self.entropy * entropy_coeff)
+
+
+class AsyncPPOPolicyGraph(LearningRateSchedule, TFPolicyGraph):
+    def __init__(self,
+                 observation_space,
+                 action_space,
+                 config,
+                 existing_inputs=None):
+        config = dict(ray.rllib.agents.impala.impala.DEFAULT_CONFIG, **config)
+        assert config["batch_mode"] == "truncate_episodes", \
+            "Must use `truncate_episodes` batch mode with V-trace."
+        self.config = config
+        self.sess = tf.get_default_session()
+        self.grads = None
+
+        is_multidiscrete = False
+        output_hidden_shape = None
+        actions_shape = [None]
+
+        # Policy network model
+        dist_class, logit_dim = ModelCatalog.get_action_dist(
+            action_space, self.config["model"])
+
+        # Create input placeholders
+        if existing_inputs:
+            if self.config["vtrace"]:
+                actions, dones, behaviour_logits, rewards, observations, \
+                    prev_actions, prev_rewards = existing_inputs[:7]
+                existing_state_in = existing_inputs[7:-1]
+                existing_seq_lens = existing_inputs[-1]
+            else:
+                actions, dones, behaviour_logits, rewards, observations, \
+                    prev_actions, prev_rewards, adv_ph, value_targets = \
+                    existing_inputs[:9]
+                existing_state_in = existing_inputs[9:-1]
+                existing_seq_lens = existing_inputs[-1]
+        else:
+            if isinstance(action_space, gym.spaces.Discrete):
+                output_hidden_shape = [action_space.n]
+            elif isinstance(action_space,
+                            gym.spaces.multi_discrete.MultiDiscrete):
+                is_multidiscrete = True
+                actions_shape = [None, len(action_space.nvec)]
+                output_hidden_shape = action_space.nvec.astype(np.int32)
+            elif self.config["vtrace"]:
+                raise UnsupportedSpaceException(
+                    "Action space {} is not supported for APPO with VTrace.".
+                    format(action_space))
+
+            actions = tf.placeholder(tf.int64, actions_shape, name="ac")
+            dones = tf.placeholder(tf.bool, [None], name="dones")
+            rewards = tf.placeholder(tf.float32, [None], name="rewards")
+            behaviour_logits = tf.placeholder(
+                tf.float32, [None, logit_dim], name="behaviour_logits")
+            observations = tf.placeholder(
+                tf.float32, [None] + list(observation_space.shape))
+            existing_state_in = None
+            existing_seq_lens = None
+
+            if not self.config["vtrace"]:
+                adv_ph = tf.placeholder(
+                    tf.float32, name="advantages", shape=(None, ))
+                value_targets = tf.placeholder(
+                    tf.float32, name="value_targets", shape=(None, ))
+        self.observations = observations
+
+        # Unpack behaviour logits
+        unpacked_behaviour_logits = tf.split(
+            behaviour_logits, output_hidden_shape, axis=1)
+
+        # Setup the policy
+        dist_class, logit_dim = ModelCatalog.get_action_dist(
+            action_space,
+            self.config["model"])
+        prev_actions = ModelCatalog.get_action_placeholder(action_space)
+        prev_rewards = tf.placeholder(tf.float32, [None], name="prev_reward")
+        self.model = ModelCatalog.get_model(
+            {
+                "obs": observations,
+                "prev_actions": prev_actions,
+                "prev_rewards": prev_rewards,
+                "is_training": self._get_is_training_placeholder(),
+            },
+            observation_space,
+            logit_dim,
+            self.config["model"],
+            state_in=existing_state_in,
+            seq_lens=existing_seq_lens)
+        unpacked_outputs = tf.split(
+            self.model.outputs, output_hidden_shape, axis=1)
+
+        dist_inputs = unpacked_outputs if is_multidiscrete else \
+            self.model.outputs
+        prev_dist_inputs = unpacked_behaviour_logits if is_multidiscrete else \
+            behaviour_logits
+
+        action_dist = dist_class(dist_inputs)
+        prev_action_dist = dist_class(prev_dist_inputs)
+
+        values = self.model.value_function()
+        self.value_function = values
+        self.var_list = tf.get_collection(tf.GraphKeys.TRAINABLE_VARIABLES,
+                                          tf.get_variable_scope().name)
+
+        def make_time_major(tensor, drop_last=False):
+            """Swaps batch and trajectory axis.
+            Args:
+                tensor: A tensor or list of tensors to reshape.
+                drop_last: A bool indicating whether to drop the last
+                trajectory item.
+            Returns:
+                res: A tensor with swapped axes or a list of tensors with
+                swapped axes.
+            """
+            if isinstance(tensor, list):
+                return [make_time_major(t, drop_last) for t in tensor]
+
+            if self.model.state_init:
+                B = tf.shape(self.model.seq_lens)[0]
+                T = tf.shape(tensor)[0] // B
+            else:
+                # Important: chop the tensor into batches at known episode cut
+                # boundaries. TODO(ekl) this is kind of a hack
+                T = self.config["sample_batch_size"]
+                B = tf.shape(tensor)[0] // T
+            rs = tf.reshape(tensor,
+                            tf.concat([[B, T], tf.shape(tensor)[1:]], axis=0))
+
+            # swap B and T axes
+            res = tf.transpose(
+                rs,
+                [1, 0] + list(range(2, 1 + int(tf.shape(tensor).shape[0]))))
+
+            if drop_last:
+                return res[:-1]
+            return res
+
+        if self.model.state_in:
+            max_seq_len = tf.reduce_max(self.model.seq_lens) - 1
+            mask = tf.sequence_mask(self.model.seq_lens, max_seq_len)
+            mask = tf.reshape(mask, [-1])
+        else:
+            mask = tf.ones_like(rewards)
+
+        # Inputs are reshaped from [B * T] => [T - 1, B] for V-trace calc.
+        if self.config["vtrace"]:
+            logger.info("Using V-Trace surrogate loss (vtrace=True)")
+
+            # Prepare actions for loss
+            loss_actions = actions if is_multidiscrete else tf.expand_dims(
+                actions, axis=1)
+
+            self.loss = VTraceSurrogateLoss(
+                actions=make_time_major(loss_actions, drop_last=True),
+                prev_actions_logp=make_time_major(
+                    prev_action_dist.logp(actions), drop_last=True),
+                actions_logp=make_time_major(
+                    action_dist.logp(actions), drop_last=True),
+                action_kl=prev_action_dist.kl(action_dist),
+                actions_entropy=make_time_major(
+                    action_dist.entropy(), drop_last=True),
+                dones=make_time_major(dones, drop_last=True),
+                behaviour_logits=make_time_major(
+                    unpacked_behaviour_logits, drop_last=True),
+                target_logits=make_time_major(
+                    unpacked_outputs, drop_last=True),
+                discount=config["gamma"],
+                rewards=make_time_major(rewards, drop_last=True),
+                values=make_time_major(values, drop_last=True),
+                bootstrap_value=make_time_major(values)[-1],
+                valid_mask=make_time_major(mask, drop_last=True),
+                vf_loss_coeff=self.config["vf_loss_coeff"],
+                entropy_coeff=self.config["entropy_coeff"],
+                clip_rho_threshold=self.config["vtrace_clip_rho_threshold"],
+                clip_pg_rho_threshold=self.config[
+                    "vtrace_clip_pg_rho_threshold"],
+                clip_param=self.config["clip_param"])
+        else:
+            logger.info("Using PPO surrogate loss (vtrace=False)")
+            self.loss = PPOSurrogateLoss(
+                prev_actions_logp=make_time_major(
+                    prev_action_dist.logp(actions)),
+                actions_logp=make_time_major(action_dist.logp(actions)),
+                action_kl=prev_action_dist.kl(action_dist),
+                actions_entropy=make_time_major(action_dist.entropy()),
+                values=make_time_major(values),
+                valid_mask=make_time_major(mask),
+                advantages=make_time_major(adv_ph),
+                value_targets=make_time_major(value_targets),
+                vf_loss_coeff=self.config["vf_loss_coeff"],
+                entropy_coeff=self.config["entropy_coeff"],
+                clip_param=self.config["clip_param"])
+
+        # KL divergence between worker and learner logits for debugging
+        model_dist = MultiCategorical(unpacked_outputs)
+        behaviour_dist = MultiCategorical(unpacked_behaviour_logits)
+
+        kls = model_dist.kl(behaviour_dist)
+        if len(kls) > 1:
+            self.KL_stats = {}
+
+            for i, kl in enumerate(kls):
+                self.KL_stats.update({
+                    "mean_KL_{}".format(i): tf.reduce_mean(kl),
+                    "max_KL_{}".format(i): tf.reduce_max(kl),
+                    "median_KL_{}".format(i): tf.contrib.distributions.
+                    percentile(kl, 50.0),
+                })
+        else:
+            self.KL_stats = {
+                "mean_KL": tf.reduce_mean(kls[0]),
+                "max_KL": tf.reduce_max(kls[0]),
+                "median_KL": tf.contrib.distributions.percentile(kls[0], 50.0),
+            }
+
+        # Initialize TFPolicyGraph
+        loss_in = [
+            ("actions", actions),
+            ("dones", dones),
+            ("behaviour_logits", behaviour_logits),
+            ("rewards", rewards),
+            ("obs", observations),
+            ("prev_actions", prev_actions),
+            ("prev_rewards", prev_rewards),
+        ]
+        if not self.config["vtrace"]:
+            loss_in.append(("advantages", adv_ph))
+            loss_in.append(("value_targets", value_targets))
+        LearningRateSchedule.__init__(self, self.config["lr"],
+                                      self.config["lr_schedule"])
+        TFPolicyGraph.__init__(
+            self,
+            observation_space,
+            action_space,
+            self.sess,
+            obs_input=observations,
+            action_sampler=action_dist.sample(),
+            action_prob=action_dist.sampled_action_prob(),
+            loss=self.loss.total_loss,
+            model=self.model,
+            loss_inputs=loss_in,
+            state_inputs=self.model.state_in,
+            state_outputs=self.model.state_out,
+            prev_action_input=prev_actions,
+            prev_reward_input=prev_rewards,
+            seq_lens=self.model.seq_lens,
+            max_seq_len=self.config["model"]["max_seq_len"],
+            batch_divisibility_req=self.config["sample_batch_size"])
+
+        self.sess.run(tf.global_variables_initializer())
+
+        values_batched = make_time_major(
+            values, drop_last=self.config["vtrace"])
+        self.stats_fetches = {
+            "stats": dict({
+                "model_loss": self.model.loss(),
+                "cur_lr": tf.cast(self.cur_lr, tf.float64),
+                "policy_loss": self.loss.pi_loss,
+                "entropy": self.loss.entropy,
+                "grad_gnorm": tf.global_norm(self._grads),
+                "var_gnorm": tf.global_norm(self.var_list),
+                "vf_loss": self.loss.vf_loss,
+                "vf_explained_var": explained_variance(
+                    tf.reshape(self.loss.value_targets, [-1]),
+                    tf.reshape(values_batched, [-1])),
+            }, **self.KL_stats),
+        }
+
+    def optimizer(self):
+        if self.config["opt_type"] == "adam":
+            return tf.train.AdamOptimizer(self.cur_lr)
+        else:
+            return tf.train.RMSPropOptimizer(self.cur_lr, self.config["decay"],
+                                             self.config["momentum"],
+                                             self.config["epsilon"])
+
+    def gradients(self, optimizer):
+        grads = tf.gradients(self.loss.total_loss, self.var_list)
+        self.grads, _ = tf.clip_by_global_norm(grads, self.config["grad_clip"])
+        clipped_grads = list(zip(self.grads, self.var_list))
+        return clipped_grads
+
+    def extra_compute_action_fetches(self):
+        out = {"behaviour_logits": self.model.outputs}
+        if not self.config["vtrace"]:
+            out["vf_preds"] = self.value_function
+        return dict(TFPolicyGraph.extra_compute_action_fetches(self), **out)
+
+    def extra_compute_grad_fetches(self):
+        return self.stats_fetches
+
+    def value(self, ob, *args):
+        feed_dict = {self.observations: [ob], self.model.seq_lens: [1]}
+        assert len(args) == len(self.model.state_in), \
+            (args, self.model.state_in)
+        for k, v in zip(self.model.state_in, args):
+            feed_dict[k] = v
+        vf = self.sess.run(self.value_function, feed_dict)
+        return vf[0]
+
+    def postprocess_trajectory(self,
+                               sample_batch,
+                               other_agent_batches=None,
+                               episode=None):
+        if not self.config["vtrace"]:
+            completed = sample_batch["dones"][-1]
+            if completed:
+                last_r = 0.0
+            else:
+                next_state = []
+                for i in range(len(self.model.state_in)):
+                    next_state.append(
+                        [sample_batch["state_out_{}".format(i)][-1]])
+                last_r = self.value(sample_batch["new_obs"][-1], *next_state)
+            batch = compute_advantages(
+                sample_batch,
+                last_r,
+                self.config["gamma"],
+                self.config["lambda"],
+                use_gae=self.config["use_gae"])
+        else:
+            batch = sample_batch
+        del batch.data["new_obs"]  # not used, so save some bandwidth
+        return batch
+
+    def get_initial_state(self):
+        return self.model.state_init
+
+    def copy(self, existing_inputs):
+        return AsyncPPOPolicyGraph(
+            self.observation_space,
+            self.action_space,
+            self.config,
+            existing_inputs=existing_inputs)