--- conflicted
+++ resolved
@@ -751,11 +751,8 @@
             output_creator=output_creator,
             remote_worker_envs=config["remote_worker_envs"],
             remote_env_batch_wait_ms=config["remote_env_batch_wait_ms"],
-<<<<<<< HEAD
-            soft_horizon=config["soft_horizon"])
-=======
+            soft_horizon=config["soft_horizon"],
             _fake_sampler=config.get("_fake_sampler", False))
->>>>>>> 0d94f3ee
 
     @override(Trainable)
     def _export_model(self, export_formats, export_dir):
