--- conflicted
+++ resolved
@@ -103,13 +103,9 @@
         "tf_session_args", "env_config", "model", "optimizer", "multiagent"
     ]
 
-    def make_local_evaluator(self, env_creator, policy_graph, config=None):
+    def make_local_evaluator(self, env_creator, policy_graph):
         """Convenience method to return configured local evaluator."""
 
-<<<<<<< HEAD
-        return self._make_evaluator(PolicyEvaluator, env_creator, policy_graph,
-                                    0, config or self.config)
-=======
         return self._make_evaluator(
             PolicyEvaluator,
             env_creator,
@@ -123,7 +119,6 @@
                         "inter_op_parallelism_threads": None,
                     }
                 }))
->>>>>>> 6edbbf4f
 
     def make_remote_evaluators(self, env_creator, policy_graph, count,
                                remote_args):
@@ -131,12 +126,13 @@
 
         cls = PolicyEvaluator.as_remote(**remote_args).remote
         return [
-            self._make_evaluator(cls, env_creator, policy_graph, i + 1,
-                                 self.config) for i in range(count)
+            self._make_evaluator(cls, env_creator, policy_graph, i + 1)
+            for i in range(count)
         ]
 
-    def _make_evaluator(self, cls, env_creator, policy_graph, worker_index,
-                        config):
+    def _make_evaluator(self, cls, env_creator, policy_graph, worker_index):
+        config = self.config
+
         def session_creator():
             return tf.Session(
                 config=tf.ConfigProto(**config["tf_session_args"]))
