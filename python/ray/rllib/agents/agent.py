from __future__ import absolute_import
from __future__ import division
from __future__ import print_function

from datetime import datetime
import copy
import logging
import os
import pickle
import six
import tempfile
import tensorflow as tf
from types import FunctionType

import ray
from ray.rllib.offline import NoopOutput, JsonReader, MixedInput, JsonWriter, \
    ShuffledInput
from ray.rllib.models import MODEL_DEFAULTS
from ray.rllib.evaluation.policy_evaluator import PolicyEvaluator
from ray.rllib.evaluation.sample_batch import DEFAULT_POLICY_ID
from ray.rllib.optimizers.policy_optimizer import PolicyOptimizer
from ray.rllib.utils.annotations import override, PublicAPI, DeveloperAPI
from ray.rllib.utils import FilterManager, deep_update, merge_dicts
from ray.tune.registry import ENV_CREATOR, register_env, _global_registry
from ray.tune.trainable import Trainable
from ray.tune.trial import Resources, ExportFormat
from ray.tune.logger import UnifiedLogger
from ray.tune.result import DEFAULT_RESULTS_DIR

logger = logging.getLogger(__name__)

# yapf: disable
# __sphinx_doc_begin__
COMMON_CONFIG = {
    # === Debugging ===
    # Whether to write episode stats and videos to the agent log dir
    "monitor": False,
    # Set the ray.rllib.* log level for the agent process and its evaluators
    "log_level": "INFO",
    # Callbacks that will be run during various phases of training. These all
    # take a single "info" dict as an argument. For episode callbacks, custom
    # metrics can be attached to the episode by updating the episode object's
    # custom metrics dict (see examples/custom_metrics_and_callbacks.py).
    "callbacks": {
        "on_episode_start": None,  # arg: {"env": .., "episode": ...}
        "on_episode_step": None,   # arg: {"env": .., "episode": ...}
        "on_episode_end": None,    # arg: {"env": .., "episode": ...}
        "on_sample_end": None,     # arg: {"samples": .., "evaluator": ...}
        "on_train_result": None,   # arg: {"agent": ..., "result": ...}
    },

    # === Policy ===
    # Arguments to pass to model. See models/catalog.py for a full list of the
    # available model options.
    "model": MODEL_DEFAULTS,
    # Arguments to pass to the policy optimizer. These vary by optimizer.
    "optimizer": {},

    # === Environment ===
    # Discount factor of the MDP
    "gamma": 0.99,
    # Number of steps after which the episode is forced to terminate
    "horizon": None,
    # Arguments to pass to the env creator
    "env_config": {},
    # Environment name can also be passed via config
    "env": None,
    # Whether to clip rewards prior to experience postprocessing. Setting to
    # None means clip for Atari only.
    "clip_rewards": None,
    # Whether to np.clip() actions to the action space low/high range spec.
    "clip_actions": True,
    # Whether to use rllib or deepmind preprocessors by default
    "preprocessor_pref": "deepmind",

    # === Resources ===
    # Number of actors used for parallelism
    "num_workers": 2,
    # Number of GPUs to allocate to the driver. Note that not all algorithms
    # can take advantage of driver GPUs. This can be fraction (e.g., 0.3 GPUs).
    "num_gpus": 0,
    # Number of CPUs to allocate per worker.
    "num_cpus_per_worker": 1,
    # Number of GPUs to allocate per worker. This can be fractional.
    "num_gpus_per_worker": 0,
    # Any custom resources to allocate per worker.
    "custom_resources_per_worker": {},
    # Number of CPUs to allocate for the driver. Note: this only takes effect
    # when running in Tune.
    "num_cpus_for_driver": 1,

    # === Execution ===
    # Number of environments to evaluate vectorwise per worker.
    "num_envs_per_worker": 1,
    # Default sample batch size
    "sample_batch_size": 200,
    # Training batch size, if applicable. Should be >= sample_batch_size.
    # Samples batches will be concatenated together to this size for training.
    "train_batch_size": 200,
    # Whether to rollout "complete_episodes" or "truncate_episodes"
    "batch_mode": "truncate_episodes",
    # Whether to use a background thread for sampling (slightly off-policy)
    "sample_async": False,
    # Element-wise observation filter, either "NoFilter" or "MeanStdFilter"
    "observation_filter": "NoFilter",
    # Whether to synchronize the statistics of remote filters.
    "synchronize_filters": True,
    # Configure TF for single-process operation by default
    "tf_session_args": {
        # note: overriden by `local_evaluator_tf_session_args`
        "intra_op_parallelism_threads": 2,
        "inter_op_parallelism_threads": 2,
        "gpu_options": {
            "allow_growth": True,
        },
        "log_device_placement": False,
        "device_count": {
            "CPU": 1
        },
        "allow_soft_placement": True,  # required by PPO multi-gpu
    },
    # Override the following tf session args on the local evaluator
    "local_evaluator_tf_session_args": {
        # Allow a higher level of parallelism by default, but not unlimited
        # since that can cause crashes with many concurrent drivers.
        "intra_op_parallelism_threads": 8,
        "inter_op_parallelism_threads": 8,
    },
    # Whether to LZ4 compress individual observations
    "compress_observations": False,
    # Drop metric batches from unresponsive workers after this many seconds
    "collect_metrics_timeout": 180,
    # If using num_envs_per_worker > 1, whether to create those new envs in
    # remote processes instead of in the same worker. This adds overheads, but
    # can make sense if your envs are very CPU intensive (e.g., for StarCraft).
    "remote_worker_envs": False,

    # === Offline Datasets ===
    # __sphinx_doc_input_begin__
    # Specify how to generate experiences:
    #  - "sampler": generate experiences via online simulation (default)
    #  - a local directory or file glob expression (e.g., "/tmp/*.json")
    #  - a list of individual file paths/URIs (e.g., ["/tmp/1.json",
    #    "s3://bucket/2.json"])
    #  - a dict with string keys and sampling probabilities as values (e.g.,
    #    {"sampler": 0.4, "/tmp/*.json": 0.4, "s3://bucket/expert.json": 0.2}).
    #  - a function that returns a rllib.offline.InputReader
    "input": "sampler",
    # Specify how to evaluate the current policy. This only has an effect when
    # reading offline experiences. Available options:
    #  - "wis": the weighted step-wise importance sampling estimator.
    #  - "is": the step-wise importance sampling estimator.
    #  - "simulation": run the environment in the background, but use
    #    this data for evaluation only and not for learning.
    "input_evaluation": ["is", "wis"],
    # Whether to run postprocess_trajectory() on the trajectory fragments from
    # offline inputs. Note that postprocessing will be done using the *current*
    # policy, not the *behaviour* policy, which is typically undesirable for
    # on-policy algorithms.
    "postprocess_inputs": False,
    # If positive, input batches will be shuffled via a sliding window buffer
    # of this number of batches. Use this if the input data is not in random
    # enough order. Input is delayed until the shuffle buffer is filled.
    "shuffle_buffer_size": 0,
    # __sphinx_doc_input_end__
    # __sphinx_doc_output_begin__
    # Specify where experiences should be saved:
    #  - None: don't save any experiences
    #  - "logdir" to save to the agent log dir
    #  - a path/URI to save to a custom output directory (e.g., "s3://bucket/")
    #  - a function that returns a rllib.offline.OutputWriter
    "output": None,
    # What sample batch columns to LZ4 compress in the output data.
    "output_compress_columns": ["obs", "new_obs"],
    # Max output file size before rolling over to a new file.
    "output_max_file_size": 64 * 1024 * 1024,
    # __sphinx_doc_output_end__

    # === Multiagent ===
    "multiagent": {
        # Map from policy ids to tuples of (policy_graph_cls, obs_space,
        # act_space, config). See policy_evaluator.py for more info.
        "policy_graphs": {},
        # Function mapping agent ids to policy ids.
        "policy_mapping_fn": None,
        # Optional whitelist of policies to train, or None for all policies.
        "policies_to_train": None,
    },
}
# __sphinx_doc_end__
# yapf: enable


@DeveloperAPI
def with_common_config(extra_config):
    """Returns the given config dict merged with common agent confs."""

    return with_base_config(COMMON_CONFIG, extra_config)


def with_base_config(base_config, extra_config):
    """Returns the given config dict merged with a base agent conf."""

    config = copy.deepcopy(base_config)
    config.update(extra_config)
    return config


@PublicAPI
class Agent(Trainable):
    """All RLlib agents extend this base class.

    Agent objects retain internal model state between calls to train(), so
    you should create a new agent instance for each training session.

    Attributes:
        env_creator (func): Function that creates a new training env.
        config (obj): Algorithm-specific configuration data.
        logdir (str): Directory in which training outputs should be placed.
    """

    _allow_unknown_configs = False
    _allow_unknown_subkeys = [
        "tf_session_args", "env_config", "model", "optimizer", "multiagent",
        "custom_resources_per_worker"
    ]

    @PublicAPI
    def __init__(self, config=None, env=None, logger_creator=None):
        """Initialize an RLLib agent.

        Args:
            config (dict): Algorithm-specific configuration data.
            env (str): Name of the environment to use. Note that this can also
                be specified as the `env` key in config.
            logger_creator (func): Function that creates a ray.tune.Logger
                object. If unspecified, a default logger is created.
        """

        config = config or {}

        # Vars to synchronize to evaluators on each train call
        self.global_vars = {"timestep": 0}

        # Agents allow env ids to be passed directly to the constructor.
        self._env_id = _register_if_needed(env or config.get("env"))

        # Create a default logger creator if no logger_creator is specified
        if logger_creator is None:
            timestr = datetime.today().strftime("%Y-%m-%d_%H-%M-%S")
            logdir_prefix = "{}_{}_{}".format(self._agent_name, self._env_id,
                                              timestr)

            def default_logger_creator(config):
                """Creates a Unified logger with a default logdir prefix
                containing the agent name and the env id
                """
                if not os.path.exists(DEFAULT_RESULTS_DIR):
                    os.makedirs(DEFAULT_RESULTS_DIR)
                logdir = tempfile.mkdtemp(
                    prefix=logdir_prefix, dir=DEFAULT_RESULTS_DIR)
                return UnifiedLogger(config, logdir, None)

            logger_creator = default_logger_creator

        Trainable.__init__(self, config, logger_creator)

    @classmethod
    @override(Trainable)
    def default_resource_request(cls, config):
        cf = dict(cls._default_config, **config)
        Agent._validate_config(cf)
        # TODO(ekl): add custom resources here once tune supports them
        return Resources(
            cpu=cf["num_cpus_for_driver"],
            gpu=cf["num_gpus"],
            extra_cpu=cf["num_cpus_per_worker"] * cf["num_workers"],
            extra_gpu=cf["num_gpus_per_worker"] * cf["num_workers"])

    @override(Trainable)
    @PublicAPI
    def train(self):
        """Overrides super.train to synchronize global vars."""

        if hasattr(self, "optimizer") and isinstance(self.optimizer,
                                                     PolicyOptimizer):
            self.global_vars["timestep"] = self.optimizer.num_steps_sampled
            self.optimizer.local_evaluator.set_global_vars(self.global_vars)
            for ev in self.optimizer.remote_evaluators:
                ev.set_global_vars.remote(self.global_vars)
            logger.debug("updated global vars: {}".format(self.global_vars))

        result = Trainable.train(self)

        if (self.config.get("observation_filter", "NoFilter") != "NoFilter"
                and hasattr(self, "local_evaluator")):
            FilterManager.synchronize(
                self.local_evaluator.filters,
                self.remote_evaluators,
                update_remote=self.config["synchronize_filters"])
            logger.debug("synchronized filters: {}".format(
                self.local_evaluator.filters))

        return result

    @override(Trainable)
    def _log_result(self, result):
        if self.config["callbacks"].get("on_train_result"):
            self.config["callbacks"]["on_train_result"]({
                "agent": self,
                "result": result,
            })
        # log after the callback is invoked, so that the user has a chance
        # to mutate the result
        Trainable._log_result(self, result)

    @override(Trainable)
    def _setup(self, config):
        env = self._env_id
        if env:
            config["env"] = env
            if _global_registry.contains(ENV_CREATOR, env):
                self.env_creator = _global_registry.get(ENV_CREATOR, env)
            else:
                import gym  # soft dependency
                self.env_creator = lambda env_config: gym.make(env)
        else:
            self.env_creator = lambda env_config: None

        # Merge the supplied config with the class default
        merged_config = copy.deepcopy(self._default_config)
        merged_config = deep_update(merged_config, config,
                                    self._allow_unknown_configs,
                                    self._allow_unknown_subkeys)
        self.config = merged_config
        Agent._validate_config(self.config)
        if self.config.get("log_level"):
            logging.getLogger("ray.rllib").setLevel(self.config["log_level"])

        # TODO(ekl) setting the graph is unnecessary for PyTorch agents
        with tf.Graph().as_default():
            self._init()

    @override(Trainable)
    def _stop(self):
        # workaround for https://github.com/ray-project/ray/issues/1516
        if hasattr(self, "remote_evaluators"):
            for ev in self.remote_evaluators:
                ev.__ray_terminate__.remote()
        if hasattr(self, "optimizer"):
            self.optimizer.stop()

    @override(Trainable)
    def _save(self, checkpoint_dir):
        checkpoint_path = os.path.join(checkpoint_dir,
                                       "checkpoint-{}".format(self.iteration))
        pickle.dump(self.__getstate__(), open(checkpoint_path, "wb"))
        return checkpoint_path

    @override(Trainable)
    def _restore(self, checkpoint_path):
        extra_data = pickle.load(open(checkpoint_path, "rb"))
        self.__setstate__(extra_data)

    @DeveloperAPI
    def _init(self):
        """Subclasses should override this for custom initialization."""

        raise NotImplementedError

    @PublicAPI
    def compute_action(self,
                       observation,
                       state=None,
                       prev_action=None,
                       prev_reward=None,
                       info=None,
                       policy_id="default"):
        """Computes an action for the specified policy.

        Note that you can also access the policy object through
        self.get_policy(policy_id) and call compute_actions() on it directly.

        Arguments:
            observation (obj): observation from the environment.
            state (list): RNN hidden state, if any. If state is not None,
                          then all of compute_single_action(...) is returned
                          (computed action, rnn state, logits dictionary).
                          Otherwise compute_single_action(...)[0] is
                          returned (computed action).
            prev_action (obj): previous action value, if any
            prev_reward (int): previous reward, if any
            info (dict): info object, if any
            policy_id (str): policy to query (only applies to multi-agent).
        """

        if state is None:
            state = []
        preprocessed = self.local_evaluator.preprocessors[policy_id].transform(
            observation)
        filtered_obs = self.local_evaluator.filters[policy_id](
            preprocessed, update=False)
        if state:
            return self.get_policy(policy_id).compute_single_action(
                filtered_obs, state, prev_action, prev_reward, info)
        return self.get_policy(policy_id).compute_single_action(
            filtered_obs, state, prev_action, prev_reward, info)[0]

    @property
    def iteration(self):
        """Current training iter, auto-incremented with each train() call."""

        return self._iteration

    @property
    def _agent_name(self):
        """Subclasses should override this to declare their name."""

        raise NotImplementedError

    @property
    def _default_config(self):
        """Subclasses should override this to declare their default config."""

        raise NotImplementedError

    @PublicAPI
    def get_policy(self, policy_id=DEFAULT_POLICY_ID):
        """Return policy graph for the specified id, or None.

        Arguments:
            policy_id (str): id of policy graph to return.
        """

        return self.local_evaluator.get_policy(policy_id)

    @PublicAPI
    def get_weights(self, policies=None):
        """Return a dictionary of policy ids to weights.

        Arguments:
            policies (list): Optional list of policies to return weights for,
                or None for all policies.
        """
        return self.local_evaluator.get_weights(policies)

    @PublicAPI
    def set_weights(self, weights):
        """Set policy weights by policy id.

        Arguments:
            weights (dict): Map of policy ids to weights to set.
        """
        self.local_evaluator.set_weights(weights)

    @DeveloperAPI
    def make_local_evaluator(self,
                             env_creator,
                             policy_graph,
                             extra_config=None):
        """Convenience method to return configured local evaluator."""

        return self._make_evaluator(
            PolicyEvaluator,
            env_creator,
            policy_graph,
            0,
            merge_dicts(
                # important: allow local tf to use more CPUs for optimization
                merge_dicts(
                    self.config, {
                        "tf_session_args": self.
                        config["local_evaluator_tf_session_args"]
                    }),
                extra_config or {}),
            remote_worker_envs=False,
        )

    @DeveloperAPI
    def make_remote_evaluators(self, env_creator, policy_graph, count):
        """Convenience method to return a number of remote evaluators."""

        remote_args = {
            "num_cpus": self.config["num_cpus_per_worker"],
            "num_gpus": self.config["num_gpus_per_worker"],
            "resources": self.config["custom_resources_per_worker"],
        }

        cls = PolicyEvaluator.as_remote(**remote_args).remote

        return [
            self._make_evaluator(
                cls,
                env_creator,
                policy_graph,
                i + 1,
                self.config,
                remote_worker_envs=self.config["remote_worker_envs"])
            for i in range(count)
        ]

    @DeveloperAPI
    def export_policy_model(self, export_dir, policy_id=DEFAULT_POLICY_ID):
        """Export policy model with given policy_id to local directory.

        Arguments:
            export_dir (string): Writable local directory.
            policy_id (string): Optional policy id to export.

        Example:
            >>> agent = MyAgent()
            >>> for _ in range(10):
            >>>     agent.train()
            >>> agent.export_policy_model("/tmp/export_dir")
        """
        self.local_evaluator.export_policy_model(export_dir, policy_id)

    @DeveloperAPI
    def export_policy_checkpoint(self,
                                 export_dir,
                                 filename_prefix="model",
                                 policy_id=DEFAULT_POLICY_ID):
        """Export tensorflow policy model checkpoint to local directory.

        Arguments:
            export_dir (string): Writable local directory.
            filename_prefix (string): file name prefix of checkpoint files.
            policy_id (string): Optional policy id to export.

        Example:
            >>> agent = MyAgent()
            >>> for _ in range(10):
            >>>     agent.train()
            >>> agent.export_policy_checkpoint("/tmp/export_dir")
        """
        self.local_evaluator.export_policy_checkpoint(
            export_dir, filename_prefix, policy_id)

    @classmethod
    def resource_help(cls, config):
        return ("\n\nYou can adjust the resource requests of RLlib agents by "
                "setting `num_workers`, `num_gpus`, and other configs. See "
                "the DEFAULT_CONFIG defined by each agent for more info.\n\n"
                "The config of this agent is: {}".format(config))

    @staticmethod
    def _validate_config(config):
        if "gpu" in config:
            raise ValueError(
                "The `gpu` config is deprecated, please use `num_gpus=0|1` "
                "instead.")
        if "gpu_fraction" in config:
            raise ValueError(
                "The `gpu_fraction` config is deprecated, please use "
                "`num_gpus=<fraction>` instead.")
        if "use_gpu_for_workers" in config:
            raise ValueError(
                "The `use_gpu_for_workers` config is deprecated, please use "
                "`num_gpus_per_worker=1` instead.")
        if type(config["input_evaluation"]) != list:
            raise ValueError(
<<<<<<< HEAD
                "`input_evaluation` should not be set when input=sampler")
=======
                "`input_evaluation` must be a list of strings, got {}".format(
                    config["input_evaluation"]))
>>>>>>> 810cc170

    def _make_evaluator(self,
                        cls,
                        env_creator,
                        policy_graph,
                        worker_index,
                        config,
                        remote_worker_envs=False):
        def session_creator():
            logger.debug("Creating TF session {}".format(
                config["tf_session_args"]))
            return tf.Session(
                config=tf.ConfigProto(**config["tf_session_args"]))

        if isinstance(config["input"], FunctionType):
            input_creator = config["input"]
        elif config["input"] == "sampler":
            input_creator = (lambda ioctx: ioctx.default_sampler_input())
        elif isinstance(config["input"], dict):
            input_creator = (lambda ioctx: ShuffledInput(
                MixedInput(config["input"], ioctx),
                config["shuffle_buffer_size"]))
        else:
            input_creator = (lambda ioctx: ShuffledInput(
                JsonReader(config["input"], ioctx),
                config["shuffle_buffer_size"]))

        if isinstance(config["output"], FunctionType):
            output_creator = config["output"]
        elif config["output"] is None:
            output_creator = (lambda ioctx: NoopOutput())
        elif config["output"] == "logdir":
            output_creator = (lambda ioctx: JsonWriter(
                ioctx.log_dir,
                ioctx,
                max_file_size=config["output_max_file_size"],
                compress_columns=config["output_compress_columns"]))
        else:
            output_creator = (lambda ioctx: JsonWriter(
                config["output"],
                ioctx,
                max_file_size=config["output_max_file_size"],
                compress_columns=config["output_compress_columns"]))
<<<<<<< HEAD
=======

        if config["input"] == "sampler":
            input_evaluation = []
        else:
            input_evaluation = config["input_evaluation"]
>>>>>>> 810cc170

        return cls(
            env_creator,
            self.config["multiagent"]["policy_graphs"] or policy_graph,
            policy_mapping_fn=self.config["multiagent"]["policy_mapping_fn"],
            policies_to_train=self.config["multiagent"]["policies_to_train"],
            tf_session_creator=(session_creator
                                if config["tf_session_args"] else None),
            batch_steps=config["sample_batch_size"],
            batch_mode=config["batch_mode"],
            episode_horizon=config["horizon"],
            preprocessor_pref=config["preprocessor_pref"],
            sample_async=config["sample_async"],
            compress_observations=config["compress_observations"],
            num_envs=config["num_envs_per_worker"],
            observation_filter=config["observation_filter"],
            clip_rewards=config["clip_rewards"],
            clip_actions=config["clip_actions"],
            env_config=config["env_config"],
            model_config=config["model"],
            policy_config=config,
            worker_index=worker_index,
            monitor_path=self.logdir if config["monitor"] else None,
            log_dir=self.logdir,
            log_level=config["log_level"],
            callbacks=config["callbacks"],
            input_creator=input_creator,
<<<<<<< HEAD
            input_evaluation_method=config["input_evaluation"],
=======
            input_evaluation=input_evaluation,
>>>>>>> 810cc170
            output_creator=output_creator,
            remote_worker_envs=remote_worker_envs)

    @override(Trainable)
    def _export_model(self, export_formats, export_dir):
        ExportFormat.validate(export_formats)
        exported = {}
        if ExportFormat.CHECKPOINT in export_formats:
            path = os.path.join(export_dir, ExportFormat.CHECKPOINT)
            self.export_policy_checkpoint(path)
            exported[ExportFormat.CHECKPOINT] = path
        if ExportFormat.MODEL in export_formats:
            path = os.path.join(export_dir, ExportFormat.MODEL)
            self.export_policy_model(path)
            exported[ExportFormat.MODEL] = path
        return exported

    def __getstate__(self):
        state = {}
        if hasattr(self, "local_evaluator"):
            state["evaluator"] = self.local_evaluator.save()
        if hasattr(self, "optimizer") and hasattr(self.optimizer, "save"):
            state["optimizer"] = self.optimizer.save()
        return state

    def __setstate__(self, state):
        if "evaluator" in state:
            self.local_evaluator.restore(state["evaluator"])
            remote_state = ray.put(state["evaluator"])
            for r in self.remote_evaluators:
                r.restore.remote(remote_state)
        if "optimizer" in state:
            self.optimizer.restore(state["optimizer"])


def _register_if_needed(env_object):
    if isinstance(env_object, six.string_types):
        return env_object
    elif isinstance(env_object, type):
        name = env_object.__name__
        register_env(name, lambda config: env_object(config))
        return name<|MERGE_RESOLUTION|>--- conflicted
+++ resolved
@@ -559,12 +559,8 @@
                 "`num_gpus_per_worker=1` instead.")
         if type(config["input_evaluation"]) != list:
             raise ValueError(
-<<<<<<< HEAD
-                "`input_evaluation` should not be set when input=sampler")
-=======
                 "`input_evaluation` must be a list of strings, got {}".format(
                     config["input_evaluation"]))
->>>>>>> 810cc170
 
     def _make_evaluator(self,
                         cls,
@@ -608,14 +604,11 @@
                 ioctx,
                 max_file_size=config["output_max_file_size"],
                 compress_columns=config["output_compress_columns"]))
-<<<<<<< HEAD
-=======
 
         if config["input"] == "sampler":
             input_evaluation = []
         else:
             input_evaluation = config["input_evaluation"]
->>>>>>> 810cc170
 
         return cls(
             env_creator,
@@ -643,11 +636,7 @@
             log_level=config["log_level"],
             callbacks=config["callbacks"],
             input_creator=input_creator,
-<<<<<<< HEAD
-            input_evaluation_method=config["input_evaluation"],
-=======
             input_evaluation=input_evaluation,
->>>>>>> 810cc170
             output_creator=output_creator,
             remote_worker_envs=remote_worker_envs)
 
