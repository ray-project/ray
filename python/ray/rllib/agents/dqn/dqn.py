--- conflicted
+++ resolved
@@ -17,15 +17,10 @@
 
 OPTIMIZER_SHARED_CONFIGS = [
     "buffer_size", "prioritized_replay", "prioritized_replay_alpha",
-<<<<<<< HEAD
-    "prioritized_replay_beta", "prioritized_replay_eps", "sample_batch_size",
-    "train_batch_size", "learning_starts"
-=======
     "prioritized_replay_beta", "schedule_max_timesteps",
     "beta_annealing_fraction", "final_prioritized_replay_beta",
     "prioritized_replay_eps", "sample_batch_size",
     "train_batch_size", "learning_starts", "clip_rewards"
->>>>>>> 5ca56432
 ]
 
 DEFAULT_CONFIG = with_common_config({
@@ -38,11 +33,8 @@
     "v_max": 10.0,
     # Whether to use noisy network
     "noisy": False,
-<<<<<<< HEAD
-=======
     # control the initial value of noisy nets
     "sigma0": 0.5,
->>>>>>> 5ca56432
     # Whether to use dueling dqn
     "dueling": True,
     # Whether to use double dqn
