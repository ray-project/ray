--- conflicted
+++ resolved
@@ -210,19 +210,6 @@
         self.local_evaluator = self.make_local_evaluator(
             env_creator, policy_cls)
 
-<<<<<<< HEAD
-        if config["evaluation_interval"]:
-            self.evaluation_ev = self.make_local_evaluator(
-                env_creator,
-                policy_cls,
-                extra_config={
-                    "batch_mode": "complete_episodes",
-                    "batch_steps": 1,
-                })
-            self.evaluation_metrics = self._evaluate()
-
-=======
->>>>>>> b1c9ea7f
         def create_remote_evaluators():
             return self.make_remote_evaluators(env_creator,
                                                policy_cls,
