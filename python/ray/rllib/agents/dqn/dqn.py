--- conflicted
+++ resolved
@@ -150,8 +150,7 @@
     _optimizer_shared_configs = OPTIMIZER_SHARED_CONFIGS
 
     @override(Agent)
-<<<<<<< HEAD
-    def _init(self):
+    def _init(self, config, env_creator):
         if self.config["use_pytorch"]:
             from ray.rllib.agents.dqn.torch_dqn_policy_graph import \
                 DQNTorchPolicyGraph
@@ -159,9 +158,6 @@
         else:
             policy_cls = self._policy_graph
 
-=======
-    def _init(self, config, env_creator):
->>>>>>> 5693cd13
         self._validate_config()
 
         # Update effective batch size to include n-step
@@ -221,21 +217,12 @@
                 on_episode_end)
 
         self.local_evaluator = self.make_local_evaluator(
-<<<<<<< HEAD
-            self.env_creator, policy_cls)
-=======
-            env_creator, self._policy_graph)
->>>>>>> 5693cd13
+            env_creator, policy_cls)
 
         if config["evaluation_interval"]:
             self.evaluation_ev = self.make_local_evaluator(
-<<<<<<< HEAD
-                self.env_creator,
+                env_creator,
                 policy_cls,
-=======
-                env_creator,
-                self._policy_graph,
->>>>>>> 5693cd13
                 extra_config={
                     "batch_mode": "complete_episodes",
                     "batch_steps": 1,
@@ -243,14 +230,9 @@
             self.evaluation_metrics = self._evaluate()
 
         def create_remote_evaluators():
-<<<<<<< HEAD
-            return self.make_remote_evaluators(self.env_creator,
+            return self.make_remote_evaluators(env_creator,
                                                policy_cls,
-                                               self.config["num_workers"])
-=======
-            return self.make_remote_evaluators(env_creator, self._policy_graph,
                                                config["num_workers"])
->>>>>>> 5693cd13
 
         if config["optimizer_class"] != "AsyncReplayOptimizer":
             self.remote_evaluators = create_remote_evaluators()
