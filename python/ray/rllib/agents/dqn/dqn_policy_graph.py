--- conflicted
+++ resolved
@@ -337,87 +337,7 @@
         self.action_prob = None
 
 
-<<<<<<< HEAD
-class QLoss(object):
-    def __init__(self,
-                 q_t_selected,
-                 q_logits_t_selected,
-                 q_tp1_best,
-                 q_dist_tp1_best,
-                 importance_weights,
-                 rewards,
-                 done_mask,
-                 gamma=0.99,
-                 n_step=1,
-                 num_atoms=1,
-                 v_min=-10.0,
-                 v_max=10.0):
-
-        if num_atoms > 1:
-            # Distributional Q-learning which corresponds to an entropy loss
-
-            z = tf.range(num_atoms, dtype=tf.float32)
-            z = v_min + z * (v_max - v_min) / float(num_atoms - 1)
-
-            # (batch_size, 1) * (1, num_atoms) = (batch_size, num_atoms)
-            r_tau = tf.expand_dims(
-                rewards, -1) + gamma**n_step * tf.expand_dims(
-                    1.0 - done_mask, -1) * tf.expand_dims(z, 0)
-            r_tau = tf.clip_by_value(r_tau, v_min, v_max)
-            b = (r_tau - v_min) / ((v_max - v_min) / float(num_atoms - 1))
-            lb = tf.floor(b)
-            ub = tf.ceil(b)
-            # indispensable judgement which is missed in most implementations
-            # when b happens to be an integer, lb == ub, so pr_j(s', a*) will
-            # be discarded because (ub-b) == (b-lb) == 0
-            floor_equal_ceil = tf.to_float(tf.less(ub - lb, 0.5))
-
-            l_project = tf.one_hot(
-                tf.cast(lb, dtype=tf.int32),
-                num_atoms)  # (batch_size, num_atoms, num_atoms)
-            u_project = tf.one_hot(
-                tf.cast(ub, dtype=tf.int32),
-                num_atoms)  # (batch_size, num_atoms, num_atoms)
-            ml_delta = q_dist_tp1_best * (ub - b + floor_equal_ceil)
-            mu_delta = q_dist_tp1_best * (b - lb)
-            ml_delta = tf.reduce_sum(
-                l_project * tf.expand_dims(ml_delta, -1), axis=1)
-            mu_delta = tf.reduce_sum(
-                u_project * tf.expand_dims(mu_delta, -1), axis=1)
-            m = ml_delta + mu_delta
-
-            # Rainbow paper claims that using this cross entropy loss for
-            # priority is robust and insensitive to `prioritized_replay_alpha`
-            self.td_error = tf.nn.softmax_cross_entropy_with_logits(
-                labels=m, logits=q_logits_t_selected)
-            self.loss = tf.reduce_mean(self.td_error * importance_weights)
-            self.stats = {
-                # TODO: better Q stats for dist dqn
-                "mean_td_error": tf.reduce_mean(self.td_error),
-            }
-        else:
-            q_tp1_best_masked = (1.0 - done_mask) * q_tp1_best
-
-            # compute RHS of bellman equation
-            q_t_selected_target = rewards + gamma**n_step * q_tp1_best_masked
-
-            # compute the error (potentially clipped)
-            self.td_error = (
-                q_t_selected - tf.stop_gradient(q_t_selected_target))
-            self.loss = tf.reduce_mean(
-                importance_weights * _huber_loss(self.td_error))
-            self.stats = {
-                "mean_q": tf.reduce_mean(q_t_selected),
-                "min_q": tf.reduce_min(q_t_selected),
-                "max_q": tf.reduce_max(q_t_selected),
-                "mean_td_error": tf.reduce_mean(self.td_error),
-            }
-
-
-class DQNPolicyGraph(LearningRateSchedule, TFPolicyGraph):
-=======
-class DQNPolicyGraph(DQNPostprocessing, TFPolicyGraph):
->>>>>>> f4b313ea
+class DQNPolicyGraph(LearningRateSchedule, DQNPostprocessing, TFPolicyGraph):
     def __init__(self, observation_space, action_space, config):
         config = dict(ray.rllib.agents.dqn.dqn.DEFAULT_CONFIG, **config)
         if not isinstance(action_space, Discrete):
@@ -575,13 +495,9 @@
     def extra_compute_grad_fetches(self):
         return {
             "td_error": self.loss.td_error,
-<<<<<<< HEAD
-            "stats": dict({
+            LEARNER_STATS_KEY: dict({
                 "cur_lr": tf.cast(self.cur_lr, tf.float64),
             }, **self.loss.stats),
-=======
-            LEARNER_STATS_KEY: self.loss.stats,
->>>>>>> f4b313ea
         }
 
     @override(PolicyGraph)
