"""Adapted from A3CTFPolicy to add V-trace.

Keep in sync with changes to A3CTFPolicy and VtraceSurrogatePolicy."""

from __future__ import absolute_import
from __future__ import division
from __future__ import print_function

import numpy as np
import logging
import gym

import ray
from ray.rllib.agents.impala import vtrace
<<<<<<< HEAD
from ray.rllib.evaluation.metrics import LEARNER_STATS_KEY
from ray.rllib.policy.policy import Policy
from ray.rllib.policy.sample_batch import SampleBatch
from ray.rllib.policy.tf_policy import TFPolicy, LearningRateSchedule, \
    EntropyCoeffSchedule
=======
>>>>>>> 932d6b25
from ray.rllib.models.action_dist import Categorical
from ray.rllib.policy.sample_batch import SampleBatch
from ray.rllib.policy.tf_policy_template import build_tf_policy
from ray.rllib.policy.tf_policy import LearningRateSchedule
from ray.rllib.utils.explained_variance import explained_variance
from ray.rllib.utils import try_import_tf

tf = try_import_tf()

logger = logging.getLogger(__name__)

BEHAVIOUR_LOGITS = "behaviour_logits"


class VTraceLoss(object):
    def __init__(self,
                 actions,
                 actions_logp,
                 actions_entropy,
                 dones,
                 behaviour_logits,
                 target_logits,
                 discount,
                 rewards,
                 values,
                 bootstrap_value,
                 dist_class,
                 valid_mask,
                 vf_loss_coeff=0.5,
                 entropy_coeff=0.01,
                 clip_rho_threshold=1.0,
                 clip_pg_rho_threshold=1.0):
        """Policy gradient loss with vtrace importance weighting.

        VTraceLoss takes tensors of shape [T, B, ...], where `B` is the
        batch_size. The reason we need to know `B` is for V-trace to properly
        handle episode cut boundaries.

        Args:
            actions: An int|float32 tensor of shape [T, B, ACTION_SPACE].
            actions_logp: A float32 tensor of shape [T, B].
            actions_entropy: A float32 tensor of shape [T, B].
            dones: A bool tensor of shape [T, B].
            behaviour_logits: A list with length of ACTION_SPACE of float32
                tensors of shapes
                [T, B, ACTION_SPACE[0]],
                ...,
                [T, B, ACTION_SPACE[-1]]
            target_logits: A list with length of ACTION_SPACE of float32
                tensors of shapes
                [T, B, ACTION_SPACE[0]],
                ...,
                [T, B, ACTION_SPACE[-1]]
            discount: A float32 scalar.
            rewards: A float32 tensor of shape [T, B].
            values: A float32 tensor of shape [T, B].
            bootstrap_value: A float32 tensor of shape [B].
            dist_class: action distribution class for logits.
            valid_mask: A bool tensor of valid RNN input elements (#2992).
        """

        # Compute vtrace on the CPU for better perf.
        with tf.device("/cpu:0"):
            self.vtrace_returns = vtrace.multi_from_logits(
                behaviour_policy_logits=behaviour_logits,
                target_policy_logits=target_logits,
                actions=tf.unstack(actions, axis=2),
                discounts=tf.to_float(~dones) * discount,
                rewards=rewards,
                values=values,
                bootstrap_value=bootstrap_value,
                dist_class=dist_class,
                clip_rho_threshold=tf.cast(clip_rho_threshold, tf.float32),
                clip_pg_rho_threshold=tf.cast(clip_pg_rho_threshold,
                                              tf.float32))
            self.value_targets = self.vtrace_returns.vs

        # The policy gradients loss
        self.pi_loss = -tf.reduce_sum(
            tf.boolean_mask(actions_logp * self.vtrace_returns.pg_advantages,
                            valid_mask))

        # The baseline loss
        delta = tf.boolean_mask(values - self.vtrace_returns.vs, valid_mask)
        self.vf_loss = 0.5 * tf.reduce_sum(tf.square(delta))

        # The entropy loss
        self.entropy = tf.reduce_sum(
            tf.boolean_mask(actions_entropy, valid_mask))

        # The summed weighted loss
        self.total_loss = (self.pi_loss + self.vf_loss * vf_loss_coeff -
                           self.entropy * entropy_coeff)


<<<<<<< HEAD
class VTracePostprocessing(object):
    """Adds the policy logits to the trajectory."""

    @override(TFPolicy)
    def extra_compute_action_fetches(self):
        return dict(
            TFPolicy.extra_compute_action_fetches(self),
            **{BEHAVIOUR_LOGITS: self.model.outputs})

    @override(Policy)
    def postprocess_trajectory(self,
                               sample_batch,
                               other_agent_batches=None,
                               episode=None):
        # not used, so save some bandwidth
        del sample_batch.data[SampleBatch.NEXT_OBS]
        return sample_batch


class VTraceTFPolicy(LearningRateSchedule, EntropyCoeffSchedule,
                     VTracePostprocessing, TFPolicy):
    def __init__(self,
                 observation_space,
                 action_space,
                 config,
                 existing_inputs=None):
        config = dict(ray.rllib.agents.impala.impala.DEFAULT_CONFIG, **config)
        assert config["batch_mode"] == "truncate_episodes", \
            "Must use `truncate_episodes` batch mode with V-trace."
        self.config = config
        self.sess = tf.get_default_session()
        self.grads = None

        if isinstance(action_space, gym.spaces.Discrete):
            is_multidiscrete = False
            output_hidden_shape = [action_space.n]
        elif isinstance(action_space, gym.spaces.multi_discrete.MultiDiscrete):
            is_multidiscrete = True
            output_hidden_shape = action_space.nvec.astype(np.int32)
        else:
            is_multidiscrete = False
            output_hidden_shape = 1

        # Create input placeholders
        dist_class, logit_dim = ModelCatalog.get_action_dist(
            action_space, self.config["model"])
        if existing_inputs:
            actions, dones, behaviour_logits, rewards, observations, \
                prev_actions, prev_rewards = existing_inputs[:7]
            existing_state_in = existing_inputs[7:-1]
            existing_seq_lens = existing_inputs[-1]
        else:
            actions = ModelCatalog.get_action_placeholder(action_space)
            dones = tf.placeholder(tf.bool, [None], name="dones")
            rewards = tf.placeholder(tf.float32, [None], name="rewards")
            behaviour_logits = tf.placeholder(
                tf.float32, [None, logit_dim], name="behaviour_logits")
            observations = tf.placeholder(
                tf.float32, [None] + list(observation_space.shape))
            existing_state_in = None
            existing_seq_lens = None

        # Unpack behaviour logits
        unpacked_behaviour_logits = tf.split(
            behaviour_logits, output_hidden_shape, axis=1)

        # Setup the policy
        prev_actions = ModelCatalog.get_action_placeholder(action_space)
        prev_rewards = tf.placeholder(tf.float32, [None], name="prev_reward")
        self.model = ModelCatalog.get_model(
            {
                "obs": observations,
                "prev_actions": prev_actions,
                "prev_rewards": prev_rewards,
                "is_training": self._get_is_training_placeholder(),
            },
            observation_space,
            action_space,
            logit_dim,
            self.config["model"],
            state_in=existing_state_in,
            seq_lens=existing_seq_lens)
        unpacked_outputs = tf.split(
            self.model.outputs, output_hidden_shape, axis=1)

        action_dist = dist_class(self.model.outputs)

        values = self.model.value_function()
        self.var_list = tf.get_collection(tf.GraphKeys.TRAINABLE_VARIABLES,
                                          tf.get_variable_scope().name)

        def make_time_major(tensor, drop_last=False):
            """Swaps batch and trajectory axis.
            Args:
                tensor: A tensor or list of tensors to reshape.
                drop_last: A bool indicating whether to drop the last
                trajectory item.
            Returns:
                res: A tensor with swapped axes or a list of tensors with
                swapped axes.
            """
            if isinstance(tensor, list):
                return [make_time_major(t, drop_last) for t in tensor]

            if self.model.state_init:
                B = tf.shape(self.model.seq_lens)[0]
                T = tf.shape(tensor)[0] // B
            else:
                # Important: chop the tensor into batches at known episode cut
                # boundaries. TODO(ekl) this is kind of a hack
                T = self.config["sample_batch_size"]
                B = tf.shape(tensor)[0] // T
            rs = tf.reshape(tensor,
                            tf.concat([[B, T], tf.shape(tensor)[1:]], axis=0))

            # swap B and T axes
            res = tf.transpose(
                rs,
                [1, 0] + list(range(2, 1 + int(tf.shape(tensor).shape[0]))))

            if drop_last:
                return res[:-1]
            return res

        if self.model.state_in:
            max_seq_len = tf.reduce_max(self.model.seq_lens) - 1
            mask = tf.sequence_mask(self.model.seq_lens, max_seq_len)
            mask = tf.reshape(mask, [-1])
        else:
            mask = tf.ones_like(rewards, dtype=tf.bool)

        # Prepare actions for loss
        loss_actions = actions if is_multidiscrete else tf.expand_dims(
            actions, axis=1)

        EntropyCoeffSchedule.__init__(self, self.config["entropy_coeff"],
                                      self.config["entropy_coeff_schedule"])

        # Inputs are reshaped from [B * T] => [T - 1, B] for V-trace calc.
        self.loss = VTraceLoss(
            actions=make_time_major(loss_actions, drop_last=True),
            actions_logp=make_time_major(
                action_dist.logp(actions), drop_last=True),
            actions_entropy=make_time_major(
                action_dist.entropy(), drop_last=True),
            dones=make_time_major(dones, drop_last=True),
            behaviour_logits=make_time_major(
                unpacked_behaviour_logits, drop_last=True),
            target_logits=make_time_major(unpacked_outputs, drop_last=True),
            discount=config["gamma"],
            rewards=make_time_major(rewards, drop_last=True),
            values=make_time_major(values, drop_last=True),
            bootstrap_value=make_time_major(values)[-1],
            dist_class=Categorical if is_multidiscrete else dist_class,
            valid_mask=make_time_major(mask, drop_last=True),
            vf_loss_coeff=self.config["vf_loss_coeff"],
            entropy_coeff=self.entropy_coeff,
            clip_rho_threshold=self.config["vtrace_clip_rho_threshold"],
            clip_pg_rho_threshold=self.config["vtrace_clip_pg_rho_threshold"])

        # Initialize TFPolicy
        loss_in = [
            (SampleBatch.ACTIONS, actions),
            (SampleBatch.DONES, dones),
            (BEHAVIOUR_LOGITS, behaviour_logits),
            (SampleBatch.REWARDS, rewards),
            (SampleBatch.CUR_OBS, observations),
            (SampleBatch.PREV_ACTIONS, prev_actions),
            (SampleBatch.PREV_REWARDS, prev_rewards),
        ]
        LearningRateSchedule.__init__(self, self.config["lr"],
                                      self.config["lr_schedule"])
        TFPolicy.__init__(
            self,
            observation_space,
            action_space,
            self.sess,
            obs_input=observations,
            action_sampler=action_dist.sample(),
            action_prob=action_dist.sampled_action_prob(),
            loss=self.loss.total_loss,
            model=self.model,
            loss_inputs=loss_in,
            state_inputs=self.model.state_in,
            state_outputs=self.model.state_out,
            prev_action_input=prev_actions,
            prev_reward_input=prev_rewards,
            seq_lens=self.model.seq_lens,
            max_seq_len=self.config["model"]["max_seq_len"],
            batch_divisibility_req=self.config["sample_batch_size"])

        self.sess.run(tf.global_variables_initializer())

        self.stats_fetches = {
            LEARNER_STATS_KEY: {
                "cur_lr": tf.cast(self.cur_lr, tf.float64),
                "policy_loss": self.loss.pi_loss,
                "entropy": self.loss.entropy,
                "entropy_coeff": tf.cast(self.entropy_coeff, tf.float64),
                "grad_gnorm": tf.global_norm(self._grads),
                "var_gnorm": tf.global_norm(self.var_list),
                "vf_loss": self.loss.vf_loss,
                "vf_explained_var": explained_variance(
                    tf.reshape(self.loss.vtrace_returns.vs, [-1]),
                    tf.reshape(make_time_major(values, drop_last=True), [-1])),
            },
=======
def _make_time_major(policy, tensor, drop_last=False):
    """Swaps batch and trajectory axis.

    Arguments:
        policy: Policy reference
        tensor: A tensor or list of tensors to reshape.
        drop_last: A bool indicating whether to drop the last
        trajectory item.

    Returns:
        res: A tensor with swapped axes or a list of tensors with
        swapped axes.
    """
    if isinstance(tensor, list):
        return [_make_time_major(policy, t, drop_last) for t in tensor]

    if policy.state_in:
        B = tf.shape(policy.seq_lens)[0]
        T = tf.shape(tensor)[0] // B
    else:
        # Important: chop the tensor into batches at known episode cut
        # boundaries. TODO(ekl) this is kind of a hack
        T = policy.config["sample_batch_size"]
        B = tf.shape(tensor)[0] // T
    rs = tf.reshape(tensor, tf.concat([[B, T], tf.shape(tensor)[1:]], axis=0))

    # swap B and T axes
    res = tf.transpose(
        rs, [1, 0] + list(range(2, 1 + int(tf.shape(tensor).shape[0]))))

    if drop_last:
        return res[:-1]
    return res


def build_vtrace_loss(policy, batch_tensors):
    if isinstance(policy.action_space, gym.spaces.Discrete):
        is_multidiscrete = False
        output_hidden_shape = [policy.action_space.n]
    elif isinstance(policy.action_space,
                    gym.spaces.multi_discrete.MultiDiscrete):
        is_multidiscrete = True
        output_hidden_shape = policy.action_space.nvec.astype(np.int32)
    else:
        is_multidiscrete = False
        output_hidden_shape = 1

    def make_time_major(*args, **kw):
        return _make_time_major(policy, *args, **kw)

    actions = batch_tensors[SampleBatch.ACTIONS]
    dones = batch_tensors[SampleBatch.DONES]
    rewards = batch_tensors[SampleBatch.REWARDS]
    behaviour_logits = batch_tensors[BEHAVIOUR_LOGITS]
    unpacked_behaviour_logits = tf.split(
        behaviour_logits, output_hidden_shape, axis=1)
    unpacked_outputs = tf.split(policy.model_out, output_hidden_shape, axis=1)
    action_dist = policy.action_dist
    values = policy.value_function

    if policy.state_in:
        max_seq_len = tf.reduce_max(policy.seq_lens) - 1
        mask = tf.sequence_mask(policy.seq_lens, max_seq_len)
        mask = tf.reshape(mask, [-1])
    else:
        mask = tf.ones_like(rewards)

    # Prepare actions for loss
    loss_actions = actions if is_multidiscrete else tf.expand_dims(
        actions, axis=1)

    # Inputs are reshaped from [B * T] => [T - 1, B] for V-trace calc.
    policy.loss = VTraceLoss(
        actions=make_time_major(loss_actions, drop_last=True),
        actions_logp=make_time_major(
            action_dist.logp(actions), drop_last=True),
        actions_entropy=make_time_major(action_dist.entropy(), drop_last=True),
        dones=make_time_major(dones, drop_last=True),
        behaviour_logits=make_time_major(
            unpacked_behaviour_logits, drop_last=True),
        target_logits=make_time_major(unpacked_outputs, drop_last=True),
        discount=policy.config["gamma"],
        rewards=make_time_major(rewards, drop_last=True),
        values=make_time_major(values, drop_last=True),
        bootstrap_value=make_time_major(values)[-1],
        dist_class=Categorical if is_multidiscrete else policy.dist_class,
        valid_mask=make_time_major(mask, drop_last=True),
        vf_loss_coeff=policy.config["vf_loss_coeff"],
        entropy_coeff=policy.config["entropy_coeff"],
        clip_rho_threshold=policy.config["vtrace_clip_rho_threshold"],
        clip_pg_rho_threshold=policy.config["vtrace_clip_pg_rho_threshold"])

    return policy.loss.total_loss


def stats(policy, batch_tensors):
    values_batched = _make_time_major(
        policy, policy.value_function, drop_last=policy.config["vtrace"])

    return {
        "cur_lr": tf.cast(policy.cur_lr, tf.float64),
        "policy_loss": policy.loss.pi_loss,
        "entropy": policy.loss.entropy,
        "var_gnorm": tf.global_norm(policy.var_list),
        "vf_loss": policy.loss.vf_loss,
        "vf_explained_var": explained_variance(
            tf.reshape(policy.loss.value_targets, [-1]),
            tf.reshape(values_batched, [-1])),
    }


def grad_stats(policy, grads):
    return {
        "grad_gnorm": tf.global_norm(grads),
    }


def postprocess_trajectory(policy,
                           sample_batch,
                           other_agent_batches=None,
                           episode=None):
    # not used, so save some bandwidth
    del sample_batch.data[SampleBatch.NEXT_OBS]
    return sample_batch


def add_behaviour_logits(policy):
    return {BEHAVIOUR_LOGITS: policy.model_out}


def validate_config(policy, obs_space, action_space, config):
    assert config["batch_mode"] == "truncate_episodes", \
        "Must use `truncate_episodes` batch mode with V-trace."


def choose_optimizer(policy, config):
    if policy.config["opt_type"] == "adam":
        return tf.train.AdamOptimizer(policy.cur_lr)
    else:
        return tf.train.RMSPropOptimizer(policy.cur_lr, config["decay"],
                                         config["momentum"], config["epsilon"])


def clip_gradients(policy, optimizer, loss):
    grads = tf.gradients(loss, policy.var_list)
    policy.grads, _ = tf.clip_by_global_norm(grads, policy.config["grad_clip"])
    clipped_grads = list(zip(policy.grads, policy.var_list))
    return clipped_grads


class ValueNetworkMixin(object):
    def __init__(self):
        self.value_function = self.model.value_function()
        self.var_list = tf.get_collection(tf.GraphKeys.TRAINABLE_VARIABLES,
                                          tf.get_variable_scope().name)

    def value(self, ob, *args):
        feed_dict = {
            self.get_placeholder(SampleBatch.CUR_OBS): [ob],
            self.seq_lens: [1]
>>>>>>> 932d6b25
        }
        assert len(args) == len(self.state_in), \
            (args, self.state_in)
        for k, v in zip(self.state_in, args):
            feed_dict[k] = v
        vf = self.get_session().run(self.value_function, feed_dict)
        return vf[0]


def setup_mixins(policy, obs_space, action_space, config):
    LearningRateSchedule.__init__(policy, config["lr"], config["lr_schedule"])
    ValueNetworkMixin.__init__(policy)


VTraceTFPolicy = build_tf_policy(
    name="VTraceTFPolicy",
    get_default_config=lambda: ray.rllib.agents.impala.impala.DEFAULT_CONFIG,
    loss_fn=build_vtrace_loss,
    stats_fn=stats,
    grad_stats_fn=grad_stats,
    postprocess_fn=postprocess_trajectory,
    optimizer_fn=choose_optimizer,
    gradients_fn=clip_gradients,
    extra_action_fetches_fn=add_behaviour_logits,
    before_init=validate_config,
    before_loss_init=setup_mixins,
    mixins=[LearningRateSchedule, ValueNetworkMixin],
    get_batch_divisibility_req=lambda p: p.config["sample_batch_size"])<|MERGE_RESOLUTION|>--- conflicted
+++ resolved
@@ -12,18 +12,11 @@
 
 import ray
 from ray.rllib.agents.impala import vtrace
-<<<<<<< HEAD
-from ray.rllib.evaluation.metrics import LEARNER_STATS_KEY
-from ray.rllib.policy.policy import Policy
-from ray.rllib.policy.sample_batch import SampleBatch
-from ray.rllib.policy.tf_policy import TFPolicy, LearningRateSchedule, \
-    EntropyCoeffSchedule
-=======
->>>>>>> 932d6b25
 from ray.rllib.models.action_dist import Categorical
 from ray.rllib.policy.sample_batch import SampleBatch
 from ray.rllib.policy.tf_policy_template import build_tf_policy
-from ray.rllib.policy.tf_policy import LearningRateSchedule
+from ray.rllib.policy.tf_policy import LearningRateSchedule, \
+    EntropyCoeffSchedule
 from ray.rllib.utils.explained_variance import explained_variance
 from ray.rllib.utils import try_import_tf
 
@@ -115,214 +108,6 @@
                            self.entropy * entropy_coeff)
 
 
-<<<<<<< HEAD
-class VTracePostprocessing(object):
-    """Adds the policy logits to the trajectory."""
-
-    @override(TFPolicy)
-    def extra_compute_action_fetches(self):
-        return dict(
-            TFPolicy.extra_compute_action_fetches(self),
-            **{BEHAVIOUR_LOGITS: self.model.outputs})
-
-    @override(Policy)
-    def postprocess_trajectory(self,
-                               sample_batch,
-                               other_agent_batches=None,
-                               episode=None):
-        # not used, so save some bandwidth
-        del sample_batch.data[SampleBatch.NEXT_OBS]
-        return sample_batch
-
-
-class VTraceTFPolicy(LearningRateSchedule, EntropyCoeffSchedule,
-                     VTracePostprocessing, TFPolicy):
-    def __init__(self,
-                 observation_space,
-                 action_space,
-                 config,
-                 existing_inputs=None):
-        config = dict(ray.rllib.agents.impala.impala.DEFAULT_CONFIG, **config)
-        assert config["batch_mode"] == "truncate_episodes", \
-            "Must use `truncate_episodes` batch mode with V-trace."
-        self.config = config
-        self.sess = tf.get_default_session()
-        self.grads = None
-
-        if isinstance(action_space, gym.spaces.Discrete):
-            is_multidiscrete = False
-            output_hidden_shape = [action_space.n]
-        elif isinstance(action_space, gym.spaces.multi_discrete.MultiDiscrete):
-            is_multidiscrete = True
-            output_hidden_shape = action_space.nvec.astype(np.int32)
-        else:
-            is_multidiscrete = False
-            output_hidden_shape = 1
-
-        # Create input placeholders
-        dist_class, logit_dim = ModelCatalog.get_action_dist(
-            action_space, self.config["model"])
-        if existing_inputs:
-            actions, dones, behaviour_logits, rewards, observations, \
-                prev_actions, prev_rewards = existing_inputs[:7]
-            existing_state_in = existing_inputs[7:-1]
-            existing_seq_lens = existing_inputs[-1]
-        else:
-            actions = ModelCatalog.get_action_placeholder(action_space)
-            dones = tf.placeholder(tf.bool, [None], name="dones")
-            rewards = tf.placeholder(tf.float32, [None], name="rewards")
-            behaviour_logits = tf.placeholder(
-                tf.float32, [None, logit_dim], name="behaviour_logits")
-            observations = tf.placeholder(
-                tf.float32, [None] + list(observation_space.shape))
-            existing_state_in = None
-            existing_seq_lens = None
-
-        # Unpack behaviour logits
-        unpacked_behaviour_logits = tf.split(
-            behaviour_logits, output_hidden_shape, axis=1)
-
-        # Setup the policy
-        prev_actions = ModelCatalog.get_action_placeholder(action_space)
-        prev_rewards = tf.placeholder(tf.float32, [None], name="prev_reward")
-        self.model = ModelCatalog.get_model(
-            {
-                "obs": observations,
-                "prev_actions": prev_actions,
-                "prev_rewards": prev_rewards,
-                "is_training": self._get_is_training_placeholder(),
-            },
-            observation_space,
-            action_space,
-            logit_dim,
-            self.config["model"],
-            state_in=existing_state_in,
-            seq_lens=existing_seq_lens)
-        unpacked_outputs = tf.split(
-            self.model.outputs, output_hidden_shape, axis=1)
-
-        action_dist = dist_class(self.model.outputs)
-
-        values = self.model.value_function()
-        self.var_list = tf.get_collection(tf.GraphKeys.TRAINABLE_VARIABLES,
-                                          tf.get_variable_scope().name)
-
-        def make_time_major(tensor, drop_last=False):
-            """Swaps batch and trajectory axis.
-            Args:
-                tensor: A tensor or list of tensors to reshape.
-                drop_last: A bool indicating whether to drop the last
-                trajectory item.
-            Returns:
-                res: A tensor with swapped axes or a list of tensors with
-                swapped axes.
-            """
-            if isinstance(tensor, list):
-                return [make_time_major(t, drop_last) for t in tensor]
-
-            if self.model.state_init:
-                B = tf.shape(self.model.seq_lens)[0]
-                T = tf.shape(tensor)[0] // B
-            else:
-                # Important: chop the tensor into batches at known episode cut
-                # boundaries. TODO(ekl) this is kind of a hack
-                T = self.config["sample_batch_size"]
-                B = tf.shape(tensor)[0] // T
-            rs = tf.reshape(tensor,
-                            tf.concat([[B, T], tf.shape(tensor)[1:]], axis=0))
-
-            # swap B and T axes
-            res = tf.transpose(
-                rs,
-                [1, 0] + list(range(2, 1 + int(tf.shape(tensor).shape[0]))))
-
-            if drop_last:
-                return res[:-1]
-            return res
-
-        if self.model.state_in:
-            max_seq_len = tf.reduce_max(self.model.seq_lens) - 1
-            mask = tf.sequence_mask(self.model.seq_lens, max_seq_len)
-            mask = tf.reshape(mask, [-1])
-        else:
-            mask = tf.ones_like(rewards, dtype=tf.bool)
-
-        # Prepare actions for loss
-        loss_actions = actions if is_multidiscrete else tf.expand_dims(
-            actions, axis=1)
-
-        EntropyCoeffSchedule.__init__(self, self.config["entropy_coeff"],
-                                      self.config["entropy_coeff_schedule"])
-
-        # Inputs are reshaped from [B * T] => [T - 1, B] for V-trace calc.
-        self.loss = VTraceLoss(
-            actions=make_time_major(loss_actions, drop_last=True),
-            actions_logp=make_time_major(
-                action_dist.logp(actions), drop_last=True),
-            actions_entropy=make_time_major(
-                action_dist.entropy(), drop_last=True),
-            dones=make_time_major(dones, drop_last=True),
-            behaviour_logits=make_time_major(
-                unpacked_behaviour_logits, drop_last=True),
-            target_logits=make_time_major(unpacked_outputs, drop_last=True),
-            discount=config["gamma"],
-            rewards=make_time_major(rewards, drop_last=True),
-            values=make_time_major(values, drop_last=True),
-            bootstrap_value=make_time_major(values)[-1],
-            dist_class=Categorical if is_multidiscrete else dist_class,
-            valid_mask=make_time_major(mask, drop_last=True),
-            vf_loss_coeff=self.config["vf_loss_coeff"],
-            entropy_coeff=self.entropy_coeff,
-            clip_rho_threshold=self.config["vtrace_clip_rho_threshold"],
-            clip_pg_rho_threshold=self.config["vtrace_clip_pg_rho_threshold"])
-
-        # Initialize TFPolicy
-        loss_in = [
-            (SampleBatch.ACTIONS, actions),
-            (SampleBatch.DONES, dones),
-            (BEHAVIOUR_LOGITS, behaviour_logits),
-            (SampleBatch.REWARDS, rewards),
-            (SampleBatch.CUR_OBS, observations),
-            (SampleBatch.PREV_ACTIONS, prev_actions),
-            (SampleBatch.PREV_REWARDS, prev_rewards),
-        ]
-        LearningRateSchedule.__init__(self, self.config["lr"],
-                                      self.config["lr_schedule"])
-        TFPolicy.__init__(
-            self,
-            observation_space,
-            action_space,
-            self.sess,
-            obs_input=observations,
-            action_sampler=action_dist.sample(),
-            action_prob=action_dist.sampled_action_prob(),
-            loss=self.loss.total_loss,
-            model=self.model,
-            loss_inputs=loss_in,
-            state_inputs=self.model.state_in,
-            state_outputs=self.model.state_out,
-            prev_action_input=prev_actions,
-            prev_reward_input=prev_rewards,
-            seq_lens=self.model.seq_lens,
-            max_seq_len=self.config["model"]["max_seq_len"],
-            batch_divisibility_req=self.config["sample_batch_size"])
-
-        self.sess.run(tf.global_variables_initializer())
-
-        self.stats_fetches = {
-            LEARNER_STATS_KEY: {
-                "cur_lr": tf.cast(self.cur_lr, tf.float64),
-                "policy_loss": self.loss.pi_loss,
-                "entropy": self.loss.entropy,
-                "entropy_coeff": tf.cast(self.entropy_coeff, tf.float64),
-                "grad_gnorm": tf.global_norm(self._grads),
-                "var_gnorm": tf.global_norm(self.var_list),
-                "vf_loss": self.loss.vf_loss,
-                "vf_explained_var": explained_variance(
-                    tf.reshape(self.loss.vtrace_returns.vs, [-1]),
-                    tf.reshape(make_time_major(values, drop_last=True), [-1])),
-            },
-=======
 def _make_time_major(policy, tensor, drop_last=False):
     """Swaps batch and trajectory axis.
 
@@ -411,7 +196,7 @@
         dist_class=Categorical if is_multidiscrete else policy.dist_class,
         valid_mask=make_time_major(mask, drop_last=True),
         vf_loss_coeff=policy.config["vf_loss_coeff"],
-        entropy_coeff=policy.config["entropy_coeff"],
+        entropy_coeff=policy.entropy_coeff,
         clip_rho_threshold=policy.config["vtrace_clip_rho_threshold"],
         clip_pg_rho_threshold=policy.config["vtrace_clip_pg_rho_threshold"])
 
@@ -426,6 +211,7 @@
         "cur_lr": tf.cast(policy.cur_lr, tf.float64),
         "policy_loss": policy.loss.pi_loss,
         "entropy": policy.loss.entropy,
+        "entropy_coeff": tf.cast(policy.entropy_coeff, tf.float64),
         "var_gnorm": tf.global_norm(policy.var_list),
         "vf_loss": policy.loss.vf_loss,
         "vf_explained_var": explained_variance(
@@ -483,7 +269,6 @@
         feed_dict = {
             self.get_placeholder(SampleBatch.CUR_OBS): [ob],
             self.seq_lens: [1]
->>>>>>> 932d6b25
         }
         assert len(args) == len(self.state_in), \
             (args, self.state_in)
@@ -495,6 +280,8 @@
 
 def setup_mixins(policy, obs_space, action_space, config):
     LearningRateSchedule.__init__(policy, config["lr"], config["lr_schedule"])
+    EntropyCoeffSchedule.__init__(policy, config["entropy_coeff"],
+                                  config["entropy_coeff_schedule"])
     ValueNetworkMixin.__init__(policy)
 
 
@@ -510,5 +297,5 @@
     extra_action_fetches_fn=add_behaviour_logits,
     before_init=validate_config,
     before_loss_init=setup_mixins,
-    mixins=[LearningRateSchedule, ValueNetworkMixin],
+    mixins=[LearningRateSchedule, EntropyCoeffSchedule, ValueNetworkMixin],
     get_batch_divisibility_req=lambda p: p.config["sample_batch_size"])