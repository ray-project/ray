--- conflicted
+++ resolved
@@ -77,11 +77,7 @@
         cf = dict(cls._default_config, **config)
         return Resources(
             cpu=1,
-<<<<<<< HEAD
             gpu=cf["num_gpus"] and cf["num_gpus"] * cf["gpu_fraction"] or 0,
-=======
-            gpu=cf["gpu"] and cf["gpu_fraction"] or 0,
->>>>>>> ecd8f395
             extra_cpu=cf["num_cpus_per_worker"] * cf["num_workers"],
             extra_gpu=cf["num_gpus_per_worker"] * cf["num_workers"])
 
