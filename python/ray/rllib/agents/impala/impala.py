from __future__ import absolute_import
from __future__ import division
from __future__ import print_function

import time

from ray.rllib.agents.a3c.a3c_tf_policy_graph import A3CPolicyGraph
from ray.rllib.agents.impala.vtrace_policy_graph import VTracePolicyGraph
from ray.rllib.agents.agent import Agent, with_common_config
from ray.rllib.optimizers import AsyncSamplesOptimizer
from ray.rllib.optimizers.aso_tree_aggregator import TreeAggregator
from ray.rllib.utils.annotations import override
from ray.tune.trainable import Trainable
from ray.tune.trial import Resources

OPTIMIZER_SHARED_CONFIGS = [
    "lr",
    "num_envs_per_worker",
    "num_gpus",
    "sample_batch_size",
    "train_batch_size",
    "replay_buffer_num_slots",
    "replay_proportion",
    "num_data_loader_buffers",
    "max_sample_requests_in_flight_per_worker",
    "broadcast_interval",
    "num_sgd_iter",
    "minibatch_buffer_size",
    "num_aggregation_workers",
    "_fake_gpus",
]

# yapf: disable
# __sphinx_doc_begin__
DEFAULT_CONFIG = with_common_config({
    # V-trace params (see vtrace.py).
    "vtrace": True,
    "vtrace_clip_rho_threshold": 1.0,
    "vtrace_clip_pg_rho_threshold": 1.0,

    # System params.
    #
    # == Overview of data flow in IMPALA ==
    # 1. Policy evaluation in parallel across `num_workers` actors produces
    #    batches of size `sample_batch_size * num_envs_per_worker`.
    # 2. If enabled, the replay buffer stores and produces batches of size
    #    `sample_batch_size * num_envs_per_worker`.
    # 3. If enabled, the minibatch ring buffer stores and replays batches of
    #    size `train_batch_size` up to `num_sgd_iter` times per batch.
    # 4. The learner thread executes data parallel SGD across `num_gpus` GPUs
    #    on batches of size `train_batch_size`.
    #
    "sample_batch_size": 50,
    "train_batch_size": 500,
    "min_iter_time_s": 10,
    "num_workers": 2,
    "num_aggregation_workers": 0,
    # number of GPUs the learner should use.
    "num_gpus": 1,
    # set >1 to load data into GPUs in parallel. Increases GPU memory usage
    # proportionally with the number of buffers.
    "num_data_loader_buffers": 1,
    # how many train batches should be retained for minibatching. This conf
    # only has an effect if `num_sgd_iter > 1`.
    "minibatch_buffer_size": 1,
    # number of passes to make over each train batch
    "num_sgd_iter": 1,
    # set >0 to enable experience replay. Saved samples will be replayed with
    # a p:1 proportion to new data samples.
    "replay_proportion": 0.0,
    # number of sample batches to store for replay. The number of transitions
    # saved total will be (replay_buffer_num_slots * sample_batch_size).
    "replay_buffer_num_slots": 0,
    # max queue size for train batches feeding into the learner
    "learner_queue_size": 16,
    # level of queuing for sampling.
    "max_sample_requests_in_flight_per_worker": 2,
    # max number of workers to broadcast one set of weights to
    "broadcast_interval": 1,

    # Learning params.
    "grad_clip": 40.0,
    # either "adam" or "rmsprop"
    "opt_type": "adam",
    "lr": 0.0005,
    "lr_schedule": None,
    # rmsprop considered
    "decay": 0.99,
    "momentum": 0.0,
    "epsilon": 0.1,
    # balancing the three losses
    "vf_loss_coeff": 0.5,
<<<<<<< HEAD
    "entropy_coeff": -0.01,

    # use fake (infinite speed) sampler for testing
    "_fake_sampler": False,
    "_fake_gpus": False,
=======
    "entropy_coeff": 0.01,
>>>>>>> 2926ddc4
})
# __sphinx_doc_end__
# yapf: enable


class ImpalaAgent(Agent):
    """IMPALA implementation using DeepMind's V-trace."""

    _agent_name = "IMPALA"
    _default_config = DEFAULT_CONFIG
    _policy_graph = VTracePolicyGraph

    @override(Agent)
    def _init(self):
        for k in OPTIMIZER_SHARED_CONFIGS:
            if k not in self.config["optimizer"]:
                self.config["optimizer"][k] = self.config[k]
        policy_cls = self._get_policy_graph()
        self.local_evaluator = self.make_local_evaluator(
            self.env_creator, policy_cls)

        if self.config["num_aggregation_workers"] > 0:
            # Create co-located aggregator actors first for placement pref
            aggregators = TreeAggregator.precreate_aggregators(
                self.config["num_aggregation_workers"])

        self.remote_evaluators = self.make_remote_evaluators(
            self.env_creator, policy_cls, self.config["num_workers"])
        self.optimizer = AsyncSamplesOptimizer(self.local_evaluator,
                                               self.remote_evaluators,
                                               self.config["optimizer"])
        if self.config["entropy_coeff"] < 0:
            raise DeprecationWarning("entropy_coeff must be >= 0")

        if self.config["num_aggregation_workers"] > 0:
            # Assign the pre-created aggregators to the optimizer
            self.optimizer.aggregator.init(aggregators)

    @classmethod
    @override(Trainable)
    def default_resource_request(cls, config):
        cf = dict(cls._default_config, **config)
        Agent._validate_config(cf)
        return Resources(
            cpu=cf["num_cpus_for_driver"],
            gpu=cf["num_gpus"],
            extra_cpu=cf["num_cpus_per_worker"] * cf["num_workers"] +
            cf["num_aggregation_workers"],
            extra_gpu=cf["num_gpus_per_worker"] * cf["num_workers"])

    @override(Agent)
    def _train(self):
        prev_steps = self.optimizer.num_steps_sampled
        start = time.time()
        self.optimizer.step()
        while (time.time() - start < self.config["min_iter_time_s"]
               or self.optimizer.num_steps_sampled == prev_steps):
            self.optimizer.step()
        result = self.optimizer.collect_metrics(
            self.config["collect_metrics_timeout"])
        result.update(timesteps_this_iter=self.optimizer.num_steps_sampled -
                      prev_steps)
        return result

    def _get_policy_graph(self):
        if self.config["vtrace"]:
            policy_cls = self._policy_graph
        else:
            policy_cls = A3CPolicyGraph
        return policy_cls<|MERGE_RESOLUTION|>--- conflicted
+++ resolved
@@ -90,15 +90,11 @@
     "epsilon": 0.1,
     # balancing the three losses
     "vf_loss_coeff": 0.5,
-<<<<<<< HEAD
-    "entropy_coeff": -0.01,
+    "entropy_coeff": 0.01,
 
     # use fake (infinite speed) sampler for testing
     "_fake_sampler": False,
     "_fake_gpus": False,
-=======
-    "entropy_coeff": 0.01,
->>>>>>> 2926ddc4
 })
 # __sphinx_doc_end__
 # yapf: enable
