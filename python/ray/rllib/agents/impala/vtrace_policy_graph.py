--- conflicted
+++ resolved
@@ -150,10 +150,6 @@
         dist_class, logit_dim = ModelCatalog.get_action_dist(
             action_space, self.config["model"],
             dist_type=self.config["dist_type"])
-<<<<<<< HEAD
-
-=======
->>>>>>> 024bb81b
         prev_actions = ModelCatalog.get_action_placeholder(action_space)
         prev_rewards = tf.placeholder(tf.float32, [None], name="prev_reward")
         self.model = ModelCatalog.get_model(
@@ -170,18 +166,11 @@
             seq_lens=existing_seq_lens)
         unpacked_outputs = tf.split(
             self.model.outputs, output_hidden_shape, axis=1)
-<<<<<<< HEAD
-        dist_inputs = self.model.outputs if self._is_discrete else \
-            unpacked_outputs
-
-        action_dist = dist_class(dist_inputs)
-=======
 
         dist_inputs = self.model.outputs if self._is_discrete else \
             unpacked_outputs
         action_dist = dist_class(dist_inputs)
 
->>>>>>> 024bb81b
         values = self.model.value_function()
         self.var_list = tf.get_collection(tf.GraphKeys.TRAINABLE_VARIABLES,
                                           tf.get_variable_scope().name)
@@ -201,11 +190,7 @@
             if isinstance(tensor, list):
                 return [make_time_major(t, drop_last) for t in tensor]
 
-<<<<<<< HEAD
             if self.config["model"]["use_lstm"] or self.config["model"]["custom_lstm"]:
-=======
-            if self.config["model"]["use_lstm"]:
->>>>>>> 024bb81b
                 B = tf.shape(self.model.seq_lens)[0]
                 T = tf.shape(tensor)[0] // B
             else:
@@ -259,10 +244,7 @@
             clip_rho_threshold=self.config["vtrace_clip_rho_threshold"],
             clip_pg_rho_threshold=self.config["vtrace_clip_pg_rho_threshold"])
 
-<<<<<<< HEAD
-=======
         # KL divergence between worker and learner logits for debugging
->>>>>>> 024bb81b
         model_dist = MultiCategorical(unpacked_outputs)
         behaviour_dist = MultiCategorical(unpacked_behaviour_logits)
 
