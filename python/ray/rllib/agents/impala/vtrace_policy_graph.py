--- conflicted
+++ resolved
@@ -178,18 +178,12 @@
 
         def make_time_major(tensor, drop_last=False):
             """Swaps batch and trajectory axis.
-<<<<<<< HEAD
-
-=======
->>>>>>> d017c9f4
+
             Args:
                 tensor: A tensor or list of tensors to reshape.
                 drop_last: A bool indicating whether to drop the last
                 trajectory item.
-<<<<<<< HEAD
-
-=======
->>>>>>> d017c9f4
+
             Returns:
                 res: A tensor with swapped axes or a list of tensors with
                 swapped axes.
@@ -197,11 +191,7 @@
             if isinstance(tensor, list):
                 return [make_time_major(t, drop_last) for t in tensor]
 
-<<<<<<< HEAD
             if self.config["model"]["use_lstm"] or self.config["model"]["custom_lstm"]:
-=======
-            if self.config["model"]["use_lstm"]:
->>>>>>> d017c9f4
                 B = tf.shape(self.model.seq_lens)[0]
                 T = tf.shape(tensor)[0] // B
             else:
@@ -230,22 +220,12 @@
 
         # Prepare actions for loss
         loss_actions = actions if is_multidiscrete else tf.expand_dims(
-<<<<<<< HEAD
-            actions, axis=1)  
-        logp_actions = tf.unstack(
-            actions, axis=1) if is_multidiscrete else actions
-=======
             actions, axis=1)
->>>>>>> d017c9f4
 
         # Inputs are reshaped from [B * T] => [T - 1, B] for V-trace calc.
         self.loss = VTraceLoss(
             actions=make_time_major(loss_actions, drop_last=True),
-<<<<<<< HEAD
-            actions_logp=make_time_major(action_dist.logp(logp_actions),
-=======
             actions_logp=make_time_major(action_dist.logp(actions),
->>>>>>> d017c9f4
                                          drop_last=True),
             actions_entropy=make_time_major(action_dist.entropy(),
                                             drop_last=True),
