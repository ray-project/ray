--- conflicted
+++ resolved
@@ -176,7 +176,6 @@
         self.var_list = tf.get_collection(tf.GraphKeys.TRAINABLE_VARIABLES,
                                           tf.get_variable_scope().name)
 
-<<<<<<< HEAD
         def make_time_major(tensor, drop_last=False):
             """Swaps batch and trajectory axis.
 
@@ -192,11 +191,7 @@
             if isinstance(tensor, list):
                 return [make_time_major(t, drop_last) for t in tensor]
 
-            if self.config["model"]["use_lstm"] or self.model.state_init:
-=======
-        def to_batches(tensor):
             if self.model.state_init:
->>>>>>> 1960d577
                 B = tf.shape(self.model.seq_lens)[0]
                 T = tf.shape(tensor)[0] // B
             else:
