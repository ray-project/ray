"""Adapted from A3CPolicyGraph to add V-trace.

Keep in sync with changes to A3CPolicyGraph and VtraceSurrogatePolicyGraph."""

from __future__ import absolute_import
from __future__ import division
from __future__ import print_function

import tensorflow as tf
import gym

import ray
from ray.rllib.agents.impala import vtrace
from ray.rllib.evaluation.policy_graph import PolicyGraph
from ray.rllib.evaluation.tf_policy_graph import TFPolicyGraph, \
    LearningRateSchedule
from ray.rllib.models.catalog import ModelCatalog
from ray.rllib.utils.annotations import override
from ray.rllib.utils.error import UnsupportedSpaceException
from ray.rllib.utils.explained_variance import explained_variance
from ray.rllib.models.action_dist import MultiCategorical


class VTraceLoss(object):
    def __init__(self,
                 actions,
                 actions_logp,
                 actions_entropy,
                 dones,
                 behaviour_logits,
                 target_logits,
                 discount,
                 rewards,
                 values,
                 bootstrap_value,
                 valid_mask,
                 vf_loss_coeff=0.5,
                 entropy_coeff=-0.01,
                 clip_rho_threshold=1.0,
                 clip_pg_rho_threshold=1.0):
        """Policy gradient loss with vtrace importance weighting.

        VTraceLoss takes tensors of shape [T, B, ...], where `B` is the
        batch_size. The reason we need to know `B` is for V-trace to properly
        handle episode cut boundaries.

        Args:
            actions: An int32 tensor of shape [T, B, ACTION_SPACE].
            actions_logp: A float32 tensor of shape [T, B].
            actions_entropy: A float32 tensor of shape [T, B].
            dones: A bool tensor of shape [T, B].
            behaviour_logits: A list with length of ACTION_SPACE of float32
                tensors of shapes
                [T, B, ACTION_SPACE[0]],
                ...,
                [T, B, ACTION_SPACE[-1]]
            target_logits: A list with length of ACTION_SPACE of float32
                tensors of shapes
                [T, B, ACTION_SPACE[0]],
                ...,
                [T, B, ACTION_SPACE[-1]]
            discount: A float32 scalar.
            rewards: A float32 tensor of shape [T, B].
            values: A float32 tensor of shape [T, B].
            bootstrap_value: A float32 tensor of shape [B].
            valid_mask: A bool tensor of valid RNN input elements (#2992).
        """
        # Compute vtrace on the CPU for better perf.
        with tf.device("/cpu:0"):
            self.vtrace_returns = vtrace.from_logits(
                behaviour_policy=behaviour_logits,
                target_policy=target_logits,
                actions=tf.unstack(tf.cast(actions, tf.int32), axis=2),
                discounts=tf.to_float(~dones) * discount,
                rewards=rewards,
                values=values,
                bootstrap_value=bootstrap_value,
                clip_rho_threshold=tf.cast(clip_rho_threshold, tf.float32),
                clip_pg_rho_threshold=tf.cast(clip_pg_rho_threshold,
                                              tf.float32))

        # The policy gradients loss
        self.pi_loss = -tf.reduce_sum(
            tf.boolean_mask(actions_logp * self.vtrace_returns.pg_advantages,
                            valid_mask))

        # The baseline loss
        delta = tf.boolean_mask(values - self.vtrace_returns.vs, valid_mask)
        self.vf_loss = 0.5 * tf.reduce_sum(tf.square(delta))

        # The entropy loss
        self.entropy = tf.reduce_sum(
            tf.boolean_mask(actions_entropy, valid_mask))

        # The summed weighted loss
        self.total_loss = (self.pi_loss + self.vf_loss * vf_loss_coeff +
                           self.entropy * entropy_coeff)


class VTracePolicyGraph(LearningRateSchedule, TFPolicyGraph):
    def __init__(self,
                 observation_space,
                 action_space,
                 config,
                 existing_inputs=None):
        config = dict(ray.rllib.agents.impala.impala.DEFAULT_CONFIG, **config)
        assert config["batch_mode"] == "truncate_episodes", \
            "Must use `truncate_episodes` batch mode with V-trace."
        self.config = config
        self.sess = tf.get_default_session()
<<<<<<< HEAD
        self._is_multidiscrete = False
=======
        self._is_discrete = False
>>>>>>> e9d5ac1e
        self.grads = None

        output_hidden_shape = None
        actions_shape = [None]

        # Create input placeholders
        if existing_inputs:
            actions, dones, behaviour_logits, rewards, observations, \
                prev_actions, prev_rewards = existing_inputs[:7]
            existing_state_in = existing_inputs[7:-1]
            existing_seq_lens = existing_inputs[-1]
        else:
            if isinstance(action_space, gym.spaces.Discrete):
<<<<<<< HEAD
                output_hidden_shape = [action_space.n]
            elif isinstance(action_space,
                            gym.spaces.multi_discrete.MultiDiscrete):
                self._is_multidiscrete = True
=======
                self._is_discrete = True
                output_hidden_shape = [action_space.n]
            elif isinstance(action_space,
                            gym.spaces.multi_discrete.MultiDiscrete):
>>>>>>> e9d5ac1e
                actions_shape = [None, len(action_space.nvec)]
                output_hidden_shape = action_space.nvec
            else:
                raise UnsupportedSpaceException(
                    "Action space {} is not supported for IMPALA.".format(
                        action_space))

            actions = tf.placeholder(tf.int64, actions_shape, name="ac")
            dones = tf.placeholder(tf.bool, [None], name="dones")
            rewards = tf.placeholder(tf.float32, [None], name="rewards")
            behaviour_logits = tf.placeholder(tf.float32,
                                              [None, sum(output_hidden_shape)],
                                              name="behaviour_logits")
            unpacked_behaviour_logits = tf.split(
                behaviour_logits, output_hidden_shape, axis=1)
            observations = tf.placeholder(
                tf.float32, [None] + list(observation_space.shape))
            existing_state_in = None
            existing_seq_lens = None

        # Setup the policy
        dist_class, logit_dim = ModelCatalog.get_action_dist(
            action_space, self.config["model"],
            dist_type=self.config["dist_type"])
        prev_actions = ModelCatalog.get_action_placeholder(action_space)
        prev_rewards = tf.placeholder(tf.float32, [None], name="prev_reward")
        self.model = ModelCatalog.get_model(
            {
                "obs": observations,
                "prev_actions": prev_actions,
                "prev_rewards": prev_rewards,
                "is_training": self._get_is_training_placeholder(),
            },
            observation_space,
            logit_dim,
            self.config["model"],
            state_in=existing_state_in,
            seq_lens=existing_seq_lens)
        unpacked_outputs = tf.split(
            self.model.outputs, output_hidden_shape, axis=1)

<<<<<<< HEAD
        dist_inputs = unpacked_outputs if self._is_multidiscrete else \
            self.model.outputs
=======
        dist_inputs = self.model.outputs if self._is_discrete else \
            unpacked_outputs
>>>>>>> e9d5ac1e
        action_dist = dist_class(dist_inputs)

        values = self.model.value_function()
        self.var_list = tf.get_collection(tf.GraphKeys.TRAINABLE_VARIABLES,
                                          tf.get_variable_scope().name)

        def make_time_major(tensor, drop_last=False):
            """Swaps batch and trajectory axis.

            Args:
                tensor: A tensor or list of tensors to reshape.
                drop_last: A bool indicating whether to drop the last
                trajectory item.

            Returns:
                res: A tensor with swapped axes or a list of tensors with
                swapped axes.
            """
            if isinstance(tensor, list):
                return [make_time_major(t, drop_last) for t in tensor]

<<<<<<< HEAD
            if self.config["model"]["use_lstm"]:
=======
            if self.config["model"]["use_lstm"] or self.config["model"]["custom_lstm"]:
>>>>>>> e9d5ac1e
                B = tf.shape(self.model.seq_lens)[0]
                T = tf.shape(tensor)[0] // B
            else:
                # Important: chop the tensor into batches at known episode cut
                # boundaries. TODO(ekl) this is kind of a hack
                T = self.config["sample_batch_size"]
                B = tf.shape(tensor)[0] // T
            rs = tf.reshape(tensor,
                            tf.concat([[B, T], tf.shape(tensor)[1:]], axis=0))

            # swap B and T axes
            res = tf.transpose(
                rs,
                [1, 0] + list(range(2, 1 + int(tf.shape(tensor).shape[0]))))

            if drop_last:
                return res[:-1]
            return res

        if self.model.state_in:
            max_seq_len = tf.reduce_max(self.model.seq_lens) - 1
            mask = tf.sequence_mask(self.model.seq_lens, max_seq_len)
            mask = tf.reshape(mask, [-1])
        else:
            mask = tf.ones_like(rewards, dtype=tf.bool)

        # Prepare actions for loss
<<<<<<< HEAD
        loss_actions = actions if self._is_multidiscrete else tf.expand_dims(
            actions, axis=1)  
        logp_action = tf.unstack(
            actions, axis=1) if self._is_multidiscrete else actions
=======
        loss_actions = tf.expand_dims(
            actions, axis=1) if self._is_discrete else actions
        logp_action = actions if self._is_discrete else tf.unstack(
            actions, axis=1)
>>>>>>> e9d5ac1e

        # Inputs are reshaped from [B * T] => [T - 1, B] for V-trace calc.
        self.loss = VTraceLoss(
            actions=make_time_major(loss_actions, drop_last=True),
            actions_logp=make_time_major(action_dist.logp(logp_action),
                                         drop_last=True),
            actions_entropy=make_time_major(action_dist.entropy(),
                                            drop_last=True),
            dones=make_time_major(dones, drop_last=True),
            behaviour_logits=make_time_major(
                unpacked_behaviour_logits, drop_last=True),
            target_logits=make_time_major(unpacked_outputs, drop_last=True),
            discount=config["gamma"],
            rewards=make_time_major(rewards, drop_last=True),
            values=make_time_major(values, drop_last=True),
            bootstrap_value=make_time_major(values)[-1],
            valid_mask=make_time_major(mask, drop_last=True),
            vf_loss_coeff=self.config["vf_loss_coeff"],
            entropy_coeff=self.config["entropy_coeff"],
            clip_rho_threshold=self.config["vtrace_clip_rho_threshold"],
            clip_pg_rho_threshold=self.config["vtrace_clip_pg_rho_threshold"])

        # KL divergence between worker and learner logits for debugging
        model_dist = MultiCategorical(unpacked_outputs)
        behaviour_dist = MultiCategorical(unpacked_behaviour_logits)

        kls = model_dist.kl(behaviour_dist)
        if len(kls) > 1:
            self.KL_stats = {}

            for i, kl in enumerate(kls):
                self.KL_stats.update({
                    f"mean_KL_{i}": tf.reduce_mean(kl),
                    f"max_KL_{i}": tf.reduce_max(kl),
                    f"median_KL_{i}": tf.contrib.distributions.percentile(
                        kl, 50.0),
                })
        else:
            self.KL_stats = {
                "mean_KL": tf.reduce_mean(kls[0]),
                "max_KL": tf.reduce_max(kls[0]),
                "median_KL": tf.contrib.distributions.percentile(
                    kls[0], 50.0),
            }

        # Initialize TFPolicyGraph
        loss_in = [
            ("actions", actions),
            ("dones", dones),
            ("behaviour_logits", behaviour_logits),
            ("rewards", rewards),
            ("obs", observations),
            ("prev_actions", prev_actions),
            ("prev_rewards", prev_rewards),
        ]
        LearningRateSchedule.__init__(self, self.config["lr"],
                                      self.config["lr_schedule"])
        TFPolicyGraph.__init__(
            self,
            observation_space,
            action_space,
            self.sess,
            obs_input=observations,
            action_sampler=action_dist.sample(),
            loss=self.model.loss() + self.loss.total_loss,
            loss_inputs=loss_in,
            state_inputs=self.model.state_in,
            state_outputs=self.model.state_out,
            prev_action_input=prev_actions,
            prev_reward_input=prev_rewards,
            seq_lens=self.model.seq_lens,
            max_seq_len=self.config["model"]["max_seq_len"],
            batch_divisibility_req=self.config["sample_batch_size"])

        self.sess.run(tf.global_variables_initializer())

        self.stats_fetches = {
            "stats": {
                "cur_lr": tf.cast(self.cur_lr, tf.float64),
                "policy_loss": self.loss.pi_loss,
                "entropy": self.loss.entropy,
                "grad_gnorm": tf.global_norm(self._grads),
                "var_gnorm": tf.global_norm(self.var_list),
                "vf_loss": self.loss.vf_loss,
                "vf_explained_var": explained_variance(
                    tf.reshape(self.loss.vtrace_returns.vs, [-1]),
                    tf.reshape(make_time_major(values, drop_last=True), [-1])),
                **self.KL_stats,
            },
        }

    @override(TFPolicyGraph)
    def copy(self, existing_inputs):
        return VTracePolicyGraph(
            self.observation_space,
            self.action_space,
            self.config,
            existing_inputs=existing_inputs)

    @override(TFPolicyGraph)
    def optimizer(self):
        if self.config["opt_type"] == "adam":
            return tf.train.AdamOptimizer(self.cur_lr)
        else:
            return tf.train.RMSPropOptimizer(self.cur_lr, self.config["decay"],
                                             self.config["momentum"],
                                             self.config["epsilon"])

    @override(TFPolicyGraph)
    def gradients(self, optimizer):
        grads = tf.gradients(self._loss, self.var_list)
        self.grads, _ = tf.clip_by_global_norm(grads, self.config["grad_clip"])
        clipped_grads = list(zip(self.grads, self.var_list))
        return clipped_grads

    @override(TFPolicyGraph)
    def extra_compute_action_fetches(self):
        return {"behaviour_logits": self.model.outputs}

    @override(TFPolicyGraph)
    def extra_compute_grad_fetches(self):
        return self.stats_fetches

    @override(PolicyGraph)
    def postprocess_trajectory(self,
                               sample_batch,
                               other_agent_batches=None,
                               episode=None):
        del sample_batch.data["new_obs"]  # not used, so save some bandwidth
        return sample_batch

    @override(PolicyGraph)
    def get_initial_state(self):
        return self.model.state_init<|MERGE_RESOLUTION|>--- conflicted
+++ resolved
@@ -108,11 +108,7 @@
             "Must use `truncate_episodes` batch mode with V-trace."
         self.config = config
         self.sess = tf.get_default_session()
-<<<<<<< HEAD
         self._is_multidiscrete = False
-=======
-        self._is_discrete = False
->>>>>>> e9d5ac1e
         self.grads = None
 
         output_hidden_shape = None
@@ -126,17 +122,10 @@
             existing_seq_lens = existing_inputs[-1]
         else:
             if isinstance(action_space, gym.spaces.Discrete):
-<<<<<<< HEAD
                 output_hidden_shape = [action_space.n]
             elif isinstance(action_space,
                             gym.spaces.multi_discrete.MultiDiscrete):
                 self._is_multidiscrete = True
-=======
-                self._is_discrete = True
-                output_hidden_shape = [action_space.n]
-            elif isinstance(action_space,
-                            gym.spaces.multi_discrete.MultiDiscrete):
->>>>>>> e9d5ac1e
                 actions_shape = [None, len(action_space.nvec)]
                 output_hidden_shape = action_space.nvec
             else:
@@ -178,13 +167,8 @@
         unpacked_outputs = tf.split(
             self.model.outputs, output_hidden_shape, axis=1)
 
-<<<<<<< HEAD
         dist_inputs = unpacked_outputs if self._is_multidiscrete else \
             self.model.outputs
-=======
-        dist_inputs = self.model.outputs if self._is_discrete else \
-            unpacked_outputs
->>>>>>> e9d5ac1e
         action_dist = dist_class(dist_inputs)
 
         values = self.model.value_function()
@@ -206,11 +190,7 @@
             if isinstance(tensor, list):
                 return [make_time_major(t, drop_last) for t in tensor]
 
-<<<<<<< HEAD
-            if self.config["model"]["use_lstm"]:
-=======
             if self.config["model"]["use_lstm"] or self.config["model"]["custom_lstm"]:
->>>>>>> e9d5ac1e
                 B = tf.shape(self.model.seq_lens)[0]
                 T = tf.shape(tensor)[0] // B
             else:
@@ -238,17 +218,10 @@
             mask = tf.ones_like(rewards, dtype=tf.bool)
 
         # Prepare actions for loss
-<<<<<<< HEAD
         loss_actions = actions if self._is_multidiscrete else tf.expand_dims(
             actions, axis=1)  
         logp_action = tf.unstack(
             actions, axis=1) if self._is_multidiscrete else actions
-=======
-        loss_actions = tf.expand_dims(
-            actions, axis=1) if self._is_discrete else actions
-        logp_action = actions if self._is_discrete else tf.unstack(
-            actions, axis=1)
->>>>>>> e9d5ac1e
 
         # Inputs are reshaped from [B * T] => [T - 1, B] for V-trace calc.
         self.loss = VTraceLoss(
