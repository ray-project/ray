"""Adapted from A3CPolicyGraph to add V-trace.

Keep in sync with changes to A3CPolicyGraph and VtraceSurrogatePolicyGraph."""

from __future__ import absolute_import
from __future__ import division
from __future__ import print_function

import gym
import ray
import tensorflow as tf
from ray.rllib.agents.impala import vtrace
from ray.rllib.evaluation.policy_graph import PolicyGraph
from ray.rllib.evaluation.tf_policy_graph import TFPolicyGraph, \
    LearningRateSchedule
from ray.rllib.models.action_dist import MultiCategorical
from ray.rllib.models.catalog import ModelCatalog
from ray.rllib.utils.annotations import override
from ray.rllib.utils.error import UnsupportedSpaceException
from ray.rllib.utils.explained_variance import explained_variance
<<<<<<< HEAD
from ray.rllib.models.action_dist import MultiCategorical
=======
>>>>>>> 2dd604f5


class VTraceLoss(object):
    def __init__(self,
                 actions,
                 actions_logp,
                 actions_entropy,
                 dones,
                 behaviour_logits,
                 target_logits,
                 discount,
                 rewards,
                 values,
                 bootstrap_value,
                 valid_mask,
                 vf_loss_coeff=0.5,
                 entropy_coeff=-0.01,
                 clip_rho_threshold=1.0,
                 clip_pg_rho_threshold=1.0):
        """Policy gradient loss with vtrace importance weighting.

        VTraceLoss takes tensors of shape [T, B, ...], where `B` is the
        batch_size. The reason we need to know `B` is for V-trace to properly
        handle episode cut boundaries.

        Args:
            actions: An int32 tensor of shape [T, B, ACTION_SPACE].
            actions_logp: A float32 tensor of shape [T, B].
            actions_entropy: A float32 tensor of shape [T, B].
            dones: A bool tensor of shape [T, B].
            behaviour_logits: A list with length of ACTION_SPACE of float32
                tensors of shapes
                [T, B, ACTION_SPACE[0]],
                ...,
                [T, B, ACTION_SPACE[-1]]
            target_logits: A list with length of ACTION_SPACE of float32
                tensors of shapes
                [T, B, ACTION_SPACE[0]],
                ...,
                [T, B, ACTION_SPACE[-1]]
            discount: A float32 scalar.
            rewards: A float32 tensor of shape [T, B].
            values: A float32 tensor of shape [T, B].
            bootstrap_value: A float32 tensor of shape [B].
            valid_mask: A bool tensor of valid RNN input elements (#2992).
        """
        # Compute vtrace on the CPU for better perf.
        with tf.device("/cpu:0"):
            self.vtrace_returns = vtrace.from_logits(
<<<<<<< HEAD
                behaviour_policy=behaviour_logits,
                target_policy=target_logits,
=======
                behaviour_policy_logits=behaviour_logits,
                target_policy_logits=target_logits,
>>>>>>> 2dd604f5
                actions=tf.unstack(tf.cast(actions, tf.int32), axis=2),
                discounts=tf.to_float(~dones) * discount,
                rewards=rewards,
                values=values,
                bootstrap_value=bootstrap_value,
                clip_rho_threshold=tf.cast(clip_rho_threshold, tf.float32),
                clip_pg_rho_threshold=tf.cast(clip_pg_rho_threshold,
                                              tf.float32))

        # The policy gradients loss
        self.pi_loss = -tf.reduce_sum(
            tf.boolean_mask(actions_logp * self.vtrace_returns.pg_advantages,
                            valid_mask))

        # The baseline loss
        delta = tf.boolean_mask(values - self.vtrace_returns.vs, valid_mask)
        self.vf_loss = 0.5 * tf.reduce_sum(tf.square(delta))

        # The entropy loss
        self.entropy = tf.reduce_sum(
            tf.boolean_mask(actions_entropy, valid_mask))

        # The summed weighted loss
        self.total_loss = (self.pi_loss + self.vf_loss * vf_loss_coeff +
                           self.entropy * entropy_coeff)


class VTracePolicyGraph(LearningRateSchedule, TFPolicyGraph):
    def __init__(self,
                 observation_space,
                 action_space,
                 config,
                 existing_inputs=None):
        config = dict(ray.rllib.agents.impala.impala.DEFAULT_CONFIG, **config)
        assert config["batch_mode"] == "truncate_episodes", \
            "Must use `truncate_episodes` batch mode with V-trace."
        self.config = config
        self.sess = tf.get_default_session()
<<<<<<< HEAD
        self._is_multidiscrete = False
        self.grads = None

=======
        self.grads = None

        is_multidiscrete = False
>>>>>>> 2dd604f5
        output_hidden_shape = None
        actions_shape = [None]

        # Create input placeholders
        if existing_inputs:
            actions, dones, behaviour_logits, rewards, observations, \
                prev_actions, prev_rewards = existing_inputs[:7]
            existing_state_in = existing_inputs[7:-1]
            existing_seq_lens = existing_inputs[-1]
        else:
            if isinstance(action_space, gym.spaces.Discrete):
                output_hidden_shape = [action_space.n]
            elif isinstance(action_space,
                            gym.spaces.multi_discrete.MultiDiscrete):
<<<<<<< HEAD
                self._is_multidiscrete = True
=======
                is_multidiscrete = True
>>>>>>> 2dd604f5
                actions_shape = [None, len(action_space.nvec)]
                output_hidden_shape = action_space.nvec
            else:
                raise UnsupportedSpaceException(
                    "Action space {} is not supported for IMPALA.".format(
                        action_space))

            actions = tf.placeholder(tf.int64, actions_shape, name="ac")
            dones = tf.placeholder(tf.bool, [None], name="dones")
            rewards = tf.placeholder(tf.float32, [None], name="rewards")
            behaviour_logits = tf.placeholder(tf.float32,
                                              [None, sum(output_hidden_shape)],
                                              name="behaviour_logits")
<<<<<<< HEAD
            unpacked_behaviour_logits = tf.split(
                behaviour_logits, output_hidden_shape, axis=1)
=======
>>>>>>> 2dd604f5
            observations = tf.placeholder(
                tf.float32, [None] + list(observation_space.shape))
            existing_state_in = None
            existing_seq_lens = None

        # Unpack behaviour logits
        unpacked_behaviour_logits = tf.split(
            behaviour_logits, output_hidden_shape, axis=1)

        # Setup the policy
        dist_class, logit_dim = ModelCatalog.get_action_dist(
            action_space, self.config["model"],
            dist_type=self.config["dist_type"])
        prev_actions = ModelCatalog.get_action_placeholder(action_space)
        prev_rewards = tf.placeholder(tf.float32, [None], name="prev_reward")
        self.model = ModelCatalog.get_model(
            {
                "obs": observations,
                "prev_actions": prev_actions,
                "prev_rewards": prev_rewards,
                "is_training": self._get_is_training_placeholder(),
            },
            observation_space,
            logit_dim,
            self.config["model"],
            state_in=existing_state_in,
            seq_lens=existing_seq_lens)
        unpacked_outputs = tf.split(
            self.model.outputs, output_hidden_shape, axis=1)

<<<<<<< HEAD
        dist_inputs = unpacked_outputs if self._is_multidiscrete else \
=======
        dist_inputs = unpacked_outputs if is_multidiscrete else \
>>>>>>> 2dd604f5
            self.model.outputs
        action_dist = dist_class(dist_inputs)

        values = self.model.value_function()
        self.var_list = tf.get_collection(tf.GraphKeys.TRAINABLE_VARIABLES,
                                          tf.get_variable_scope().name)

        def make_time_major(tensor, drop_last=False):
            """Swaps batch and trajectory axis.
<<<<<<< HEAD

=======
>>>>>>> 2dd604f5
            Args:
                tensor: A tensor or list of tensors to reshape.
                drop_last: A bool indicating whether to drop the last
                trajectory item.
<<<<<<< HEAD

=======
>>>>>>> 2dd604f5
            Returns:
                res: A tensor with swapped axes or a list of tensors with
                swapped axes.
            """
            if isinstance(tensor, list):
                return [make_time_major(t, drop_last) for t in tensor]

<<<<<<< HEAD
            if self.config["model"]["use_lstm"] or self.config["model"]["custom_lstm"]:
=======
            if self.config["model"]["use_lstm"]:
>>>>>>> 2dd604f5
                B = tf.shape(self.model.seq_lens)[0]
                T = tf.shape(tensor)[0] // B
            else:
                # Important: chop the tensor into batches at known episode cut
                # boundaries. TODO(ekl) this is kind of a hack
                T = self.config["sample_batch_size"]
                B = tf.shape(tensor)[0] // T
            rs = tf.reshape(tensor,
                            tf.concat([[B, T], tf.shape(tensor)[1:]], axis=0))

            # swap B and T axes
            res = tf.transpose(
                rs,
                [1, 0] + list(range(2, 1 + int(tf.shape(tensor).shape[0]))))

            if drop_last:
                return res[:-1]
            return res

        if self.model.state_in:
            max_seq_len = tf.reduce_max(self.model.seq_lens) - 1
            mask = tf.sequence_mask(self.model.seq_lens, max_seq_len)
            mask = tf.reshape(mask, [-1])
        else:
            mask = tf.ones_like(rewards, dtype=tf.bool)

        # Prepare actions for loss
<<<<<<< HEAD
        loss_actions = actions if self._is_multidiscrete else tf.expand_dims(
            actions, axis=1)  
        logp_action = tf.unstack(
            actions, axis=1) if self._is_multidiscrete else actions
=======
        loss_actions = actions if is_multidiscrete else tf.expand_dims(
            actions, axis=1)  
        logp_actions = tf.unstack(
            actions, axis=1) if is_multidiscrete else actions
>>>>>>> 2dd604f5

        # Inputs are reshaped from [B * T] => [T - 1, B] for V-trace calc.
        self.loss = VTraceLoss(
            actions=make_time_major(loss_actions, drop_last=True),
<<<<<<< HEAD
            actions_logp=make_time_major(action_dist.logp(logp_action),
=======
            actions_logp=make_time_major(action_dist.logp(logp_actions),
>>>>>>> 2dd604f5
                                         drop_last=True),
            actions_entropy=make_time_major(action_dist.entropy(),
                                            drop_last=True),
            dones=make_time_major(dones, drop_last=True),
            behaviour_logits=make_time_major(
                unpacked_behaviour_logits, drop_last=True),
            target_logits=make_time_major(unpacked_outputs, drop_last=True),
            discount=config["gamma"],
            rewards=make_time_major(rewards, drop_last=True),
            values=make_time_major(values, drop_last=True),
            bootstrap_value=make_time_major(values)[-1],
            valid_mask=make_time_major(mask, drop_last=True),
            vf_loss_coeff=self.config["vf_loss_coeff"],
            entropy_coeff=self.config["entropy_coeff"],
            clip_rho_threshold=self.config["vtrace_clip_rho_threshold"],
            clip_pg_rho_threshold=self.config["vtrace_clip_pg_rho_threshold"])

        # KL divergence between worker and learner logits for debugging
        model_dist = MultiCategorical(unpacked_outputs)
        behaviour_dist = MultiCategorical(unpacked_behaviour_logits)

        kls = model_dist.kl(behaviour_dist)
        if len(kls) > 1:
            self.KL_stats = {}

            for i, kl in enumerate(kls):
                self.KL_stats.update({
                    f"mean_KL_{i}": tf.reduce_mean(kl),
                    f"max_KL_{i}": tf.reduce_max(kl),
                    f"median_KL_{i}": tf.contrib.distributions.percentile(
                        kl, 50.0),
                })
        else:
            self.KL_stats = {
                "mean_KL": tf.reduce_mean(kls[0]),
                "max_KL": tf.reduce_max(kls[0]),
                "median_KL": tf.contrib.distributions.percentile(
                    kls[0], 50.0),
            }

        # Initialize TFPolicyGraph
        loss_in = [
            ("actions", actions),
            ("dones", dones),
            ("behaviour_logits", behaviour_logits),
            ("rewards", rewards),
            ("obs", observations),
            ("prev_actions", prev_actions),
            ("prev_rewards", prev_rewards),
        ]
        LearningRateSchedule.__init__(self, self.config["lr"],
                                      self.config["lr_schedule"])
        TFPolicyGraph.__init__(
            self,
            observation_space,
            action_space,
            self.sess,
            obs_input=observations,
            action_sampler=action_dist.sample(),
            loss=self.model.loss() + self.loss.total_loss,
            loss_inputs=loss_in,
            state_inputs=self.model.state_in,
            state_outputs=self.model.state_out,
            prev_action_input=prev_actions,
            prev_reward_input=prev_rewards,
            seq_lens=self.model.seq_lens,
            max_seq_len=self.config["model"]["max_seq_len"],
            batch_divisibility_req=self.config["sample_batch_size"])

        self.sess.run(tf.global_variables_initializer())

        self.stats_fetches = {
            "stats": {
                "cur_lr": tf.cast(self.cur_lr, tf.float64),
                "policy_loss": self.loss.pi_loss,
                "entropy": self.loss.entropy,
                "grad_gnorm": tf.global_norm(self._grads),
                "var_gnorm": tf.global_norm(self.var_list),
                "vf_loss": self.loss.vf_loss,
                "vf_explained_var": explained_variance(
                    tf.reshape(self.loss.vtrace_returns.vs, [-1]),
                    tf.reshape(make_time_major(values, drop_last=True), [-1])),
                **self.KL_stats,
            },
        }

    @override(TFPolicyGraph)
    def copy(self, existing_inputs):
        return VTracePolicyGraph(
            self.observation_space,
            self.action_space,
            self.config,
            existing_inputs=existing_inputs)

    @override(TFPolicyGraph)
    def optimizer(self):
        if self.config["opt_type"] == "adam":
            return tf.train.AdamOptimizer(self.cur_lr)
        else:
            return tf.train.RMSPropOptimizer(self.cur_lr, self.config["decay"],
                                             self.config["momentum"],
                                             self.config["epsilon"])

    @override(TFPolicyGraph)
    def gradients(self, optimizer):
        grads = tf.gradients(self._loss, self.var_list)
        self.grads, _ = tf.clip_by_global_norm(grads, self.config["grad_clip"])
        clipped_grads = list(zip(self.grads, self.var_list))
        return clipped_grads

    @override(TFPolicyGraph)
    def extra_compute_action_fetches(self):
        return {"behaviour_logits": self.model.outputs}

    @override(TFPolicyGraph)
    def extra_compute_grad_fetches(self):
        return self.stats_fetches

    @override(PolicyGraph)
    def postprocess_trajectory(self,
                               sample_batch,
                               other_agent_batches=None,
                               episode=None):
        del sample_batch.data["new_obs"]  # not used, so save some bandwidth
        return sample_batch

    @override(PolicyGraph)
    def get_initial_state(self):
        return self.model.state_init<|MERGE_RESOLUTION|>--- conflicted
+++ resolved
@@ -18,10 +18,6 @@
 from ray.rllib.utils.annotations import override
 from ray.rllib.utils.error import UnsupportedSpaceException
 from ray.rllib.utils.explained_variance import explained_variance
-<<<<<<< HEAD
-from ray.rllib.models.action_dist import MultiCategorical
-=======
->>>>>>> 2dd604f5
 
 
 class VTraceLoss(object):
@@ -71,13 +67,8 @@
         # Compute vtrace on the CPU for better perf.
         with tf.device("/cpu:0"):
             self.vtrace_returns = vtrace.from_logits(
-<<<<<<< HEAD
-                behaviour_policy=behaviour_logits,
-                target_policy=target_logits,
-=======
                 behaviour_policy_logits=behaviour_logits,
                 target_policy_logits=target_logits,
->>>>>>> 2dd604f5
                 actions=tf.unstack(tf.cast(actions, tf.int32), axis=2),
                 discounts=tf.to_float(~dones) * discount,
                 rewards=rewards,
@@ -116,15 +107,9 @@
             "Must use `truncate_episodes` batch mode with V-trace."
         self.config = config
         self.sess = tf.get_default_session()
-<<<<<<< HEAD
-        self._is_multidiscrete = False
         self.grads = None
 
-=======
-        self.grads = None
-
         is_multidiscrete = False
->>>>>>> 2dd604f5
         output_hidden_shape = None
         actions_shape = [None]
 
@@ -139,11 +124,7 @@
                 output_hidden_shape = [action_space.n]
             elif isinstance(action_space,
                             gym.spaces.multi_discrete.MultiDiscrete):
-<<<<<<< HEAD
-                self._is_multidiscrete = True
-=======
                 is_multidiscrete = True
->>>>>>> 2dd604f5
                 actions_shape = [None, len(action_space.nvec)]
                 output_hidden_shape = action_space.nvec
             else:
@@ -157,11 +138,6 @@
             behaviour_logits = tf.placeholder(tf.float32,
                                               [None, sum(output_hidden_shape)],
                                               name="behaviour_logits")
-<<<<<<< HEAD
-            unpacked_behaviour_logits = tf.split(
-                behaviour_logits, output_hidden_shape, axis=1)
-=======
->>>>>>> 2dd604f5
             observations = tf.placeholder(
                 tf.float32, [None] + list(observation_space.shape))
             existing_state_in = None
@@ -192,11 +168,7 @@
         unpacked_outputs = tf.split(
             self.model.outputs, output_hidden_shape, axis=1)
 
-<<<<<<< HEAD
-        dist_inputs = unpacked_outputs if self._is_multidiscrete else \
-=======
         dist_inputs = unpacked_outputs if is_multidiscrete else \
->>>>>>> 2dd604f5
             self.model.outputs
         action_dist = dist_class(dist_inputs)
 
@@ -206,18 +178,12 @@
 
         def make_time_major(tensor, drop_last=False):
             """Swaps batch and trajectory axis.
-<<<<<<< HEAD
-
-=======
->>>>>>> 2dd604f5
+
             Args:
                 tensor: A tensor or list of tensors to reshape.
                 drop_last: A bool indicating whether to drop the last
                 trajectory item.
-<<<<<<< HEAD
-
-=======
->>>>>>> 2dd604f5
+
             Returns:
                 res: A tensor with swapped axes or a list of tensors with
                 swapped axes.
@@ -225,11 +191,7 @@
             if isinstance(tensor, list):
                 return [make_time_major(t, drop_last) for t in tensor]
 
-<<<<<<< HEAD
             if self.config["model"]["use_lstm"] or self.config["model"]["custom_lstm"]:
-=======
-            if self.config["model"]["use_lstm"]:
->>>>>>> 2dd604f5
                 B = tf.shape(self.model.seq_lens)[0]
                 T = tf.shape(tensor)[0] // B
             else:
@@ -257,26 +219,15 @@
             mask = tf.ones_like(rewards, dtype=tf.bool)
 
         # Prepare actions for loss
-<<<<<<< HEAD
-        loss_actions = actions if self._is_multidiscrete else tf.expand_dims(
-            actions, axis=1)  
-        logp_action = tf.unstack(
-            actions, axis=1) if self._is_multidiscrete else actions
-=======
         loss_actions = actions if is_multidiscrete else tf.expand_dims(
             actions, axis=1)  
         logp_actions = tf.unstack(
             actions, axis=1) if is_multidiscrete else actions
->>>>>>> 2dd604f5
 
         # Inputs are reshaped from [B * T] => [T - 1, B] for V-trace calc.
         self.loss = VTraceLoss(
             actions=make_time_major(loss_actions, drop_last=True),
-<<<<<<< HEAD
-            actions_logp=make_time_major(action_dist.logp(logp_action),
-=======
             actions_logp=make_time_major(action_dist.logp(logp_actions),
->>>>>>> 2dd604f5
                                          drop_last=True),
             actions_entropy=make_time_major(action_dist.entropy(),
                                             drop_last=True),
