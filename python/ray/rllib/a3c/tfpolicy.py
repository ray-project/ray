from __future__ import absolute_import
from __future__ import division
from __future__ import print_function

import tensorflow as tf
import ray
import gym
from ray.rllib.a3c.policy import Policy


class TFPolicy(Policy):
    """The policy base class."""
<<<<<<< HEAD
    def __init__(self, ob_space, action_space, config, name="local", summarize=True):
=======
    def __init__(self, ob_space, action_space, config,
                 name="local", summarize=True):
>>>>>>> 4bb5b6bd
        self.local_steps = 0
        self.config = config
        self.summarize = summarize
        worker_device = "/job:localhost/replica:0/task:0/cpu:0"
        self.g = tf.Graph()
        with self.g.as_default(), tf.device(worker_device):
            with tf.variable_scope(name):
                self._setup_graph(ob_space, action_space)
                assert all([hasattr(self, attr)
                            for attr in ["vf", "logits", "x", "var_list"]])
            print("Setting up loss")
            self.setup_loss(action_space)
            self.setup_gradients()
            self.initialize()

    def _setup_graph(self):
        raise NotImplementedError

    def setup_loss(self, action_space):
        if isinstance(action_space, gym.spaces.Box):
            ac_size = action_space.shape[0]
            self.ac = tf.placeholder(tf.float32, [None, ac_size], name="ac")
        elif isinstance(action_space, gym.spaces.Discrete):
            self.ac = tf.placeholder(tf.int64, [None], name="ac")
        else:
            raise NotImplemented(
                "action space" + str(type(action_space)) +
                "currently not supported")
        self.adv = tf.placeholder(tf.float32, [None], name="adv")
        self.r = tf.placeholder(tf.float32, [None], name="r")

        log_prob = self.curr_dist.logp(self.ac)

        # The "policy gradients" loss: its derivative is precisely the policy
        # gradient. Notice that self.ac is a placeholder that is provided
        # externally. adv will contain the advantages, as calculated in
        # process_rollout.
        self.pi_loss = - tf.reduce_sum(log_prob * self.adv)

        delta = self.vf - self.r
        self.vf_loss = 0.5 * tf.reduce_sum(tf.square(delta))
        self.entropy = tf.reduce_sum(self.curr_dist.entropy())
        self.loss = (self.pi_loss +
<<<<<<< HEAD
            self.vf_loss  * self.config["vf_loss_coeff"] -
            self.entropy * self.config["entropy_coeff"])
=======
                     self.vf_loss * self.config["vf_loss_coeff"] +
                     self.entropy * self.config["entropy_coeff"])
>>>>>>> 4bb5b6bd

    def setup_gradients(self):
        grads = tf.gradients(self.loss, self.var_list)
        self.grads, _ = tf.clip_by_global_norm(grads, self.config["grad_clip"])
        grads_and_vars = list(zip(self.grads, self.var_list))
        opt = tf.train.AdamOptimizer(self.config["lr"])
        self._apply_gradients = opt.apply_gradients(grads_and_vars)

    def initialize(self):
        if self.summarize:
            bs = tf.to_float(tf.shape(self.x)[0])
            tf.summary.scalar("model/policy_loss", self.pi_loss / bs)
            tf.summary.scalar("model/value_loss", self.vf_loss / bs)
            tf.summary.scalar("model/entropy", self.entropy / bs)
            tf.summary.scalar("model/grad_gnorm", tf.global_norm(self.grads))
            tf.summary.scalar("model/var_gnorm", tf.global_norm(self.var_list))
            self.summary_op = tf.summary.merge_all()

        # TODO(rliaw): Can consider exposing these parameters
        self.sess = tf.Session(graph=self.g, config=tf.ConfigProto(
            intra_op_parallelism_threads=1, inter_op_parallelism_threads=2))
        self.variables = ray.experimental.TensorFlowVariables(self.loss,
                                                              self.sess)
        self.sess.run(tf.global_variables_initializer())

    def apply_gradients(self, grads):
        feed_dict = {self.grads[i]: grads[i]
                     for i in range(len(grads))}
        self.sess.run(self._apply_gradients, feed_dict=feed_dict)

    def get_weights(self):
        weights = self.variables.get_weights()
        return weights

    def set_weights(self, weights):
        self.variables.set_weights(weights)

    def compute_gradients(self, samples):
        raise NotImplementedError

    def compute(self, observation):
        raise NotImplementedError

    def value(self, ob):
        raise NotImplementedError<|MERGE_RESOLUTION|>--- conflicted
+++ resolved
@@ -10,12 +10,8 @@
 
 class TFPolicy(Policy):
     """The policy base class."""
-<<<<<<< HEAD
-    def __init__(self, ob_space, action_space, config, name="local", summarize=True):
-=======
     def __init__(self, ob_space, action_space, config,
                  name="local", summarize=True):
->>>>>>> 4bb5b6bd
         self.local_steps = 0
         self.config = config
         self.summarize = summarize
@@ -59,14 +55,8 @@
         self.vf_loss = 0.5 * tf.reduce_sum(tf.square(delta))
         self.entropy = tf.reduce_sum(self.curr_dist.entropy())
         self.loss = (self.pi_loss +
-<<<<<<< HEAD
-            self.vf_loss  * self.config["vf_loss_coeff"] -
-            self.entropy * self.config["entropy_coeff"])
-=======
                      self.vf_loss * self.config["vf_loss_coeff"] +
                      self.entropy * self.config["entropy_coeff"])
->>>>>>> 4bb5b6bd
-
     def setup_gradients(self):
         grads = tf.gradients(self.loss, self.var_list)
         self.grads, _ = tf.clip_by_global_norm(grads, self.config["grad_clip"])
