--- conflicted
+++ resolved
@@ -3,12 +3,8 @@
 from __future__ import print_function
 
 import ray
-<<<<<<< HEAD
 from ray.rllib.envs import create_and_wrap
 from ray.rllib.utils.sampler import AsyncSampler
-=======
-from ray.rllib.a3c.envs import create_and_wrap
->>>>>>> 70095383
 from ray.rllib.a3c.common import process_rollout, get_policy_cls
 from ray.rllib.utils.filter import get_filter
 from ray.rllib.utils.sampler import AsyncSampler
@@ -34,19 +30,9 @@
         obs_filter = get_filter(
             config["observation_filter"], env.observation_space.shape)
         self.rew_filter = get_filter(config["reward_filter"], ())
-
-<<<<<<< HEAD
-        # TODO(rliaw): Convert this to a cataloged object.
         self.sampler = AsyncSampler(env, self.policy, config["batch_size"],
                                     obs_filter)
         self.logdir = logdir
-        if self.sampler.async:
-            self.sampler.start_runner()
-=======
-        self.sampler = AsyncSampler(env, self.policy, config["batch_size"],
-                                    obs_filter)
-        self.logdir = logdir
->>>>>>> 70095383
 
     def get_data(self):
         """
@@ -66,7 +52,6 @@
 
     def compute_gradient(self):
         rollout, obsf_snapshot = self.sampler.get_data()
-<<<<<<< HEAD
         traj = process_rollout(
             rollout, self.rew_filter, gamma=0.99, lambda_=1.0, use_gae=True)
         gradient, info = self.policy.compute_gradients(traj)
@@ -83,24 +68,6 @@
             self.rew_filter = rew_filter.copy()
         if obs_filter:
             self.sampler.update_obs_filter(obs_filter)
-=======
-        batch = process_rollout(
-            rollout, self.rew_filter, gamma=0.99, lambda_=1.0)
-        gradient, info = self.policy.compute_gradients(batch)
-        info["obs_filter"] = obsf_snapshot
-        info["rew_filter"] = self.rew_filter
-        return gradient, info
->>>>>>> 70095383
-
-    def set_weights(self, params):
-        self.policy.set_weights(params)
-
-    def update_filters(self, obs_filter=None, rew_filter=None):
-        if rew_filter:
-            # No special handling required since outside of threaded code
-            self.rew_filter = rew_filter.copy()
-        if obs_filter:
-            self.sampler.update_obs_filter(obs_filter)
 
 
 RemoteRunner = ray.remote(Runner)