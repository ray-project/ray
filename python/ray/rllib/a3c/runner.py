from __future__ import absolute_import
from __future__ import division
from __future__ import print_function

<<<<<<< HEAD
from ray.rllib.envs import create_and_wrap
import tensorflow as tf
import six.moves.queue as queue
from ray.rllib.a3c.runner_thread import RunnerThread
from ray.rllib.a3c.common import process_rollout
from ray.rllib.a3c.tfpolicy import TFPolicy
=======
>>>>>>> b1e26d1d
import ray
from ray.rllib.a3c.envs import create_and_wrap
from ray.rllib.a3c.runner_thread import AsyncSampler
from ray.rllib.a3c.common import process_rollout, get_filter, get_policy_cls


class Runner(object):
    """Actor object to start running simulation on workers.

    The gradient computation is also executed from this object.

    Attributes:
        policy: Copy of graph used for policy. Used by sampler and gradients.
        rew_filter: Reward filter used in rollout post-processing.
        sampler: Component for interacting with environment and generating
            rollouts.
        logdir: Directory for logging.
    """
    def __init__(self, env_creator, config, logdir):
        self.env = env = create_and_wrap(env_creator, config["model"])
        policy_cls = get_policy_cls(config)
        # TODO(rliaw): should change this to be just env.observation_space
        self.policy = policy_cls(env.observation_space.shape, env.action_space)
        self.rew_filter = get_filter(
            config["reward_filter"], 1)

        # TODO(rliaw): Convert this to a cataloged object.
        self.sampler = AsyncSampler(env, self.policy, config["batch_size"],
                                    config["observation_filter"])
        self.logdir = logdir
        if self.sampler.async:
            self.sampler.start_runner()

    def get_data(self):
        """
        Returns:
            trajectory: trajectory information
            obs_filter: Current state of observation filter
            rew_filter: Current state of reward filter"""
        rollout, obs_filter = self.sampler.get_data()
        return rollout, obs_filter, self.rew_filter

    def get_completed_rollout_metrics(self):
        """Returns metrics on previously completed rollouts.

        Calling this clears the queue of completed rollout metrics.
        """
        return self.sampler.get_metrics()

    def compute_gradient(self):
        rollout, obsf_snapshot = self.sampler.get_data()
        batch = process_rollout(
            rollout, self.rew_filter, gamma=0.99, lambda_=1.0)
        gradient, info = self.policy.compute_gradients(batch)
        info["obs_filter"] = obsf_snapshot
        info["rew_filter"] = self.rew_filter
        return gradient, info

    def set_weights(self, params):
        self.policy.set_weights(params)

    def update_filters(self, obs_filter=None, rew_filter=None):
        if rew_filter:
            # No special handling required since outside of threaded code
            self.rew_filter = rew_filter.copy()
        if obs_filter:
            self.sampler.update_obs_filter(obs_filter)


RemoteRunner = ray.remote(Runner)<|MERGE_RESOLUTION|>--- conflicted
+++ resolved
@@ -2,17 +2,8 @@
 from __future__ import division
 from __future__ import print_function
 
-<<<<<<< HEAD
+import ray
 from ray.rllib.envs import create_and_wrap
-import tensorflow as tf
-import six.moves.queue as queue
-from ray.rllib.a3c.runner_thread import RunnerThread
-from ray.rllib.a3c.common import process_rollout
-from ray.rllib.a3c.tfpolicy import TFPolicy
-=======
->>>>>>> b1e26d1d
-import ray
-from ray.rllib.a3c.envs import create_and_wrap
 from ray.rllib.a3c.runner_thread import AsyncSampler
 from ray.rllib.a3c.common import process_rollout, get_filter, get_policy_cls
 
