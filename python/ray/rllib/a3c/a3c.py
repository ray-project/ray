--- conflicted
+++ resolved
@@ -79,7 +79,6 @@
             extra_gpu=cf["use_gpu_for_workers"] and cf["num_workers"] or 0)
 
     def _init(self):
-<<<<<<< HEAD
         self.policy_cls = get_policy_cls(self.config)
 
         remote_cls = CommonPolicyEvaluator.as_remote(
@@ -108,58 +107,6 @@
         FilterManager.synchronize(
             self.local_evaluator.filters, self.remote_evaluators)
         return collect_metrics(self.local_evaluator, self.remote_evaluators)
-=======
-        self.local_evaluator = A3CEvaluator(
-            self.registry,
-            self.env_creator,
-            self.config,
-            self.logdir,
-            start_sampler=False)
-        if self.config["use_gpu_for_workers"]:
-            remote_cls = GPURemoteA3CEvaluator
-        else:
-            remote_cls = RemoteA3CEvaluator
-        self.remote_evaluators = [
-            remote_cls.remote(self.registry, self.env_creator, self.config,
-                              self.logdir)
-            for i in range(self.config["num_workers"])
-        ]
-        self.optimizer = AsyncOptimizer(self.config["optimizer"],
-                                        self.local_evaluator,
-                                        self.remote_evaluators)
-
-    def _train(self):
-        self.optimizer.step()
-        FilterManager.synchronize(self.local_evaluator.filters,
-                                  self.remote_evaluators)
-        res = self._fetch_metrics_from_remote_evaluators()
-        return res
-
-    def _fetch_metrics_from_remote_evaluators(self):
-        episode_rewards = []
-        episode_lengths = []
-        metric_lists = [
-            a.get_completed_rollout_metrics.remote()
-            for a in self.remote_evaluators
-        ]
-        for metrics in metric_lists:
-            for episode in ray.get(metrics):
-                episode_lengths.append(episode.episode_length)
-                episode_rewards.append(episode.episode_reward)
-        avg_reward = (np.mean(episode_rewards)
-                      if episode_rewards else float('nan'))
-        avg_length = (np.mean(episode_lengths)
-                      if episode_lengths else float('nan'))
-        timesteps = np.sum(episode_lengths) if episode_lengths else 0
-
-        result = TrainingResult(
-            episode_reward_mean=avg_reward,
-            episode_len_mean=avg_length,
-            timesteps_this_iter=timesteps,
-            info={})
-
-        return result
->>>>>>> fd234e31
 
     def _stop(self):
         # workaround for https://github.com/ray-project/ray/issues/1516
