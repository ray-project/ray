from __future__ import absolute_import
from __future__ import division
from __future__ import print_function

import torch
import torch.nn.functional as F

from ray.rllib.a3c.torchpolicy import TorchPolicy
from ray.rllib.models.pytorch.misc import var_to_np, convert_batch
from ray.rllib.models.catalog import ModelCatalog


class SharedTorchPolicy(TorchPolicy):
    """Assumes nonrecurrent."""

    other_output = ["vf_preds"]
    is_recurrent = False

    def __init__(self, registry, ob_space, ac_space, config, **kwargs):
        super(SharedTorchPolicy, self).__init__(registry, ob_space, ac_space,
                                                config, **kwargs)

    def _setup_graph(self, ob_space, ac_space):
        _, self.logit_dim = ModelCatalog.get_action_dist(ac_space)
        self._model = ModelCatalog.get_torch_model(
            self.registry, ob_space, self.logit_dim, self.config["model"])
        self.optimizer = torch.optim.Adam(
            self._model.parameters(), lr=self.config["lr"])

    def compute(self, ob, *args):
        """Should take in a SINGLE ob"""
        with self.lock:
            ob = torch.from_numpy(ob).float().unsqueeze(0)
            logits, values = self._model(ob)
<<<<<<< HEAD
            samples = F.softmax(
                logits, dim=1).multinomial(num_samples=1).squeeze()
=======
            samples = F.softmax(logits, dim=1).multinomial(1).squeeze()
>>>>>>> 7d1b205a
            values = values.squeeze()
            return var_to_np(samples), {"vf_preds": var_to_np(values)}

    def compute_logits(self, ob, *args):
        with self.lock:
            ob = torch.from_numpy(ob).float().unsqueeze(0)
            res = self._model.hidden_layers(ob)
            return var_to_np(self._model.logits(res))

    def value(self, ob, *args):
        with self.lock:
            ob = torch.from_numpy(ob).float().unsqueeze(0)
            res = self._model.hidden_layers(ob)
            res = self._model.value_branch(res)
            res = res.squeeze()
            return var_to_np(res)

    def _evaluate(self, obs, actions):
        """Passes in multiple obs."""
        logits, values = self._model(obs)
        log_probs = F.log_softmax(logits, dim=1)
        probs = F.softmax(logits, dim=1)
        action_log_probs = log_probs.gather(1, actions.view(-1, 1))
        # TODO(alok): set distribution based on action space and use its
<<<<<<< HEAD
        # .entropy() method to calculate automatically
=======
        # `.entropy()` method to calculate automatically
>>>>>>> 7d1b205a
        entropy = -(log_probs * probs).sum(-1).sum()
        return values, action_log_probs, entropy

    def _backward(self, batch):
        """Loss is encoded in here. Defining a new loss function
        would start by rewriting this function"""

<<<<<<< HEAD
        states, acs, advs, rs, _ = convert_batch(batch)
        values, ac_logprobs, entropy = self._evaluate(states, acs)
        pi_err = -(advs * ac_logprobs).sum()
        value_err = F.mse_loss(values, rs)

        self.optimizer.zero_grad()
        overall_err = (pi_err + value_err * self.config["vf_loss_coeff"] +
                       entropy * self.config["entropy_coeff"])
=======
        states, actions, advs, rs, _ = convert_batch(batch)
        values, action_log_probs, entropy = self._evaluate(states, actions)
        pi_err = -advs.dot(action_log_probs.reshape(-1))
        value_err = F.mse_loss(values.reshape(-1), rs)

        self.optimizer.zero_grad()

        overall_err = sum([
            pi_err,
            self.config["vf_loss_coeff"] * value_err,
            self.config["entropy_coeff"] * entropy,
        ])

>>>>>>> 7d1b205a
        overall_err.backward()
        torch.nn.utils.clip_grad_norm_(self._model.parameters(),
                                       self.config["grad_clip"])<|MERGE_RESOLUTION|>--- conflicted
+++ resolved
@@ -32,12 +32,7 @@
         with self.lock:
             ob = torch.from_numpy(ob).float().unsqueeze(0)
             logits, values = self._model(ob)
-<<<<<<< HEAD
-            samples = F.softmax(
-                logits, dim=1).multinomial(num_samples=1).squeeze()
-=======
             samples = F.softmax(logits, dim=1).multinomial(1).squeeze()
->>>>>>> 7d1b205a
             values = values.squeeze()
             return var_to_np(samples), {"vf_preds": var_to_np(values)}
 
@@ -62,11 +57,7 @@
         probs = F.softmax(logits, dim=1)
         action_log_probs = log_probs.gather(1, actions.view(-1, 1))
         # TODO(alok): set distribution based on action space and use its
-<<<<<<< HEAD
-        # .entropy() method to calculate automatically
-=======
         # `.entropy()` method to calculate automatically
->>>>>>> 7d1b205a
         entropy = -(log_probs * probs).sum(-1).sum()
         return values, action_log_probs, entropy
 
@@ -74,30 +65,18 @@
         """Loss is encoded in here. Defining a new loss function
         would start by rewriting this function"""
 
-<<<<<<< HEAD
-        states, acs, advs, rs, _ = convert_batch(batch)
-        values, ac_logprobs, entropy = self._evaluate(states, acs)
-        pi_err = -(advs * ac_logprobs).sum()
-        value_err = F.mse_loss(values, rs)
-
-        self.optimizer.zero_grad()
-        overall_err = (pi_err + value_err * self.config["vf_loss_coeff"] +
-                       entropy * self.config["entropy_coeff"])
-=======
         states, actions, advs, rs, _ = convert_batch(batch)
         values, action_log_probs, entropy = self._evaluate(states, actions)
         pi_err = -advs.dot(action_log_probs.reshape(-1))
         value_err = F.mse_loss(values.reshape(-1), rs)
 
         self.optimizer.zero_grad()
-
         overall_err = sum([
             pi_err,
             self.config["vf_loss_coeff"] * value_err,
             self.config["entropy_coeff"] * entropy,
         ])
 
->>>>>>> 7d1b205a
         overall_err.backward()
         torch.nn.utils.clip_grad_norm_(self._model.parameters(),
                                        self.config["grad_clip"])