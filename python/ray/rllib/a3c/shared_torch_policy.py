from __future__ import absolute_import
from __future__ import division
from __future__ import print_function

import torch
from torch.autograd import Variable
import torch.nn.functional as F

from ray.rllib.a3c.torchpolicy import TorchPolicy
from ray.rllib.models.pytorch.misc import var_to_np, convert_batch
from ray.rllib.models.catalog import ModelCatalog


class SharedTorchPolicy(TorchPolicy):
    """Assumes nonrecurrent."""

    other_output = ["vf_preds"]
    is_recurrent = False

    def __init__(self, ob_space, ac_space, config, **kwargs):
        super(SharedTorchPolicy, self).__init__(
            ob_space, ac_space, config, **kwargs)

    def _setup_graph(self, ob_space, ac_space):
        _, self.logit_dim = ModelCatalog.get_action_dist(ac_space)
        self._model = ModelCatalog.get_torch_model(
            ob_space, self.logit_dim, self.config["model"])
<<<<<<< HEAD
        self.optimizer = torch.optim.Adam(self._model.parameters(), lr=self.config["lr"])
=======
        self.optimizer = torch.optim.Adam(
            self._model.parameters(), lr=self.config["lr"])
>>>>>>> 4bb5b6bd

    def compute(self, ob, *args):
        """Should take in a SINGLE ob"""
        with self.lock:
            ob = Variable(torch.from_numpy(ob).float().unsqueeze(0))
            logits, values = self._model(ob)
            samples = self._model.probs(logits).multinomial().squeeze()
            values = values.squeeze(0)
            return var_to_np(samples), {"vf_preds": var_to_np(values)}

    def compute_logits(self, ob, *args):
        with self.lock:
            ob = Variable(torch.from_numpy(ob).float().unsqueeze(0))
            res = self._model.hidden_layers(ob)
            return var_to_np(self._model.logits(res))

    def value(self, ob, *args):
        with self.lock:
            ob = Variable(torch.from_numpy(ob).float().unsqueeze(0))
            res = self._model.hidden_layers(ob)
            res = self._model.value_branch(res)
            res = res.squeeze(0)
            return var_to_np(res)

    def _evaluate(self, obs, actions):
        """Passes in multiple obs."""
        logits, values = self._model(obs)
        log_probs = F.log_softmax(logits)
        probs = self._model.probs(logits)
        action_log_probs = log_probs.gather(1, actions.view(-1, 1))
        entropy = -(log_probs * probs).sum(-1).sum()
        return values, action_log_probs, entropy

    def _backward(self, batch):
        """Loss is encoded in here. Defining a new loss function
        would start by rewriting this function"""

        states, acs, advs, rs, _ = convert_batch(batch)
        values, ac_logprobs, entropy = self._evaluate(states, acs)
        pi_err = -(advs * ac_logprobs).sum()
        value_err = 0.5 * (values - rs).pow(2).sum()

        self.optimizer.zero_grad()
<<<<<<< HEAD
        overall_err =  (pi_err +
            value_err * self.config["vf_loss_coeff"] -
            entropy * self.config["entropy_coeff"])
        overall_err.backward()
        torch.nn.utils.clip_grad_norm(self._model.parameters(), self.config["grad_clip"])
=======
        overall_err = (pi_err +
                       value_err * self.config["vf_loss_coeff"] +
                       entropy * self.config["entropy_coeff"])
        overall_err.backward()
        torch.nn.utils.clip_grad_norm(
            self._model.parameters(), self.config["grad_clip"])
>>>>>>> 4bb5b6bd
<|MERGE_RESOLUTION|>--- conflicted
+++ resolved
@@ -25,12 +25,8 @@
         _, self.logit_dim = ModelCatalog.get_action_dist(ac_space)
         self._model = ModelCatalog.get_torch_model(
             ob_space, self.logit_dim, self.config["model"])
-<<<<<<< HEAD
-        self.optimizer = torch.optim.Adam(self._model.parameters(), lr=self.config["lr"])
-=======
         self.optimizer = torch.optim.Adam(
             self._model.parameters(), lr=self.config["lr"])
->>>>>>> 4bb5b6bd
 
     def compute(self, ob, *args):
         """Should take in a SINGLE ob"""
@@ -74,17 +70,9 @@
         value_err = 0.5 * (values - rs).pow(2).sum()
 
         self.optimizer.zero_grad()
-<<<<<<< HEAD
-        overall_err =  (pi_err +
-            value_err * self.config["vf_loss_coeff"] -
-            entropy * self.config["entropy_coeff"])
-        overall_err.backward()
-        torch.nn.utils.clip_grad_norm(self._model.parameters(), self.config["grad_clip"])
-=======
         overall_err = (pi_err +
                        value_err * self.config["vf_loss_coeff"] +
                        entropy * self.config["entropy_coeff"])
         overall_err.backward()
         torch.nn.utils.clip_grad_norm(
-            self._model.parameters(), self.config["grad_clip"])
->>>>>>> 4bb5b6bd
+            self._model.parameters(), self.config["grad_clip"])