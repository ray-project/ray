--- conflicted
+++ resolved
@@ -15,12 +15,8 @@
     The model is a separate object than the policy. This could be changed
     in the future."""
 
-<<<<<<< HEAD
-    def __init__(self, ob_space, action_space, config, name="local", summarize=True):
-=======
     def __init__(self, ob_space, action_space, config,
                  name="local", summarize=True):
->>>>>>> 4bb5b6bd
         self.local_steps = 0
         self.config = config
         self.summarize = summarize
