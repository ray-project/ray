from __future__ import absolute_import
from __future__ import division
from __future__ import print_function

import gym
import numpy as np
import random
import time
import unittest
from collections import Counter

import ray
from ray.rllib.agents.pg import PGTrainer
from ray.rllib.agents.a3c import A2CTrainer
from ray.rllib.evaluation.policy_evaluator import PolicyEvaluator
from ray.rllib.evaluation.metrics import collect_metrics
from ray.rllib.evaluation.policy_graph import PolicyGraph
from ray.rllib.evaluation.postprocessing import compute_advantages
from ray.rllib.evaluation.sample_batch import DEFAULT_POLICY_ID, SampleBatch
from ray.rllib.env.vector_env import VectorEnv
from ray.tune.registry import register_env


class MockPolicyGraph(PolicyGraph):
    def compute_actions(self,
                        obs_batch,
                        state_batches,
                        prev_action_batch=None,
                        prev_reward_batch=None,
                        episodes=None,
                        **kwargs):
        return [random.choice([0, 1])] * len(obs_batch), [], {}

    def postprocess_trajectory(self,
                               batch,
                               other_agent_batches=None,
                               episode=None):
        assert episode is not None
        return compute_advantages(batch, 100.0, 0.9, use_gae=False)


class BadPolicyGraph(PolicyGraph):
    def compute_actions(self,
                        obs_batch,
                        state_batches,
                        prev_action_batch=None,
                        prev_reward_batch=None,
                        episodes=None,
                        **kwargs):
        raise Exception("intentional error")

    def postprocess_trajectory(self,
                               batch,
                               other_agent_batches=None,
                               episode=None):
        assert episode is not None
        return compute_advantages(batch, 100.0, 0.9, use_gae=False)


class FailOnStepEnv(gym.Env):
    def __init__(self):
        self.observation_space = gym.spaces.Discrete(1)
        self.action_space = gym.spaces.Discrete(2)

    def reset(self):
        raise ValueError("kaboom")

    def step(self, action):
        raise ValueError("kaboom")


class MockEnv(gym.Env):
    def __init__(self, episode_length, config=None):
        self.episode_length = episode_length
        self.config = config
        self.i = 0
        self.observation_space = gym.spaces.Discrete(1)
        self.action_space = gym.spaces.Discrete(2)

    def reset(self):
        self.i = 0
        return self.i

    def step(self, action):
        self.i += 1
        return 0, 1, self.i >= self.episode_length, {}


class MockEnv2(gym.Env):
    def __init__(self, episode_length):
        self.episode_length = episode_length
        self.i = 0
        self.observation_space = gym.spaces.Discrete(100)
        self.action_space = gym.spaces.Discrete(2)

    def reset(self):
        self.i = 0
        return self.i

    def step(self, action):
        self.i += 1
        return self.i, 100, self.i >= self.episode_length, {}


class MockVectorEnv(VectorEnv):
    def __init__(self, episode_length, num_envs):
        self.envs = [MockEnv(episode_length) for _ in range(num_envs)]
        self.observation_space = gym.spaces.Discrete(1)
        self.action_space = gym.spaces.Discrete(2)
        self.num_envs = num_envs

    def vector_reset(self):
        return [e.reset() for e in self.envs]

    def reset_at(self, index):
        return self.envs[index].reset()

    def vector_step(self, actions):
        obs_batch, rew_batch, done_batch, info_batch = [], [], [], []
        for i in range(len(self.envs)):
            obs, rew, done, info = self.envs[i].step(actions[i])
            obs_batch.append(obs)
            rew_batch.append(rew)
            done_batch.append(done)
            info_batch.append(info)
        return obs_batch, rew_batch, done_batch, info_batch

    def get_unwrapped(self):
        return self.envs


class TestPolicyEvaluator(unittest.TestCase):
    def testBasic(self):
        ev = PolicyEvaluator(
            env_creator=lambda _: gym.make("CartPole-v0"),
            policy_graph=MockPolicyGraph)
        batch = ev.sample()
        for key in [
                "obs", "actions", "rewards", "dones", "advantages",
                "prev_rewards", "prev_actions"
        ]:
            self.assertIn(key, batch)
            self.assertGreater(np.abs(np.mean(batch[key])), 0)

        def to_prev(vec):
            out = np.zeros_like(vec)
            for i, v in enumerate(vec):
                if i + 1 < len(out) and not batch["dones"][i]:
                    out[i + 1] = v
            return out.tolist()

        self.assertEqual(batch["prev_rewards"].tolist(),
                         to_prev(batch["rewards"]))
        self.assertEqual(batch["prev_actions"].tolist(),
                         to_prev(batch["actions"]))
        self.assertGreater(batch["advantages"][0], 1)

<<<<<<< HEAD
=======
    def testBatchIds(self):
        ev = PolicyEvaluator(
            env_creator=lambda _: gym.make("CartPole-v0"),
            policy_graph=MockPolicyGraph)
        batch1 = ev.sample()
        batch2 = ev.sample()
        self.assertEqual(len(set(batch1["unroll_id"])), 1)
        self.assertEqual(len(set(batch2["unroll_id"])), 1)
        self.assertEqual(
            len(set(SampleBatch.concat(batch1, batch2)["unroll_id"])), 2)

    # 11/23/18: Samples per second 8501.125113727468
    def testBaselinePerformance(self):
        ev = PolicyEvaluator(
            env_creator=lambda _: gym.make("CartPole-v0"),
            policy_graph=MockPolicyGraph,
            batch_steps=100)
        start = time.time()
        count = 0
        while time.time() - start < 1:
            count += ev.sample().count
        print()
        print("Samples per second {}".format(count / (time.time() - start)))
        print()

>>>>>>> f9b8e77e
    def testGlobalVarsUpdate(self):
        agent = A2CTrainer(
            env="CartPole-v0",
            config={
                "lr_schedule": [[0, 0.1], [400, 0.000001]],
            })
        result = agent.train()
        self.assertGreater(result["info"]["learner"]["cur_lr"], 0.01)
        result2 = agent.train()
        self.assertLess(result2["info"]["learner"]["cur_lr"], 0.0001)

    def testNoStepOnInit(self):
        register_env("fail", lambda _: FailOnStepEnv())
        pg = PGTrainer(env="fail", config={"num_workers": 1})
        self.assertRaises(Exception, lambda: pg.train())

    def testCallbacks(self):
        counts = Counter()
        pg = PGTrainer(
            env="CartPole-v0", config={
                "num_workers": 0,
                "sample_batch_size": 50,
                "train_batch_size": 50,
                "callbacks": {
                    "on_episode_start": lambda x: counts.update({"start": 1}),
                    "on_episode_step": lambda x: counts.update({"step": 1}),
                    "on_episode_end": lambda x: counts.update({"end": 1}),
                    "on_sample_end": lambda x: counts.update({"sample": 1}),
                },
            })
        pg.train()
        pg.train()
        pg.train()
        pg.train()
        self.assertEqual(counts["sample"], 4)
        self.assertGreater(counts["start"], 0)
        self.assertGreater(counts["end"], 0)
        self.assertGreater(counts["step"], 200)
        self.assertLess(counts["step"], 400)

    def testQueryEvaluators(self):
        register_env("test", lambda _: gym.make("CartPole-v0"))
        pg = PGTrainer(
            env="test",
            config={
                "num_workers": 2,
                "sample_batch_size": 5,
                "num_envs_per_worker": 2,
            })
        results = pg.optimizer.foreach_evaluator(
            lambda ev: ev.sample_batch_size)
        results2 = pg.optimizer.foreach_evaluator_with_index(
            lambda ev, i: (i, ev.sample_batch_size))
        results3 = pg.optimizer.foreach_evaluator(
            lambda ev: ev.foreach_env(lambda env: 1))
        self.assertEqual(results, [10, 10, 10])
        self.assertEqual(results2, [(0, 10), (1, 10), (2, 10)])
        self.assertEqual(results3, [[1, 1], [1, 1], [1, 1]])

    def testRewardClipping(self):
        # clipping on
        ev = PolicyEvaluator(
            env_creator=lambda _: MockEnv2(episode_length=10),
            policy_graph=MockPolicyGraph,
            clip_rewards=True,
            batch_mode="complete_episodes")
        self.assertEqual(max(ev.sample()["rewards"]), 1)
        result = collect_metrics(ev, [])
        self.assertEqual(result["episode_reward_mean"], 1000)

        # clipping off
        ev2 = PolicyEvaluator(
            env_creator=lambda _: MockEnv2(episode_length=10),
            policy_graph=MockPolicyGraph,
            clip_rewards=False,
            batch_mode="complete_episodes")
        self.assertEqual(max(ev2.sample()["rewards"]), 100)
        result2 = collect_metrics(ev2, [])
        self.assertEqual(result2["episode_reward_mean"], 1000)

    def testHardHorizon(self):
        ev = PolicyEvaluator(
            env_creator=lambda _: MockEnv(episode_length=10),
            policy_graph=MockPolicyGraph,
            batch_mode="complete_episodes",
            batch_steps=10,
            episode_horizon=4,
            soft_horizon=False)
        samples = ev.sample()
        # three logical episodes
        self.assertEqual(len(set(samples["eps_id"])), 3)
        # 3 done values
        self.assertEqual(sum(samples["dones"]), 3)

    def testSoftHorizon(self):
        ev = PolicyEvaluator(
            env_creator=lambda _: MockEnv(episode_length=10),
            policy_graph=MockPolicyGraph,
            batch_mode="complete_episodes",
            batch_steps=10,
            episode_horizon=4,
            soft_horizon=True)
        samples = ev.sample()
        # three logical episodes
        self.assertEqual(len(set(samples["eps_id"])), 3)
        # only 1 hard done value
        self.assertEqual(sum(samples["dones"]), 1)

    def testMetrics(self):
        ev = PolicyEvaluator(
            env_creator=lambda _: MockEnv(episode_length=10),
            policy_graph=MockPolicyGraph,
            batch_mode="complete_episodes")
        remote_ev = PolicyEvaluator.as_remote().remote(
            env_creator=lambda _: MockEnv(episode_length=10),
            policy_graph=MockPolicyGraph,
            batch_mode="complete_episodes")
        ev.sample()
        ray.get(remote_ev.sample.remote())
        result = collect_metrics(ev, [remote_ev])
        self.assertEqual(result["episodes_this_iter"], 20)
        self.assertEqual(result["episode_reward_mean"], 10)

    def testAsync(self):
        ev = PolicyEvaluator(
            env_creator=lambda _: gym.make("CartPole-v0"),
            sample_async=True,
            policy_graph=MockPolicyGraph)
        batch = ev.sample()
        for key in ["obs", "actions", "rewards", "dones", "advantages"]:
            self.assertIn(key, batch)
        self.assertGreater(batch["advantages"][0], 1)

    def testAutoVectorization(self):
        ev = PolicyEvaluator(
            env_creator=lambda cfg: MockEnv(episode_length=20, config=cfg),
            policy_graph=MockPolicyGraph,
            batch_mode="truncate_episodes",
            batch_steps=2,
            num_envs=8)
        for _ in range(8):
            batch = ev.sample()
            self.assertEqual(batch.count, 16)
        result = collect_metrics(ev, [])
        self.assertEqual(result["episodes_this_iter"], 0)
        for _ in range(8):
            batch = ev.sample()
            self.assertEqual(batch.count, 16)
        result = collect_metrics(ev, [])
        self.assertEqual(result["episodes_this_iter"], 8)
        indices = []
        for env in ev.async_env.vector_env.envs:
            self.assertEqual(env.unwrapped.config.worker_index, 0)
            indices.append(env.unwrapped.config.vector_index)
        self.assertEqual(indices, [0, 1, 2, 3, 4, 5, 6, 7])

    def testBatchesLargerWhenVectorized(self):
        ev = PolicyEvaluator(
            env_creator=lambda _: MockEnv(episode_length=8),
            policy_graph=MockPolicyGraph,
            batch_mode="truncate_episodes",
            batch_steps=4,
            num_envs=4)
        batch = ev.sample()
        self.assertEqual(batch.count, 16)
        result = collect_metrics(ev, [])
        self.assertEqual(result["episodes_this_iter"], 0)
        batch = ev.sample()
        result = collect_metrics(ev, [])
        self.assertEqual(result["episodes_this_iter"], 4)

    def testVectorEnvSupport(self):
        ev = PolicyEvaluator(
            env_creator=lambda _: MockVectorEnv(episode_length=20, num_envs=8),
            policy_graph=MockPolicyGraph,
            batch_mode="truncate_episodes",
            batch_steps=10)
        for _ in range(8):
            batch = ev.sample()
            self.assertEqual(batch.count, 10)
        result = collect_metrics(ev, [])
        self.assertEqual(result["episodes_this_iter"], 0)
        for _ in range(8):
            batch = ev.sample()
            self.assertEqual(batch.count, 10)
        result = collect_metrics(ev, [])
        self.assertEqual(result["episodes_this_iter"], 8)

    def testTruncateEpisodes(self):
        ev = PolicyEvaluator(
            env_creator=lambda _: MockEnv(10),
            policy_graph=MockPolicyGraph,
            batch_steps=15,
            batch_mode="truncate_episodes")
        batch = ev.sample()
        self.assertEqual(batch.count, 15)

    def testCompleteEpisodes(self):
        ev = PolicyEvaluator(
            env_creator=lambda _: MockEnv(10),
            policy_graph=MockPolicyGraph,
            batch_steps=5,
            batch_mode="complete_episodes")
        batch = ev.sample()
        self.assertEqual(batch.count, 10)

    def testCompleteEpisodesPacking(self):
        ev = PolicyEvaluator(
            env_creator=lambda _: MockEnv(10),
            policy_graph=MockPolicyGraph,
            batch_steps=15,
            batch_mode="complete_episodes")
        batch = ev.sample()
        self.assertEqual(batch.count, 20)
        self.assertEqual(
            batch["t"].tolist(),
            [0, 1, 2, 3, 4, 5, 6, 7, 8, 9, 0, 1, 2, 3, 4, 5, 6, 7, 8, 9])

    def testFilterSync(self):
        ev = PolicyEvaluator(
            env_creator=lambda _: gym.make("CartPole-v0"),
            policy_graph=MockPolicyGraph,
            sample_async=True,
            observation_filter="ConcurrentMeanStdFilter")
        time.sleep(2)
        ev.sample()
        filters = ev.get_filters(flush_after=True)
        obs_f = filters[DEFAULT_POLICY_ID]
        self.assertNotEqual(obs_f.rs.n, 0)
        self.assertNotEqual(obs_f.buffer.n, 0)

    def testGetFilters(self):
        ev = PolicyEvaluator(
            env_creator=lambda _: gym.make("CartPole-v0"),
            policy_graph=MockPolicyGraph,
            sample_async=True,
            observation_filter="ConcurrentMeanStdFilter")
        self.sample_and_flush(ev)
        filters = ev.get_filters(flush_after=False)
        time.sleep(2)
        filters2 = ev.get_filters(flush_after=False)
        obs_f = filters[DEFAULT_POLICY_ID]
        obs_f2 = filters2[DEFAULT_POLICY_ID]
        self.assertGreaterEqual(obs_f2.rs.n, obs_f.rs.n)
        self.assertGreaterEqual(obs_f2.buffer.n, obs_f.buffer.n)

    def testSyncFilter(self):
        ev = PolicyEvaluator(
            env_creator=lambda _: gym.make("CartPole-v0"),
            policy_graph=MockPolicyGraph,
            sample_async=True,
            observation_filter="ConcurrentMeanStdFilter")
        obs_f = self.sample_and_flush(ev)

        # Current State
        filters = ev.get_filters(flush_after=False)
        obs_f = filters[DEFAULT_POLICY_ID]

        self.assertLessEqual(obs_f.buffer.n, 20)

        new_obsf = obs_f.copy()
        new_obsf.rs._n = 100
        ev.sync_filters({DEFAULT_POLICY_ID: new_obsf})
        filters = ev.get_filters(flush_after=False)
        obs_f = filters[DEFAULT_POLICY_ID]
        self.assertGreaterEqual(obs_f.rs.n, 100)
        self.assertLessEqual(obs_f.buffer.n, 20)

    def sample_and_flush(self, ev):
        time.sleep(2)
        ev.sample()
        filters = ev.get_filters(flush_after=True)
        obs_f = filters[DEFAULT_POLICY_ID]
        self.assertNotEqual(obs_f.rs.n, 0)
        self.assertNotEqual(obs_f.buffer.n, 0)
        return obs_f


if __name__ == "__main__":
    ray.init(num_cpus=5)
    unittest.main(verbosity=2)<|MERGE_RESOLUTION|>--- conflicted
+++ resolved
@@ -155,8 +155,6 @@
                          to_prev(batch["actions"]))
         self.assertGreater(batch["advantages"][0], 1)
 
-<<<<<<< HEAD
-=======
     def testBatchIds(self):
         ev = PolicyEvaluator(
             env_creator=lambda _: gym.make("CartPole-v0"),
@@ -168,21 +166,6 @@
         self.assertEqual(
             len(set(SampleBatch.concat(batch1, batch2)["unroll_id"])), 2)
 
-    # 11/23/18: Samples per second 8501.125113727468
-    def testBaselinePerformance(self):
-        ev = PolicyEvaluator(
-            env_creator=lambda _: gym.make("CartPole-v0"),
-            policy_graph=MockPolicyGraph,
-            batch_steps=100)
-        start = time.time()
-        count = 0
-        while time.time() - start < 1:
-            count += ev.sample().count
-        print()
-        print("Samples per second {}".format(count / (time.time() - start)))
-        print()
-
->>>>>>> f9b8e77e
     def testGlobalVarsUpdate(self):
         agent = A2CTrainer(
             env="CartPole-v0",
