--- conflicted
+++ resolved
@@ -82,16 +82,8 @@
         alg2.restore(alg1.save())
 
     for _ in range(10):
-<<<<<<< HEAD
         if "DDPG" in alg_name or "SAC" in alg_name:
             obs = np.random.uniform(size=3)
-=======
-        if "DDPG" in alg_name:
-            obs = np.clip(
-                np.random.uniform(size=3),
-                env.observation_space.low,
-                env.observation_space.high)
->>>>>>> 2f4b784d
         else:
             obs = np.clip(
                 np.random.uniform(size=4),
