--- conflicted
+++ resolved
@@ -78,12 +78,7 @@
                 should be placed. Can be local like file:///tmp/ray/ or on S3
                 like s3://bucketname/.
         """
-<<<<<<< HEAD
-        if upload_dir is None:
-            upload_dir = "file:///tmp/ray"
-=======
         upload_dir = "file:///tmp/ray" if upload_dir is None else upload_dir
->>>>>>> 80e8426b
         self.experiment_id = uuid.uuid4()
         self.env_name = env_name
         self.config = config
