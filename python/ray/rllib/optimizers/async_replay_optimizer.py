"""Implements Distributed Prioritized Experience Replay.

https://arxiv.org/abs/1803.00933"""

from __future__ import absolute_import
from __future__ import division
from __future__ import print_function

import collections
import os
import random
import time
import threading

import numpy as np
from six.moves import queue

import ray
from ray.rllib.evaluation.sample_batch import SampleBatch, DEFAULT_POLICY_ID, \
    MultiAgentBatch
from ray.rllib.optimizers.policy_optimizer import PolicyOptimizer
from ray.rllib.optimizers.replay_buffer import PrioritizedReplayBuffer
from ray.rllib.utils.actors import TaskPool, create_colocated
from ray.rllib.utils.annotations import override
from ray.rllib.utils.timer import TimerStat
from ray.rllib.utils.window_stat import WindowStat

SAMPLE_QUEUE_DEPTH = 2
REPLAY_QUEUE_DEPTH = 4
LEARNER_QUEUE_MAX_SIZE = 16


<<<<<<< HEAD
=======
@ray.remote(num_cpus=0)
class ReplayActor(object):
    """A replay buffer shard.

    Ray actors are single-threaded, so for scalability multiple replay actors
    may be created to increase parallelism."""

    def __init__(self, num_shards, learning_starts, buffer_size,
                 train_batch_size, prioritized_replay_alpha,
                 prioritized_replay_beta, prioritized_replay_eps):
        self.replay_starts = learning_starts // num_shards
        self.buffer_size = buffer_size // num_shards
        self.train_batch_size = train_batch_size
        self.prioritized_replay_beta = prioritized_replay_beta
        self.prioritized_replay_eps = prioritized_replay_eps

        def new_buffer():
            return PrioritizedReplayBuffer(
                self.buffer_size, alpha=prioritized_replay_alpha)

        self.replay_buffers = collections.defaultdict(new_buffer)

        # Metrics
        self.add_batch_timer = TimerStat()
        self.replay_timer = TimerStat()
        self.update_priorities_timer = TimerStat()
        self.num_added = 0

    def get_host(self):
        return os.uname()[1]

    def add_batch(self, batch):
        # Handle everything as if multiagent
        if isinstance(batch, SampleBatch):
            batch = MultiAgentBatch({DEFAULT_POLICY_ID: batch}, batch.count)
        with self.add_batch_timer:
            for policy_id, s in batch.policy_batches.items():
                for row in s.rows():
                    self.replay_buffers[policy_id].add(
                        row["obs"], row["actions"], row["rewards"],
                        row["new_obs"], row["dones"], row["weights"])
        self.num_added += batch.count

    def replay(self):
        if self.num_added < self.replay_starts:
            return None

        with self.replay_timer:
            samples = {}
            for policy_id, replay_buffer in self.replay_buffers.items():
                (obses_t, actions, rewards, obses_tp1, dones, weights,
                 batch_indexes) = replay_buffer.sample(
                     self.train_batch_size, beta=self.prioritized_replay_beta)
                samples[policy_id] = SampleBatch({
                    "obs": obses_t,
                    "actions": actions,
                    "rewards": rewards,
                    "new_obs": obses_tp1,
                    "dones": dones,
                    "weights": weights,
                    "batch_indexes": batch_indexes
                })
            return MultiAgentBatch(samples, self.train_batch_size)

    def update_priorities(self, prio_dict):
        with self.update_priorities_timer:
            for policy_id, (batch_indexes, td_errors) in prio_dict.items():
                new_priorities = (
                    np.abs(td_errors) + self.prioritized_replay_eps)
                self.replay_buffers[policy_id].update_priorities(
                    batch_indexes, new_priorities)

    def stats(self, debug=False):
        stat = {
            "add_batch_time_ms": round(1000 * self.add_batch_timer.mean, 3),
            "replay_time_ms": round(1000 * self.replay_timer.mean, 3),
            "update_priorities_time_ms": round(
                1000 * self.update_priorities_timer.mean, 3),
        }
        for policy_id, replay_buffer in self.replay_buffers.items():
            stat.update({
                "policy_{}".format(policy_id): replay_buffer.stats(debug=debug)
            })
        return stat


class LearnerThread(threading.Thread):
    """Background thread that updates the local model from replay data.

    The learner thread communicates with the main thread through Queues. This
    is needed since Ray operations can only be run on the main thread. In
    addition, moving heavyweight gradient ops session runs off the main thread
    improves overall throughput.
    """

    def __init__(self, local_evaluator):
        threading.Thread.__init__(self)
        self.learner_queue_size = WindowStat("size", 50)
        self.local_evaluator = local_evaluator
        self.inqueue = queue.Queue(maxsize=LEARNER_QUEUE_MAX_SIZE)
        self.outqueue = queue.Queue()
        self.queue_timer = TimerStat()
        self.grad_timer = TimerStat()
        self.daemon = True
        self.weights_updated = False
        self.stopped = False
        self.stats = {}

    def run(self):
        while not self.stopped:
            self.step()

    def step(self):
        with self.queue_timer:
            ra, replay = self.inqueue.get()
        if replay is not None:
            prio_dict = {}
            with self.grad_timer:
                grad_out = self.local_evaluator.compute_apply(replay)
                for pid, info in grad_out.items():
                    prio_dict[pid] = (
                        replay.policy_batches[pid]["batch_indexes"],
                        info["td_error"])
                    if "stats" in info:
                        self.stats[pid] = info["stats"]
            # send `replay` back also so that it gets released by the original
            # thread: https://github.com/ray-project/ray/issues/2610
            self.outqueue.put((ra, replay, prio_dict, replay.count))
        self.learner_queue_size.push(self.inqueue.qsize())
        self.weights_updated = True


>>>>>>> d864f299
class AsyncReplayOptimizer(PolicyOptimizer):
    """Main event loop of the Ape-X optimizer (async sampling with replay).

    This class coordinates the data transfers between the learner thread,
    remote evaluators (Ape-X actors), and replay buffer actors.

    This optimizer requires that policy evaluators return an additional
    "td_error" array in the info return of compute_gradients(). This error
    term will be used for sample prioritization."""

    @override(PolicyOptimizer)
    def _init(self,
              learning_starts=1000,
              buffer_size=10000,
              prioritized_replay=True,
              prioritized_replay_alpha=0.6,
              prioritized_replay_beta=0.4,
              prioritized_replay_eps=1e-6,
              train_batch_size=512,
              sample_batch_size=50,
              num_replay_buffer_shards=1,
              max_weight_sync_delay=400,
              debug=False):

        self.debug = debug
        self.replay_starts = learning_starts
        self.prioritized_replay_beta = prioritized_replay_beta
        self.prioritized_replay_eps = prioritized_replay_eps
        self.max_weight_sync_delay = max_weight_sync_delay

        self.learner = LearnerThread(self.local_evaluator)
        self.learner.start()

        self.replay_actors = create_colocated(ReplayActor, [
            num_replay_buffer_shards,
            learning_starts,
            buffer_size,
            train_batch_size,
            prioritized_replay_alpha,
            prioritized_replay_beta,
            prioritized_replay_eps,
        ], num_replay_buffer_shards)

        # Stats
        self.timers = {
            k: TimerStat()
            for k in [
                "put_weights", "get_samples", "sample_processing",
                "replay_processing", "update_priorities", "train", "sample"
            ]
        }
        self.num_weight_syncs = 0
        self.num_samples_dropped = 0
        self.learning_started = False

        # Number of worker steps since the last weight update
        self.steps_since_update = {}

        # Otherwise kick of replay tasks for local gradient updates
        self.replay_tasks = TaskPool()
        for ra in self.replay_actors:
            for _ in range(REPLAY_QUEUE_DEPTH):
                self.replay_tasks.add(ra, ra.replay.remote())

        # Kick off async background sampling
        self.sample_tasks = TaskPool()
        if self.remote_evaluators:
            self.set_evaluators(self.remote_evaluators)

    @override(PolicyOptimizer)
    def step(self):
        assert len(self.remote_evaluators) > 0
        start = time.time()
        sample_timesteps, train_timesteps = self._step()
        time_delta = time.time() - start
        self.timers["sample"].push(time_delta)
        self.timers["sample"].push_units_processed(sample_timesteps)
        if train_timesteps > 0:
            self.learning_started = True
        if self.learning_started:
            self.timers["train"].push(time_delta)
            self.timers["train"].push_units_processed(train_timesteps)
        self.num_steps_sampled += sample_timesteps
        self.num_steps_trained += train_timesteps

    @override(PolicyOptimizer)
    def stop(self):
        for r in self.replay_actors:
            r.__ray_terminate__.remote()
        self.learner.stopped = True

    @override(PolicyOptimizer)
    def stats(self):
        replay_stats = ray.get(self.replay_actors[0].stats.remote(self.debug))
        timing = {
            "{}_time_ms".format(k): round(1000 * self.timers[k].mean, 3)
            for k in self.timers
        }
        timing["learner_grad_time_ms"] = round(
            1000 * self.learner.grad_timer.mean, 3)
        timing["learner_dequeue_time_ms"] = round(
            1000 * self.learner.queue_timer.mean, 3)
        stats = {
            "sample_throughput": round(self.timers["sample"].mean_throughput,
                                       3),
            "train_throughput": round(self.timers["train"].mean_throughput, 3),
            "num_weight_syncs": self.num_weight_syncs,
            "num_samples_dropped": self.num_samples_dropped,
            "learner_queue": self.learner.learner_queue_size.stats(),
            "replay_shard_0": replay_stats,
        }
        debug_stats = {
            "timing_breakdown": timing,
            "pending_sample_tasks": self.sample_tasks.count,
            "pending_replay_tasks": self.replay_tasks.count,
        }
        if self.debug:
            stats.update(debug_stats)
        return dict(PolicyOptimizer.stats(self), **stats)

    def _step(self):
        sample_timesteps, train_timesteps = 0, 0
        weights = None

        with self.timers["sample_processing"]:
            completed = list(self.sample_tasks.completed())
            counts = ray.get([c[1][1] for c in completed])
            for i, (ev, (sample_batch, count)) in enumerate(completed):
                sample_timesteps += counts[i]

                # Send the data to the replay buffer
                random.choice(
                    self.replay_actors).add_batch.remote(sample_batch)

                # Update weights if needed
                self.steps_since_update[ev] += counts[i]
                if self.steps_since_update[ev] >= self.max_weight_sync_delay:
                    # Note that it's important to pull new weights once
                    # updated to avoid excessive correlation between actors
                    if weights is None or self.learner.weights_updated:
                        self.learner.weights_updated = False
                        with self.timers["put_weights"]:
                            weights = ray.put(
                                self.local_evaluator.get_weights())
                    ev.set_weights.remote(weights)
                    self.num_weight_syncs += 1
                    self.steps_since_update[ev] = 0

                # Kick off another sample request
                self.sample_tasks.add(ev, ev.sample_with_count.remote())

        with self.timers["replay_processing"]:
            for ra, replay in self.replay_tasks.completed():
                self.replay_tasks.add(ra, ra.replay.remote())
                if self.learner.inqueue.full():
                    self.num_samples_dropped += 1
                else:
                    with self.timers["get_samples"]:
                        samples = ray.get(replay)
                    self.learner.inqueue.put((ra, samples))

        with self.timers["update_priorities"]:
            while not self.learner.outqueue.empty():
                ra, _, prio_dict, count = self.learner.outqueue.get()
                ra.update_priorities.remote(prio_dict)
                train_timesteps += count

        return sample_timesteps, train_timesteps

    # For https://github.com/ray-project/ray/issues/2541 only
    def _set_evaluators(self, remote_evaluators):
        self.remote_evaluators = remote_evaluators
        weights = self.local_evaluator.get_weights()
        for ev in self.remote_evaluators:
            ev.set_weights.remote(weights)
            self.steps_since_update[ev] = 0
            for _ in range(SAMPLE_QUEUE_DEPTH):
                self.sample_tasks.add(ev, ev.sample_with_count.remote())


@ray.remote(num_cpus=0)
class ReplayActor(object):
    """A replay buffer shard.

    Ray actors are single-threaded, so for scalability multiple replay actors
    may be created to increase parallelism."""

    def __init__(self, num_shards, learning_starts, buffer_size,
                 train_batch_size, prioritized_replay_alpha,
                 prioritized_replay_beta, prioritized_replay_eps):
        self.replay_starts = learning_starts // num_shards
        self.buffer_size = buffer_size // num_shards
        self.train_batch_size = train_batch_size
        self.prioritized_replay_beta = prioritized_replay_beta
        self.prioritized_replay_eps = prioritized_replay_eps

        def new_buffer():
            return PrioritizedReplayBuffer(
                self.buffer_size, alpha=prioritized_replay_alpha)

        self.replay_buffers = collections.defaultdict(new_buffer)

        # Metrics
        self.add_batch_timer = TimerStat()
        self.replay_timer = TimerStat()
        self.update_priorities_timer = TimerStat()
        self.num_added = 0

    def get_host(self):
        return os.uname()[1]

    def add_batch(self, batch):
        # Handle everything as if multiagent
        if isinstance(batch, SampleBatch):
            batch = MultiAgentBatch({DEFAULT_POLICY_ID: batch}, batch.count)
        with self.add_batch_timer:
            for policy_id, s in batch.policy_batches.items():
                for row in s.rows():
                    self.replay_buffers[policy_id].add(
                        row["obs"], row["actions"], row["rewards"],
                        row["new_obs"], row["dones"], row["weights"])
        self.num_added += batch.count

    def replay(self):
        if self.num_added < self.replay_starts:
            return None

        with self.replay_timer:
            samples = {}
            for policy_id, replay_buffer in self.replay_buffers.items():
                (obses_t, actions, rewards, obses_tp1, dones, weights,
                 batch_indexes) = replay_buffer.sample(
                     self.train_batch_size, beta=self.prioritized_replay_beta)
                samples[policy_id] = SampleBatch({
                    "obs": obses_t,
                    "actions": actions,
                    "rewards": rewards,
                    "new_obs": obses_tp1,
                    "dones": dones,
                    "weights": weights,
                    "batch_indexes": batch_indexes
                })
            return MultiAgentBatch(samples, self.train_batch_size)

    def update_priorities(self, prio_dict):
        with self.update_priorities_timer:
            for policy_id, (batch_indexes, td_errors) in prio_dict.items():
                new_priorities = (
                    np.abs(td_errors) + self.prioritized_replay_eps)
                self.replay_buffers[policy_id].update_priorities(
                    batch_indexes, new_priorities)

    def stats(self, debug=False):
        stat = {
            "add_batch_time_ms": round(1000 * self.add_batch_timer.mean, 3),
            "replay_time_ms": round(1000 * self.replay_timer.mean, 3),
            "update_priorities_time_ms": round(
                1000 * self.update_priorities_timer.mean, 3),
        }
<<<<<<< HEAD
        for policy_id, replay_buffer in self.replay_buffers.items():
            stat.update({
                "policy_{}".format(policy_id): replay_buffer.stats(debug=debug)
            })
        return stat


class LearnerThread(threading.Thread):
    """Background thread that updates the local model from replay data.

    The learner thread communicates with the main thread through Queues. This
    is needed since Ray operations can only be run on the main thread. In
    addition, moving heavyweight gradient ops session runs off the main thread
    improves overall throughput.
    """

    def __init__(self, local_evaluator):
        threading.Thread.__init__(self)
        self.learner_queue_size = WindowStat("size", 50)
        self.local_evaluator = local_evaluator
        self.inqueue = queue.Queue(maxsize=LEARNER_QUEUE_MAX_SIZE)
        self.outqueue = queue.Queue()
        self.queue_timer = TimerStat()
        self.grad_timer = TimerStat()
        self.daemon = True
        self.weights_updated = False
        self.stopped = False

    def run(self):
        while not self.stopped:
            self.step()

    def step(self):
        with self.queue_timer:
            ra, replay = self.inqueue.get()
        if replay is not None:
            prio_dict = {}
            with self.grad_timer:
                grad_out = self.local_evaluator.compute_apply(replay)
                for pid, info in grad_out.items():
                    prio_dict[pid] = (
                        replay.policy_batches[pid]["batch_indexes"],
                        info["td_error"])
            # send `replay` back also so that it gets released by the original
            # thread: https://github.com/ray-project/ray/issues/2610
            self.outqueue.put((ra, replay, prio_dict, replay.count))
        self.learner_queue_size.push(self.inqueue.qsize())
        self.weights_updated = True
=======
        if self.debug:
            stats.update(debug_stats)
        if self.learner.stats:
            stats["learner"] = self.learner.stats
        return dict(PolicyOptimizer.stats(self), **stats)
>>>>>>> d864f299
<|MERGE_RESOLUTION|>--- conflicted
+++ resolved
@@ -20,8 +20,8 @@
     MultiAgentBatch
 from ray.rllib.optimizers.policy_optimizer import PolicyOptimizer
 from ray.rllib.optimizers.replay_buffer import PrioritizedReplayBuffer
+from ray.rllib.utils.annotations import override
 from ray.rllib.utils.actors import TaskPool, create_colocated
-from ray.rllib.utils.annotations import override
 from ray.rllib.utils.timer import TimerStat
 from ray.rllib.utils.window_stat import WindowStat
 
@@ -30,8 +30,188 @@
 LEARNER_QUEUE_MAX_SIZE = 16
 
 
-<<<<<<< HEAD
-=======
+class AsyncReplayOptimizer(PolicyOptimizer):
+    """Main event loop of the Ape-X optimizer (async sampling with replay).
+
+    This class coordinates the data transfers between the learner thread,
+    remote evaluators (Ape-X actors), and replay buffer actors.
+
+    This optimizer requires that policy evaluators return an additional
+    "td_error" array in the info return of compute_gradients(). This error
+    term will be used for sample prioritization."""
+
+    @override(PolicyOptimizer)
+    def _init(self,
+              learning_starts=1000,
+              buffer_size=10000,
+              prioritized_replay=True,
+              prioritized_replay_alpha=0.6,
+              prioritized_replay_beta=0.4,
+              prioritized_replay_eps=1e-6,
+              train_batch_size=512,
+              sample_batch_size=50,
+              num_replay_buffer_shards=1,
+              max_weight_sync_delay=400,
+              debug=False):
+
+        self.debug = debug
+        self.replay_starts = learning_starts
+        self.prioritized_replay_beta = prioritized_replay_beta
+        self.prioritized_replay_eps = prioritized_replay_eps
+        self.max_weight_sync_delay = max_weight_sync_delay
+
+        self.learner = LearnerThread(self.local_evaluator)
+        self.learner.start()
+
+        self.replay_actors = create_colocated(ReplayActor, [
+            num_replay_buffer_shards,
+            learning_starts,
+            buffer_size,
+            train_batch_size,
+            prioritized_replay_alpha,
+            prioritized_replay_beta,
+            prioritized_replay_eps,
+        ], num_replay_buffer_shards)
+
+        # Stats
+        self.timers = {
+            k: TimerStat()
+            for k in [
+                "put_weights", "get_samples", "sample_processing",
+                "replay_processing", "update_priorities", "train", "sample"
+            ]
+        }
+        self.num_weight_syncs = 0
+        self.num_samples_dropped = 0
+        self.learning_started = False
+
+        # Number of worker steps since the last weight update
+        self.steps_since_update = {}
+
+        # Otherwise kick of replay tasks for local gradient updates
+        self.replay_tasks = TaskPool()
+        for ra in self.replay_actors:
+            for _ in range(REPLAY_QUEUE_DEPTH):
+                self.replay_tasks.add(ra, ra.replay.remote())
+
+        # Kick off async background sampling
+        self.sample_tasks = TaskPool()
+        if self.remote_evaluators:
+            self.set_evaluators(self.remote_evaluators)
+
+    @override(PolicyOptimizer)
+    def step(self):
+        assert len(self.remote_evaluators) > 0
+        start = time.time()
+        sample_timesteps, train_timesteps = self._step()
+        time_delta = time.time() - start
+        self.timers["sample"].push(time_delta)
+        self.timers["sample"].push_units_processed(sample_timesteps)
+        if train_timesteps > 0:
+            self.learning_started = True
+        if self.learning_started:
+            self.timers["train"].push(time_delta)
+            self.timers["train"].push_units_processed(train_timesteps)
+        self.num_steps_sampled += sample_timesteps
+        self.num_steps_trained += train_timesteps
+
+    @override(PolicyOptimizer)
+    def stop(self):
+        for r in self.replay_actors:
+            r.__ray_terminate__.remote()
+        self.learner.stopped = True
+
+    @override(PolicyOptimizer)
+    def stats(self):
+        replay_stats = ray.get(self.replay_actors[0].stats.remote(self.debug))
+        timing = {
+            "{}_time_ms".format(k): round(1000 * self.timers[k].mean, 3)
+            for k in self.timers
+        }
+        timing["learner_grad_time_ms"] = round(
+            1000 * self.learner.grad_timer.mean, 3)
+        timing["learner_dequeue_time_ms"] = round(
+            1000 * self.learner.queue_timer.mean, 3)
+        stats = {
+            "sample_throughput": round(self.timers["sample"].mean_throughput,
+                                       3),
+            "train_throughput": round(self.timers["train"].mean_throughput, 3),
+            "num_weight_syncs": self.num_weight_syncs,
+            "num_samples_dropped": self.num_samples_dropped,
+            "learner_queue": self.learner.learner_queue_size.stats(),
+            "replay_shard_0": replay_stats,
+        }
+        debug_stats = {
+            "timing_breakdown": timing,
+            "pending_sample_tasks": self.sample_tasks.count,
+            "pending_replay_tasks": self.replay_tasks.count,
+        }
+        if self.debug:
+            stats.update(debug_stats)
+        if self.learner.stats:
+            stats["learner"] = self.learner.stats
+        return dict(PolicyOptimizer.stats(self), **stats)
+
+    # For https://github.com/ray-project/ray/issues/2541 only
+    def set_evaluators(self, remote_evaluators):
+        self.remote_evaluators = remote_evaluators
+        weights = self.local_evaluator.get_weights()
+        for ev in self.remote_evaluators:
+            ev.set_weights.remote(weights)
+            self.steps_since_update[ev] = 0
+            for _ in range(SAMPLE_QUEUE_DEPTH):
+                self.sample_tasks.add(ev, ev.sample_with_count.remote())
+
+    def _step(self):
+        sample_timesteps, train_timesteps = 0, 0
+        weights = None
+
+        with self.timers["sample_processing"]:
+            completed = list(self.sample_tasks.completed())
+            counts = ray.get([c[1][1] for c in completed])
+            for i, (ev, (sample_batch, count)) in enumerate(completed):
+                sample_timesteps += counts[i]
+
+                # Send the data to the replay buffer
+                random.choice(
+                    self.replay_actors).add_batch.remote(sample_batch)
+
+                # Update weights if needed
+                self.steps_since_update[ev] += counts[i]
+                if self.steps_since_update[ev] >= self.max_weight_sync_delay:
+                    # Note that it's important to pull new weights once
+                    # updated to avoid excessive correlation between actors
+                    if weights is None or self.learner.weights_updated:
+                        self.learner.weights_updated = False
+                        with self.timers["put_weights"]:
+                            weights = ray.put(
+                                self.local_evaluator.get_weights())
+                    ev.set_weights.remote(weights)
+                    self.num_weight_syncs += 1
+                    self.steps_since_update[ev] = 0
+
+                # Kick off another sample request
+                self.sample_tasks.add(ev, ev.sample_with_count.remote())
+
+        with self.timers["replay_processing"]:
+            for ra, replay in self.replay_tasks.completed():
+                self.replay_tasks.add(ra, ra.replay.remote())
+                if self.learner.inqueue.full():
+                    self.num_samples_dropped += 1
+                else:
+                    with self.timers["get_samples"]:
+                        samples = ray.get(replay)
+                    self.learner.inqueue.put((ra, samples))
+
+        with self.timers["update_priorities"]:
+            while not self.learner.outqueue.empty():
+                ra, _, prio_dict, count = self.learner.outqueue.get()
+                ra.update_priorities.remote(prio_dict)
+                train_timesteps += count
+
+        return sample_timesteps, train_timesteps
+
+
 @ray.remote(num_cpus=0)
 class ReplayActor(object):
     """A replay buffer shard.
@@ -161,322 +341,4 @@
             # thread: https://github.com/ray-project/ray/issues/2610
             self.outqueue.put((ra, replay, prio_dict, replay.count))
         self.learner_queue_size.push(self.inqueue.qsize())
-        self.weights_updated = True
-
-
->>>>>>> d864f299
-class AsyncReplayOptimizer(PolicyOptimizer):
-    """Main event loop of the Ape-X optimizer (async sampling with replay).
-
-    This class coordinates the data transfers between the learner thread,
-    remote evaluators (Ape-X actors), and replay buffer actors.
-
-    This optimizer requires that policy evaluators return an additional
-    "td_error" array in the info return of compute_gradients(). This error
-    term will be used for sample prioritization."""
-
-    @override(PolicyOptimizer)
-    def _init(self,
-              learning_starts=1000,
-              buffer_size=10000,
-              prioritized_replay=True,
-              prioritized_replay_alpha=0.6,
-              prioritized_replay_beta=0.4,
-              prioritized_replay_eps=1e-6,
-              train_batch_size=512,
-              sample_batch_size=50,
-              num_replay_buffer_shards=1,
-              max_weight_sync_delay=400,
-              debug=False):
-
-        self.debug = debug
-        self.replay_starts = learning_starts
-        self.prioritized_replay_beta = prioritized_replay_beta
-        self.prioritized_replay_eps = prioritized_replay_eps
-        self.max_weight_sync_delay = max_weight_sync_delay
-
-        self.learner = LearnerThread(self.local_evaluator)
-        self.learner.start()
-
-        self.replay_actors = create_colocated(ReplayActor, [
-            num_replay_buffer_shards,
-            learning_starts,
-            buffer_size,
-            train_batch_size,
-            prioritized_replay_alpha,
-            prioritized_replay_beta,
-            prioritized_replay_eps,
-        ], num_replay_buffer_shards)
-
-        # Stats
-        self.timers = {
-            k: TimerStat()
-            for k in [
-                "put_weights", "get_samples", "sample_processing",
-                "replay_processing", "update_priorities", "train", "sample"
-            ]
-        }
-        self.num_weight_syncs = 0
-        self.num_samples_dropped = 0
-        self.learning_started = False
-
-        # Number of worker steps since the last weight update
-        self.steps_since_update = {}
-
-        # Otherwise kick of replay tasks for local gradient updates
-        self.replay_tasks = TaskPool()
-        for ra in self.replay_actors:
-            for _ in range(REPLAY_QUEUE_DEPTH):
-                self.replay_tasks.add(ra, ra.replay.remote())
-
-        # Kick off async background sampling
-        self.sample_tasks = TaskPool()
-        if self.remote_evaluators:
-            self.set_evaluators(self.remote_evaluators)
-
-    @override(PolicyOptimizer)
-    def step(self):
-        assert len(self.remote_evaluators) > 0
-        start = time.time()
-        sample_timesteps, train_timesteps = self._step()
-        time_delta = time.time() - start
-        self.timers["sample"].push(time_delta)
-        self.timers["sample"].push_units_processed(sample_timesteps)
-        if train_timesteps > 0:
-            self.learning_started = True
-        if self.learning_started:
-            self.timers["train"].push(time_delta)
-            self.timers["train"].push_units_processed(train_timesteps)
-        self.num_steps_sampled += sample_timesteps
-        self.num_steps_trained += train_timesteps
-
-    @override(PolicyOptimizer)
-    def stop(self):
-        for r in self.replay_actors:
-            r.__ray_terminate__.remote()
-        self.learner.stopped = True
-
-    @override(PolicyOptimizer)
-    def stats(self):
-        replay_stats = ray.get(self.replay_actors[0].stats.remote(self.debug))
-        timing = {
-            "{}_time_ms".format(k): round(1000 * self.timers[k].mean, 3)
-            for k in self.timers
-        }
-        timing["learner_grad_time_ms"] = round(
-            1000 * self.learner.grad_timer.mean, 3)
-        timing["learner_dequeue_time_ms"] = round(
-            1000 * self.learner.queue_timer.mean, 3)
-        stats = {
-            "sample_throughput": round(self.timers["sample"].mean_throughput,
-                                       3),
-            "train_throughput": round(self.timers["train"].mean_throughput, 3),
-            "num_weight_syncs": self.num_weight_syncs,
-            "num_samples_dropped": self.num_samples_dropped,
-            "learner_queue": self.learner.learner_queue_size.stats(),
-            "replay_shard_0": replay_stats,
-        }
-        debug_stats = {
-            "timing_breakdown": timing,
-            "pending_sample_tasks": self.sample_tasks.count,
-            "pending_replay_tasks": self.replay_tasks.count,
-        }
-        if self.debug:
-            stats.update(debug_stats)
-        return dict(PolicyOptimizer.stats(self), **stats)
-
-    def _step(self):
-        sample_timesteps, train_timesteps = 0, 0
-        weights = None
-
-        with self.timers["sample_processing"]:
-            completed = list(self.sample_tasks.completed())
-            counts = ray.get([c[1][1] for c in completed])
-            for i, (ev, (sample_batch, count)) in enumerate(completed):
-                sample_timesteps += counts[i]
-
-                # Send the data to the replay buffer
-                random.choice(
-                    self.replay_actors).add_batch.remote(sample_batch)
-
-                # Update weights if needed
-                self.steps_since_update[ev] += counts[i]
-                if self.steps_since_update[ev] >= self.max_weight_sync_delay:
-                    # Note that it's important to pull new weights once
-                    # updated to avoid excessive correlation between actors
-                    if weights is None or self.learner.weights_updated:
-                        self.learner.weights_updated = False
-                        with self.timers["put_weights"]:
-                            weights = ray.put(
-                                self.local_evaluator.get_weights())
-                    ev.set_weights.remote(weights)
-                    self.num_weight_syncs += 1
-                    self.steps_since_update[ev] = 0
-
-                # Kick off another sample request
-                self.sample_tasks.add(ev, ev.sample_with_count.remote())
-
-        with self.timers["replay_processing"]:
-            for ra, replay in self.replay_tasks.completed():
-                self.replay_tasks.add(ra, ra.replay.remote())
-                if self.learner.inqueue.full():
-                    self.num_samples_dropped += 1
-                else:
-                    with self.timers["get_samples"]:
-                        samples = ray.get(replay)
-                    self.learner.inqueue.put((ra, samples))
-
-        with self.timers["update_priorities"]:
-            while not self.learner.outqueue.empty():
-                ra, _, prio_dict, count = self.learner.outqueue.get()
-                ra.update_priorities.remote(prio_dict)
-                train_timesteps += count
-
-        return sample_timesteps, train_timesteps
-
-    # For https://github.com/ray-project/ray/issues/2541 only
-    def _set_evaluators(self, remote_evaluators):
-        self.remote_evaluators = remote_evaluators
-        weights = self.local_evaluator.get_weights()
-        for ev in self.remote_evaluators:
-            ev.set_weights.remote(weights)
-            self.steps_since_update[ev] = 0
-            for _ in range(SAMPLE_QUEUE_DEPTH):
-                self.sample_tasks.add(ev, ev.sample_with_count.remote())
-
-
-@ray.remote(num_cpus=0)
-class ReplayActor(object):
-    """A replay buffer shard.
-
-    Ray actors are single-threaded, so for scalability multiple replay actors
-    may be created to increase parallelism."""
-
-    def __init__(self, num_shards, learning_starts, buffer_size,
-                 train_batch_size, prioritized_replay_alpha,
-                 prioritized_replay_beta, prioritized_replay_eps):
-        self.replay_starts = learning_starts // num_shards
-        self.buffer_size = buffer_size // num_shards
-        self.train_batch_size = train_batch_size
-        self.prioritized_replay_beta = prioritized_replay_beta
-        self.prioritized_replay_eps = prioritized_replay_eps
-
-        def new_buffer():
-            return PrioritizedReplayBuffer(
-                self.buffer_size, alpha=prioritized_replay_alpha)
-
-        self.replay_buffers = collections.defaultdict(new_buffer)
-
-        # Metrics
-        self.add_batch_timer = TimerStat()
-        self.replay_timer = TimerStat()
-        self.update_priorities_timer = TimerStat()
-        self.num_added = 0
-
-    def get_host(self):
-        return os.uname()[1]
-
-    def add_batch(self, batch):
-        # Handle everything as if multiagent
-        if isinstance(batch, SampleBatch):
-            batch = MultiAgentBatch({DEFAULT_POLICY_ID: batch}, batch.count)
-        with self.add_batch_timer:
-            for policy_id, s in batch.policy_batches.items():
-                for row in s.rows():
-                    self.replay_buffers[policy_id].add(
-                        row["obs"], row["actions"], row["rewards"],
-                        row["new_obs"], row["dones"], row["weights"])
-        self.num_added += batch.count
-
-    def replay(self):
-        if self.num_added < self.replay_starts:
-            return None
-
-        with self.replay_timer:
-            samples = {}
-            for policy_id, replay_buffer in self.replay_buffers.items():
-                (obses_t, actions, rewards, obses_tp1, dones, weights,
-                 batch_indexes) = replay_buffer.sample(
-                     self.train_batch_size, beta=self.prioritized_replay_beta)
-                samples[policy_id] = SampleBatch({
-                    "obs": obses_t,
-                    "actions": actions,
-                    "rewards": rewards,
-                    "new_obs": obses_tp1,
-                    "dones": dones,
-                    "weights": weights,
-                    "batch_indexes": batch_indexes
-                })
-            return MultiAgentBatch(samples, self.train_batch_size)
-
-    def update_priorities(self, prio_dict):
-        with self.update_priorities_timer:
-            for policy_id, (batch_indexes, td_errors) in prio_dict.items():
-                new_priorities = (
-                    np.abs(td_errors) + self.prioritized_replay_eps)
-                self.replay_buffers[policy_id].update_priorities(
-                    batch_indexes, new_priorities)
-
-    def stats(self, debug=False):
-        stat = {
-            "add_batch_time_ms": round(1000 * self.add_batch_timer.mean, 3),
-            "replay_time_ms": round(1000 * self.replay_timer.mean, 3),
-            "update_priorities_time_ms": round(
-                1000 * self.update_priorities_timer.mean, 3),
-        }
-<<<<<<< HEAD
-        for policy_id, replay_buffer in self.replay_buffers.items():
-            stat.update({
-                "policy_{}".format(policy_id): replay_buffer.stats(debug=debug)
-            })
-        return stat
-
-
-class LearnerThread(threading.Thread):
-    """Background thread that updates the local model from replay data.
-
-    The learner thread communicates with the main thread through Queues. This
-    is needed since Ray operations can only be run on the main thread. In
-    addition, moving heavyweight gradient ops session runs off the main thread
-    improves overall throughput.
-    """
-
-    def __init__(self, local_evaluator):
-        threading.Thread.__init__(self)
-        self.learner_queue_size = WindowStat("size", 50)
-        self.local_evaluator = local_evaluator
-        self.inqueue = queue.Queue(maxsize=LEARNER_QUEUE_MAX_SIZE)
-        self.outqueue = queue.Queue()
-        self.queue_timer = TimerStat()
-        self.grad_timer = TimerStat()
-        self.daemon = True
-        self.weights_updated = False
-        self.stopped = False
-
-    def run(self):
-        while not self.stopped:
-            self.step()
-
-    def step(self):
-        with self.queue_timer:
-            ra, replay = self.inqueue.get()
-        if replay is not None:
-            prio_dict = {}
-            with self.grad_timer:
-                grad_out = self.local_evaluator.compute_apply(replay)
-                for pid, info in grad_out.items():
-                    prio_dict[pid] = (
-                        replay.policy_batches[pid]["batch_indexes"],
-                        info["td_error"])
-            # send `replay` back also so that it gets released by the original
-            # thread: https://github.com/ray-project/ray/issues/2610
-            self.outqueue.put((ra, replay, prio_dict, replay.count))
-        self.learner_queue_size.push(self.inqueue.qsize())
-        self.weights_updated = True
-=======
-        if self.debug:
-            stats.update(debug_stats)
-        if self.learner.stats:
-            stats["learner"] = self.learner.stats
-        return dict(PolicyOptimizer.stats(self), **stats)
->>>>>>> d864f299
+        self.weights_updated = True