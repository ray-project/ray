--- conflicted
+++ resolved
@@ -41,12 +41,9 @@
                  beta_annealing_fraction=0.2,
                  final_prioritized_replay_beta=0.4,
                  train_batch_size=32,
-<<<<<<< HEAD
                  sample_batch_size=4,
                  before_learn_on_batch=None,
                  synchronize_sampling=False):
-=======
-                 sample_batch_size=4):
         """Initialize an sync replay optimizer.
 
         Arguments:
@@ -64,8 +61,11 @@
             final_prioritized_replay_beta (float): final value of beta
             train_batch_size (int): size of batches to learn on
             sample_batch_size (int): size of batches to sample from workers
+            before_learn_on_batch (function): callback to run before passing
+                the sampled batch to learn on
+            synchronize_sampling (bool): whether to sample the experiences for
+                all policies with the same indices (used in MADDPG).
         """
->>>>>>> cc5c78b1
         PolicyOptimizer.__init__(self, workers)
 
         self.replay_starts = learning_starts
