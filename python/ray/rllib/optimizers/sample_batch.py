--- conflicted
+++ resolved
@@ -41,7 +41,8 @@
     def build_and_reset(self):
         """Returns a sample batch including all previously added values."""
 
-        batch = SampleBatch({k: np.array(v) for k, v in self.buffers.items()})
+        batch = SampleBatch(
+            {k: to_float_array(v) for k, v in self.buffers.items()})
         self.buffers.clear()
         self.count = 0
         return batch
@@ -133,14 +134,6 @@
             policy_batches[policy_id] = policy_batch_builder.build_and_reset()
         self.count = 0
         return MultiAgentBatch.wrap_as_needed(policy_batches)
-
-<<<<<<< HEAD
-    def _build_buffers(self):
-        batch = SampleBatch(
-            {k: to_float_array(v) for k, v in self.buffers.items()})
-        self.buffers.clear()
-        return batch
-=======
 
 class MultiAgentBatch(object):
     def __init__(self, policy_batches):
@@ -163,7 +156,6 @@
         for policy_id, batches in policy_batches.items():
             out[policy_id] = SampleBatch.concat_samples(batches)
         return MultiAgentBatch(out)
->>>>>>> 0b6112b7
 
 
 class SampleBatch(object):
