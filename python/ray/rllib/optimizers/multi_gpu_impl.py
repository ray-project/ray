--- conflicted
+++ resolved
@@ -92,9 +92,6 @@
                                    len(input_placeholders)))
 
         avg = average_gradients([t.grads for t in self._towers])
-<<<<<<< HEAD
-        self._train_op = self.optimizer.apply_gradients(avg)
-=======
         if grad_norm_clipping:
             clipped = []
             for grad, _ in avg:
@@ -116,7 +113,6 @@
 
         with tf.control_dependencies(self._update_ops):
             self._train_op = self.optimizer.apply_gradients(avg)
->>>>>>> e0fbb68e
 
     def load_data(self, sess, inputs, state_inputs):
         """Bulk loads the specified inputs into device memory.
