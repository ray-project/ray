from ray.rllib.optimizers.policy_optimizer import PolicyOptimizer
from ray.rllib.optimizers.async_samples_optimizer import AsyncSamplesOptimizer
from ray.rllib.optimizers.async_gradients_optimizer import \
    AsyncGradientsOptimizer
from ray.rllib.optimizers.sync_samples_optimizer import SyncSamplesOptimizer
from ray.rllib.optimizers.sync_replay_optimizer import SyncReplayOptimizer
from ray.rllib.optimizers.multi_gpu_optimizer import LocalMultiGPUOptimizer


def run_optimizer(optimizer, num_steps, tag=""):
    from ray.tune.logger import UnifiedLogger
    import os
    import shutil
    path = os.path.join("/tmp/demo/", tag)
    try:
        shutil.rmtree(path)
    except OSError:
        print("could not remove path")
    try:
        os.makedirs(path)
    except OSError:
        print("could not make path")
    logger = UnifiedLogger({}, path, verbose=False)
    timesteps_total = 0
    for itr in range(num_steps + 1):
        optimizer.step()
        if itr:  #warm start
            result = optimizer.collect_metrics()
            timesteps_total += result.timesteps_this_iter
        else:
            from ray.tune.result import TrainingResult
            result = TrainingResult(episode_reward_mean=0)
        result = result._replace(
            training_iteration=itr,
            timesteps_total=timesteps_total)
        logger.on_result(result)
    logger.close()
        # print(result)


__all__ = [
    "PolicyOptimizer", "AsyncSamplesOptimizer", "AsyncGradientsOptimizer",
<<<<<<< HEAD
    "SyncSamplesOptimizer", "SyncReplayOptimizer", "LocalMultiGPUOptimizer",
    "run_optimizer"
=======
    "SyncSamplesOptimizer", "SyncReplayOptimizer", "LocalMultiGPUOptimizer"
>>>>>>> 4ef9d153
]<|MERGE_RESOLUTION|>--- conflicted
+++ resolved
@@ -8,6 +8,10 @@
 
 
 def run_optimizer(optimizer, num_steps, tag=""):
+    """Quick-start optimizer training.
+
+    Soft dependencies here.
+    """
     from ray.tune.logger import UnifiedLogger
     import os
     import shutil
@@ -40,10 +44,6 @@
 
 __all__ = [
     "PolicyOptimizer", "AsyncSamplesOptimizer", "AsyncGradientsOptimizer",
-<<<<<<< HEAD
     "SyncSamplesOptimizer", "SyncReplayOptimizer", "LocalMultiGPUOptimizer",
     "run_optimizer"
-=======
-    "SyncSamplesOptimizer", "SyncReplayOptimizer", "LocalMultiGPUOptimizer"
->>>>>>> 4ef9d153
 ]