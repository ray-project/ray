--- conflicted
+++ resolved
@@ -84,12 +84,9 @@
                                          learner_queue_size)
         self.learner.start()
 
-<<<<<<< HEAD
-=======
         if self.remote_evaluators == 0:
             logger.warning("Starting optimizer without remote evaluators! Have you set num_workers to 0?")
 
->>>>>>> 0ee66089
         # Stats
         self._optimizer_step_timer = TimerStat()
         self.num_weight_syncs = 0
