"""Implements the IMPALA architecture.

https://arxiv.org/abs/1802.01561"""

from __future__ import absolute_import
from __future__ import division
from __future__ import print_function

import logging
import numpy as np
import random
import time
import threading

from six.moves import queue

import ray
from ray.rllib.optimizers.multi_gpu_impl import LocalSyncParallelOptimizer
from ray.rllib.optimizers.policy_optimizer import PolicyOptimizer
from ray.rllib.utils.actors import TaskPool
from ray.rllib.utils.annotations import override
from ray.rllib.utils.timer import TimerStat
from ray.rllib.utils.window_stat import WindowStat

logger = logging.getLogger(__name__)

NUM_DATA_LOAD_THREADS = 16


class AsyncSamplesOptimizer(PolicyOptimizer):
    """Main event loop of the IMPALA architecture.

    This class coordinates the data transfers between the learner thread
    and remote evaluators (IMPALA actors).
    """

    @override(PolicyOptimizer)
    def _init(self,
              train_batch_size=500,
              sample_batch_size=50,
              num_envs_per_worker=1,
              num_gpus=0,
              lr=0.0005,
              replay_buffer_num_slots=0,
              replay_proportion=0.0,
              num_data_loader_buffers=1,
              max_sample_requests_in_flight_per_worker=2,
              broadcast_interval=1,
              num_sgd_iter=1,
              minibatch_buffer_size=1,
              learner_queue_size=16,
              _fake_gpus=False):
        self.train_batch_size = train_batch_size
        self.sample_batch_size = sample_batch_size
        self.broadcast_interval = broadcast_interval

        self._stats_start_time = time.time()
        self._last_stats_time = {}
        self._last_stats_sum = {}

        if num_gpus > 1 or num_data_loader_buffers > 1:
            logger.info(
                "Enabling multi-GPU mode, {} GPUs, {} parallel loaders".format(
                    num_gpus, num_data_loader_buffers))
            if num_data_loader_buffers < minibatch_buffer_size:
                raise ValueError(
                    "In multi-gpu mode you must have at least as many "
                    "parallel data loader buffers as minibatch buffers: "
                    "{} vs {}".format(num_data_loader_buffers,
                                      minibatch_buffer_size))
            self.learner = TFMultiGPULearner(
                self.local_evaluator,
                lr=lr,
                num_gpus=num_gpus,
                train_batch_size=train_batch_size,
                num_data_loader_buffers=num_data_loader_buffers,
                minibatch_buffer_size=minibatch_buffer_size,
                num_sgd_iter=num_sgd_iter,
                learner_queue_size=learner_queue_size,
                _fake_gpus=_fake_gpus)
        else:
            self.learner = LearnerThread(self.local_evaluator,
                                         minibatch_buffer_size, num_sgd_iter,
                                         learner_queue_size)
        self.learner.start()

<<<<<<< HEAD
        if len(self.remote_evaluators) == 0:
            logger.warning("Starting optimizer without remote evaluators! Have you set num_workers to 0?")
=======
        if self.remote_evaluators == 0:
            logger.warning("Training will hang when remote_evaluators=0.")
>>>>>>> 4a1a1df7

        # Stats
        self._optimizer_step_timer = TimerStat()
        self.num_weight_syncs = 0
        self.num_replayed = 0
        self._stats_start_time = time.time()
        self._last_stats_time = {}
        self._last_stats_val = {}

        # Kick off async background sampling
        self.sample_tasks = TaskPool()
        weights = self.local_evaluator.get_weights()
        for ev in self.remote_evaluators:
            ev.set_weights.remote(weights)
            for _ in range(max_sample_requests_in_flight_per_worker):
                self.sample_tasks.add(ev, ev.sample.remote())

        self.batch_buffer = []

        if replay_proportion:
            if replay_buffer_num_slots * sample_batch_size <= train_batch_size:
                raise ValueError(
                    "Replay buffer size is too small to produce train, "
                    "please increase replay_buffer_num_slots.",
                    replay_buffer_num_slots, sample_batch_size,
                    train_batch_size)
        self.replay_proportion = replay_proportion
        self.replay_buffer_num_slots = replay_buffer_num_slots
        self.replay_batches = []

    def add_stat_val(self, key, val):
        if key not in self._last_stats_sum:
            self._last_stats_sum[key] = 0
            self._last_stats_time[key] = self._stats_start_time
        self._last_stats_sum[key] += val

    def get_mean_stats_and_reset(self):
        now = time.time()
        mean_stats = {
            key: round(val / (now - self._last_stats_time[key]), 3)
            for key, val in self._last_stats_sum.items()
        }

        for key in self._last_stats_sum.keys():
            self._last_stats_sum[key] = 0
            self._last_stats_time[key] = time.time()

        return mean_stats

    @override(PolicyOptimizer)
    def step(self):
        assert self.learner.is_alive()
        with self._optimizer_step_timer:
            sample_timesteps, train_timesteps = self._step()

        if sample_timesteps > 0:
            self.add_stat_val("sample_throughput", sample_timesteps)
        if train_timesteps > 0:
            self.add_stat_val("train_throughput", train_timesteps)

        self.num_steps_sampled += sample_timesteps
        self.num_steps_trained += train_timesteps

    @override(PolicyOptimizer)
    def stop(self):
        self.learner.stopped = True

    @override(PolicyOptimizer)
    def stats(self):
        def timer_to_ms(timer):
            return round(1000 * timer.mean, 3)

        timing = {
            "optimizer_step_time_ms": timer_to_ms(self._optimizer_step_timer),
            "learner_grad_time_ms": timer_to_ms(self.learner.grad_timer),
            "learner_load_time_ms": timer_to_ms(self.learner.load_timer),
            "learner_load_wait_time_ms": timer_to_ms(
                self.learner.load_wait_timer),
            "learner_dequeue_time_ms": timer_to_ms(self.learner.queue_timer),
        }
        stats = dict({
            "num_weight_syncs": self.num_weight_syncs,
            "num_steps_replayed": self.num_replayed,
            "timing_breakdown": timing,
            "learner_queue": self.learner.learner_queue_size.stats(),
        }, **self.get_mean_stats_and_reset())
        self._last_stats_val.clear()
        if self.learner.stats:
            stats["learner"] = self.learner.stats
        return dict(PolicyOptimizer.stats(self), **stats)

    def _step(self):
        sample_timesteps, train_timesteps = 0, 0
        num_sent = 0
        weights = None

        for ev, sample_batch in self._augment_with_replay(
                self.sample_tasks.completed_prefetch()):
            self.batch_buffer.append(sample_batch)
            if sum(b.count
                   for b in self.batch_buffer) >= self.train_batch_size:
                train_batch = self.batch_buffer[0].concat_samples(
                    self.batch_buffer)
                self.learner.inqueue.put(train_batch)
                self.batch_buffer = []

            # If the batch was replayed, skip the update below.
            if ev is None:
                continue

            sample_timesteps += sample_batch.count

            # Put in replay buffer if enabled
            if self.replay_buffer_num_slots > 0:
                self.replay_batches.append(sample_batch)
                if len(self.replay_batches) > self.replay_buffer_num_slots:
                    self.replay_batches.pop(0)

            # Note that it's important to pull new weights once
            # updated to avoid excessive correlation between actors
            if weights is None or (self.learner.weights_updated
                                   and num_sent >= self.broadcast_interval):
                self.learner.weights_updated = False
                weights = ray.put(self.local_evaluator.get_weights())
                num_sent = 0
            ev.set_weights.remote(weights)
            self.num_weight_syncs += 1
            num_sent += 1

            # Kick off another sample request
            self.sample_tasks.add(ev, ev.sample.remote())

        while not self.learner.outqueue.empty():
            count = self.learner.outqueue.get()
            train_timesteps += count

        return sample_timesteps, train_timesteps

    def _augment_with_replay(self, sample_futures):
        def can_replay():
            num_needed = int(
                np.ceil(self.train_batch_size / self.sample_batch_size))
            return len(self.replay_batches) > num_needed

        for ev, sample_batch in sample_futures:
            sample_batch = ray.get(sample_batch)
            yield ev, sample_batch

            if can_replay():
                f = self.replay_proportion
                while random.random() < f:
                    f -= 1
                    replay_batch = random.choice(self.replay_batches)
                    self.num_replayed += replay_batch.count
                    yield None, replay_batch


class LearnerThread(threading.Thread):
    """Background thread that updates the local model from sample trajectories.

    The learner thread communicates with the main thread through Queues. This
    is needed since Ray operations can only be run on the main thread. In
    addition, moving heavyweight gradient ops session runs off the main thread
    improves overall throughput.
    """

    def __init__(self, local_evaluator, minibatch_buffer_size, num_sgd_iter,
                 learner_queue_size):
        threading.Thread.__init__(self)
        self.learner_queue_size = WindowStat("size", 50)
        self.local_evaluator = local_evaluator
        self.inqueue = queue.Queue(maxsize=learner_queue_size)
        self.outqueue = queue.Queue()
        self.minibatch_buffer = MinibatchBuffer(
            self.inqueue, minibatch_buffer_size, num_sgd_iter)
        self.queue_timer = TimerStat()
        self.grad_timer = TimerStat()
        self.load_timer = TimerStat()
        self.load_wait_timer = TimerStat()
        self.daemon = True
        self.weights_updated = False
        self.stats = {}
        self.stopped = False

    def run(self):
        while not self.stopped:
            self.step()

    def step(self):
        with self.queue_timer:
            batch, _ = self.minibatch_buffer.get()

        with self.grad_timer:
            fetches = self.local_evaluator.learn_on_batch(batch)
            self.weights_updated = True
            self.stats = fetches.get("stats", {})

        self.outqueue.put(batch.count)
        self.learner_queue_size.push(self.inqueue.qsize())


class TFMultiGPULearner(LearnerThread):
    """Learner that can use multiple GPUs and parallel loading."""

    def __init__(self,
                 local_evaluator,
                 num_gpus=1,
                 lr=0.0005,
                 train_batch_size=500,
                 num_data_loader_buffers=1,
                 minibatch_buffer_size=1,
                 num_sgd_iter=1,
                 learner_queue_size=16,
                 _fake_gpus=False):
        # Multi-GPU requires TensorFlow to function.
        import tensorflow as tf

        LearnerThread.__init__(self, local_evaluator, minibatch_buffer_size,
                               num_sgd_iter, learner_queue_size)
        self.lr = lr
        self.train_batch_size = train_batch_size
        if not num_gpus:
            self.devices = ["/cpu:0"]
        elif _fake_gpus:
            self.devices = ["/cpu:{}".format(i) for i in range(num_gpus)]
        else:
            self.devices = ["/gpu:{}".format(i) for i in range(num_gpus)]
        logger.info("TFMultiGPULearner devices {}".format(self.devices))
        assert self.train_batch_size % len(self.devices) == 0
        assert self.train_batch_size >= len(self.devices), "batch too small"

        if set(self.local_evaluator.policy_map.keys()) != {"default"}:
            raise NotImplementedError("Multi-gpu mode for multi-agent")
        self.policy = self.local_evaluator.policy_map["default"]

        # per-GPU graph copies created below must share vars with the policy
        # reuse is set to AUTO_REUSE because Adam nodes are created after
        # all of the device copies are created.
        self.par_opt = []
        with self.local_evaluator.tf_sess.graph.as_default():
            with self.local_evaluator.tf_sess.as_default():
                with tf.variable_scope("default", reuse=tf.AUTO_REUSE):
                    if self.policy._state_inputs:
                        rnn_inputs = self.policy._state_inputs + [
                            self.policy._seq_lens
                        ]
                    else:
                        rnn_inputs = []
                    adam = tf.train.AdamOptimizer(self.lr)
                    for _ in range(num_data_loader_buffers):
                        self.par_opt.append(
                            LocalSyncParallelOptimizer(
                                adam,
                                self.devices,
                                [v for _, v in self.policy._loss_inputs],
                                rnn_inputs,
                                999999,  # it will get rounded down
                                self.policy.copy))

                self.sess = self.local_evaluator.tf_sess
                self.sess.run(tf.global_variables_initializer())

        self.idle_optimizers = queue.Queue()
        self.ready_optimizers = queue.Queue()
        for opt in self.par_opt:
            self.idle_optimizers.put(opt)
        for i in range(NUM_DATA_LOAD_THREADS):
            self.loader_thread = _LoaderThread(self, share_stats=(i == 0))
            self.loader_thread.start()

        self.minibatch_buffer = MinibatchBuffer(
            self.ready_optimizers, minibatch_buffer_size, num_sgd_iter)

    @override(LearnerThread)
    def step(self):
        assert self.loader_thread.is_alive()
        with self.load_wait_timer:
            opt, released = self.minibatch_buffer.get()
            if released:
                self.idle_optimizers.put(opt)

        with self.grad_timer:
            fetches = opt.optimize(self.sess, 0)
            self.weights_updated = True
            self.stats = fetches.get("stats", {})

        self.outqueue.put(self.train_batch_size)
        self.learner_queue_size.push(self.inqueue.qsize())


class _LoaderThread(threading.Thread):
    def __init__(self, learner, share_stats):
        threading.Thread.__init__(self)
        self.learner = learner
        self.daemon = True
        if share_stats:
            self.queue_timer = learner.queue_timer
            self.load_timer = learner.load_timer
        else:
            self.queue_timer = TimerStat()
            self.load_timer = TimerStat()

    def run(self):
        while True:
            self._step()

    def _step(self):
        s = self.learner
        with self.queue_timer:
            batch = s.inqueue.get()

        opt = s.idle_optimizers.get()

        with self.load_timer:
            tuples = s.policy._get_loss_inputs_dict(batch)
            data_keys = [ph for _, ph in s.policy._loss_inputs]
            if s.policy._state_inputs:
                state_keys = s.policy._state_inputs + [s.policy._seq_lens]
            else:
                state_keys = []
            opt.load_data(s.sess, [tuples[k] for k in data_keys],
                          [tuples[k] for k in state_keys])

        s.ready_optimizers.put(opt)


class MinibatchBuffer(object):
    """Ring buffer of recent data batches for minibatch SGD."""

    def __init__(self, inqueue, size, num_passes):
        """Initialize a minibatch buffer.

        Arguments:
           inqueue: Queue to populate the internal ring buffer from.
           size: Max number of data items to buffer.
           num_passes: Max num times each data item should be emitted.
       """
        self.inqueue = inqueue
        self.size = size
        self.max_ttl = num_passes
        self.cur_max_ttl = 1  # ramp up slowly to better mix the input data
        self.buffers = [None] * size
        self.ttl = [0] * size
        self.idx = 0

    def get(self):
        """Get a new batch from the internal ring buffer.

        Returns:
           buf: Data item saved from inqueue.
           released: True if the item is now removed from the ring buffer.
       """
        if self.ttl[self.idx] <= 0:
            self.buffers[self.idx] = self.inqueue.get()
            self.ttl[self.idx] = self.cur_max_ttl
            if self.cur_max_ttl < self.max_ttl:
                self.cur_max_ttl += 1
        buf = self.buffers[self.idx]
        self.ttl[self.idx] -= 1
        released = self.ttl[self.idx] <= 0
        if released:
            self.buffers[self.idx] = None
        self.idx = (self.idx + 1) % len(self.buffers)
        return buf, released<|MERGE_RESOLUTION|>--- conflicted
+++ resolved
@@ -84,13 +84,8 @@
                                          learner_queue_size)
         self.learner.start()
 
-<<<<<<< HEAD
         if len(self.remote_evaluators) == 0:
-            logger.warning("Starting optimizer without remote evaluators! Have you set num_workers to 0?")
-=======
-        if self.remote_evaluators == 0:
-            logger.warning("Training will hang when remote_evaluators=0.")
->>>>>>> 4a1a1df7
+            logger.warning("Starting optimizer without remote evaluators! Training will hang! Have you set num_workers to 0?")
 
         # Stats
         self._optimizer_step_timer = TimerStat()
