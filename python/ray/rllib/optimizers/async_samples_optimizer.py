"""Implements the IMPALA architecture.

https://arxiv.org/abs/1802.01561"""

from __future__ import absolute_import
from __future__ import division
from __future__ import print_function

import logging
import numpy as np
import random
import time
import threading

from six.moves import queue

import ray
from ray.rllib.optimizers.multi_gpu_impl import LocalSyncParallelOptimizer
from ray.rllib.optimizers.policy_optimizer import PolicyOptimizer
from ray.rllib.utils.actors import TaskPool
from ray.rllib.utils.annotations import override
from ray.rllib.utils.timer import TimerStat
from ray.rllib.utils.window_stat import WindowStat

logger = logging.getLogger(__name__)

NUM_DATA_LOAD_THREADS = 16


class AsyncSamplesOptimizer(PolicyOptimizer):
    """Main event loop of the IMPALA architecture.

    This class coordinates the data transfers between the learner thread
    and remote evaluators (IMPALA actors).
    """

    @override(PolicyOptimizer)
    def _init(self,
              train_batch_size=500,
              sample_batch_size=50,
              num_envs_per_worker=1,
              num_gpus=0,
              lr=0.0005,
              replay_buffer_num_slots=0,
              replay_proportion=0.0,
              num_data_loader_buffers=1,
              max_sample_requests_in_flight_per_worker=2,
              broadcast_interval=1,
              num_sgd_iter=1,
              minibatch_buffer_size=1,
              learner_queue_size=16,
              _fake_gpus=False):
        self.train_batch_size = train_batch_size
        self.sample_batch_size = sample_batch_size
        self.broadcast_interval = broadcast_interval

        self._stats_start_time = time.time()
        self._last_stats_time = {}
        self._last_stats_sum = {}

        if num_gpus > 1 or num_data_loader_buffers > 1:
            logger.info(
                "Enabling multi-GPU mode, {} GPUs, {} parallel loaders".format(
                    num_gpus, num_data_loader_buffers))
            if num_data_loader_buffers < minibatch_buffer_size:
                raise ValueError(
                    "In multi-gpu mode you must have at least as many "
                    "parallel data loader buffers as minibatch buffers: "
                    "{} vs {}".format(num_data_loader_buffers,
                                      minibatch_buffer_size))
            self.learner = TFMultiGPULearner(
                self.local_evaluator,
                lr=lr,
                num_gpus=num_gpus,
                train_batch_size=train_batch_size,
                num_data_loader_buffers=num_data_loader_buffers,
                minibatch_buffer_size=minibatch_buffer_size,
                num_sgd_iter=num_sgd_iter,
                learner_queue_size=learner_queue_size,
                _fake_gpus=_fake_gpus)
        else:
            self.learner = LearnerThread(self.local_evaluator,
                                         minibatch_buffer_size, num_sgd_iter,
                                         learner_queue_size)
        self.learner.start()

        # Stats
        self._optimizer_step_timer = TimerStat()
        self.num_weight_syncs = 0
        self.num_replayed = 0
        self._stats_start_time = time.time()
        self._last_stats_time = {}
        self._last_stats_val = {}

        # Kick off async background sampling
        self.sample_tasks = TaskPool()
        weights = self.local_evaluator.get_weights()
        for ev in self.remote_evaluators:
            ev.set_weights.remote(weights)
            for _ in range(max_sample_requests_in_flight_per_worker):
                self.sample_tasks.add(ev, ev.sample.remote())

        self.batch_buffer = []

        if replay_proportion:
            if replay_buffer_num_slots * sample_batch_size <= train_batch_size:
                raise ValueError(
                    "Replay buffer size is too small to produce train, "
                    "please increase replay_buffer_num_slots.",
                    replay_buffer_num_slots, sample_batch_size,
                    train_batch_size)
        self.replay_proportion = replay_proportion
        self.replay_buffer_num_slots = replay_buffer_num_slots
        self.replay_batches = []

    def add_stat_val(self, key, val):
        if key not in self._last_stats_sum:
            self._last_stats_sum[key] = 0
            self._last_stats_time[key] = self._stats_start_time
        self._last_stats_sum[key] += val
<<<<<<< HEAD
    
=======
>>>>>>> ab809bd9

    def get_mean_stats_and_reset(self):
        now = time.time()
        mean_stats = {
            key: round(val / (now - self._last_stats_time[key]), 3)
            for key, val in self._last_stats_sum.items()
        }

        for key in self._last_stats_sum.keys():
            self._last_stats_sum[key] = 0
            self._last_stats_time[key] = time.time()
<<<<<<< HEAD
        
=======

>>>>>>> ab809bd9
        return mean_stats

    @override(PolicyOptimizer)
    def step(self):
        assert self.learner.is_alive()
        with self._optimizer_step_timer:
            sample_timesteps, train_timesteps = self._step()

        if sample_timesteps > 0:
            self.add_stat_val("sample_throughput", sample_timesteps)
        if train_timesteps > 0:
            self.add_stat_val("train_throughput", train_timesteps)

        self.num_steps_sampled += sample_timesteps
        self.num_steps_trained += train_timesteps

    @override(PolicyOptimizer)
    def stop(self):
        self.learner.stopped = True

    @override(PolicyOptimizer)
    def stats(self):
        def timer_to_ms(timer):
            return round(1000 * timer.mean, 3)

        timing = {
            "optimizer_step_time_ms": timer_to_ms(self._optimizer_step_timer),
            "learner_grad_time_ms": timer_to_ms(self.learner.grad_timer),
            "learner_load_time_ms": timer_to_ms(self.learner.load_timer),
            "learner_load_wait_time_ms": timer_to_ms(
                self.learner.load_wait_timer),
            "learner_dequeue_time_ms": timer_to_ms(self.learner.queue_timer),
        }
<<<<<<< HEAD
        stats = {
=======
        stats = dict({
>>>>>>> ab809bd9
            "num_weight_syncs": self.num_weight_syncs,
            "num_steps_replayed": self.num_replayed,
            "timing_breakdown": timing,
            "learner_queue": self.learner.learner_queue_size.stats(),
<<<<<<< HEAD
            **self.get_mean_stats_and_reset(),
        }
=======
        }, **self.get_mean_stats_and_reset())
>>>>>>> ab809bd9
        self._last_stats_val.clear()
        if self.learner.stats:
            stats["learner"] = self.learner.stats
        return dict(PolicyOptimizer.stats(self), **stats)

    def _step(self):
        sample_timesteps, train_timesteps = 0, 0
        num_sent = 0
        weights = None

        for ev, sample_batch in self._augment_with_replay(
                self.sample_tasks.completed_prefetch()):
            self.batch_buffer.append(sample_batch)
            if sum(b.count
                   for b in self.batch_buffer) >= self.train_batch_size:
                train_batch = self.batch_buffer[0].concat_samples(
                    self.batch_buffer)
                self.learner.inqueue.put(train_batch)
                self.batch_buffer = []

            # If the batch was replayed, skip the update below.
            if ev is None:
                continue

            sample_timesteps += sample_batch.count

            # Put in replay buffer if enabled
            if self.replay_buffer_num_slots > 0:
                self.replay_batches.append(sample_batch)
                if len(self.replay_batches) > self.replay_buffer_num_slots:
                    self.replay_batches.pop(0)

            # Note that it's important to pull new weights once
            # updated to avoid excessive correlation between actors
            if weights is None or (self.learner.weights_updated
                                   and num_sent >= self.broadcast_interval):
                self.learner.weights_updated = False
                weights = ray.put(self.local_evaluator.get_weights())
                num_sent = 0
            ev.set_weights.remote(weights)
            self.num_weight_syncs += 1
            num_sent += 1

            # Kick off another sample request
            self.sample_tasks.add(ev, ev.sample.remote())

        while not self.learner.outqueue.empty():
            count = self.learner.outqueue.get()
            train_timesteps += count

        return sample_timesteps, train_timesteps

    def _augment_with_replay(self, sample_futures):
        def can_replay():
            num_needed = int(
                np.ceil(self.train_batch_size / self.sample_batch_size))
            return len(self.replay_batches) > num_needed

        for ev, sample_batch in sample_futures:
            sample_batch = ray.get(sample_batch)
            yield ev, sample_batch

            if can_replay():
                f = self.replay_proportion
                while random.random() < f:
                    f -= 1
                    replay_batch = random.choice(self.replay_batches)
                    self.num_replayed += replay_batch.count
                    yield None, replay_batch


class LearnerThread(threading.Thread):
    """Background thread that updates the local model from sample trajectories.

    The learner thread communicates with the main thread through Queues. This
    is needed since Ray operations can only be run on the main thread. In
    addition, moving heavyweight gradient ops session runs off the main thread
    improves overall throughput.
    """

    def __init__(self, local_evaluator, minibatch_buffer_size, num_sgd_iter,
                 learner_queue_size):
        threading.Thread.__init__(self)
        self.learner_queue_size = WindowStat("size", 50)
        self.local_evaluator = local_evaluator
        self.inqueue = queue.Queue(maxsize=learner_queue_size)
        self.outqueue = queue.Queue()
        self.minibatch_buffer = MinibatchBuffer(
            self.inqueue, minibatch_buffer_size, num_sgd_iter)
        self.queue_timer = TimerStat()
        self.grad_timer = TimerStat()
        self.load_timer = TimerStat()
        self.load_wait_timer = TimerStat()
        self.daemon = True
        self.weights_updated = False
        self.stats = {}
        self.stopped = False

    def run(self):
        while not self.stopped:
            self.step()

    def step(self):
        with self.queue_timer:
            batch, _ = self.minibatch_buffer.get()

        with self.grad_timer:
            fetches = self.local_evaluator.compute_apply(batch)
            self.weights_updated = True
            self.stats = fetches.get("stats", {})

        self.outqueue.put(batch.count)
        self.learner_queue_size.push(self.inqueue.qsize())


class TFMultiGPULearner(LearnerThread):
    """Learner that can use multiple GPUs and parallel loading."""

    def __init__(self,
                 local_evaluator,
                 num_gpus=1,
                 lr=0.0005,
                 train_batch_size=500,
                 num_data_loader_buffers=1,
                 minibatch_buffer_size=1,
                 num_sgd_iter=1,
                 learner_queue_size=16,
                 _fake_gpus=False):
        # Multi-GPU requires TensorFlow to function.
        import tensorflow as tf

        LearnerThread.__init__(self, local_evaluator, minibatch_buffer_size,
                               num_sgd_iter, learner_queue_size)
        self.lr = lr
        self.train_batch_size = train_batch_size
        if not num_gpus:
            self.devices = ["/cpu:0"]
        elif _fake_gpus:
            self.devices = ["/cpu:{}".format(i) for i in range(num_gpus)]
        else:
            self.devices = ["/gpu:{}".format(i) for i in range(num_gpus)]
        logger.info("TFMultiGPULearner devices {}".format(self.devices))
        assert self.train_batch_size % len(self.devices) == 0
        assert self.train_batch_size >= len(self.devices), "batch too small"

        if set(self.local_evaluator.policy_map.keys()) != {"default"}:
            raise NotImplementedError("Multi-gpu mode for multi-agent")
        self.policy = self.local_evaluator.policy_map["default"]

        # per-GPU graph copies created below must share vars with the policy
        # reuse is set to AUTO_REUSE because Adam nodes are created after
        # all of the device copies are created.
        self.par_opt = []
        with self.local_evaluator.tf_sess.graph.as_default():
            with self.local_evaluator.tf_sess.as_default():
                with tf.variable_scope("default", reuse=tf.AUTO_REUSE):
                    if self.policy._state_inputs:
                        rnn_inputs = self.policy._state_inputs + [
                            self.policy._seq_lens
                        ]
                    else:
                        rnn_inputs = []
                    adam = tf.train.AdamOptimizer(self.lr)
                    for _ in range(num_data_loader_buffers):
                        self.par_opt.append(
                            LocalSyncParallelOptimizer(
                                adam,
                                self.devices,
                                [v for _, v in self.policy._loss_inputs],
                                rnn_inputs,
                                999999,  # it will get rounded down
                                self.policy.copy))

                self.sess = self.local_evaluator.tf_sess
                self.sess.run(tf.global_variables_initializer())

        self.idle_optimizers = queue.Queue()
        self.ready_optimizers = queue.Queue()
        for opt in self.par_opt:
            self.idle_optimizers.put(opt)
        for i in range(NUM_DATA_LOAD_THREADS):
            self.loader_thread = _LoaderThread(self, share_stats=(i == 0))
            self.loader_thread.start()

        self.minibatch_buffer = MinibatchBuffer(
            self.ready_optimizers, minibatch_buffer_size, num_sgd_iter)

    @override(LearnerThread)
    def step(self):
        assert self.loader_thread.is_alive()
        with self.load_wait_timer:
            opt, released = self.minibatch_buffer.get()
            if released:
                self.idle_optimizers.put(opt)

        with self.grad_timer:
            fetches = opt.optimize(self.sess, 0)
            self.weights_updated = True
            self.stats = fetches.get("stats", {})

        self.outqueue.put(self.train_batch_size)
        self.learner_queue_size.push(self.inqueue.qsize())


class _LoaderThread(threading.Thread):
    def __init__(self, learner, share_stats):
        threading.Thread.__init__(self)
        self.learner = learner
        self.daemon = True
        if share_stats:
            self.queue_timer = learner.queue_timer
            self.load_timer = learner.load_timer
        else:
            self.queue_timer = TimerStat()
            self.load_timer = TimerStat()

    def run(self):
        while True:
            self._step()

    def _step(self):
        s = self.learner
        with self.queue_timer:
            batch = s.inqueue.get()

        opt = s.idle_optimizers.get()

        with self.load_timer:
            tuples = s.policy._get_loss_inputs_dict(batch)
            data_keys = [ph for _, ph in s.policy._loss_inputs]
            if s.policy._state_inputs:
                state_keys = s.policy._state_inputs + [s.policy._seq_lens]
            else:
                state_keys = []
            opt.load_data(s.sess, [tuples[k] for k in data_keys],
                          [tuples[k] for k in state_keys])

        s.ready_optimizers.put(opt)


class MinibatchBuffer(object):
    """Ring buffer of recent data batches for minibatch SGD."""

    def __init__(self, inqueue, size, num_passes):
        """Initialize a minibatch buffer.

        Arguments:
           inqueue: Queue to populate the internal ring buffer from.
           size: Max number of data items to buffer.
           num_passes: Max num times each data item should be emitted.
       """
        self.inqueue = inqueue
        self.size = size
        self.max_ttl = num_passes
        self.cur_max_ttl = 1  # ramp up slowly to better mix the input data
        self.buffers = [None] * size
        self.ttl = [0] * size
        self.idx = 0

    def get(self):
        """Get a new batch from the internal ring buffer.

        Returns:
           buf: Data item saved from inqueue.
           released: True if the item is now removed from the ring buffer.
       """
        if self.ttl[self.idx] <= 0:
            self.buffers[self.idx] = self.inqueue.get()
            self.ttl[self.idx] = self.cur_max_ttl
            if self.cur_max_ttl < self.max_ttl:
                self.cur_max_ttl += 1
        buf = self.buffers[self.idx]
        self.ttl[self.idx] -= 1
        released = self.ttl[self.idx] <= 0
        if released:
            self.buffers[self.idx] = None
        self.idx = (self.idx + 1) % len(self.buffers)
        return buf, released<|MERGE_RESOLUTION|>--- conflicted
+++ resolved
@@ -118,10 +118,6 @@
             self._last_stats_sum[key] = 0
             self._last_stats_time[key] = self._stats_start_time
         self._last_stats_sum[key] += val
-<<<<<<< HEAD
-    
-=======
->>>>>>> ab809bd9
 
     def get_mean_stats_and_reset(self):
         now = time.time()
@@ -133,11 +129,6 @@
         for key in self._last_stats_sum.keys():
             self._last_stats_sum[key] = 0
             self._last_stats_time[key] = time.time()
-<<<<<<< HEAD
-        
-=======
-
->>>>>>> ab809bd9
         return mean_stats
 
     @override(PolicyOptimizer)
@@ -171,21 +162,12 @@
                 self.learner.load_wait_timer),
             "learner_dequeue_time_ms": timer_to_ms(self.learner.queue_timer),
         }
-<<<<<<< HEAD
-        stats = {
-=======
         stats = dict({
->>>>>>> ab809bd9
             "num_weight_syncs": self.num_weight_syncs,
             "num_steps_replayed": self.num_replayed,
             "timing_breakdown": timing,
             "learner_queue": self.learner.learner_queue_size.stats(),
-<<<<<<< HEAD
-            **self.get_mean_stats_and_reset(),
-        }
-=======
         }, **self.get_mean_stats_and_reset())
->>>>>>> ab809bd9
         self._last_stats_val.clear()
         if self.learner.stats:
             stats["learner"] = self.learner.stats
