--- conflicted
+++ resolved
@@ -56,11 +56,7 @@
 
         self._stats_start_time = time.time()
         self._last_stats_time = {}
-<<<<<<< HEAD
-        self._last_stats_val = {}
-=======
         self._last_stats_sum = {}
->>>>>>> 6eec7ee5
 
         if num_gpus > 1 or num_data_loader_buffers > 1:
             logger.info(
@@ -115,15 +111,6 @@
         self.replay_buffer_num_slots = replay_buffer_num_slots
         self.replay_batches = []
 
-<<<<<<< HEAD
-    def add_mean_stat(self, key, val):
-        new_time = time.time()
-        old_time = self._last_stats_time[key] \
-            if key in self._last_stats_time \
-            else self._stats_start_time
-        self._last_stats_val[key] = round(val / (new_time - old_time), 3)
-        self._last_stats_time[key] = new_time
-=======
     def add_stat_val(self, key, val):
         if key not in self._last_stats_sum:
             self._last_stats_sum[key] = 0
@@ -143,7 +130,6 @@
             self._last_stats_time[key] = time.time()
         
         return mean_stats
->>>>>>> 6eec7ee5
 
     @override(PolicyOptimizer)
     def step(self):
@@ -152,15 +138,9 @@
             sample_timesteps, train_timesteps = self._step()
 
         if sample_timesteps > 0:
-<<<<<<< HEAD
-            self.add_mean_stat("sample_throughput", sample_timesteps)
-        if train_timesteps > 0:
-            self.add_mean_stat("train_throughput", train_timesteps)
-=======
             self.add_stat_val("sample_throughput", sample_timesteps)
         if train_timesteps > 0:
             self.add_stat_val("train_throughput", train_timesteps)
->>>>>>> 6eec7ee5
 
         self.num_steps_sampled += sample_timesteps
         self.num_steps_trained += train_timesteps
@@ -187,11 +167,7 @@
             "num_steps_replayed": self.num_replayed,
             "timing_breakdown": timing,
             "learner_queue": self.learner.learner_queue_size.stats(),
-<<<<<<< HEAD
-            **self._last_stats_val,
-=======
             **self.get_mean_stats_and_reset(),
->>>>>>> 6eec7ee5
         }
         self._last_stats_val.clear()
         if self.learner.stats:
