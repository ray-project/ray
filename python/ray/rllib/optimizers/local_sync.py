from __future__ import absolute_import
from __future__ import division
from __future__ import print_function

import ray
from ray.rllib.optimizers.optimizer import Optimizer
from ray.rllib.optimizers.sample_batch import SampleBatch
from ray.rllib.utils.timer import TimerStat


class LocalSyncOptimizer(Optimizer):
    """A simple synchronous RL optimizer.

    In each step, this optimizer pulls samples from a number of remote
    evaluators, concatenates them, and then updates a local model. The updated
    model weights are then broadcast to all remote evaluators.
    """

    def _init(self):
        self.update_weights_timer = TimerStat()
        self.sample_timer = TimerStat()
        self.grad_timer = TimerStat()

    def step(self):
        with self.update_weights_timer:
            if self.remote_evaluators:
                weights = ray.put(self.local_evaluator.get_weights())
                filters = [
                    ray.put(f) for f in self.local_evaluator.get_filters()]
                for e in self.remote_evaluators:
                    e.set_weights.remote(weights)
                    e.sync_filters.remote(*filters)

        with self.sample_timer:
            if self.remote_evaluators:
<<<<<<< HEAD
                future_samples = [e.sample.remote() for e in self.remote_evaluators]
                future_filters = [e.get_filters.remote(flush_after=True)
                                     for e in self.remote_evaluators]
                samples = _concat(
                    ray.get(future_samples))
                updated_filters = ray.get(future_filters)
=======
                samples = SampleBatch.concat_samples(
                    ray.get(
                        [e.sample.remote() for e in self.remote_evaluators]))
>>>>>>> 47b1f02d
            else:
                samples = self.local_evaluator.sample()

        with self.grad_timer:
            grad = self.local_evaluator.compute_gradients(samples)
            self.local_evaluator.apply_gradients(grad)
            for filters in updated_filters:
                self.local_evaluator.merge_filters(*filters)


    def stats(self):
        return {
            "sample_time_ms": round(1000 * self.sample_timer.mean, 3),
            "grad_time_ms": round(1000 * self.grad_timer.mean, 3),
            "update_time_ms": round(1000 * self.update_weights_timer.mean, 3),
        }<|MERGE_RESOLUTION|>--- conflicted
+++ resolved
@@ -33,18 +33,12 @@
 
         with self.sample_timer:
             if self.remote_evaluators:
-<<<<<<< HEAD
                 future_samples = [e.sample.remote() for e in self.remote_evaluators]
                 future_filters = [e.get_filters.remote(flush_after=True)
                                      for e in self.remote_evaluators]
-                samples = _concat(
+                samples = SampleBatch.concat_samples(
                     ray.get(future_samples))
                 updated_filters = ray.get(future_filters)
-=======
-                samples = SampleBatch.concat_samples(
-                    ray.get(
-                        [e.sample.remote() for e in self.remote_evaluators]))
->>>>>>> 47b1f02d
             else:
                 samples = self.local_evaluator.sample()
 
