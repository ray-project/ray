from __future__ import absolute_import
from __future__ import division
from __future__ import print_function

from gym.spaces import Discrete
import numpy as np
import tensorflow as tf

import ray
from ray.rllib.utils.error import UnsupportedSpaceException
from ray.rllib.dqn import models
from ray.rllib.dqn.common.wrappers import wrap_dqn
from ray.rllib.dqn.common.schedules import ConstantSchedule, LinearSchedule
from ray.rllib.optimizers import SampleBatch, TFMultiGPUSupport


def adjust_nstep(n_step, gamma, obs, actions, rewards, new_obs, dones):
    """Rewrites the given trajectory fragments to encode n-step rewards.

    reward[i] = (
        reward[i] * gamma**0 +
        reward[i+1] * gamma**1 +
        ... +
        reward[i+n_step-1] * gamma**(n_step-1))

    The ith new_obs is also adjusted to point to the (i+n_step-1)'th new obs.

    If the episode finishes, the reward will be truncated. After this rewrite,
    all the arrays will be shortened by (n_step - 1).
    """
    for i in range(len(rewards) - n_step + 1):
        if dones[i]:
            continue  # episode end
        for j in range(1, n_step):
            new_obs[i] = new_obs[i + j]
            rewards[i] += gamma ** j * rewards[i + j]
            if dones[i + j]:
                break  # episode end
    # truncate ends of the trajectory
    new_len = len(obs) - n_step + 1
    for arr in [obs, actions, rewards, new_obs, dones]:
        del arr[new_len:]


class DQNEvaluator(TFMultiGPUSupport):
    """The base DQN Evaluator that does not include the replay buffer.

    TODO(rliaw): Support observation/reward filters?"""

    def __init__(self, registry, env_creator, config, logdir, worker_index):
        env = env_creator(config["env_config"])
        env = wrap_dqn(registry, env, config["model"])
        self.env = env
        self.config = config

        if not isinstance(env.action_space, Discrete):
            raise UnsupportedSpaceException(
                "Action space {} is not supported for DQN.".format(
                    env.action_space))

        tf_config = tf.ConfigProto(**config["tf_session_args"])
        self.sess = tf.Session(config=tf_config)
        self.dqn_graph = models.DQNGraph(registry, env, config, logdir)

        # Create the schedule for exploration starting from 1.
        if config["per_worker_exploration"]:
            assert config["num_workers"] > 1, "This requires multiple workers"
            self.exploration = ConstantSchedule(
                0.4 ** (
                    1 + worker_index / float(config["num_workers"] - 1) * 7))
        else:
            self.exploration = LinearSchedule(
                schedule_timesteps=int(
                    config["exploration_fraction"] *
                    config["schedule_max_timesteps"]),
                initial_p=1.0,
                final_p=config["exploration_final_eps"])

        # Initialize the parameters and copy them to the target network.
        self.sess.run(tf.global_variables_initializer())
        self.dqn_graph.update_target(self.sess)
        self.global_timestep = 0
        self.local_timestep = 0

        # Note that this encompasses both the Q and target network
        self.variables = ray.experimental.TensorFlowVariables(
            tf.group(self.dqn_graph.q_t, self.dqn_graph.q_tp1), self.sess)

        self.episode_rewards = [0.0]
        self.episode_lengths = [0.0]
        self.saved_mean_reward = None

        self.obs = self.env.reset()

    def set_global_timestep(self, global_timestep):
        self.global_timestep = global_timestep

    def update_target(self):
        self.dqn_graph.update_target(self.sess)

    def sample(self):
        obs, actions, rewards, new_obs, dones = [], [], [], [], []
        for _ in range(
                self.config["sample_batch_size"] + self.config["n_step"] - 1):
            ob, act, rew, ob1, done = self._step(self.global_timestep)
            obs.append(ob)
            actions.append(act)
            rewards.append(rew)
            new_obs.append(ob1)
            dones.append(done)

        # N-step Q adjustments
        if self.config["n_step"] > 1:
<<<<<<< HEAD
            for i in range(self.config["sample_batch_size"]):
                new_obs[i] = new_obs[i + self.config["n_step"] - 1]
                for j in range(1, self.config["n_step"]):
                    rewards[i] += self.config["gamma"] ** j * rewards[i + j]
            obs = obs[:self.config["sample_batch_size"]]
            actions = actions[:self.config["sample_batch_size"]]
            rewards = rewards[:self.config["sample_batch_size"]]
            new_obs = new_obs[:self.config["sample_batch_size"]]
            dones = dones[:self.config["sample_batch_size"]]
=======
            # Adjust for steps lost from truncation
            self.local_timestep -= (self.config["n_step"] - 1)
            adjust_nstep(
                self.config["n_step"], self.config["gamma"],
                obs, actions, rewards, new_obs, dones)
>>>>>>> 12095611

        batch = SampleBatch({
            "obs": obs, "actions": actions, "rewards": rewards,
            "new_obs": new_obs, "dones": dones,
            "weights": np.ones_like(rewards)})
        assert batch.count == self.config["sample_batch_size"]
        return batch

        if self.config["worker_side_prioritization"]:
            td_errors = self.dqn_graph.compute_td_error(
                self.sess, batch["obs"], batch["actions"], batch["rewards"],
                batch["new_obs"], batch["dones"], batch["weights"])
            new_priorities = (
                np.abs(td_errors) + self.config["prioritized_replay_eps"])
            batch.data["weights"] = new_priorities

        return batch

    def compute_gradients(self, samples):
        if samples is None:
            return None, None
        td_error, grad = self.dqn_graph.compute_gradients(
            self.sess, samples["obs"], samples["actions"], samples["rewards"],
            samples["new_obs"], samples["dones"], samples["weights"])
        return grad, td_error

    def apply_gradients(self, grads):
        if type(grads) is tuple:
            grads, _ = grads  # drop td_error
        self.dqn_graph.apply_gradients(self.sess, grads)

    def get_weights(self):
        return self.variables.get_weights()

    def set_weights(self, weights):
        self.variables.set_weights(weights)

    def tf_loss_inputs(self):
        return self.dqn_graph.loss_inputs

    def build_tf_loss(self, input_placeholders):
        return self.dqn_graph.build_loss(*input_placeholders)

    def _step(self, global_timestep):
        """Takes a single step, and returns the result of the step."""
        action = self.dqn_graph.act(
            self.sess, np.array(self.obs)[None],
            self.exploration.value(global_timestep))[0]
        new_obs, rew, done, _ = self.env.step(action)
        ret = (self.obs, action, rew, new_obs, float(done))
        self.obs = new_obs
        self.episode_rewards[-1] += rew
        self.episode_lengths[-1] += 1
        if done:
            self.obs = self.env.reset()
            self.episode_rewards.append(0.0)
            self.episode_lengths.append(0.0)
        self.local_timestep += 1
        return ret

    def stats(self):
        mean_100ep_reward = round(np.mean(self.episode_rewards[-101:-1]), 5)
        mean_100ep_length = round(np.mean(self.episode_lengths[-101:-1]), 5)
        exploration = self.exploration.value(self.global_timestep)
        return {
            "mean_100ep_reward": mean_100ep_reward,
            "mean_100ep_length": mean_100ep_length,
            "num_episodes": len(self.episode_rewards),
            "exploration": exploration,
            "local_timestep": self.local_timestep,
        }

    def save(self):
        return [
            self.exploration,
            self.episode_rewards,
            self.episode_lengths,
            self.saved_mean_reward,
            self.obs]

    def restore(self, data):
        self.exploration = data[0]
        self.episode_rewards = data[1]
        self.episode_lengths = data[2]
        self.saved_mean_reward = data[3]
        self.obs = data[4]<|MERGE_RESOLUTION|>--- conflicted
+++ resolved
@@ -111,23 +111,11 @@
 
         # N-step Q adjustments
         if self.config["n_step"] > 1:
-<<<<<<< HEAD
-            for i in range(self.config["sample_batch_size"]):
-                new_obs[i] = new_obs[i + self.config["n_step"] - 1]
-                for j in range(1, self.config["n_step"]):
-                    rewards[i] += self.config["gamma"] ** j * rewards[i + j]
-            obs = obs[:self.config["sample_batch_size"]]
-            actions = actions[:self.config["sample_batch_size"]]
-            rewards = rewards[:self.config["sample_batch_size"]]
-            new_obs = new_obs[:self.config["sample_batch_size"]]
-            dones = dones[:self.config["sample_batch_size"]]
-=======
             # Adjust for steps lost from truncation
             self.local_timestep -= (self.config["n_step"] - 1)
             adjust_nstep(
                 self.config["n_step"], self.config["gamma"],
                 obs, actions, rewards, new_obs, dones)
->>>>>>> 12095611
 
         batch = SampleBatch({
             "obs": obs, "actions": actions, "rewards": rewards,
