--- conflicted
+++ resolved
@@ -11,12 +11,8 @@
 import os
 import tensorflow as tf
 
-<<<<<<< HEAD
 import ray
-from ray.rllib.common import Algorithm, TrainingResult
-=======
 from ray.rllib.common import Agent, TrainingResult
->>>>>>> 85396922
 from ray.rllib.dqn import logger, models
 from ray.rllib.dqn.common.atari_wrappers_deprecated \
     import wrap_dqn, ScaledFloatFrame
@@ -106,26 +102,11 @@
     num_cpu=16)
 
 
-<<<<<<< HEAD
 class Actor(object):
     def __init__(self, env_name, config, logdir):
         env = gym.make(env_name)
-=======
-class DQNAgent(Agent):
-    def __init__(self, env_name, config, upload_dir=None):
-        config.update({"alg": "DQN"})
-
-        Agent.__init__(self, env_name, config, upload_dir=upload_dir)
-
-        with tf.Graph().as_default():
-            self._init()
-
-    def _init(self):
-        config = self.config
-        env = gym.make(self.env_name)
->>>>>>> 85396922
         # TODO(ekl): replace this with RLlib preprocessors
-        if "NoFrameskip" in self.env_name:
+        if "NoFrameskip" in env_name:
             env = ScaledFloatFrame(wrap_dqn(env))
         self.env = env
 
@@ -205,6 +186,23 @@
     def set_weights(self, weights):
         self.variables.set_weights(weights)
 
+    def save(self):
+        return [
+            self.beta_schedule,
+            self.exploration,
+            self.episode_rewards,
+            self.episode_lengths,
+            self.saved_mean_reward,
+            self.obs]
+
+    def restore(self, data):
+        self.beta_schedule = data[0]
+        self.exploration = data[1]
+        self.episode_rewards = data[2]
+        self.episode_lengths = data[3]
+        self.saved_mean_reward = data[4]
+        self.obs = data[5]
+
 
 @ray.remote
 class RemoteActor(Actor):
@@ -212,14 +210,17 @@
         os.environ["CUDA_VISIBLE_DEVICES"] = ""
         Actor.__init__(self, env_name, config, logdir)
 
-
-class DQN(Algorithm):
+class DQNAgent(Agent):
     def __init__(self, env_name, config, upload_dir=None):
         assert config["num_workers"] <= config["sample_batch_size"]
         config.update({"alg": "DQN"})
 
-        Algorithm.__init__(self, env_name, config, upload_dir=upload_dir)
-
+        Agent.__init__(self, env_name, config, upload_dir=upload_dir)
+
+        with tf.Graph().as_default():
+            self._init(config, env_name)
+
+    def _init(self, config, env_name):
         self.actor = Actor(env_name, config, self.logdir)
         self.workers = [
             RemoteActor.remote(env_name, config, self.logdir)
@@ -245,9 +246,11 @@
 
         self.cur_timestep = 0
         self.num_iterations = 0
-<<<<<<< HEAD
         self.num_target_updates = 0
         self.steps_since_update = 0
+        self.file_writer = tf.summary.FileWriter(
+            self.logdir, self.actor.sess.graph)
+        self.saver = tf.train.Saver(max_to_keep=None)
 
     def _get_rollouts(self, steps_requested, cur_timestep):
         requests = {}
@@ -276,10 +279,6 @@
         weights = ray.put(self.actor.get_weights())
         for w in self.workers:
             w.set_weights.remote(weights)
-=======
-        self.file_writer = tf.summary.FileWriter(self.logdir, self.sess.graph)
-        self.saver = tf.train.Saver(max_to_keep=None)
->>>>>>> 85396922
 
     def train(self):
         config = self.config
@@ -373,35 +372,29 @@
 
     def save(self):
         checkpoint_path = self.saver.save(
-            self.sess,
+            self.actor.sess,
             os.path.join(self.logdir, "checkpoint"),
             global_step=self.num_iterations)
         extra_data = [
+            self.actor.save(),
             self.replay_buffer,
-            self.beta_schedule,
-            self.exploration,
-            self.episode_rewards,
-            self.episode_lengths,
-            self.saved_mean_reward,
-            self.obs,
-            self.num_timesteps,
-            self.num_iterations]
+            self.cur_timestep,
+            self.num_iterations,
+            self.num_target_updates,
+            self.steps_since_update]
         pickle.dump(extra_data, open(checkpoint_path + ".extra_data", "wb"))
         return checkpoint_path
 
     def restore(self, checkpoint_path):
-        self.saver.restore(self.sess, checkpoint_path)
+        self.saver.restore(self.actor.sess, checkpoint_path)
         extra_data = pickle.load(open(checkpoint_path + ".extra_data", "rb"))
-        self.replay_buffer = extra_data[0]
-        self.beta_schedule = extra_data[1]
-        self.exploration = extra_data[2]
-        self.episode_rewards = extra_data[3]
-        self.episode_lengths = extra_data[4]
-        self.saved_mean_reward = extra_data[5]
-        self.obs = extra_data[6]
-        self.num_timesteps = extra_data[7]
-        self.num_iterations = extra_data[8]
+        self.actor.restore(extra_data[0])
+        self.replay_buffer = extra_data[1]
+        self.cur_timestep = extra_data[2]
+        self.num_iterations = extra_data[3]
+        self.num_target_updates = extra_data[4]
+        self.steps_since_update = extra_data[5]
 
     def compute_action(self, observation):
-        return self.dqn_graph.act(
-            self.sess, np.array(observation)[None], 0.0)[0]+        return self.actor.dqn_graph.act(
+            self.actor.sess, np.array(observation)[None], 0.0)[0]