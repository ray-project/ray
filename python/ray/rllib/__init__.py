--- conflicted
+++ resolved
@@ -17,17 +17,12 @@
 
 
 def _register_all():
-<<<<<<< HEAD
-    for key in ["PPO", "ES", "DQN", "APEX", "A3C", "BC", "PG", "DDPG", "ARS",
-                "APEX_DDPG", "__fake", "__sigmoid_fake_data",
-                "__parameter_tuning"]:
-=======
+
     for key in [
             "PPO", "ES", "DQN", "APEX", "A3C", "BC", "PG", "DDPG", "APEX_DDPG",
-            "IMPALA", "A2C", "__fake", "__sigmoid_fake_data",
+            "IMPALA", "ARS", "A2C", "__fake", "__sigmoid_fake_data",
             "__parameter_tuning"
     ]:
->>>>>>> fbe6c59f
         from ray.rllib.agents.agent import get_agent_class
         register_trainable(key, get_agent_class(key))
 
