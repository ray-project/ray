--- conflicted
+++ resolved
@@ -8,13 +8,9 @@
 
 
 def _register_all():
-<<<<<<< HEAD
-    for key in ["PPO", "ES", "DQN", "APEX", "A3C", "BC", "PG", "DDPG", "__fake",
-                "__sigmoid_fake_data", "__parameter_tuning"]:
-=======
+
     for key in ["PPO", "ES", "DQN", "APEX", "A3C", "BC", "PG", "DDPG",
-                "__fake", "__sigmoid_fake_data", "__parameter_tuning"]:
->>>>>>> 15a668dd
+                "DDPG_beselines", "__fake", "__sigmoid_fake_data", "__parameter_tuning"]:
         from ray.rllib.agent import get_agent_class
         register_trainable(key, get_agent_class(key))
 
