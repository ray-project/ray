--- conflicted
+++ resolved
@@ -4,30 +4,15 @@
 
 # Note: do not introduce unnecessary library dependencies here, e.g. gym
 from ray.tune.registry import register_trainable
-<<<<<<< HEAD
-from ray.rllib import ppo, es, dqn, a3c
-from ray.rllib.agent import _MockAgent, _SigmoidFakeData, _ParameterTuningAgent
-
-
-def _register_all():
-    register_trainable("PPO", ppo.PPOAgent)
-    register_trainable("ES", es.ESAgent)
-    register_trainable("DQN", dqn.DQNAgent)
-    register_trainable("A3C", a3c.A3CAgent)
-    register_trainable("__fake", _MockAgent)
-    register_trainable("__sigmoid_fake_data", _SigmoidFakeData)
-    register_trainable("__parameter_tuning", _ParameterTuningAgent)
-=======
 from ray.rllib.agent import get_agent_class
 
 
 def _register_all():
-    for key in ["PPO", "ES", "DQN", "A3C", "__fake", "__sigmoid_fake_data"]:
+    for key in ["PPO", "ES", "DQN", "A3C", "__fake", "__sigmoid_fake_data", "__parameter_tuning"]:
         try:
             register_trainable(key, get_agent_class(key))
         except ImportError as e:
             print("Warning: could not import {}: {}".format(key, e))
 
->>>>>>> 37076a9f
 
 _register_all()