--- conflicted
+++ resolved
@@ -8,13 +8,8 @@
 
 
 def _register_all():
-<<<<<<< HEAD
-    for key in ["PPO", "ES", "DQN", "A3C", "__fake", "__sigmoid_fake_data",
-                "__parameter_tuning"]:
-=======
-    for key in [
-            "PPO", "ES", "DQN", "A3C", "BC", "__fake", "__sigmoid_fake_data"]:
->>>>>>> 21a91600
+    for key in ["PPO", "ES", "DQN", "A3C", "BC", "__fake",
+                "__sigmoid_fake_data", "__parameter_tuning"]:
         try:
             register_trainable(key, get_agent_class(key))
         except ImportError as e:
