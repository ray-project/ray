from __future__ import absolute_import
from __future__ import division
from __future__ import print_function
import cv2
import numpy as np
<<<<<<< HEAD
import gym

ATARI_OBS_SHAPE = (210, 160, 3)
ATARI_RAM_OBS_SHAPE = (128,)

=======
import tensorflow as tf
import gym
>>>>>>> 726a2bdb

class Preprocessor(object):
    """Defines an abstract observation preprocessor function.

    Attributes:
        shape (obj): Shape of the preprocessed output.
    """

    def __init__(self, obs_space, options):
        legacy_patch_shapes(obs_space)
        self._obs_space = obs_space
        self._options = options
        self._init()

    def _init(self):
        pass

    def transform(self, observation):
        """Returns the preprocessed observation."""
        raise NotImplementedError


class AtariPixelPreprocessor(Preprocessor):
    def _init(self):
        self._grayscale = self._options.get("grayscale", False)
        self._zero_mean = self._options.get("zero_mean", True)
        self._dim = self._options.get("dim", 80)
        self._channel_major = self._options.get("channel_major", False)
        if self._grayscale:
            self.shape = (self._dim, self._dim, 1)
        else:
            self.shape = (self._dim, self._dim, 3)

        # channel_major requires (# in-channels, row dim, col dim)
        if self._channel_major:
            self.shape = self.shape[-1:] + self.shape[:-1]

    def transform(self, observation):
        """Downsamples images from (210, 160, 3) by the configured factor."""
        scaled = observation[25:-25, :, :]
        if self._dim < 80:
            scaled = cv2.resize(scaled, (80, 80))
        # OpenAI: Resize by half, then down to 42x42 (essentially mipmapping).
        # If we resize directly we lose pixels that, when mapped to 42x42,
        # aren't close enough to the pixel boundary.
        scaled = cv2.resize(scaled, (self._dim, self._dim))
        if self._grayscale:
            scaled = scaled.mean(2)
            scaled = scaled.astype(np.float32)
            # Rescale needed for maintaining 1 channel
            scaled = np.reshape(scaled, [self._dim, self._dim, 1])
        if self._zero_mean:
            scaled = (scaled - 128) / 128
        else:
            scaled *= 1.0 / 255.0
        if self._channel_major:
            scaled = np.reshape(scaled, self.shape)
        return scaled


class AtariRamPreprocessor(Preprocessor):
    def _init(self):
        self.shape = (128,)

    def transform(self, observation):
        return (observation - 128) / 128


class OneHotPreprocessor(Preprocessor):
    def _init(self):
        self.shape = (self._obs_space.n,)

    def transform(self, observation):
        arr = np.zeros(self._obs_space.n)
        arr[observation] = 1
        return arr


class NoPreprocessor(Preprocessor):
    def _init(self):
        # FIXME (eugene) this is just to get things working
        # if isinstance(self._obs_space, list):
        #     self.shape = self._obs_space[0].shape
        # else:
        self.shape = self._obs_space.shape

    def transform(self, observation):
        return observation


<<<<<<< HEAD
class TupleFlatteningPreprocessor(Preprocessor):
    """Preprocesses each tuple element, then flattens it all into a vector.

    If desired, the vector output can be unpacked via tf.reshape() within a
    custom model to handle each component separately.
    """

    def _init(self):
        assert isinstance(self._obs_space, gym.spaces.Tuple)
        size = 0
        self.preprocessors = []
        for i in range(len(self._obs_space.spaces)):
            space = self._obs_space.spaces[i]
            print("Creating sub-preprocessor for", space)
            preprocessor = get_preprocessor(space)(space, self._options)
            self.preprocessors.append(preprocessor)
            size += np.product(preprocessor.shape)
        self.shape = (size,)

    def transform(self, observation):
        assert len(observation) == len(self.preprocessors), observation
        return np.concatenate([
            np.reshape(p.transform(o), [np.product(p.shape)])
            for (o, p) in zip(observation, self.preprocessors)])


def get_preprocessor(space):
    """Returns an appropriate preprocessor class for the given space."""

    legacy_patch_shapes(space)
    obs_shape = space.shape
    print("Observation shape is {}".format(obs_shape))

    if isinstance(space, gym.spaces.Discrete):
        print("Using one-hot preprocessor for discrete envs.")
        preprocessor = OneHotPreprocessor
    elif obs_shape == ATARI_OBS_SHAPE:
        print("Assuming Atari pixel env, using AtariPixelPreprocessor.")
        preprocessor = AtariPixelPreprocessor
    elif obs_shape == ATARI_RAM_OBS_SHAPE:
        print("Assuming Atari ram env, using AtariRamPreprocessor.")
        preprocessor = AtariRamPreprocessor
    elif isinstance(space, gym.spaces.Tuple):
        print("Using a TupleFlatteningPreprocessor")
        preprocessor = TupleFlatteningPreprocessor
    else:
        print("Not using any observation preprocessor.")
        preprocessor = NoPreprocessor

    return preprocessor


def legacy_patch_shapes(space):
    """Assigns shapes to spaces that don't have shapes.

    This is only needed for older gym versions that don't set shapes properly
    for Tuple and Discrete spaces.
    """

    if not hasattr(space, "shape"):
        if isinstance(space, gym.spaces.Discrete):
            space.shape = ()
        elif isinstance(space, gym.spaces.Tuple):
            shapes = []
            for s in space.spaces:
                shape = legacy_patch_shapes(s)
                shapes.append(shape)
            space.shape = tuple(shapes)

    return space.shape
=======
class MultiAgentPreprocessor(Preprocessor, gym.Wrapper):
    """
    Wrapper that takes the observation spaces and flattens and then concatenates them (if there are multiple)
    This allows for easy passing around of multiagent spaces without requiring a list
    """
    def __init__(self, env, options):
        self.input_shaper = Reshaper(env.observation_space)
        self.output_shaper = Reshaper(env.action_space)
        super(MultiAgentPreprocessor, self).__init__(env, options)
        if isinstance(env.observation_space, list):
            self.n_agents = len(env.observation_space)
        else:
            self.n_agents = 1
        # temp
        self.observation_space = self.input_shaper.get_flat_box()
        self.action_space = self.output_shaper.get_flat_box()
        import ipdb; ipdb.set_trace()

    # @property
    # @overrides
    # def observation_space(self):
    #     return self.input_shaper.get_flat_box()
    #
    # @property
    # @overrides
    # def action_space(self):
    #     return self.output_shaper.get_flat_box()

    def split_input_tensor(self, tensor, axis=1):
        return self.input_shaper.split_tensor(tensor, axis)

    def split_output_tensor(self, tensor, axis=1):
        return self.output_shaper.split_tensor(tensor, axis)

    def split_output_number(self, number):
        return self.output_shaper.split_number(number)

    def split_along_agents(self, tensor, axis=-1):
        return tf.split(tensor, num_or_size_splits=self.n_agents, axis=axis)


    def get_action_dims(self):
        return self.output_shaper.get_slice_lengths()

    # need to overwrite step to flatten the observations
    def step(self, action):
        observation, reward, done, info = self.env.step(action)
        observation = np.asarray(observation).reshape(self.observation_space.shape[0])
        return observation, reward, done, info

    def reset(self):
        observation = np.asarray(self.env.reset())
        observation = observation.reshape(self.observation_space.shape[0])
        return observation


# FIXME (move this elsewhere in a bit)
class Reshaper(object):
    """
    This class keeps track of where in the flattened observation space we should be slicing and what the
    new shapes should be
    """
    # TODO(ev) support discrete action spaces
    def __init__(self, env_space):
        self.shapes = []
        self.slice_positions = []
        self.env_space = env_space
        if isinstance(env_space, list):
            for space in env_space:
                arr_shape = np.asarray(space.shape)
                self.shapes.append(arr_shape)
                if len(self.slice_positions) == 0:
                    self.slice_positions.append(np.product(arr_shape))
                else:
                    self.slice_positions.append(np.product(arr_shape) + self.slice_positions[-1])
        else:
            self.shapes.append(np.asarray(env_space.shape))
            self.slice_positions.append(np.product(env_space.shape))


    def get_flat_shape(self):
        import ipdb; ipdb.set_trace()
        return self.slice_positions[-1]


    def get_slice_lengths(self):
        diffed_list = np.diff(self.slice_positions).tolist()
        diffed_list.insert(0, self.slice_positions[0])
        return np.asarray(diffed_list)


    def get_flat_box(self):
        lows = []
        highs = []
        if isinstance(self.env_space, list):
            for i in range(len(self.env_space)):
                lows += self.env_space[i].low.tolist()
                highs += self.env_space[i].high.tolist()
            return gym.spaces.Box(np.asarray(lows), np.asarray(highs))
        else:
            return gym.spaces.Box(self.env_space.low, self.env_space.high)


    def split_tensor(self, tensor, axis=-1):
        # FIXME (ev) brittle
        # also, if its not a tes
        slice_rescale = int(tensor.shape.as_list()[axis] / int(np.sum(self.get_slice_lengths())))
        return tf.split(tensor, slice_rescale*self.get_slice_lengths(), axis=axis)


    def split_number(self, number):
        slice_rescale = int(number / int(np.sum(self.get_slice_lengths())))
        return slice_rescale*self.get_slice_lengths()


    def split_agents(self, tensor, axis=-1):
        return tf.split(tensor)
>>>>>>> 726a2bdb
<|MERGE_RESOLUTION|>--- conflicted
+++ resolved
@@ -3,16 +3,11 @@
 from __future__ import print_function
 import cv2
 import numpy as np
-<<<<<<< HEAD
 import gym
 
 ATARI_OBS_SHAPE = (210, 160, 3)
 ATARI_RAM_OBS_SHAPE = (128,)
 
-=======
-import tensorflow as tf
-import gym
->>>>>>> 726a2bdb
 
 class Preprocessor(object):
     """Defines an abstract observation preprocessor function.
@@ -103,7 +98,6 @@
         return observation
 
 
-<<<<<<< HEAD
 class TupleFlatteningPreprocessor(Preprocessor):
     """Preprocesses each tuple element, then flattens it all into a vector.
 
@@ -173,123 +167,4 @@
                 shapes.append(shape)
             space.shape = tuple(shapes)
 
-    return space.shape
-=======
-class MultiAgentPreprocessor(Preprocessor, gym.Wrapper):
-    """
-    Wrapper that takes the observation spaces and flattens and then concatenates them (if there are multiple)
-    This allows for easy passing around of multiagent spaces without requiring a list
-    """
-    def __init__(self, env, options):
-        self.input_shaper = Reshaper(env.observation_space)
-        self.output_shaper = Reshaper(env.action_space)
-        super(MultiAgentPreprocessor, self).__init__(env, options)
-        if isinstance(env.observation_space, list):
-            self.n_agents = len(env.observation_space)
-        else:
-            self.n_agents = 1
-        # temp
-        self.observation_space = self.input_shaper.get_flat_box()
-        self.action_space = self.output_shaper.get_flat_box()
-        import ipdb; ipdb.set_trace()
-
-    # @property
-    # @overrides
-    # def observation_space(self):
-    #     return self.input_shaper.get_flat_box()
-    #
-    # @property
-    # @overrides
-    # def action_space(self):
-    #     return self.output_shaper.get_flat_box()
-
-    def split_input_tensor(self, tensor, axis=1):
-        return self.input_shaper.split_tensor(tensor, axis)
-
-    def split_output_tensor(self, tensor, axis=1):
-        return self.output_shaper.split_tensor(tensor, axis)
-
-    def split_output_number(self, number):
-        return self.output_shaper.split_number(number)
-
-    def split_along_agents(self, tensor, axis=-1):
-        return tf.split(tensor, num_or_size_splits=self.n_agents, axis=axis)
-
-
-    def get_action_dims(self):
-        return self.output_shaper.get_slice_lengths()
-
-    # need to overwrite step to flatten the observations
-    def step(self, action):
-        observation, reward, done, info = self.env.step(action)
-        observation = np.asarray(observation).reshape(self.observation_space.shape[0])
-        return observation, reward, done, info
-
-    def reset(self):
-        observation = np.asarray(self.env.reset())
-        observation = observation.reshape(self.observation_space.shape[0])
-        return observation
-
-
-# FIXME (move this elsewhere in a bit)
-class Reshaper(object):
-    """
-    This class keeps track of where in the flattened observation space we should be slicing and what the
-    new shapes should be
-    """
-    # TODO(ev) support discrete action spaces
-    def __init__(self, env_space):
-        self.shapes = []
-        self.slice_positions = []
-        self.env_space = env_space
-        if isinstance(env_space, list):
-            for space in env_space:
-                arr_shape = np.asarray(space.shape)
-                self.shapes.append(arr_shape)
-                if len(self.slice_positions) == 0:
-                    self.slice_positions.append(np.product(arr_shape))
-                else:
-                    self.slice_positions.append(np.product(arr_shape) + self.slice_positions[-1])
-        else:
-            self.shapes.append(np.asarray(env_space.shape))
-            self.slice_positions.append(np.product(env_space.shape))
-
-
-    def get_flat_shape(self):
-        import ipdb; ipdb.set_trace()
-        return self.slice_positions[-1]
-
-
-    def get_slice_lengths(self):
-        diffed_list = np.diff(self.slice_positions).tolist()
-        diffed_list.insert(0, self.slice_positions[0])
-        return np.asarray(diffed_list)
-
-
-    def get_flat_box(self):
-        lows = []
-        highs = []
-        if isinstance(self.env_space, list):
-            for i in range(len(self.env_space)):
-                lows += self.env_space[i].low.tolist()
-                highs += self.env_space[i].high.tolist()
-            return gym.spaces.Box(np.asarray(lows), np.asarray(highs))
-        else:
-            return gym.spaces.Box(self.env_space.low, self.env_space.high)
-
-
-    def split_tensor(self, tensor, axis=-1):
-        # FIXME (ev) brittle
-        # also, if its not a tes
-        slice_rescale = int(tensor.shape.as_list()[axis] / int(np.sum(self.get_slice_lengths())))
-        return tf.split(tensor, slice_rescale*self.get_slice_lengths(), axis=axis)
-
-
-    def split_number(self, number):
-        slice_rescale = int(number / int(np.sum(self.get_slice_lengths())))
-        return slice_rescale*self.get_slice_lengths()
-
-
-    def split_agents(self, tensor, axis=-1):
-        return tf.split(tensor)
->>>>>>> 726a2bdb
+    return space.shape