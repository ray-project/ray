from ray.rllib.models.catalog import ModelCatalog
from ray.rllib.models.action_dist import (ActionDistribution, Categorical,
                                          DiagGaussian, Deterministic)
from ray.rllib.models.model import Model
from ray.rllib.models.preprocessors import Preprocessor
from ray.rllib.models.fcnet import FullyConnectedNetwork
from ray.rllib.models.lstm import LSTM
from ray.rllib.models.linear import LinearNetwork

<<<<<<< HEAD

__all__ = ["ActionDistribution", "ActionDistribution", "Categorical",
           "DiagGaussian", "Deterministic", "ModelCatalog", "Model",
           "Preprocessor", "FullyConnectedNetwork", "LSTM",
           "LinearNetwork"]
=======
__all__ = [
    "ActionDistribution", "Categorical", "DiagGaussian", "Deterministic",
    "ModelCatalog", "Model", "Preprocessor", "FullyConnectedNetwork", "LSTM"
]
>>>>>>> fbe6c59f
<|MERGE_RESOLUTION|>--- conflicted
+++ resolved
@@ -7,15 +7,8 @@
 from ray.rllib.models.lstm import LSTM
 from ray.rllib.models.linear import LinearNetwork
 
-<<<<<<< HEAD
-
-__all__ = ["ActionDistribution", "ActionDistribution", "Categorical",
-           "DiagGaussian", "Deterministic", "ModelCatalog", "Model",
-           "Preprocessor", "FullyConnectedNetwork", "LSTM",
-           "LinearNetwork"]
-=======
 __all__ = [
     "ActionDistribution", "Categorical", "DiagGaussian", "Deterministic",
-    "ModelCatalog", "Model", "Preprocessor", "FullyConnectedNetwork", "LSTM"
-]
->>>>>>> fbe6c59f
+    "ModelCatalog", "Model", "Preprocessor", "FullyConnectedNetwork", "LSTM",
+    "LinearNetwork"
+]