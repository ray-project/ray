from __future__ import absolute_import
from __future__ import division
from __future__ import print_function

import distutils.version
from collections import namedtuple

import numpy as np
import tensorflow as tf
from ray.rllib.utils.annotations import override, DeveloperAPI

use_tf150_api = (distutils.version.LooseVersion(tf.VERSION) >=
                 distutils.version.LooseVersion("1.5.0"))


@DeveloperAPI
class ActionDistribution(object):
    """The policy action distribution of an agent.

    Args:
      inputs (Tensor): The input vector to compute samples from.
    """

    @DeveloperAPI
    def __init__(self, inputs):
        self.inputs = inputs
        self.sample_op = self._build_sample_op()

    @DeveloperAPI
    def logp(self, x):
        """The log-likelihood of the action distribution."""
        raise NotImplementedError

    @DeveloperAPI
    def kl(self, other):
        """The KL-divergence between two action distributions."""
        raise NotImplementedError

    @DeveloperAPI
    def entropy(self):
        """The entropy of the action distribution."""
        raise NotImplementedError

    @DeveloperAPI
    def _build_sample_op(self):
        """Implement this instead of sample(), to enable op reuse.

        This is needed since the sample op is non-deterministic and is shared
        between sample() and sampled_action_prob().
        """
        raise NotImplementedError

    @DeveloperAPI
    def sample(self):
        """Draw a sample from the action distribution."""
        return self.sample_op

    @DeveloperAPI
    def sampled_action_prob(self):
        """Returns the log probability of the sampled action."""
        return tf.exp(self.logp(self.sample_op))


class Categorical(ActionDistribution):
    """Categorical distribution for discrete action spaces."""

    @override(ActionDistribution)
    def logp(self, x):
        return -tf.nn.sparse_softmax_cross_entropy_with_logits(
            logits=self.inputs, labels=x)

    @override(ActionDistribution)
    def entropy(self):
        if use_tf150_api:
            a0 = self.inputs - tf.reduce_max(
                self.inputs, reduction_indices=[1], keepdims=True)
        else:
            a0 = self.inputs - tf.reduce_max(
                self.inputs, reduction_indices=[1], keep_dims=True)
        ea0 = tf.exp(a0)
        if use_tf150_api:
            z0 = tf.reduce_sum(ea0, reduction_indices=[1], keepdims=True)
        else:
            z0 = tf.reduce_sum(ea0, reduction_indices=[1], keep_dims=True)
        p0 = ea0 / z0
        return tf.reduce_sum(p0 * (tf.log(z0) - a0), reduction_indices=[1])

    @override(ActionDistribution)
    def kl(self, other):
        if use_tf150_api:
            a0 = self.inputs - tf.reduce_max(
                self.inputs, reduction_indices=[1], keepdims=True)
            a1 = other.inputs - tf.reduce_max(
                other.inputs, reduction_indices=[1], keepdims=True)
        else:
            a0 = self.inputs - tf.reduce_max(
                self.inputs, reduction_indices=[1], keep_dims=True)
            a1 = other.inputs - tf.reduce_max(
                other.inputs, reduction_indices=[1], keep_dims=True)
        ea0 = tf.exp(a0)
        ea1 = tf.exp(a1)
        if use_tf150_api:
            z0 = tf.reduce_sum(ea0, reduction_indices=[1], keepdims=True)
            z1 = tf.reduce_sum(ea1, reduction_indices=[1], keepdims=True)
        else:
            z0 = tf.reduce_sum(ea0, reduction_indices=[1], keep_dims=True)
            z1 = tf.reduce_sum(ea1, reduction_indices=[1], keep_dims=True)
        p0 = ea0 / z0
        return tf.reduce_sum(
            p0 * (a0 - tf.log(z0) - a1 + tf.log(z1)), reduction_indices=[1])

    @override(ActionDistribution)
    def _build_sample_op(self):
        return tf.squeeze(tf.multinomial(self.inputs, 1), axis=1)


class MultiCategorical(ActionDistribution):
    """Categorical distribution for discrete action spaces."""

    def __init__(self, inputs):
        self.cats = [Categorical(input_) for input_ in inputs]
<<<<<<< HEAD

    def logp(self, actions):
=======
        self.sample_op = self._build_sample_op()

    def logp(self, actions):
        # If tensor is provided, unstack it into list
        if isinstance(actions, tf.Tensor):
            actions = tf.unstack(actions, axis=1)
>>>>>>> d017c9f4
        logps = tf.stack([cat.logp(act)
                          for cat, act in zip(self.cats, actions)])
        return tf.reduce_sum(logps, axis=0)

    def entropy(self):
        return tf.stack([cat.entropy() for cat in self.cats], axis=1)

    def kl(self, other):
        return [cat.kl(oth_cat)
                for cat, oth_cat in zip(self.cats, other.cats)]

<<<<<<< HEAD
    def sample(self):
=======
    def _build_sample_op(self):
>>>>>>> d017c9f4
        return tf.stack([cat.sample() for cat in self.cats], axis=1)


class DiagGaussian(ActionDistribution):
    """Action distribution where each vector element is a gaussian.

    The first half of the input vector defines the gaussian means, and the
    second half the gaussian standard deviations.
    """

    def __init__(self, inputs):
        mean, log_std = tf.split(inputs, 2, axis=1)
        self.mean = mean
        self.log_std = log_std
        self.std = tf.exp(log_std)
        ActionDistribution.__init__(self, inputs)

    @override(ActionDistribution)
    def logp(self, x):
        return (-0.5 * tf.reduce_sum(
            tf.square((x - self.mean) / self.std), reduction_indices=[1]) -
            0.5 * np.log(2.0 * np.pi) * tf.to_float(tf.shape(x)[1]) -
            tf.reduce_sum(self.log_std, reduction_indices=[1]))

    @override(ActionDistribution)
    def kl(self, other):
        assert isinstance(other, DiagGaussian)
        return tf.reduce_sum(
            other.log_std - self.log_std +
            (tf.square(self.std) + tf.square(self.mean - other.mean)) /
            (2.0 * tf.square(other.std)) - 0.5,
            reduction_indices=[1])

    @override(ActionDistribution)
    def entropy(self):
        return tf.reduce_sum(
            .5 * self.log_std + .5 * np.log(2.0 * np.pi * np.e),
            reduction_indices=[1])

    @override(ActionDistribution)
    def _build_sample_op(self):
        return self.mean + self.std * tf.random_normal(tf.shape(self.mean))


class Deterministic(ActionDistribution):
    """Action distribution that returns the input values directly.

    This is similar to DiagGaussian with standard deviation zero.
    """

    @override(ActionDistribution)
    def sampled_action_prob(self):
        return 1.0

    @override(ActionDistribution)
    def _build_sample_op(self):
        return self.inputs


class MultiActionDistribution(ActionDistribution):
    """Action distribution that operates for list of actions.

    Args:
        inputs (Tensor list): A list of tensors from which to compute samples.
    """

    def __init__(self, inputs, action_space, child_distributions, input_lens):
        self.input_lens = input_lens
        split_inputs = tf.split(inputs, self.input_lens, axis=1)
        child_list = []
        for i, distribution in enumerate(child_distributions):
            child_list.append(distribution(split_inputs[i]))
        self.child_distributions = child_list

    @override(ActionDistribution)
    def logp(self, x):
        split_indices = []
        for dist in self.child_distributions:
            if isinstance(dist, Categorical):
                split_indices.append(1)
            else:
                split_indices.append(tf.shape(dist.sample())[1])
        split_list = tf.split(x, split_indices, axis=1)
        for i, distribution in enumerate(self.child_distributions):
            # Remove extra categorical dimension
            if isinstance(distribution, Categorical):
                split_list[i] = tf.cast(
                    tf.squeeze(split_list[i], axis=-1), tf.int32)
        log_list = np.asarray([
            distribution.logp(split_x) for distribution, split_x in zip(
                self.child_distributions, split_list)
        ])
        return np.sum(log_list)

    @override(ActionDistribution)
    def kl(self, other):
        kl_list = np.asarray([
            distribution.kl(other_distribution)
            for distribution, other_distribution in zip(
                self.child_distributions, other.child_distributions)
        ])
        return np.sum(kl_list)

    @override(ActionDistribution)
    def entropy(self):
        entropy_list = np.array(
            [s.entropy() for s in self.child_distributions])
        return np.sum(entropy_list)

    @override(ActionDistribution)
    def sample(self):
        return TupleActions([s.sample() for s in self.child_distributions])

    @override(ActionDistribution)
    def sampled_action_prob(self):
        p = self.child_distributions[0].sampled_action_prob()
        for c in self.child_distributions[1:]:
            p *= c.sampled_action_prob()
        return p


TupleActions = namedtuple("TupleActions", ["batches"])<|MERGE_RESOLUTION|>--- conflicted
+++ resolved
@@ -119,17 +119,12 @@
 
     def __init__(self, inputs):
         self.cats = [Categorical(input_) for input_ in inputs]
-<<<<<<< HEAD
-
-    def logp(self, actions):
-=======
         self.sample_op = self._build_sample_op()
 
     def logp(self, actions):
         # If tensor is provided, unstack it into list
         if isinstance(actions, tf.Tensor):
             actions = tf.unstack(actions, axis=1)
->>>>>>> d017c9f4
         logps = tf.stack([cat.logp(act)
                           for cat, act in zip(self.cats, actions)])
         return tf.reduce_sum(logps, axis=0)
@@ -141,11 +136,7 @@
         return [cat.kl(oth_cat)
                 for cat, oth_cat in zip(self.cats, other.cats)]
 
-<<<<<<< HEAD
-    def sample(self):
-=======
-    def _build_sample_op(self):
->>>>>>> d017c9f4
+    def _build_sample_op(self):
         return tf.stack([cat.sample() for cat in self.cats], axis=1)
 
 
