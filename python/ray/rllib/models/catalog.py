from __future__ import absolute_import
from __future__ import division
from __future__ import print_function

import gym

from ray.rllib.models.action_dist import (
    Categorical, Deterministic, DiagGaussian)
from ray.rllib.models.preprocessors import (
    NoPreprocessor, AtariRamPreprocessor, AtariPixelPreprocessor)
from ray.rllib.models.fcnet import FullyConnectedNetwork
from ray.rllib.models.visionnet import VisionNetwork
from ray.rllib.models.convnet import ConvolutionalNetwork


class ModelCatalog(object):
    """Registry of default models and action distributions for envs.

    Example:
        dist_class, dist_dim = ModelCatalog.get_action_dist(env.action_space)
        model = ModelCatalog.get_model(inputs, dist_dim)
        dist = dist_class(model.outputs)
        action_op = dist.sample()
    """

    @staticmethod
    def get_action_dist(action_space, dist_type=None):
        """Returns action distribution class and size for the given action space.

        Args:
            action_space (Space): Action space of the target gym env.
            dist_type (Optional[str]): Identifier of the action distribution.

        Returns:
            dist_class (ActionDistribution): Python class of the distribution.
            dist_dim (int): The size of the input vector to the distribution.
        """

        if isinstance(action_space, gym.spaces.Box):
            if dist_type is None:
                return DiagGaussian, action_space.shape[0] * 2
            elif dist_type == 'deterministic':
                return Deterministic, action_space.shape[0]
        elif isinstance(action_space, gym.spaces.Discrete):
            return Categorical, action_space.n

        raise NotImplementedError(
            "Unsupported args: {} {}".format(action_space, dist_type))

    @staticmethod
    def get_model(inputs, num_outputs, options=None):
        """Returns a suitable model conforming to given input and output specs.

        Args:
            inputs (Tensor): The input tensor to the model.
            num_outputs (int): The size of the output vector of the model.
            options (dict): Optional args to pass to the model constructor.

        Returns:
            model (Model): Neural network model.
        """

        if options is None:
            options = {}

        obs_rank = len(inputs.get_shape()) - 1

        if obs_rank > 1:
            return VisionNetwork(inputs, num_outputs, options)
<<<<<<< HEAD

        return FullyConnectedNetwork(inputs, num_outputs, options)
=======

        return FullyConnectedNetwork(inputs, num_outputs, options)

    @staticmethod
    def ConvolutionalNetwork(inputs, num_outputs, options=None):
        return ConvolutionalNetwork(inputs, num_outputs, options)
>>>>>>> 58d06e3f

    @staticmethod
    def get_preprocessor(env_name):
        """Returns a suitable processor for the given environment.

        Args:
            env_name (str): The name of the environment.

        Returns:
            preprocessor (Preprocessor): Preprocessor for the env observations.
        """

        if env_name == "Pong-v0":
            return AtariPixelPreprocessor()
        elif env_name == "Pong-ram-v3":
            return AtariRamPreprocessor()
        elif env_name == "CartPole-v0" or env_name == "CartPole-v1":
            return NoPreprocessor()
        elif env_name == "Hopper-v1":
            return NoPreprocessor()
        elif env_name == "Walker2d-v1":
            return NoPreprocessor()
        elif env_name == "Humanoid-v1" or env_name == "Pendulum-v0":
            return NoPreprocessor()
        else:
            return AtariPixelPreprocessor()<|MERGE_RESOLUTION|>--- conflicted
+++ resolved
@@ -67,17 +67,12 @@
 
         if obs_rank > 1:
             return VisionNetwork(inputs, num_outputs, options)
-<<<<<<< HEAD
-
-        return FullyConnectedNetwork(inputs, num_outputs, options)
-=======
 
         return FullyConnectedNetwork(inputs, num_outputs, options)
 
     @staticmethod
     def ConvolutionalNetwork(inputs, num_outputs, options=None):
         return ConvolutionalNetwork(inputs, num_outputs, options)
->>>>>>> 58d06e3f
 
     @staticmethod
     def get_preprocessor(env_name):
