from __future__ import absolute_import
from __future__ import division
from __future__ import print_function

import gym

from ray.rllib.models.action_dist import (
    Categorical, Deterministic, DiagGaussian)
from ray.rllib.models.preprocessors import (
    NoPreprocessor, AtariRamPreprocessor, AtariPixelPreprocessor)
from ray.rllib.models.fcnet import FullyConnectedNetwork
from ray.rllib.models.visionnet import VisionNetwork
from ray.rllib.models.convnet import ConvolutionalNetwork


class ModelCatalog(object):
    """Registry of default models and action distributions for envs.

    Example:
        dist_class, dist_dim = ModelCatalog.get_action_dist(env.action_space)
        model = ModelCatalog.get_model(inputs, dist_dim)
        dist = dist_class(model.outputs)
        action_op = dist.sample()
    """

    @staticmethod
    def get_action_dist(action_space, dist_type=None):
        """Returns action distribution class and size for the given action space.

        Args:
            action_space (Space): Action space of the target gym env.
            dist_type (Optional[str]): Identifier of the action distribution.

        Returns:
            dist_class (ActionDistribution): Python class of the distribution.
            dist_dim (int): The size of the input vector to the distribution.
        """

        if isinstance(action_space, gym.spaces.Box):
            if dist_type is None:
                return DiagGaussian, action_space.shape[0] * 2
            elif dist_type == 'deterministic':
                return Deterministic, action_space.shape[0]
        elif isinstance(action_space, gym.spaces.Discrete):
            return Categorical, action_space.n

        raise NotImplementedError(
            "Unsupported args: {} {}".format(action_space, dist_type))

    @staticmethod
    def get_model(inputs, num_outputs, options=None):
        """Returns a suitable model conforming to given input and output specs.

        Args:
            inputs (Tensor): The input tensor to the model.
            num_outputs (int): The size of the output vector of the model.
            options (dict): Optional args to pass to the model constructor.

        Returns:
            model (Model): Neural network model.
        """

        if options is None:
            options = {}

        obs_rank = len(inputs.get_shape()) - 1

        if obs_rank > 1:
            return VisionNetwork(inputs, num_outputs, options)

        return FullyConnectedNetwork(inputs, num_outputs, options)

    @staticmethod
    def ConvolutionalNetwork(inputs, num_outputs, options=None):
        return ConvolutionalNetwork(inputs, num_outputs, options)

    @staticmethod
    def get_preprocessor(env_name, obs_shape):
        """Returns a suitable processor for the given environment.

        Args:
            env_name (str): The name of the environment.
            obs_shape (tuple): The shape of the env observation space.

        Returns:
            preprocessor (Preprocessor): Preprocessor for the env observations.
        """

<<<<<<< HEAD
        if env_name == "Pong-v0":
            return AtariPixelPreprocessor()
        elif env_name == "Pong-ram-v3":
            return AtariRamPreprocessor()
        elif env_name == "CartPole-v0" or env_name == "CartPole-v1":
            return NoPreprocessor()
        elif env_name == "Hopper-v1":
            return NoPreprocessor()
        elif env_name == "Walker2d-v1":
            return NoPreprocessor()
        elif env_name == "Humanoid-v1":
            return NoPreprocessor()
        else:
            return AtariPixelPreprocessor()
=======
        ATARI_OBS_SHAPE = (210, 160, 3)
        ATARI_RAM_OBS_SHAPE = (128,)

        if obs_shape == ATARI_OBS_SHAPE:
            print("Assuming Atari pixel env, using AtariPixelPreprocessor.")
            return AtariPixelPreprocessor()
        elif obs_shape == ATARI_RAM_OBS_SHAPE:
            print("Assuming Atari ram env, using AtariRamPreprocessor.")
            return AtariRamPreprocessor()

        print("Non-atari env, not using any observation preprocessor.")
        return NoPreprocessor()
>>>>>>> e6de744e
<|MERGE_RESOLUTION|>--- conflicted
+++ resolved
@@ -86,22 +86,6 @@
             preprocessor (Preprocessor): Preprocessor for the env observations.
         """
 
-<<<<<<< HEAD
-        if env_name == "Pong-v0":
-            return AtariPixelPreprocessor()
-        elif env_name == "Pong-ram-v3":
-            return AtariRamPreprocessor()
-        elif env_name == "CartPole-v0" or env_name == "CartPole-v1":
-            return NoPreprocessor()
-        elif env_name == "Hopper-v1":
-            return NoPreprocessor()
-        elif env_name == "Walker2d-v1":
-            return NoPreprocessor()
-        elif env_name == "Humanoid-v1":
-            return NoPreprocessor()
-        else:
-            return AtariPixelPreprocessor()
-=======
         ATARI_OBS_SHAPE = (210, 160, 3)
         ATARI_RAM_OBS_SHAPE = (128,)
 
@@ -113,5 +97,4 @@
             return AtariRamPreprocessor()
 
         print("Non-atari env, not using any observation preprocessor.")
-        return NoPreprocessor()
->>>>>>> e6de744e
+        return NoPreprocessor()