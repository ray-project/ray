from __future__ import absolute_import
from __future__ import division
from __future__ import print_function

import gym
import numpy as np
import tensorflow as tf
from functools import partial

from ray.tune.registry import RLLIB_MODEL, RLLIB_PREPROCESSOR, \
    _global_registry

from ray.rllib.env.async_vector_env import _ServingEnvToAsync
from ray.rllib.env.serving_env import ServingEnv
from ray.rllib.env.vector_env import VectorEnv
from ray.rllib.models.action_dist import (
    Categorical, Deterministic, DiagGaussian, MultiActionDistribution,
    squash_to_range)
from ray.rllib.models.preprocessors import get_preprocessor
from ray.rllib.models.fcnet import FullyConnectedNetwork
from ray.rllib.models.visionnet import VisionNetwork
from ray.rllib.models.lstm import LSTM

# __sphinx_doc_begin__
MODEL_DEFAULTS = {
    # === Built-in options ===
    # Filter config. List of [out_channels, kernel, stride] for each filter
<<<<<<< HEAD
    "conv_filters",
    "conv_activation",  # Nonlinearity for built-in convnet
    "fcnet_activation",  # Nonlinearity for fully connected net (tanh, relu)
    "fcnet_hiddens",  # Number of hidden layers for fully connected net
    "dim",  # Dimension for ATARI
    "grayscale",  # Converts ATARI frame to 1 Channel Grayscale image
    "zero_mean",  # Changes frame to range from [-1, 1] if true
    "extra_frameskip",  # (int) for number of frames to skip
    "free_log_std",  # Documented in ray.rllib.models.Model
    "channel_major",  # Pytorch conv requires images to be channel-major
    "squash_to_range",  # Whether to squash the action output to space range
    "no_framestack",  # Don't framestack Atari observations
    "use_lstm",  # Whether to wrap the model with a LSTM
    "max_seq_len",  # Max seq len for training the LSTM, defaults to 20
    "lstm_cell_size",  # Size of the LSTM cell
    "lstm_use_prev_action_reward",  # Whether to feed a_{t-1}, r_{t-1} to LSTM
=======
    "conv_filters": None,
    # Nonlinearity for built-in convnet
    "conv_activation": "relu",
    # Nonlinearity for fully connected net (tanh, relu)
    "fcnet_activation": "tanh",
    # Number of hidden layers for fully connected net
    "fcnet_hiddens": [256, 256],
    # For control envs, documented in ray.rllib.models.Model
    "free_log_std": False,
    # Whether to squash the action output to space range
    "squash_to_range": False,

    # == LSTM ==
    # Whether to wrap the model with a LSTM
    "use_lstm": False,
    # Max seq len for training the LSTM, defaults to 20
    "max_seq_len": 20,
    # Size of the LSTM cell
    "lstm_cell_size": 256,

    # == Atari ==
    # Whether to enable framestack for Atari envs
    "framestack": True,
    # Final resized frame dimension
    "dim": 84,
    # Pytorch conv requires images to be channel-major
    "channel_major": False,
    # (deprecated) Converts ATARI frame to 1 Channel Grayscale image
    "grayscale": False,
    # (deprecated) Changes frame to range from [-1, 1] if true
    "zero_mean": True,
>>>>>>> a9e454f6

    # === Options for custom models ===
    # Name of a custom preprocessor to use
    "custom_preprocessor": None,
    # Name of a custom model to use
    "custom_model": None,
    # Extra options to pass to the custom classes
    "custom_options": {},
}

# __sphinx_doc_end__


class ModelCatalog(object):
    """Registry of models, preprocessors, and action distributions for envs.

    Examples:
        >>> prep = ModelCatalog.get_preprocessor(env)
        >>> observation = prep.transform(raw_observation)

        >>> dist_cls, dist_dim = ModelCatalog.get_action_dist(
                env.action_space, {})
        >>> model = ModelCatalog.get_model(inputs, dist_dim, options)
        >>> dist = dist_cls(model.outputs)
        >>> action = dist.sample()
    """

    @staticmethod
    def get_action_dist(action_space, config, dist_type=None):
        """Returns action distribution class and size for the given action space.

        Args:
            action_space (Space): Action space of the target gym env.
            config (dict): Optional model config.
            dist_type (str): Optional identifier of the action distribution.

        Returns:
            dist_class (ActionDistribution): Python class of the distribution.
            dist_dim (int): The size of the input vector to the distribution.
        """

<<<<<<< HEAD
        config = config or {}
=======
        config = config or MODEL_DEFAULTS
>>>>>>> a9e454f6
        if isinstance(action_space, gym.spaces.Box):
            if dist_type is None:
                dist = DiagGaussian
                if config.get("squash_to_range"):
                    dist = squash_to_range(dist, action_space.low,
                                           action_space.high)
                return dist, action_space.shape[0] * 2
            elif dist_type == "deterministic":
                return Deterministic, action_space.shape[0]
        elif isinstance(action_space, gym.spaces.Discrete):
            return Categorical, action_space.n
        elif isinstance(action_space, gym.spaces.Tuple):
            child_dist = []
            input_lens = []
            for action in action_space.spaces:
                dist, action_size = ModelCatalog.get_action_dist(
                    action, config)
                child_dist.append(dist)
                input_lens.append(action_size)
            return partial(
                MultiActionDistribution,
                child_distributions=child_dist,
                action_space=action_space,
                input_lens=input_lens), sum(input_lens)

        raise NotImplementedError("Unsupported args: {} {}".format(
            action_space, dist_type))

    @staticmethod
    def get_action_placeholder(action_space):
        """Returns an action placeholder that is consistent with the action space

        Args:
            action_space (Space): Action space of the target gym env.
        Returns:
            action_placeholder (Tensor): A placeholder for the actions
        """

        if isinstance(action_space, gym.spaces.Box):
            return tf.placeholder(
                tf.float32, shape=(None, action_space.shape[0]), name="action")
        elif isinstance(action_space, gym.spaces.Discrete):
            return tf.placeholder(tf.int64, shape=(None, ), name="action")
        elif isinstance(action_space, gym.spaces.Tuple):
            size = 0
            all_discrete = True
            for i in range(len(action_space.spaces)):
                if isinstance(action_space.spaces[i], gym.spaces.Discrete):
                    size += 1
                else:
                    all_discrete = False
                    size += np.product(action_space.spaces[i].shape)
            return tf.placeholder(
                tf.int64 if all_discrete else tf.float32,
                shape=(None, size),
                name="action")
        else:
            raise NotImplementedError("action space {}"
                                      " not supported".format(action_space))

    @staticmethod
    def get_model(input_dict,
                  obs_space,
                  num_outputs,
                  options,
                  state_in=None,
                  seq_lens=None):
        """Returns a suitable model conforming to given input and output specs.

        Args:
            input_dict (dict): Dict of input tensors to the model, including
                the observation under the "obs" key.
            obs_space (Space): Observation space of the target gym env.
            num_outputs (int): The size of the output vector of the model.
            options (dict): Optional args to pass to the model constructor.
            state_in (list): Optional RNN state in tensors.
            seq_in (Tensor): Optional RNN sequence length tensor.

        Returns:
            model (Model): Neural network model.
        """

<<<<<<< HEAD
        assert isinstance(input_dict, dict)
        model = ModelCatalog._get_model(input_dict, obs_space, num_outputs,
                                        options, state_in, seq_lens)
=======
        options = options or MODEL_DEFAULTS
        model = ModelCatalog._get_model(inputs, num_outputs, options, state_in,
                                        seq_lens)
>>>>>>> a9e454f6

        if options.get("use_lstm"):
            copy = dict(input_dict)
            copy["obs"] = model.last_layer
            model = LSTM(copy, obs_space, num_outputs, options, state_in,
                         seq_lens)

        return model

    @staticmethod
<<<<<<< HEAD
    def _get_model(input_dict, obs_space, num_outputs, options, state_in,
                   seq_lens):
        if "custom_model" in options:
=======
    def _get_model(inputs, num_outputs, options, state_in, seq_lens):
        if options.get("custom_model"):
>>>>>>> a9e454f6
            model = options["custom_model"]
            print("Using custom model {}".format(model))
            return _global_registry.get(RLLIB_MODEL, model)(
                input_dict,
                obs_space,
                num_outputs,
                options,
                state_in=state_in,
                seq_lens=seq_lens)

        obs_rank = len(input_dict["obs"].shape) - 1

        if obs_rank > 1:
            return VisionNetwork(input_dict, obs_space, num_outputs, options)

        return FullyConnectedNetwork(input_dict, obs_space, num_outputs,
                                     options)

    @staticmethod
    def get_torch_model(input_shape, num_outputs, options=None):
        """Returns a PyTorch suitable model. This is currently only supported
        in A3C.

        Args:
            input_shape (tuple): The input shape to the model.
            num_outputs (int): The size of the output vector of the model.
            options (dict): Optional args to pass to the model constructor.

        Returns:
            model (Model): Neural network model.
        """
        from ray.rllib.models.pytorch.fcnet import (FullyConnectedNetwork as
                                                    PyTorchFCNet)
        from ray.rllib.models.pytorch.visionnet import (VisionNetwork as
                                                        PyTorchVisionNet)

<<<<<<< HEAD
        options = options or {}
        if "custom_model" in options:
=======
        options = options or MODEL_DEFAULTS
        if options.get("custom_model"):
>>>>>>> a9e454f6
            model = options["custom_model"]
            print("Using custom torch model {}".format(model))
            return _global_registry.get(RLLIB_MODEL, model)(
                input_shape, num_outputs, options)

        # TODO(alok): fix to handle Discrete(n) state spaces
        obs_rank = len(input_shape) - 1

        if obs_rank > 1:
            return PyTorchVisionNet(input_shape, num_outputs, options)

        # TODO(alok): overhaul PyTorchFCNet so it can just
        # take input shape directly
        return PyTorchFCNet(input_shape[0], num_outputs, options)

    @staticmethod
    def get_preprocessor(env, options=None):
        """Returns a suitable processor for the given environment.

        Args:
            env (gym.Env|VectorEnv|ServingEnv): The environment to wrap.
            options (dict): Options to pass to the preprocessor.

        Returns:
            preprocessor (Preprocessor): Preprocessor for the env observations.
        """
<<<<<<< HEAD
        options = options or {}
=======
        options = options or MODEL_DEFAULTS
>>>>>>> a9e454f6
        for k in options.keys():
            if k not in MODEL_DEFAULTS:
                raise Exception("Unknown config key `{}`, all keys: {}".format(
                    k, list(MODEL_DEFAULTS)))

        if options.get("custom_preprocessor"):
            preprocessor = options["custom_preprocessor"]
            print("Using custom preprocessor {}".format(preprocessor))
            return _global_registry.get(RLLIB_PREPROCESSOR, preprocessor)(
                env.observation_space, options)

        preprocessor = get_preprocessor(env.observation_space)
        return preprocessor(env.observation_space, options)

    @staticmethod
    def get_preprocessor_as_wrapper(env, options=None):
        """Returns a preprocessor as a gym observation wrapper.

        Args:
            env (gym.Env|VectorEnv|ServingEnv): The environment to wrap.
            options (dict): Options to pass to the preprocessor.

        Returns:
            env (RLlib env): Wrapped environment
        """

<<<<<<< HEAD
        options = options or {}
=======
        options = options or MODEL_DEFAULTS
>>>>>>> a9e454f6
        preprocessor = ModelCatalog.get_preprocessor(env, options)
        if isinstance(env, gym.Env):
            return _RLlibPreprocessorWrapper(env, preprocessor)
        elif isinstance(env, VectorEnv):
            return _RLlibVectorPreprocessorWrapper(env, preprocessor)
        elif isinstance(env, ServingEnv):
            return _ServingEnvToAsync(env, preprocessor)
        else:
            raise ValueError("Don't know how to wrap {}".format(env))

    @staticmethod
    def register_custom_preprocessor(preprocessor_name, preprocessor_class):
        """Register a custom preprocessor class by name.

        The preprocessor can be later used by specifying
        {"custom_preprocessor": preprocesor_name} in the model config.

        Args:
            preprocessor_name (str): Name to register the preprocessor under.
            preprocessor_class (type): Python class of the preprocessor.
        """
        _global_registry.register(RLLIB_PREPROCESSOR, preprocessor_name,
                                  preprocessor_class)

    @staticmethod
    def register_custom_model(model_name, model_class):
        """Register a custom model class by name.

        The model can be later used by specifying {"custom_model": model_name}
        in the model config.

        Args:
            model_name (str): Name to register the model under.
            model_class (type): Python class of the model.
        """
        _global_registry.register(RLLIB_MODEL, model_name, model_class)


class _RLlibPreprocessorWrapper(gym.ObservationWrapper):
    """Adapts a RLlib preprocessor for use as an observation wrapper."""

    def __init__(self, env, preprocessor):
        super(_RLlibPreprocessorWrapper, self).__init__(env)
        self.preprocessor = preprocessor
        self.observation_space = preprocessor.observation_space

    def observation(self, observation):
        return self.preprocessor.transform(observation)


class _RLlibVectorPreprocessorWrapper(VectorEnv):
    """Preprocessing wrapper for vector envs."""

    def __init__(self, env, preprocessor):
        self.env = env
        self.prep = preprocessor
        self.action_space = env.action_space
        self.observation_space = preprocessor.observation_space
        self.num_envs = env.num_envs

    def vector_reset(self):
        return [self.prep.transform(obs) for obs in self.env.vector_reset()]

    def reset_at(self, index):
        return self.prep.transform(self.env.reset_at(index))

    def vector_step(self, actions):
        obs, rewards, dones, infos = self.env.vector_step(actions)
        obs = [self.prep.transform(o) for o in obs]
        return obs, rewards, dones, infos

    def get_unwrapped(self):
        return self.env.get_unwrapped()<|MERGE_RESOLUTION|>--- conflicted
+++ resolved
@@ -25,24 +25,6 @@
 MODEL_DEFAULTS = {
     # === Built-in options ===
     # Filter config. List of [out_channels, kernel, stride] for each filter
-<<<<<<< HEAD
-    "conv_filters",
-    "conv_activation",  # Nonlinearity for built-in convnet
-    "fcnet_activation",  # Nonlinearity for fully connected net (tanh, relu)
-    "fcnet_hiddens",  # Number of hidden layers for fully connected net
-    "dim",  # Dimension for ATARI
-    "grayscale",  # Converts ATARI frame to 1 Channel Grayscale image
-    "zero_mean",  # Changes frame to range from [-1, 1] if true
-    "extra_frameskip",  # (int) for number of frames to skip
-    "free_log_std",  # Documented in ray.rllib.models.Model
-    "channel_major",  # Pytorch conv requires images to be channel-major
-    "squash_to_range",  # Whether to squash the action output to space range
-    "no_framestack",  # Don't framestack Atari observations
-    "use_lstm",  # Whether to wrap the model with a LSTM
-    "max_seq_len",  # Max seq len for training the LSTM, defaults to 20
-    "lstm_cell_size",  # Size of the LSTM cell
-    "lstm_use_prev_action_reward",  # Whether to feed a_{t-1}, r_{t-1} to LSTM
-=======
     "conv_filters": None,
     # Nonlinearity for built-in convnet
     "conv_activation": "relu",
@@ -62,6 +44,8 @@
     "max_seq_len": 20,
     # Size of the LSTM cell
     "lstm_cell_size": 256,
+    # Whether to feed a_{t-1}, r_{t-1} to LSTM
+    "lstm_use_prev_action_reward": False,
 
     # == Atari ==
     # Whether to enable framestack for Atari envs
@@ -74,7 +58,6 @@
     "grayscale": False,
     # (deprecated) Changes frame to range from [-1, 1] if true
     "zero_mean": True,
->>>>>>> a9e454f6
 
     # === Options for custom models ===
     # Name of a custom preprocessor to use
@@ -116,11 +99,7 @@
             dist_dim (int): The size of the input vector to the distribution.
         """
 
-<<<<<<< HEAD
-        config = config or {}
-=======
         config = config or MODEL_DEFAULTS
->>>>>>> a9e454f6
         if isinstance(action_space, gym.spaces.Box):
             if dist_type is None:
                 dist = DiagGaussian
@@ -203,15 +182,10 @@
             model (Model): Neural network model.
         """
 
-<<<<<<< HEAD
         assert isinstance(input_dict, dict)
+        options = options or MODEL_DEFAULTS
         model = ModelCatalog._get_model(input_dict, obs_space, num_outputs,
                                         options, state_in, seq_lens)
-=======
-        options = options or MODEL_DEFAULTS
-        model = ModelCatalog._get_model(inputs, num_outputs, options, state_in,
-                                        seq_lens)
->>>>>>> a9e454f6
 
         if options.get("use_lstm"):
             copy = dict(input_dict)
@@ -222,14 +196,9 @@
         return model
 
     @staticmethod
-<<<<<<< HEAD
     def _get_model(input_dict, obs_space, num_outputs, options, state_in,
                    seq_lens):
-        if "custom_model" in options:
-=======
-    def _get_model(inputs, num_outputs, options, state_in, seq_lens):
         if options.get("custom_model"):
->>>>>>> a9e454f6
             model = options["custom_model"]
             print("Using custom model {}".format(model))
             return _global_registry.get(RLLIB_MODEL, model)(
@@ -266,13 +235,8 @@
         from ray.rllib.models.pytorch.visionnet import (VisionNetwork as
                                                         PyTorchVisionNet)
 
-<<<<<<< HEAD
-        options = options or {}
-        if "custom_model" in options:
-=======
         options = options or MODEL_DEFAULTS
         if options.get("custom_model"):
->>>>>>> a9e454f6
             model = options["custom_model"]
             print("Using custom torch model {}".format(model))
             return _global_registry.get(RLLIB_MODEL, model)(
@@ -299,11 +263,7 @@
         Returns:
             preprocessor (Preprocessor): Preprocessor for the env observations.
         """
-<<<<<<< HEAD
-        options = options or {}
-=======
         options = options or MODEL_DEFAULTS
->>>>>>> a9e454f6
         for k in options.keys():
             if k not in MODEL_DEFAULTS:
                 raise Exception("Unknown config key `{}`, all keys: {}".format(
@@ -330,11 +290,7 @@
             env (RLlib env): Wrapped environment
         """
 
-<<<<<<< HEAD
-        options = options or {}
-=======
         options = options or MODEL_DEFAULTS
->>>>>>> a9e454f6
         preprocessor = ModelCatalog.get_preprocessor(env, options)
         if isinstance(env, gym.Env):
             return _RLlibPreprocessorWrapper(env, preprocessor)
