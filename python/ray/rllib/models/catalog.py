from __future__ import absolute_import
from __future__ import division
from __future__ import print_function

import gym
import logging
import numpy as np
from functools import partial

from ray.tune.registry import RLLIB_MODEL, RLLIB_PREPROCESSOR, \
    RLLIB_ACTION_DIST, _global_registry

from ray.rllib.models.extra_spaces import Simplex
from ray.rllib.models.torch.torch_action_dist import (TorchCategorical,
                                                      TorchDiagGaussian)
from ray.rllib.models.tf.tf_action_dist import (
    Categorical, MultiCategorical, Deterministic, DiagGaussian,
    MultiActionDistribution, Dirichlet)
from ray.rllib.models.preprocessors import get_preprocessor
from ray.rllib.models.tf.fcnet_v1 import FullyConnectedNetwork
from ray.rllib.models.tf.lstm_v1 import LSTM
from ray.rllib.models.tf.modelv1_compat import make_v1_wrapper
from ray.rllib.models.tf.tf_modelv2 import TFModelV2
from ray.rllib.models.tf.visionnet_v1 import VisionNetwork
from ray.rllib.models.modelv2 import ModelV2
from ray.rllib.utils import try_import_tf
from ray.rllib.utils.annotations import DeveloperAPI, PublicAPI
from ray.rllib.utils.error import UnsupportedSpaceException

tf = try_import_tf()

logger = logging.getLogger(__name__)

# yapf: disable
# __sphinx_doc_begin__
MODEL_DEFAULTS = {
    # === Built-in options ===
    # Filter config. List of [out_channels, kernel, stride] for each filter
    "conv_filters": None,
    # Nonlinearity for built-in convnet
    "conv_activation": "relu",
    # Nonlinearity for fully connected net (tanh, relu)
    "fcnet_activation": "tanh",
    # Number of hidden layers for fully connected net
    "fcnet_hiddens": [256, 256],
    # For control envs, documented in ray.rllib.models.Model
    "free_log_std": False,
    # Whether to skip the final linear layer used to resize the hidden layer
    # outputs to size `num_outputs`. If True, then the last hidden layer
    # should already match num_outputs.
    "no_final_linear": False,
    # Whether layers should be shared for the value function.
    "vf_share_layers": True,

    # == LSTM ==
    # Whether to wrap the model with a LSTM
    "use_lstm": False,
    # Max seq len for training the LSTM, defaults to 20
    "max_seq_len": 20,
    # Size of the LSTM cell
    "lstm_cell_size": 256,
    # Whether to feed a_{t-1}, r_{t-1} to LSTM
    "lstm_use_prev_action_reward": False,
    # When using modelv1 models with a modelv2 algorithm, you may have to
    # define the state shape here (e.g., [256, 256]).
    "state_shape": None,

    # == Atari ==
    # Whether to enable framestack for Atari envs
    "framestack": True,
    # Final resized frame dimension
    "dim": 84,
    # (deprecated) Converts ATARI frame to 1 Channel Grayscale image
    "grayscale": False,
    # (deprecated) Changes frame to range from [-1, 1] if true
    "zero_mean": True,

    # === Options for custom models ===
    # Name of a custom preprocessor to use
    "custom_preprocessor": None,
    # Name of a custom model to use
    "custom_model": None,
    # Name of a custom action distribution to use
    "custom_action_dist": None,
    # Extra options to pass to the custom classes
    "custom_options": {},
}
# __sphinx_doc_end__
# yapf: enable


@PublicAPI
class ModelCatalog(object):
    """Registry of models, preprocessors, and action distributions for envs.

    Examples:
        >>> prep = ModelCatalog.get_preprocessor(env)
        >>> observation = prep.transform(raw_observation)

        >>> dist_cls, dist_dim = ModelCatalog.get_action_dist(
                env.action_space, {})
        >>> model = ModelCatalog.get_model(inputs, dist_dim, options)
        >>> dist = dist_cls(model.outputs)
        >>> action = dist.sample()
    """

    @staticmethod
    @DeveloperAPI
    def get_action_dist(action_space, config, dist_type=None, torch=False):
        """Returns action distribution class and size for the given action space.

        Args:
            action_space (Space): Action space of the target gym env.
            config (dict): Optional model config.
            dist_type (str): Optional identifier of the action distribution.
            torch (bool):  Optional whether to return PyTorch distribution.

        Returns:
            dist_class (ActionDistribution): Python class of the distribution.
            dist_dim (int): The size of the input vector to the distribution.
        """

        config = config or MODEL_DEFAULTS
        if config.get("custom_action_dist"):
            action_dist_name = config["custom_action_dist"]
            logger.debug(
                "Using custom action distribution {}".format(action_dist_name))
            dist = _global_registry.get(RLLIB_ACTION_DIST, action_dist_name)

        elif isinstance(action_space, gym.spaces.Box):
            if len(action_space.shape) > 1:
                raise UnsupportedSpaceException(
                    "Action space has multiple dimensions "
                    "{}. ".format(action_space.shape) +
                    "Consider reshaping this into a single dimension, "
                    "using a custom action distribution, "
                    "using a Tuple action space, or the multi-agent API.")
            if dist_type is None:
                dist = TorchDiagGaussian if torch else DiagGaussian
            elif dist_type == "deterministic":
                dist = Deterministic
        elif isinstance(action_space, gym.spaces.Discrete):
            dist = TorchCategorical if torch else Categorical
        elif isinstance(action_space, gym.spaces.Tuple):
            if torch:
                raise NotImplementedError("Tuple action spaces not supported "
                                          "for Pytorch.")
            child_dist = []
            input_lens = []
            for action in action_space.spaces:
                dist, action_size = ModelCatalog.get_action_dist(
                    action, config)
                child_dist.append(dist)
                input_lens.append(action_size)
            return partial(
                MultiActionDistribution,
                child_distributions=child_dist,
                action_space=action_space,
                input_lens=input_lens), sum(input_lens)
        elif isinstance(action_space, Simplex):
            if torch:
                raise NotImplementedError("Simplex action spaces not "
                                          "supported for Pytorch.")
            dist = Dirichlet
        elif isinstance(action_space, gym.spaces.MultiDiscrete):
            if torch:
                raise NotImplementedError("MultiDiscrete action spaces not "
                                          "supported for Pytorch.")
            return partial(MultiCategorical, input_lens=action_space.nvec), \
                int(sum(action_space.nvec))

        return dist, dist.parameter_shape_for_action_space(
            action_space, config)

        raise NotImplementedError("Unsupported args: {} {}".format(
            action_space, dist_type))

    @staticmethod
    @DeveloperAPI
    def get_action_placeholder(action_space):
        """Returns an action placeholder that is consistent with the action space

        Args:
            action_space (Space): Action space of the target gym env.
        Returns:
            action_placeholder (Tensor): A placeholder for the actions
        """

        if isinstance(action_space, gym.spaces.Discrete):
            return tf.placeholder(tf.int64, shape=(None, ), name="action")
        elif isinstance(action_space, (gym.spaces.Box, Simplex)):
            return tf.placeholder(
                tf.float32, shape=(None, ) + action_space.shape, name="action")
        elif isinstance(action_space, gym.spaces.MultiDiscrete):
            return tf.placeholder(
                tf.as_dtype(action_space.dtype),
                shape=(None, ) + action_space.shape,
                name="action")
        elif isinstance(action_space, gym.spaces.Tuple):
            size = 0
            all_discrete = True
            for i in range(len(action_space.spaces)):
                if isinstance(action_space.spaces[i], gym.spaces.Discrete):
                    size += 1
                else:
                    all_discrete = False
                    size += np.product(action_space.spaces[i].shape)
            return tf.placeholder(
                tf.int64 if all_discrete else tf.float32,
                shape=(None, size),
                name="action")
        else:
            raise NotImplementedError("action space {}"
                                      " not supported".format(action_space))

    @staticmethod
    @DeveloperAPI
    def get_model_v2(obs_space,
                     action_space,
                     num_outputs,
                     model_config,
                     framework,
                     name="default_model",
                     model_interface=None,
                     default_model=None,
                     **model_kwargs):
        """Returns a suitable model compatible with given spaces and output.

        Args:
            obs_space (Space): Observation space of the target gym env. This
                may have an `original_space` attribute that specifies how to
                unflatten the tensor into a ragged tensor.
            action_space (Space): Action space of the target gym env.
            num_outputs (int): The size of the output vector of the model.
            framework (str): Either "tf" or "torch".
            name (str): Name (scope) for the model.
            model_interface (cls): Interface required for the model
            default_model (cls): Override the default class for the model. This
                only has an effect when not using a custom model
            model_kwargs (dict): args to pass to the ModelV2 constructor

        Returns:
            model (ModelV2): Model to use for the policy.
        """

        if model_config.get("custom_model"):
            model_cls = _global_registry.get(RLLIB_MODEL,
                                             model_config["custom_model"])
            if issubclass(model_cls, ModelV2):
                if model_interface and not issubclass(model_cls,
                                                      model_interface):
                    raise ValueError("The given model must subclass",
                                     model_interface)

                if framework == "tf":
                    created = set()

                    # Track and warn if vars were created but not registered
                    def track_var_creation(next_creator, **kw):
                        v = next_creator(**kw)
                        created.add(v)
                        return v

                    with tf.variable_creator_scope(track_var_creation):
                        instance = model_cls(obs_space, action_space,
                                             num_outputs, model_config, name,
                                             **model_kwargs)
                    registered = set(instance.variables())
                    not_registered = set()
                    for var in created:
                        if var not in registered:
                            not_registered.add(var)
                    if not_registered:
                        raise ValueError(
                            "It looks like variables {} were created as part "
                            "of {} but does not appear in model.variables() "
                            "({}). Did you forget to call "
                            "model.register_variables() on the variables in "
                            "question?".format(not_registered, instance,
                                               registered))
                else:
                    # no variable tracking
                    instance = model_cls(obs_space, action_space, num_outputs,
                                         model_config, name, **model_kwargs)
                return instance

        if framework == "tf":
            legacy_model_cls = default_model or ModelCatalog.get_model
            wrapper = ModelCatalog._wrap_if_needed(
                make_v1_wrapper(legacy_model_cls), model_interface)
            return wrapper(obs_space, action_space, num_outputs, model_config,
                           name, **model_kwargs)
        elif framework == "torch":
            if default_model:
                return default_model(obs_space, action_space, num_outputs,
                                     model_config, name)
            return ModelCatalog._get_default_torch_model_v2(
                obs_space, action_space, num_outputs, model_config, name)
        else:
            raise NotImplementedError(
                "Framework must be 'tf' or 'torch': {}".format(framework))

    @staticmethod
    @DeveloperAPI
    def get_preprocessor(env, options=None):
        """Returns a suitable preprocessor for the given env.

        This is a wrapper for get_preprocessor_for_space().
        """

        return ModelCatalog.get_preprocessor_for_space(env.observation_space,
                                                       options)

    @staticmethod
    @DeveloperAPI
    def get_preprocessor_for_space(observation_space, options=None):
        """Returns a suitable preprocessor for the given observation space.

        Args:
            observation_space (Space): The input observation space.
            options (dict): Options to pass to the preprocessor.

        Returns:
            preprocessor (Preprocessor): Preprocessor for the observations.
        """

        options = options or MODEL_DEFAULTS
        for k in options.keys():
            if k not in MODEL_DEFAULTS:
                raise Exception("Unknown config key `{}`, all keys: {}".format(
                    k, list(MODEL_DEFAULTS)))

        if options.get("custom_preprocessor"):
            preprocessor = options["custom_preprocessor"]
            logger.info("Using custom preprocessor {}".format(preprocessor))
            prep = _global_registry.get(RLLIB_PREPROCESSOR, preprocessor)(
                observation_space, options)
        else:
            cls = get_preprocessor(observation_space)
            prep = cls(observation_space, options)

        logger.debug("Created preprocessor {}: {} -> {}".format(
            prep, observation_space, prep.shape))
        return prep

    @staticmethod
    @PublicAPI
    def register_custom_preprocessor(preprocessor_name, preprocessor_class):
        """Register a custom preprocessor class by name.

        The preprocessor can be later used by specifying
        {"custom_preprocessor": preprocesor_name} in the model config.

        Args:
            preprocessor_name (str): Name to register the preprocessor under.
            preprocessor_class (type): Python class of the preprocessor.
        """
        _global_registry.register(RLLIB_PREPROCESSOR, preprocessor_name,
                                  preprocessor_class)

    @staticmethod
    @PublicAPI
    def register_custom_model(model_name, model_class):
        """Register a custom model class by name.

        The model can be later used by specifying {"custom_model": model_name}
        in the model config.

        Args:
            model_name (str): Name to register the model under.
            model_class (type): Python class of the model.
        """
        _global_registry.register(RLLIB_MODEL, model_name, model_class)

    @staticmethod
    def _wrap_if_needed(model_cls, model_interface):
        assert issubclass(model_cls, TFModelV2)

        if not model_interface or issubclass(model_cls, model_interface):
            return model_cls

        class wrapper(model_interface, model_cls):
            pass

        name = "{}_as_{}".format(model_cls.__name__, model_interface.__name__)
        wrapper.__name__ = name
        wrapper.__qualname__ = name

        return wrapper

    @staticmethod
    def _get_default_torch_model_v2(obs_space, action_space, num_outputs,
                                    model_config, name):
        from ray.rllib.models.torch.fcnet import (FullyConnectedNetwork as
                                                  PyTorchFCNet)
        from ray.rllib.models.torch.visionnet import (VisionNetwork as
                                                      PyTorchVisionNet)

        model_config = model_config or MODEL_DEFAULTS

        if model_config.get("use_lstm"):
            raise NotImplementedError(
                "LSTM auto-wrapping not implemented for torch")

        if isinstance(obs_space, gym.spaces.Discrete):
            obs_rank = 1
        else:
            obs_rank = len(obs_space.shape)

        if obs_rank > 1:
            return PyTorchVisionNet(obs_space, action_space, num_outputs,
                                    model_config, name)

        return PyTorchFCNet(obs_space, action_space, num_outputs, model_config,
                            name)

    @staticmethod
    def get_model(input_dict,
                  obs_space,
                  action_space,
                  num_outputs,
                  options,
                  state_in=None,
                  seq_lens=None):
        """Deprecated: use get_model_v2() instead."""

        assert isinstance(input_dict, dict)
        options = options or MODEL_DEFAULTS
        model = ModelCatalog._get_model(input_dict, obs_space, action_space,
                                        num_outputs, options, state_in,
                                        seq_lens)

        if options.get("use_lstm"):
            copy = dict(input_dict)
            copy["obs"] = model.last_layer
            feature_space = gym.spaces.Box(
                -1, 1, shape=(model.last_layer.shape[1], ))
            model = LSTM(copy, feature_space, action_space, num_outputs,
                         options, state_in, seq_lens)

        logger.debug(
            "Created model {}: ({} of {}, {}, {}, {}) -> {}, {}".format(
                model, input_dict, obs_space, action_space, state_in, seq_lens,
                model.outputs, model.state_out))

        model._validate_output_shape()
        return model

    @staticmethod
    def _get_model(input_dict, obs_space, action_space, num_outputs, options,
                   state_in, seq_lens):
        if options.get("custom_model"):
            model = options["custom_model"]
            logger.debug("Using custom model {}".format(model))
            return _global_registry.get(RLLIB_MODEL, model)(
                input_dict,
                obs_space,
                action_space,
                num_outputs,
                options,
                state_in=state_in,
                seq_lens=seq_lens)

        obs_rank = len(input_dict["obs"].shape) - 1

        if obs_rank > 1:
            return VisionNetwork(input_dict, obs_space, action_space,
                                 num_outputs, options)

        return FullyConnectedNetwork(input_dict, obs_space, action_space,
                                     num_outputs, options)

    @staticmethod
    def get_torch_model(obs_space,
                        num_outputs,
                        options=None,
                        default_model_cls=None):
<<<<<<< HEAD
        """Returns a custom model for PyTorch algorithms.

        Args:
            obs_space (Space): The input observation space.
            num_outputs (int): The size of the output vector of the model.
            options (dict): Optional args to pass to the model constructor.
            default_model_cls (cls): Optional class to use if no custom model.

        Returns:
            model (models.Model): Neural network model.
        """
        from ray.rllib.models.torch.fcnet import (FullyConnectedNetwork as
                                                  PyTorchFCNet)
        from ray.rllib.models.torch.visionnet import (VisionNetwork as
                                                      PyTorchVisionNet)

        options = options or MODEL_DEFAULTS

        if options.get("custom_model"):
            model = options["custom_model"]
            logger.debug("Using custom torch model {}".format(model))
            return _global_registry.get(RLLIB_MODEL,
                                        model)(obs_space, num_outputs, options)

        if options.get("use_lstm"):
            raise NotImplementedError(
                "LSTM auto-wrapping not implemented for torch")

        if default_model_cls:
            return default_model_cls(obs_space, num_outputs, options)

        if isinstance(obs_space, gym.spaces.Discrete):
            obs_rank = 1
        else:
            obs_rank = len(obs_space.shape)

        if obs_rank > 1:
            return PyTorchVisionNet(obs_space, num_outputs, options)

        return PyTorchFCNet(obs_space, num_outputs, options)

    @staticmethod
    @DeveloperAPI
    def get_preprocessor(env, options=None):
        """Returns a suitable preprocessor for the given env.

        This is a wrapper for get_preprocessor_for_space().
        """

        return ModelCatalog.get_preprocessor_for_space(env.observation_space,
                                                       options)

    @staticmethod
    @DeveloperAPI
    def get_preprocessor_for_space(observation_space, options=None):
        """Returns a suitable preprocessor for the given observation space.

        Args:
            observation_space (Space): The input observation space.
            options (dict): Options to pass to the preprocessor.

        Returns:
            preprocessor (Preprocessor): Preprocessor for the observations.
        """

        options = options or MODEL_DEFAULTS
        for k in options.keys():
            if k not in MODEL_DEFAULTS:
                raise Exception("Unknown config key `{}`, all keys: {}".format(
                    k, list(MODEL_DEFAULTS)))

        if options.get("custom_preprocessor"):
            preprocessor = options["custom_preprocessor"]
            logger.info("Using custom preprocessor {}".format(preprocessor))
            prep = _global_registry.get(RLLIB_PREPROCESSOR, preprocessor)(
                observation_space, options)
        else:
            cls = get_preprocessor(observation_space)
            prep = cls(observation_space, options)

        logger.debug("Created preprocessor {}: {} -> {}".format(
            prep, observation_space, prep.shape))
        return prep

    @staticmethod
    @PublicAPI
    def register_custom_preprocessor(preprocessor_name, preprocessor_class):
        """Register a custom preprocessor class by name.

        The preprocessor can be later used by specifying
        {"custom_preprocessor": preprocesor_name} in the model config.

        Args:
            preprocessor_name (str): Name to register the preprocessor under.
            preprocessor_class (type): Python class of the preprocessor.
        """
        _global_registry.register(RLLIB_PREPROCESSOR, preprocessor_name,
                                  preprocessor_class)

    @staticmethod
    @PublicAPI
    def register_custom_model(model_name, model_class):
        """Register a custom model class by name.

        The model can be later used by specifying {"custom_model": model_name}
        in the model config.

        Args:
            model_name (str): Name to register the model under.
            model_class (type): Python class of the model.
        """
        _global_registry.register(RLLIB_MODEL, model_name, model_class)

    @staticmethod
    @PublicAPI
    def register_custom_action_dist(action_dist_name, action_dist_class):
        """Register a custom action distribution class by name.

        The model can be later used by specifying
        {"custom_action_dist": action_dist_name} in the model config.

        Args:
            model_name (str): Name to register the model under.
            model_class (type): Python class of the model.
        """
        _global_registry.register(RLLIB_ACTION_DIST, action_dist_name,
                                  action_dist_class)
=======
        raise DeprecationWarning("Please use get_model_v2() instead.")
>>>>>>> bd6dfc99
<|MERGE_RESOLUTION|>--- conflicted
+++ resolved
@@ -373,6 +373,93 @@
         _global_registry.register(RLLIB_MODEL, model_name, model_class)
 
     @staticmethod
+    @PublicAPI
+    def register_custom_action_dist(action_dist_name, action_dist_class):
+        """Register a custom action distribution class by name.
+
+        The model can be later used by specifying
+        {"custom_action_dist": action_dist_name} in the model config.
+
+        Args:
+            model_name (str): Name to register the model under.
+            model_class (type): Python class of the model.
+        """
+        _global_registry.register(RLLIB_ACTION_DIST, action_dist_name,
+                                  action_dist_class)
+
+    @staticmethod
+    @DeveloperAPI
+    def get_preprocessor(env, options=None):
+        """Returns a suitable preprocessor for the given env.
+
+        This is a wrapper for get_preprocessor_for_space().
+        """
+
+        return ModelCatalog.get_preprocessor_for_space(env.observation_space,
+                                                       options)
+
+    @staticmethod
+    @DeveloperAPI
+    def get_preprocessor_for_space(observation_space, options=None):
+        """Returns a suitable preprocessor for the given observation space.
+
+        Args:
+            observation_space (Space): The input observation space.
+            options (dict): Options to pass to the preprocessor.
+
+        Returns:
+            preprocessor (Preprocessor): Preprocessor for the observations.
+        """
+
+        options = options or MODEL_DEFAULTS
+        for k in options.keys():
+            if k not in MODEL_DEFAULTS:
+                raise Exception("Unknown config key `{}`, all keys: {}".format(
+                    k, list(MODEL_DEFAULTS)))
+
+        if options.get("custom_preprocessor"):
+            preprocessor = options["custom_preprocessor"]
+            logger.info("Using custom preprocessor {}".format(preprocessor))
+            prep = _global_registry.get(RLLIB_PREPROCESSOR, preprocessor)(
+                observation_space, options)
+        else:
+            cls = get_preprocessor(observation_space)
+            prep = cls(observation_space, options)
+
+        logger.debug("Created preprocessor {}: {} -> {}".format(
+            prep, observation_space, prep.shape))
+        return prep
+
+    @staticmethod
+    @PublicAPI
+    def register_custom_preprocessor(preprocessor_name, preprocessor_class):
+        """Register a custom preprocessor class by name.
+
+        The preprocessor can be later used by specifying
+        {"custom_preprocessor": preprocesor_name} in the model config.
+
+        Args:
+            preprocessor_name (str): Name to register the preprocessor under.
+            preprocessor_class (type): Python class of the preprocessor.
+        """
+        _global_registry.register(RLLIB_PREPROCESSOR, preprocessor_name,
+                                  preprocessor_class)
+
+    @staticmethod
+    @PublicAPI
+    def register_custom_model(model_name, model_class):
+        """Register a custom model class by name.
+
+        The model can be later used by specifying {"custom_model": model_name}
+        in the model config.
+
+        Args:
+            model_name (str): Name to register the model under.
+            model_class (type): Python class of the model.
+        """
+        _global_registry.register(RLLIB_MODEL, model_name, model_class)
+
+    @staticmethod
     def _wrap_if_needed(model_cls, model_interface):
         assert issubclass(model_cls, TFModelV2)
 
@@ -475,134 +562,4 @@
                         num_outputs,
                         options=None,
                         default_model_cls=None):
-<<<<<<< HEAD
-        """Returns a custom model for PyTorch algorithms.
-
-        Args:
-            obs_space (Space): The input observation space.
-            num_outputs (int): The size of the output vector of the model.
-            options (dict): Optional args to pass to the model constructor.
-            default_model_cls (cls): Optional class to use if no custom model.
-
-        Returns:
-            model (models.Model): Neural network model.
-        """
-        from ray.rllib.models.torch.fcnet import (FullyConnectedNetwork as
-                                                  PyTorchFCNet)
-        from ray.rllib.models.torch.visionnet import (VisionNetwork as
-                                                      PyTorchVisionNet)
-
-        options = options or MODEL_DEFAULTS
-
-        if options.get("custom_model"):
-            model = options["custom_model"]
-            logger.debug("Using custom torch model {}".format(model))
-            return _global_registry.get(RLLIB_MODEL,
-                                        model)(obs_space, num_outputs, options)
-
-        if options.get("use_lstm"):
-            raise NotImplementedError(
-                "LSTM auto-wrapping not implemented for torch")
-
-        if default_model_cls:
-            return default_model_cls(obs_space, num_outputs, options)
-
-        if isinstance(obs_space, gym.spaces.Discrete):
-            obs_rank = 1
-        else:
-            obs_rank = len(obs_space.shape)
-
-        if obs_rank > 1:
-            return PyTorchVisionNet(obs_space, num_outputs, options)
-
-        return PyTorchFCNet(obs_space, num_outputs, options)
-
-    @staticmethod
-    @DeveloperAPI
-    def get_preprocessor(env, options=None):
-        """Returns a suitable preprocessor for the given env.
-
-        This is a wrapper for get_preprocessor_for_space().
-        """
-
-        return ModelCatalog.get_preprocessor_for_space(env.observation_space,
-                                                       options)
-
-    @staticmethod
-    @DeveloperAPI
-    def get_preprocessor_for_space(observation_space, options=None):
-        """Returns a suitable preprocessor for the given observation space.
-
-        Args:
-            observation_space (Space): The input observation space.
-            options (dict): Options to pass to the preprocessor.
-
-        Returns:
-            preprocessor (Preprocessor): Preprocessor for the observations.
-        """
-
-        options = options or MODEL_DEFAULTS
-        for k in options.keys():
-            if k not in MODEL_DEFAULTS:
-                raise Exception("Unknown config key `{}`, all keys: {}".format(
-                    k, list(MODEL_DEFAULTS)))
-
-        if options.get("custom_preprocessor"):
-            preprocessor = options["custom_preprocessor"]
-            logger.info("Using custom preprocessor {}".format(preprocessor))
-            prep = _global_registry.get(RLLIB_PREPROCESSOR, preprocessor)(
-                observation_space, options)
-        else:
-            cls = get_preprocessor(observation_space)
-            prep = cls(observation_space, options)
-
-        logger.debug("Created preprocessor {}: {} -> {}".format(
-            prep, observation_space, prep.shape))
-        return prep
-
-    @staticmethod
-    @PublicAPI
-    def register_custom_preprocessor(preprocessor_name, preprocessor_class):
-        """Register a custom preprocessor class by name.
-
-        The preprocessor can be later used by specifying
-        {"custom_preprocessor": preprocesor_name} in the model config.
-
-        Args:
-            preprocessor_name (str): Name to register the preprocessor under.
-            preprocessor_class (type): Python class of the preprocessor.
-        """
-        _global_registry.register(RLLIB_PREPROCESSOR, preprocessor_name,
-                                  preprocessor_class)
-
-    @staticmethod
-    @PublicAPI
-    def register_custom_model(model_name, model_class):
-        """Register a custom model class by name.
-
-        The model can be later used by specifying {"custom_model": model_name}
-        in the model config.
-
-        Args:
-            model_name (str): Name to register the model under.
-            model_class (type): Python class of the model.
-        """
-        _global_registry.register(RLLIB_MODEL, model_name, model_class)
-
-    @staticmethod
-    @PublicAPI
-    def register_custom_action_dist(action_dist_name, action_dist_class):
-        """Register a custom action distribution class by name.
-
-        The model can be later used by specifying
-        {"custom_action_dist": action_dist_name} in the model config.
-
-        Args:
-            model_name (str): Name to register the model under.
-            model_class (type): Python class of the model.
-        """
-        _global_registry.register(RLLIB_ACTION_DIST, action_dist_name,
-                                  action_dist_class)
-=======
-        raise DeprecationWarning("Please use get_model_v2() instead.")
->>>>>>> bd6dfc99
+        raise DeprecationWarning("Please use get_model_v2() instead.")