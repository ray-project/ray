--- conflicted
+++ resolved
@@ -11,15 +11,9 @@
     _default_registry
 
 from ray.rllib.models.action_dist import (
-<<<<<<< HEAD
     Categorical, Deterministic, DiagGaussian, MultiActionDistribution)
 from ray.rllib.models.preprocessors import get_preprocessor
-=======
-    Categorical, Deterministic, DiagGaussian)
-from ray.rllib.models.preprocessors import (
-    NoPreprocessor, AtariRamPreprocessor, AtariPixelPreprocessor,
-    OneHotPreprocessor, MultiAgentPreprocessor)
->>>>>>> 726a2bdb
+
 from ray.rllib.models.fcnet import FullyConnectedNetwork
 from ray.rllib.models.visionnet import VisionNetwork
 from ray.rllib.models.multiagentfcnet import MultiAgentFullyConnectedNetwork
@@ -81,7 +75,6 @@
                 return Deterministic, action_space.shape[0]
         elif isinstance(action_space, gym.spaces.Discrete):
             return Categorical, action_space.n
-<<<<<<< HEAD
         elif isinstance(action_space, gym.spaces.Tuple):
             size = 0
             child_dist = []
@@ -92,23 +85,6 @@
             return partial(MultiActionDistribution,
                            child_distributions=child_dist,
                            action_space=action_space), size
-=======
-        elif isinstance(action_space, list):
-            dist_class = []
-            dist_dim = []
-            for action in action_space:
-                if isinstance(action, gym.spaces.Box):
-                    if dist_type is None:
-                        dist_class.append(DiagGaussian)
-                        dist_dim.append(action.shape[0] * 2)
-                    elif dist_type == 'deterministic':
-                        dist_class.append(Deterministic)
-                        dist_dim.append(action.shape[0])
-                    elif isinstance(action, gym.spaces.Discrete):
-                        dist_class.append(Categorical)
-                        dist_dim.append(action.n)
-            return dist_class, dist_dim
->>>>>>> 726a2bdb
 
         raise NotImplementedError(
             "Unsupported args: {} {}".format(action_space, dist_type))
@@ -224,22 +200,6 @@
         Returns:
             preprocessor (Preprocessor): Preprocessor for the env observations.
         """
-<<<<<<< HEAD
-=======
-
-        # For older gym versions that don't set shape for Discrete
-        if not hasattr(env.observation_space, "shape") and \
-                isinstance(env.observation_space, gym.spaces.Discrete):
-            env.observation_space.shape = ()
-
-        env_name = env.spec.id
-        # FIXME this is just to get things working
-        if isinstance(env.observation_space, list):
-            obs_shape = env.observation_space[0].shape
-        else:
-            obs_shape = env.observation_space.shape
-
->>>>>>> 726a2bdb
         for k in options.keys():
             if k not in MODEL_CONFIGS:
                 raise Exception(
@@ -253,26 +213,7 @@
             return registry.get(RLLIB_PREPROCESSOR, preprocessor)(
                 env.observation_space, options)
 
-<<<<<<< HEAD
         preprocessor = get_preprocessor(env.observation_space)
-=======
-        if obs_shape == ():
-            print("Using one-hot preprocessor for discrete envs.")
-            preprocessor = OneHotPreprocessor
-        elif obs_shape == ModelCatalog.ATARI_OBS_SHAPE:
-            print("Assuming Atari pixel env, using AtariPixelPreprocessor.")
-            preprocessor = AtariPixelPreprocessor
-        elif obs_shape == ModelCatalog.ATARI_RAM_OBS_SHAPE:
-            print("Assuming Atari ram env, using AtariRamPreprocessor.")
-            preprocessor = AtariRamPreprocessor
-        elif isinstance(env.observation_space, list):
-            print("Multiagent")
-            return MultiAgentPreprocessor(env, options)
-        else:
-            print("Not using any observation preprocessor.")
-            preprocessor = NoPreprocessor
-
->>>>>>> 726a2bdb
         return preprocessor(env.observation_space, options)
 
     @staticmethod
@@ -327,16 +268,8 @@
         self.preprocessor = preprocessor
 
         from gym.spaces.box import Box
-<<<<<<< HEAD
         self.observation_space = Box(
             -1.0, 1.0, preprocessor.shape, dtype=np.float32)
-=======
-        # FIXME (eugene) just to get things working
-        # if isinstance(env.observation_space, list):
-        #     self.observation_space = env.observation_space
-        # else:
-        # self.observation_space = Box(-1.0, 1.0, preprocessor.shape)
->>>>>>> 726a2bdb
 
     def observation(self, observation):
         return self.preprocessor.transform(observation)