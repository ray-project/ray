--- conflicted
+++ resolved
@@ -22,7 +22,7 @@
     """Generic fully connected network.
 
     Options to construct the network are passed to the _init function.
-    If options["free_logstd"] is True, the last half of the
+    If options["fcnet_free_logstd"] is True, the last half of the
     output layer will be free variables that are not dependent on
     inputs. This is often used if the output of the network is used
     to parametrize a probability distribution. In this case, the
@@ -40,17 +40,9 @@
             activation = tf.nn.relu
         print("Constructing fcnet {} {}".format(hiddens, activation))
 
-        if options.get("free_logstd", False):
+        if options.get("fcnet_free_logstd", False):
             num_outputs = num_outputs // 2
 
-<<<<<<< HEAD
-    def _init(self, inputs, num_outputs, options):
-        hiddens = options.get("fcnet_hiddens", [256, 256])
-        activation = options.get("fcnet_activation", tf.nn.tanh)
-        print("Constructing fcnet {} {}".format(hiddens, activation))
-
-=======
->>>>>>> 58d06e3f
         with tf.name_scope("fc_net"):
             i = 1
             last_layer = inputs
@@ -65,11 +57,8 @@
                 last_layer, num_outputs,
                 weights_initializer=normc_initializer(0.01),
                 activation_fn=None, scope="fc_out")
-<<<<<<< HEAD
-=======
-            if options.get("free_logstd", False):
+            if options.get("fcnet_free_logstd", False):
                 logstd = tf.get_variable(name="logstd", shape=[num_outputs],
                                          initializer=tf.zeros_initializer)
                 output = tf.concat([output, 0.0 * output + logstd], 1)
->>>>>>> 58d06e3f
             return output, last_layer