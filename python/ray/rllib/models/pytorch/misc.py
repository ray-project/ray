--- conflicted
+++ resolved
@@ -11,14 +11,8 @@
     """Convert trajectory from numpy to PT variable"""
     states = torch.from_numpy(trajectory["obs"]).float()
     acs = torch.from_numpy(trajectory["actions"])
-<<<<<<< HEAD
-    advs = torch.from_numpy(trajectory["advantages"].copy()).float().view(
-        -1, 1)
-    rs = torch.from_numpy(trajectory["rewards"]).float().view(-1)
-=======
     advs = torch.from_numpy(trajectory["advantages"].copy()).float().reshape(-1)
     rs = torch.from_numpy(trajectory["rewards"]).float().reshape(-1)
->>>>>>> 7d1b205a
     if has_features:
         features = [torch.from_numpy(f) for f in trajectory["features"]]
     else:
