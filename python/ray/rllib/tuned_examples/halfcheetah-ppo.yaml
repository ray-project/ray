--- conflicted
+++ resolved
@@ -1,30 +1,22 @@
-halfcheetah-ppo:
-    env: HalfCheetah-v2
-    run: PPO
-    stop:
-        episode_reward_mean: 9800
-        time_total_s: 10800           
-    config:
-        gamma: 0.99
-        lambda: 0.95
-        kl_coeff: 1.0
-        num_sgd_iter: 32
-        lr: .0003
-        vf_loss_coeff: 0.5
-        clip_param: 0.2
-        sgd_minibatch_size: 4096
-        train_batch_size: 65536
-        num_workers: 16
-        num_gpus: 1
-        grad_clip: 0.5
-<<<<<<< HEAD
-        num_envs_per_worker: 16
-        batch_mode: truncate_episodes
-
-=======
-        num_envs_per_worker: 
-            grid_search: [16, 32]
-        batch_mode: truncate_episodes
-        observation_filter: MeanStdFilter
-
->>>>>>> 18041471
+halfcheetah-ppo:
+    env: HalfCheetah-v2
+    run: PPO
+    stop:
+        episode_reward_mean: 9800
+        time_total_s: 10800           
+    config:
+        gamma: 0.99
+        lambda: 0.95
+        kl_coeff: 1.0
+        num_sgd_iter: 32
+        lr: .0003
+        vf_loss_coeff: 0.5
+        clip_param: 0.2
+        sgd_minibatch_size: 4096
+        train_batch_size: 65536
+        num_workers: 16
+        num_gpus: 1
+        grad_clip: 0.5
+        num_envs_per_worker: 16
+        batch_mode: truncate_episodes
+        observation_filter: MeanStdFilter