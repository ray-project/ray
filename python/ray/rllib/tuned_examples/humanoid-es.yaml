--- conflicted
+++ resolved
@@ -2,12 +2,8 @@
     env: Humanoid-v1
     alg: ES
     resources:
-<<<<<<< HEAD
         cpu: 100
-=======
-       cpu: 100
-       driver_cpu_limit: 4
->>>>>>> dc66a2d7
+        driver_cpu_limit: 4
     stop:
         episode_reward_mean: 6000
     config:
