from __future__ import absolute_import
from __future__ import division
from __future__ import print_function

import gym.spaces
import tensorflow as tf
import os

from tensorflow.python import debug as tf_debug

import numpy as np
import ray

from ray.rllib.parallel import LocalSyncParallelOptimizer
from ray.rllib.models import ModelCatalog
from ray.rllib.policy_gradient.env import BatchedEnv
from ray.rllib.policy_gradient.loss import ProximalPolicyLoss
from ray.rllib.policy_gradient.filter import MeanStdFilter
from ray.rllib.policy_gradient.rollout import (
    rollouts, add_return_values, add_advantage_values)
from ray.rllib.policy_gradient.utils import flatten, concatenate

# TODO(pcm): Make sure that both observation_filter and reward_filter
# are correctly handled, i.e. (a) the values are accumulated accross
# workers (if necessary), (b) they are passed between all the methods
# correctly and no default arguments are used, and (c) they are saved
# as part of the checkpoint so training can resume properly.


class Agent(object):
    """
    Agent class that holds the simulator environment and the policy.

    Initializes the tensorflow graphs for both training and evaluation.
    One common policy graph is initialized on '/cpu:0' and holds all the shared
    network weights. When run as a remote agent, only this graph is used.
    """

    def __init__(self, name, batchsize, config, logdir, is_remote):
        if is_remote:
            os.environ["CUDA_VISIBLE_DEVICES"] = ""
            devices = ["/cpu:0"]
        else:
            devices = config["devices"]
        self.devices = devices
        self.config = config
        self.logdir = logdir
<<<<<<< HEAD
        self.env = BatchedEnv(name, batchsize, preprocessor=preprocessor)
=======
        self.env = BatchedEnv(name, batchsize)
>>>>>>> e6de744e
        if is_remote:
            config_proto = tf.ConfigProto()
        else:
            config_proto = tf.ConfigProto(**config["tf_session_args"])
        self.preprocessor = self.env.preprocessor
        self.sess = tf.Session(config=config_proto)
        if config["tf_debug_inf_or_nan"] and not is_remote:
            self.sess = tf_debug.LocalCLIDebugWrapperSession(self.sess)
            self.sess.add_tensor_filter(
                "has_inf_or_nan", tf_debug.has_inf_or_nan)

        # Defines the training inputs:
        # The coefficient of the KL penalty.
        self.kl_coeff = tf.placeholder(
            name="newkl", shape=(), dtype=tf.float32)

<<<<<<< HEAD
        self.preprocessor_shape = preprocessor.transform_shape(
            self.env.observation_space.shape)
        self.observations = tf.placeholder(
            tf.float32, shape=(None,) + self.preprocessor_shape)
=======
        # The shape of the preprocessed observations.
        self.preprocessor_shape = self.preprocessor.transform_shape(
            self.env.observation_space.shape)
        # The input observations.
        self.observations = tf.placeholder(
            tf.float32, shape=(None,) + self.preprocessor_shape)
        # Targets of the value function.
        self.returns = tf.placeholder(tf.float32, shape=(None,))
        # Advantage values in the policy gradient estimator.
>>>>>>> e6de744e
        self.advantages = tf.placeholder(tf.float32, shape=(None,))

        action_space = self.env.action_space
        if isinstance(action_space, gym.spaces.Box):
            self.actions = tf.placeholder(
                tf.float32, shape=(None, action_space.shape[0]))
        elif isinstance(action_space, gym.spaces.Discrete):
            self.actions = tf.placeholder(tf.int64, shape=(None,))
        else:
            raise NotImplemented(
                "action space" + str(type(action_space)) +
                "currently not supported")
        self.distribution_class, self.logit_dim = ModelCatalog.get_action_dist(
            action_space)
        # Log probabilities from the policy before the policy update.
        self.prev_logits = tf.placeholder(
            tf.float32, shape=(None, self.logit_dim))
        # Value function predictions before the policy update.
        self.prev_vf_preds = tf.placeholder(tf.float32, shape=(None,))

        assert config["sgd_batchsize"] % len(devices) == 0, \
            "Batch size must be evenly divisible by devices"
        if is_remote:
            self.batch_size = config["rollout_batchsize"]
            self.per_device_batch_size = config["rollout_batchsize"]
        else:
            self.batch_size = config["sgd_batchsize"]
            self.per_device_batch_size = int(self.batch_size / len(devices))

        def build_loss(obs, rets, advs, acts, plog, pvf_preds):
            return ProximalPolicyLoss(
                self.env.observation_space, self.env.action_space,
                obs, rets, advs, acts, plog, pvf_preds, self.logit_dim,
                self.kl_coeff, self.distribution_class, self.config,
                self.sess)

        self.par_opt = LocalSyncParallelOptimizer(
            tf.train.AdamOptimizer(self.config["sgd_stepsize"]),
            self.devices,
            [self.observations, self.returns, self.advantages,
             self.actions, self.prev_logits, self.prev_vf_preds],
            self.per_device_batch_size,
            build_loss,
            self.logdir)

        # Metric ops
        with tf.name_scope("test_outputs"):
            policies = self.par_opt.get_device_losses()
            self.mean_loss = tf.reduce_mean(
                tf.stack(values=[
                    policy.loss for policy in policies]), 0)
            self.mean_policy_loss = tf.reduce_mean(
                tf.stack(values=[
                    policy.mean_policy_loss for policy in policies]), 0)
            self.mean_vf_loss = tf.reduce_mean(
                tf.stack(values=[
                    policy.mean_vf_loss for policy in policies]), 0)
            self.mean_kl = tf.reduce_mean(
                tf.stack(values=[
                    policy.mean_kl for policy in policies]), 0)
            self.mean_entropy = tf.reduce_mean(
                tf.stack(values=[
                    policy.mean_entropy for policy in policies]), 0)

        # References to the model weights
        self.common_policy = self.par_opt.get_common_loss()
        self.variables = ray.experimental.TensorFlowVariables(
            self.common_policy.loss, self.sess)
        self.observation_filter = MeanStdFilter(
            self.preprocessor_shape, clip=None)
        self.reward_filter = MeanStdFilter((), clip=5.0)
        self.sess.run(tf.global_variables_initializer())

    def load_data(self, trajectories, full_trace):
        if self.config["use_gae"]:
            return self.par_opt.load_data(
                self.sess,
                [trajectories["observations"],
                 trajectories["td_lambda_returns"],
                 trajectories["advantages"],
                 trajectories["actions"].squeeze(),
                 trajectories["logprobs"],
                 trajectories["vf_preds"]],
                full_trace=full_trace)
        else:
            dummy = np.zeros((trajectories["observations"].shape[0],))
            return self.par_opt.load_data(
                self.sess,
                [trajectories["observations"],
                 dummy,
                 trajectories["returns"],
                 trajectories["actions"].squeeze(),
                 trajectories["logprobs"],
                 dummy],
                full_trace=full_trace)

    def run_sgd_minibatch(
            self, batch_index, kl_coeff, full_trace, file_writer):
        return self.par_opt.optimize(
            self.sess,
            batch_index,
            extra_ops=[
                self.mean_loss, self.mean_policy_loss, self.mean_vf_loss,
                self.mean_kl, self.mean_entropy],
            extra_feed_dict={self.kl_coeff: kl_coeff},
            file_writer=file_writer if full_trace else None)

    def get_weights(self):
        return self.variables.get_weights()

    def load_weights(self, weights):
        self.variables.set_weights(weights)

    def compute_trajectory(self, gamma, lam, horizon):
        """Compute a single rollout on the agent and return."""
        trajectory = rollouts(
            self.common_policy,
            self.env, horizon, self.observation_filter, self.reward_filter)
        if self.config["use_gae"]:
            add_advantage_values(trajectory, gamma, lam, self.reward_filter)
        else:
            add_return_values(trajectory, gamma, self.reward_filter)
        return trajectory

    def compute_steps(self, gamma, lam, horizon, min_steps_per_task=-1):
        """Compute multiple rollouts and concatenate the results.

        Args:
            gamma: MDP discount factor
            lam: GAE(lambda) parameter
            horizon: Number of steps after which a rollout gets cut
            min_steps_per_task: Lower bound on the number of states to be
                collected.

        Returns:
            states: List of states.
            total_rewards: Total rewards of the trajectories.
            trajectory_lengths: Lengths of the trajectories.
        """
        num_steps_so_far = 0
        trajectories = []
        total_rewards = []
        trajectory_lengths = []
        while True:
            trajectory = self.compute_trajectory(gamma, lam, horizon)
            total_rewards.append(
                trajectory["raw_rewards"].sum(axis=0).mean())
            trajectory_lengths.append(
                np.logical_not(trajectory["dones"]).sum(axis=0).mean())
            trajectory = flatten(trajectory)
            not_done = np.logical_not(trajectory["dones"])
            # Filtering out states that are done. We do this because
            # trajectories are batched and cut only if all the trajectories
            # in the batch terminated, so we can potentially get rid of
            # some of the states here.
            trajectory = {key: val[not_done]
                          for key, val in trajectory.items()}
            num_steps_so_far += trajectory["raw_rewards"].shape[0]
            trajectories.append(trajectory)
            if num_steps_so_far >= min_steps_per_task:
                break
        return concatenate(trajectories), total_rewards, trajectory_lengths


RemoteAgent = ray.remote(Agent)<|MERGE_RESOLUTION|>--- conflicted
+++ resolved
@@ -45,11 +45,7 @@
         self.devices = devices
         self.config = config
         self.logdir = logdir
-<<<<<<< HEAD
-        self.env = BatchedEnv(name, batchsize, preprocessor=preprocessor)
-=======
         self.env = BatchedEnv(name, batchsize)
->>>>>>> e6de744e
         if is_remote:
             config_proto = tf.ConfigProto()
         else:
@@ -66,12 +62,6 @@
         self.kl_coeff = tf.placeholder(
             name="newkl", shape=(), dtype=tf.float32)
 
-<<<<<<< HEAD
-        self.preprocessor_shape = preprocessor.transform_shape(
-            self.env.observation_space.shape)
-        self.observations = tf.placeholder(
-            tf.float32, shape=(None,) + self.preprocessor_shape)
-=======
         # The shape of the preprocessed observations.
         self.preprocessor_shape = self.preprocessor.transform_shape(
             self.env.observation_space.shape)
@@ -81,7 +71,6 @@
         # Targets of the value function.
         self.returns = tf.placeholder(tf.float32, shape=(None,))
         # Advantage values in the policy gradient estimator.
->>>>>>> e6de744e
         self.advantages = tf.placeholder(tf.float32, shape=(None,))
 
         action_space = self.env.action_space
