--- conflicted
+++ resolved
@@ -43,179 +43,12 @@
 
 
 class PolicyGradient(Algorithm):
-<<<<<<< HEAD
-  def __init__(self, env_name, config, upload_dir=None):
-    config.update({"alg": "PolicyGradient"})
-
-    Algorithm.__init__(self, env_name, config, upload_dir=upload_dir)
-
-    # TODO(ekl) the preprocessor should be associated with the env elsewhere
-    if self.env_name == "Pong-v0":
-      preprocessor = AtariPixelPreprocessor()
-    elif self.env_name == "Pong-ram-v3":
-      preprocessor = AtariRamPreprocessor()
-    elif self.env_name == "CartPole-v0":
-      preprocessor = NoPreprocessor()
-    elif self.env_name == "Walker2d-v1":
-      preprocessor = NoPreprocessor()
-    elif self.env_name == "Humanoid-v1":
-      preprocessor = NoPreprocessor()
-    else:
-      preprocessor = AtariPixelPreprocessor()
-
-    self.preprocessor = preprocessor
-    self.global_step = 0
-    self.j = 0
-    self.kl_coeff = config["kl_coeff"]
-    self.model = Agent(
-        self.env_name, 1, self.preprocessor, self.config, self.logdir, False)
-    self.agents = [
-        RemoteAgent.remote(
-            self.env_name, 1, self.preprocessor, self.config,
-            self.logdir, True)
-        for _ in range(config["num_agents"])]
-
-  def train(self):
-    agents = self.agents
-    config = self.config
-    model = self.model
-    j = self.j
-    self.j += 1
-
-    saver = tf.train.Saver(max_to_keep=None)
-    if "load_checkpoint" in config:
-      saver.restore(model.sess, config["load_checkpoint"])
-
-    # TF does not support to write logs to S3 at the moment
-    write_tf_logs = self.logdir.startswith("file")
-    iter_start = time.time()
-    if write_tf_logs:
-      file_writer = tf.summary.FileWriter(self.logdir, model.sess.graph)
-      if config["model_checkpoint_file"]:
-        checkpoint_path = saver.save(
-            model.sess,
-            os.path.join(self.logdir, config["model_checkpoint_file"] % j))
-        print("Checkpoint saved in file: %s" % checkpoint_path)
-    checkpointing_end = time.time()
-    weights = ray.put(model.get_weights())
-    [a.load_weights.remote(weights) for a in agents]
-    trajectory, total_reward, traj_len_mean = collect_samples(
-        agents, config["timesteps_per_batch"], 0.995, 1.0, 2000)
-    print("total reward is ", total_reward)
-    print("trajectory length mean is ", traj_len_mean)
-    print("timesteps:", trajectory["dones"].shape[0])
-    if write_tf_logs:
-      traj_stats = tf.Summary(value=[
-          tf.Summary.Value(
-              tag="policy_gradient/rollouts/mean_reward",
-              simple_value=total_reward),
-          tf.Summary.Value(
-              tag="policy_gradient/rollouts/traj_len_mean",
-              simple_value=traj_len_mean)])
-      file_writer.add_summary(traj_stats, self.global_step)
-    self.global_step += 1
-    trajectory["advantages"] = ((trajectory["advantages"] -
-                                 trajectory["advantages"].mean()) /
-                                trajectory["advantages"].std())
-    rollouts_end = time.time()
-    print("Computing policy (iterations=" + str(config["num_sgd_iter"]) +
-          ", stepsize=" + str(config["sgd_stepsize"]) + "):")
-    names = ["iter", "loss", "kl", "entropy"]
-    print(("{:>15}" * len(names)).format(*names))
-    trajectory = shuffle(trajectory)
-    shuffle_end = time.time()
-    tuples_per_device = model.load_data(
-        trajectory, j == 0 and config["full_trace_data_load"])
-    load_end = time.time()
-    checkpointing_time = checkpointing_end - iter_start
-    rollouts_time = rollouts_end - checkpointing_end
-    shuffle_time = shuffle_end - rollouts_end
-    load_time = load_end - shuffle_end
-    sgd_time = 0
-    for i in range(config["num_sgd_iter"]):
-      sgd_start = time.time()
-      batch_index = 0
-      num_batches = int(tuples_per_device) // int(model.per_device_batch_size)
-      loss, kl, entropy = [], [], []
-      permutation = np.random.permutation(num_batches)
-      while batch_index < num_batches:
-        full_trace = (
-            i == 0 and j == 0 and
-            batch_index == config["full_trace_nth_sgd_batch"])
-        batch_loss, batch_kl, batch_entropy = model.run_sgd_minibatch(
-            permutation[batch_index] * model.per_device_batch_size,
-            self.kl_coeff, full_trace,
-            file_writer if write_tf_logs else None)
-        loss.append(batch_loss)
-        kl.append(batch_kl)
-        entropy.append(batch_entropy)
-        batch_index += 1
-      loss = np.mean(loss)
-      kl = np.mean(kl)
-      entropy = np.mean(entropy)
-      sgd_end = time.time()
-      print("{:>15}{:15.5e}{:15.5e}{:15.5e}".format(i, loss, kl, entropy))
-
-      values = []
-      if i == config["num_sgd_iter"] - 1:
-        metric_prefix = "policy_gradient/sgd/final_iter/"
-        values.append(tf.Summary.Value(
-            tag=metric_prefix + "kl_coeff",
-            simple_value=self.kl_coeff))
-      else:
-        metric_prefix = "policy_gradient/sgd/intermediate_iters/"
-      values.extend([
-          tf.Summary.Value(
-              tag=metric_prefix + "mean_entropy",
-              simple_value=entropy),
-          tf.Summary.Value(
-              tag=metric_prefix + "mean_loss",
-              simple_value=loss),
-          tf.Summary.Value(
-              tag=metric_prefix + "mean_kl",
-              simple_value=kl)])
-      if write_tf_logs:
-        sgd_stats = tf.Summary(value=values)
-        file_writer.add_summary(sgd_stats, self.global_step)
-      self.global_step += 1
-      sgd_time += sgd_end - sgd_start
-    if kl > 2.0 * config["kl_target"]:
-      self.kl_coeff *= 1.5
-    elif kl < 0.5 * config["kl_target"]:
-      self.kl_coeff *= 0.5
-
-    info = {
-        "kl_divergence": kl,
-        "kl_coefficient": self.kl_coeff,
-        "checkpointing_time": checkpointing_time,
-        "rollouts_time": rollouts_time,
-        "shuffle_time": shuffle_time,
-        "load_time": load_time,
-        "sgd_time": sgd_time,
-        "sample_throughput": len(trajectory["observations"]) / sgd_time
-    }
-
-    print("kl div:", kl)
-    print("kl coeff:", self.kl_coeff)
-    print("checkpointing time:", checkpointing_time)
-    print("rollouts time:", rollouts_time)
-    print("shuffle time:", shuffle_time)
-    print("load time:", load_time)
-    print("sgd time:", sgd_time)
-    print("sgd examples/s:", len(trajectory["observations"]) / sgd_time)
-
-    result = TrainingResult(
-        self.experiment_id.hex, j, total_reward, traj_len_mean, info)
-
-    return result
-=======
     def __init__(self, env_name, config, upload_dir=None):
         config.update({"alg": "PolicyGradient"})
 
         Algorithm.__init__(self, env_name, config, upload_dir=upload_dir)
 
-        # TODO(ekl): The preprocessor should be associated with the env
-        # elsewhere.
+        # TODO(ekl): preprocessor should be associated with the env elsewhere
         if self.env_name == "Pong-v0":
             preprocessor = AtariPixelPreprocessor()
         elif self.env_name == "Pong-ram-v3":
@@ -223,6 +56,8 @@
         elif self.env_name == "CartPole-v0":
             preprocessor = NoPreprocessor()
         elif self.env_name == "Walker2d-v1":
+            preprocessor = NoPreprocessor()
+        elif self.env_name == "Humanoid-v1":
             preprocessor = NoPreprocessor()
         else:
             preprocessor = AtariPixelPreprocessor()
@@ -259,8 +94,8 @@
             if config["model_checkpoint_file"]:
                 checkpoint_path = saver.save(
                     model.sess,
-                    os.path.join(self.logdir,
-                                 config["model_checkpoint_file"] % j))
+                    os.path.join(
+                        self.logdir, config["model_checkpoint_file"] % j))
                 print("Checkpoint saved in file: %s" % checkpoint_path)
         checkpointing_end = time.time()
         weights = ray.put(model.get_weights())
@@ -301,8 +136,8 @@
         for i in range(config["num_sgd_iter"]):
             sgd_start = time.time()
             batch_index = 0
-            num_batches = (int(tuples_per_device) //
-                           int(model.per_device_batch_size))
+            num_batches = (
+                int(tuples_per_device) // int(model.per_device_batch_size))
             loss, kl, entropy = [], [], []
             permutation = np.random.permutation(num_batches)
             while batch_index < num_batches:
@@ -321,8 +156,8 @@
             kl = np.mean(kl)
             entropy = np.mean(entropy)
             sgd_end = time.time()
-            print("{:>15}{:15.5e}{:15.5e}{:15.5e}".format(i, loss, kl,
-                                                          entropy))
+            print(
+                "{:>15}{:15.5e}{:15.5e}{:15.5e}".format(i, loss, kl, entropy))
 
             values = []
             if i == config["num_sgd_iter"] - 1:
@@ -375,5 +210,4 @@
         result = TrainingResult(
             self.experiment_id.hex, j, total_reward, traj_len_mean, info)
 
-        return result
->>>>>>> 4349f1f9
+        return result