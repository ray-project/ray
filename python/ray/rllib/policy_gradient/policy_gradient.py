--- conflicted
+++ resolved
@@ -82,10 +82,6 @@
 
         Algorithm.__init__(self, env_name, config, upload_dir=upload_dir)
 
-<<<<<<< HEAD
-        self.preprocessor = ModelCatalog.get_preprocessor(self.env_name)
-=======
->>>>>>> e6de744e
         self.global_step = 0
         self.j = 0
         self.kl_coeff = config["kl_coeff"]
