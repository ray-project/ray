--- conflicted
+++ resolved
@@ -166,17 +166,11 @@
                 full_trace = (
                     i == 0 and j == 0 and
                     batch_index == config["full_trace_nth_sgd_batch"])
-<<<<<<< HEAD
-                batch_loss, batch_kl, batch_entropy = model.run_sgd_minibatch(
-                    permutation[batch_index] * model.per_device_batch_size,
-                    self.kl_coeff, full_trace, self.file_writer)
-=======
                 batch_loss, batch_policy_loss, batch_vf_loss, batch_kl, \
                     batch_entropy = model.run_sgd_minibatch(
                         permutation[batch_index] * model.per_device_batch_size,
                         self.kl_coeff, full_trace,
-                        file_writer if write_tf_logs else None)
->>>>>>> e6de744e
+                        self.file_writer)
                 loss.append(batch_loss)
                 policy_loss.append(batch_policy_loss)
                 vf_loss.append(batch_vf_loss)
