--- conflicted
+++ resolved
@@ -234,18 +234,12 @@
     if alg == "DDPG2":
         from ray.rllib import ddpg2
         return ddpg2.DDPG2Agent
-<<<<<<< HEAD
-    elif alg == "APEX_DDPG2":
-        from ray.rllib import ddpg2
-        return ddpg2.ApexDDPG2Agent
-=======
     elif alg == "DDPG":
         from ray.rllib import ddpg
         return ddpg.DDPGAgent
     elif alg == "APEX_DDPG":
         from ray.rllib import ddpg
         return ddpg.ApexDDPGAgent
->>>>>>> aa34509b
     elif alg == "PPO":
         from ray.rllib import ppo
         return ppo.PPOAgent
