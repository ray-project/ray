--- conflicted
+++ resolved
@@ -9,11 +9,8 @@
 import os
 import gzip
 import pickle
-<<<<<<< HEAD
 import shutil
 import sys
-=======
->>>>>>> 009f59de
 import tempfile
 import time
 import uuid
