# Code in this file is copied and adapted from
# https://github.com/openai/evolution-strategies-starter.

from __future__ import absolute_import
from __future__ import division
from __future__ import print_function

from collections import namedtuple
import gym
import numpy as np
import os
import time

import ray
from ray.rllib.common import Algorithm, TrainingResult

from ray.rllib.evolution_strategies import optimizers
from ray.rllib.evolution_strategies import policies
from ray.rllib.evolution_strategies import tabular_logger as tlogger
from ray.rllib.evolution_strategies import tf_util
from ray.rllib.evolution_strategies import utils


Result = namedtuple("Result", [
    "noise_inds_n", "returns_n2", "sign_returns_n2", "lengths_n2",
    "eval_return", "eval_length", "ob_sum", "ob_sumsq", "ob_count"
])


DEFAULT_CONFIG = dict(
    l2coeff=0.005,
    noise_stdev=0.02,
    episodes_per_batch=10000,
    timesteps_per_batch=100000,
    calc_obstat_prob=0.01,
    eval_prob=0,
    snapshot_freq=0,
    return_proc_mode="centered_rank",
    episode_cutoff_mode="env_default",
    num_workers=10,
    stepsize=.01)


@ray.remote
def create_shared_noise():
    """Create a large array of noise to be shared by all workers."""
    seed = 123
    count = 250000000
    noise = np.random.RandomState(seed).randn(count).astype(np.float32)
    return noise


class SharedNoiseTable(object):
    def __init__(self, noise):
        self.noise = noise
        assert self.noise.dtype == np.float32

    def get(self, i, dim):
        return self.noise[i:i + dim]

    def sample_index(self, stream, dim):
        return stream.randint(0, len(self.noise) - dim + 1)


@ray.remote
class Worker(object):
<<<<<<< HEAD
  def __init__(self, config, policy_params, env_name, noise,
               min_task_runtime=0.2):
    self.min_task_runtime = min_task_runtime
    self.config = config
    self.policy_params = policy_params
    self.noise = SharedNoiseTable(noise)

    self.env = gym.make(env_name)
    self.sess = utils.make_session(single_threaded=True)
    self.policy = policies.GenericPolicy(
        self.env.observation_space, self.env.action_space, **policy_params)
    tf_util.initialize()

    self.rs = np.random.RandomState()

    assert self.policy.needs_ob_stat == (self.config["calc_obstat_prob"] != 0)

  def rollout_and_update_ob_stat(self, timestep_limit, task_ob_stat):
    if (self.policy.needs_ob_stat and self.config["calc_obstat_prob"] != 0 and
            self.rs.rand() < self.config["calc_obstat_prob"]):
      rollout_rews, rollout_len, obs = self.policy.rollout(
          self.env, timestep_limit=timestep_limit, save_obs=True,
          random_stream=self.rs)
      task_ob_stat.increment(obs.sum(axis=0), np.square(obs).sum(axis=0),
                             len(obs))
    else:
      rollout_rews, rollout_len = self.policy.rollout(
          self.env, timestep_limit=timestep_limit, random_stream=self.rs)
    return rollout_rews, rollout_len

  def do_rollouts(self, params, ob_mean, ob_std, timestep_limit=None):
    # Set the network weights.
    self.policy.set_trainable_flat(params)

    if self.policy.needs_ob_stat:
      self.policy.set_ob_stat(ob_mean, ob_std)

    if self.config["eval_prob"] != 0:
      raise NotImplementedError("Eval rollouts are not implemented.")

    noise_inds, returns, sign_returns, lengths = [], [], [], []
    # We set eps=0 because we're incrementing only.
    task_ob_stat = utils.RunningStat(self.env.observation_space.shape, eps=0)

    # Perform some rollouts with noise.
    task_tstart = time.time()
    while (len(noise_inds) == 0 or
           time.time() - task_tstart < self.min_task_runtime):
      noise_idx = self.noise.sample_index(self.rs, self.policy.num_params)
      perturbation = self.config["noise_stdev"] * self.noise.get(
          noise_idx, self.policy.num_params)

      # These two sampling steps could be done in parallel on different actors
      # letting us update twice as frequently.
      self.policy.set_trainable_flat(params + perturbation)
      rews_pos, len_pos = self.rollout_and_update_ob_stat(timestep_limit,
                                                          task_ob_stat)

      self.policy.set_trainable_flat(params - perturbation)
      rews_neg, len_neg = self.rollout_and_update_ob_stat(timestep_limit,
                                                          task_ob_stat)

      noise_inds.append(noise_idx)
      returns.append([rews_pos.sum(), rews_neg.sum()])
      sign_returns.append([np.sign(rews_pos).sum(), np.sign(rews_neg).sum()])
      lengths.append([len_pos, len_neg])

      return Result(
          noise_inds_n=np.array(noise_inds),
          returns_n2=np.array(returns, dtype=np.float32),
          sign_returns_n2=np.array(sign_returns, dtype=np.float32),
          lengths_n2=np.array(lengths, dtype=np.int32),
          eval_return=None,
          eval_length=None,
          ob_sum=(None if task_ob_stat.count == 0 else task_ob_stat.sum),
          ob_sumsq=(None if task_ob_stat.count == 0 else task_ob_stat.sumsq),
          ob_count=task_ob_stat.count)


class EvolutionStrategies(Algorithm):
  def __init__(self, env_name, config, upload_dir=None):
    config.update({"alg": "EvolutionStrategies"})

    Algorithm.__init__(self, env_name, config, upload_dir=upload_dir)

    policy_params = {
        "ac_noise_std": 0.01
    }

    env = gym.make(env_name)
    utils.make_session(single_threaded=False)
    self.policy = policies.GenericPolicy(
        env.observation_space, env.action_space, **policy_params)
    tf_util.initialize()
    self.optimizer = optimizers.Adam(self.policy, config["stepsize"])
    self.ob_stat = utils.RunningStat(env.observation_space.shape, eps=1e-2)

    # Create the shared noise table.
    print("Creating shared noise table.")
    noise_id = create_shared_noise.remote()
    self.noise = SharedNoiseTable(ray.get(noise_id))

    # Create the actors.
    print("Creating actors.")
    self.workers = [Worker.remote(config, policy_params, env_name, noise_id)
                    for _ in range(config["num_workers"])]

    self.episodes_so_far = 0
    self.timesteps_so_far = 0
    self.tstart = time.time()
    self.iteration = 0

  def train(self):
    config = self.config

    step_tstart = time.time()
    theta = self.policy.get_trainable_flat()
    assert theta.dtype == np.float32

    # Put the current policy weights in the object store.
    theta_id = ray.put(theta)
    # Use the actors to do rollouts, note that we pass in the ID of the policy
    # weights.
    rollout_ids = [worker.do_rollouts.remote(
        theta_id,
        self.ob_stat.mean if self.policy.needs_ob_stat else None,
        self.ob_stat.std if self.policy.needs_ob_stat else None)
        for worker in self.workers]

    # Get the results of the rollouts.
    results = ray.get(rollout_ids)

    curr_task_results = []
    ob_count_this_batch = 0
    # Loop over the results
    for result in results:
      assert result.eval_length is None, "We aren't doing eval rollouts."
      assert result.noise_inds_n.ndim == 1
      assert result.returns_n2.shape == (len(result.noise_inds_n), 2)
      assert result.lengths_n2.shape == (len(result.noise_inds_n), 2)
      assert result.returns_n2.dtype == np.float32

      result_num_eps = result.lengths_n2.size
      result_num_timesteps = result.lengths_n2.sum()
      self.episodes_so_far += result_num_eps
      self.timesteps_so_far += result_num_timesteps

      curr_task_results.append(result)
      # Update ob stats.
      if self.policy.needs_ob_stat and result.ob_count > 0:
        self.ob_stat.increment(result.ob_sum, result.ob_sumsq, result.ob_count)
        ob_count_this_batch += result.ob_count

    # Assemble the results.
    noise_inds_n = np.concatenate([r.noise_inds_n for
                                   r in curr_task_results])
    returns_n2 = np.concatenate([r.returns_n2 for r in curr_task_results])
    lengths_n2 = np.concatenate([r.lengths_n2 for r in curr_task_results])
    assert noise_inds_n.shape[0] == returns_n2.shape[0] == lengths_n2.shape[0]
    # Process the returns.
    if config["return_proc_mode"] == "centered_rank":
      proc_returns_n2 = utils.compute_centered_ranks(returns_n2)
    else:
      raise NotImplementedError(config["return_proc_mode"])

    # Compute and take a step.
    g, count = utils.batched_weighted_sum(
        proc_returns_n2[:, 0] - proc_returns_n2[:, 1],
        (self.noise.get(idx, self.policy.num_params) for idx in noise_inds_n),
        batch_size=500)
    g /= returns_n2.size
    assert (g.shape == (self.policy.num_params,) and g.dtype == np.float32 and
            count == len(noise_inds_n))
    update_ratio = self.optimizer.update(-g + config["l2coeff"] * theta)

    # Update ob stat (we're never running the policy in the master, but we
    # might be snapshotting the policy).
    if self.policy.needs_ob_stat:
      self.policy.set_ob_stat(self.ob_stat.mean, self.ob_stat.std)

    step_tend = time.time()
    tlogger.record_tabular("EpRewMean", returns_n2.mean())
    tlogger.record_tabular("EpRewStd", returns_n2.std())
    tlogger.record_tabular("EpLenMean", lengths_n2.mean())

    tlogger.record_tabular(
        "Norm", float(np.square(self.policy.get_trainable_flat()).sum()))
    tlogger.record_tabular("GradNorm", float(np.square(g).sum()))
    tlogger.record_tabular("UpdateRatio", float(update_ratio))

    tlogger.record_tabular("EpisodesThisIter", lengths_n2.size)
    tlogger.record_tabular("EpisodesSoFar", self.episodes_so_far)
    tlogger.record_tabular("TimestepsThisIter", lengths_n2.sum())
    tlogger.record_tabular("TimestepsSoFar", self.timesteps_so_far)

    tlogger.record_tabular("ObCount", ob_count_this_batch)

    tlogger.record_tabular("TimeElapsedThisIter", step_tend - step_tstart)
    tlogger.record_tabular("TimeElapsed", step_tend - self.tstart)
    tlogger.dump_tabular()

    if (config["snapshot_freq"] != 0 and
            self.iteration % config["snapshot_freq"] == 0):
      filename = os.path.join(
          self.logdir, "snapshot_iter{:05d}.h5".format(self.iteration))
      assert not os.path.exists(filename)
      self.policy.save(filename)
      tlogger.log("Saved snapshot {}".format(filename))

    info = {
        "weights_norm": np.square(self.policy.get_trainable_flat()).sum(),
        "grad_norm": np.square(g).sum(),
        "update_ratio": update_ratio,
        "episodes_this_iter": lengths_n2.size,
        "episodes_so_far": self.episodes_so_far,
        "timesteps_this_iter": lengths_n2.sum(),
        "timesteps_so_far": self.timesteps_so_far,
        "ob_count": ob_count_this_batch,
        "time_elapsed_this_iter": step_tend - step_tstart,
        "time_elapsed": step_tend - self.tstart
    }
    res = TrainingResult(self.experiment_id.hex, self.iteration,
                         returns_n2.mean(), lengths_n2.mean(), info)

    self.iteration += 1

    return res
=======
    def __init__(self, config, policy_params, env_name, noise,
                 min_task_runtime=0.2):
        self.min_task_runtime = min_task_runtime
        self.config = config
        self.policy_params = policy_params
        self.noise = SharedNoiseTable(noise)

        self.env = gym.make(env_name)
        self.sess = utils.make_session(single_threaded=True)
        self.policy = policies.MujocoPolicy(self.env.observation_space,
                                            self.env.action_space,
                                            **policy_params)
        tf_util.initialize()

        self.rs = np.random.RandomState()

        assert self.policy.needs_ob_stat == (self.config["calc_obstat_prob"] !=
                                             0)

    def rollout_and_update_ob_stat(self, timestep_limit, task_ob_stat):
        if (self.policy.needs_ob_stat and
                self.config["calc_obstat_prob"] != 0 and
                self.rs.rand() < self.config["calc_obstat_prob"]):
            rollout_rews, rollout_len, obs = self.policy.rollout(
                self.env, timestep_limit=timestep_limit, save_obs=True,
                random_stream=self.rs)
            task_ob_stat.increment(obs.sum(axis=0), np.square(obs).sum(axis=0),
                                   len(obs))
        else:
            rollout_rews, rollout_len = self.policy.rollout(
                self.env, timestep_limit=timestep_limit, random_stream=self.rs)
        return rollout_rews, rollout_len

    def do_rollouts(self, params, ob_mean, ob_std, timestep_limit=None):
        # Set the network weights.
        self.policy.set_trainable_flat(params)

        if self.policy.needs_ob_stat:
            self.policy.set_ob_stat(ob_mean, ob_std)

        if self.config["eval_prob"] != 0:
            raise NotImplementedError("Eval rollouts are not implemented.")

        noise_inds, returns, sign_returns, lengths = [], [], [], []
        # We set eps=0 because we're incrementing only.
        task_ob_stat = utils.RunningStat(self.env.observation_space.shape,
                                         eps=0)

        # Perform some rollouts with noise.
        task_tstart = time.time()
        while (len(noise_inds) == 0 or
               time.time() - task_tstart < self.min_task_runtime):
            noise_idx = self.noise.sample_index(self.rs,
                                                self.policy.num_params)
            perturbation = self.config["noise_stdev"] * self.noise.get(
                noise_idx, self.policy.num_params)

            # These two sampling steps could be done in parallel on different
            # actors letting us update twice as frequently.
            self.policy.set_trainable_flat(params + perturbation)
            rews_pos, len_pos = self.rollout_and_update_ob_stat(timestep_limit,
                                                                task_ob_stat)

            self.policy.set_trainable_flat(params - perturbation)
            rews_neg, len_neg = self.rollout_and_update_ob_stat(timestep_limit,
                                                                task_ob_stat)

            noise_inds.append(noise_idx)
            returns.append([rews_pos.sum(), rews_neg.sum()])
            sign_returns.append([np.sign(rews_pos).sum(),
                                 np.sign(rews_neg).sum()])
            lengths.append([len_pos, len_neg])

            return Result(
                noise_inds_n=np.array(noise_inds),
                returns_n2=np.array(returns, dtype=np.float32),
                sign_returns_n2=np.array(sign_returns, dtype=np.float32),
                lengths_n2=np.array(lengths, dtype=np.int32),
                eval_return=None,
                eval_length=None,
                ob_sum=(None if task_ob_stat.count == 0 else task_ob_stat.sum),
                ob_sumsq=(None if task_ob_stat.count == 0
                          else task_ob_stat.sumsq),
                ob_count=task_ob_stat.count)


class EvolutionStrategies(Algorithm):
    def __init__(self, env_name, config, upload_dir=None):
        config.update({"alg": "EvolutionStrategies"})

        Algorithm.__init__(self, env_name, config, upload_dir=upload_dir)

        policy_params = {
            "ac_bins": "continuous:",
            "ac_noise_std": 0.01,
            "nonlin_type": "tanh",
            "hidden_dims": [256, 256],
            "connection_type": "ff"
        }

        # Create the shared noise table.
        print("Creating shared noise table.")
        noise_id = create_shared_noise.remote()
        self.noise = SharedNoiseTable(ray.get(noise_id))

        # Create the actors.
        print("Creating actors.")
        self.workers = [Worker.remote(config, policy_params, env_name,
                                      noise_id)
                        for _ in range(config["num_workers"])]

        env = gym.make(env_name)
        utils.make_session(single_threaded=False)
        self.policy = policies.MujocoPolicy(
            env.observation_space, env.action_space, **policy_params)
        tf_util.initialize()
        self.optimizer = optimizers.Adam(self.policy, config["stepsize"])
        self.ob_stat = utils.RunningStat(env.observation_space.shape, eps=1e-2)

        self.episodes_so_far = 0
        self.timesteps_so_far = 0
        self.tstart = time.time()
        self.iteration = 0

    def train(self):
        config = self.config

        step_tstart = time.time()
        theta = self.policy.get_trainable_flat()
        assert theta.dtype == np.float32

        # Put the current policy weights in the object store.
        theta_id = ray.put(theta)
        # Use the actors to do rollouts, note that we pass in the ID of the
        # policy weights.
        rollout_ids = [worker.do_rollouts.remote(
            theta_id,
            self.ob_stat.mean if self.policy.needs_ob_stat else None,
            self.ob_stat.std if self.policy.needs_ob_stat else None)
            for worker in self.workers]

        # Get the results of the rollouts.
        results = ray.get(rollout_ids)

        curr_task_results = []
        ob_count_this_batch = 0
        # Loop over the results
        for result in results:
            assert result.eval_length is None, "We aren't doing eval rollouts."
            assert result.noise_inds_n.ndim == 1
            assert result.returns_n2.shape == (len(result.noise_inds_n), 2)
            assert result.lengths_n2.shape == (len(result.noise_inds_n), 2)
            assert result.returns_n2.dtype == np.float32

            result_num_eps = result.lengths_n2.size
            result_num_timesteps = result.lengths_n2.sum()
            self.episodes_so_far += result_num_eps
            self.timesteps_so_far += result_num_timesteps

            curr_task_results.append(result)
            # Update ob stats.
            if self.policy.needs_ob_stat and result.ob_count > 0:
                self.ob_stat.increment(result.ob_sum, result.ob_sumsq,
                                       result.ob_count)
                ob_count_this_batch += result.ob_count

        # Assemble the results.
        noise_inds_n = np.concatenate([r.noise_inds_n for
                                       r in curr_task_results])
        returns_n2 = np.concatenate([r.returns_n2 for r in curr_task_results])
        lengths_n2 = np.concatenate([r.lengths_n2 for r in curr_task_results])
        assert (noise_inds_n.shape[0] == returns_n2.shape[0] ==
                lengths_n2.shape[0])
        # Process the returns.
        if config["return_proc_mode"] == "centered_rank":
            proc_returns_n2 = utils.compute_centered_ranks(returns_n2)
        else:
            raise NotImplementedError(config["return_proc_mode"])

        # Compute and take a step.
        g, count = utils.batched_weighted_sum(
            proc_returns_n2[:, 0] - proc_returns_n2[:, 1],
            (self.noise.get(idx, self.policy.num_params)
             for idx in noise_inds_n),
            batch_size=500)
        g /= returns_n2.size
        assert (g.shape == (self.policy.num_params,) and
                g.dtype == np.float32 and
                count == len(noise_inds_n))
        update_ratio = self.optimizer.update(-g + config["l2coeff"] * theta)

        # Update ob stat (we're never running the policy in the master, but we
        # might be snapshotting the policy).
        if self.policy.needs_ob_stat:
            self.policy.set_ob_stat(self.ob_stat.mean, self.ob_stat.std)

        step_tend = time.time()
        tlogger.record_tabular("EpRewMean", returns_n2.mean())
        tlogger.record_tabular("EpRewStd", returns_n2.std())
        tlogger.record_tabular("EpLenMean", lengths_n2.mean())

        tlogger.record_tabular(
            "Norm", float(np.square(self.policy.get_trainable_flat()).sum()))
        tlogger.record_tabular("GradNorm", float(np.square(g).sum()))
        tlogger.record_tabular("UpdateRatio", float(update_ratio))

        tlogger.record_tabular("EpisodesThisIter", lengths_n2.size)
        tlogger.record_tabular("EpisodesSoFar", self.episodes_so_far)
        tlogger.record_tabular("TimestepsThisIter", lengths_n2.sum())
        tlogger.record_tabular("TimestepsSoFar", self.timesteps_so_far)

        tlogger.record_tabular("ObCount", ob_count_this_batch)

        tlogger.record_tabular("TimeElapsedThisIter", step_tend - step_tstart)
        tlogger.record_tabular("TimeElapsed", step_tend - self.tstart)
        tlogger.dump_tabular()

        if (config["snapshot_freq"] != 0 and
                self.iteration % config["snapshot_freq"] == 0):
            filename = os.path.join(
                self.logdir, "snapshot_iter{:05d}.h5".format(self.iteration))
            assert not os.path.exists(filename)
            self.policy.save(filename)
            tlogger.log("Saved snapshot {}".format(filename))

        info = {
            "weights_norm": np.square(self.policy.get_trainable_flat()).sum(),
            "grad_norm": np.square(g).sum(),
            "update_ratio": update_ratio,
            "episodes_this_iter": lengths_n2.size,
            "episodes_so_far": self.episodes_so_far,
            "timesteps_this_iter": lengths_n2.sum(),
            "timesteps_so_far": self.timesteps_so_far,
            "ob_count": ob_count_this_batch,
            "time_elapsed_this_iter": step_tend - step_tstart,
            "time_elapsed": step_tend - self.tstart
        }
        res = TrainingResult(self.experiment_id.hex, self.iteration,
                             returns_n2.mean(), lengths_n2.mean(), info)

        self.iteration += 1

        return res
>>>>>>> 4349f1f9
<|MERGE_RESOLUTION|>--- conflicted
+++ resolved
@@ -64,7 +64,6 @@
 
 @ray.remote
 class Worker(object):
-<<<<<<< HEAD
   def __init__(self, config, policy_params, env_name, noise,
                min_task_runtime=0.2):
     self.min_task_runtime = min_task_runtime
@@ -145,253 +144,22 @@
 
 
 class EvolutionStrategies(Algorithm):
-  def __init__(self, env_name, config, upload_dir=None):
-    config.update({"alg": "EvolutionStrategies"})
-
-    Algorithm.__init__(self, env_name, config, upload_dir=upload_dir)
-
-    policy_params = {
-        "ac_noise_std": 0.01
-    }
-
-    env = gym.make(env_name)
-    utils.make_session(single_threaded=False)
-    self.policy = policies.GenericPolicy(
-        env.observation_space, env.action_space, **policy_params)
-    tf_util.initialize()
-    self.optimizer = optimizers.Adam(self.policy, config["stepsize"])
-    self.ob_stat = utils.RunningStat(env.observation_space.shape, eps=1e-2)
-
-    # Create the shared noise table.
-    print("Creating shared noise table.")
-    noise_id = create_shared_noise.remote()
-    self.noise = SharedNoiseTable(ray.get(noise_id))
-
-    # Create the actors.
-    print("Creating actors.")
-    self.workers = [Worker.remote(config, policy_params, env_name, noise_id)
-                    for _ in range(config["num_workers"])]
-
-    self.episodes_so_far = 0
-    self.timesteps_so_far = 0
-    self.tstart = time.time()
-    self.iteration = 0
-
-  def train(self):
-    config = self.config
-
-    step_tstart = time.time()
-    theta = self.policy.get_trainable_flat()
-    assert theta.dtype == np.float32
-
-    # Put the current policy weights in the object store.
-    theta_id = ray.put(theta)
-    # Use the actors to do rollouts, note that we pass in the ID of the policy
-    # weights.
-    rollout_ids = [worker.do_rollouts.remote(
-        theta_id,
-        self.ob_stat.mean if self.policy.needs_ob_stat else None,
-        self.ob_stat.std if self.policy.needs_ob_stat else None)
-        for worker in self.workers]
-
-    # Get the results of the rollouts.
-    results = ray.get(rollout_ids)
-
-    curr_task_results = []
-    ob_count_this_batch = 0
-    # Loop over the results
-    for result in results:
-      assert result.eval_length is None, "We aren't doing eval rollouts."
-      assert result.noise_inds_n.ndim == 1
-      assert result.returns_n2.shape == (len(result.noise_inds_n), 2)
-      assert result.lengths_n2.shape == (len(result.noise_inds_n), 2)
-      assert result.returns_n2.dtype == np.float32
-
-      result_num_eps = result.lengths_n2.size
-      result_num_timesteps = result.lengths_n2.sum()
-      self.episodes_so_far += result_num_eps
-      self.timesteps_so_far += result_num_timesteps
-
-      curr_task_results.append(result)
-      # Update ob stats.
-      if self.policy.needs_ob_stat and result.ob_count > 0:
-        self.ob_stat.increment(result.ob_sum, result.ob_sumsq, result.ob_count)
-        ob_count_this_batch += result.ob_count
-
-    # Assemble the results.
-    noise_inds_n = np.concatenate([r.noise_inds_n for
-                                   r in curr_task_results])
-    returns_n2 = np.concatenate([r.returns_n2 for r in curr_task_results])
-    lengths_n2 = np.concatenate([r.lengths_n2 for r in curr_task_results])
-    assert noise_inds_n.shape[0] == returns_n2.shape[0] == lengths_n2.shape[0]
-    # Process the returns.
-    if config["return_proc_mode"] == "centered_rank":
-      proc_returns_n2 = utils.compute_centered_ranks(returns_n2)
-    else:
-      raise NotImplementedError(config["return_proc_mode"])
-
-    # Compute and take a step.
-    g, count = utils.batched_weighted_sum(
-        proc_returns_n2[:, 0] - proc_returns_n2[:, 1],
-        (self.noise.get(idx, self.policy.num_params) for idx in noise_inds_n),
-        batch_size=500)
-    g /= returns_n2.size
-    assert (g.shape == (self.policy.num_params,) and g.dtype == np.float32 and
-            count == len(noise_inds_n))
-    update_ratio = self.optimizer.update(-g + config["l2coeff"] * theta)
-
-    # Update ob stat (we're never running the policy in the master, but we
-    # might be snapshotting the policy).
-    if self.policy.needs_ob_stat:
-      self.policy.set_ob_stat(self.ob_stat.mean, self.ob_stat.std)
-
-    step_tend = time.time()
-    tlogger.record_tabular("EpRewMean", returns_n2.mean())
-    tlogger.record_tabular("EpRewStd", returns_n2.std())
-    tlogger.record_tabular("EpLenMean", lengths_n2.mean())
-
-    tlogger.record_tabular(
-        "Norm", float(np.square(self.policy.get_trainable_flat()).sum()))
-    tlogger.record_tabular("GradNorm", float(np.square(g).sum()))
-    tlogger.record_tabular("UpdateRatio", float(update_ratio))
-
-    tlogger.record_tabular("EpisodesThisIter", lengths_n2.size)
-    tlogger.record_tabular("EpisodesSoFar", self.episodes_so_far)
-    tlogger.record_tabular("TimestepsThisIter", lengths_n2.sum())
-    tlogger.record_tabular("TimestepsSoFar", self.timesteps_so_far)
-
-    tlogger.record_tabular("ObCount", ob_count_this_batch)
-
-    tlogger.record_tabular("TimeElapsedThisIter", step_tend - step_tstart)
-    tlogger.record_tabular("TimeElapsed", step_tend - self.tstart)
-    tlogger.dump_tabular()
-
-    if (config["snapshot_freq"] != 0 and
-            self.iteration % config["snapshot_freq"] == 0):
-      filename = os.path.join(
-          self.logdir, "snapshot_iter{:05d}.h5".format(self.iteration))
-      assert not os.path.exists(filename)
-      self.policy.save(filename)
-      tlogger.log("Saved snapshot {}".format(filename))
-
-    info = {
-        "weights_norm": np.square(self.policy.get_trainable_flat()).sum(),
-        "grad_norm": np.square(g).sum(),
-        "update_ratio": update_ratio,
-        "episodes_this_iter": lengths_n2.size,
-        "episodes_so_far": self.episodes_so_far,
-        "timesteps_this_iter": lengths_n2.sum(),
-        "timesteps_so_far": self.timesteps_so_far,
-        "ob_count": ob_count_this_batch,
-        "time_elapsed_this_iter": step_tend - step_tstart,
-        "time_elapsed": step_tend - self.tstart
-    }
-    res = TrainingResult(self.experiment_id.hex, self.iteration,
-                         returns_n2.mean(), lengths_n2.mean(), info)
-
-    self.iteration += 1
-
-    return res
-=======
-    def __init__(self, config, policy_params, env_name, noise,
-                 min_task_runtime=0.2):
-        self.min_task_runtime = min_task_runtime
-        self.config = config
-        self.policy_params = policy_params
-        self.noise = SharedNoiseTable(noise)
-
-        self.env = gym.make(env_name)
-        self.sess = utils.make_session(single_threaded=True)
-        self.policy = policies.MujocoPolicy(self.env.observation_space,
-                                            self.env.action_space,
-                                            **policy_params)
-        tf_util.initialize()
-
-        self.rs = np.random.RandomState()
-
-        assert self.policy.needs_ob_stat == (self.config["calc_obstat_prob"] !=
-                                             0)
-
-    def rollout_and_update_ob_stat(self, timestep_limit, task_ob_stat):
-        if (self.policy.needs_ob_stat and
-                self.config["calc_obstat_prob"] != 0 and
-                self.rs.rand() < self.config["calc_obstat_prob"]):
-            rollout_rews, rollout_len, obs = self.policy.rollout(
-                self.env, timestep_limit=timestep_limit, save_obs=True,
-                random_stream=self.rs)
-            task_ob_stat.increment(obs.sum(axis=0), np.square(obs).sum(axis=0),
-                                   len(obs))
-        else:
-            rollout_rews, rollout_len = self.policy.rollout(
-                self.env, timestep_limit=timestep_limit, random_stream=self.rs)
-        return rollout_rews, rollout_len
-
-    def do_rollouts(self, params, ob_mean, ob_std, timestep_limit=None):
-        # Set the network weights.
-        self.policy.set_trainable_flat(params)
-
-        if self.policy.needs_ob_stat:
-            self.policy.set_ob_stat(ob_mean, ob_std)
-
-        if self.config["eval_prob"] != 0:
-            raise NotImplementedError("Eval rollouts are not implemented.")
-
-        noise_inds, returns, sign_returns, lengths = [], [], [], []
-        # We set eps=0 because we're incrementing only.
-        task_ob_stat = utils.RunningStat(self.env.observation_space.shape,
-                                         eps=0)
-
-        # Perform some rollouts with noise.
-        task_tstart = time.time()
-        while (len(noise_inds) == 0 or
-               time.time() - task_tstart < self.min_task_runtime):
-            noise_idx = self.noise.sample_index(self.rs,
-                                                self.policy.num_params)
-            perturbation = self.config["noise_stdev"] * self.noise.get(
-                noise_idx, self.policy.num_params)
-
-            # These two sampling steps could be done in parallel on different
-            # actors letting us update twice as frequently.
-            self.policy.set_trainable_flat(params + perturbation)
-            rews_pos, len_pos = self.rollout_and_update_ob_stat(timestep_limit,
-                                                                task_ob_stat)
-
-            self.policy.set_trainable_flat(params - perturbation)
-            rews_neg, len_neg = self.rollout_and_update_ob_stat(timestep_limit,
-                                                                task_ob_stat)
-
-            noise_inds.append(noise_idx)
-            returns.append([rews_pos.sum(), rews_neg.sum()])
-            sign_returns.append([np.sign(rews_pos).sum(),
-                                 np.sign(rews_neg).sum()])
-            lengths.append([len_pos, len_neg])
-
-            return Result(
-                noise_inds_n=np.array(noise_inds),
-                returns_n2=np.array(returns, dtype=np.float32),
-                sign_returns_n2=np.array(sign_returns, dtype=np.float32),
-                lengths_n2=np.array(lengths, dtype=np.int32),
-                eval_return=None,
-                eval_length=None,
-                ob_sum=(None if task_ob_stat.count == 0 else task_ob_stat.sum),
-                ob_sumsq=(None if task_ob_stat.count == 0
-                          else task_ob_stat.sumsq),
-                ob_count=task_ob_stat.count)
-
-
-class EvolutionStrategies(Algorithm):
     def __init__(self, env_name, config, upload_dir=None):
         config.update({"alg": "EvolutionStrategies"})
 
         Algorithm.__init__(self, env_name, config, upload_dir=upload_dir)
 
         policy_params = {
-            "ac_bins": "continuous:",
-            "ac_noise_std": 0.01,
-            "nonlin_type": "tanh",
-            "hidden_dims": [256, 256],
-            "connection_type": "ff"
+            "ac_noise_std": 0.01
         }
+
+        env = gym.make(env_name)
+        utils.make_session(single_threaded=False)
+        self.policy = policies.GenericPolicy(
+            env.observation_space, env.action_space, **policy_params)
+        tf_util.initialize()
+        self.optimizer = optimizers.Adam(self.policy, config["stepsize"])
+        self.ob_stat = utils.RunningStat(env.observation_space.shape, eps=1e-2)
 
         # Create the shared noise table.
         print("Creating shared noise table.")
@@ -400,17 +168,9 @@
 
         # Create the actors.
         print("Creating actors.")
-        self.workers = [Worker.remote(config, policy_params, env_name,
-                                      noise_id)
-                        for _ in range(config["num_workers"])]
-
-        env = gym.make(env_name)
-        utils.make_session(single_threaded=False)
-        self.policy = policies.MujocoPolicy(
-            env.observation_space, env.action_space, **policy_params)
-        tf_util.initialize()
-        self.optimizer = optimizers.Adam(self.policy, config["stepsize"])
-        self.ob_stat = utils.RunningStat(env.observation_space.shape, eps=1e-2)
+        self.workers = [
+            Worker.remote(config, policy_params, env_name, noise_id)
+            for _ in range(config["num_workers"])]
 
         self.episodes_so_far = 0
         self.timesteps_so_far = 0
@@ -428,10 +188,11 @@
         theta_id = ray.put(theta)
         # Use the actors to do rollouts, note that we pass in the ID of the
         # policy weights.
-        rollout_ids = [worker.do_rollouts.remote(
-            theta_id,
-            self.ob_stat.mean if self.policy.needs_ob_stat else None,
-            self.ob_stat.std if self.policy.needs_ob_stat else None)
+        rollout_ids = [
+            worker.do_rollouts.remote(
+                theta_id,
+                self.ob_stat.mean if self.policy.needs_ob_stat else None,
+                self.ob_stat.std if self.policy.needs_ob_stat else None)
             for worker in self.workers]
 
         # Get the results of the rollouts.
@@ -455,13 +216,13 @@
             curr_task_results.append(result)
             # Update ob stats.
             if self.policy.needs_ob_stat and result.ob_count > 0:
-                self.ob_stat.increment(result.ob_sum, result.ob_sumsq,
-                                       result.ob_count)
+                self.ob_stat.increment(
+                    result.ob_sum, result.ob_sumsq, result.ob_count)
                 ob_count_this_batch += result.ob_count
 
         # Assemble the results.
-        noise_inds_n = np.concatenate([r.noise_inds_n for
-                                       r in curr_task_results])
+        noise_inds_n = np.concatenate(
+            [r.noise_inds_n for r in curr_task_results])
         returns_n2 = np.concatenate([r.returns_n2 for r in curr_task_results])
         lengths_n2 = np.concatenate([r.lengths_n2 for r in curr_task_results])
         assert (noise_inds_n.shape[0] == returns_n2.shape[0] ==
@@ -479,9 +240,10 @@
              for idx in noise_inds_n),
             batch_size=500)
         g /= returns_n2.size
-        assert (g.shape == (self.policy.num_params,) and
-                g.dtype == np.float32 and
-                count == len(noise_inds_n))
+        assert (
+            g.shape == (self.policy.num_params,) and
+            g.dtype == np.float32 and
+            count == len(noise_inds_n))
         update_ratio = self.optimizer.update(-g + config["l2coeff"] * theta)
 
         # Update ob stat (we're never running the policy in the master, but we
@@ -535,5 +297,4 @@
 
         self.iteration += 1
 
-        return res
->>>>>>> 4349f1f9
+        return res