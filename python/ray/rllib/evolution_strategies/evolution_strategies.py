--- conflicted
+++ resolved
@@ -73,12 +73,8 @@
         self.noise = SharedNoiseTable(noise)
 
         self.env = gym.make(env_name)
-<<<<<<< HEAD
-        self.preprocessor = ModelCatalog.get_preprocessor(env_name)
-=======
         self.preprocessor = ModelCatalog.get_preprocessor(
             env_name, self.env.observation_space.shape)
->>>>>>> e6de744e
         self.preprocessor_shape = self.preprocessor.transform_shape(
             self.env.observation_space.shape)
 
@@ -172,12 +168,8 @@
         }
 
         env = gym.make(env_name)
-<<<<<<< HEAD
-        preprocessor = ModelCatalog.get_preprocessor(env_name)
-=======
         preprocessor = ModelCatalog.get_preprocessor(
             env_name, env.observation_space.shape)
->>>>>>> e6de744e
         preprocessor_shape = preprocessor.transform_shape(
             env.observation_space.shape)
 
