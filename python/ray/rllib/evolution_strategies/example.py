--- conflicted
+++ resolved
@@ -11,37 +11,6 @@
 
 
 if __name__ == "__main__":
-<<<<<<< HEAD
-  parser = argparse.ArgumentParser(description="Train an RL agent on Pong.")
-  parser.add_argument("--num-workers", default=10, type=int,
-                      help=("The number of actors to create in aggregate "
-                            "across the cluster."))
-  parser.add_argument("--env-name", default="Pendulum-v0", type=str,
-                      help="The name of the gym environment to use.")
-  parser.add_argument("--stepsize", default=0.01, type=float,
-                      help="The stepsize to use.")
-  parser.add_argument("--redis-address", default=None, type=str,
-                      help="The Redis address of the cluster.")
-
-  args = parser.parse_args()
-  num_workers = args.num_workers
-  env_name = args.env_name
-  stepsize = args.stepsize
-
-  ray.init(redis_address=args.redis_address,
-           num_workers=(0 if args.redis_address is None else None))
-
-  config = DEFAULT_CONFIG.copy()
-  config.update({
-      "num_workers": num_workers,
-      "stepsize": stepsize,
-  })
-
-  alg = EvolutionStrategies(env_name, config)
-  while True:
-    result = alg.train()
-    print("current status: {}".format(result))
-=======
     parser = argparse.ArgumentParser(description="Train an RL agent on Pong.")
     parser.add_argument("--num-workers", default=10, type=int,
                         help=("The number of actors to create in aggregate "
@@ -70,5 +39,4 @@
     alg = EvolutionStrategies(env_name, config)
     while True:
         result = alg.train()
-        print("current status: {}".format(result))
->>>>>>> 14842927
+        print("current status: {}".format(result))