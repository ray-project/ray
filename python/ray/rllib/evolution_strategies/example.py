--- conflicted
+++ resolved
@@ -33,15 +33,8 @@
              num_workers=(0 if args.redis_address is None else None))
 
     config = DEFAULT_CONFIG.copy()
-<<<<<<< HEAD
-    config.update({
-        "num_workers": num_workers,
-        "stepsize": stepsize,
-    })
-=======
     config["num_workers"] = num_workers
     config["stepsize"] = stepsize
->>>>>>> 80e8426b
 
     alg = EvolutionStrategies(env_name, config)
     iteration = 0
