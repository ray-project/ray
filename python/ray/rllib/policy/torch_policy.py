from __future__ import absolute_import
from __future__ import division
from __future__ import print_function

import numpy as np
import os

from threading import Lock

try:
    import torch
except ImportError:
    pass  # soft dep

from ray.rllib.policy.policy import Policy, LEARNER_STATS_KEY
from ray.rllib.utils.annotations import override
from ray.rllib.utils.tracking_dict import UsageTrackingDict


class TorchPolicy(Policy):
    """Template for a PyTorch policy and loss to use with RLlib.

    This is similar to TFPolicy, but for PyTorch.

    Attributes:
        observation_space (gym.Space): observation space of the policy.
        action_space (gym.Space): action space of the policy.
        lock (Lock): Lock that must be held around PyTorch ops on this graph.
            This is necessary when using the async sampler.
    """

    def __init__(self, observation_space, action_space, model, loss,
                 action_distribution_cls):
        """Build a policy from policy and loss torch modules.

        Note that model will be placed on GPU device if CUDA_VISIBLE_DEVICES
        is set. Only single GPU is supported for now.

        Arguments:
            observation_space (gym.Space): observation space of the policy.
            action_space (gym.Space): action space of the policy.
            model (nn.Module): PyTorch policy module. Given observations as
                input, this module must return a list of outputs where the
                first item is action logits, and the rest can be any value.
            loss (func): Function that takes (policy, batch_tensors)
                and returns a single scalar loss.
            action_distribution_cls (ActionDistribution): Class for action
                distribution.
        """
        self.observation_space = observation_space
        self.action_space = action_space
        self.lock = Lock()
        self.device = (torch.device("cuda")
                       if bool(os.environ.get("CUDA_VISIBLE_DEVICES", None))
                       else torch.device("cpu"))
        self._model = model.to(self.device)
        self._loss = loss
        self._optimizer = self.optimizer()
        self._action_dist_cls = action_distribution_cls

    @override(Policy)
    def compute_actions(self,
                        obs_batch,
                        state_batches=None,
                        prev_action_batch=None,
                        prev_reward_batch=None,
                        info_batch=None,
                        episodes=None,
                        **kwargs):
        with self.lock:
            with torch.no_grad():
                input_dict = self._lazy_tensor_dict({
                    "obs": obs_batch,
                })
                if prev_action_batch:
                    input_dict["prev_actions"] = prev_action_batch
                if prev_reward_batch:
                    input_dict["prev_rewards"] = prev_reward_batch
<<<<<<< HEAD
                model_out = self._model(input_dict, state_batches)
                logits, _, vf, state = model_out
                action_dist = self._action_dist_cls(
                    logits, model_config=self.config["model"])
=======
                model_out = self._model(input_dict, state_batches, [1])
                logits, state = model_out
                action_dist = self._action_dist_cls(logits)
>>>>>>> bd6dfc99
                actions = action_dist.sample()
                return (actions.cpu().numpy(),
                        [h.cpu().numpy() for h in state],
                        self.extra_action_out(input_dict, state_batches,
                                              self._model))

    @override(Policy)
    def learn_on_batch(self, postprocessed_batch):
        batch_tensors = self._lazy_tensor_dict(postprocessed_batch)

        with self.lock:
            loss_out = self._loss(self, batch_tensors)
            self._optimizer.zero_grad()
            loss_out.backward()

            grad_process_info = self.extra_grad_process()
            self._optimizer.step()

            grad_info = self.extra_grad_info(batch_tensors)
            grad_info.update(grad_process_info)
            return {LEARNER_STATS_KEY: grad_info}

    @override(Policy)
    def compute_gradients(self, postprocessed_batch):
        batch_tensors = self._lazy_tensor_dict(postprocessed_batch)

        with self.lock:
            loss_out = self._loss(self, batch_tensors)
            self._optimizer.zero_grad()
            loss_out.backward()

            grad_process_info = self.extra_grad_process()

            # Note that return values are just references;
            # calling zero_grad will modify the values
            grads = []
            for p in self._model.parameters():
                if p.grad is not None:
                    grads.append(p.grad.data.cpu().numpy())
                else:
                    grads.append(None)

            grad_info = self.extra_grad_info(batch_tensors)
            grad_info.update(grad_process_info)
            return grads, {LEARNER_STATS_KEY: grad_info}

    @override(Policy)
    def apply_gradients(self, gradients):
        with self.lock:
            for g, p in zip(gradients, self._model.parameters()):
                if g is not None:
                    p.grad = torch.from_numpy(g).to(self.device)
            self._optimizer.step()

    @override(Policy)
    def get_weights(self):
        with self.lock:
            return {k: v.cpu() for k, v in self._model.state_dict().items()}

    @override(Policy)
    def set_weights(self, weights):
        with self.lock:
            self._model.load_state_dict(weights)

    @override(Policy)
    def get_initial_state(self):
        return [s.numpy() for s in self._model.get_initial_state()]

    def extra_grad_process(self):
        """Allow subclass to do extra processing on gradients and
           return processing info."""
        return {}

    def extra_action_out(self, input_dict, state_batches, model):
        """Returns dict of extra info to include in experience batch.

        Arguments:
            input_dict (dict): Dict of model input tensors.
            state_batches (list): List of state tensors.
            model (TorchModelV2): Reference to the model."""
        return {}

    def extra_grad_info(self, batch_tensors):
        """Return dict of extra grad info."""

        return {}

    def optimizer(self):
        """Custom PyTorch optimizer to use."""
        if hasattr(self, "config"):
            return torch.optim.Adam(
                self._model.parameters(), lr=self.config["lr"])
        else:
            return torch.optim.Adam(self._model.parameters())

    def _lazy_tensor_dict(self, postprocessed_batch):
        batch_tensors = UsageTrackingDict(postprocessed_batch)

        def convert(arr):
            tensor = torch.from_numpy(np.asarray(arr))
            if tensor.dtype == torch.double:
                tensor = tensor.float()
            return tensor.to(self.device)

        batch_tensors.set_get_interceptor(convert)
        return batch_tensors<|MERGE_RESOLUTION|>--- conflicted
+++ resolved
@@ -76,16 +76,10 @@
                     input_dict["prev_actions"] = prev_action_batch
                 if prev_reward_batch:
                     input_dict["prev_rewards"] = prev_reward_batch
-<<<<<<< HEAD
-                model_out = self._model(input_dict, state_batches)
-                logits, _, vf, state = model_out
+                model_out = self._model(input_dict, state_batches, [1])
+                logits, state = model_out
                 action_dist = self._action_dist_cls(
                     logits, model_config=self.config["model"])
-=======
-                model_out = self._model(input_dict, state_batches, [1])
-                logits, state = model_out
-                action_dist = self._action_dist_cls(logits)
->>>>>>> bd6dfc99
                 actions = action_dist.sample()
                 return (actions.cpu().numpy(),
                         [h.cpu().numpy() for h in state],
