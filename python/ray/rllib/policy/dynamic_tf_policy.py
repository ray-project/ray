from __future__ import absolute_import
from __future__ import division
from __future__ import print_function

from collections import OrderedDict
import logging
import numpy as np

from ray.rllib.policy.policy import Policy
from ray.rllib.policy.sample_batch import SampleBatch
from ray.rllib.policy.tf_policy import TFPolicy
from ray.rllib.models.catalog import ModelCatalog
from ray.rllib.utils.annotations import override
from ray.rllib.utils import try_import_tf
from ray.rllib.utils.debug import log_once, summarize
from ray.rllib.utils.tracking_dict import UsageTrackingDict

tf = try_import_tf()

logger = logging.getLogger(__name__)


class DynamicTFPolicy(TFPolicy):
    """A TFPolicy that auto-defines placeholders dynamically at runtime.

    Initialization of this class occurs in two phases.
      * Phase 1: the model is created and model variables are initialized.
      * Phase 2: a fake batch of data is created, sent to the trajectory
        postprocessor, and then used to create placeholders for the loss
        function. The loss and stats functions are initialized with these
        placeholders.

    Initialization defines the static graph.
    """

    def __init__(self,
                 obs_space,
                 action_space,
                 config,
                 loss_fn,
                 stats_fn=None,
                 grad_stats_fn=None,
                 before_loss_init=None,
                 make_model=None,
                 action_sampler_fn=None,
                 existing_inputs=None,
                 existing_model=None,
                 get_batch_divisibility_req=None,
                 obs_include_prev_action_reward=True):
        """Initialize a dynamic TF policy.

        Arguments:
            observation_space (gym.Space): Observation space of the policy.
            action_space (gym.Space): Action space of the policy.
            config (dict): Policy-specific configuration data.
            loss_fn (func): function that returns a loss tensor the policy
                graph, and dict of experience tensor placeholders
            stats_fn (func): optional function that returns a dict of
                TF fetches given the policy and batch input tensors
            grad_stats_fn (func): optional function that returns a dict of
                TF fetches given the policy and loss gradient tensors
            before_loss_init (func): optional function to run prior to loss
                init that takes the same arguments as __init__
            make_model (func): optional function that returns a ModelV2 object
                given (policy, obs_space, action_space, config).
                All policy variables should be created in this function. If not
                specified, a default model will be created.
            action_sampler_fn (func): optional function that returns a
                tuple of action and action prob tensors given
                (policy, model, input_dict, obs_space, action_space, config).
                If not specified, a default action distribution will be used.
            existing_inputs (OrderedDict): when copying a policy, this
                specifies an existing dict of placeholders to use instead of
                defining new ones
            existing_model (ModelV2): when copying a policy, this specifies
                an existing model to clone and share weights with
            get_batch_divisibility_req (func): optional function that returns
                the divisibility requirement for sample batches
            obs_include_prev_action_reward (bool): whether to include the
                previous action and reward in the model input

        Attributes:
            config: config of the policy
            model: model instance, if any
            model_out: output tensors of the model
            action_dist: action distribution of the model, if any
            state_in: state input tensors, if any
            state_out: state output tensors, if any
            seq_lens: tensor of sequence lengths
        """
        self.config = config
        self._loss_fn = loss_fn
        self._stats_fn = stats_fn
        self._grad_stats_fn = grad_stats_fn
        self._obs_include_prev_action_reward = obs_include_prev_action_reward

        # Setup standard placeholders
        prev_actions = None
        prev_rewards = None
        if existing_inputs is not None:
            obs = existing_inputs[SampleBatch.CUR_OBS]
            if self._obs_include_prev_action_reward:
                prev_actions = existing_inputs[SampleBatch.PREV_ACTIONS]
                prev_rewards = existing_inputs[SampleBatch.PREV_REWARDS]
        else:
            obs = tf.placeholder(
                tf.float32,
                shape=[None] + list(obs_space.shape),
                name="observation")
            if self._obs_include_prev_action_reward:
                prev_actions = ModelCatalog.get_action_placeholder(
                    action_space)
                prev_rewards = tf.placeholder(
                    tf.float32, [None], name="prev_reward")

        self.input_dict = {
            SampleBatch.CUR_OBS: obs,
            SampleBatch.PREV_ACTIONS: prev_actions,
            SampleBatch.PREV_REWARDS: prev_rewards,
            "is_training": self._get_is_training_placeholder(),
        }
        self.seq_lens = tf.placeholder(
            dtype=tf.int32, shape=[None], name="seq_lens")

        # Setup model
<<<<<<< HEAD
        self.dist_class, logit_dim = ModelCatalog.get_action_dist(
            action_space, self.config["model"])
        self.logit_dim = logit_dim
=======
        if action_sampler_fn:
            if not make_model:
                raise ValueError(
                    "make_model is required if action_sampler_fn is given")
            self.dist_class = None
        else:
            self.dist_class, logit_dim = ModelCatalog.get_action_dist(
                action_space, self.config["model"])
>>>>>>> 60f59639
        if existing_model:
            self.model = existing_model
        elif make_model:
            self.model = make_model(self, obs_space, action_space, config)
        else:
            self.model = ModelCatalog.get_model_v2(
                obs_space,
                action_space,
                logit_dim,
                self.config["model"],
                framework="tf")
        if existing_inputs:
            self.state_in = [
                v for k, v in existing_inputs.items()
                if k.startswith("state_in_")
            ]
            if self.state_in:
                self.seq_lens = existing_inputs["seq_lens"]
        else:
            self.state_in = [
                tf.placeholder(shape=(None, ) + s.shape, dtype=s.dtype)
                for s in self.model.get_initial_state()
            ]
        self.model_out, self.state_out = self.model(
            self.input_dict, self.state_in, self.seq_lens)

        # Setup action sampler
        if action_sampler_fn:
            self.action_dist = None
            action_sampler, action_prob = action_sampler_fn(
                self, self.model, self.input_dict, obs_space, action_space,
                config)
        else:
            self.action_dist = self.dist_class(self.model_out)
            action_sampler = self.action_dist.sample()
            action_prob = self.action_dist.sampled_action_prob()

        # Phase 1 init
        sess = tf.get_default_session() or tf.Session()
        if get_batch_divisibility_req:
            batch_divisibility_req = get_batch_divisibility_req(self)
        else:
            batch_divisibility_req = 1
        TFPolicy.__init__(
            self,
            obs_space,
            action_space,
            sess,
            obs_input=obs,
            action_sampler=action_sampler,
            action_prob=action_prob,
            loss=None,  # dynamically initialized on run
            loss_inputs=[],
            model=self.model,
            state_inputs=self.state_in,
            state_outputs=self.state_out,
            prev_action_input=prev_actions,
            prev_reward_input=prev_rewards,
            seq_lens=self.seq_lens,
            max_seq_len=config["model"]["max_seq_len"],
            batch_divisibility_req=batch_divisibility_req)

        # Phase 2 init
        before_loss_init(self, obs_space, action_space, config)
        if not existing_inputs:
            self._initialize_loss()

    def get_obs_input_dict(self):
        """Returns the obs input dict used to build policy models.

        This dict includes the obs, prev actions, prev rewards, etc. tensors.
        """
        return self.input_dict

    @override(TFPolicy)
    def copy(self, existing_inputs):
        """Creates a copy of self using existing input placeholders."""

        # Note that there might be RNN state inputs at the end of the list
        if self._state_inputs:
            num_state_inputs = len(self._state_inputs) + 1
        else:
            num_state_inputs = 0
        if len(self._loss_inputs) + num_state_inputs != len(existing_inputs):
            raise ValueError("Tensor list mismatch", self._loss_inputs,
                             self._state_inputs, existing_inputs)
        for i, (k, v) in enumerate(self._loss_inputs):
            if v.shape.as_list() != existing_inputs[i].shape.as_list():
                raise ValueError("Tensor shape mismatch", i, k, v.shape,
                                 existing_inputs[i].shape)
        # By convention, the loss inputs are followed by state inputs and then
        # the seq len tensor
        rnn_inputs = []
        for i in range(len(self._state_inputs)):
            rnn_inputs.append(("state_in_{}".format(i),
                               existing_inputs[len(self._loss_inputs) + i]))
        if rnn_inputs:
            rnn_inputs.append(("seq_lens", existing_inputs[-1]))
        input_dict = OrderedDict(
            [(k, existing_inputs[i])
             for i, (k, _) in enumerate(self._loss_inputs)] + rnn_inputs)
        instance = self.__class__(
            self.observation_space,
            self.action_space,
            self.config,
            existing_inputs=input_dict,
            existing_model=self.model)

        loss = instance._do_loss_init(input_dict)
        loss_inputs = [(k, existing_inputs[i])
                       for i, (k, _) in enumerate(self._loss_inputs)]

        TFPolicy._initialize_loss(instance, loss, loss_inputs)
        if instance._grad_stats_fn:
            instance._stats_fetches.update(
                instance._grad_stats_fn(instance, instance._grads))
        return instance

    @override(Policy)
    def get_initial_state(self):
        if self.model:
            return self.model.get_initial_state()
        else:
            return []

    def _initialize_loss(self):
        def fake_array(tensor):
            shape = tensor.shape.as_list()
            shape[0] = 1
            return np.zeros(shape, dtype=tensor.dtype.as_numpy_dtype)

        dummy_batch = {
            SampleBatch.CUR_OBS: fake_array(self._obs_input),
            SampleBatch.NEXT_OBS: fake_array(self._obs_input),
            SampleBatch.DONES: np.array([False], dtype=np.bool),
            SampleBatch.ACTIONS: fake_array(
                ModelCatalog.get_action_placeholder(self.action_space)),
            SampleBatch.REWARDS: np.array([0], dtype=np.float32),
        }
        if self._obs_include_prev_action_reward:
            dummy_batch.update({
                SampleBatch.PREV_ACTIONS: fake_array(self._prev_action_input),
                SampleBatch.PREV_REWARDS: fake_array(self._prev_reward_input),
            })
        state_init = self.get_initial_state()
        for i, h in enumerate(state_init):
            dummy_batch["state_in_{}".format(i)] = np.expand_dims(h, 0)
            dummy_batch["state_out_{}".format(i)] = np.expand_dims(h, 0)
        if state_init:
            dummy_batch["seq_lens"] = np.array([1], dtype=np.int32)
        for k, v in self.extra_compute_action_fetches().items():
            dummy_batch[k] = fake_array(v)

        # postprocessing might depend on variable init, so run it first here
        self._sess.run(tf.global_variables_initializer())
        postprocessed_batch = self.postprocess_trajectory(
            SampleBatch(dummy_batch))

        if self._obs_include_prev_action_reward:
            batch_tensors = UsageTrackingDict({
                SampleBatch.PREV_ACTIONS: self._prev_action_input,
                SampleBatch.PREV_REWARDS: self._prev_reward_input,
                SampleBatch.CUR_OBS: self._obs_input,
            })
            loss_inputs = [
                (SampleBatch.PREV_ACTIONS, self._prev_action_input),
                (SampleBatch.PREV_REWARDS, self._prev_reward_input),
                (SampleBatch.CUR_OBS, self._obs_input),
            ]
        else:
            batch_tensors = UsageTrackingDict({
                SampleBatch.CUR_OBS: self._obs_input,
            })
            loss_inputs = [
                (SampleBatch.CUR_OBS, self._obs_input),
            ]

        for k, v in postprocessed_batch.items():
            if k in batch_tensors:
                continue
            elif v.dtype == np.object:
                continue  # can't handle arbitrary objects in TF
            shape = (None, ) + v.shape[1:]
            dtype = np.float32 if v.dtype == np.float64 else v.dtype
            placeholder = tf.placeholder(dtype, shape=shape, name=k)
            batch_tensors[k] = placeholder

        if log_once("loss_init"):
            logger.info(
                "Initializing loss function with dummy input:\n\n{}\n".format(
                    summarize(batch_tensors)))

        loss = self._do_loss_init(batch_tensors)
        for k in sorted(batch_tensors.accessed_keys):
            loss_inputs.append((k, batch_tensors[k]))

        TFPolicy._initialize_loss(self, loss, loss_inputs)
        if self._grad_stats_fn:
            self._stats_fetches.update(self._grad_stats_fn(self, self._grads))
        self._sess.run(tf.global_variables_initializer())

    def _do_loss_init(self, batch_tensors):
        loss = self._loss_fn(self, batch_tensors)
        if self._stats_fn:
            self._stats_fetches.update(self._stats_fn(self, batch_tensors))
        # override the update ops to be those of the model
        self._update_ops = self.model.update_ops()
        return loss<|MERGE_RESOLUTION|>--- conflicted
+++ resolved
@@ -123,11 +123,6 @@
             dtype=tf.int32, shape=[None], name="seq_lens")
 
         # Setup model
-<<<<<<< HEAD
-        self.dist_class, logit_dim = ModelCatalog.get_action_dist(
-            action_space, self.config["model"])
-        self.logit_dim = logit_dim
-=======
         if action_sampler_fn:
             if not make_model:
                 raise ValueError(
@@ -136,7 +131,8 @@
         else:
             self.dist_class, logit_dim = ModelCatalog.get_action_dist(
                 action_space, self.config["model"])
->>>>>>> 60f59639
+            self.logit_dim = logit_dim
+
         if existing_model:
             self.model = existing_model
         elif make_model:
