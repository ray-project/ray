from __future__ import absolute_import
from __future__ import division
from __future__ import print_function

import gym.spaces
import pickle
import tensorflow as tf
import os

from tensorflow.python import debug as tf_debug

import numpy as np
import ray

from ray.rllib.parallel import LocalSyncParallelOptimizer
from ray.rllib.models import ModelCatalog
<<<<<<< HEAD
from ray.rllib.utils.filter import get_filter, NoFilter
from ray.rllib.utils.sampler import SyncSampler
=======
from ray.rllib.utils.filter import get_filter, MeanStdFilter
>>>>>>> 9d21e377
from ray.rllib.ppo.env import BatchedEnv
from ray.rllib.ppo.loss import ProximalPolicyLoss
from ray.rllib.ppo.rollout import (
    rollouts, add_return_values, add_advantage_values)
from ray.rllib.ppo.utils import flatten, concatenate

# TODO(pcm): Make sure that both observation_filter and reward_filter
# are correctly handled, i.e. (a) the values are accumulated accross
# workers (if necessary), (b) they are passed between all the methods
# correctly and no default arguments are used, and (c) they are saved
# as part of the checkpoint so training can resume properly.


class Runner(object):
    """
    Runner class that holds the simulator environment and the policy.

    Initializes the tensorflow graphs for both training and evaluation.
    One common policy graph is initialized on '/cpu:0' and holds all the shared
    network weights. When run as a remote agent, only this graph is used.
    """

    def __init__(self, env_creator, config, logdir, is_remote):
        if is_remote:
            os.environ["CUDA_VISIBLE_DEVICES"] = ""
            devices = ["/cpu:0"]
        else:
            devices = config["devices"]
        self.devices = devices
        self.config = config
        self.logdir = logdir
        self.env = create_and_wrap(env_creator, config["model"])
        if is_remote:
            config_proto = tf.ConfigProto()
        else:
            config_proto = tf.ConfigProto(**config["tf_session_args"])
        self.sess = tf.Session(config=config_proto)
        if config["tf_debug_inf_or_nan"] and not is_remote:
            self.sess = tf_debug.LocalCLIDebugWrapperSession(self.sess)
            self.sess.add_tensor_filter(
                "has_inf_or_nan", tf_debug.has_inf_or_nan)

        # Defines the training inputs:
        # The coefficient of the KL penalty.
        self.kl_coeff = tf.placeholder(
            name="newkl", shape=(), dtype=tf.float32)

        # The input observations.
        self.observations = tf.placeholder(
            tf.float32, shape=(None,) + self.env.observation_space)
        # Targets of the value function.
        self.returns = tf.placeholder(tf.float32, shape=(None,))
        # Advantage values in the policy gradient estimator.
        self.advantages = tf.placeholder(tf.float32, shape=(None,))

        action_space = self.env.action_space
        if isinstance(action_space, gym.spaces.Box):
            self.actions = tf.placeholder(
                tf.float32, shape=(None, action_space.shape[0]))
        elif isinstance(action_space, gym.spaces.Discrete):
            self.actions = tf.placeholder(tf.int64, shape=(None,))
        else:
            raise NotImplemented(
                "action space" + str(type(action_space)) +
                "currently not supported")
        self.distribution_class, self.logit_dim = ModelCatalog.get_action_dist(
            action_space)
        # Log probabilities from the policy before the policy update.
        self.prev_logits = tf.placeholder(
            tf.float32, shape=(None, self.logit_dim))
        # Value function predictions before the policy update.
        self.prev_vf_preds = tf.placeholder(tf.float32, shape=(None,))

        assert config["sgd_batchsize"] % len(devices) == 0, \
            "Batch size must be evenly divisible by devices"
        if is_remote:
            self.batch_size = config["rollout_batchsize"]
            self.per_device_batch_size = config["rollout_batchsize"]
        else:
            self.batch_size = config["sgd_batchsize"]
            self.per_device_batch_size = int(self.batch_size / len(devices))

        def build_loss(obs, rets, advs, acts, plog, pvf_preds):
            return ProximalPolicyLoss(
                self.env.observation_space, self.env.action_space,
                obs, rets, advs, acts, plog, pvf_preds, self.logit_dim,
                self.kl_coeff, self.distribution_class, self.config,
                self.sess)

        self.par_opt = LocalSyncParallelOptimizer(
            tf.train.AdamOptimizer(self.config["sgd_stepsize"]),
            self.devices,
            [self.observations, self.returns, self.advantages,
             self.actions, self.prev_logits, self.prev_vf_preds],
            self.per_device_batch_size,
            build_loss,
            self.logdir)

        # Metric ops
        with tf.name_scope("test_outputs"):
            policies = self.par_opt.get_device_losses()
            self.mean_loss = tf.reduce_mean(
                tf.stack(values=[
                    policy.loss for policy in policies]), 0)
            self.mean_policy_loss = tf.reduce_mean(
                tf.stack(values=[
                    policy.mean_policy_loss for policy in policies]), 0)
            self.mean_vf_loss = tf.reduce_mean(
                tf.stack(values=[
                    policy.mean_vf_loss for policy in policies]), 0)
            self.mean_kl = tf.reduce_mean(
                tf.stack(values=[
                    policy.mean_kl for policy in policies]), 0)
            self.mean_entropy = tf.reduce_mean(
                tf.stack(values=[
                    policy.mean_entropy for policy in policies]), 0)

        # References to the model weights
        self.common_policy = self.par_opt.get_common_loss()
        self.variables = ray.experimental.TensorFlowVariables(
            self.common_policy.loss, self.sess)
        self.observation_filter = get_filter(
<<<<<<< HEAD
            config["observation_filter"], self.env.observation_space.shape)
        self.reward_filter = NoFilter()
        self.sampler = SyncSampler(
            self.env, self.common_policy, self.config["horizon"], obs_filter)
=======
            config["observation_filter"], self.preprocessor.shape)
        self.reward_filter = MeanStdFilter((), clip=5.0)
>>>>>>> 9d21e377
        self.sess.run(tf.global_variables_initializer())

    def load_data(self, trajectories, full_trace):
        if self.config["use_gae"]:
            return self.par_opt.load_data(
                self.sess,
                [trajectories["observations"],
                 trajectories["td_lambda_returns"],
                 trajectories["advantages"],
                 trajectories["actions"].squeeze(),
                 trajectories["logprobs"],
                 trajectories["vf_preds"]],
                full_trace=full_trace)
        else:
            dummy = np.zeros((trajectories["observations"].shape[0],))
            return self.par_opt.load_data(
                self.sess,
                [trajectories["observations"],
                 dummy,
                 trajectories["returns"],
                 trajectories["actions"].squeeze(),
                 trajectories["logprobs"],
                 dummy],
                full_trace=full_trace)

    def run_sgd_minibatch(
            self, batch_index, kl_coeff, full_trace, file_writer):
        return self.par_opt.optimize(
            self.sess,
            batch_index,
            extra_ops=[
                self.mean_loss, self.mean_policy_loss, self.mean_vf_loss,
                self.mean_kl, self.mean_entropy],
            extra_feed_dict={self.kl_coeff: kl_coeff},
            file_writer=file_writer if full_trace else None)

    def save(self):
        return pickle.dumps([self.observation_filter, self.reward_filter])

    def restore(self, objs):
        objs = pickle.loads(objs)
        self.observation_filter = objs[0]
        self.reward_filter = objs[1]

    def get_weights(self):
        return self.variables.get_weights()

    def load_weights(self, weights):
        self.variables.set_weights(weights)

    # TODO(rliaw): introduce sampler and remove
    # def compute_trajectory(self, gamma, lam, horizon):
    #     """Compute a single rollout on the agent and return."""
    #     trajectory = rollouts(
    #         self.common_policy,
    #         self.env, horizon, self.observation_filter, self.reward_filter)
    #     if self.config["use_gae"]:
    #         add_advantage_values(trajectory, gamma, lam, self.reward_filter)
    #     else:
    #         add_return_values(trajectory, gamma, self.reward_filter)
    #     return trajectory

    def update_filters(self, obs_filter=None, rew_filter=None):
        if rew_filter:
            # No special handling required since outside of threaded code
            self.reward_filter = rew_filter.copy()
        if obs_filter:
            self.sampler.update_obs_filter(obs_filter)

    def compute_steps(self, config, obs_filter, rew_filter):
        """Compute multiple rollouts and concatenate the results.

        Args:
            config: Configuration parameters
            observation_filter: Function that is applied to each of the
                observations.
            reward_filter: Function that is applied to each of the rewards.

        Returns:
            states: List of states.
            total_rewards: Total rewards of the trajectories.
            trajectory_lengths: Lengths of the trajectories.
        """
        num_steps_so_far = 0
        trajectories = []
        self.update_filters(obs_filter=obs_filter, rew_filter=rew_filter)
        self.sampler.update_horizon(config["horizon"])  # TODO(rliaw): best way...
        while num_steps_so_far < config["min_steps_per_task"]:
            rollout, obsfilter_snapshot = self.sampler.get_data()
            trajectory = process_rollout(
                rollout, config["gamma"], config["lam"])
            trajectory = flatten(trajectory)  # TODO(rliaw): find out what this does
            num_steps_so_far += trajectory["raw_rewards"].shape[0]
            trajectories.append(trajectory)
        # TODO(rliaw): some processing needed to convert to dicts
        metrics = self.sampler.get_metrics()
        total_rewards, trajectory_lengths = zip(*[
            (c.episode_reward, c.episode_length) for c in metrics])
        return (
            concatenate(trajectories),
            total_rewards,
            trajectory_lengths,
            obsfilter_snapshot,
            self.reward_filter)


RemoteRunner = ray.remote(Runner)<|MERGE_RESOLUTION|>--- conflicted
+++ resolved
@@ -14,12 +14,8 @@
 
 from ray.rllib.parallel import LocalSyncParallelOptimizer
 from ray.rllib.models import ModelCatalog
-<<<<<<< HEAD
-from ray.rllib.utils.filter import get_filter, NoFilter
 from ray.rllib.utils.sampler import SyncSampler
-=======
 from ray.rllib.utils.filter import get_filter, MeanStdFilter
->>>>>>> 9d21e377
 from ray.rllib.ppo.env import BatchedEnv
 from ray.rllib.ppo.loss import ProximalPolicyLoss
 from ray.rllib.ppo.rollout import (
@@ -142,15 +138,10 @@
         self.variables = ray.experimental.TensorFlowVariables(
             self.common_policy.loss, self.sess)
         self.observation_filter = get_filter(
-<<<<<<< HEAD
             config["observation_filter"], self.env.observation_space.shape)
-        self.reward_filter = NoFilter()
         self.sampler = SyncSampler(
             self.env, self.common_policy, self.config["horizon"], obs_filter)
-=======
-            config["observation_filter"], self.preprocessor.shape)
         self.reward_filter = MeanStdFilter((), clip=5.0)
->>>>>>> 9d21e377
         self.sess.run(tf.global_variables_initializer())
 
     def load_data(self, trajectories, full_trace):
