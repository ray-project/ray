from __future__ import absolute_import
from __future__ import division
from __future__ import print_function

import gym.spaces
import pickle
import tensorflow as tf
import os

from tensorflow.python import debug as tf_debug

import numpy as np
import ray

from ray.rllib.optimizers.multi_gpu_impl import LocalSyncParallelOptimizer
from ray.rllib.models import ModelCatalog
from ray.rllib.utils.sampler import SyncSampler
from ray.rllib.utils.filter import get_filter, MeanStdFilter
from ray.rllib.utils.process_rollout import process_rollout
from ray.rllib.ppo.loss import ProximalPolicyLoss
from ray.rllib.ppo.loss import mProximalPolicyLoss
from ray.rllib.optimizers import SampleBatch


# TODO(pcm): Make sure that both observation_filter and reward_filter
# are correctly handled, i.e. (a) the values are accumulated accross
# workers (if necessary), (b) they are passed between all the methods
# correctly and no default arguments are used, and (c) they are saved
# as part of the checkpoint so training can resume properly.


class Runner(object):
    """
    Runner class that holds the simulator environment and the policy.

    Initializes the tensorflow graphs for both training and evaluation.
    One common policy graph is initialized on '/cpu:0' and holds all the shared
    network weights. When run as a remote agent, only this graph is used.
    """

    def __init__(self, registry, env_creator, config, logdir, is_remote):
        self.registry = registry
        self.is_remote = is_remote
        if is_remote:
            os.environ["CUDA_VISIBLE_DEVICES"] = ""
            devices = ["/cpu:0"]
        else:
            devices = config["devices"]
        self.devices = devices
        self.config = config
        self.logdir = logdir
        self.env = ModelCatalog.get_preprocessor_as_wrapper(
            registry, env_creator(), config["model"])
        if is_remote:
            config_proto = tf.ConfigProto()
        else:
            config_proto = tf.ConfigProto(**config["tf_session_args"])
        self.sess = tf.Session(config=config_proto)
        if config["tf_debug_inf_or_nan"] and not is_remote:
            self.sess = tf_debug.LocalCLIDebugWrapperSession(self.sess)
            self.sess.add_tensor_filter(
                "has_inf_or_nan", tf_debug.has_inf_or_nan)

        # Defines the training inputs:
        # The coefficient of the KL penalty.
        self.kl_coeff = tf.placeholder(
            name="newkl", shape=(), dtype=tf.float32)


        self.observations = tf.placeholder(
            tf.float32, shape=(None,) + self.env.observation_space.shape)
        # Targets of the value function.
        self.value_targets = tf.placeholder(tf.float32, shape=(None,self.env.n_agents))
        # Advantage values in the policy gradient estimator.
        self.advantages = tf.placeholder(tf.float32, shape=(None,self.env.n_agents))

        action_space = self.env.action_space
        # TODO(rliaw): pull this into model_catalog
        if isinstance(action_space, gym.spaces.Box):
            self.actions = tf.placeholder(
                tf.float32, shape=(None, action_space.shape[0]))
        elif isinstance(action_space, gym.spaces.Discrete):
            self.actions = tf.placeholder(tf.int64, shape=(None,))
        else:
            raise NotImplemented(
                "action space" + str(type(action_space)) +
                "currently not supported")
        self.distribution_class, self.logit_dim = ModelCatalog.get_action_dist(
            action_space)
        # Log probabilities from the policy before the policy update.
        self.prev_logits = tf.placeholder(
            tf.float32, shape=(None, self.logit_dim))
        # Value function predictions before the policy update.
        self.prev_vf_preds = tf.placeholder(tf.float32, shape=(None,))

        assert config["sgd_batchsize"] % len(devices) == 0, \
            "Batch size must be evenly divisible by devices"
        if is_remote:
            self.batch_size = config["rollout_batchsize"]
            self.per_device_batch_size = config["rollout_batchsize"]
        else:
            self.batch_size = config["sgd_batchsize"]
            self.per_device_batch_size = int(self.batch_size / len(devices))

        def build_loss(obs, vtargets, advs, acts, plog, pvf_preds):
<<<<<<< HEAD
            if self.env.n_agents > 1:
                return mProximalPolicyLoss(self.env,
                                        obs, vtargets, advs, acts, plog, pvf_preds, self.logit_dim,
                                        self.kl_coeff, self.distribution_class, self.config,
                                        self.sess)
            else:
                return ProximalPolicyLoss(
                    self.env.observation_space, self.env.action_space,
                    obs, vtargets, advs, acts, plog, pvf_preds, self.logit_dim,
                    self.kl_coeff, self.distribution_class, self.config,
                    self.sess)
=======
            return ProximalPolicyLoss(
                self.env.observation_space, self.env.action_space,
                obs, vtargets, advs, acts, plog, pvf_preds, self.logit_dim,
                self.kl_coeff, self.distribution_class, self.config,
                self.sess, self.registry)
>>>>>>> 22c7c87e

        self.par_opt = LocalSyncParallelOptimizer(
            tf.train.AdamOptimizer(self.config["sgd_stepsize"]),
            self.devices,
            [self.observations, self.value_targets, self.advantages,
             self.actions, self.prev_logits, self.prev_vf_preds],
            self.per_device_batch_size,
            build_loss,
            self.logdir)

        # Metric ops
        with tf.name_scope("test_outputs"):
            policies = self.par_opt.get_device_losses()
            self.mean_loss = tf.reduce_mean(
                tf.stack(values=[
                    policy.loss for policy in policies]), 0)
            self.mean_policy_loss = tf.reduce_mean(
                tf.stack(values=[
                    policy.mean_policy_loss for policy in policies]), 0)
            self.mean_vf_loss = tf.reduce_mean(
                tf.stack(values=[
                    policy.mean_vf_loss for policy in policies]), 0)
            self.mean_kl = tf.reduce_mean(
                tf.stack(values=[
                    policy.mean_kl for policy in policies]), 0)
            self.mean_entropy = tf.reduce_mean(
                tf.stack(values=[
                    policy.mean_entropy for policy in policies]), 0)

        # References to the model weights
        self.common_policy = self.par_opt.get_common_loss()
        self.variables = ray.experimental.TensorFlowVariables(
            self.common_policy.loss, self.sess)
        obs_filter = get_filter(
            config["observation_filter"], self.env.observation_space.shape)
        self.sampler = SyncSampler(
            self.env, self.common_policy, obs_filter,
            self.config["horizon"], self.config["horizon"])
        self.reward_filter = MeanStdFilter((), clip=5.0)
        self.sess.run(tf.global_variables_initializer())

    def load_data(self, trajectories, full_trace):
        use_gae = self.config["use_gae"]
        if self.env.n_agents > 1:
            # fixme you need to change things in process advantages
            dummy = np.asarray([np.zeros_like(trajectories["advantages"])])
            # this is just here to gae is setup
            gae_dummy = np.asarray([np.zeros(trajectories["advantages"].shape[0])])
        else:
            dummy = np.zeros_like(trajectories["advantages"])
        return self.par_opt.load_data(
            self.sess,
            [trajectories["observations"],
             trajectories["value_targets"] if use_gae else dummy,
             trajectories["advantages"],
             trajectories["actions"],
             trajectories["logprobs"],
             trajectories["vf_preds"] if use_gae else gae_dummy],
            full_trace=full_trace)

    def run_sgd_minibatch(
            self, batch_index, kl_coeff, full_trace, file_writer):
        return self.par_opt.optimize(
            self.sess,
            batch_index,
            extra_ops=[
                self.mean_loss, self.mean_policy_loss, self.mean_vf_loss,
                self.mean_kl, self.mean_entropy],
            extra_feed_dict={self.kl_coeff: kl_coeff},
            file_writer=file_writer if full_trace else None)

    def save(self):
        obs_filter = self.sampler.get_obs_filter()
        return pickle.dumps([obs_filter, self.reward_filter])

    def restore(self, objs):
        objs = pickle.loads(objs)
        obs_filter = objs[0]
        rew_filter = objs[1]
        self.update_filters(obs_filter, rew_filter)

    def get_weights(self):
        return self.variables.get_weights()

    def load_weights(self, weights):
        self.variables.set_weights(weights)

    def update_filters(self, obs_filter=None, rew_filter=None):
        if rew_filter:
            # No special handling required since outside of threaded code
            self.reward_filter = rew_filter.copy()
        if obs_filter:
            self.sampler.update_obs_filter(obs_filter)

    def get_obs_filter(self):
        return self.sampler.get_obs_filter()

    def compute_steps(self, config, obs_filter, rew_filter):
        """Compute multiple rollouts and concatenate the results.

        Args:
            config: Configuration parameters
            obs_filter: Function that is applied to each of the
                observations.
            reward_filter: Function that is applied to each of the rewards.

        Returns:
            states: List of states.
            total_rewards: Total rewards of the trajectories.
            trajectory_lengths: Lengths of the trajectories.
        """
        num_steps_so_far = 0
        trajectories = []
        self.update_filters(obs_filter, rew_filter)
        while num_steps_so_far < config["min_steps_per_task"]:
            rollout = self.sampler.get_data()
            # not sure adding a parameter to process rollout is the best way to do this
            trajectory = process_rollout(
                rollout, self.reward_filter, config["gamma"],
                config["lambda"], use_gae=config["use_gae"], n_agents=self.env.n_agents)
            num_steps_so_far += trajectory["rewards"].shape[0]
            trajectories.append(trajectory)
        metrics = self.sampler.get_metrics()
        total_rewards, trajectory_lengths = zip(*[
            (c.episode_reward, c.episode_length) for c in metrics])
        updated_obs_filter = self.sampler.get_obs_filter(flush=True)
        return (
            SampleBatch.concat_samples(trajectories),
            total_rewards,
            trajectory_lengths,
            updated_obs_filter,
            self.reward_filter)


RemoteRunner = ray.remote(Runner)<|MERGE_RESOLUTION|>--- conflicted
+++ resolved
@@ -103,7 +103,6 @@
             self.per_device_batch_size = int(self.batch_size / len(devices))
 
         def build_loss(obs, vtargets, advs, acts, plog, pvf_preds):
-<<<<<<< HEAD
             if self.env.n_agents > 1:
                 return mProximalPolicyLoss(self.env,
                                         obs, vtargets, advs, acts, plog, pvf_preds, self.logit_dim,
@@ -115,13 +114,6 @@
                     obs, vtargets, advs, acts, plog, pvf_preds, self.logit_dim,
                     self.kl_coeff, self.distribution_class, self.config,
                     self.sess)
-=======
-            return ProximalPolicyLoss(
-                self.env.observation_space, self.env.action_space,
-                obs, vtargets, advs, acts, plog, pvf_preds, self.logit_dim,
-                self.kl_coeff, self.distribution_class, self.config,
-                self.sess, self.registry)
->>>>>>> 22c7c87e
 
         self.par_opt = LocalSyncParallelOptimizer(
             tf.train.AdamOptimizer(self.config["sgd_stepsize"]),
