from __future__ import absolute_import
from __future__ import division
from __future__ import print_function

import os
import time

import numpy as np
import pickle
import tensorflow as tf
from tensorflow.python import debug as tf_debug

import ray
from ray.tune.result import TrainingResult
from ray.rllib.agent import Agent
from ray.rllib.utils import FilterManager
from ray.rllib.ppo.ppo_evaluator import PPOEvaluator, RemotePPOEvaluator
from ray.rllib.ppo.rollout import collect_samples


DEFAULT_CONFIG = {
    # Discount factor of the MDP
    "gamma": 0.995,
    # Number of steps after which the rollout gets cut
    "horizon": 2000,
    # If true, use the Generalized Advantage Estimator (GAE)
    # with a value function, see https://arxiv.org/pdf/1506.02438.pdf.
    "use_gae": True,
    # GAE(lambda) parameter
    "lambda": 1.0,
    # Initial coefficient for KL divergence
    "kl_coeff": 0.2,
    # Number of SGD iterations in each outer loop
    "num_sgd_iter": 30,
    # Stepsize of SGD
    "sgd_stepsize": 5e-5,
    # TODO(pcm): Expose the choice between gpus and cpus
    # as a command line argument.
    "devices": ["/cpu:%d" % i for i in range(4)],
    "tf_session_args": {
        "device_count": {"CPU": 4},
        "log_device_placement": False,
        "allow_soft_placement": True,
    },
    # Batch size for policy evaluations for rollouts
    "rollout_batchsize": 1,
    # Total SGD batch size across all devices for SGD
    "sgd_batchsize": 128,
    # Coefficient of the value function loss
    "vf_loss_coeff": 1.0,
    # Coefficient of the entropy regularizer
    "entropy_coeff": 0.0,
    # PPO clip parameter
    "clip_param": 0.3,
    # Target value for KL divergence
    "kl_target": 0.01,
    # Config params to pass to the model
    "model": {"free_log_std": False},
    # Preprocessing params
    "preprocessing": {},
    # Which observation filter to apply to the observation
    "observation_filter": "MeanStdFilter",
    # If >1, adds frameskip
    "extra_frameskip": 1,
    # Number of timesteps collected in each outer loop
    "timesteps_per_batch": 4000,
    # Each tasks performs rollouts until at least this
    # number of steps is obtained
    "min_steps_per_task": 1000,
    # Number of actors used to collect the rollouts
    "num_workers": 5,
    # Dump TensorFlow timeline after this many SGD minibatches
    "full_trace_nth_sgd_batch": -1,
    # Whether to profile data loading
    "full_trace_data_load": False,
    # Outer loop iteration index when we drop into the TensorFlow debugger
    "tf_debug_iteration": -1,
    # If this is True, the TensorFlow debugger is invoked if an Inf or NaN
    # is detected
    "tf_debug_inf_or_nan": False,
    # If True, we write tensorflow logs and checkpoints
    "write_logs": True,
}


class PPOAgent(Agent):
    _agent_name = "PPO"
    _allow_unknown_subkeys = ["model", "tf_session_args"]
    _default_config = DEFAULT_CONFIG

    def _init(self):
        self.global_step = 0
        self.kl_coeff = self.config["kl_coeff"]
<<<<<<< HEAD
        self.local_evaluator = PPOEvaluator(
            self.env_creator, self.config, self.logdir, False)
        self.remote_evaluators = [
            RemotePPOEvaluator.remote(
                self.env_creator, self.config, self.logdir, True)
=======
        self.model = Runner(
            self.registry, self.env_creator, self.config, self.logdir, False)
        self.agents = [
            RemoteRunner.remote(
                self.registry, self.env_creator, self.config, self.logdir,
                True)
>>>>>>> 22c7c87e
            for _ in range(self.config["num_workers"])]
        self.start_time = time.time()
        if self.config["write_logs"]:
            self.file_writer = tf.summary.FileWriter(
                self.logdir, self.local_evaluator.sess.graph)
        else:
            self.file_writer = None
        self.saver = tf.train.Saver(max_to_keep=None)
        self.filter_manager = FilterManager(
            obs_filter=self.local_evaluator.obs_filter,
            rew_filter=self.local_evaluator.rew_filter)

    def _train(self):
        agents = self.remote_evaluators
        config = self.config
        model = self.local_evaluator

        print("===> iteration", self.iteration)

        iter_start = time.time()
        weights = ray.put(model.get_weights())
        [a.set_weights.remote(weights) for a in agents]
        samples = collect_samples(agents, config, self.local_evaluator)

        def standardized(value):
            # Divide by the maximum of value.std() and 1e-4
            # to guard against the case where all values are equal
            return (value - value.mean()) / max(1e-4, value.std())

        samples.data["advantages"] = standardized(samples["advantages"])

        rollouts_end = time.time()
        print("Computing policy (iterations=" + str(config["num_sgd_iter"]) +
              ", stepsize=" + str(config["sgd_stepsize"]) + "):")
        names = [
            "iter", "total loss", "policy loss", "vf loss", "kl", "entropy"]
        print(("{:>15}" * len(names)).format(*names))
        samples.shuffle()
        shuffle_end = time.time()
        tuples_per_device = model.load_data(
            samples, self.iteration == 0 and config["full_trace_data_load"])
        load_end = time.time()
        rollouts_time = rollouts_end - iter_start
        shuffle_time = shuffle_end - rollouts_end
        load_time = load_end - shuffle_end
        sgd_time = 0
        for i in range(config["num_sgd_iter"]):
            sgd_start = time.time()
            batch_index = 0
            num_batches = (
                int(tuples_per_device) // int(model.per_device_batch_size))
            loss, policy_loss, vf_loss, kl, entropy = [], [], [], [], []
            permutation = np.random.permutation(num_batches)
            # Prepare to drop into the debugger
            if self.iteration == config["tf_debug_iteration"]:
                model.sess = tf_debug.LocalCLIDebugWrapperSession(model.sess)
            while batch_index < num_batches:
                full_trace = (
                    i == 0 and self.iteration == 0 and
                    batch_index == config["full_trace_nth_sgd_batch"])
                batch_loss, batch_policy_loss, batch_vf_loss, batch_kl, \
                    batch_entropy = model.run_sgd_minibatch(
                        permutation[batch_index] * model.per_device_batch_size,
                        self.kl_coeff, full_trace,
                        self.file_writer)
                loss.append(batch_loss)
                policy_loss.append(batch_policy_loss)
                vf_loss.append(batch_vf_loss)
                kl.append(batch_kl)
                entropy.append(batch_entropy)
                batch_index += 1
            loss = np.mean(loss)
            policy_loss = np.mean(policy_loss)
            vf_loss = np.mean(vf_loss)
            kl = np.mean(kl)
            entropy = np.mean(entropy)
            sgd_end = time.time()
            print(
                "{:>15}{:15.5e}{:15.5e}{:15.5e}{:15.5e}{:15.5e}".format(
                    i, loss, policy_loss, vf_loss, kl, entropy))

            values = []
            if i == config["num_sgd_iter"] - 1:
                metric_prefix = "ppo/sgd/final_iter/"
                values.append(tf.Summary.Value(
                    tag=metric_prefix + "kl_coeff",
                    simple_value=self.kl_coeff))
                values.extend([
                    tf.Summary.Value(
                        tag=metric_prefix + "mean_entropy",
                        simple_value=entropy),
                    tf.Summary.Value(
                        tag=metric_prefix + "mean_loss",
                        simple_value=loss),
                    tf.Summary.Value(
                        tag=metric_prefix + "mean_kl",
                        simple_value=kl)])
                if self.file_writer:
                    sgd_stats = tf.Summary(value=values)
                    self.file_writer.add_summary(sgd_stats, self.global_step)
            self.global_step += 1
            sgd_time += sgd_end - sgd_start
        if kl > 2.0 * config["kl_target"]:
            self.kl_coeff *= 1.5
        elif kl < 0.5 * config["kl_target"]:
            self.kl_coeff *= 0.5

        info = {
            "kl_divergence": kl,
            "kl_coefficient": self.kl_coeff,
            "rollouts_time": rollouts_time,
            "shuffle_time": shuffle_time,
            "load_time": load_time,
            "sgd_time": sgd_time,
            "sample_throughput": len(samples["observations"]) / sgd_time
        }

        self.filter_manager.synchronize(self.remote_evaluators)
        res = self._fetch_metrics_from_remote_evaluators()
        res = res._replace(info=info)

        return res

    def _fetch_metrics_from_remote_evaluators(self):
        episode_rewards = []
        episode_lengths = []
        metric_lists = [a.get_completed_rollout_metrics.remote()
                        for a in self.remote_evaluators]
        for metrics in metric_lists:
            for episode in ray.get(metrics):
                episode_lengths.append(episode.episode_length)
                episode_rewards.append(episode.episode_reward)
        avg_reward = (
            np.mean(episode_rewards) if episode_rewards else float('nan'))
        avg_length = (
            np.mean(episode_lengths) if episode_lengths else float('nan'))
        timesteps = np.sum(episode_lengths) if episode_lengths else 0

        if self.file_writer:
            traj_stats = tf.Summary(value=[
                tf.Summary.Value(
                    tag="ppo/rollouts/mean_reward",
                    simple_value=avg_reward),
                tf.Summary.Value(
                    tag="ppo/rollouts/traj_len_mean",
                    simple_value=avg_length)])
            self.file_writer.add_summary(traj_stats, self.global_step)
        self.global_step += 1

        result = TrainingResult(
            episode_reward_mean=avg_reward,
            episode_len_mean=avg_length,
            timesteps_this_iter=timesteps,
            info={})

        return result

    def _save(self):
        checkpoint_path = self.saver.save(
            self.local_evaluator.sess,
            os.path.join(self.logdir, "checkpoint"),
            global_step=self.iteration)
        agent_state = ray.get(
            [a.save.remote() for a in self.remote_evaluators])
        extra_data = [
            self.local_evaluator.save(),
            self.global_step,
            self.kl_coeff,
            agent_state]
        pickle.dump(extra_data, open(checkpoint_path + ".extra_data", "wb"))
        return checkpoint_path

    def _restore(self, checkpoint_path):
        self.saver.restore(self.local_evaluator.sess, checkpoint_path)
        extra_data = pickle.load(open(checkpoint_path + ".extra_data", "rb"))
        self.local_evaluator.restore(extra_data[0])
        self.global_step = extra_data[1]
        self.kl_coeff = extra_data[2]
        ray.get([
            a.restore.remote(o)
                for (a, o) in zip(self.remote_evaluators, extra_data[3])])

    def compute_action(self, observation):
        observation = self.local_evaluator.obs_filter(
            observation, update=False)
        return self.local_evaluator.common_policy.compute(observation)[0]<|MERGE_RESOLUTION|>--- conflicted
+++ resolved
@@ -91,20 +91,12 @@
     def _init(self):
         self.global_step = 0
         self.kl_coeff = self.config["kl_coeff"]
-<<<<<<< HEAD
         self.local_evaluator = PPOEvaluator(
-            self.env_creator, self.config, self.logdir, False)
+            self.registry, self.env_creator, self.config, self.logdir, False)
         self.remote_evaluators = [
             RemotePPOEvaluator.remote(
-                self.env_creator, self.config, self.logdir, True)
-=======
-        self.model = Runner(
-            self.registry, self.env_creator, self.config, self.logdir, False)
-        self.agents = [
-            RemoteRunner.remote(
                 self.registry, self.env_creator, self.config, self.logdir,
                 True)
->>>>>>> 22c7c87e
             for _ in range(self.config["num_workers"])]
         self.start_time = time.time()
         if self.config["write_logs"]:
