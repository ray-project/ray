from __future__ import absolute_import
from __future__ import division
from __future__ import print_function

import os
import time

import numpy as np
import pickle
import tensorflow as tf
from tensorflow.python import debug as tf_debug

import ray
from ray.tune.result import TrainingResult
from ray.rllib.agent import Agent
from ray.rllib.utils.filter import get_filter
from ray.rllib.ppo.base_evaluator import PPOEvaluator, RemotePPOEvaluator
from ray.rllib.ppo.rollout import collect_samples
from ray.rllib.ppo.utils import shuffle


DEFAULT_CONFIG = {
    # Discount factor of the MDP
    "gamma": 0.995,
    # Number of steps after which the rollout gets cut
    "horizon": 2000,
    # If true, use the Generalized Advantage Estimator (GAE)
    # with a value function, see https://arxiv.org/pdf/1506.02438.pdf.
    "use_gae": True,
    # GAE(lambda) parameter
    "lambda": 1.0,
    # Initial coefficient for KL divergence
    "kl_coeff": 0.2,
    # Number of SGD iterations in each outer loop
    "num_sgd_iter": 30,
    # Stepsize of SGD
    "sgd_stepsize": 5e-5,
    # TODO(pcm): Expose the choice between gpus and cpus
    # as a command line argument.
    "devices": ["/cpu:%d" % i for i in range(4)],
    "tf_session_args": {
        "device_count": {"CPU": 4},
        "log_device_placement": False,
        "allow_soft_placement": True,
    },
    # Batch size for policy evaluations for rollouts
    "rollout_batchsize": 1,
    # Total SGD batch size across all devices for SGD
    "sgd_batchsize": 128,
    # Coefficient of the value function loss
    "vf_loss_coeff": 1.0,
    # Coefficient of the entropy regularizer
    "entropy_coeff": 0.0,
    # PPO clip parameter
    "clip_param": 0.3,
    # Target value for KL divergence
    "kl_target": 0.01,
    # Config params to pass to the model
    "model": {"free_log_std": False},
    # Preprocessing params
    "preprocessing": {},
    # Which observation filter to apply to the observation
    "observation_filter": "MeanStdFilter",
    # If >1, adds frameskip
    "extra_frameskip": 1,
    # Number of timesteps collected in each outer loop
    "timesteps_per_batch": 4000,
    # Each tasks performs rollouts until at least this
    # number of steps is obtained
    "min_steps_per_task": 1000,
    # Number of actors used to collect the rollouts
    "num_workers": 5,
    # Dump TensorFlow timeline after this many SGD minibatches
    "full_trace_nth_sgd_batch": -1,
    # Whether to profile data loading
    "full_trace_data_load": False,
    # Outer loop iteration index when we drop into the TensorFlow debugger
    "tf_debug_iteration": -1,
    # If this is True, the TensorFlow debugger is invoked if an Inf or NaN
    # is detected
    "tf_debug_inf_or_nan": False,
    # If True, we write tensorflow logs and checkpoints
    "write_logs": True,
    # Preprocessing for environment
    # TODO(rliaw): Convert to function similar to A#c
    "preprocessing": {}
}


class PPOAgent(Agent):
    _agent_name = "PPO"
    _allow_unknown_subkeys = ["model", "tf_session_args"]
    _default_config = DEFAULT_CONFIG

    def _init(self):
        self.global_step = 0
        self.kl_coeff = self.config["kl_coeff"]
        self.local_evaluator = PPOEvaluator(
            self.env_creator, self.config, self.logdir, False)
        self.remote_evaluators = [
            RemotePPOEvaluator.remote(
                self.env_creator, self.config, self.logdir, True)
            for _ in range(self.config["num_workers"])]
        self.start_time = time.time()
        if self.config["write_logs"]:
            self.file_writer = tf.summary.FileWriter(
                self.logdir, self.local_evaluator.sess.graph)
        else:
            self.file_writer = None
        self.saver = tf.train.Saver(max_to_keep=None)

    def _train(self):
        agents = self.remote_evaluators
        config = self.config
        model = self.local_evaluator

        print("===> iteration", self.iteration)

        iter_start = time.time()
        weights = ray.put(model.get_weights())
        filters = [ray.put(f) for f in model.get_filters()]
        [a.set_weights.remote(weights) for a in agents]
        [a.sync_filters.remote(*filters) for a in agents]
        samples = collect_samples(agents, config, self.local_evaluator)

        def standardized(value):
            # Divide by the maximum of value.std() and 1e-4
            # to guard against the case where all values are equal
            return (value - value.mean()) / max(1e-4, value.std())

<<<<<<< HEAD
        samples.data["advantages"] = standardized(samples["advantages"])
=======
        trajectory.data["advantages"] = standardized(trajectory["advantages"])
>>>>>>> 4bb5b6bd

        rollouts_end = time.time()
        print("Computing policy (iterations=" + str(config["num_sgd_iter"]) +
              ", stepsize=" + str(config["sgd_stepsize"]) + "):")
        names = [
            "iter", "total loss", "policy loss", "vf loss", "kl", "entropy"]
        print(("{:>15}" * len(names)).format(*names))
<<<<<<< HEAD
        samples.data = shuffle(samples.data)
=======
        trajectory.data = shuffle(trajectory.data)
>>>>>>> 4bb5b6bd
        shuffle_end = time.time()
        tuples_per_device = model.load_data(
            samples, self.iteration == 0 and config["full_trace_data_load"])
        load_end = time.time()
        rollouts_time = rollouts_end - iter_start
        shuffle_time = shuffle_end - rollouts_end
        load_time = load_end - shuffle_end
        sgd_time = 0
        for i in range(config["num_sgd_iter"]):
            sgd_start = time.time()
            batch_index = 0
            num_batches = (
                int(tuples_per_device) // int(model.per_device_batch_size))
            loss, policy_loss, vf_loss, kl, entropy = [], [], [], [], []
            permutation = np.random.permutation(num_batches)
            # Prepare to drop into the debugger
            if self.iteration == config["tf_debug_iteration"]:
                model.sess = tf_debug.LocalCLIDebugWrapperSession(model.sess)
            while batch_index < num_batches:
                full_trace = (
                    i == 0 and self.iteration == 0 and
                    batch_index == config["full_trace_nth_sgd_batch"])
                batch_loss, batch_policy_loss, batch_vf_loss, batch_kl, \
                    batch_entropy = model.run_sgd_minibatch(
                        permutation[batch_index] * model.per_device_batch_size,
                        self.kl_coeff, full_trace,
                        self.file_writer)
                loss.append(batch_loss)
                policy_loss.append(batch_policy_loss)
                vf_loss.append(batch_vf_loss)
                kl.append(batch_kl)
                entropy.append(batch_entropy)
                batch_index += 1
            loss = np.mean(loss)
            policy_loss = np.mean(policy_loss)
            vf_loss = np.mean(vf_loss)
            kl = np.mean(kl)
            entropy = np.mean(entropy)
            sgd_end = time.time()
            print(
                "{:>15}{:15.5e}{:15.5e}{:15.5e}{:15.5e}{:15.5e}".format(
                    i, loss, policy_loss, vf_loss, kl, entropy))

            values = []
            if i == config["num_sgd_iter"] - 1:
                metric_prefix = "ppo/sgd/final_iter/"
                values.append(tf.Summary.Value(
                    tag=metric_prefix + "kl_coeff",
                    simple_value=self.kl_coeff))
                values.extend([
                    tf.Summary.Value(
                        tag=metric_prefix + "mean_entropy",
                        simple_value=entropy),
                    tf.Summary.Value(
                        tag=metric_prefix + "mean_loss",
                        simple_value=loss),
                    tf.Summary.Value(
                        tag=metric_prefix + "mean_kl",
                        simple_value=kl)])
                if self.file_writer:
                    sgd_stats = tf.Summary(value=values)
                    self.file_writer.add_summary(sgd_stats, self.global_step)
            self.global_step += 1
            sgd_time += sgd_end - sgd_start
        if kl > 2.0 * config["kl_target"]:
            self.kl_coeff *= 1.5
        elif kl < 0.5 * config["kl_target"]:
            self.kl_coeff *= 0.5

        info = {
            "kl_divergence": kl,
            "kl_coefficient": self.kl_coeff,
            "rollouts_time": rollouts_time,
            "shuffle_time": shuffle_time,
            "load_time": load_time,
            "sgd_time": sgd_time,
            "sample_throughput": len(samples["observations"]) / sgd_time
        }

        res = self._fetch_metrics_from_remote_evaluators()
        res = res._replace(info=info)

        return res

    def _fetch_metrics_from_remote_evaluators(self):
        episode_rewards = []
        episode_lengths = []
        metric_lists = [a.get_completed_rollout_metrics.remote()
                            for a in self.remote_evaluators]
        for metrics in metric_lists:
            for episode in ray.get(metrics):
                episode_lengths.append(episode.episode_length)
                episode_rewards.append(episode.episode_reward)
        avg_reward = (
            np.mean(episode_rewards) if episode_rewards else float('nan'))
        avg_length = (
            np.mean(episode_lengths) if episode_lengths else float('nan'))
        timesteps = np.sum(episode_lengths) if episode_lengths else 0

        if self.file_writer:
            traj_stats = tf.Summary(value=[
                tf.Summary.Value(
                    tag="ppo/rollouts/mean_reward",
                    simple_value=avg_reward),
                tf.Summary.Value(
                    tag="ppo/rollouts/traj_len_mean",
                    simple_value=avg_length)])
            self.file_writer.add_summary(traj_stats, self.global_step)
        self.global_step += 1

        result = TrainingResult(
            episode_reward_mean=avg_reward,
            episode_len_mean=avg_length,
            timesteps_this_iter=timesteps,
            info={})

        return result

    def _save(self):
        checkpoint_path = self.saver.save(
            self.local_evaluator.sess,
            os.path.join(self.logdir, "checkpoint"),
            global_step=self.iteration)
        agent_state = ray.get([a.save.remote() for a in self.remote_evaluators])
        extra_data = [
            self.local_evaluator.save(),
            self.global_step,
            self.kl_coeff,
            agent_state]
        pickle.dump(extra_data, open(checkpoint_path + ".extra_data", "wb"))
        return checkpoint_path

    def _restore(self, checkpoint_path):
        self.saver.restore(self.local_evaluator.sess, checkpoint_path)
        extra_data = pickle.load(open(checkpoint_path + ".extra_data", "rb"))
        self.local_evaluator.restore(extra_data[0])
        self.global_step = extra_data[1]
        self.kl_coeff = extra_data[2]
        ray.get([
            a.restore.remote(o)
                for (a, o) in zip(self.remote_evaluators, extra_data[3])])

    def compute_action(self, observation):
        observation = self.local_evaluator.obs_filter(observation, update=False)
        return self.local_evaluator.common_policy.compute(observation)[0]<|MERGE_RESOLUTION|>--- conflicted
+++ resolved
@@ -128,11 +128,7 @@
             # to guard against the case where all values are equal
             return (value - value.mean()) / max(1e-4, value.std())
 
-<<<<<<< HEAD
         samples.data["advantages"] = standardized(samples["advantages"])
-=======
-        trajectory.data["advantages"] = standardized(trajectory["advantages"])
->>>>>>> 4bb5b6bd
 
         rollouts_end = time.time()
         print("Computing policy (iterations=" + str(config["num_sgd_iter"]) +
@@ -140,11 +136,7 @@
         names = [
             "iter", "total loss", "policy loss", "vf loss", "kl", "entropy"]
         print(("{:>15}" * len(names)).format(*names))
-<<<<<<< HEAD
         samples.data = shuffle(samples.data)
-=======
-        trajectory.data = shuffle(trajectory.data)
->>>>>>> 4bb5b6bd
         shuffle_end = time.time()
         tuples_per_device = model.load_data(
             samples, self.iteration == 0 and config["full_trace_data_load"])
