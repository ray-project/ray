--- conflicted
+++ resolved
@@ -20,10 +20,10 @@
     global env_version_num
 
     register(
-      id=env_name,
-      entry_point='ray.rllib.examples:' + "MultiAgentPendulumEnv",
-      max_episode_steps=100,
-      kwargs={}
+        id=env_name,
+        entry_point='ray.rllib.examples:' + "MultiAgentPendulumEnv",
+        max_episode_steps=100,
+        kwargs={}
     )
 
 
@@ -57,9 +57,4 @@
     config["model"].update({"custom_options": options})
     alg = ppo.PPOAgent(env=env_name, registry=get_registry(), config=config)
     for i in range(10):
-<<<<<<< HEAD
-        alg.train()
-=======
-        results = alg.train()
-        print(results)
->>>>>>> adc03019
+        alg.train()