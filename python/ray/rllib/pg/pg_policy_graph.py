--- conflicted
+++ resolved
@@ -19,17 +19,12 @@
         self.config = config
 
         # Setup policy
-<<<<<<< HEAD
-        self.x = tf.placeholder(
-            tf.float32, shape=[None] + list(obs_space.shape))
-=======
-        obs = tf.placeholder(tf.float32, shape=[None]+list(obs_space.shape))
->>>>>>> 2734576a
+        obs = tf.placeholder(tf.float32, shape=[None] + list(obs_space.shape))
         dist_class, self.logit_dim = ModelCatalog.get_action_dist(
             action_space, self.config["model"])
-        model = ModelCatalog.get_model(
+        self.model = ModelCatalog.get_model(
             obs, self.logit_dim, options=self.config["model"])
-        action_dist = dist_class(model.outputs)  # logit for each action
+        action_dist = dist_class(self.model.outputs)  # logit for each action
 
         # Setup policy loss
         actions = ModelCatalog.get_action_placeholder(action_space)
@@ -46,25 +41,18 @@
 
         # LSTM support
         for i, ph in enumerate(self.model.state_in):
-            self.loss_in.append(("state_in_{}".format(i), ph))
+            loss_in.append(("state_in_{}".format(i), ph))
 
-        self.is_training = tf.placeholder_with_default(True, ())
+        is_training = tf.placeholder_with_default(True, ())
         TFPolicyGraph.__init__(
-<<<<<<< HEAD
-            self, self.sess, obs_input=self.x,
-            action_sampler=self.dist.sample(), loss=self.loss,
-            loss_inputs=self.loss_in, is_training=self.is_training,
+            self, sess, obs_input=obs,
+            action_sampler=action_dist.sample(), loss=loss,
+            loss_inputs=loss_in, is_training=is_training,
             state_inputs=self.model.state_in,
             state_outputs=self.model.state_out,
             seq_lens=self.model.seq_lens,
             max_seq_len=config["model"]["max_seq_len"])
-        self.sess.run(tf.global_variables_initializer())
-=======
-            self, sess, obs_input=obs,
-            action_sampler=action_dist.sample(), loss=loss,
-            loss_inputs=loss_in, is_training=self.is_training)
         sess.run(tf.global_variables_initializer())
->>>>>>> 2734576a
 
     def postprocess_trajectory(self, sample_batch, other_agent_batches=None):
         return compute_advantages(
