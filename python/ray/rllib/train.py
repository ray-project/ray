#!/usr/bin/env python

from __future__ import absolute_import
from __future__ import division
from __future__ import print_function

import argparse
import sys
import yaml

import ray
from ray.tune.config_parser import make_parser, resources_to_json
from ray.tune.trial_runner import TrialRunner
from ray.tune.trial import Trial
from ray.tune.tune import run_experiments
from ray.tune.variant_generator import generate_trials


EXAMPLE_USAGE = """
Training example:
    ./train.py --alg DQN --env CartPole-v0

Grid search example:
    ./train.py -f tuned_examples/cartpole-grid-search-example.yaml
"""


parser = make_parser(
    formatter_class=argparse.RawDescriptionHelpFormatter,
    description="Train a reinforcement learning agent.",
    epilog=EXAMPLE_USAGE)

# See also the base parser definition in ray/tune/config_parser.py
parser.add_argument("--redis-address", default=None, type=str,
                    help="The Redis address of the cluster.")
parser.add_argument("--num-cpus", default=None, type=int,
                    help="Number of CPUs to allocate to Ray.")
parser.add_argument("--num-gpus", default=None, type=int,
                    help="Number of GPUs to allocate to Ray.")
parser.add_argument("-f", "--config-file", default=None, type=str,
                    help="If specified, use config options from this file.")


if __name__ == "__main__":
    args = parser.parse_args(sys.argv[1:])
    if args.config_file:
        with open(args.config_file) as f:
            experiments = yaml.load(f)
    else:
<<<<<<< HEAD
        experiments = {
            '': {
                "alg": args.alg,
                "env": args.env,
                "resources": resources_to_json(args.resources),
                "stop": args.stop,
                "config": args.config,
                "restore": args.restore,
                "repeat": args.repeat,
            }
        }
    for exp in experiments.values():
        if not exp.get("alg"):
            parser.error("the following arguments are required: --alg")
        if not exp.get("env"):
            parser.error("the following arguments are required: --env")
    run_experiments(
        experiments, redis_address=args.redis_address,
        num_cpus=args.num_cpus, num_gpus=args.num_gpus)
=======
        runner.add_trial(
            Trial(
                args.env, args.alg, args.config, args.local_dir, None,
                args.resources, args.stop, args.checkpoint_freq, args.restore,
                args.upload_dir))
    ray.init(
        redis_address=args.redis_address, num_cpus=args.num_cpus,
        num_gpus=args.num_gpus)

    while not runner.is_finished():
        runner.step()
        print(runner.debug_string())

    for trial in runner.get_trials():
        if trial.status != Trial.TERMINATED:
            print("Exit 1")
            sys.exit(1)

    print("Exit 0")


if __name__ == "__main__":
    main(sys.argv[1:])
>>>>>>> 797f4fcb
<|MERGE_RESOLUTION|>--- conflicted
+++ resolved
@@ -8,12 +8,8 @@
 import sys
 import yaml
 
-import ray
 from ray.tune.config_parser import make_parser, resources_to_json
-from ray.tune.trial_runner import TrialRunner
-from ray.tune.trial import Trial
 from ray.tune.tune import run_experiments
-from ray.tune.variant_generator import generate_trials
 
 
 EXAMPLE_USAGE = """
@@ -47,7 +43,6 @@
         with open(args.config_file) as f:
             experiments = yaml.load(f)
     else:
-<<<<<<< HEAD
         experiments = {
             '': {
                 "alg": args.alg,
@@ -59,36 +54,13 @@
                 "repeat": args.repeat,
             }
         }
+
     for exp in experiments.values():
         if not exp.get("alg"):
             parser.error("the following arguments are required: --alg")
         if not exp.get("env"):
             parser.error("the following arguments are required: --env")
+
     run_experiments(
         experiments, redis_address=args.redis_address,
-        num_cpus=args.num_cpus, num_gpus=args.num_gpus)
-=======
-        runner.add_trial(
-            Trial(
-                args.env, args.alg, args.config, args.local_dir, None,
-                args.resources, args.stop, args.checkpoint_freq, args.restore,
-                args.upload_dir))
-    ray.init(
-        redis_address=args.redis_address, num_cpus=args.num_cpus,
-        num_gpus=args.num_gpus)
-
-    while not runner.is_finished():
-        runner.step()
-        print(runner.debug_string())
-
-    for trial in runner.get_trials():
-        if trial.status != Trial.TERMINATED:
-            print("Exit 1")
-            sys.exit(1)
-
-    print("Exit 0")
-
-
-if __name__ == "__main__":
-    main(sys.argv[1:])
->>>>>>> 797f4fcb
+        num_cpus=args.num_cpus, num_gpus=args.num_gpus)