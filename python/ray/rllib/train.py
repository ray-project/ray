--- conflicted
+++ resolved
@@ -9,11 +9,7 @@
 import yaml
 
 import ray
-<<<<<<< HEAD
-import ray.rllib
-=======
 
->>>>>>> 559b6eec
 from ray.tune.config_parser import make_parser, resources_to_json
 from ray.tune.tune import _make_scheduler, run_experiments
 
