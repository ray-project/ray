--- conflicted
+++ resolved
@@ -24,10 +24,6 @@
 import ray
 from ray.tune.config_parser import make_parser, parse_to_trials
 from ray.tune.trial_scheduler import MedianStoppingRule
-<<<<<<< HEAD
-from ray.tune.hyperband import HyperBandScheduler
-=======
->>>>>>> 7215f7d2
 from ray.tune.trial_runner import TrialRunner
 from ray.tune.trial import Trial
 
@@ -51,11 +47,7 @@
 
 def main(argv):
     args = parser.parse_args(argv)
-<<<<<<< HEAD
-    runner = TrialRunner(HyperBandScheduler(9, 3))
-=======
     runner = TrialRunner(MedianStoppingRule())
->>>>>>> 7215f7d2
 
     if args.config_file:
         with open(args.config_file) as f:
