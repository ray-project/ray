from __future__ import absolute_import
from __future__ import division
from __future__ import print_function

import numpy as np
import scipy.signal
from ray.rllib.optimizers import SampleBatch


def discount(x, gamma):
    return scipy.signal.lfilter([1], [1, -gamma], x[::-1], axis=0)[::-1]


<<<<<<< HEAD
def process_rollout(rollout, reward_filter, gamma, lambda_=1.0, use_gae=True, n_agents=1):
    """Given a rollout, compute its value targets and the advantage."""
=======
def process_rollout(rollout, reward_filter, gamma, lambda_=1.0, use_gae=True):
    """Given a rollout, compute its value targets and the advantage.

    Args:
        rollout (PartialRollout): Partial Rollout Object
        reward_filter (Filter): # TODO(rliaw)

    Returns:
        SampleBatch (SampleBatch): Object with experience from rollout and
            processed rewards."""
>>>>>>> 3d224c4e

    traj = {}
    trajsize = len(rollout.data["actions"])
    for key in rollout.data:
        traj[key] = np.stack(rollout.data[key])

    if use_gae:
        assert "vf_preds" in rollout.data, "Values not found!"
        vpred_t = np.stack(
            rollout.data["vf_preds"] + [np.array(rollout.last_r)]).squeeze()
        delta_t = traj["rewards"] + gamma * vpred_t[1:] - vpred_t[:-1]
        # This formula for the advantage comes
        # "Generalized Advantage Estimation": https://arxiv.org/abs/1506.02438
        traj["advantages"] = discount(delta_t, gamma * lambda_)
        traj["value_targets"] = traj["advantages"] + traj["vf_preds"]
    else:
        rewards_plus_v = np.stack(
            rollout.data["rewards"] + [np.array(rollout.last_r)]).squeeze()
        traj["advantages"] = discount(rewards_plus_v, gamma)[:-1]

    for i in range(traj["advantages"].shape[0]):
        traj["advantages"][i] = reward_filter(traj["advantages"][i])
    # FIXME(ev) this only makes sense for shared rewards where the value function is identical
    if n_agents > 1:
        traj['advantages'] = np.tile(traj['advantages'], (n_agents, 1)).T

    traj["advantages"] = traj["advantages"].copy()

    assert all(val.shape[0] == trajsize for val in traj.values()), \
        "Rollout stacked incorrectly!"
    return SampleBatch(traj)<|MERGE_RESOLUTION|>--- conflicted
+++ resolved
@@ -11,11 +11,8 @@
     return scipy.signal.lfilter([1], [1, -gamma], x[::-1], axis=0)[::-1]
 
 
-<<<<<<< HEAD
+
 def process_rollout(rollout, reward_filter, gamma, lambda_=1.0, use_gae=True, n_agents=1):
-    """Given a rollout, compute its value targets and the advantage."""
-=======
-def process_rollout(rollout, reward_filter, gamma, lambda_=1.0, use_gae=True):
     """Given a rollout, compute its value targets and the advantage.
 
     Args:
@@ -25,7 +22,6 @@
     Returns:
         SampleBatch (SampleBatch): Object with experience from rollout and
             processed rewards."""
->>>>>>> 3d224c4e
 
     traj = {}
     trajsize = len(rollout.data["actions"])
