--- conflicted
+++ resolved
@@ -5,12 +5,9 @@
 import tensorflow as tf
 
 import ray
+from ray.rllib.models.lstm import chop_into_sequences
 from ray.rllib.utils.policy_graph import PolicyGraph
-<<<<<<< HEAD
-from ray.rllib.models.lstm import chop_into_sequences
-=======
 from ray.rllib.utils.tf_run_builder import TFRunBuilder
->>>>>>> efca5d08
 
 
 class TFPolicyGraph(PolicyGraph):
@@ -38,30 +35,20 @@
     """
 
     def __init__(
-<<<<<<< HEAD
-            self, sess, obs_input, action_sampler, loss, loss_inputs,
-            is_training, state_inputs=None, state_outputs=None, seq_lens=None,
+            self, sess, observation_space, action_space, obs_input,
+            action_sampler, loss, loss_inputs, is_training,
+            state_inputs=None, state_outputs=None, seq_lens=None,
             max_seq_len=20):
         """Initialize the policy graph.
 
         Arguments:
+            sess (Session): TensorFlow session to use.
+            observation_space (gym.Space): Observation space of the env.
+            action_space (gym.Space): Action space of the env.
             obs_input (Tensor): input placeholder for observations, of shape
                 [BATCH_SIZE, obs...].
             action_sampler (Tensor): Tensor for sampling an action, of shape
                 [BATCH_SIZE, action...]
-=======
-            self, observation_space, action_space, sess, obs_input,
-            action_sampler, loss, loss_inputs,
-            is_training, state_inputs=None, state_outputs=None):
-        """Initialize the policy graph.
-
-        Arguments:
-            observation_space (gym.Space): Observation space of the env.
-            action_space (gym.Space): Action space of the env.
-            sess (Session): TensorFlow session to use.
-            obs_input (Tensor): input placeholder for observations.
-            action_sampler (Tensor): Tensor for sampling an action.
->>>>>>> efca5d08
             loss (Tensor): scalar policy loss output tensor.
             loss_inputs (list): a (name, placeholder) tuple for each loss
                 input argument. Each placeholder name must correspond to a
@@ -117,9 +104,6 @@
             [self.extra_compute_action_fetches()])
         return fetches[0], fetches[1:-1], fetches[-1]
 
-<<<<<<< HEAD
-    def _get_loss_inputs(self, batch):
-=======
     def compute_actions(
             self, obs_batch, state_batches=None, is_training=False):
         builder = TFRunBuilder(self._sess, "compute_actions")
@@ -127,8 +111,7 @@
             builder, obs_batch, state_batches, is_training)
         return builder.get(fetches)
 
-    def _get_loss_inputs_dict(self, postprocessed_batch):
->>>>>>> efca5d08
+    def _get_loss_inputs_dict(self, batch):
         feed_dict = {}
 
         # Simple case
@@ -154,22 +137,12 @@
         feed_dict[self._seq_lens] = seq_lens
         return feed_dict
 
-<<<<<<< HEAD
-    def compute_gradients(self, postprocessed_batch):
-        feed_dict = self.extra_compute_grad_feed_dict()
-        feed_dict[self._is_training] = True
-        feed_dict.update(self._get_loss_inputs(postprocessed_batch))
-        fetches = self._sess.run(
-            [self._grads, self.extra_compute_grad_fetches()],
-            feed_dict=feed_dict)
-=======
     def build_compute_gradients(self, builder, postprocessed_batch):
         builder.add_feed_dict(self.extra_compute_grad_feed_dict())
         builder.add_feed_dict({self._is_training: True})
         builder.add_feed_dict(self._get_loss_inputs_dict(postprocessed_batch))
         fetches = builder.add_fetches(
             [self._grads, self.extra_compute_grad_fetches()])
->>>>>>> efca5d08
         return fetches[0], fetches[1]
 
     def compute_gradients(self, postprocessed_batch):
@@ -186,14 +159,6 @@
             [self._apply_op, self.extra_apply_grad_fetches()])
         return fetches[1]
 
-<<<<<<< HEAD
-    def compute_apply(self, postprocessed_batch):
-        feed_dict = self.extra_compute_grad_feed_dict()
-        feed_dict.update(self.extra_apply_grad_feed_dict())
-        feed_dict.update(self._get_loss_inputs(postprocessed_batch))
-        feed_dict[self._is_training] = True
-        fetches = self._sess.run(
-=======
     def apply_gradients(self, gradients):
         builder = TFRunBuilder(self._sess, "apply_gradients")
         fetches = self.build_apply_gradients(builder, gradients)
@@ -205,7 +170,6 @@
         builder.add_feed_dict(self._get_loss_inputs_dict(postprocessed_batch))
         builder.add_feed_dict({self._is_training: True})
         fetches = builder.add_fetches(
->>>>>>> efca5d08
             [self._apply_op, self.extra_compute_grad_fetches(),
              self.extra_apply_grad_fetches()])
         return fetches[1], fetches[2]
