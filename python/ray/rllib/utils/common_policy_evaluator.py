--- conflicted
+++ resolved
@@ -215,24 +215,11 @@
                     self.sess = tf.Session(config=tf.ConfigProto(
                         gpu_options=tf.GPUOptions(allow_growth=True)))
                 with self.sess.as_default():
-<<<<<<< HEAD
                     self.policy_map = self._build_policy_map(
-                        policy_dict, policy_config, registry)
+                        policy_dict, policy_config)
         else:
             self.policy_map = self._build_policy_map(
-                policy_dict, policy_config, registry)
-=======
-                    policy = policy_graph(
-                        self.env.observation_space, self.env.action_space,
-                        policy_config)
-        else:
-            policy = policy_graph(
-                self.env.observation_space, self.env.action_space,
-                policy_config)
-        self.policy_map = {
-            "default": policy
-        }
->>>>>>> 30f7c08c
+                policy_dict, policy_config)
 
         self.filters = {
             policy_id: get_filter(
@@ -270,14 +257,13 @@
                 self.filters, batch_steps, horizon=episode_horizon,
                 pack=pack_episodes)
 
-    def _build_policy_map(self, policy_dict, policy_config, registry):
+    def _build_policy_map(self, policy_dict, policy_config):
         policy_map = {}
         for name, (cls, obs_space, act_space, conf) in policy_dict.items():
             merged_conf = policy_config.copy()
             merged_conf.update(conf)
             with tf.variable_scope(name):
-                policy_map[name] = cls(
-                    obs_space, act_space, registry, merged_conf)
+                policy_map[name] = cls(obs_space, act_space, merged_conf)
         return policy_map
 
     def sample(self):
