--- conflicted
+++ resolved
@@ -216,7 +216,6 @@
             else:
                 done = False
 
-<<<<<<< HEAD
             if infos[eid].get("training_enabled", True):
                 episode.batch_builder.add_values(
                     obs=episode.last_observation,
@@ -234,26 +233,6 @@
                     # Make sure postprocessor never crosses episode boundaries
                     episode.batch_builder.postprocess_batch_so_far(
                         policy.postprocess_trajectory)
-=======
-            episode.batch_builder.add_values(
-                obs=episode.last_observation,
-                actions=episode.last_action_flat(),
-                rewards=rewards[eid],
-                dones=done,
-                new_obs=filtered_obs,
-                **episode.last_pi_info)
-
-            # Cut the batch if we're not packing multiple episodes into one,
-            # or if we've exceeded the requested batch size.
-            if (done and not pack) or \
-                    episode.batch_builder.count >= num_local_steps:
-                yield episode.batch_builder.build_and_reset(
-                    policy.postprocess_trajectory)
-            elif done:
-                # Make sure postprocessor never goes across episode boundaries
-                episode.batch_builder.postprocess_batch_so_far(
-                    policy.postprocess_trajectory)
->>>>>>> a1c272c6
 
             if done:
                 # Handle episode termination
