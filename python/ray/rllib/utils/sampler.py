--- conflicted
+++ resolved
@@ -8,10 +8,7 @@
 import threading
 
 from ray.rllib.optimizers.sample_batch import SampleBatchBuilder
-<<<<<<< HEAD
 from ray.rllib.utils.vector_env import VectorEnv
-=======
->>>>>>> 71eb558e
 
 
 CompletedRollout = namedtuple("CompletedRollout",
@@ -28,16 +25,11 @@
     thread."""
 
     def __init__(
-<<<<<<< HEAD
             self, env, policy, obs_filter, num_local_steps,
             horizon=None, pack=False):
         if not hasattr(env, "vector_reset"):
             env = VectorEnv.wrap(make_env=None, existing_envs=[env])
         self.vector_env = env
-=======
-            self, env, policy, obs_filter, num_local_steps, horizon=None,
-            pack=False):
->>>>>>> 71eb558e
         self.num_local_steps = num_local_steps
         self.horizon = horizon
         self.policy = policy
@@ -72,13 +64,8 @@
     accumulate and the gradient can be calculated on up to 5 batches."""
 
     def __init__(
-<<<<<<< HEAD
             self, env, policy, obs_filter, num_local_steps,
             horizon=None, pack=False):
-=======
-            self, env, policy, obs_filter, num_local_steps, horizon=None,
-            pack=False):
->>>>>>> 71eb558e
         assert getattr(
             obs_filter, "is_concurrent",
             False), ("Observation Filter must support concurrent updates.")
@@ -117,21 +104,11 @@
                 self.queue.put(item, timeout=600.0)
 
     def get_data(self):
-<<<<<<< HEAD
-=======
-        """Gets currently accumulated data.
-
-        Returns:
-            rollout (SampleBatch): trajectory data (unprocessed)
-        """
-        assert self.started, "Sampler never started running!"
->>>>>>> 71eb558e
         rollout = self.queue.get(timeout=600.0)
 
         # Propagate errors
         if isinstance(rollout, BaseException):
             raise rollout
-<<<<<<< HEAD
 
         # We can't auto-concat rollouts in vector mode
         if not hasattr(self.vector_env, "vector_width") or \
@@ -139,8 +116,6 @@
             return rollout
 
         # Auto-concat rollouts; TODO(ekl) is this important for A3C perf?
-=======
->>>>>>> 71eb558e
         while not rollout["dones"][-1]:
             try:
                 part = self.queue.get_nowait()
@@ -161,12 +136,8 @@
         return completed
 
 
-<<<<<<< HEAD
 def _env_runner(
         vector_env, policy, num_local_steps, horizon, obs_filter, pack):
-=======
-def _env_runner(env, policy, num_local_steps, horizon, obs_filter, pack):
->>>>>>> 71eb558e
     """This implements the logic of the thread runner.
 
     It continually runs the policy, and as long as the rollout exceeds a
@@ -197,7 +168,6 @@
         print("Warning, no horizon specified, assuming infinite")
     if not horizon:
         horizon = 999999
-<<<<<<< HEAD
 
     last_observations = [obs_filter(o) for o in vector_env.vector_reset()]
     vector_width = len(last_observations)
@@ -245,39 +215,12 @@
                     episode_lengths[i], episode_rewards[i])
             else:
                 done = False
-=======
-    last_features = policy.get_initial_state()
-    features = last_features
-    length = 0
-    rewards = 0
-    rollout_number = 0
-
-    while True:
-        batch_builder = SampleBatchBuilder()
-
-        for _ in range(num_local_steps):
-            # Assume batch size one for now
-            action, features, pi_info = policy.compute_single_action(
-                last_observation, last_features, is_training=True)
-            for i, state_value in enumerate(last_features):
-                pi_info["state_in_{}".format(i)] = state_value
-            for i, state_value in enumerate(features):
-                pi_info["state_out_{}".format(i)] = state_value
-            observation, reward, terminal, info = env.step(action)
-            observation = obs_filter(observation)
-
-            length += 1
-            rewards += reward
-            if length >= horizon:
-                terminal = True
->>>>>>> 71eb558e
 
             # Concatenate multiagent actions
             if isinstance(actions[i], list):
                 actions[i] = np.concatenate(actions[i], axis=0).flatten()
 
             # Collect the experience.
-<<<<<<< HEAD
             batch_builders[i].add_values(
                 obs=last_observations[i],
                 actions=actions[i],
@@ -299,33 +242,4 @@
                 episode_rewards[i] = 0
 
         last_observations = observations
-        last_rnn_states = rnn_states
-=======
-            batch_builder.add_values(
-                obs=last_observation,
-                actions=action,
-                rewards=reward,
-                dones=terminal,
-                new_obs=observation,
-                **pi_info)
-
-            last_observation = observation
-            last_features = features
-
-            if terminal:
-                yield CompletedRollout(length, rewards)
-
-                if (length >= horizon or
-                        not env.metadata.get("semantics.autoreset")):
-                    last_observation = obs_filter(env.reset())
-                    last_features = policy.get_initial_state()
-                    rollout_number += 1
-                    length = 0
-                    rewards = 0
-                    if not pack:
-                        break
-
-        # Once we have enough experience, yield it, and have the ThreadRunner
-        # place it on a queue.
-        yield batch_builder.build()
->>>>>>> 71eb558e
+        last_rnn_states = rnn_states