--- conflicted
+++ resolved
@@ -74,14 +74,9 @@
                 "(i.e. vectorization is enabled).")
         if not isinstance(env, BaseEnv):
             if isinstance(env, MultiAgentEnv):
-<<<<<<< HEAD
-                assert not remote_envs, 'Remote multiagent environments are ' \
-                    'not implemented currently'
-=======
                 if remote_envs:
                     raise NotImplementedError(
                         "Remote multiagent environments are not implemented")
->>>>>>> 95be5096
 
                 env = _MultiAgentEnvToBaseEnv(
                     make_env=make_env, existing_envs=[], num_envs=num_envs)
