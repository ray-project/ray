--- conflicted
+++ resolved
@@ -29,16 +29,11 @@
         self.worker = worker
         self.memcopy_threads = memcopy_threads
         # A dictionary that maps from driver id to SerializationContext
-<<<<<<< HEAD
         self.serialization_context_map = serialization.SerializationContextMap(
             self.worker)
         self.register_custom_serializer = (
             self.serialization_context_map.register_custom_serializer)
-=======
-        # TODO: clean up the SerializationContext once the job finished.
-        self.serialization_context_map = {}
         self.plasma_client = None
->>>>>>> 9bc19c50
 
     def connect(self, store_socket_name, manager_socket_name, release_delay):
         """Create a connection to plasma client.
