--- conflicted
+++ resolved
@@ -315,7 +315,8 @@
 
         if self.head_node is not None:
             self.remove_node(self.head_node)
-<<<<<<< HEAD
+        # need to reset internal kv since gcs is down
+        ray.experimental.internal_kv._internal_kv_reset()
 
 
 def get_job_submission_client_cluster_address_cookies(
@@ -324,8 +325,4 @@
     Get address and cookies used for
     ray.dashboard.modules.job.sdk.JobSubmissionClient.
     """
-    return ("http://" + address, None)
-=======
-        # need to reset internal kv since gcs is down
-        ray.experimental.internal_kv._internal_kv_reset()
->>>>>>> 71a162d8
+    return ("http://" + address, None)