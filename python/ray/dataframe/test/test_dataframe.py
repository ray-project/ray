--- conflicted
+++ resolved
@@ -338,13 +338,10 @@
 
     test_keys(ray_df, pandas_df)
     test_transpose(ray_df, pandas_df)
-<<<<<<< HEAD
+    test_round(ray_df, pandas_df)
     test___len__(ray_df, pandas_df)
     test_first_valid_index(ray_df, pandas_df)
     test_last_valid_index(ray_df, pandas_df)
-=======
-    test_round(ray_df, pandas_df)
-
     test_all(ray_df, pandas_df)
     test_any(ray_df, pandas_df)
     test___getitem__(ray_df, pandas_df)
@@ -367,7 +364,6 @@
     test_min(ray_df, pandas_df)
     test_notna(ray_df, pandas_df)
     test_notnull(ray_df, pandas_df)
->>>>>>> ba1ce85f
 
     for key in keys:
         test_get(ray_df, pandas_df, key)
@@ -419,13 +415,11 @@
     test_abs(ray_df, pandas_df)
     test_keys(ray_df, pandas_df)
     test_transpose(ray_df, pandas_df)
-<<<<<<< HEAD
+    test_round(ray_df, pandas_df)
+
     test___len__(ray_df, pandas_df)
     test_first_valid_index(ray_df, pandas_df)
     test_last_valid_index(ray_df, pandas_df)
-=======
-    test_round(ray_df, pandas_df)
-
     test_all(ray_df, pandas_df)
     test_any(ray_df, pandas_df)
     test___getitem__(ray_df, pandas_df)
@@ -444,7 +438,6 @@
     test_min(ray_df, pandas_df)
     test_notna(ray_df, pandas_df)
     test_notnull(ray_df, pandas_df)
->>>>>>> ba1ce85f
 
     for key in keys:
         test_get(ray_df, pandas_df, key)
@@ -826,7 +819,7 @@
 
 @pytest.fixture
 def test_first_valid_index(ray_df, pandas_df):
-    assert(ray_df.first_valid_index() == pandas_df.first_valid_index())
+    assert((ray_df.first_valid_index() == pandas_df.first_valid_index()).all())
 
 
 def test_floordiv():
