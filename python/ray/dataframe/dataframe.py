--- conflicted
+++ resolved
@@ -43,13 +43,8 @@
     _co_op_helper,
     _match_partitioning,
     _concat_index,
-<<<<<<< HEAD
-    _correct_column_dtypes,
-    fix_blocks_dimensions)
-=======
     fix_blocks_dimensions,
     _compile_remote_dtypes)
->>>>>>> e865a09c
 from . import get_npartitions
 from .index_metadata import _IndexMetadata
 from .iterator import PartitionIterator
