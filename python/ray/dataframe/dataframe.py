--- conflicted
+++ resolved
@@ -78,11 +78,7 @@
         Returns:
             A list of integers representing the length of each partition.
         """
-<<<<<<< HEAD
-        if type(self._length_cache[0]) is ray.local_scheduler.ObjectID:
-=======
         if isinstance(self._length_cache[0], ray.local_scheduler.ObjectID):
->>>>>>> 00ef2f62
             self._length_cache = ray.get(self._length_cache)
         return self._length_cache
 
