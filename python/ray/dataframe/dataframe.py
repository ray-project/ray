--- conflicted
+++ resolved
@@ -1130,17 +1130,6 @@
         """
         axis = pd.DataFrame()._get_axis_number(axis)
 
-<<<<<<< HEAD
-        if is_list_like(func) and not all(isinstance(obj, str)
-                                         for obj in func):
-            raise NotImplementedError(
-                "To contribute to Pandas on Ray, please visit "
-                "github.com/ray-project/ray.")
-
-        if axis == 0 and is_list_like(func):
-            return self.aggregate(func, axis, *args, **kwds)
-=======
->>>>>>> d2c193ed
         if isinstance(func, compat.string_types):
             if axis == 1:
                 kwds['axis'] = axis
