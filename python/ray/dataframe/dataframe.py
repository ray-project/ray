--- conflicted
+++ resolved
@@ -1234,17 +1234,10 @@
             The mean of the DataFrame.
         """
         _sum = self.sum(axis, skipna, level, numeric_only)
-<<<<<<< HEAD
         _count = sum(self._lengths) 
 
         if(skipna is False or skipna is None):
              _count = sum(self._lengths) 
-=======
-        _count = len(self.index)
-
-        if(skipna is False or skipna is None):
-            _count = len(self.index)
->>>>>>> b9e25c65
 
         return _sum/_count
 
