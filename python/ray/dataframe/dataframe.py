from __future__ import absolute_import
from __future__ import division
from __future__ import print_function

import pandas as pd
import numpy as np
import ray
import itertools


class DataFrame(object):

    def __init__(self, df, columns, index=None):
        """Distributed DataFrame object backed by Pandas dataframes.

        Args:
            df ([ObjectID]): The list of ObjectIDs that contain the dataframe
                partitions.
            columns (pandas.Index): The column names for this dataframe, in
                pandas Index object.
            index (pandas.Index or list): The row index for this dataframe.
        """
        assert(len(df) > 0)

        self._df = df
        self._lengths = [_deploy_func.remote(_get_lengths, d)
                         for d in self._df]
        self.columns = columns

        # this _index object is a pd.DataFrame
        # and we use that DataFrame's Index to index the rows.
        self._index = self._default_index()

        if index is not None:
            self.index = index

    def __str__(self):
        return "ray.DataFrame object"

    def __repr__(self):
        return "ray.DataFrame object"

    def _get_index(self):
        """Get the index for this DataFrame.

        Returns:
            The union of all indexes across the partitions.
        """
        return self._index.index

    def _set_index(self, new_index):
        """Set the index for this DataFrame.

        Args:
            new_index: The new index to set this
        """
        self._index.index = new_index

    def _default_index(self):
        """Create a default index, which is a RangeIndex

        Returns:
            The pd.RangeIndex object that represents this DataFrame.
        """
        dest_indices = {"partition":
                        [i for i in range(len(self._lengths))
                         for j in range(self._lengths[i])],
                        "index_within_partition":
                        [j for i in range(len(self._lengths))
                         for j in range(self._lengths[i])]}
        return pd.DataFrame(dest_indices)

    index = property(_get_index, _set_index)

    def _get_lengths(self):
        """Gets the lengths for each partition and caches it if it wasn't.

        Returns:
            A list of integers representing the length of each partition.
        """
        if isinstance(self._length_cache[0], ray.local_scheduler.ObjectID):
            self._length_cache = ray.get(self._length_cache)
        return self._length_cache

    def _set_lengths(self, lengths):
        """Sets the lengths of each partition for this DataFrame.

        We use this because we can compute it when creating the DataFrame.

        Args:
            lengths ([ObjectID or Int]): A list of lengths for each
                partition, in order.
        """
        self._length_cache = lengths

    _lengths = property(_get_lengths, _set_lengths)

    @property
    def size(self):
        """Get the number of elements in the DataFrame.

        Returns:
            The number of elements in the DataFrame.
        """
        return len(self.index) * len(self.columns)

    @property
    def ndim(self):
        """Get the number of dimensions for this DataFrame.

        Returns:
            The number of dimensions for this DataFrame.
        """
        # The number of dimensions is common across all partitions.
        # The first partition will be enough.
        return ray.get(_deploy_func.remote(lambda df: df.ndim, self._df[0]))

    @property
    def ftypes(self):
        """Get the ftypes for this DataFrame.

        Returns:
            The ftypes for this DataFrame.
        """
        # The ftypes are common across all partitions.
        # The first partition will be enough.
        return ray.get(_deploy_func.remote(lambda df: df.ftypes, self._df[0]))

    @property
    def dtypes(self):
        """Get the dtypes for this DataFrame.

        Returns:
            The dtypes for this DataFrame.
        """
        # The dtypes are common across all partitions.
        # The first partition will be enough.
        return ray.get(_deploy_func.remote(lambda df: df.dtypes, self._df[0]))

    @property
    def empty(self):
        """Determines if the DataFrame is empty.

        Returns:
            True if the DataFrame is empty.
            False otherwise.
        """
        all_empty = ray.get(self._map_partitions(lambda df: df.empty)._df)
        return False not in all_empty

    @property
    def values(self):
        """Create a numpy array with the values from this DataFrame.

        Returns:
            The numpy representation of this DataFrame.
        """
        return np.concatenate(
            ray.get(self._map_partitions(lambda df: df.values)._df))

    @property
    def axes(self):
        """Get the axes for the DataFrame.

        Returns:
            The axes for the DataFrame.
        """
        return [self.index, self.columns]

    @property
    def shape(self):
        """Get the size of each of the dimensions in the DataFrame.

        Returns:
            A tuple with the size of each dimension as they appear in axes().
        """
        return (len(self.index), len(self.columns))

    def _map_partitions(self, func, index=None):
        """Apply a function on each partition.

        Args:
            func (callable): The function to Apply.

        Returns:
            A new DataFrame containing the result of the function.
        """
        assert(callable(func))
        new_df = [_deploy_func.remote(func, part) for part in self._df]
        if index is None:
            index = self.index

        return DataFrame(new_df, self.columns, index=index)

    def add_prefix(self, prefix):
        """Add a prefix to each of the column names.

        Returns:
            A new DataFrame containing the new column names.
        """
        new_cols = self.columns.map(lambda x: str(prefix) + str(x))
        return DataFrame(self._df, new_cols, index=self.index)

    def add_suffix(self, suffix):
        """Add a suffix to each of the column names.

        Returns:
            A new DataFrame containing the new column names.
        """
        new_cols = self.columns.map(lambda x: str(x) + str(suffix))
        return DataFrame(self._df, new_cols, index=self.index)

    def applymap(self, func):
        """Apply a function to a DataFrame elementwise.

        Args:
            func (callable): The function to apply.
        """
        assert(callable(func))
        return self._map_partitions(lambda df: df.applymap(lambda x: func(x)))

    def copy(self, deep=True):
        """Creates a shallow copy of the DataFrame.

        Returns:
            A new DataFrame pointing to the same partitions as this one.
        """
        return DataFrame(self._df, self.columns, index=self.index)

    def groupby(self, by=None, axis=0, level=None, as_index=True, sort=True,
                group_keys=True, squeeze=False, **kwargs):
        """Apply a groupby to this DataFrame. See _groupby() remote task.

        Args:
            by: The value to groupby.
            axis: The axis to groupby.
            level: The level of the groupby.
            as_index: Whether or not to store result as index.
            group_keys: Whether or not to group the keys.
            squeeze: Whether or not to squeeze.

        Returns:
            A new DataFrame resulting from the groupby.
        """

        indices = self.index.unique()

        chunksize = int(len(indices) / len(self._df))
        partitions = [_shuffle.remote(df, indices, chunksize)
                      for df in self._df]
        partitions = ray.get(partitions)

        # Transpose the list of dataframes
        # TODO find a better way
        shuffle = []
        for i in range(len(partitions[0])):
            shuffle.append([])
            for j in range(len(partitions)):
                shuffle[i].append(partitions[j][i])
        new_dfs = [_local_groupby.remote(part, axis=axis) for part in shuffle]

        return DataFrame(new_dfs, self.columns, index=indices)

    def reduce_by_index(self, func, axis=0):
        """Perform a reduction based on the row index.

        Args:
            func (callable): The function to call on the partition
                after the groupby.

        Returns:
            A new DataFrame with the result of the reduction.
        """
        return self.groupby(axis=axis)._map_partitions(
            func, index=pd.unique(self.index))

    def sum(self, axis=None, skipna=True, level=None, numeric_only=None):
        """Perform a sum across the DataFrame.

        Args:
            axis (int): The axis to sum on.
            skipna (bool): True to skip NA values, false otherwise.

        Returns:
            The sum of the DataFrame.
        """
        intermediate_index = [idx
                              for _ in range(len(self._df))
                              for idx in self.columns]

        sum_of_partitions = self._map_partitions(
            lambda df: df.sum(axis=axis, skipna=skipna, level=level,
                              numeric_only=numeric_only),
            index=intermediate_index)

        return sum_of_partitions.reduce_by_index(
            lambda df: df.sum(axis=axis, skipna=skipna, level=level,
                              numeric_only=numeric_only))

    def abs(self):
        """Apply an absolute value function to all numberic columns.

        Returns:
            A new DataFrame with the applied absolute value.
        """
        for t in self.dtypes:
            if np.dtype('O') == t:
                # TODO Give a more accurate error to Pandas
                raise TypeError("bad operand type for abs():", "str")
        return self._map_partitions(lambda df: df.abs())

    def isin(self, values):
        """Fill a DataFrame with booleans for cells contained in values.

        Args:
            values (iterable, DataFrame, Series, or dict): The values to find.

        Returns:
            A new DataFrame with booleans representing whether or not a cell
            is in values.
            True: cell is contained in values.
            False: otherwise
        """
        return self._map_partitions(lambda df: df.isin(values))

    def isna(self):
        """Fill a DataFrame with booleans for cells containing NA.

        Returns:
            A new DataFrame with booleans representing whether or not a cell
            is NA.
            True: cell contains NA.
            False: otherwise.
        """
        return self._map_partitions(lambda df: df.isna())

    def isnull(self):
        """Fill a DataFrame with booleans for cells containing a null value.

        Returns:
            A new DataFrame with booleans representing whether or not a cell
                is null.
            True: cell contains null.
            False: otherwise.
        """
        return self._map_partitions(lambda df: df.isnull)

    def keys(self):
        """Get the info axis for the DataFrame.

        Returns:
            A pandas Index for this DataFrame.
        """
        # Each partition should have the same index, so we'll use 0's
        return self.columns

    def transpose(self, *args, **kwargs):
        """Transpose columns and rows for the DataFrame.

        Note: Triggers a shuffle.

        Returns:
            A new DataFrame transposed from this DataFrame.
        """
        temp_index = [idx
                      for _ in range(len(self._df))
                      for idx in self.columns]

        temp_columns = self.index
        local_transpose = self._map_partitions(
            lambda df: df.transpose(*args, **kwargs), index=temp_index)
        local_transpose.columns = temp_columns

        # Sum will collapse the NAs from the groupby
        return local_transpose.reduce_by_index(
            lambda df: df.apply(lambda x: x), axis=1)

    T = property(transpose)

    def dropna(self, axis, how, thresh=None, subset=[], inplace=False):
        """Create a new DataFrame from the removed NA values from this one.

        Args:
            axis (int, tuple, or list): The axis to apply the drop.
            how (str): How to drop the NA values.
                'all': drop the label if all values are NA.
                'any': drop the label if any values are NA.
            thresh (int): The minimum number of NAs to require.
            subset ([label]): Labels to consider from other axis.
            inplace (bool): Change this DataFrame or return a new DataFrame.
                True: Modify the data for this DataFrame, return None.
                False: Create a new DataFrame and return it.

        Returns:
            If inplace is set to True, returns None, otherwise returns a new
            DataFrame with the dropna applied.
        """
        raise NotImplementedError("Not yet")
        if how != 'any' and how != 'all':
            raise ValueError("<how> not correctly set.")

    def add(self, other, axis='columns', level=None, fill_value=None):
        raise NotImplementedError("Not Yet implemented.")

    def agg(self, func, axis=0, *args, **kwargs):
        raise NotImplementedError("Not Yet implemented.")

    def aggregate(self, func, axis=0, *args, **kwargs):
        raise NotImplementedError("Not Yet implemented.")

    def align(self, other, join='outer', axis=None, level=None, copy=True,
              fill_value=None, method=None, limit=None, fill_axis=0,
              broadcast_axis=None):
        raise NotImplementedError("Not Yet implemented.")

    def all(self, axis=None, bool_only=None, skipna=None, level=None,
            **kwargs):
        """Return whether all elements are True over requested axis

        Note:
            If axis=None or axis=0, this call applies df.all(axis=1)
            to the transpose of df.
        """
        if axis is None or axis == 0:
            df = self.T
            axis = 1
        else:
            df = self

        mapped = df._map_partitions(lambda df: df.all(axis,
                                                      bool_only,
                                                      skipna,
                                                      level,
                                                      **kwargs))
        return to_pandas(mapped)

    def any(self, axis=None, bool_only=None, skipna=None, level=None,
            **kwargs):
        """Return whether all elements are True over requested axis

        Note:
            If axis=None or axis=0, this call applies df.all(axis=1)
            to the transpose of df.
        """
        if axis is None or axis == 0:
            df = self.T
            axis = 1
        else:
            df = self

        mapped = df._map_partitions(lambda df: df.any(axis,
                                                      bool_only,
                                                      skipna,
                                                      level,
                                                      **kwargs))
        return to_pandas(mapped)

    def append(self, other, ignore_index=False, verify_integrity=False):
        raise NotImplementedError("Not Yet implemented.")

    def apply(self, func, axis=0, broadcast=False, raw=False, reduce=None,
              args=(), **kwds):
        raise NotImplementedError("Not Yet implemented.")

    def as_blocks(self, copy=True):
        raise NotImplementedError("Not Yet implemented.")

    def as_matrix(self, columns=None):
        raise NotImplementedError("Not Yet implemented.")

    def asfreq(self, freq, method=None, how=None, normalize=False,
               fill_value=None):
        raise NotImplementedError("Not Yet implemented.")

    def asof(self, where, subset=None):
        raise NotImplementedError("Not Yet implemented.")

    def assign(self, **kwargs):
        raise NotImplementedError("Not Yet implemented.")

    def astype(self, dtype, copy=True, errors='raise', **kwargs):
        raise NotImplementedError("Not Yet implemented.")

    def at_time(self, time, asof=False):
        raise NotImplementedError("Not Yet implemented.")

    def between_time(self, start_time, end_time, include_start=True,
                     include_end=True):
        raise NotImplementedError("Not Yet implemented.")

    def bfill(self, axis=None, inplace=False, limit=None, downcast=None):
        raise NotImplementedError("Not Yet implemented.")

    def bool(self):
        """Return the bool of a single element PandasObject.

        This must be a boolean scalar value, either True or False.  Raise a
        ValueError if the PandasObject does not have exactly 1 element, or that
        element is not boolean
        """
        shape = self.shape
        if shape != (1,) and shape != (1, 1):
            raise ValueError("""The PandasObject does not have exactly
                                1 element. Return the bool of a single
                                element PandasObject. The truth value is
                                ambiguous. Use a.empty, a.item(), a.any()
                                or a.all().""")
        else:
            return to_pandas(self).bool()

    def boxplot(self, column=None, by=None, ax=None, fontsize=None, rot=0,
                grid=True, figsize=None, layout=None, return_type=None,
                **kwds):
        raise NotImplementedError("Not Yet implemented.")

    def clip(self, lower=None, upper=None, axis=None, inplace=False, *args,
             **kwargs):
        raise NotImplementedError("Not Yet implemented.")

    def clip_lower(self, threshold, axis=None, inplace=False):
        raise NotImplementedError("Not Yet implemented.")

    def clip_upper(self, threshold, axis=None, inplace=False):
        raise NotImplementedError("Not Yet implemented.")

    def combine(self, other, func, fill_value=None, overwrite=True):
        raise NotImplementedError("Not Yet implemented.")

    def combine_first(self, other):
        raise NotImplementedError("Not Yet implemented.")

    def compound(self, axis=None, skipna=None, level=None):
        raise NotImplementedError("Not Yet implemented.")

    def consolidate(self, inplace=False):
        raise NotImplementedError("Not Yet implemented.")

    def convert_objects(self, convert_dates=True, convert_numeric=False,
                        convert_timedeltas=True, copy=True):
        raise NotImplementedError("Not Yet implemented.")

    def corr(self, method='pearson', min_periods=1):
        raise NotImplementedError("Not Yet implemented.")

    def corrwith(self, other, axis=0, drop=False):
        raise NotImplementedError("Not Yet implemented.")

    def count(self, axis=0, level=None, numeric_only=False):
        if axis == 1:
            return self.T.count(axis=0,
                                level=level,
                                numeric_only=numeric_only)
        else:
            temp_index = [idx
                          for _ in range(len(self._df))
                          for idx in self.columns]

            return sum(ray.get(self._map_partitions(lambda df: df.count(
                axis=axis, level=level, numeric_only=numeric_only
            ), index=temp_index)._df))

    def cov(self, min_periods=None):
        raise NotImplementedError("Not Yet implemented.")

    def cummax(self, axis=None, skipna=True, *args, **kwargs):
        raise NotImplementedError("Not Yet implemented.")

    def cummin(self, axis=None, skipna=True, *args, **kwargs):
        raise NotImplementedError("Not Yet implemented.")

    def cumprod(self, axis=None, skipna=True, *args, **kwargs):
        raise NotImplementedError("Not Yet implemented.")

    def cumsum(self, axis=None, skipna=True, *args, **kwargs):
        raise NotImplementedError("Not Yet implemented.")

    def describe(self, percentiles=None, include=None, exclude=None):
        return self.T._map_partitions(lambda df: df.T.describe(
                                    percentiles, include, exclude))

    def diff(self, periods=1, axis=0):
        raise NotImplementedError("Not Yet implemented.")

    def div(self, other, axis='columns', level=None, fill_value=None):
        raise NotImplementedError("Not Yet implemented.")

    def divide(self, other, axis='columns', level=None, fill_value=None):
        raise NotImplementedError("Not Yet implemented.")

    def dot(self, other):
        raise NotImplementedError("Not Yet implemented.")

    def drop(self, labels=None, axis=0, index=None, columns=None, level=None,
             inplace=False, errors='raise'):
        raise NotImplementedError("Not Yet implemented.")

    def drop_duplicates(self, subset=None, keep='first', inplace=False):
        raise NotImplementedError("Not Yet implemented.")

    def duplicated(self, subset=None, keep='first'):
        raise NotImplementedError("Not Yet implemented.")

    def eq(self, other, axis='columns', level=None):
        raise NotImplementedError("Not Yet implemented.")

    def equals(self, other):
        raise NotImplementedError("Not Yet implemented.")

    def eval(self, expr, inplace=False, **kwargs):
        raise NotImplementedError("Not Yet implemented.")

    def ewm(self, com=None, span=None, halflife=None, alpha=None,
            min_periods=0, freq=None, adjust=True, ignore_na=False, axis=0):
        raise NotImplementedError("Not Yet implemented.")

    def expanding(self, min_periods=1, freq=None, center=False, axis=0):
        raise NotImplementedError("Not Yet implemented.")

    def ffill(self, axis=None, inplace=False, limit=None, downcast=None):
        raise NotImplementedError("Not Yet implemented.")

    def fillna(self, value=None, method=None, axis=None, inplace=False,
               limit=None, downcast=None, **kwargs):
        raise NotImplementedError("Not Yet implemented.")

    def filter(self, items=None, like=None, regex=None, axis=None):
        raise NotImplementedError("Not Yet implemented.")

    def first(self, offset):
        raise NotImplementedError("Not Yet implemented.")

    def first_valid_index(self):
<<<<<<< HEAD
        if (self.index):
            return self.index
        else:
            return None
=======
        """Return index for first non-NA/null value.

        Returns:
            scalar: type of index
        """
        if (len(self) == 0):
            return None
        if (len(self._index)):
            return self._index[0]
>>>>>>> ef1ee3ef

    def floordiv(self, other, axis='columns', level=None, fill_value=None):
        raise NotImplementedError("Not Yet implemented.")

    @classmethod
    def from_csv(self, path, header=0, sep=', ', index_col=0,
                 parse_dates=True, encoding=None, tupleize_cols=None,
                 infer_datetime_format=False):
        raise NotImplementedError("Not Yet implemented.")

    @classmethod
    def from_dict(self, data, orient='columns', dtype=None):
        raise NotImplementedError("Not Yet implemented.")

    @classmethod
    def from_items(self, items, columns=None, orient='columns'):
        raise NotImplementedError("Not Yet implemented.")

    @classmethod
    def from_records(self, data, index=None, exclude=None, columns=None,
                     coerce_float=False, nrows=None):
        raise NotImplementedError("Not Yet implemented.")

    def ge(self, other, axis='columns', level=None):
        raise NotImplementedError("Not Yet implemented.")

    def get(self, key, default=None):
        """Get item from object for given key (DataFrame column, Panel
        slice, etc.). Returns default value if not found.

        Args:
            key (DataFrame column, Panel slice) : the key for which value
            to get

        Returns:
            value (type of items contained in object) : A value that is
            stored at the key
        """
        temp_df = self._map_partitions(lambda df: df.get(key, default=default))
        return to_pandas(temp_df)

    def get_dtype_counts(self):
        """Get the counts of dtypes in this object.

        Returns:
            The counts of dtypes in this object.
        """
        return ray.get(
            _deploy_func.remote(
                lambda df: df.get_dtype_counts(), self._df[0]
            )
        )

    def get_ftype_counts(self):
        """Get the counts of ftypes in this object.

        Returns:
            The counts of ftypes in this object.
        """
        return ray.get(
            _deploy_func.remote(
                lambda df: df.get_ftype_counts(), self._df[0]
            )
        )

    def get_value(self, index, col, takeable=False):
        raise NotImplementedError("Not Yet implemented.")

    def get_values(self):
        raise NotImplementedError("Not Yet implemented.")

    def gt(self, other, axis='columns', level=None):
        raise NotImplementedError("Not Yet implemented.")

    def head(self, n=5):
        """Get the first n rows of the dataframe.

        Args:
            n (int): The number of rows to return.

        Returns:
            A new dataframe with the first n rows of the dataframe.
        """
        sizes = self._lengths

        if n >= sum(sizes):
            return self

        cumulative = np.cumsum(np.array(sizes))
        new_dfs = [self._df[i]
                   for i in range(len(cumulative))
                   if cumulative[i] < n]

        last_index = len(new_dfs)

        # this happens when we only need from the first partition
        if last_index == 0:
            num_to_transfer = n
        else:
            num_to_transfer = n - cumulative[last_index - 1]

        new_dfs.append(_deploy_func.remote(lambda df: df.head(num_to_transfer),
                                           self._df[last_index]))

        index = self._index.head(n).index
        return DataFrame(new_dfs, self.columns, index=index)

    def hist(self, data, column=None, by=None, grid=True, xlabelsize=None,
             xrot=None, ylabelsize=None, yrot=None, ax=None, sharex=False,
             sharey=False, figsize=None, layout=None, bins=10, **kwds):
        raise NotImplementedError("Not Yet implemented.")

    def idxmax(self, axis=0, skipna=True):
        """Get the index of the first occurrence of the max value of the axis.

        Args:
            axis (int): Identify the max over the rows (1) or columns (0).
            skipna (bool): Whether or not to skip NA values.

        Returns:
            A Series with the index for each maximum value for the axis
                specified.
        """
        for t in self.dtypes:
            if np.dtype('O') == t:
                # TODO Give a more accurate error to Pandas
                raise TypeError("bad operand type for abs():", "str")
        if axis == 1:
            return to_pandas(self._map_partitions(
                lambda df: df.idxmax(axis=axis, skipna=skipna)))
        else:
            return self.T.idxmax(axis=1, skipna=skipna)

    def idxmin(self, axis=0, skipna=True):
        """Get the index of the first occurrence of the min value of the axis.

        Args:
            axis (int): Identify the min over the rows (1) or columns (0).
            skipna (bool): Whether or not to skip NA values.

        Returns:
            A Series with the index for each minimum value for the axis
                specified.
        """
        for t in self.dtypes:
            if np.dtype('O') == t:
                # TODO Give a more accurate error to Pandas
                raise TypeError("bad operand type for abs():", "str")
        if axis == 1:
            return to_pandas(self._map_partitions(
                lambda df: df.idxmin(axis=axis, skipna=skipna)))
        else:
            return self.T.idxmin(axis=1, skipna=skipna)

    def infer_objects(self):
        raise NotImplementedError("Not Yet implemented.")

    def info(self, verbose=None, buf=None, max_cols=None, memory_usage=None,
             null_counts=None):
        raise NotImplementedError("Not Yet implemented.")

    def insert(self, loc, column, value, allow_duplicates=False):
        raise NotImplementedError("Not Yet implemented.")

    def interpolate(self, method='linear', axis=0, limit=None, inplace=False,
                    limit_direction='forward', downcast=None, **kwargs):
        raise NotImplementedError("Not Yet implemented.")

    def iterrows(self):
        """Iterate over DataFrame rows as (index, Series) pairs.

        Note:
            Generators can't be pickeled so from the remote function
            we expand the generator into a list before getting it.
            This is not that ideal.

        Returns:
            A generator that iterates over the rows of the frame.
        """
        iters = ray.get([
            _deploy_func.remote(
                lambda df: list(df.iterrows()), part) for part in self._df])
        return itertools.chain.from_iterable(iters)

    def items(self):
        """Iterator over (column name, Series) pairs.

        Note:
            Generators can't be pickeled so from the remote function
            we expand the generator into a list before getting it.
            This is not that ideal.

        Returns:
            A generator that iterates over the columns of the frame.
        """
        iters = ray.get([_deploy_func.remote(
            lambda df: list(df.items()), part) for part in self._df])

        def concat_iters(iterables):
            for partitions in zip(*iterables):
                series = pd.concat([_series for _, _series in partitions])
                yield (series.name, series)

        return concat_iters(iters)

    def iteritems(self):
        """Iterator over (column name, Series) pairs.

        Note:
            Returns the same thing as .items()

        Returns:
            A generator that iterates over the columns of the frame.
        """
        return self.items()

    def itertuples(self, index=True, name='Pandas'):
        """Iterate over DataFrame rows as namedtuples.

        Args:
            index (boolean, default True): If True, return the index as the
                first element of the tuple.
            name (string, default "Pandas"): The name of the returned
            namedtuples or None to return regular tuples.
        Note:
            Generators can't be pickeled so from the remote function
            we expand the generator into a list before getting it.
            This is not that ideal.

        Returns:
            A tuple representing row data. See args for varying tuples.
        """
        iters = ray.get([
            _deploy_func.remote(
                lambda df: list(df.itertuples(index=index, name=name)),
                part) for part in self._df])
        return itertools.chain.from_iterable(iters)

    def join(self, other, on=None, how='left', lsuffix='', rsuffix='',
             sort=False):
        raise NotImplementedError("Not Yet implemented.")

    def kurt(self, axis=None, skipna=None, level=None, numeric_only=None,
             **kwargs):
        raise NotImplementedError("Not Yet implemented.")

    def kurtosis(self, axis=None, skipna=None, level=None, numeric_only=None,
                 **kwargs):
        raise NotImplementedError("Not Yet implemented.")

    def last(self, offset):
        raise NotImplementedError("Not Yet implemented.")

    def last_valid_index(self):
<<<<<<< HEAD
        if (self.index):
            return self.index
        else:
            return None
=======
        """Return index for last non-NA/null value.

        Returns:
            scalar: type of index
        """
        if (len(self) == 0):
            return None
        if (len(self._index)):
            return self._index[-1]
>>>>>>> ef1ee3ef

    def le(self, other, axis='columns', level=None):
        raise NotImplementedError("Not Yet implemented.")

    def lookup(self, row_labels, col_labels):
        raise NotImplementedError("Not Yet implemented.")

    def lt(self, other, axis='columns', level=None):
        raise NotImplementedError("Not Yet implemented.")

    def mad(self, axis=None, skipna=None, level=None):
        raise NotImplementedError("Not Yet implemented.")

    def mask(self, cond, other=np.nan, inplace=False, axis=None, level=None,
             errors='raise', try_cast=False, raise_on_error=None):
        raise NotImplementedError("Not Yet implemented.")

    def max(self, axis=None, skipna=None, level=None, numeric_only=None,
            **kwargs):
        """Perform max across the DataFrame.

        Args:
            axis (int): The axis to take the max on.
            skipna (bool): True to skip NA values, false otherwise.

        Returns:
            The max of the DataFrame.
        """
        if(axis == 1):
            return self._map_partitions(
                lambda df: df.max(axis=axis, skipna=skipna, level=level,
                                  numeric_only=numeric_only, **kwargs))
        else:
            return self.T.max(axis=1, skipna=None, level=None,
                              numeric_only=None, **kwargs)

    def mean(self, axis=None, skipna=None, level=None, numeric_only=None,
             **kwargs):
        """Computes mean across the DataFrame.

        Args:
            axis (int): The axis to take the mean on.
            skipna (bool): True to skip NA values, false otherwise.

        Returns:
            The mean of the DataFrame.
        """
        _sum = self.sum(axis, skipna, level, numeric_only)
        _count = self.count(axis, level, numeric_only)

        if(skipna is False or skipna is None):
            _count = self.__len__()

        return _sum/_count

    def median(self, axis=None, skipna=None, level=None, numeric_only=None,
               **kwargs):
        """Computes median across the DataFrame.

        Args:
            axis (int): The axis to take the median on.
            skipna (bool): True to skip NA values, false otherwise.

        Returns:
            The median of the DataFrame.
        """
        if axis == 1:
            return self.T.count(axis=0,
                                level=level,
                                numeric_only=numeric_only)
        else:
            temp_index = [idx
                          for _ in range(len(self._df))
                          for idx in self.columns]

            return ray.get(self._map_partitions(lambda df: df.median(
                axis=axis, level=level, numeric_only=numeric_only
            ), index=temp_index)._df)

    def melt(self, id_vars=None, value_vars=None, var_name=None,
             value_name='value', col_level=None):
        raise NotImplementedError("Not Yet implemented.")

    def memory_usage(self, index=True, deep=False):
        raise NotImplementedError("Not Yet implemented.")

    def merge(self, right, how='inner', on=None, left_on=None, right_on=None,
              left_index=False, right_index=False, sort=False,
              suffixes=('_x', '_y'), copy=True, indicator=False,
              validate=None):
        raise NotImplementedError("Not Yet implemented.")

    def min(self, axis=None, skipna=None, level=None, numeric_only=None,
            **kwargs):
        """Perform min across the DataFrame.

        Args:
            axis (int): The axis to take the min on.
            skipna (bool): True to skip NA values, false otherwise.

        Returns:
            The min of the DataFrame.
        """
        if(axis == 1):
            return self._map_partitions(
                lambda df: df.min(axis=axis, skipna=skipna, level=level,
                                  numeric_only=numeric_only, **kwargs))
        else:
            return self.T.min(axis=1, skipna=skipna, level=level,
                              numeric_only=numeric_only, **kwargs)

    def mod(self, other, axis='columns', level=None, fill_value=None):
        raise NotImplementedError("Not Yet implemented.")

    def mode(self, axis=0, numeric_only=False):
        raise NotImplementedError("Not Yet implemented.")

    def mul(self, other, axis='columns', level=None, fill_value=None):
        raise NotImplementedError("Not Yet implemented.")

    def multiply(self, other, axis='columns', level=None, fill_value=None):
        raise NotImplementedError("Not Yet implemented.")

    def ne(self, other, axis='columns', level=None):
        raise NotImplementedError("Not Yet implemented.")

    def nlargest(self, n, columns, keep='first'):
        raise NotImplementedError("Not Yet implemented.")

    def notna(self):
        """Perform notna across the DataFrame.

        Args:
            None

        Returns:
            Boolean DataFrame where value is False if corresponding
            value is NaN, True otherwise
        """
        return self._map_partitions(lambda df: df.notna())

    def notnull(self):
        """Perform notnull across the DataFrame.

        Args:
            None

        Returns:
            Boolean DataFrame where value is False if corresponding
            value is NaN, True otherwise
        """
        return self._map_partitions(lambda df: df.notnull())

    def nsmallest(self, n, columns, keep='first'):
        raise NotImplementedError("Not Yet implemented.")

    def nunique(self, axis=0, dropna=True):
        raise NotImplementedError("Not Yet implemented.")

    def pct_change(self, periods=1, fill_method='pad', limit=None, freq=None,
                   **kwargs):
        raise NotImplementedError("Not Yet implemented.")

    def pipe(self, func, *args, **kwargs):
        raise NotImplementedError("Not Yet implemented.")

    def pivot(self, index=None, columns=None, values=None):
        raise NotImplementedError("Not Yet implemented.")

    def pivot_table(self, values=None, index=None, columns=None,
                    aggfunc='mean', fill_value=None, margins=False,
                    dropna=True, margins_name='All'):
        raise NotImplementedError("Not Yet implemented.")

    def plot(self, x=None, y=None, kind='line', ax=None, subplots=False,
             sharex=None, sharey=False, layout=None, figsize=None,
             use_index=True, title=None, grid=None, legend=True, style=None,
             logx=False, logy=False, loglog=False, xticks=None, yticks=None,
             xlim=None, ylim=None, rot=None, fontsize=None, colormap=None,
             table=False, yerr=None, xerr=None, secondary_y=False,
             sort_columns=False, **kwds):
        raise NotImplementedError("Not Yet implemented.")

    def pop(self, item):
        """Pops an item from this DataFrame and returns it.

        Args:
            item (str): Column label to be popped

        Returns:
            A Series containing the popped values. Also modifies this
            DataFrame.
        """

        popped = to_pandas(self._map_partitions(
            lambda df: df.pop(item)))
        self._df = self._map_partitions(lambda df: df.drop([item], axis=1))._df
        return popped

    def pow(self, other, axis='columns', level=None, fill_value=None):
        raise NotImplementedError("Not Yet implemented.")

    def prod(self, axis=None, skipna=None, level=None, numeric_only=None,
             min_count=0, **kwargs):
        raise NotImplementedError("Not Yet implemented.")

    def product(self, axis=None, skipna=None, level=None, numeric_only=None,
                min_count=0, **kwargs):
        raise NotImplementedError("Not Yet implemented.")

    def quantile(self, q=0.5, axis=0, numeric_only=True,
                 interpolation='linear'):
        if axis == 1:
            return self.T.quantile(axis=0, q=q, numeric_only=numeric_only)
        else:
            temp_index = [idx
                          for _ in range(len(self._df))
                          for idx in self.columns]

            return ray.get(self._map_partitions(lambda df: df.quantile(
                axis=axis, q=q, numeric_only=numeric_only
            ), index=temp_index)._df)

    def query(self, expr, inplace=False, **kwargs):
        raise NotImplementedError("Not Yet implemented.")

    def radd(self, other, axis='columns', level=None, fill_value=None):
        raise NotImplementedError("Not Yet implemented.")

    def rank(self, axis=0, method='average', numeric_only=None,
             na_option='keep', ascending=True, pct=False):
        raise NotImplementedError("Not Yet implemented.")

    def rdiv(self, other, axis='columns', level=None, fill_value=None):
        raise NotImplementedError("Not Yet implemented.")

    def reindex(self, labels=None, index=None, columns=None, axis=None,
                method=None, copy=True, level=None, fill_value=np.nan,
                limit=None, tolerance=None):
        raise NotImplementedError("Not Yet implemented.")

    def reindex_axis(self, labels, axis=0, method=None, level=None, copy=True,
                     limit=None, fill_value=np.nan):
        raise NotImplementedError("Not Yet implemented.")

    def reindex_like(self, other, method=None, copy=True, limit=None,
                     tolerance=None):
        raise NotImplementedError("Not Yet implemented.")

    def rename(self, mapper=None, index=None, columns=None, axis=None,
               copy=True, inplace=False, level=None):
        raise NotImplementedError("Not Yet implemented.")

    def rename_axis(self, mapper, axis=0, copy=True, inplace=False):
        raise NotImplementedError("Not Yet implemented.")

    def reorder_levels(self, order, axis=0):
        raise NotImplementedError("Not Yet implemented.")

    def replace(self, to_replace=None, value=None, inplace=False, limit=None,
                regex=False, method='pad', axis=None):
        raise NotImplementedError("Not Yet implemented.")

    def resample(self, rule, how=None, axis=0, fill_method=None, closed=None,
                 label=None, convention='start', kind=None, loffset=None,
                 limit=None, base=0, on=None, level=None):
        raise NotImplementedError("Not Yet implemented.")

    def reset_index(self, level=None, drop=False, inplace=False, col_level=0,
                    col_fill=''):
        raise NotImplementedError("Not Yet implemented.")

    def rfloordiv(self, other, axis='columns', level=None, fill_value=None):
        raise NotImplementedError("Not Yet implemented.")

    def rmod(self, other, axis='columns', level=None, fill_value=None):
        raise NotImplementedError("Not Yet implemented.")

    def rmul(self, other, axis='columns', level=None, fill_value=None):
        raise NotImplementedError("Not Yet implemented.")

    def rolling(self, window, min_periods=None, freq=None, center=False,
                win_type=None, on=None, axis=0, closed=None):
        raise NotImplementedError("Not Yet implemented.")

    def round(self, decimals=0, *args, **kwargs):
        return self._map_partitions(lambda df: df.round(decimals=decimals,
                                                        *args,
                                                        **kwargs))

    def rpow(self, other, axis='columns', level=None, fill_value=None):
        raise NotImplementedError("Not Yet implemented.")

    def rsub(self, other, axis='columns', level=None, fill_value=None):
        raise NotImplementedError("Not Yet implemented.")

    def rtruediv(self, other, axis='columns', level=None, fill_value=None):
        raise NotImplementedError("Not Yet implemented.")

    def sample(self, n=None, frac=None, replace=False, weights=None,
               random_state=None, axis=None):
        raise NotImplementedError("Not Yet implemented.")

    def select(self, crit, axis=0):
        raise NotImplementedError("Not Yet implemented.")

    def select_dtypes(self, include=None, exclude=None):
        raise NotImplementedError("Not Yet implemented.")

    def sem(self, axis=None, skipna=None, level=None, ddof=1,
            numeric_only=None, **kwargs):
        raise NotImplementedError("Not Yet implemented.")

    def set_axis(self, labels, axis=0, inplace=None):
        raise NotImplementedError("Not Yet implemented.")

    def set_index(self, keys, drop=True, append=False, inplace=False,
                  verify_integrity=False):
        raise NotImplementedError("Not Yet implemented.")

    def set_value(self, index, col, value, takeable=False):
        raise NotImplementedError("Not Yet implemented.")

    def shift(self, periods=1, freq=None, axis=0):
        raise NotImplementedError("Not Yet implemented.")

    def skew(self, axis=None, skipna=None, level=None, numeric_only=None,
             **kwargs):
        raise NotImplementedError("Not Yet implemented.")

    def slice_shift(self, periods=1, axis=0):
        raise NotImplementedError("Not Yet implemented.")

    def sort_index(self, axis=0, level=None, ascending=True, inplace=False,
                   kind='quicksort', na_position='last', sort_remaining=True,
                   by=None):
        raise NotImplementedError("Not Yet implemented.")

    def sort_values(self, by, axis=0, ascending=True, inplace=False,
                    kind='quicksort', na_position='last'):
        raise NotImplementedError("Not Yet implemented.")

    def sortlevel(self, level=0, axis=0, ascending=True, inplace=False,
                  sort_remaining=True):
        raise NotImplementedError("Not Yet implemented.")

    def squeeze(self, axis=None):
        raise NotImplementedError("Not Yet implemented.")

    def stack(self, level=-1, dropna=True):
        raise NotImplementedError("Not Yet implemented.")

    def std(self, axis=None, skipna=None, level=None, ddof=1,
            numeric_only=None, **kwargs):
        """Computes standard deviation across the DataFrame.

        Args:
            axis (int): The axis to take the std on.
            skipna (bool): True to skip NA values, false otherwise.

        Returns:
            The std of the DataFrame.
        """
        _var = self.var(axis, skipna, level, ddof, numeric_only)

        return _var ** (1/2)

    def sub(self, other, axis='columns', level=None, fill_value=None):
        raise NotImplementedError("Not Yet implemented.")

    def subtract(self, other, axis='columns', level=None, fill_value=None):
        raise NotImplementedError("Not Yet implemented.")

    def swapaxes(self, axis1, axis2, copy=True):
        raise NotImplementedError("Not Yet implemented.")

    def swaplevel(self, i=-2, j=-1, axis=0):
        raise NotImplementedError("Not Yet implemented.")

    def tail(self, n=5):
        """Get the last n rows of the dataframe.

        Args:
            n (int): The number of rows to return.

        Returns:
            A new dataframe with the last n rows of this dataframe.
        """
        sizes = self._lengths

        if n >= sum(sizes):
            return self

        cumulative = np.cumsum(np.array(sizes.reverse()))

        reverse_dfs = self._df.reverse()
        new_dfs = [reverse_dfs[i]
                   for i in range(len(cumulative))
                   if cumulative[i] < n]

        last_index = len(new_dfs)

        # this happens when we only need from the last partition
        if last_index == 0:
            num_to_transfer = n
        else:
            num_to_transfer = n - cumulative[last_index - 1]

        new_dfs.append(_deploy_func.remote(lambda df: df.tail(num_to_transfer),
                                           reverse_dfs[last_index])).reverse()

        index = self._index.tail(n).index
        return DataFrame(new_dfs, self.columns, index=index)

    def take(self, indices, axis=0, convert=None, is_copy=True, **kwargs):
        raise NotImplementedError("Not Yet implemented.")

    def to_clipboard(self, excel=None, sep=None, **kwargs):
        raise NotImplementedError("Not Yet implemented.")

    def to_csv(self, path_or_buf=None, sep=', ', na_rep='', float_format=None,
               columns=None, header=True, index=True, index_label=None,
               mode='w', encoding=None, compression=None, quoting=None,
               quotechar='"', line_terminator='\n', chunksize=None,
               tupleize_cols=None, date_format=None, doublequote=True,
               escapechar=None, decimal='.'):
        raise NotImplementedError("Not Yet implemented.")

    def to_dense(self):
        raise NotImplementedError("Not Yet implemented.")

    def to_dict(self, orient='dict', into=dict):
        raise NotImplementedError("Not Yet implemented.")

    def to_excel(self, excel_writer, sheet_name='Sheet1', na_rep='',
                 float_format=None, columns=None, header=True, index=True,
                 index_label=None, startrow=0, startcol=0, engine=None,
                 merge_cells=True, encoding=None, inf_rep='inf', verbose=True,
                 freeze_panes=None):
        raise NotImplementedError("Not Yet implemented.")

    def to_feather(self, fname):
        raise NotImplementedError("Not Yet implemented.")

    def to_gbq(self, destination_table, project_id, chunksize=10000,
               verbose=True, reauth=False, if_exists='fail',
               private_key=None):
        raise NotImplementedError("Not Yet implemented.")

    def to_hdf(self, path_or_buf, key, **kwargs):
        raise NotImplementedError("Not Yet implemented.")

    def to_html(self, buf=None, columns=None, col_space=None, header=True,
                index=True, na_rep='np.NaN', formatters=None,
                float_format=None, sparsify=None, index_names=True,
                justify=None, bold_rows=True, classes=None, escape=True,
                max_rows=None, max_cols=None, show_dimensions=False,
                notebook=False, decimal='.', border=None):
        raise NotImplementedError("Not Yet implemented.")

    def to_json(self, path_or_buf=None, orient=None, date_format=None,
                double_precision=10, force_ascii=True, date_unit='ms',
                default_handler=None, lines=False, compression=None):
        raise NotImplementedError("Not Yet implemented.")

    def to_latex(self, buf=None, columns=None, col_space=None, header=True,
                 index=True, na_rep='np.NaN', formatters=None,
                 float_format=None, sparsify=None, index_names=True,
                 bold_rows=False, column_format=None, longtable=None,
                 escape=None, encoding=None, decimal='.', multicolumn=None,
                 multicolumn_format=None, multirow=None):
        raise NotImplementedError("Not Yet implemented.")

    def to_msgpack(self, path_or_buf=None, encoding='utf-8', **kwargs):
        raise NotImplementedError("Not Yet implemented.")

    def to_panel(self):
        raise NotImplementedError("Not Yet implemented.")

    def to_parquet(self, fname, engine='auto', compression='snappy',
                   **kwargs):
        raise NotImplementedError("Not Yet implemented.")

    def to_period(self, freq=None, axis=0, copy=True):
        raise NotImplementedError("Not Yet implemented.")

    def to_pickle(self, path, compression='infer', protocol=4):
        raise NotImplementedError("Not Yet implemented.")

    def to_records(self, index=True, convert_datetime64=True):
        raise NotImplementedError("Not Yet implemented.")

    def to_sparse(self, fill_value=None, kind='block'):
        raise NotImplementedError("Not Yet implemented.")

    def to_sql(self, name, con, flavor=None, schema=None, if_exists='fail',
               index=True, index_label=None, chunksize=None, dtype=None):
        raise NotImplementedError("Not Yet implemented.")

    def to_stata(self, fname, convert_dates=None, write_index=True,
                 encoding='latin-1', byteorder=None, time_stamp=None,
                 data_label=None, variable_labels=None):
        raise NotImplementedError("Not Yet implemented.")

    def to_string(self, buf=None, columns=None, col_space=None, header=True,
                  index=True, na_rep='np.NaN', formatters=None,
                  float_format=None, sparsify=None, index_names=True,
                  justify=None, line_width=None, max_rows=None, max_cols=None,
                  show_dimensions=False):
        raise NotImplementedError("Not Yet implemented.")

    def to_timestamp(self, freq=None, how='start', axis=0, copy=True):
        raise NotImplementedError("Not Yet implemented.")

    def to_xarray(self):
        raise NotImplementedError("Not Yet implemented.")

    def transform(self, func, *args, **kwargs):
        raise NotImplementedError("Not Yet implemented.")

    def truediv(self, other, axis='columns', level=None, fill_value=None):
        raise NotImplementedError("Not Yet implemented.")

    def truncate(self, before=None, after=None, axis=None, copy=True):
        raise NotImplementedError("Not Yet implemented.")

    def tshift(self, periods=1, freq=None, axis=0):
        raise NotImplementedError("Not Yet implemented.")

    def tz_convert(self, tz, axis=0, level=None, copy=True):
        raise NotImplementedError("Not Yet implemented.")

    def tz_localize(self, tz, axis=0, level=None, copy=True,
                    ambiguous='raise'):
        raise NotImplementedError("Not Yet implemented.")

    def unstack(self, level=-1, fill_value=None):
        raise NotImplementedError("Not Yet implemented.")

    def update(self, other, join='left', overwrite=True, filter_func=None,
               raise_conflict=False):
        raise NotImplementedError("Not Yet implemented.")

    def var(self, axis=None, skipna=None, level=None, ddof=1,
            numeric_only=None, **kwargs):
        """Computes variance across the DataFrame.

        Args:
            axis (int): The axis to take the variance on.
            skipna (bool): True to skip NA values, false otherwise.

        Returns:
            The variance of the DataFrame.
        """
        _mean = self.mean(axis, skipna, level, numeric_only)

        intermediate_index = [idx
                              for _ in range(len(self._df))
                              for idx in self.columns]

        squared_sum_of_partitions = self._map_partitions(
            lambda x: x.sum((lambda df: df.pow(2, axis=axis, level=level))),
            index=intermediate_index)

        _var = squared_sum_of_partitions / self.length - _mean ** 2

        return _var

    def where(self, cond, other=np.nan, inplace=False, axis=None, level=None,
              errors='raise', try_cast=False, raise_on_error=None):
        raise NotImplementedError("Not Yet implemented.")

    def xs(self, key, axis=0, level=None, drop_level=True):
        raise NotImplementedError("Not Yet implemented.")

    def __getitem__(self, key):
        """Get the column specified by key for this DataFrame.

        Args:
            key : The column name.

        Returns:
            A Pandas Series representing the value fo the column.
        """
        result_column_chunks = self._map_partitions(
            lambda df: df.__getitem__(key))
        return to_pandas(result_column_chunks)

    def __setitem__(self, key, value):
        raise NotImplementedError("Not Yet implemented.")

    def __len__(self):
<<<<<<< HEAD
=======
        """Gets the length of the dataframe.

        Returns:
            Returns an integer length of the dataframe object.
        """
>>>>>>> ef1ee3ef
        return sum(self._lengths)

    def __unicode__(self):
        raise NotImplementedError("Not Yet implemented.")

    def __invert__(self):
        raise NotImplementedError("Not Yet implemented.")

    def __hash__(self):
        raise NotImplementedError("Not Yet implemented.")

    def __iter__(self):
        raise NotImplementedError("Not Yet implemented.")

    def __contains__(self, key):
<<<<<<< HEAD
=======
        """Searches columns for specific key

        Args:
            key : The column name

        Returns:
            Returns a boolean if the specified key exists as a column name
        """
>>>>>>> ef1ee3ef
        return key in self.columns

    def __nonzero__(self):
        raise NotImplementedError("Not Yet implemented.")

    def __bool__(self):
        raise NotImplementedError("Not Yet implemented.")

    def __abs__(self):
        raise NotImplementedError("Not Yet implemented.")

    def __round__(self, decimals=0):
        raise NotImplementedError("Not Yet implemented.")

    def __array__(self, dtype=None):
        raise NotImplementedError("Not Yet implemented.")

    def __array_wrap__(self, result, context=None):
        raise NotImplementedError("Not Yet implemented.")

    def __getstate__(self):
        raise NotImplementedError("Not Yet implemented.")

    def __setstate__(self, state):
        raise NotImplementedError("Not Yet implemented.")

    def __delitem__(self, key):
        """Delete an item by key. `del a[key]` for example.
           Operation happnes in place.

        Args:
            key: key to delete
        """
        def del_helper(df):
            df.__delitem__(key)
            return df
        self._df = self._map_partitions(del_helper)._df
        self.columns = self.columns.drop(key)

    def __finalize__(self, other, method=None, **kwargs):
        raise NotImplementedError("Not Yet implemented.")

    def __copy__(self, deep=True):
        """Make a copy using Ray.DataFrame.copy method

        Args:
            deep: Boolean, deep copy or not.
                  Currently we do not support deep copy.

        Returns:
            A Ray DataFrame object.
        """
        return self.copy(deep=deep)

    def __deepcopy__(self, memo=None):
        """Make a -deep- copy using Ray.DataFrame.copy method
           This is equivalent to copy(deep=True).

        Args:
            memo: No effect. Just to comply with Pandas API.

        Returns:
            A Ray DataFrame object.
        """
        return self.copy(deep=True)

    def __and__(self, other):
        raise NotImplementedError("Not Yet implemented.")

    def __or__(self, other):
        raise NotImplementedError("Not Yet implemented.")

    def __xor__(self, other):
        raise NotImplementedError("Not Yet implemented.")

    def __lt__(self, other):
        raise NotImplementedError("Not Yet implemented.")

    def __le__(self, other):
        raise NotImplementedError("Not Yet implemented.")

    def __gt__(self, other):
        raise NotImplementedError("Not Yet implemented.")

    def __ge__(self, other):
        raise NotImplementedError("Not Yet implemented.")

    def __eq__(self, other):
        raise NotImplementedError("Not Yet implemented.")

    def __ne__(self, other):
        raise NotImplementedError("Not Yet implemented.")

    def __add__(self, other):
        raise NotImplementedError("Not Yet implemented.")

    def __iadd__(self, other):
        raise NotImplementedError("Not Yet implemented.")

    def __mul__(self, other):
        raise NotImplementedError("Not Yet implemented.")

    def __imul__(self, other):
        raise NotImplementedError("Not Yet implemented.")

    def __pow__(self, other):
        raise NotImplementedError("Not Yet implemented.")

    def __ipow__(self, other):
        raise NotImplementedError("Not Yet implemented.")

    def __sub__(self, other):
        raise NotImplementedError("Not Yet implemented.")

    def __isub__(self, other):
        raise NotImplementedError("Not Yet implemented.")

    def __neg__(self):
        raise NotImplementedError("Not Yet implemented.")

    def __floordiv__(self, other):
        raise NotImplementedError("Not Yet implemented.")

    def __truediv__(self, other):
        raise NotImplementedError("Not Yet implemented.")

    def __mod__(self, other):
        raise NotImplementedError("Not Yet implemented.")

    def __sizeof__(self):
        raise NotImplementedError("Not Yet implemented.")

    @property
    def __doc__(self):
        raise NotImplementedError("Not Yet implemented.")

    @property
    def blocks(self):
        raise NotImplementedError("Not Yet implemented.")

    @property
    def style(self):
        raise NotImplementedError("Not Yet implemented.")

    def iat(axis=None):
        raise NotImplementedError("Not Yet implemented.")

    def __rsub__(other, axis=None, level=None, fill_value=None):
        raise NotImplementedError("Not Yet implemented.")

    def loc(axis=None):
        raise NotImplementedError("Not Yet implemented.")

    @property
    def is_copy(self):
        raise NotImplementedError("Not Yet implemented.")

    def __itruediv__(other):
        raise NotImplementedError("Not Yet implemented.")

    def __div__(other, axis=None, level=None, fill_value=None):
        raise NotImplementedError("Not Yet implemented.")

    def at(axis=None):
        raise NotImplementedError("Not Yet implemented.")

    def ix(axis=None):
        raise NotImplementedError("Not Yet implemented.")

    def iloc(axis=None):
        raise NotImplementedError("Not Yet implemented.")


def _get_lengths(df):
    """Gets the length of the dataframe.

    Args:
        df: A remote pd.DataFrame object.

    Returns:
        Returns an integer length of the dataframe object. If the attempt
            fails, returns 0 as the length.
    """
    try:
        return len(df)
    # Because we sometimes have cases where we have summary statistics in our
    # DataFrames
    except TypeError:
        return 0


@ray.remote
def _shuffle(df, indices, chunksize):
    """Shuffle data by sending it through the Ray Store.

    Args:
        df (pd.DataFrame): The pandas DataFrame to shuffle.
        indices ([any]): The list of indices for the DataFrame.
        chunksize (int): The number of indices to send.

    Returns:
        The list of pd.DataFrame objects in order of their assignment. This
        order is important because it determines which task will get the data.
    """
    i = 0
    partition = []
    while len(indices) > chunksize:
        oids = df.reindex(indices[:chunksize])
        partition.append(oids)
        indices = indices[chunksize:]
        i += 1
    else:
        oids = df.reindex(indices)
        partition.append(oids)
    return partition


@ray.remote
def _local_groupby(df_rows, axis=0):
    """Apply a groupby on this partition for the blocks sent to it.

    Args:
        df_rows ([pd.DataFrame]): A list of dataframes for this partition. Goes
            through the Ray object store.

    Returns:
        A DataFrameGroupBy object from the resulting groupby.
    """
    concat_df = pd.concat(df_rows, axis=axis)
    return concat_df.groupby(concat_df.index)


@ray.remote
def _deploy_func(func, dataframe, *args):
    """Deploys a function for the _map_partitions call.

    Args:
        dataframe (pandas.DataFrame): The pandas DataFrame for this partition.

    Returns:
        A futures object representing the return value of the function
        provided.
    """
    if len(args) == 0:
        return func(dataframe)
    else:
        return func(dataframe, *args)


def from_pandas(df, npartitions=None, chunksize=None, sort=True):
    """Converts a pandas DataFrame to a Ray DataFrame.

    Args:
        df (pandas.DataFrame): The pandas DataFrame to convert.
        npartitions (int): The number of partitions to split the DataFrame
            into. Has priority over chunksize.
        chunksize (int): The number of rows to put in each partition.
        sort (bool): Whether or not to sort the df as it is being converted.

    Returns:
        A new Ray DataFrame object.
    """
    if sort and not df.index.is_monotonic_increasing:
        df = df.sort_index(ascending=True)

    if npartitions is not None:
        chunksize = int(len(df) / npartitions)
    elif chunksize is None:
        raise ValueError("The number of partitions or chunksize must be set.")

    temp_df = df

    dataframes = []
    lengths = []
    while len(temp_df) > chunksize:
        t_df = temp_df[:chunksize]
        lengths.append(len(t_df))
        # reindex here because we want a pd.RangeIndex within the partitions.
        # It is smaller and sometimes faster.
        t_df.reindex()
        top = ray.put(t_df)
        dataframes.append(top)
        temp_df = temp_df[chunksize:]
    else:
        dataframes.append(ray.put(temp_df))
        lengths.append(len(temp_df))

    return DataFrame(dataframes, df.columns, index=df.index)


def to_pandas(df):
    """Converts a Ray DataFrame to a pandas DataFrame/Series.

    Args:
        df (ray.DataFrame): The Ray DataFrame to convert.

    Returns:
        A new pandas DataFrame.
    """
    return pd.concat(ray.get(df._df))<|MERGE_RESOLUTION|>--- conflicted
+++ resolved
@@ -630,22 +630,13 @@
         raise NotImplementedError("Not Yet implemented.")
 
     def first_valid_index(self):
-<<<<<<< HEAD
+        """Return index for first non-NA/null value.
+
+        Returns:
+            scalar: type of index
+        """
         if (self.index):
             return self.index
-        else:
-            return None
-=======
-        """Return index for first non-NA/null value.
-
-        Returns:
-            scalar: type of index
-        """
-        if (len(self) == 0):
-            return None
-        if (len(self._index)):
-            return self._index[0]
->>>>>>> ef1ee3ef
 
     def floordiv(self, other, axis='columns', level=None, fill_value=None):
         raise NotImplementedError("Not Yet implemented.")
@@ -900,22 +891,13 @@
         raise NotImplementedError("Not Yet implemented.")
 
     def last_valid_index(self):
-<<<<<<< HEAD
+        """Return index for last non-NA/null value.
+
+        Returns:
+            scalar: type of index
+        """
         if (self.index):
             return self.index
-        else:
-            return None
-=======
-        """Return index for last non-NA/null value.
-
-        Returns:
-            scalar: type of index
-        """
-        if (len(self) == 0):
-            return None
-        if (len(self._index)):
-            return self._index[-1]
->>>>>>> ef1ee3ef
 
     def le(self, other, axis='columns', level=None):
         raise NotImplementedError("Not Yet implemented.")
@@ -1508,14 +1490,11 @@
         raise NotImplementedError("Not Yet implemented.")
 
     def __len__(self):
-<<<<<<< HEAD
-=======
         """Gets the length of the dataframe.
 
         Returns:
             Returns an integer length of the dataframe object.
         """
->>>>>>> ef1ee3ef
         return sum(self._lengths)
 
     def __unicode__(self):
@@ -1531,8 +1510,6 @@
         raise NotImplementedError("Not Yet implemented.")
 
     def __contains__(self, key):
-<<<<<<< HEAD
-=======
         """Searches columns for specific key
 
         Args:
@@ -1541,7 +1518,6 @@
         Returns:
             Returns a boolean if the specified key exists as a column name
         """
->>>>>>> ef1ee3ef
         return key in self.columns
 
     def __nonzero__(self):
