--- conflicted
+++ resolved
@@ -1882,7 +1882,6 @@
         return iter(self.columns)
 
     def __contains__(self, key):
-<<<<<<< HEAD
         """Searches columns for specific key
 
         Args:
@@ -1891,8 +1890,6 @@
         Returns:
             Returns a boolean if the specified key exists as a column name
         """
-=======
->>>>>>> 34664dbf
         return key in self.columns
 
     def __nonzero__(self):
