--- conflicted
+++ resolved
@@ -1136,12 +1136,9 @@
         popped = to_pandas(self._map_partitions(
             lambda df: df.pop(item)))
         self._df = self._map_partitions(lambda df: df.drop([item], axis=1))._df
-<<<<<<< HEAD
+
         self.columns = self.columns.drop(item)
-=======
-        self.columns = [col for col in self.columns if col != item]
-
->>>>>>> 87e107ed
+
         return popped
 
     def pow(self, other, axis='columns', level=None, fill_value=None):
@@ -2026,14 +2023,7 @@
     Returns:
         A new pandas DataFrame.
     """
-<<<<<<< HEAD
-    joined_df = pd.concat(ray.get(df._df))
-    joined_df.index = df.index
-    joined_df.columns = df.columns
-    return joined_df
-=======
     pd_df = pd.concat(ray.get(df._df))
     pd_df.index = df.index
     pd_df.columns = df.columns
-    return pd_df
->>>>>>> 87e107ed
+    return pd_df