--- conflicted
+++ resolved
@@ -36,20 +36,7 @@
     "--session-dir", type=str, help="the directory for the current session")
 
 
-<<<<<<< HEAD
-def setup(input_args):
-    # remaining_args contains the arguments to the original worker command,
-    # minus the python executable, e.g. default_worker.py --node-ip-address=...
-    args, remaining_args = parser.parse_known_args(args=input_args)
-
-    commands = []
-    runtime_env: dict = json.loads(args.serialized_runtime_env or "{}")
-
-    py_executable: str = sys.executable
-
-=======
 def setup_runtime_env(runtime_env: dict, session_dir):
->>>>>>> 54ce8092
     if runtime_env.get("conda") or runtime_env.get("pip"):
         conda_dict = get_conda_dict(runtime_env, session_dir)
         if isinstance(runtime_env.get("conda"), str):
