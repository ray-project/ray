--- conflicted
+++ resolved
@@ -30,23 +30,7 @@
     "--session-dir", type=str, help="the directory for the current session")
 
 
-<<<<<<< HEAD
 def setup_runtime_env(runtime_env: dict, session_dir):
-=======
-def setup(input_args):
-    # remaining_args contains the arguments to the original worker command,
-    # minus the python executable, e.g. default_worker.py --node-ip-address=...
-    args, remaining_args = parser.parse_known_args(args=input_args)
-
-    # add worker-shim-pid argument
-    remaining_args.append("--worker-shim-pid={}".format(os.getpid()))
-
-    commands = []
-    runtime_env: dict = json.loads(args.serialized_runtime_env or "{}")
-
-    py_executable: str = sys.executable
-
->>>>>>> 3e2f6081
     if runtime_env.get("conda") or runtime_env.get("pip"):
         conda_dict = get_conda_dict(runtime_env, session_dir)
         if isinstance(runtime_env.get("conda"), str):
@@ -91,6 +75,9 @@
     # minus the python executable, e.g. default_worker.py --node-ip-address=...
     args, remaining_args = parser.parse_known_args(args=input_args)
 
+    # add worker-shim-pid argument
+    remaining_args.append("--worker-shim-pid={}".format(os.getpid()))
+
     commands = []
     runtime_env: dict = json.loads(args.serialized_runtime_env or "{}")
 
