--- conflicted
+++ resolved
@@ -19,27 +19,17 @@
     args, remaining_args = parser.parse_known_args(args=input_args)
 
     commands = []
-<<<<<<< HEAD
     runtime_env: RuntimeEnv = RuntimeEnv(
         **json.loads(args.serialized_runtime_env or "{}"))
+
+    py_executable: str = sys.executable
+
     if runtime_env.conda:
         if isinstance(runtime_env.conda, str):
             commands += get_conda_activate_commands(runtime_env.conda)
-
-    commands += [" ".join([f"exec {sys.executable}"] + remaining_args)]
-=======
-    runtime_env: RuntimeEnvDict = json.loads(args.serialized_runtime_env
-                                             or "{}")
-
-    py_executable: str = sys.executable
-
-    if runtime_env.get("conda"):
-        if isinstance(runtime_env["conda"], str):
-            commands += get_conda_activate_commands(runtime_env["conda"])
             py_executable = "python"
 
     commands += [" ".join([f"exec {py_executable}"] + remaining_args)]
->>>>>>> ff461634
     command_separator = " && "
     command_str = command_separator.join(commands)
 
