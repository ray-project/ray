import argparse
import json

import ray
import ray.actor
import ray.node
import ray.ray_constants as ray_constants
import ray.utils
from ray.parameter import RayParams

parser = argparse.ArgumentParser(
    description=("Parse addresses for the worker "
                 "to connect to."))
parser.add_argument(
    "--node-ip-address",
    required=True,
    type=str,
    help="the ip address of the worker's node")
parser.add_argument(
    "--node-manager-port",
    required=True,
    type=int,
    help="the port of the worker's node")
parser.add_argument(
<<<<<<< HEAD
    "--worker-port",
    required=False,
    type=int,
    help="the port for this worker's gRPC server to bind on")
=======
    "--raylet-ip-address",
    required=False,
    type=str,
    default=None,
    help="the ip address of the worker's raylet")
>>>>>>> d4cae5f6
parser.add_argument(
    "--redis-address",
    required=True,
    type=str,
    help="the address to use for Redis")
parser.add_argument(
    "--redis-password",
    required=False,
    type=str,
    default=None,
    help="the password to use for Redis")
parser.add_argument(
    "--object-store-name",
    required=True,
    type=str,
    help="the object store's name")
parser.add_argument(
    "--raylet-name", required=False, type=str, help="the raylet's name")
parser.add_argument(
    "--logging-level",
    required=False,
    type=str,
    default=ray_constants.LOGGER_LEVEL,
    choices=ray_constants.LOGGER_LEVEL_CHOICES,
    help=ray_constants.LOGGER_LEVEL_HELP)
parser.add_argument(
    "--logging-format",
    required=False,
    type=str,
    default=ray_constants.LOGGER_FORMAT,
    help=ray_constants.LOGGER_FORMAT_HELP)
parser.add_argument(
    "--config-list",
    required=False,
    type=str,
    default=None,
    help="Override internal config options for the worker process.")
parser.add_argument(
    "--temp-dir",
    required=False,
    type=str,
    default=None,
    help="Specify the path of the temporary directory use by Ray process.")
parser.add_argument(
    "--load-code-from-local",
    default=False,
    action="store_true",
    help="True if code is loaded from local files, as opposed to the GCS.")
parser.add_argument(
    "--use-pickle",
    default=False,
    action="store_true",
    help="True if cloudpickle should be used for serialization.")

if __name__ == "__main__":
    args = parser.parse_args()

    ray.utils.setup_logger(args.logging_level, args.logging_format)

    internal_config = {}
    if args.config_list is not None:
        config_list = args.config_list.split(",")
        if len(config_list) > 1:
            i = 0
            while i < len(config_list):
                internal_config[config_list[i]] = config_list[i + 1]
                i += 2

    raylet_ip_address = args.raylet_ip_address
    if raylet_ip_address is None:
        raylet_ip_address = args.node_ip_address

    ray_params = RayParams(
        node_ip_address=args.node_ip_address,
        raylet_ip_address=raylet_ip_address,
        node_manager_port=args.node_manager_port,
        redis_address=args.redis_address,
        redis_password=args.redis_password,
        plasma_store_socket_name=args.object_store_name,
        raylet_socket_name=args.raylet_name,
        temp_dir=args.temp_dir,
        load_code_from_local=args.load_code_from_local,
        _internal_config=json.dumps(internal_config),
    )

    node = ray.node.Node(
        ray_params,
        head=False,
        shutdown_at_exit=False,
        spawn_reaper=False,
        connect_only=True)
    ray.worker._global_node = node
    ray.worker.connect(
        node, mode=ray.WORKER_MODE, internal_config=internal_config)
    ray.worker.global_worker.main_loop()<|MERGE_RESOLUTION|>--- conflicted
+++ resolved
@@ -22,18 +22,11 @@
     type=int,
     help="the port of the worker's node")
 parser.add_argument(
-<<<<<<< HEAD
-    "--worker-port",
-    required=False,
-    type=int,
-    help="the port for this worker's gRPC server to bind on")
-=======
     "--raylet-ip-address",
     required=False,
     type=str,
     default=None,
     help="the ip address of the worker's raylet")
->>>>>>> d4cae5f6
 parser.add_argument(
     "--redis-address",
     required=True,
