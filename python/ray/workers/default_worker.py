--- conflicted
+++ resolved
@@ -125,17 +125,16 @@
     default=0,
     help="The PID of the process for setup worker runtime env.")
 parser.add_argument(
-<<<<<<< HEAD
+    "--serialized-runtime-env",
+    type=str,
+    default="{}",
+    help="The serialized and validated runtime env json.")
+parser.add_argument(
     "--ray-debugger-external",
     default=False,
     action="store_true",
     help="True if Ray debugger is made available externally.")
-=======
-    "--serialized-runtime-env",
-    type=str,
-    default="{}",
-    help="The serialized and validated runtime env json.")
->>>>>>> 1ab4f0de
+
 if __name__ == "__main__":
     # NOTE(sang): For some reason, if we move the code below
     # to a separate function, tensorflow will capture that method
@@ -196,13 +195,9 @@
         node,
         mode=mode,
         runtime_env_hash=args.runtime_env_hash,
-<<<<<<< HEAD
+        runtime_env_json=args.serialized_runtime_env,
         worker_shim_pid=args.worker_shim_pid,
         ray_debugger_external=args.ray_debugger_external)
-=======
-        runtime_env_json=args.serialized_runtime_env,
-        worker_shim_pid=args.worker_shim_pid)
->>>>>>> 1ab4f0de
 
     # Add code search path to sys.path, set load_code_from_local.
     core_worker = ray.worker.global_worker.core_worker
