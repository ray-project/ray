import argparse
import base64
import json
import time
import sys
import os

import ray
import ray.actor
import ray.node
import ray.ray_constants as ray_constants
import ray.utils
from ray.parameter import RayParams
<<<<<<< HEAD
from ray.ray_logging import setup_and_get_worker_interceptor_logger
=======
from ray.ray_logging import get_worker_log_file_name, configure_log_file
>>>>>>> b56db5a2

parser = argparse.ArgumentParser(
    description=("Parse addresses for the worker "
                 "to connect to."))
parser.add_argument(
    "--node-ip-address",
    required=True,
    type=str,
    help="the ip address of the worker's node")
parser.add_argument(
    "--node-manager-port",
    required=True,
    type=int,
    help="the port of the worker's node")
parser.add_argument(
    "--raylet-ip-address",
    required=False,
    type=str,
    default=None,
    help="the ip address of the worker's raylet")
parser.add_argument(
    "--redis-address",
    required=True,
    type=str,
    help="the address to use for Redis")
parser.add_argument(
    "--redis-password",
    required=False,
    type=str,
    default=None,
    help="the password to use for Redis")
parser.add_argument(
    "--object-store-name",
    required=True,
    type=str,
    help="the object store's name")
parser.add_argument(
    "--raylet-name", required=False, type=str, help="the raylet's name")
parser.add_argument(
    "--logging-level",
    required=False,
    type=str,
    default=ray_constants.LOGGER_LEVEL,
    choices=ray_constants.LOGGER_LEVEL_CHOICES,
    help=ray_constants.LOGGER_LEVEL_HELP)
parser.add_argument(
    "--logging-format",
    required=False,
    type=str,
    default=ray_constants.LOGGER_FORMAT,
    help=ray_constants.LOGGER_FORMAT_HELP)
parser.add_argument(
    "--config-list",
    required=False,
    type=str,
    default=None,
    help="Override internal config options for the worker process.")
parser.add_argument(
    "--temp-dir",
    required=False,
    type=str,
    default=None,
    help="Specify the path of the temporary directory use by Ray process.")
parser.add_argument(
    "--load-code-from-local",
    default=False,
    action="store_true",
    help="True if code is loaded from local files, as opposed to the GCS.")
parser.add_argument(
    "--use-pickle",
    default=False,
    action="store_true",
    help="True if cloudpickle should be used for serialization.")
parser.add_argument(
    "--worker-type",
    required=False,
    type=str,
    default="WORKER",
    help="Specify the type of the worker process")
parser.add_argument(
    "--metrics-agent-port",
    required=True,
    type=int,
    help="the port of the node's metric agent.")
parser.add_argument(
    "--object-spilling-config",
    required=False,
    type=str,
    default="",
    help="The configuration of object spilling. Only used by I/O workers.")
parser.add_argument(
    "--code-search-path",
    default=None,
    type=str,
    help="A list of directories or jar files separated by colon that specify "
    "the search path for user code. This will be used as `CLASSPATH` in "
    "Java and `PYTHONPATH` in Python.")
if __name__ == "__main__":
    # NOTE(sang): For some reason, if we move the code below
    # to a separate function, tensorflow will capture that method
    # as a step function. For more details, check out
    # https://github.com/ray-project/ray/pull/12225#issue-525059663.
    args = parser.parse_args()
    ray.ray_logging.setup_logger(args.logging_level, args.logging_format)

    if args.worker_type == "WORKER":
        mode = ray.WORKER_MODE
    elif args.worker_type == "SPILL_WORKER":
        mode = ray.SPILL_WORKER_MODE
    elif args.worker_type == "RESTORE_WORKER":
        mode = ray.RESTORE_WORKER_MODE
    else:
        raise ValueError("Unknown worker type: " + args.worker_type)

    # NOTE(suquark): We must initialize the external storage before we
    # connect to raylet. Otherwise we may receive requests before the
    # external storage is intialized.
    if mode == ray.RESTORE_WORKER_MODE or mode == ray.SPILL_WORKER_MODE:
        from ray import external_storage
        if args.object_spilling_config:
            object_spilling_config = base64.b64decode(
                args.object_spilling_config)
            object_spilling_config = json.loads(object_spilling_config)
        else:
            object_spilling_config = {}
        external_storage.setup_external_storage(object_spilling_config)

    raylet_ip_address = args.raylet_ip_address
    if raylet_ip_address is None:
        raylet_ip_address = args.node_ip_address

    code_search_path = args.code_search_path
    load_code_from_local = False
    if code_search_path is not None:
        load_code_from_local = True
        for p in code_search_path.split(":"):
            if os.path.isfile(p):
                p = os.path.dirname(p)
            sys.path.append(p)
    ray.worker.global_worker.set_load_code_from_local(load_code_from_local)

    ray_params = RayParams(
        node_ip_address=args.node_ip_address,
        raylet_ip_address=raylet_ip_address,
        node_manager_port=args.node_manager_port,
        redis_address=args.redis_address,
        redis_password=args.redis_password,
        plasma_store_socket_name=args.object_store_name,
        raylet_socket_name=args.raylet_name,
        temp_dir=args.temp_dir,
        metrics_agent_port=args.metrics_agent_port,
    )

    node = ray.node.Node(
        ray_params,
        head=False,
        shutdown_at_exit=False,
        spawn_reaper=False,
        connect_only=True)
    ray.worker._global_node = node
    ray.worker.connect(node, mode=mode)

<<<<<<< HEAD
    # Redirect stdout and stderr to the default worker interceptor logger.
    # NOTE: We deprecated redirect_worker_output arg,
    # so we don't need to handle here.
    stdout_interceptor = setup_and_get_worker_interceptor_logger(
        args, is_for_stdout=True)
    stderr_interceptor = setup_and_get_worker_interceptor_logger(
        args, is_for_stdout=False)
    # Although the os level fd is duplicated already, we should overwrite
    # the python level stdout/stderr object.
    # Otherwise, buffers won't be flushed.
    sys.stdout = stdout_interceptor
    sys.stderr = stderr_interceptor
=======
    # Setup log file.
    out_file, err_file = node.get_log_file_handles(
        get_worker_log_file_name(args.worker_type))
    configure_log_file(out_file, err_file)
>>>>>>> b56db5a2

    if mode == ray.WORKER_MODE:
        ray.worker.global_worker.main_loop()
    elif (mode == ray.RESTORE_WORKER_MODE or mode == ray.SPILL_WORKER_MODE):
        # It is handled by another thread in the C++ core worker.
        # We just need to keep the worker alive.
        while True:
            time.sleep(100000)
    else:
        raise ValueError(f"Unexcepted worker mode: {mode}")<|MERGE_RESOLUTION|>--- conflicted
+++ resolved
@@ -11,11 +11,7 @@
 import ray.ray_constants as ray_constants
 import ray.utils
 from ray.parameter import RayParams
-<<<<<<< HEAD
-from ray.ray_logging import setup_and_get_worker_interceptor_logger
-=======
-from ray.ray_logging import get_worker_log_file_name, configure_log_file
->>>>>>> b56db5a2
+from ray.ray_logging import (configure_log_file, setup_and_get_worker_interceptor_logger)
 
 parser = argparse.ArgumentParser(
     description=("Parse addresses for the worker "
@@ -178,25 +174,16 @@
     ray.worker._global_node = node
     ray.worker.connect(node, mode=mode)
 
-<<<<<<< HEAD
     # Redirect stdout and stderr to the default worker interceptor logger.
     # NOTE: We deprecated redirect_worker_output arg,
     # so we don't need to handle here.
-    stdout_interceptor = setup_and_get_worker_interceptor_logger(
-        args, is_for_stdout=True)
-    stderr_interceptor = setup_and_get_worker_interceptor_logger(
-        args, is_for_stdout=False)
     # Although the os level fd is duplicated already, we should overwrite
     # the python level stdout/stderr object.
     # Otherwise, buffers won't be flushed.
-    sys.stdout = stdout_interceptor
-    sys.stderr = stderr_interceptor
-=======
-    # Setup log file.
-    out_file, err_file = node.get_log_file_handles(
-        get_worker_log_file_name(args.worker_type))
-    configure_log_file(out_file, err_file)
->>>>>>> b56db5a2
+    sys.stdout = setup_and_get_worker_interceptor_logger(
+        args, is_for_stdout=True)
+    sys.stderr = setup_and_get_worker_interceptor_logger(
+        args, is_for_stdout=False)
 
     if mode == ray.WORKER_MODE:
         ray.worker.global_worker.main_loop()
