<<<<<<< HEAD
import argparse
import base64
import json
import time
import sys
import os

import ray
import ray.actor
import ray.node
import ray.ray_constants as ray_constants
import ray._private.utils
from ray._private.parameter import RayParams
from ray._private.ray_logging import get_worker_log_file_name, configure_log_file

parser = argparse.ArgumentParser(
    description=("Parse addresses for the worker " "to connect to.")
)
parser.add_argument(
    "--node-ip-address",
    required=True,
    type=str,
    help="the ip address of the worker's node",
)
parser.add_argument(
    "--node-manager-port", required=True, type=int, help="the port of the worker's node"
)
parser.add_argument(
    "--raylet-ip-address",
    required=False,
    type=str,
    default=None,
    help="the ip address of the worker's raylet",
)
parser.add_argument(
    "--redis-address", required=True, type=str, help="the address to use for Redis"
)
parser.add_argument(
    "--redis-password",
    required=False,
    type=str,
    default=None,
    help="the password to use for Redis",
)
parser.add_argument(
    "--object-store-name", required=True, type=str, help="the object store's name"
)
parser.add_argument("--raylet-name", required=False, type=str, help="the raylet's name")
parser.add_argument(
    "--logging-level",
    required=False,
    type=str,
    default=ray_constants.LOGGER_LEVEL,
    choices=ray_constants.LOGGER_LEVEL_CHOICES,
    help=ray_constants.LOGGER_LEVEL_HELP,
)
parser.add_argument(
    "--logging-format",
    required=False,
    type=str,
    default=ray_constants.LOGGER_FORMAT,
    help=ray_constants.LOGGER_FORMAT_HELP,
)
parser.add_argument(
    "--temp-dir",
    required=False,
    type=str,
    default=None,
    help="Specify the path of the temporary directory use by Ray process.",
)
parser.add_argument(
    "--load-code-from-local",
    default=False,
    action="store_true",
    help="True if code is loaded from local files, as opposed to the GCS.",
)
parser.add_argument(
    "--use-pickle",
    default=False,
    action="store_true",
    help="True if cloudpickle should be used for serialization.",
)
parser.add_argument(
    "--worker-type",
    required=False,
    type=str,
    default="WORKER",
    help="Specify the type of the worker process",
)
parser.add_argument(
    "--metrics-agent-port",
    required=True,
    type=int,
    help="the port of the node's metric agent.",
)
parser.add_argument(
    "--object-spilling-config",
    required=False,
    type=str,
    default="",
    help="The configuration of object spilling. Only used by I/O workers.",
)
parser.add_argument(
    "--logging-rotate-bytes",
    required=False,
    type=int,
    default=ray_constants.LOGGING_ROTATE_BYTES,
    help="Specify the max bytes for rotating "
    "log file, default is "
    f"{ray_constants.LOGGING_ROTATE_BYTES} bytes.",
)
parser.add_argument(
    "--logging-rotate-backup-count",
    required=False,
    type=int,
    default=ray_constants.LOGGING_ROTATE_BACKUP_COUNT,
    help="Specify the backup count of rotated log file, default is "
    f"{ray_constants.LOGGING_ROTATE_BACKUP_COUNT}.",
)
parser.add_argument(
    "--runtime-env-hash",
    required=False,
    type=int,
    default=0,
    help="The computed hash of the runtime env for this worker.",
)
parser.add_argument(
    "--worker-shim-pid",
    required=False,
    type=int,
    default=0,
    help="The PID of the process for setup worker runtime env.",
)
parser.add_argument(
    "--startup-token",
    required=True,
    type=int,
    help="The startup token assigned to this worker process by the raylet.",
)
parser.add_argument(
    "--ray-debugger-external",
    default=False,
    action="store_true",
    help="True if Ray debugger is made available externally.",
)

if __name__ == "__main__":
    # NOTE(sang): For some reason, if we move the code below
    # to a separate function, tensorflow will capture that method
    # as a step function. For more details, check out
    # https://github.com/ray-project/ray/pull/12225#issue-525059663.
    args = parser.parse_args()
    ray._private.ray_logging.setup_logger(args.logging_level, args.logging_format)

    if args.worker_type == "WORKER":
        mode = ray.WORKER_MODE
    elif args.worker_type == "SPILL_WORKER":
        mode = ray.SPILL_WORKER_MODE
    elif args.worker_type == "RESTORE_WORKER":
        mode = ray.RESTORE_WORKER_MODE
    else:
        raise ValueError("Unknown worker type: " + args.worker_type)

    # NOTE(suquark): We must initialize the external storage before we
    # connect to raylet. Otherwise we may receive requests before the
    # external storage is intialized.
    if mode == ray.RESTORE_WORKER_MODE or mode == ray.SPILL_WORKER_MODE:
        from ray import external_storage

        if args.object_spilling_config:
            object_spilling_config = base64.b64decode(args.object_spilling_config)
            object_spilling_config = json.loads(object_spilling_config)
        else:
            object_spilling_config = {}
        external_storage.setup_external_storage(object_spilling_config)

    raylet_ip_address = args.raylet_ip_address
    if raylet_ip_address is None:
        raylet_ip_address = args.node_ip_address

    ray_params = RayParams(
        node_ip_address=args.node_ip_address,
        raylet_ip_address=raylet_ip_address,
        node_manager_port=args.node_manager_port,
        redis_address=args.redis_address,
        redis_password=args.redis_password,
        plasma_store_socket_name=args.object_store_name,
        raylet_socket_name=args.raylet_name,
        temp_dir=args.temp_dir,
        metrics_agent_port=args.metrics_agent_port,
    )

    node = ray.node.Node(
        ray_params,
        head=False,
        shutdown_at_exit=False,
        spawn_reaper=False,
        connect_only=True,
    )
    ray.worker._global_node = node
    ray.worker.connect(
        node,
        mode=mode,
        runtime_env_hash=args.runtime_env_hash,
        worker_shim_pid=args.worker_shim_pid,
        startup_token=args.startup_token,
        ray_debugger_external=args.ray_debugger_external,
    )

    # Add code search path to sys.path, set load_code_from_local.
    core_worker = ray.worker.global_worker.core_worker
    code_search_path = core_worker.get_job_config().code_search_path
    load_code_from_local = False
    if code_search_path:
        load_code_from_local = True
        for p in code_search_path:
            if os.path.isfile(p):
                p = os.path.dirname(p)
            sys.path.insert(0, p)
    ray.worker.global_worker.set_load_code_from_local(load_code_from_local)

    # Setup log file.
    out_file, err_file = node.get_log_file_handles(
        get_worker_log_file_name(args.worker_type)
    )
    configure_log_file(out_file, err_file)

    if mode == ray.WORKER_MODE:
        ray.worker.global_worker.main_loop()
    elif mode in [ray.RESTORE_WORKER_MODE, ray.SPILL_WORKER_MODE]:
        # It is handled by another thread in the C++ core worker.
        # We just need to keep the worker alive.
        while True:
            time.sleep(100000)
    else:
        raise ValueError(f"Unexcepted worker mode: {mode}")
=======
import argparse
import base64
import json
import time
import sys
import os

import ray
import ray.actor
import ray.node
import ray.ray_constants as ray_constants
import ray._private.utils
from ray._private.parameter import RayParams
from ray._private.ray_logging import get_worker_log_file_name, configure_log_file

parser = argparse.ArgumentParser(
    description=("Parse addresses for the worker " "to connect to.")
)
parser.add_argument(
    "--node-ip-address",
    required=True,
    type=str,
    help="the ip address of the worker's node",
)
parser.add_argument(
    "--node-manager-port", required=True, type=int, help="the port of the worker's node"
)
parser.add_argument(
    "--raylet-ip-address",
    required=False,
    type=str,
    default=None,
    help="the ip address of the worker's raylet",
)
parser.add_argument(
    "--redis-address", required=True, type=str, help="the address to use for Redis"
)
parser.add_argument(
    "--gcs-address", required=True, type=str, help="the address to use for GCS"
)
parser.add_argument(
    "--redis-password",
    required=False,
    type=str,
    default=None,
    help="the password to use for Redis",
)
parser.add_argument(
    "--object-store-name", required=True, type=str, help="the object store's name"
)
parser.add_argument("--raylet-name", required=False, type=str, help="the raylet's name")
parser.add_argument(
    "--logging-level",
    required=False,
    type=str,
    default=ray_constants.LOGGER_LEVEL,
    choices=ray_constants.LOGGER_LEVEL_CHOICES,
    help=ray_constants.LOGGER_LEVEL_HELP,
)
parser.add_argument(
    "--logging-format",
    required=False,
    type=str,
    default=ray_constants.LOGGER_FORMAT,
    help=ray_constants.LOGGER_FORMAT_HELP,
)
parser.add_argument(
    "--temp-dir",
    required=False,
    type=str,
    default=None,
    help="Specify the path of the temporary directory use by Ray process.",
)
parser.add_argument(
    "--load-code-from-local",
    default=False,
    action="store_true",
    help="True if code is loaded from local files, as opposed to the GCS.",
)
parser.add_argument(
    "--use-pickle",
    default=False,
    action="store_true",
    help="True if cloudpickle should be used for serialization.",
)
parser.add_argument(
    "--worker-type",
    required=False,
    type=str,
    default="WORKER",
    help="Specify the type of the worker process",
)
parser.add_argument(
    "--metrics-agent-port",
    required=True,
    type=int,
    help="the port of the node's metric agent.",
)
parser.add_argument(
    "--object-spilling-config",
    required=False,
    type=str,
    default="",
    help="The configuration of object spilling. Only used by I/O workers.",
)
parser.add_argument(
    "--logging-rotate-bytes",
    required=False,
    type=int,
    default=ray_constants.LOGGING_ROTATE_BYTES,
    help="Specify the max bytes for rotating "
    "log file, default is "
    f"{ray_constants.LOGGING_ROTATE_BYTES} bytes.",
)
parser.add_argument(
    "--logging-rotate-backup-count",
    required=False,
    type=int,
    default=ray_constants.LOGGING_ROTATE_BACKUP_COUNT,
    help="Specify the backup count of rotated log file, default is "
    f"{ray_constants.LOGGING_ROTATE_BACKUP_COUNT}.",
)
parser.add_argument(
    "--runtime-env-hash",
    required=False,
    type=int,
    default=0,
    help="The computed hash of the runtime env for this worker.",
)
parser.add_argument(
    "--startup-token",
    required=True,
    type=int,
    help="The startup token assigned to this worker process by the raylet.",
)
parser.add_argument(
    "--ray-debugger-external",
    default=False,
    action="store_true",
    help="True if Ray debugger is made available externally.",
)

if __name__ == "__main__":
    # NOTE(sang): For some reason, if we move the code below
    # to a separate function, tensorflow will capture that method
    # as a step function. For more details, check out
    # https://github.com/ray-project/ray/pull/12225#issue-525059663.
    args = parser.parse_args()
    ray._private.ray_logging.setup_logger(args.logging_level, args.logging_format)

    if args.worker_type == "WORKER":
        mode = ray.WORKER_MODE
    elif args.worker_type == "SPILL_WORKER":
        mode = ray.SPILL_WORKER_MODE
    elif args.worker_type == "RESTORE_WORKER":
        mode = ray.RESTORE_WORKER_MODE
    else:
        raise ValueError("Unknown worker type: " + args.worker_type)

    # NOTE(suquark): We must initialize the external storage before we
    # connect to raylet. Otherwise we may receive requests before the
    # external storage is intialized.
    if mode == ray.RESTORE_WORKER_MODE or mode == ray.SPILL_WORKER_MODE:
        from ray import external_storage

        if args.object_spilling_config:
            object_spilling_config = base64.b64decode(args.object_spilling_config)
            object_spilling_config = json.loads(object_spilling_config)
        else:
            object_spilling_config = {}
        external_storage.setup_external_storage(object_spilling_config)

    raylet_ip_address = args.raylet_ip_address
    if raylet_ip_address is None:
        raylet_ip_address = args.node_ip_address

    ray_params = RayParams(
        node_ip_address=args.node_ip_address,
        raylet_ip_address=raylet_ip_address,
        node_manager_port=args.node_manager_port,
        redis_address=args.redis_address,
        redis_password=args.redis_password,
        plasma_store_socket_name=args.object_store_name,
        raylet_socket_name=args.raylet_name,
        temp_dir=args.temp_dir,
        metrics_agent_port=args.metrics_agent_port,
        gcs_address=args.gcs_address,
    )

    node = ray.node.Node(
        ray_params,
        head=False,
        shutdown_at_exit=False,
        spawn_reaper=False,
        connect_only=True,
    )
    ray.worker._global_node = node
    ray.worker.connect(
        node,
        mode=mode,
        runtime_env_hash=args.runtime_env_hash,
        startup_token=args.startup_token,
        ray_debugger_external=args.ray_debugger_external,
    )

    # Add code search path to sys.path, set load_code_from_local.
    core_worker = ray.worker.global_worker.core_worker
    code_search_path = core_worker.get_job_config().code_search_path
    load_code_from_local = False
    if code_search_path:
        load_code_from_local = True
        for p in code_search_path:
            if os.path.isfile(p):
                p = os.path.dirname(p)
            sys.path.insert(0, p)
    ray.worker.global_worker.set_load_code_from_local(load_code_from_local)

    # Setup log file.
    out_file, err_file = node.get_log_file_handles(
        get_worker_log_file_name(args.worker_type)
    )
    configure_log_file(out_file, err_file)

    if mode == ray.WORKER_MODE:
        ray.worker.global_worker.main_loop()
    elif mode in [ray.RESTORE_WORKER_MODE, ray.SPILL_WORKER_MODE]:
        # It is handled by another thread in the C++ core worker.
        # We just need to keep the worker alive.
        while True:
            time.sleep(100000)
    else:
        raise ValueError(f"Unexcepted worker mode: {mode}")
>>>>>>> 19672688
<|MERGE_RESOLUTION|>--- conflicted
+++ resolved
@@ -1,471 +1,232 @@
-<<<<<<< HEAD
-import argparse
-import base64
-import json
-import time
-import sys
-import os
-
-import ray
-import ray.actor
-import ray.node
-import ray.ray_constants as ray_constants
-import ray._private.utils
-from ray._private.parameter import RayParams
-from ray._private.ray_logging import get_worker_log_file_name, configure_log_file
-
-parser = argparse.ArgumentParser(
-    description=("Parse addresses for the worker " "to connect to.")
-)
-parser.add_argument(
-    "--node-ip-address",
-    required=True,
-    type=str,
-    help="the ip address of the worker's node",
-)
-parser.add_argument(
-    "--node-manager-port", required=True, type=int, help="the port of the worker's node"
-)
-parser.add_argument(
-    "--raylet-ip-address",
-    required=False,
-    type=str,
-    default=None,
-    help="the ip address of the worker's raylet",
-)
-parser.add_argument(
-    "--redis-address", required=True, type=str, help="the address to use for Redis"
-)
-parser.add_argument(
-    "--redis-password",
-    required=False,
-    type=str,
-    default=None,
-    help="the password to use for Redis",
-)
-parser.add_argument(
-    "--object-store-name", required=True, type=str, help="the object store's name"
-)
-parser.add_argument("--raylet-name", required=False, type=str, help="the raylet's name")
-parser.add_argument(
-    "--logging-level",
-    required=False,
-    type=str,
-    default=ray_constants.LOGGER_LEVEL,
-    choices=ray_constants.LOGGER_LEVEL_CHOICES,
-    help=ray_constants.LOGGER_LEVEL_HELP,
-)
-parser.add_argument(
-    "--logging-format",
-    required=False,
-    type=str,
-    default=ray_constants.LOGGER_FORMAT,
-    help=ray_constants.LOGGER_FORMAT_HELP,
-)
-parser.add_argument(
-    "--temp-dir",
-    required=False,
-    type=str,
-    default=None,
-    help="Specify the path of the temporary directory use by Ray process.",
-)
-parser.add_argument(
-    "--load-code-from-local",
-    default=False,
-    action="store_true",
-    help="True if code is loaded from local files, as opposed to the GCS.",
-)
-parser.add_argument(
-    "--use-pickle",
-    default=False,
-    action="store_true",
-    help="True if cloudpickle should be used for serialization.",
-)
-parser.add_argument(
-    "--worker-type",
-    required=False,
-    type=str,
-    default="WORKER",
-    help="Specify the type of the worker process",
-)
-parser.add_argument(
-    "--metrics-agent-port",
-    required=True,
-    type=int,
-    help="the port of the node's metric agent.",
-)
-parser.add_argument(
-    "--object-spilling-config",
-    required=False,
-    type=str,
-    default="",
-    help="The configuration of object spilling. Only used by I/O workers.",
-)
-parser.add_argument(
-    "--logging-rotate-bytes",
-    required=False,
-    type=int,
-    default=ray_constants.LOGGING_ROTATE_BYTES,
-    help="Specify the max bytes for rotating "
-    "log file, default is "
-    f"{ray_constants.LOGGING_ROTATE_BYTES} bytes.",
-)
-parser.add_argument(
-    "--logging-rotate-backup-count",
-    required=False,
-    type=int,
-    default=ray_constants.LOGGING_ROTATE_BACKUP_COUNT,
-    help="Specify the backup count of rotated log file, default is "
-    f"{ray_constants.LOGGING_ROTATE_BACKUP_COUNT}.",
-)
-parser.add_argument(
-    "--runtime-env-hash",
-    required=False,
-    type=int,
-    default=0,
-    help="The computed hash of the runtime env for this worker.",
-)
-parser.add_argument(
-    "--worker-shim-pid",
-    required=False,
-    type=int,
-    default=0,
-    help="The PID of the process for setup worker runtime env.",
-)
-parser.add_argument(
-    "--startup-token",
-    required=True,
-    type=int,
-    help="The startup token assigned to this worker process by the raylet.",
-)
-parser.add_argument(
-    "--ray-debugger-external",
-    default=False,
-    action="store_true",
-    help="True if Ray debugger is made available externally.",
-)
-
-if __name__ == "__main__":
-    # NOTE(sang): For some reason, if we move the code below
-    # to a separate function, tensorflow will capture that method
-    # as a step function. For more details, check out
-    # https://github.com/ray-project/ray/pull/12225#issue-525059663.
-    args = parser.parse_args()
-    ray._private.ray_logging.setup_logger(args.logging_level, args.logging_format)
-
-    if args.worker_type == "WORKER":
-        mode = ray.WORKER_MODE
-    elif args.worker_type == "SPILL_WORKER":
-        mode = ray.SPILL_WORKER_MODE
-    elif args.worker_type == "RESTORE_WORKER":
-        mode = ray.RESTORE_WORKER_MODE
-    else:
-        raise ValueError("Unknown worker type: " + args.worker_type)
-
-    # NOTE(suquark): We must initialize the external storage before we
-    # connect to raylet. Otherwise we may receive requests before the
-    # external storage is intialized.
-    if mode == ray.RESTORE_WORKER_MODE or mode == ray.SPILL_WORKER_MODE:
-        from ray import external_storage
-
-        if args.object_spilling_config:
-            object_spilling_config = base64.b64decode(args.object_spilling_config)
-            object_spilling_config = json.loads(object_spilling_config)
-        else:
-            object_spilling_config = {}
-        external_storage.setup_external_storage(object_spilling_config)
-
-    raylet_ip_address = args.raylet_ip_address
-    if raylet_ip_address is None:
-        raylet_ip_address = args.node_ip_address
-
-    ray_params = RayParams(
-        node_ip_address=args.node_ip_address,
-        raylet_ip_address=raylet_ip_address,
-        node_manager_port=args.node_manager_port,
-        redis_address=args.redis_address,
-        redis_password=args.redis_password,
-        plasma_store_socket_name=args.object_store_name,
-        raylet_socket_name=args.raylet_name,
-        temp_dir=args.temp_dir,
-        metrics_agent_port=args.metrics_agent_port,
-    )
-
-    node = ray.node.Node(
-        ray_params,
-        head=False,
-        shutdown_at_exit=False,
-        spawn_reaper=False,
-        connect_only=True,
-    )
-    ray.worker._global_node = node
-    ray.worker.connect(
-        node,
-        mode=mode,
-        runtime_env_hash=args.runtime_env_hash,
-        worker_shim_pid=args.worker_shim_pid,
-        startup_token=args.startup_token,
-        ray_debugger_external=args.ray_debugger_external,
-    )
-
-    # Add code search path to sys.path, set load_code_from_local.
-    core_worker = ray.worker.global_worker.core_worker
-    code_search_path = core_worker.get_job_config().code_search_path
-    load_code_from_local = False
-    if code_search_path:
-        load_code_from_local = True
-        for p in code_search_path:
-            if os.path.isfile(p):
-                p = os.path.dirname(p)
-            sys.path.insert(0, p)
-    ray.worker.global_worker.set_load_code_from_local(load_code_from_local)
-
-    # Setup log file.
-    out_file, err_file = node.get_log_file_handles(
-        get_worker_log_file_name(args.worker_type)
-    )
-    configure_log_file(out_file, err_file)
-
-    if mode == ray.WORKER_MODE:
-        ray.worker.global_worker.main_loop()
-    elif mode in [ray.RESTORE_WORKER_MODE, ray.SPILL_WORKER_MODE]:
-        # It is handled by another thread in the C++ core worker.
-        # We just need to keep the worker alive.
-        while True:
-            time.sleep(100000)
-    else:
-        raise ValueError(f"Unexcepted worker mode: {mode}")
-=======
-import argparse
-import base64
-import json
-import time
-import sys
-import os
-
-import ray
-import ray.actor
-import ray.node
-import ray.ray_constants as ray_constants
-import ray._private.utils
-from ray._private.parameter import RayParams
-from ray._private.ray_logging import get_worker_log_file_name, configure_log_file
-
-parser = argparse.ArgumentParser(
-    description=("Parse addresses for the worker " "to connect to.")
-)
-parser.add_argument(
-    "--node-ip-address",
-    required=True,
-    type=str,
-    help="the ip address of the worker's node",
-)
-parser.add_argument(
-    "--node-manager-port", required=True, type=int, help="the port of the worker's node"
-)
-parser.add_argument(
-    "--raylet-ip-address",
-    required=False,
-    type=str,
-    default=None,
-    help="the ip address of the worker's raylet",
-)
-parser.add_argument(
-    "--redis-address", required=True, type=str, help="the address to use for Redis"
-)
-parser.add_argument(
-    "--gcs-address", required=True, type=str, help="the address to use for GCS"
-)
-parser.add_argument(
-    "--redis-password",
-    required=False,
-    type=str,
-    default=None,
-    help="the password to use for Redis",
-)
-parser.add_argument(
-    "--object-store-name", required=True, type=str, help="the object store's name"
-)
-parser.add_argument("--raylet-name", required=False, type=str, help="the raylet's name")
-parser.add_argument(
-    "--logging-level",
-    required=False,
-    type=str,
-    default=ray_constants.LOGGER_LEVEL,
-    choices=ray_constants.LOGGER_LEVEL_CHOICES,
-    help=ray_constants.LOGGER_LEVEL_HELP,
-)
-parser.add_argument(
-    "--logging-format",
-    required=False,
-    type=str,
-    default=ray_constants.LOGGER_FORMAT,
-    help=ray_constants.LOGGER_FORMAT_HELP,
-)
-parser.add_argument(
-    "--temp-dir",
-    required=False,
-    type=str,
-    default=None,
-    help="Specify the path of the temporary directory use by Ray process.",
-)
-parser.add_argument(
-    "--load-code-from-local",
-    default=False,
-    action="store_true",
-    help="True if code is loaded from local files, as opposed to the GCS.",
-)
-parser.add_argument(
-    "--use-pickle",
-    default=False,
-    action="store_true",
-    help="True if cloudpickle should be used for serialization.",
-)
-parser.add_argument(
-    "--worker-type",
-    required=False,
-    type=str,
-    default="WORKER",
-    help="Specify the type of the worker process",
-)
-parser.add_argument(
-    "--metrics-agent-port",
-    required=True,
-    type=int,
-    help="the port of the node's metric agent.",
-)
-parser.add_argument(
-    "--object-spilling-config",
-    required=False,
-    type=str,
-    default="",
-    help="The configuration of object spilling. Only used by I/O workers.",
-)
-parser.add_argument(
-    "--logging-rotate-bytes",
-    required=False,
-    type=int,
-    default=ray_constants.LOGGING_ROTATE_BYTES,
-    help="Specify the max bytes for rotating "
-    "log file, default is "
-    f"{ray_constants.LOGGING_ROTATE_BYTES} bytes.",
-)
-parser.add_argument(
-    "--logging-rotate-backup-count",
-    required=False,
-    type=int,
-    default=ray_constants.LOGGING_ROTATE_BACKUP_COUNT,
-    help="Specify the backup count of rotated log file, default is "
-    f"{ray_constants.LOGGING_ROTATE_BACKUP_COUNT}.",
-)
-parser.add_argument(
-    "--runtime-env-hash",
-    required=False,
-    type=int,
-    default=0,
-    help="The computed hash of the runtime env for this worker.",
-)
-parser.add_argument(
-    "--startup-token",
-    required=True,
-    type=int,
-    help="The startup token assigned to this worker process by the raylet.",
-)
-parser.add_argument(
-    "--ray-debugger-external",
-    default=False,
-    action="store_true",
-    help="True if Ray debugger is made available externally.",
-)
-
-if __name__ == "__main__":
-    # NOTE(sang): For some reason, if we move the code below
-    # to a separate function, tensorflow will capture that method
-    # as a step function. For more details, check out
-    # https://github.com/ray-project/ray/pull/12225#issue-525059663.
-    args = parser.parse_args()
-    ray._private.ray_logging.setup_logger(args.logging_level, args.logging_format)
-
-    if args.worker_type == "WORKER":
-        mode = ray.WORKER_MODE
-    elif args.worker_type == "SPILL_WORKER":
-        mode = ray.SPILL_WORKER_MODE
-    elif args.worker_type == "RESTORE_WORKER":
-        mode = ray.RESTORE_WORKER_MODE
-    else:
-        raise ValueError("Unknown worker type: " + args.worker_type)
-
-    # NOTE(suquark): We must initialize the external storage before we
-    # connect to raylet. Otherwise we may receive requests before the
-    # external storage is intialized.
-    if mode == ray.RESTORE_WORKER_MODE or mode == ray.SPILL_WORKER_MODE:
-        from ray import external_storage
-
-        if args.object_spilling_config:
-            object_spilling_config = base64.b64decode(args.object_spilling_config)
-            object_spilling_config = json.loads(object_spilling_config)
-        else:
-            object_spilling_config = {}
-        external_storage.setup_external_storage(object_spilling_config)
-
-    raylet_ip_address = args.raylet_ip_address
-    if raylet_ip_address is None:
-        raylet_ip_address = args.node_ip_address
-
-    ray_params = RayParams(
-        node_ip_address=args.node_ip_address,
-        raylet_ip_address=raylet_ip_address,
-        node_manager_port=args.node_manager_port,
-        redis_address=args.redis_address,
-        redis_password=args.redis_password,
-        plasma_store_socket_name=args.object_store_name,
-        raylet_socket_name=args.raylet_name,
-        temp_dir=args.temp_dir,
-        metrics_agent_port=args.metrics_agent_port,
-        gcs_address=args.gcs_address,
-    )
-
-    node = ray.node.Node(
-        ray_params,
-        head=False,
-        shutdown_at_exit=False,
-        spawn_reaper=False,
-        connect_only=True,
-    )
-    ray.worker._global_node = node
-    ray.worker.connect(
-        node,
-        mode=mode,
-        runtime_env_hash=args.runtime_env_hash,
-        startup_token=args.startup_token,
-        ray_debugger_external=args.ray_debugger_external,
-    )
-
-    # Add code search path to sys.path, set load_code_from_local.
-    core_worker = ray.worker.global_worker.core_worker
-    code_search_path = core_worker.get_job_config().code_search_path
-    load_code_from_local = False
-    if code_search_path:
-        load_code_from_local = True
-        for p in code_search_path:
-            if os.path.isfile(p):
-                p = os.path.dirname(p)
-            sys.path.insert(0, p)
-    ray.worker.global_worker.set_load_code_from_local(load_code_from_local)
-
-    # Setup log file.
-    out_file, err_file = node.get_log_file_handles(
-        get_worker_log_file_name(args.worker_type)
-    )
-    configure_log_file(out_file, err_file)
-
-    if mode == ray.WORKER_MODE:
-        ray.worker.global_worker.main_loop()
-    elif mode in [ray.RESTORE_WORKER_MODE, ray.SPILL_WORKER_MODE]:
-        # It is handled by another thread in the C++ core worker.
-        # We just need to keep the worker alive.
-        while True:
-            time.sleep(100000)
-    else:
-        raise ValueError(f"Unexcepted worker mode: {mode}")
->>>>>>> 19672688
+import argparse
+import base64
+import json
+import time
+import sys
+import os
+
+import ray
+import ray.actor
+import ray.node
+import ray.ray_constants as ray_constants
+import ray._private.utils
+from ray._private.parameter import RayParams
+from ray._private.ray_logging import get_worker_log_file_name, configure_log_file
+
+parser = argparse.ArgumentParser(
+    description=("Parse addresses for the worker " "to connect to.")
+)
+parser.add_argument(
+    "--node-ip-address",
+    required=True,
+    type=str,
+    help="the ip address of the worker's node",
+)
+parser.add_argument(
+    "--node-manager-port", required=True, type=int, help="the port of the worker's node"
+)
+parser.add_argument(
+    "--raylet-ip-address",
+    required=False,
+    type=str,
+    default=None,
+    help="the ip address of the worker's raylet",
+)
+parser.add_argument(
+    "--redis-address", required=True, type=str, help="the address to use for Redis"
+)
+parser.add_argument(
+    "--gcs-address", required=True, type=str, help="the address to use for GCS"
+)
+parser.add_argument(
+    "--redis-password",
+    required=False,
+    type=str,
+    default=None,
+    help="the password to use for Redis",
+)
+parser.add_argument(
+    "--object-store-name", required=True, type=str, help="the object store's name"
+)
+parser.add_argument("--raylet-name", required=False, type=str, help="the raylet's name")
+parser.add_argument(
+    "--logging-level",
+    required=False,
+    type=str,
+    default=ray_constants.LOGGER_LEVEL,
+    choices=ray_constants.LOGGER_LEVEL_CHOICES,
+    help=ray_constants.LOGGER_LEVEL_HELP,
+)
+parser.add_argument(
+    "--logging-format",
+    required=False,
+    type=str,
+    default=ray_constants.LOGGER_FORMAT,
+    help=ray_constants.LOGGER_FORMAT_HELP,
+)
+parser.add_argument(
+    "--temp-dir",
+    required=False,
+    type=str,
+    default=None,
+    help="Specify the path of the temporary directory use by Ray process.",
+)
+parser.add_argument(
+    "--load-code-from-local",
+    default=False,
+    action="store_true",
+    help="True if code is loaded from local files, as opposed to the GCS.",
+)
+parser.add_argument(
+    "--use-pickle",
+    default=False,
+    action="store_true",
+    help="True if cloudpickle should be used for serialization.",
+)
+parser.add_argument(
+    "--worker-type",
+    required=False,
+    type=str,
+    default="WORKER",
+    help="Specify the type of the worker process",
+)
+parser.add_argument(
+    "--metrics-agent-port",
+    required=True,
+    type=int,
+    help="the port of the node's metric agent.",
+)
+parser.add_argument(
+    "--object-spilling-config",
+    required=False,
+    type=str,
+    default="",
+    help="The configuration of object spilling. Only used by I/O workers.",
+)
+parser.add_argument(
+    "--logging-rotate-bytes",
+    required=False,
+    type=int,
+    default=ray_constants.LOGGING_ROTATE_BYTES,
+    help="Specify the max bytes for rotating "
+    "log file, default is "
+    f"{ray_constants.LOGGING_ROTATE_BYTES} bytes.",
+)
+parser.add_argument(
+    "--logging-rotate-backup-count",
+    required=False,
+    type=int,
+    default=ray_constants.LOGGING_ROTATE_BACKUP_COUNT,
+    help="Specify the backup count of rotated log file, default is "
+    f"{ray_constants.LOGGING_ROTATE_BACKUP_COUNT}.",
+)
+parser.add_argument(
+    "--runtime-env-hash",
+    required=False,
+    type=int,
+    default=0,
+    help="The computed hash of the runtime env for this worker.",
+)
+parser.add_argument(
+    "--startup-token",
+    required=True,
+    type=int,
+    help="The startup token assigned to this worker process by the raylet.",
+)
+parser.add_argument(
+    "--ray-debugger-external",
+    default=False,
+    action="store_true",
+    help="True if Ray debugger is made available externally.",
+)
+
+if __name__ == "__main__":
+    # NOTE(sang): For some reason, if we move the code below
+    # to a separate function, tensorflow will capture that method
+    # as a step function. For more details, check out
+    # https://github.com/ray-project/ray/pull/12225#issue-525059663.
+    args = parser.parse_args()
+    ray._private.ray_logging.setup_logger(args.logging_level, args.logging_format)
+
+    if args.worker_type == "WORKER":
+        mode = ray.WORKER_MODE
+    elif args.worker_type == "SPILL_WORKER":
+        mode = ray.SPILL_WORKER_MODE
+    elif args.worker_type == "RESTORE_WORKER":
+        mode = ray.RESTORE_WORKER_MODE
+    else:
+        raise ValueError("Unknown worker type: " + args.worker_type)
+
+    # NOTE(suquark): We must initialize the external storage before we
+    # connect to raylet. Otherwise we may receive requests before the
+    # external storage is intialized.
+    if mode == ray.RESTORE_WORKER_MODE or mode == ray.SPILL_WORKER_MODE:
+        from ray import external_storage
+
+        if args.object_spilling_config:
+            object_spilling_config = base64.b64decode(args.object_spilling_config)
+            object_spilling_config = json.loads(object_spilling_config)
+        else:
+            object_spilling_config = {}
+        external_storage.setup_external_storage(object_spilling_config)
+
+    raylet_ip_address = args.raylet_ip_address
+    if raylet_ip_address is None:
+        raylet_ip_address = args.node_ip_address
+
+    ray_params = RayParams(
+        node_ip_address=args.node_ip_address,
+        raylet_ip_address=raylet_ip_address,
+        node_manager_port=args.node_manager_port,
+        redis_address=args.redis_address,
+        redis_password=args.redis_password,
+        plasma_store_socket_name=args.object_store_name,
+        raylet_socket_name=args.raylet_name,
+        temp_dir=args.temp_dir,
+        metrics_agent_port=args.metrics_agent_port,
+        gcs_address=args.gcs_address,
+    )
+
+    node = ray.node.Node(
+        ray_params,
+        head=False,
+        shutdown_at_exit=False,
+        spawn_reaper=False,
+        connect_only=True,
+    )
+    ray.worker._global_node = node
+    ray.worker.connect(
+        node,
+        mode=mode,
+        runtime_env_hash=args.runtime_env_hash,
+        startup_token=args.startup_token,
+        ray_debugger_external=args.ray_debugger_external,
+    )
+
+    # Add code search path to sys.path, set load_code_from_local.
+    core_worker = ray.worker.global_worker.core_worker
+    code_search_path = core_worker.get_job_config().code_search_path
+    load_code_from_local = False
+    if code_search_path:
+        load_code_from_local = True
+        for p in code_search_path:
+            if os.path.isfile(p):
+                p = os.path.dirname(p)
+            sys.path.insert(0, p)
+    ray.worker.global_worker.set_load_code_from_local(load_code_from_local)
+
+    # Setup log file.
+    out_file, err_file = node.get_log_file_handles(
+        get_worker_log_file_name(args.worker_type)
+    )
+    configure_log_file(out_file, err_file)
+
+    if mode == ray.WORKER_MODE:
+        ray.worker.global_worker.main_loop()
+    elif mode in [ray.RESTORE_WORKER_MODE, ray.SPILL_WORKER_MODE]:
+        # It is handled by another thread in the C++ core worker.
+        # We just need to keep the worker alive.
+        while True:
+            time.sleep(100000)
+    else:
+        raise ValueError(f"Unexcepted worker mode: {mode}")