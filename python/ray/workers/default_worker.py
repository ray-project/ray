--- conflicted
+++ resolved
@@ -184,12 +184,8 @@
         raylet_socket_name=args.raylet_name,
         temp_dir=args.temp_dir,
         metrics_agent_port=args.metrics_agent_port,
-<<<<<<< HEAD
-        gcs_server_address=args.gcs_address)
-=======
         gcs_address=args.gcs_address,
     )
->>>>>>> 6c43dfa8
 
     node = ray.node.Node(
         ray_params,
