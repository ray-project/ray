--- conflicted
+++ resolved
@@ -21,24 +21,12 @@
 
 if __name__ == "__main__":
     args, remaining_args = parser.parse_known_args()
-<<<<<<< HEAD
-=======
     # NOTE(chenk008): we still need it to start worker in container.
     remaining_args.append("--worker-shim-pid={}".format(os.getpid()))
->>>>>>> 36099361
     # NOTE(edoakes): args.serialized_runtime_env_context is only None when
     # we're starting the main Ray client proxy server. That case should
     # probably not even go through this codepath.
     runtime_env_context = RuntimeEnvContext.deserialize(
         args.serialized_runtime_env_context or "{}")
-<<<<<<< HEAD
-    container_option = runtime_env_context.container
-    if container_option and container_option.get("image"):
-        start_worker_in_container(container_option, args, remaining_args)
-    else:
-        runtime_env_context.exec_worker(remaining_args,
-                                        Language.Value(args.language))
-=======
     runtime_env_context.exec_worker(remaining_args,
-                                    Language.Value(args.language))
->>>>>>> 36099361
+                                    Language.Value(args.language))