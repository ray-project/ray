<<<<<<< HEAD
import argparse
import logging
import os

from ray._private.runtime_env.context import RuntimeEnvContext
from ray.core.generated.common_pb2 import Language

logger = logging.getLogger(__name__)

parser = argparse.ArgumentParser(
    description=("Set up the environment for a Ray worker and launch the worker.")
)

parser.add_argument(
    "--serialized-runtime-env-context",
    type=str,
    help="the serialized runtime env context",
)

parser.add_argument("--language", type=str, help="the language type of the worker")

if __name__ == "__main__":
    args, remaining_args = parser.parse_known_args()
    # NOTE(chenk008): we still need it to start worker in container.
    remaining_args.append("--worker-shim-pid={}".format(os.getpid()))
    # NOTE(edoakes): args.serialized_runtime_env_context is only None when
    # we're starting the main Ray client proxy server. That case should
    # probably not even go through this codepath.
    runtime_env_context = RuntimeEnvContext.deserialize(
        args.serialized_runtime_env_context or "{}"
    )
    runtime_env_context.exec_worker(remaining_args, Language.Value(args.language))
=======
import argparse
import logging

from ray._private.runtime_env.context import RuntimeEnvContext
from ray.core.generated.common_pb2 import Language

logger = logging.getLogger(__name__)

parser = argparse.ArgumentParser(
    description=("Set up the environment for a Ray worker and launch the worker.")
)

parser.add_argument(
    "--serialized-runtime-env-context",
    type=str,
    help="the serialized runtime env context",
)

parser.add_argument("--language", type=str, help="the language type of the worker")

if __name__ == "__main__":
    args, remaining_args = parser.parse_known_args()
    # NOTE(edoakes): args.serialized_runtime_env_context is only None when
    # we're starting the main Ray client proxy server. That case should
    # probably not even go through this codepath.
    runtime_env_context = RuntimeEnvContext.deserialize(
        args.serialized_runtime_env_context or "{}"
    )
    runtime_env_context.exec_worker(remaining_args, Language.Value(args.language))
>>>>>>> 19672688
<|MERGE_RESOLUTION|>--- conflicted
+++ resolved
@@ -1,64 +1,29 @@
-<<<<<<< HEAD
-import argparse
-import logging
-import os
-
-from ray._private.runtime_env.context import RuntimeEnvContext
-from ray.core.generated.common_pb2 import Language
-
-logger = logging.getLogger(__name__)
-
-parser = argparse.ArgumentParser(
-    description=("Set up the environment for a Ray worker and launch the worker.")
-)
-
-parser.add_argument(
-    "--serialized-runtime-env-context",
-    type=str,
-    help="the serialized runtime env context",
-)
-
-parser.add_argument("--language", type=str, help="the language type of the worker")
-
-if __name__ == "__main__":
-    args, remaining_args = parser.parse_known_args()
-    # NOTE(chenk008): we still need it to start worker in container.
-    remaining_args.append("--worker-shim-pid={}".format(os.getpid()))
-    # NOTE(edoakes): args.serialized_runtime_env_context is only None when
-    # we're starting the main Ray client proxy server. That case should
-    # probably not even go through this codepath.
-    runtime_env_context = RuntimeEnvContext.deserialize(
-        args.serialized_runtime_env_context or "{}"
-    )
-    runtime_env_context.exec_worker(remaining_args, Language.Value(args.language))
-=======
-import argparse
-import logging
-
-from ray._private.runtime_env.context import RuntimeEnvContext
-from ray.core.generated.common_pb2 import Language
-
-logger = logging.getLogger(__name__)
-
-parser = argparse.ArgumentParser(
-    description=("Set up the environment for a Ray worker and launch the worker.")
-)
-
-parser.add_argument(
-    "--serialized-runtime-env-context",
-    type=str,
-    help="the serialized runtime env context",
-)
-
-parser.add_argument("--language", type=str, help="the language type of the worker")
-
-if __name__ == "__main__":
-    args, remaining_args = parser.parse_known_args()
-    # NOTE(edoakes): args.serialized_runtime_env_context is only None when
-    # we're starting the main Ray client proxy server. That case should
-    # probably not even go through this codepath.
-    runtime_env_context = RuntimeEnvContext.deserialize(
-        args.serialized_runtime_env_context or "{}"
-    )
-    runtime_env_context.exec_worker(remaining_args, Language.Value(args.language))
->>>>>>> 19672688
+import argparse
+import logging
+
+from ray._private.runtime_env.context import RuntimeEnvContext
+from ray.core.generated.common_pb2 import Language
+
+logger = logging.getLogger(__name__)
+
+parser = argparse.ArgumentParser(
+    description=("Set up the environment for a Ray worker and launch the worker.")
+)
+
+parser.add_argument(
+    "--serialized-runtime-env-context",
+    type=str,
+    help="the serialized runtime env context",
+)
+
+parser.add_argument("--language", type=str, help="the language type of the worker")
+
+if __name__ == "__main__":
+    args, remaining_args = parser.parse_known_args()
+    # NOTE(edoakes): args.serialized_runtime_env_context is only None when
+    # we're starting the main Ray client proxy server. That case should
+    # probably not even go through this codepath.
+    runtime_env_context = RuntimeEnvContext.deserialize(
+        args.serialized_runtime_env_context or "{}"
+    )
+    runtime_env_context.exec_worker(remaining_args, Language.Value(args.language))