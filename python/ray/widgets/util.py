import importlib
import logging
import sys
import textwrap
from functools import wraps
from typing import Any, Callable, Iterable, Optional, TypeVar, Union

from packaging.version import Version

from ray._private.thirdparty.tabulate.tabulate import tabulate
from ray.util.annotations import DeveloperAPI
from ray.widgets import Template

logger = logging.getLogger(__name__)

F = TypeVar("F", bound=Callable[..., Any])


@DeveloperAPI
def make_table_html_repr(
    obj: Any, title: Optional[str] = None, max_height: str = "none"
) -> str:
    """Generate a generic html repr using a table.

    Args:
        obj: Object for which a repr is to be generated
        title: If present, a title for the section is included
        max_height: Maximum height of the table; valid values
            are given by the max-height CSS property

    Returns:
        HTML representation of the object
    """
    data = {}
    for k, v in vars(obj).items():
        if isinstance(v, (str, bool, int, float)):
            data[k] = str(v)

        elif isinstance(v, dict) or hasattr(v, "__dict__"):
            data[k] = Template("scrollableTable.html.j2").render(
                table=tabulate(
                    v.items() if isinstance(v, dict) else vars(v).items(),
                    tablefmt="html",
                    showindex=False,
                    headers=["Setting", "Value"],
                ),
                max_height="none",
            )

    table = Template("scrollableTable.html.j2").render(
        table=tabulate(
            data.items(),
            tablefmt="unsafehtml",
            showindex=False,
            headers=["Setting", "Value"],
        ),
        max_height=max_height,
    )

    if title:
        content = Template("title_data.html.j2").render(title=title, data=table)
    else:
        content = table

    return content


<<<<<<< HEAD
=======
@DeveloperAPI
def ensure_notebook_deps(
    *deps: Iterable[Union[str, Optional[str]]],
    missing_message: Optional[str] = None,
    outdated_message: Optional[str] = None,
) -> Callable[[F], F]:
    """Generate a decorator which checks for soft dependencies.

    This decorator is meant to wrap repr methods. If the dependency is not found,
    or a version is specified here and the version of the package is older than the
    specified version, the original repr is used.
    If the dependency is missing or the version is old, a log message is displayed.

    Args:
        *deps: Iterable of (dependency name, min version (optional))
        missing_message: Message to log if missing package is found
        outdated_message: Message to log if outdated package is found

    Returns:
        Wrapped function. Guaranteed to be safe to import soft dependencies specified
        above.
    """

    def wrapper(func: F) -> F:
        @wraps(func)
        def wrapped(self, *args, **kwargs):
            if _has_missing(*deps, message=missing_message) or _has_outdated(
                *deps, message=outdated_message
            ):
                # Fallback to plaintext repr if dependencies are missing.
                return {"text/plain": repr(self)}
            return func(self, *args, **kwargs)

        return wrapped

    return wrapper


@DeveloperAPI
def ensure_ipywidgets_dep(version: str) -> Callable[[F], F]:
    """Generate a decorator which checks for a soft ipywidgets dependency.

    This is a convencience function separate from `ensure_notebook_deps` because
    of its custom missing and outdated messages, which suggest the user restart the
    notebook server after installation/upgrade.

    Args:
        version: Version of ipywidgets required.

    Returns:
        Wrapped function. Guaranteed to be safe against the specified ipywidgets
        version.
    """
    text = (
        "Run `pip install {}ipywidgets`, then restart "
        "the notebook server for rich notebook output."
    )

    if in_notebook():
        return ensure_notebook_deps(
            ["ipywidgets", version],
            missing_message=text.format(""),
            outdated_message=text.format("-U "),
        )
    else:
        # If not in a notebook, then immediately short-circuit.
        # We do not log has_missing or has_outdated messages if not in a notebook
        # setting.
        def dummy_decorator(func):
            # Return the original function without any changes.
            return func

        return dummy_decorator


>>>>>>> 5b78ffee
def _has_missing(
    *deps: Iterable[Union[str, Optional[str]]], message: Optional[str] = None
):
    missing = []
    for (lib, _) in deps:
        try:
            importlib.import_module(lib)
        except ImportError:
            missing.append(lib)

    if missing:
        if not message:
            message = f"Run `pip install {' '.join(missing)}` for rich notebook output."

        if sys.version_info < (3, 8):
            logger.warning(f"Missing packages: {missing}. {message}")
        else:
            # stacklevel=3: First level is this function, then ensure_notebook_deps,
            # then the actual function affected.
            logger.warning(f"Missing packages: {missing}. {message}", stacklevel=3)

    return missing


def _has_outdated(
    *deps: Iterable[Union[str, Optional[str]]], message: Optional[str] = None
):
    outdated = []
    for (lib, version) in deps:
        try:
            module = importlib.import_module(lib)
            if version and Version(module.__version__) < Version(version):
                outdated.append([lib, version, module.__version__])
        except ImportError:
            pass

    if outdated:
        outdated_strs = []
        install_args = []
        for lib, version, installed in outdated:
            outdated_strs.append(f"{lib}=={installed} found, needs {lib}>={version}")
            install_args.append(f"{lib}>={version}")

        outdated_str = textwrap.indent("\n".join(outdated_strs), "  ")
        install_str = " ".join(install_args)

        if not message:
            message = f"Run `pip install -U {install_str}` for rich notebook output."

        if sys.version_info < (3, 8):
            logger.warning(f"Outdated packages:\n{outdated_str}\n{message}")
        else:
            # stacklevel=3: First level is this function, then ensure_notebook_deps,
            # then the actual function affected.
            logger.warning(
                f"Outdated packages:\n{outdated_str}\n{message}", stacklevel=3
            )

    return outdated


@DeveloperAPI
def repr_with_fallback(
    *notebook_deps: Iterable[Union[str, Optional[str]]]
) -> Callable[[F], F]:
    """Decorator which strips rich notebook output from mimebundles in certain cases.

    Fallback to plaintext and don't use rich output in the following cases:
    1. In a notebook environment and the appropriate dependencies are not installed.
    2. In a ipython shell environment.
    3. In Google Colab environment.
        See https://github.com/googlecolab/colabtools/ issues/60 for more information
        about the status of this issue.

    Args:
        notebook_deps: The required dependencies and version for notebook environment.

    Returns:
        A function that returns the usual _repr_mimebundle_, unless any of the 3
        conditions above hold, in which case it returns a mimebundle that only contains
        a single text/plain mimetype.
    """

    try:
        import IPython

        ipython = IPython.get_ipython()
    except (ModuleNotFoundError, ValueError):
        ipython = None

    message = (
        "Run `pip install -U ipywidgets`, then restart "
        "the notebook server for rich notebook output."
    )

    def wrapper(func: F) -> F:
        @wraps(func)
        def wrapped(self, *args, **kwargs):
            fallback = (
                # In Google Colab.
                (ipython and "google.colab" in str(ipython))
                or
                # In notebook environment without required dependencies.
                (
                    in_notebook()
                    and (
                        _has_missing(*notebook_deps, message=message)
                        or _has_outdated(*notebook_deps, message=message)
                    )
                )
                or
                # In ipython shell.
                in_ipython_shell()
            )
            if fallback:
                return {"text/plain": repr(self)}
            else:
                return func(self, *args, **kwargs)

        return wrapped

    return wrapper


def _get_ipython_shell_name() -> str:
    try:
        import IPython

        shell = IPython.get_ipython().__class__.__name__
        return shell
    except (ModuleNotFoundError, NameError, ValueError):
        return ""


@DeveloperAPI
def in_notebook() -> bool:
    """Return whether we are in a Jupyter notebook."""
    shell = _get_ipython_shell_name()
    return shell == "ZMQInteractiveShell"  # Jupyter notebook or qtconsole


@DeveloperAPI
def in_ipython_shell() -> bool:
    shell = _get_ipython_shell_name()
    return shell == "TerminalInteractiveShell"  # Terminal running IPython<|MERGE_RESOLUTION|>--- conflicted
+++ resolved
@@ -65,84 +65,6 @@
     return content
 
 
-<<<<<<< HEAD
-=======
-@DeveloperAPI
-def ensure_notebook_deps(
-    *deps: Iterable[Union[str, Optional[str]]],
-    missing_message: Optional[str] = None,
-    outdated_message: Optional[str] = None,
-) -> Callable[[F], F]:
-    """Generate a decorator which checks for soft dependencies.
-
-    This decorator is meant to wrap repr methods. If the dependency is not found,
-    or a version is specified here and the version of the package is older than the
-    specified version, the original repr is used.
-    If the dependency is missing or the version is old, a log message is displayed.
-
-    Args:
-        *deps: Iterable of (dependency name, min version (optional))
-        missing_message: Message to log if missing package is found
-        outdated_message: Message to log if outdated package is found
-
-    Returns:
-        Wrapped function. Guaranteed to be safe to import soft dependencies specified
-        above.
-    """
-
-    def wrapper(func: F) -> F:
-        @wraps(func)
-        def wrapped(self, *args, **kwargs):
-            if _has_missing(*deps, message=missing_message) or _has_outdated(
-                *deps, message=outdated_message
-            ):
-                # Fallback to plaintext repr if dependencies are missing.
-                return {"text/plain": repr(self)}
-            return func(self, *args, **kwargs)
-
-        return wrapped
-
-    return wrapper
-
-
-@DeveloperAPI
-def ensure_ipywidgets_dep(version: str) -> Callable[[F], F]:
-    """Generate a decorator which checks for a soft ipywidgets dependency.
-
-    This is a convencience function separate from `ensure_notebook_deps` because
-    of its custom missing and outdated messages, which suggest the user restart the
-    notebook server after installation/upgrade.
-
-    Args:
-        version: Version of ipywidgets required.
-
-    Returns:
-        Wrapped function. Guaranteed to be safe against the specified ipywidgets
-        version.
-    """
-    text = (
-        "Run `pip install {}ipywidgets`, then restart "
-        "the notebook server for rich notebook output."
-    )
-
-    if in_notebook():
-        return ensure_notebook_deps(
-            ["ipywidgets", version],
-            missing_message=text.format(""),
-            outdated_message=text.format("-U "),
-        )
-    else:
-        # If not in a notebook, then immediately short-circuit.
-        # We do not log has_missing or has_outdated messages if not in a notebook
-        # setting.
-        def dummy_decorator(func):
-            # Return the original function without any changes.
-            return func
-
-        return dummy_decorator
-
-
->>>>>>> 5b78ffee
 def _has_missing(
     *deps: Iterable[Union[str, Optional[str]]], message: Optional[str] = None
 ):
