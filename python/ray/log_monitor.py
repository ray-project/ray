--- conflicted
+++ resolved
@@ -196,7 +196,6 @@
             file_info.file_position = file_info.file_handle.tell()
 
             if len(lines_to_publish) > 0 and is_worker:
-<<<<<<< HEAD
                 self.redis_client.publish(
                     ray.gcs_utils.LOG_FILE_CHANNEL,
                     json.dumps({
@@ -204,18 +203,9 @@
                         "pid": file_info.worker_pid,
                         "lines": lines_to_publish
                     }))
-=======
-                lines_to_publish.insert(
-                    0, "{}{}{} (pid={}, host={})".format(
-                        colorama.Fore.CYAN, "worker ({})".format(output_type),
-                        colorama.Fore.RESET, file_info.worker_pid, self.host))
-
-                self.redis_client.publish(ray.gcs_utils.LOG_FILE_CHANNEL,
-                                          "\n".join(lines_to_publish))
                 anything_published = True
 
         return anything_published
->>>>>>> c92a867c
 
     def run(self):
         """Run the log monitor.
