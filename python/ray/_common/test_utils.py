--- conflicted
+++ resolved
@@ -250,7 +250,6 @@
         ), extra_usage_tags
 
 
-<<<<<<< HEAD
 class FakeTimer:
     def __init__(self, start_time: Optional[float] = None):
         self._lock = threading.Lock()
@@ -272,7 +271,8 @@
     def realistic_sleep(self, amt: float):
         with self._lock:
             self._curr += amt + 0.001
-=======
+
+
 def is_named_tuple(cls):
     """Return True if cls is a namedtuple and False otherwise."""
     b = cls.__bases__
@@ -281,5 +281,4 @@
     f = getattr(cls, "_fields", None)
     if not isinstance(f, tuple):
         return False
-    return all(type(n) is str for n in f)
->>>>>>> 180d49a2
+    return all(type(n) is str for n in f)