import logging
import os
from traceback import format_exception
from typing import Optional, Type, Union

import colorama

import ray._private.ray_constants as ray_constants
import ray.cloudpickle as pickle
from ray._raylet import ActorID, TaskID, WorkerID
from ray.core.generated.common_pb2 import (
    PYTHON,
    ActorDiedErrorContext,
    Address,
    Language,
    NodeDeathInfo,
    RayException,
)
from ray.util.annotations import DeveloperAPI, PublicAPI

import setproctitle

logger = logging.getLogger(__name__)


@PublicAPI
class RayError(Exception):
    """Super class of all ray exception types."""

    def to_bytes(self):
        # Extract exc_info from exception object.
        exc_info = (type(self), self, self.__traceback__)
        formatted_exception_string = "\n".join(format_exception(*exc_info))
        return RayException(
            language=PYTHON,
            serialized_exception=pickle.dumps(self),
            formatted_exception_string=formatted_exception_string,
        ).SerializeToString()

    @staticmethod
    def from_bytes(b):
        ray_exception = RayException()
        ray_exception.ParseFromString(b)
        return RayError.from_ray_exception(ray_exception)

    @staticmethod
    def from_ray_exception(ray_exception):
        if ray_exception.language == PYTHON:
            try:
                return pickle.loads(ray_exception.serialized_exception)
            except Exception as e:
                msg = "Failed to unpickle serialized exception"
                raise RuntimeError(msg) from e
        else:
            return CrossLanguageError(ray_exception)


@PublicAPI
class CrossLanguageError(RayError):
    """Raised from another language."""

    def __init__(self, ray_exception):
        super().__init__(
            "An exception raised from {}:\n{}".format(
                Language.Name(ray_exception.language),
                ray_exception.formatted_exception_string,
            )
        )


@PublicAPI
class TaskCancelledError(RayError):
    """Raised when this task is cancelled.

    Args:
        task_id: The TaskID of the function that was directly
            cancelled.
    """

    def __init__(
        self, task_id: Optional[TaskID] = None, error_message: Optional[str] = None
    ):
        self.task_id = task_id
        self.error_message = error_message

    def __str__(self):
        msg = ""
        if self.task_id:
            msg = "Task: " + str(self.task_id) + " was cancelled. "
        if self.error_message:
            msg += self.error_message
        return msg


@PublicAPI
class RayTaskError(RayError):
    """Indicates that a task threw an exception during execution.

    If a task throws an exception during execution, a RayTaskError is stored in
    the object store for each of the task's outputs. When an object is
    retrieved from the object store, the Python method that retrieved it checks
    to see if the object is a RayTaskError and if it is then an exception is
    thrown propagating the error message.
    """

    def __init__(
        self,
        function_name,
        traceback_str,
        cause,
        proctitle=None,
        pid=None,
        ip=None,
        actor_repr=None,
        actor_id=None,
    ):
        """Initialize a RayTaskError."""
        import ray

        if proctitle:
            self.proctitle = proctitle
        else:
            self.proctitle = setproctitle.getproctitle()
        self.pid = pid or os.getpid()
        self.ip = ip or ray.util.get_node_ip_address()
        self.function_name = function_name
        self.traceback_str = traceback_str
        self.actor_repr = actor_repr
        self._actor_id = actor_id
        self.cause = cause

        try:
            pickle.dumps(cause)
        except (pickle.PicklingError, TypeError) as e:
            err_msg = (
                "The original cause of the RayTaskError"
                f" ({self.cause.__class__}) isn't serializable: {e}."
                " Overwriting the cause to a RayError."
            )
            logger.warning(err_msg)
            self.cause = RayError(err_msg)

        # BaseException implements a __reduce__ method that returns
        # a tuple with the type and the value of self.args.
        # https://stackoverflow.com/a/49715949/2213289
        self.args = (function_name, traceback_str, self.cause, proctitle, pid, ip)

        assert traceback_str is not None

    def make_dual_exception_type(self) -> Type:
        """Makes a Type that inherits from both RayTaskError and the type of
        `self.cause`. Raises TypeError if the cause class can't be subclassed"""
        cause_cls = self.cause.__class__
        error_msg = str(self)

        class cls(RayTaskError, cause_cls):
            def __init__(self, cause):
                self.cause = cause
                # BaseException implements a __reduce__ method that returns
                # a tuple with the type and the value of self.args.
                # https://stackoverflow.com/a/49715949/2213289
                self.args = (cause,)

            def __getattr__(self, name):
                return getattr(self.cause, name)

            def __str__(self):
                return error_msg

        name = f"RayTaskError({cause_cls.__name__})"
        cls.__name__ = name
        cls.__qualname__ = name

        return cls

    def as_instanceof_cause(self):
        """Returns an exception that's an instance of the cause's class.

        The returned exception inherits from both RayTaskError and the
        cause class and contains all of the attributes of the cause
        exception.

        If the cause class can't be subclassed, issues a warning and returns `self`.
        """
        cause_cls = self.cause.__class__
        if issubclass(RayTaskError, cause_cls):
            return self  # already satisfied

        try:
            dual_cls = self.make_dual_exception_type()
            return dual_cls(self.cause)
        except TypeError as e:
            logger.warning(
                f"User exception type {type(self.cause)} in RayTaskError can't"
                " be subclassed! This exception is raised as"
                " RayTaskError only. You can use `ray_task_error.cause` to"
                f" access the user exception. Failure in subclassing: {e}"
            )
            return self

    def __str__(self):
        """Format a RayTaskError as a string."""
        lines = self.traceback_str.strip().split("\n")
        out = []
        code_from_internal_file = False

        # Format tracebacks.
        # Python stacktrace consists of
        # Traceback...: Indicate the next line will be a traceback.
        #   File [file_name + line number]
        #     code
        # XError: [message]
        # NOTE: For _raylet.pyx (Cython), the code is not always included.
        for i, line in enumerate(lines):
            # Convert traceback to the readable information.
            if line.startswith("Traceback "):
                traceback_line = (
                    f"{colorama.Fore.CYAN}"
                    f"{self.proctitle}()"
                    f"{colorama.Fore.RESET} "
                    f"(pid={self.pid}, ip={self.ip}"
                )
                if self.actor_repr:
                    traceback_line += (
                        f", actor_id={self._actor_id}, repr={self.actor_repr})"
                    )
                else:
                    traceback_line += ")"
                code_from_internal_file = False
                out.append(traceback_line)
            elif line.startswith("  File ") and (
                "ray/worker.py" in line
                or "ray/_private/" in line
                or "ray/util/tracing/" in line
                or "ray/_raylet.pyx" in line
            ):
                # TODO(windows)
                # Process the internal file line.
                # The file line always starts with 2 space and File.
                # https://github.com/python/cpython/blob/0a0a135bae2692d069b18d2d590397fbe0a0d39a/Lib/traceback.py#L421 # noqa
                if "ray._raylet.raise_if_dependency_failed" in line:
                    # It means the current task is failed
                    # due to the dependency failure.
                    # Print out an user-friendly
                    # message to explain that..
                    out.append(
                        "  At least one of the input arguments for "
                        "this task could not be computed:"
                    )
                if i + 1 < len(lines) and lines[i + 1].startswith("    "):
                    # If the next line is indented with 2 space,
                    # that means it contains internal code information.
                    # For example,
                    #   File [file_name] [line]
                    #     [code] # if the next line is indented, it is code.
                    # Note there there are 4 spaces in the code line.
                    code_from_internal_file = True
            elif code_from_internal_file:
                # If the current line is internal file's code,
                # the next line is not code anymore.
                code_from_internal_file = False
            else:
                out.append(line)
        return "\n".join(out)


@PublicAPI
class LocalRayletDiedError(RayError):
    """Indicates that the task's local raylet died."""

    def __str__(self):
        return "The task's local raylet died. Check raylet.out for more information."


@PublicAPI
class WorkerCrashedError(RayError):
    """Indicates that the worker died unexpectedly while executing a task."""

    def __str__(self):
        return (
            "The worker died unexpectedly while executing this task. "
            "Check python-core-worker-*.log files for more information."
        )


@PublicAPI
class RayActorError(RayError):
    """Indicates that the actor has outages unexpectedly before finishing a task.

    This exception could happen because the actor process is dead, or is unavailable for
    the moment. Ray raises subclasses `ActorDiedError` and `ActorUnavailableError`
    respectively.
    """

    BASE_ERROR_MSG = "The actor experienced an error before finishing this task."

    def __init__(
        self,
        actor_id: str = None,
        error_msg: str = BASE_ERROR_MSG,
        actor_init_failed: bool = False,
        preempted: bool = False,
    ):
        #: The actor ID in hex string.
        self.actor_id = actor_id
        #: Whether the actor failed in the middle of __init__.
        self.error_msg = error_msg
        #: The full error message.
        self._actor_init_failed = actor_init_failed
        #: Whether the actor died because the node was preempted.
        self._preempted = preempted

    def __str__(self) -> str:
        return self.error_msg

    @property
    def preempted(self) -> bool:
        return self._preempted

    @property
    def actor_init_failed(self) -> bool:
        return self._actor_init_failed


@DeveloperAPI
class ActorDiedError(RayActorError):
    """Indicates that the actor died unexpectedly before finishing a task.

    This exception could happen either because the actor process dies while
    executing a task, or because a task is submitted to a dead actor.

    Args:
        cause: The cause of the actor error. `RayTaskError` type means
            the actor has died because of an exception within `__init__`.
            `ActorDiedErrorContext` means the actor has died because of
            unexepected system error. None means the cause is not known.
            Theoretically, this should not happen,
            but it is there as a safety check.
    """

    BASE_ERROR_MSG = "The actor died unexpectedly before finishing this task."

    def __init__(
        self, cause: Optional[Union[RayTaskError, ActorDiedErrorContext]] = None
    ):
        """
        Construct a RayActorError by building the arguments.
        """

        actor_id = None
        error_msg = ActorDiedError.BASE_ERROR_MSG
        actor_init_failed = False
        preempted = False

        if not cause:
            # Use the defaults above.
            pass
        elif isinstance(cause, RayTaskError):
            actor_init_failed = True
            actor_id = cause._actor_id
            error_msg = (
                "The actor died because of an error"
                " raised in its creation task, "
                f"{cause.__str__()}"
            )
        else:
            # Inidicating system-level actor failures.
            assert isinstance(cause, ActorDiedErrorContext)
            error_msg_lines = [ActorDiedError.BASE_ERROR_MSG]
            error_msg_lines.append(f"\tclass_name: {cause.class_name}")
            error_msg_lines.append(f"\tactor_id: {ActorID(cause.actor_id).hex()}")
            # Below items are optional fields.
            if cause.pid != 0:
                error_msg_lines.append(f"\tpid: {cause.pid}")
            if cause.name != "":
                error_msg_lines.append(f"\tname: {cause.name}")
            if cause.ray_namespace != "":
                error_msg_lines.append(f"\tnamespace: {cause.ray_namespace}")
            if cause.node_ip_address != "":
                error_msg_lines.append(f"\tip: {cause.node_ip_address}")
            error_msg_lines.append(cause.error_message)
            if cause.never_started:
                error_msg_lines.append(
                    "The actor never ran - it was cancelled before it started running."
                )
            if (
                cause.node_death_info
                and cause.node_death_info.reason
                == NodeDeathInfo.AUTOSCALER_DRAIN_PREEMPTED
            ):
                preempted = True
            error_msg = "\n".join(error_msg_lines)
            actor_id = ActorID(cause.actor_id).hex()
        super().__init__(actor_id, error_msg, actor_init_failed, preempted)

    @staticmethod
    def from_task_error(task_error: RayTaskError):
        return ActorDiedError(task_error)


@DeveloperAPI
class ActorUnavailableError(RayActorError):
    """Raised when the actor is temporarily unavailable but may be available later."""

    def __init__(self, error_message: str, actor_id: Optional[bytes]):
        actor_id = ActorID(actor_id).hex() if actor_id is not None else None
        error_msg = (
            f"The actor {actor_id} is unavailable: {error_message}. The task may or may"
            "not have been executed on the actor."
        )
        actor_init_failed = False
        preempted = False

        super().__init__(actor_id, error_msg, actor_init_failed, preempted)


@PublicAPI
class RaySystemError(RayError):
    """Indicates that Ray encountered a system error.

    This exception can be thrown when the raylet is killed.
    """

    def __init__(self, client_exc, traceback_str=None):
        self.client_exc = client_exc
        self.traceback_str = traceback_str

    def __str__(self):
        error_msg = f"System error: {self.client_exc}"
        if self.traceback_str:
            error_msg += f"\ntraceback: {self.traceback_str}"
        return error_msg


@DeveloperAPI
class UserCodeException(RayError):
    """Indicates that an exception occurred while executing user code.
    For example, this exception can be used to wrap user code exceptions
    from a remote task or actor. The `retry_exceptions` parameter will
    still respect the underlying cause of this exception."""

    pass


@PublicAPI
class ObjectStoreFullError(RayError):
    """Indicates that the object store is full.

    This is raised if the attempt to store the object fails
    because the object store is full even after multiple retries.
    """

    def __str__(self):
        return super(ObjectStoreFullError, self).__str__() + (
            "\n"
            "The local object store is full of objects that are still in "
            "scope and cannot be evicted. Tip: Use the `ray memory` command "
            "to list active objects in the cluster."
        )


@PublicAPI
class OutOfDiskError(RayError):
    """Indicates that the local disk is full.

    This is raised if the attempt to store the object fails
    because both the object store and disk are full.
    """

    def __str__(self):
        # TODO(scv119): expose more disk usage information and link to a doc.
        return super(OutOfDiskError, self).__str__() + (
            "\n"
            "The object cannot be created because the local object store"
            " is full and the local disk's utilization is over capacity"
            " (95% by default)."
            "Tip: Use `df` on this node to check disk usage and "
            "`ray memory` to check object store memory usage."
        )


@PublicAPI
class OutOfMemoryError(RayError):
    """Indicates that the node is running out of memory and is close to full.

    This is raised if the node is low on memory and tasks or actors are being
    evicted to free up memory.
    """

    # TODO: (clarng) expose the error message string here and format it with proto
    def __init__(self, message):
        self.message = message

    def __str__(self):
        return self.message


@PublicAPI
class NodeDiedError(RayError):
    """Indicates that the node is either dead or unreachable."""

    # TODO: (clarng) expose the error message string here and format it with proto
    def __init__(self, message):
        self.message = message

    def __str__(self):
        return self.message


@PublicAPI
class ObjectLostError(RayError):
    """Indicates that the object is lost from distributed memory, due to
    node failure or system error.

    Args:
        object_ref_hex: Hex ID of the object.
    """

    def __init__(self, object_ref_hex, owner_address, call_site):
        self.object_ref_hex = object_ref_hex
        self.owner_address = owner_address
        self.call_site = call_site.replace(
            ray_constants.CALL_STACK_LINE_DELIMITER, "\n  "
        )

    def _base_str(self):
        msg = f"Failed to retrieve object {self.object_ref_hex}. "
        if self.call_site:
            msg += f"The ObjectRef was created at: {self.call_site}"
        else:
            msg += (
                "To see information about where this ObjectRef was created "
                "in Python, set the environment variable "
                "RAY_record_ref_creation_sites=1 during `ray start` and "
                "`ray.init()`."
            )
        return msg

    def __str__(self):
        return (
            self._base_str()
            + "\n\n"
            + (
                f"All copies of {self.object_ref_hex} have been lost due to node "
                "failure. Check cluster logs (`/tmp/ray/session_latest/logs`) for "
                "more information about the failure."
            )
        )


@PublicAPI
class ObjectFetchTimedOutError(ObjectLostError):
    """Indicates that an object fetch timed out.

    Args:
        object_ref_hex: Hex ID of the object.
    """

    def __str__(self):
        return (
            self._base_str()
            + "\n\n"
            + (
                f"Fetch for object {self.object_ref_hex} timed out because no "
                "locations were found for the object. This may indicate a "
                "system-level bug."
            )
        )


@DeveloperAPI
class RpcError(RayError):
    """Indicates an error in the underlying RPC system."""

    def __init__(self, message, rpc_code=None):
        self.message = message
        self.rpc_code = rpc_code

    def __str__(self):
        return self.message


@DeveloperAPI
class ReferenceCountingAssertionError(ObjectLostError, AssertionError):
    """Indicates that an object has been deleted while there was still a
    reference to it.

    Args:
        object_ref_hex: Hex ID of the object.
    """

    def __str__(self):
        return (
            self._base_str()
            + "\n\n"
            + (
                "The object has already been deleted by the reference counting "
                "protocol. This should not happen."
            )
        )


@DeveloperAPI
class ObjectFreedError(ObjectLostError):
    """Indicates that an object was manually freed by the application.

    Attributes:
        object_ref_hex: Hex ID of the object.
    """

    def __str__(self):
        return (
            self._base_str()
            + "\n\n"
            + (
                "The object was manually freed using the internal `free` call. "
                "Please ensure that `free` is only called once the object is no "
                "longer needed."
            )
        )


@PublicAPI
class OwnerDiedError(ObjectLostError):
    """Indicates that the owner of the object has died while there is still a
    reference to the object.

    Args:
        object_ref_hex: Hex ID of the object.
    """

    def __str__(self):
        log_loc = "`/tmp/ray/session_latest/logs`"
        if self.owner_address:
            try:
                addr = Address()
                addr.ParseFromString(self.owner_address)
                ip_addr = addr.ip_address
                worker_id = WorkerID(addr.worker_id)
                log_loc = (
                    f"`/tmp/ray/session_latest/logs/*{worker_id.hex()}*`"
                    f" at IP address {ip_addr}"
                )
            except Exception:
                # Catch all to make sure we always at least print the default
                # message.
                pass

        return (
            self._base_str()
            + "\n\n"
            + (
                "The object's owner has exited. This is the Python "
                "worker that first created the ObjectRef via `.remote()` or "
                "`ray.put()`. "
                f"Check cluster logs ({log_loc}) for more "
                "information about the Python worker failure."
            )
        )


@PublicAPI
class ObjectReconstructionFailedError(ObjectLostError):
    """Indicates that the object cannot be reconstructed.

    Args:
        object_ref_hex: Hex ID of the object.
    """

    def __str__(self):
        return (
            self._base_str()
            + "\n\n"
            + (
                "The object cannot be reconstructed "
                "because it was created by an actor, ray.put() call, or its "
                "ObjectRef was created by a different worker."
            )
        )


@PublicAPI
class ObjectReconstructionFailedMaxAttemptsExceededError(ObjectLostError):
    """Indicates that the object cannot be reconstructed because the maximum
    number of task retries has been exceeded.

    Args:
        object_ref_hex: Hex ID of the object.
    """

    def __str__(self):
        return (
            self._base_str()
            + "\n\n"
            + (
                "The object cannot be reconstructed "
                "because the maximum number of task retries has been exceeded. "
                "To prevent this error, set "
                "`@ray.remote(max_retries=<num retries>)` (default 3)."
            )
        )


@PublicAPI
class ObjectReconstructionFailedLineageEvictedError(ObjectLostError):
    """Indicates that the object cannot be reconstructed because its lineage
    was evicted due to memory pressure.

    Args:
        object_ref_hex: Hex ID of the object.
    """

    def __str__(self):
        return (
            self._base_str()
            + "\n\n"
            + (
                "The object cannot be reconstructed because its lineage has been "
                "evicted to reduce memory pressure. "
                "To prevent this error, set the environment variable "
                "RAY_max_lineage_bytes=<bytes> (default 1GB) during `ray start`."
            )
        )


@PublicAPI
class GetTimeoutError(RayError, TimeoutError):
    """Indicates that a call to the worker timed out."""

    pass


@PublicAPI
class PlasmaObjectNotAvailable(RayError):
    """Called when an object was not available within the given timeout."""

    pass


@PublicAPI
class AsyncioActorExit(RayError):
    """Raised when an asyncio actor intentionally exits via exit_actor()."""

    pass


@PublicAPI
class RuntimeEnvSetupError(RayError):
    """Raised when a runtime environment fails to be set up.

    Args:
        error_message: The error message that explains
            why runtime env setup has failed.
    """

    def __init__(self, error_message: str = None):
        self.error_message = error_message

    def __str__(self):
        msgs = ["Failed to set up runtime environment."]
        if self.error_message:
            msgs.append(self.error_message)
        return "\n".join(msgs)


@PublicAPI
class TaskPlacementGroupRemoved(RayError):
    """Raised when the corresponding placement group was removed."""

    def __str__(self):
        return "The placement group corresponding to this task has been removed."


@PublicAPI
class ActorPlacementGroupRemoved(RayError):
    """Raised when the corresponding placement group was removed."""

    def __str__(self):
        return "The placement group corresponding to this Actor has been removed."


@PublicAPI
class PendingCallsLimitExceeded(RayError):
    """Raised when the pending actor calls exceeds `max_pending_calls` option.

    This exception could happen probably because the caller calls the callee
    too frequently.
    """

    pass


@PublicAPI
class TaskUnschedulableError(RayError):
    """Raised when the task cannot be scheduled.

    One example is that the node specified through
    NodeAffinitySchedulingStrategy is dead.
    """

    def __init__(self, error_message: str):
        self.error_message = error_message

    def __str__(self):
        return f"The task is not schedulable: {self.error_message}"


@PublicAPI
class ActorUnschedulableError(RayError):
    """Raised when the actor cannot be scheduled.

    One example is that the node specified through
    NodeAffinitySchedulingStrategy is dead.
    """

    def __init__(self, error_message: str):
        self.error_message = error_message

    def __str__(self):
        return f"The actor is not schedulable: {self.error_message}"


@DeveloperAPI
class ObjectRefStreamEndOfStreamError(RayError):
    """Raised by streaming generator tasks when there are no more ObjectRefs to
    read.
    """

    pass


@DeveloperAPI
<<<<<<< HEAD
class OufOfBandRefSerializationException(RayError):
=======
class OufOfBandObjectRefSerializationException(RayError):
>>>>>>> ba389f0d
    """Raised when an `ray.ObjectRef` is out of band serialized by
    `ray.cloudpickle`. It is an anti pattern.
    """

    pass


@PublicAPI(stability="alpha")
class RayChannelError(RaySystemError):
    """Indicates that Ray encountered a system error related
    to ray.experimental.channel.
    """

    pass


@PublicAPI(stability="alpha")
class RayChannelTimeoutError(RayChannelError, TimeoutError):
    """Raised when the accelerated DAG channel operation times out."""

    pass


@PublicAPI(stability="alpha")
class RayAdagCapacityExceeded(RaySystemError):
    """Raised when the accelerated DAG channel's buffer is at max capacity"""

    pass


RAY_EXCEPTION_TYPES = [
    PlasmaObjectNotAvailable,
    RayError,
    RayTaskError,
    WorkerCrashedError,
    RayActorError,
    ObjectStoreFullError,
    ObjectLostError,
    ObjectFetchTimedOutError,
    ReferenceCountingAssertionError,
    ObjectReconstructionFailedError,
    ObjectReconstructionFailedMaxAttemptsExceededError,
    ObjectReconstructionFailedLineageEvictedError,
    OwnerDiedError,
    GetTimeoutError,
    AsyncioActorExit,
    RuntimeEnvSetupError,
    TaskPlacementGroupRemoved,
    ActorPlacementGroupRemoved,
    PendingCallsLimitExceeded,
    LocalRayletDiedError,
    TaskUnschedulableError,
    ActorDiedError,
    ActorUnschedulableError,
    ActorUnavailableError,
    RayChannelError,
    RayChannelTimeoutError,
<<<<<<< HEAD
    OufOfBandRefSerializationException,
=======
    OufOfBandObjectRefSerializationException,
>>>>>>> ba389f0d
    RayAdagCapacityExceeded,
]<|MERGE_RESOLUTION|>--- conflicted
+++ resolved
@@ -830,11 +830,7 @@
 
 
 @DeveloperAPI
-<<<<<<< HEAD
-class OufOfBandRefSerializationException(RayError):
-=======
 class OufOfBandObjectRefSerializationException(RayError):
->>>>>>> ba389f0d
     """Raised when an `ray.ObjectRef` is out of band serialized by
     `ray.cloudpickle`. It is an anti pattern.
     """
@@ -892,10 +888,6 @@
     ActorUnavailableError,
     RayChannelError,
     RayChannelTimeoutError,
-<<<<<<< HEAD
-    OufOfBandRefSerializationException,
-=======
     OufOfBandObjectRefSerializationException,
->>>>>>> ba389f0d
     RayAdagCapacityExceeded,
 ]