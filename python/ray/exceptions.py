--- conflicted
+++ resolved
@@ -2,11 +2,6 @@
 
 import colorama
 
-<<<<<<< HEAD
-import ray.thirdparty_files.setproctitle as setproctitle
-
-=======
->>>>>>> 3f99be8d
 import ray
 import setproctitle
 
