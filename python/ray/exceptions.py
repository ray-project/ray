import os
from traceback import format_exception

import ray.cloudpickle as pickle
from ray.core.generated.common_pb2 import RayException, Language, PYTHON
import ray.ray_constants as ray_constants
import colorama
import setproctitle


class RayError(Exception):
    """Super class of all ray exception types."""

    def to_bytes(self):
        # Extract exc_info from exception object.
        exc_info = (type(self), self, self.__traceback__)
        formatted_exception_string = "\n".join(format_exception(*exc_info))
        return RayException(
            language=PYTHON,
            serialized_exception=pickle.dumps(self),
            formatted_exception_string=formatted_exception_string
        ).SerializeToString()

    @staticmethod
    def from_bytes(b):
        ray_exception = RayException()
        ray_exception.ParseFromString(b)
        if ray_exception.language == PYTHON:
            return pickle.loads(ray_exception.serialized_exception)
        else:
            return CrossLanguageError(ray_exception)


class CrossLanguageError(RayError):
    """Raised from another language."""

    def __init__(self, ray_exception):
        super().__init__("An exception raised from {}:\n{}".format(
            Language.Name(ray_exception.language),
            ray_exception.formatted_exception_string))


class TaskCancelledError(RayError):
    """Raised when this task is cancelled.

    Attributes:
        task_id (TaskID): The TaskID of the function that was directly
            cancelled.
    """

    def __init__(self, task_id=None):
        self.task_id = task_id

    def __str__(self):
        if self.task_id is None:
            return "This task or its dependency was cancelled by"
        return "Task: " + str(self.task_id) + " was cancelled"


class RayTaskError(RayError):
    """Indicates that a task threw an exception during execution.

    If a task throws an exception during execution, a RayTaskError is stored in
    the object store for each of the task's outputs. When an object is
    retrieved from the object store, the Python method that retrieved it checks
    to see if the object is a RayTaskError and if it is then an exception is
    thrown propagating the error message.
    """

    def __init__(self,
                 function_name,
                 traceback_str,
                 cause,
                 proctitle=None,
                 pid=None,
                 ip=None,
                 actor_repr=None):
        """Initialize a RayTaskError."""
        import ray

        # BaseException implements a __reduce__ method that returns
        # a tuple with the type and the value of self.args.
        # https://stackoverflow.com/a/49715949/2213289
        self.args = (function_name, traceback_str, cause, proctitle, pid, ip)
        if proctitle:
            self.proctitle = proctitle
        else:
            self.proctitle = setproctitle.getproctitle()
        self.pid = pid or os.getpid()
        self.ip = ip or ray.util.get_node_ip_address()
        self.function_name = function_name
        self.traceback_str = traceback_str
        self.actor_repr = actor_repr
        # TODO(edoakes): should we handle non-serializable exception objects?
        self.cause = cause
        assert traceback_str is not None

    def as_instanceof_cause(self):
        """Returns an exception that is an instance of the cause's class.

        The returned exception will inherit from both RayTaskError and the
        cause class and will contain all of the attributes of the cause
        exception.
        """

        cause_cls = self.cause.__class__
        if issubclass(RayTaskError, cause_cls):
            return self  # already satisfied

        if issubclass(cause_cls, RayError):
            return self  # don't try to wrap ray internal errors

        error_msg = str(self)

        class cls(RayTaskError, cause_cls):
            def __init__(self, cause):
                self.cause = cause
                # BaseException implements a __reduce__ method that returns
                # a tuple with the type and the value of self.args.
                # https://stackoverflow.com/a/49715949/2213289
                self.args = (cause, )

            def __getattr__(self, name):
                return getattr(self.cause, name)

            def __str__(self):
                return error_msg

        name = f"RayTaskError({cause_cls.__name__})"
        cls.__name__ = name
        cls.__qualname__ = name

        return cls(self.cause)

    def __str__(self):
        """Format a RayTaskError as a string."""
        lines = self.traceback_str.strip().split("\n")
        out = []
        code_from_internal_file = False

        # Format tracebacks.
        # Python stacktrace consists of
        # Traceback...: Indicate the next line will be a traceback.
        #   File [file_name + line number]
        #     code
        # XError: [message]
        # NOTE: For _raylet.pyx (Cython), the code is not always included.
        for i, line in enumerate(lines):
            # Convert traceback to the readable information.
            if line.startswith("Traceback "):
                traceback_line = (f"{colorama.Fore.CYAN}"
                                  f"{self.proctitle}"
                                  f"{colorama.Fore.RESET} "
                                  f"(pid={self.pid}, ip={self.ip}")
                if self.actor_repr:
                    traceback_line += f", repr={self.actor_repr})"
                else:
                    traceback_line += ")"
                code_from_internal_file = False
                out.append(traceback_line)
            elif line.startswith("  File ") and ("ray/worker.py" in line
                                                 or "ray/_private/" in line
                                                 or "ray/util/tracing/" in line
                                                 or "ray/_raylet.pyx" in line):
                # TODO(windows)
                # Process the internal file line.
                # The file line always starts with 2 space and File.
                # https://github.com/python/cpython/blob/0a0a135bae2692d069b18d2d590397fbe0a0d39a/Lib/traceback.py#L421 # noqa
                if "ray._raylet.raise_if_dependency_failed" in line:
                    # It means the current task is failed
                    # due to the dependency failure.
                    # Print out an user-friendly
                    # message to explain that..
                    out.append("  At least one of the input arguments for "
                               "this task could not be computed:")
                if i + 1 < len(lines) and lines[i + 1].startswith("    "):
                    # If the next line is indented with 2 space,
                    # that means it contains internal code information.
                    # For example,
                    #   File [file_name] [line]
                    #     [code] # if the next line is indented, it is code.
                    # Note there there are 4 spaces in the code line.
                    code_from_internal_file = True
            elif code_from_internal_file:
                # If the current line is internal file's code,
                # the next line is not code anymore.
                code_from_internal_file = False
            else:
                out.append(line)
        return "\n".join(out)


class WorkerCrashedError(RayError):
    """Indicates that the worker died unexpectedly while executing a task."""

    def __str__(self):
        return ("The worker died unexpectedly while executing this task. "
                "Check python-core-worker-*.log files for more information.")


class RayActorError(RayError):
    """Indicates that the actor died unexpectedly before finishing a task.

    This exception could happen either because the actor process dies while
    executing a task, or because a task is submitted to a dead actor.

    If the actor is dead because of an exception thrown in its creation tasks,
    RayActorError will contains this exception.
    """

    def __init__(self,
                 function_name=None,
                 traceback_str=None,
                 cause=None,
                 proctitle=None,
                 pid=None,
                 ip=None):
        # Traceback handling is similar to RayTaskError, so we create a
        # RayTaskError to reuse its function.
        # But we don't want RayActorError to inherit from RayTaskError, since
        # they have different meanings.
        self.creation_task_error = None
        if function_name and traceback_str and cause:
            self.creation_task_error = RayTaskError(
                function_name, traceback_str, cause, proctitle, pid, ip)

    def has_creation_task_error(self):
        return self.creation_task_error is not None

    def get_creation_task_error(self):
        if self.creation_task_error is not None:
            return self.creation_task_error
        return None

    def __str__(self):
        if self.creation_task_error:
            return ("The actor died because of an error" +
                    " raised in its creation task, " +
                    self.creation_task_error.__str__())
        return ("The actor died unexpectedly before finishing this task.")

    @staticmethod
    def from_task_error(task_error):
        return RayActorError(task_error.function_name,
                             task_error.traceback_str, task_error.cause,
                             task_error.proctitle, task_error.pid,
                             task_error.ip)


class RaySystemError(RayError):
    """Indicates that Ray encountered a system error.

    This exception can be thrown when the raylet is killed.
    """

    def __init__(self, client_exc, traceback_str=None):
        self.client_exc = client_exc
        self.traceback_str = traceback_str

    def __str__(self):
        error_msg = f"System error: {self.client_exc}"
        if self.traceback_str:
            error_msg += f"\ntraceback: {self.traceback_str}"
        return error_msg


class ObjectStoreFullError(RayError):
    """Indicates that the object store is full.

    This is raised if the attempt to store the object fails
    because the object store is full even after multiple retries.
    """

    def __str__(self):
        return super(ObjectStoreFullError, self).__str__() + (
            "\n"
            "The local object store is full of objects that are still in "
            "scope and cannot be evicted. Tip: Use the `ray memory` command "
            "to list active objects in the cluster.")


class ObjectUnreachableError(RayError):
    """Generic error for objects that are unreachable due to node failure or
    system error.

    Attributes:
        object_ref_hex: Hex ID of the object.
    """

    def __init__(self, object_ref_hex, call_site):
        self.object_ref_hex = object_ref_hex
        self.call_site = call_site.replace(
            ray_constants.CALL_STACK_LINE_DELIMITER, "\n  ")


class ObjectLostError(ObjectUnreachableError):
    """Indicates that the object is lost from distributed memory, due to
    node failure or system error.

    Attributes:
        object_ref_hex: Hex ID of the object.
    """

    def __str__(self):
        return (f"All copies of {self.object_ref_hex} are lost "
                "due to node failure.\n\n"
                "If you did not receive a message about a worker node "
                "dying, this is likely a system-level bug. "
                "Please file an issue on GitHub at "
                "https://github.com/ray-project/ray/issues/new/choose.")


class ObjectReleasedError(ObjectUnreachableError):
    """Indicates that an object has been released while there was still a
    reference to it.

    Attributes:
        object_ref_hex: Hex ID of the object.
    """

    def __str__(self):
<<<<<<< HEAD
        return (
            f"Object {self.object_ref_hex} cannot be retrieved because it "
            "has already been released.\n\n"
            "This is likely due to a corner case in the distributed "
            "reference counting protocol that can occur when a worker passes "
            "an ObjectRef, then exits before the ref count at the "
            "ObjectRef's owner can be updated. For example, suppose we "
            "call x_ref = foo.remote(...), pass [x_ref] to an actor A, and "
            "then actor A passes x_ref to actor B by calling "
            "B.bar.remote(x_ref). In this case, the driver may release x "
            "before B.bar executes, and B will receive this error.\n\n"
            "If your application does not match this scenario, then this is "
            "likely a system-level bug in the distributed ref counting "
            "protocol. Please file an issue on GitHub at "
            "https://github.com/ray-project/ray/issues/new/choose.")


class OwnerDiedError(ObjectUnreachableError):
    """Indicates that the owner of the object has died while there is still a
    reference to the object.

    Attributes:
        object_ref_hex: Hex ID of the object.
    """

    def __str__(self):
        return (
            f"Object {self.object_ref_hex} cannot be retrieved because its "
            "owner (the Python worker process that originally called "
            "`.remote()` or `ray.put()` to create the ObjectRef) has exited. "
            "This can happen because of node failure or "
            "a system-level bug.\n\n"
            "If you did not receive a message about a worker node "
            "dying, this is likely a system-level bug. "
            "Please file an issue on GitHub at "
            "https://github.com/ray-project/ray/issues/new/choose.")
=======
        msg = (f"Object {self.object_ref_hex} cannot be retrieved due to node "
               "failure or system error.")
        if self.call_site:
            msg += (f" The ObjectRef was created at: {self.call_site}")
        else:
            msg += (
                " To see information about where this ObjectRef was created "
                "in Python, set the environment variable "
                "RAY_record_ref_creation_sites=1 during `ray start` and "
                "`ray.init()`.")
        return msg
>>>>>>> d43d297d


class GetTimeoutError(RayError):
    """Indicates that a call to the worker timed out."""
    pass


class PlasmaObjectNotAvailable(RayError):
    """Called when an object was not available within the given timeout."""
    pass


class AsyncioActorExit(RayError):
    """Raised when an asyncio actor intentionally exits via exit_actor()."""
    pass


class RuntimeEnvSetupError(RayError):
    """Raised when a runtime environment fails to be set up."""

    def __str__(self):
        return (
            "The runtime environment for this task or actor failed to be "
            "installed. Corresponding error logs should have been streamed "
            "to the driver's STDOUT.")


RAY_EXCEPTION_TYPES = [
    PlasmaObjectNotAvailable,
    RayError,
    RayTaskError,
    WorkerCrashedError,
    RayActorError,
    ObjectStoreFullError,
    ObjectLostError,
    ObjectReleasedError,
    OwnerDiedError,
    GetTimeoutError,
    AsyncioActorExit,
    RuntimeEnvSetupError,
]<|MERGE_RESOLUTION|>--- conflicted
+++ resolved
@@ -292,6 +292,18 @@
         self.call_site = call_site.replace(
             ray_constants.CALL_STACK_LINE_DELIMITER, "\n  ")
 
+    def __str__(self):
+        msg = f"Object {self.object_ref_hex} cannot be retrieved. "
+        if self.call_site:
+            msg += (f"The ObjectRef was created at: {self.call_site}")
+        else:
+            msg += (
+                "To see information about where this ObjectRef was created "
+                "in Python, set the environment variable "
+                "RAY_record_ref_creation_sites=1 during `ray start` and "
+                "`ray.init()`.")
+        return msg
+
 
 class ObjectLostError(ObjectUnreachableError):
     """Indicates that the object is lost from distributed memory, due to
@@ -302,7 +314,8 @@
     """
 
     def __str__(self):
-        return (f"All copies of {self.object_ref_hex} are lost "
+        return super().__str__() + "\n\n" + (
+                f"All copies of {self.object_ref_hex} are lost "
                 "due to node failure.\n\n"
                 "If you did not receive a message about a worker node "
                 "dying, this is likely a system-level bug. "
@@ -319,10 +332,8 @@
     """
 
     def __str__(self):
-<<<<<<< HEAD
-        return (
-            f"Object {self.object_ref_hex} cannot be retrieved because it "
-            "has already been released.\n\n"
+        return super().__str__() + "\n\n" + (
+            f"Object {self.object_ref_hex} has already been released.\n\n"
             "This is likely due to a corner case in the distributed "
             "reference counting protocol that can occur when a worker passes "
             "an ObjectRef, then exits before the ref count at the "
@@ -346,29 +357,16 @@
     """
 
     def __str__(self):
-        return (
-            f"Object {self.object_ref_hex} cannot be retrieved because its "
-            "owner (the Python worker process that originally called "
-            "`.remote()` or `ray.put()` to create the ObjectRef) has exited. "
+        return super().__str__() + "\n\n" + (
+            f"Object {self.object_ref_hex} cannot be retrieved because "
+            "the Python worker that first created the ObjectRef (via "
+            "`.remote()` or `ray.put()`) has exited. "
             "This can happen because of node failure or "
             "a system-level bug.\n\n"
             "If you did not receive a message about a worker node "
             "dying, this is likely a system-level bug. "
             "Please file an issue on GitHub at "
             "https://github.com/ray-project/ray/issues/new/choose.")
-=======
-        msg = (f"Object {self.object_ref_hex} cannot be retrieved due to node "
-               "failure or system error.")
-        if self.call_site:
-            msg += (f" The ObjectRef was created at: {self.call_site}")
-        else:
-            msg += (
-                " To see information about where this ObjectRef was created "
-                "in Python, set the environment variable "
-                "RAY_record_ref_creation_sites=1 during `ray start` and "
-                "`ray.init()`.")
-        return msg
->>>>>>> d43d297d
 
 
 class GetTimeoutError(RayError):
