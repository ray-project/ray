import logging
import os
import sys
from traceback import format_exception
from typing import Optional, Union

import colorama

import ray._private.ray_constants as ray_constants
import ray.cloudpickle as pickle
from ray._raylet import ActorID, TaskID, WorkerID
from ray.core.generated.common_pb2 import (
    PYTHON,
    ActorDiedErrorContext,
    Address,
    Language,
    NodeDeathInfo,
    RayException,
)
from ray.util.annotations import DeveloperAPI, PublicAPI

import setproctitle

logger = logging.getLogger(__name__)


@PublicAPI
class RayError(Exception):
    """Super class of all ray exception types."""

    def to_bytes(self):
        # Extract exc_info from exception object.
        exc_info = (type(self), self, self.__traceback__)
        formatted_exception_string = "\n".join(format_exception(*exc_info))
        return RayException(
            language=PYTHON,
            serialized_exception=pickle.dumps(self),
            formatted_exception_string=formatted_exception_string,
        ).SerializeToString()

    @staticmethod
    def from_bytes(b):
        ray_exception = RayException()
        ray_exception.ParseFromString(b)
        return RayError.from_ray_exception(ray_exception)

    @staticmethod
    def from_ray_exception(ray_exception):
        if ray_exception.language == PYTHON:
            try:
                return pickle.loads(ray_exception.serialized_exception)
            except Exception as e:
                msg = "Failed to unpickle serialized exception"
                raise RuntimeError(msg) from e
        else:
            return CrossLanguageError(ray_exception)


@PublicAPI
class CrossLanguageError(RayError):
    """Raised from another language."""

    def __init__(self, ray_exception):
        super().__init__(
            "An exception raised from {}:\n{}".format(
                Language.Name(ray_exception.language),
                ray_exception.formatted_exception_string,
            )
        )


@PublicAPI
class TaskCancelledError(RayError):
    """Raised when this task is cancelled.

    Args:
        task_id: The TaskID of the function that was directly
            cancelled.
    """

    def __init__(
        self, task_id: Optional[TaskID] = None, error_message: Optional[str] = None
    ):
        self.task_id = task_id
        self.error_message = error_message

    def __str__(self):
        msg = ""
        if self.task_id:
            msg = "Task: " + str(self.task_id) + " was cancelled. "
        if self.error_message:
            msg += self.error_message
        return msg


@PublicAPI
class RayTaskError(RayError):
    """Indicates that a task threw an exception during execution.

    If a task throws an exception during execution, a RayTaskError is stored in
    the object store for each of the task's outputs. When an object is
    retrieved from the object store, the Python method that retrieved it checks
    to see if the object is a RayTaskError and if it is then an exception is
    thrown propagating the error message.
    """

    def __init__(
        self,
        function_name,
        traceback_str,
        cause,
        proctitle=None,
        pid=None,
        ip=None,
        actor_repr=None,
        actor_id=None,
    ):
        """Initialize a RayTaskError."""
        import ray

        if proctitle:
            self.proctitle = proctitle
        else:
            self.proctitle = setproctitle.getproctitle()
        self.pid = pid or os.getpid()
        self.ip = ip or ray.util.get_node_ip_address()
        self.function_name = function_name
        self.traceback_str = traceback_str
        self.actor_repr = actor_repr
        self._actor_id = actor_id
        self.cause = cause

        try:
            pickle.dumps(cause)
        except (pickle.PicklingError, TypeError) as e:
            err_msg = (
                "The original cause of the RayTaskError"
                f" ({self.cause.__class__}) isn't serializable: {e}."
                " Overwriting the cause to a RayError."
            )
            logger.warning(err_msg)
            self.cause = RayError(err_msg)

        # BaseException implements a __reduce__ method that returns
        # a tuple with the type and the value of self.args.
        # https://stackoverflow.com/a/49715949/2213289
        self.args = (function_name, traceback_str, self.cause, proctitle, pid, ip)

        assert traceback_str is not None

    def make_dual_exception_instance(self) -> "RayTaskError":
        """Makes a object instance that inherits from both RayTaskError and the type of
        `self.cause`. Raises TypeError if the cause class can't be subclassed"""
        # For normal user Exceptions, we subclass from both
        # RayTaskError and the user exception. For ExceptionGroup,
        # we special handle it because it has a different __new__()
        # signature from Exception.
        # Ref: https://docs.python.org/3/library/exceptions.html#exception-groups
        if sys.version_info >= (3, 11) and isinstance(
            self.cause, ExceptionGroup  # noqa: F821
        ):
            return self._make_exceptiongroup_dual_exception_instance()
        return self._make_normal_dual_exception_instance()

    def _make_normal_dual_exception_instance(self) -> "RayTaskError":
        cause_cls = self.cause.__class__
        error_msg = str(self)

        class cls(RayTaskError, cause_cls):
            def __init__(self, cause):
                self.cause = cause
                # BaseException implements a __reduce__ method that returns
                # a tuple with the type and the value of self.args.
                # https://stackoverflow.com/a/49715949/2213289
                self.args = (cause,)

            def __getattr__(self, name):
                return getattr(self.cause, name)

            def __str__(self):
                return error_msg

        name = f"RayTaskError({cause_cls.__name__})"
        cls.__name__ = name
        cls.__qualname__ = name

        return cls(self.cause)

    def _make_exceptiongroup_dual_exception_instance(self) -> "RayTaskError":
        cause_cls = self.cause.__class__
        error_msg = str(self)

        class cls(RayTaskError, cause_cls):
            def __new__(cls, cause):
                self = super().__new__(cls, cause.message, cause.exceptions)
                return self

            def __init__(self, cause):
                self.cause = cause
                # BaseException implements a __reduce__ method that returns
                # a tuple with the type and the value of self.args.
                # https://stackoverflow.com/a/49715949/2213289
                self.args = (cause,)

            def __getattr__(self, name):
                return getattr(self.cause, name)

            def __str__(self):
                return error_msg

        name = f"RayTaskError({cause_cls.__name__})"
        cls.__name__ = name
        cls.__qualname__ = name

        return cls(self.cause)

    def as_instanceof_cause(self):
        """Returns an exception that's an instance of the cause's class.

        The returned exception inherits from both RayTaskError and the
        cause class and contains all of the attributes of the cause
        exception.

        If the cause class can't be subclassed, issues a warning and returns `self`.
        """
        cause_cls = self.cause.__class__
        if issubclass(RayTaskError, cause_cls):
            return self  # already satisfied

        try:
            return self.make_dual_exception_instance()
        except TypeError as e:
            logger.warning(
                f"User exception type {type(self.cause)} in RayTaskError can't"
                " be subclassed! This exception is raised as"
                " RayTaskError only. You can use `ray_task_error.cause` to"
                f" access the user exception. Failure in subclassing: {e}"
            )
            return self

    def __str__(self):
        """Format a RayTaskError as a string."""
        lines = self.traceback_str.strip().split("\n")
        out = []
        code_from_internal_file = False

        # Format tracebacks.
        # Python stacktrace consists of
        # Traceback...: Indicate the next line will be a traceback.
        #   File [file_name + line number]
        #     code
        # XError: [message]
        # NOTE: For _raylet.pyx (Cython), the code is not always included.
        for i, line in enumerate(lines):
            # Convert traceback to the readable information.
            if line.startswith("Traceback "):
                traceback_line = (
                    f"{colorama.Fore.CYAN}"
                    f"{self.proctitle}()"
                    f"{colorama.Fore.RESET} "
                    f"(pid={self.pid}, ip={self.ip}"
                )
                if self.actor_repr:
                    traceback_line += (
                        f", actor_id={self._actor_id}, repr={self.actor_repr})"
                    )
                else:
                    traceback_line += ")"
                code_from_internal_file = False
                out.append(traceback_line)
            elif line.startswith("  File ") and (
                "ray/worker.py" in line
                or "ray/_private/" in line
                or "ray/util/tracing/" in line
                or "ray/_raylet.pyx" in line
            ):
                # TODO(windows)
                # Process the internal file line.
                # The file line always starts with 2 space and File.
                # https://github.com/python/cpython/blob/0a0a135bae2692d069b18d2d590397fbe0a0d39a/Lib/traceback.py#L421 # noqa
                if "ray._raylet.raise_if_dependency_failed" in line:
                    # It means the current task is failed
                    # due to the dependency failure.
                    # Print out an user-friendly
                    # message to explain that..
                    out.append(
                        "  At least one of the input arguments for "
                        "this task could not be computed:"
                    )
                if i + 1 < len(lines) and lines[i + 1].startswith("    "):
                    # If the next line is indented with 2 space,
                    # that means it contains internal code information.
                    # For example,
                    #   File [file_name] [line]
                    #     [code] # if the next line is indented, it is code.
                    # Note there there are 4 spaces in the code line.
                    code_from_internal_file = True
            elif code_from_internal_file:
                # If the current line is internal file's code,
                # the next line is not code anymore.
                code_from_internal_file = False
            else:
                out.append(line)
        return "\n".join(out)


@PublicAPI
class LocalRayletDiedError(RayError):
    """Indicates that the task's local raylet died."""

    def __str__(self):
        return "The task's local raylet died. Check raylet.out for more information."


@PublicAPI
class WorkerCrashedError(RayError):
    """Indicates that the worker died unexpectedly while executing a task."""

    def __str__(self):
        return (
            "The worker died unexpectedly while executing this task. "
            "Check python-core-worker-*.log files for more information."
        )


@PublicAPI
class RayActorError(RayError):
    """Indicates that the actor has outages unexpectedly before finishing a task.

    This exception could happen because the actor process is dead, or is unavailable for
    the moment. Ray raises subclasses `ActorDiedError` and `ActorUnavailableError`
    respectively.
    """

    BASE_ERROR_MSG = "The actor experienced an error before finishing this task."

    def __init__(
        self,
        actor_id: str = None,
        error_msg: str = BASE_ERROR_MSG,
        actor_init_failed: bool = False,
        preempted: bool = False,
    ):
        #: The actor ID in hex string.
        self.actor_id = actor_id
        #: Whether the actor failed in the middle of __init__.
        self.error_msg = error_msg
        #: The full error message.
        self._actor_init_failed = actor_init_failed
        #: Whether the actor died because the node was preempted.
        self._preempted = preempted

    def __str__(self) -> str:
        return self.error_msg

    @property
    def preempted(self) -> bool:
        return self._preempted

    @property
    def actor_init_failed(self) -> bool:
        return self._actor_init_failed


@DeveloperAPI
class ActorDiedError(RayActorError):
    """Indicates that the actor died unexpectedly before finishing a task.

    This exception could happen either because the actor process dies while
    executing a task, or because a task is submitted to a dead actor.

    Args:
        cause: The cause of the actor error. `RayTaskError` type means
            the actor has died because of an exception within `__init__`.
            `ActorDiedErrorContext` means the actor has died because of
            an unexpected system error. None means the cause isn't known.
            Theoretically, this shouldn't happen,
            but it's there as a safety check.
    """

    BASE_ERROR_MSG = "The actor died unexpectedly before finishing this task."

<<<<<<< HEAD
    def __init__(self, cause: Union[RayTaskError, ActorDiedErrorContext] = None):
=======
    def __init__(
        self, cause: Optional[Union[RayTaskError, ActorDiedErrorContext]] = None
    ):
>>>>>>> 4919aa49
        """
        Construct a RayActorError by building the arguments.
        """

        actor_id = None
        error_msg = ActorDiedError.BASE_ERROR_MSG
        actor_init_failed = False
        preempted = False

        if not cause:
            # Use the defaults above.
            pass
        elif isinstance(cause, RayTaskError):
            actor_init_failed = True
            actor_id = cause._actor_id
            error_msg = (
                "The actor died because of an error"
                " raised in its creation task, "
                f"{cause.__str__()}"
            )
        else:
            # Inidicating system-level actor failures.
            assert isinstance(cause, ActorDiedErrorContext)
            error_msg_lines = [ActorDiedError.BASE_ERROR_MSG]
            error_msg_lines.append(f"\tclass_name: {cause.class_name}")
            error_msg_lines.append(f"\tactor_id: {ActorID(cause.actor_id).hex()}")
            # Below items are optional fields.
            if cause.pid != 0:
                error_msg_lines.append(f"\tpid: {cause.pid}")
            if cause.name != "":
                error_msg_lines.append(f"\tname: {cause.name}")
            if cause.ray_namespace != "":
                error_msg_lines.append(f"\tnamespace: {cause.ray_namespace}")
            if cause.node_ip_address != "":
                error_msg_lines.append(f"\tip: {cause.node_ip_address}")
            error_msg_lines.append(cause.error_message)
            if cause.never_started:
                error_msg_lines.append(
                    "The actor never ran - it was cancelled before it started running."
                )
<<<<<<< HEAD
            if cause.preempted:
                preempted = True
                error_msg_lines.append(
                    "\tThe actor's node was killed by a spot preemption."
                )
=======
            if (
                cause.node_death_info
                and cause.node_death_info.reason
                == NodeDeathInfo.AUTOSCALER_DRAIN_PREEMPTED
            ):
                preempted = True
>>>>>>> 4919aa49
            error_msg = "\n".join(error_msg_lines)
            actor_id = ActorID(cause.actor_id).hex()
        super().__init__(actor_id, error_msg, actor_init_failed, preempted)

    @staticmethod
    def from_task_error(task_error: RayTaskError):
        return ActorDiedError(task_error)


@DeveloperAPI
class ActorUnavailableError(RayActorError):
    """Raised when the actor is temporarily unavailable but may be available later."""

    def __init__(self, error_message: str, actor_id: Optional[bytes]):
        actor_id = ActorID(actor_id).hex() if actor_id is not None else None
        error_msg = (
            f"The actor {actor_id} is unavailable: {error_message}. The task may or may"
            "not have been executed on the actor."
        )
        actor_init_failed = False
        preempted = False

        super().__init__(actor_id, error_msg, actor_init_failed, preempted)


@PublicAPI
class RaySystemError(RayError):
    """Indicates that Ray encountered a system error.

    This exception can be thrown when the raylet is killed.
    """

    def __init__(self, client_exc, traceback_str=None):
        self.client_exc = client_exc
        self.traceback_str = traceback_str

    def __str__(self):
        error_msg = f"System error: {self.client_exc}"
        if self.traceback_str:
            error_msg += f"\ntraceback: {self.traceback_str}"
        return error_msg


@DeveloperAPI
class UserCodeException(RayError):
    """Indicates that an exception occurred while executing user code.
    For example, this exception can be used to wrap user code exceptions
    from a remote task or actor. The `retry_exceptions` parameter will
    still respect the underlying cause of this exception."""

    pass


@PublicAPI
class ObjectStoreFullError(RayError):
    """Indicates that the object store is full.

    This is raised if the attempt to store the object fails
    because the object store is full even after multiple retries.
    """

    def __str__(self):
        return super(ObjectStoreFullError, self).__str__() + (
            "\n"
            "The local object store is full of objects that are still in "
            "scope and cannot be evicted. Tip: Use the `ray memory` command "
            "to list active objects in the cluster."
        )


@PublicAPI
class OutOfDiskError(RayError):
    """Indicates that the local disk is full.

    This is raised if the attempt to store the object fails
    because both the object store and disk are full.
    """

    def __str__(self):
        # TODO(scv119): expose more disk usage information and link to a doc.
        return super(OutOfDiskError, self).__str__() + (
            "\n"
            "The object cannot be created because the local object store"
            " is full and the local disk's utilization is over capacity"
            " (95% by default)."
            "Tip: Use `df` on this node to check disk usage and "
            "`ray memory` to check object store memory usage."
        )


@PublicAPI
class OutOfMemoryError(RayError):
    """Indicates that the node is running out of memory and is close to full.

    This is raised if the node is low on memory and tasks or actors are being
    evicted to free up memory.
    """

    # TODO: (clarng) expose the error message string here and format it with proto
    def __init__(self, message):
        self.message = message

    def __str__(self):
        return self.message


@PublicAPI
class NodeDiedError(RayError):
    """Indicates that the node is either dead or unreachable."""

    # TODO: (clarng) expose the error message string here and format it with proto
    def __init__(self, message):
        self.message = message

    def __str__(self):
        return self.message


@PublicAPI
class ObjectLostError(RayError):
    """Indicates that the object is lost from distributed memory, due to
    node failure or system error.

    Args:
        object_ref_hex: Hex ID of the object.
    """

    def __init__(self, object_ref_hex, owner_address, call_site):
        self.object_ref_hex = object_ref_hex
        self.owner_address = owner_address
        self.call_site = call_site.replace(
            ray_constants.CALL_STACK_LINE_DELIMITER, "\n  "
        )

    def _base_str(self):
        msg = f"Failed to retrieve object {self.object_ref_hex}. "
        if self.call_site:
            msg += f"The ObjectRef was created at: {self.call_site}"
        else:
            msg += (
                "To see information about where this ObjectRef was created "
                "in Python, set the environment variable "
                "RAY_record_ref_creation_sites=1 during `ray start` and "
                "`ray.init()`."
            )
        return msg

    def __str__(self):
        return (
            self._base_str()
            + "\n\n"
            + (
                f"All copies of {self.object_ref_hex} have been lost due to node "
                "failure. Check cluster logs (`/tmp/ray/session_latest/logs`) for "
                "more information about the failure."
            )
        )


@PublicAPI
class ObjectFetchTimedOutError(ObjectLostError):
    """Indicates that an object fetch timed out.

    Args:
        object_ref_hex: Hex ID of the object.
    """

    def __str__(self):
        return (
            self._base_str()
            + "\n\n"
            + (
                f"Fetch for object {self.object_ref_hex} timed out because no "
                "locations were found for the object. This may indicate a "
                "system-level bug."
            )
        )


@DeveloperAPI
class RpcError(RayError):
    """Indicates an error in the underlying RPC system."""

    def __init__(self, message, rpc_code=None):
        self.message = message
        self.rpc_code = rpc_code

    def __str__(self):
        return self.message


@DeveloperAPI
class ReferenceCountingAssertionError(ObjectLostError, AssertionError):
    """Indicates that an object has been deleted while there was still a
    reference to it.

    Args:
        object_ref_hex: Hex ID of the object.
    """

    def __str__(self):
        return (
            self._base_str()
            + "\n\n"
            + (
                "The object has already been deleted by the reference counting "
                "protocol. This should not happen."
            )
        )


@DeveloperAPI
class ObjectFreedError(ObjectLostError):
    """Indicates that an object was manually freed by the application.

    Attributes:
        object_ref_hex: Hex ID of the object.
    """

    def __str__(self):
        return (
            self._base_str()
            + "\n\n"
            + (
                "The object was manually freed using the internal `free` call. "
                "Please ensure that `free` is only called once the object is no "
                "longer needed."
            )
        )


@PublicAPI
class OwnerDiedError(ObjectLostError):
    """Indicates that the owner of the object has died while there is still a
    reference to the object.

    Args:
        object_ref_hex: Hex ID of the object.
    """

    def __str__(self):
        log_loc = "`/tmp/ray/session_latest/logs`"
        if self.owner_address:
            try:
                addr = Address()
                addr.ParseFromString(self.owner_address)
                ip_addr = addr.ip_address
                worker_id = WorkerID(addr.worker_id)
                log_loc = (
                    f"`/tmp/ray/session_latest/logs/*{worker_id.hex()}*`"
                    f" at IP address {ip_addr}"
                )
            except Exception:
                # Catch all to make sure we always at least print the default
                # message.
                pass

        return (
            self._base_str()
            + "\n\n"
            + (
                "The object's owner has exited. This is the Python "
                "worker that first created the ObjectRef via `.remote()` or "
                "`ray.put()`. "
                f"Check cluster logs ({log_loc}) for more "
                "information about the Python worker failure."
            )
        )


@PublicAPI
class ObjectReconstructionFailedError(ObjectLostError):
    """Indicates that the object cannot be reconstructed.

    Args:
        object_ref_hex: Hex ID of the object.
    """

    def __str__(self):
        return (
            self._base_str()
            + "\n\n"
            + (
                "The object cannot be reconstructed "
                "because it was created by an actor, ray.put() call, or its "
                "ObjectRef was created by a different worker."
            )
        )


@PublicAPI
class ObjectReconstructionFailedMaxAttemptsExceededError(ObjectLostError):
    """Indicates that the object cannot be reconstructed because the maximum
    number of task retries has been exceeded.

    Args:
        object_ref_hex: Hex ID of the object.
    """

    def __str__(self):
        return (
            self._base_str()
            + "\n\n"
            + (
                "The object cannot be reconstructed "
                "because the maximum number of task retries has been exceeded. "
                "To prevent this error, set "
                "`@ray.remote(max_retries=<num retries>)` (default 3)."
            )
        )


@PublicAPI
class ObjectReconstructionFailedLineageEvictedError(ObjectLostError):
    """Indicates that the object cannot be reconstructed because its lineage
    was evicted due to memory pressure.

    Args:
        object_ref_hex: Hex ID of the object.
    """

    def __str__(self):
        return (
            self._base_str()
            + "\n\n"
            + (
                "The object cannot be reconstructed because its lineage has been "
                "evicted to reduce memory pressure. "
                "To prevent this error, set the environment variable "
                "RAY_max_lineage_bytes=<bytes> (default 1GB) during `ray start`."
            )
        )


@PublicAPI
class GetTimeoutError(RayError, TimeoutError):
    """Indicates that a call to the worker timed out."""

    pass


@PublicAPI
class PlasmaObjectNotAvailable(RayError):
    """Called when an object was not available within the given timeout."""

    pass


@PublicAPI
class AsyncioActorExit(RayError):
    """Raised when an asyncio actor intentionally exits via exit_actor()."""

    pass


@PublicAPI
class RuntimeEnvSetupError(RayError):
    """Raised when a runtime environment fails to be set up.

    Args:
        error_message: The error message that explains
            why runtime env setup has failed.
    """

    def __init__(self, error_message: str = None):
        self.error_message = error_message

    def __str__(self):
        msgs = ["Failed to set up runtime environment."]
        if self.error_message:
            msgs.append(self.error_message)
        return "\n".join(msgs)


@PublicAPI
class TaskPlacementGroupRemoved(RayError):
    """Raised when the corresponding placement group was removed."""

    def __str__(self):
        return "The placement group corresponding to this task has been removed."


@PublicAPI
class ActorPlacementGroupRemoved(RayError):
    """Raised when the corresponding placement group was removed."""

    def __str__(self):
        return "The placement group corresponding to this Actor has been removed."


@PublicAPI
class PendingCallsLimitExceeded(RayError):
    """Raised when the pending actor calls exceeds `max_pending_calls` option.

    This exception could happen probably because the caller calls the callee
    too frequently.
    """

    pass


@PublicAPI
class TaskUnschedulableError(RayError):
    """Raised when the task cannot be scheduled.

    One example is that the node specified through
    NodeAffinitySchedulingStrategy is dead.
    """

    def __init__(self, error_message: str):
        self.error_message = error_message

    def __str__(self):
        return f"The task is not schedulable: {self.error_message}"


@PublicAPI
class ActorUnschedulableError(RayError):
    """Raised when the actor cannot be scheduled.

    One example is that the node specified through
    NodeAffinitySchedulingStrategy is dead.
    """

    def __init__(self, error_message: str):
        self.error_message = error_message

    def __str__(self):
        return f"The actor is not schedulable: {self.error_message}"


@DeveloperAPI
class ObjectRefStreamEndOfStreamError(RayError):
    """Raised by streaming generator tasks when there are no more ObjectRefs to
    read.
    """

    pass


@DeveloperAPI
class OufOfBandObjectRefSerializationException(RayError):
    """Raised when an `ray.ObjectRef` is out of band serialized by
    `ray.cloudpickle`. It is an anti pattern.
    """

    pass


@PublicAPI(stability="alpha")
class RayChannelError(RaySystemError):
    """Indicates that Ray encountered a system error related
    to ray.experimental.channel.
    """

    pass


@PublicAPI(stability="alpha")
class RayChannelTimeoutError(RayChannelError, TimeoutError):
    """Raised when the Compiled Graph channel operation times out."""

    pass


@PublicAPI(stability="alpha")
class RayCgraphCapacityExceeded(RaySystemError):
    """Raised when the Compiled Graph channel's buffer is at max capacity"""

    pass


RAY_EXCEPTION_TYPES = [
    PlasmaObjectNotAvailable,
    RayError,
    RayTaskError,
    WorkerCrashedError,
    RayActorError,
    ObjectStoreFullError,
    ObjectLostError,
    ObjectFetchTimedOutError,
    ReferenceCountingAssertionError,
    ObjectReconstructionFailedError,
    ObjectReconstructionFailedMaxAttemptsExceededError,
    ObjectReconstructionFailedLineageEvictedError,
    OwnerDiedError,
    GetTimeoutError,
    AsyncioActorExit,
    RuntimeEnvSetupError,
    TaskPlacementGroupRemoved,
    ActorPlacementGroupRemoved,
    PendingCallsLimitExceeded,
    LocalRayletDiedError,
    TaskUnschedulableError,
    ActorDiedError,
    ActorUnschedulableError,
    ActorUnavailableError,
<<<<<<< HEAD
=======
    RayChannelError,
    RayChannelTimeoutError,
    OufOfBandObjectRefSerializationException,
    RayCgraphCapacityExceeded,
>>>>>>> 4919aa49
]<|MERGE_RESOLUTION|>--- conflicted
+++ resolved
@@ -380,13 +380,9 @@
 
     BASE_ERROR_MSG = "The actor died unexpectedly before finishing this task."
 
-<<<<<<< HEAD
-    def __init__(self, cause: Union[RayTaskError, ActorDiedErrorContext] = None):
-=======
     def __init__(
         self, cause: Optional[Union[RayTaskError, ActorDiedErrorContext]] = None
     ):
->>>>>>> 4919aa49
         """
         Construct a RayActorError by building the arguments.
         """
@@ -427,20 +423,17 @@
                 error_msg_lines.append(
                     "The actor never ran - it was cancelled before it started running."
                 )
-<<<<<<< HEAD
             if cause.preempted:
                 preempted = True
                 error_msg_lines.append(
                     "\tThe actor's node was killed by a spot preemption."
                 )
-=======
             if (
                 cause.node_death_info
                 and cause.node_death_info.reason
                 == NodeDeathInfo.AUTOSCALER_DRAIN_PREEMPTED
             ):
                 preempted = True
->>>>>>> 4919aa49
             error_msg = "\n".join(error_msg_lines)
             actor_id = ActorID(cause.actor_id).hex()
         super().__init__(actor_id, error_msg, actor_init_failed, preempted)
@@ -938,11 +931,8 @@
     ActorDiedError,
     ActorUnschedulableError,
     ActorUnavailableError,
-<<<<<<< HEAD
-=======
     RayChannelError,
     RayChannelTimeoutError,
     OufOfBandObjectRefSerializationException,
     RayCgraphCapacityExceeded,
->>>>>>> 4919aa49
 ]