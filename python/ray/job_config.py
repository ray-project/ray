import ray
from ray._private.utils import get_conda_env_dir


class JobConfig:
    """A class used to store the configurations of a job.

    Attributes:
        worker_env (dict): Environment variables to be set on worker
            processes.
        num_java_workers_per_process (int): The number of java workers per
            worker process.
        jvm_options (str[]): The jvm options for java workers of the job.
        code_search_path (list): A list of directories or jar files that
            specify the search path for user code. This will be used as
            `CLASSPATH` in Java and `PYTHONPATH` in Python.
        runtime_env (dict): A path to a local directory that will be zipped
            up and unpackaged in the working directory of the task/actor.
            There are four important fields.
            - `working_dir (str)`: A path to a local directory that will be
                zipped up and unpackaged in the working directory of the
                task/actor.
            - `working_dir_uri (str)`: Same as `working_dir` but a URI
                referencing a stored archive instead of a local path.
                Takes precedence over working_dir.
            - `local_modules (list[module])`: A list of local Python modules
                that will be zipped up and unpacked in a directory prepended
                to the sys.path of tasks/actors.
            - `conda_env (str)`: The name of an existing conda environment
                that worker processes should start in.
    """

    def __init__(self,
                 worker_env=None,
                 num_java_workers_per_process=1,
                 jvm_options=None,
                 code_search_path=None,
                 runtime_env=None):
        if worker_env is None:
            self.worker_env = dict()
        else:
            self.worker_env = worker_env
        if runtime_env:
            conda_env = runtime_env.get("conda_env")
            if conda_env is not None:
                conda_env_dir = get_conda_env_dir(conda_env)
                if self.worker_env.get("PYTHONHOME") is not None:
                    raise ValueError(
                        f"worker_env specifies PYTHONHOME="
                        f"{self.worker_env['PYTHONHOME']} which "
                        f"conflicts with PYTHONHOME={conda_env_dir} "
                        f"required by the specified conda env "
                        f"{runtime_env['conda_env']}.")
                self.worker_env.update(PYTHONHOME=conda_env_dir)
        self.num_java_workers_per_process = num_java_workers_per_process
<<<<<<< HEAD
        if jvm_options is None:
            self.jvm_options = []
        else:
            self.jvm_options = jvm_options
        if code_search_path is None:
            self.code_search_path = []
        else:
            # It's difficult to find the error that caused by the
            # code_search_path is a string. So we assert here.
            assert isinstance(code_search_path, (list, tuple))
            self.code_search_path = code_search_path
=======
        self.jvm_options = jvm_options or []
        self.code_search_path = code_search_path or []
        self.runtime_env = runtime_env or dict()
>>>>>>> 3bdcca7e

    def serialize(self):
        job_config = ray.gcs_utils.JobConfig()
        for key in self.worker_env:
            job_config.worker_env[key] = self.worker_env[key]
        job_config.num_java_workers_per_process = (
            self.num_java_workers_per_process)
        job_config.jvm_options.extend(self.jvm_options)
        job_config.code_search_path.extend(self.code_search_path)
        job_config.runtime_env.CopyFrom(self._get_proto_runtime())
        return job_config.SerializeToString()

    def get_package_uri(self):
        return self.runtime_env.get("working_dir_uri")

    def _get_proto_runtime(self):
        from ray.core.generated.common_pb2 import RuntimeEnv
        runtime_env = RuntimeEnv()
        if self.get_package_uri():
            runtime_env.working_dir_uri = self.get_package_uri()
        return runtime_env<|MERGE_RESOLUTION|>--- conflicted
+++ resolved
@@ -53,23 +53,12 @@
                         f"{runtime_env['conda_env']}.")
                 self.worker_env.update(PYTHONHOME=conda_env_dir)
         self.num_java_workers_per_process = num_java_workers_per_process
-<<<<<<< HEAD
-        if jvm_options is None:
-            self.jvm_options = []
-        else:
-            self.jvm_options = jvm_options
-        if code_search_path is None:
-            self.code_search_path = []
-        else:
-            # It's difficult to find the error that caused by the
-            # code_search_path is a string. So we assert here.
-            assert isinstance(code_search_path, (list, tuple))
-            self.code_search_path = code_search_path
-=======
         self.jvm_options = jvm_options or []
         self.code_search_path = code_search_path or []
+        # It's difficult to find the error that caused by the
+        # code_search_path is a string. So we assert here.
+        assert isinstance(code_search_path, (list, tuple))
         self.runtime_env = runtime_env or dict()
->>>>>>> 3bdcca7e
 
     def serialize(self):
         job_config = ray.gcs_utils.JobConfig()
