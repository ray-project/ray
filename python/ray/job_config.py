--- conflicted
+++ resolved
@@ -69,12 +69,8 @@
 
     def get_proto_job_config(self):
         """Return the prototype structure of JobConfig"""
-<<<<<<< HEAD
-        # Make sure we only run this logic once, since the protobuf name is
-        # nondeterministic.
         if self._cached_pb is None:
             self._cached_pb = ray.gcs_utils.JobConfig()
-            # TODO (alex): should the default here be a uuid?
             if self.ray_namespace is None:
                 self._cached_pb.ray_namespace = str(uuid.uuid4())
             else:
@@ -86,19 +82,8 @@
             self._cached_pb.jvm_options.extend(self.jvm_options)
             self._cached_pb.code_search_path.extend(self.code_search_path)
             self._cached_pb.runtime_env.CopyFrom(self._get_proto_runtime())
+            self._cached_pb.serialized_runtime_env = self.get_serialized_runtime_env()
         return self._cached_pb
-=======
-        job_config = ray.gcs_utils.JobConfig()
-        for key in self.worker_env:
-            job_config.worker_env[key] = self.worker_env[key]
-        job_config.num_java_workers_per_process = (
-            self.num_java_workers_per_process)
-        job_config.jvm_options.extend(self.jvm_options)
-        job_config.code_search_path.extend(self.code_search_path)
-        job_config.runtime_env.CopyFrom(self._get_proto_runtime())
-        job_config.serialized_runtime_env = self.get_serialized_runtime_env()
-        return job_config
->>>>>>> a0c1cfe0
 
     def get_runtime_env_uris(self):
         """Get the uris of runtime environment"""
