--- conflicted
+++ resolved
@@ -409,15 +409,7 @@
             "Args": task.arguments(),
             "ReturnObjectIDs": task.returns(),
             "RequiredResources": task.required_resources(),
-<<<<<<< HEAD
-            "FunctionID": function_descriptor.function_id.hex(),
-            "FunctionHash": function_descriptor.function_hash,
-            "ModuleName": function_descriptor.module_name,
-            "ClassName": function_descriptor.class_name,
-            "FunctionName": function_descriptor.function_name,
-=======
             "FunctionDescriptor": function_descriptor.to_dict(),
->>>>>>> 247a4d02
         }
 
         execution_spec = ray._raylet.TaskExecutionSpec.from_string(
