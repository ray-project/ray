--- conflicted
+++ resolved
@@ -767,20 +767,18 @@
 
         return dict(total_available_resources)
 
-<<<<<<< HEAD
+    def get_system_config(self):
+        """Get the system config of the cluster.
+        """
+        self._check_connected()
+        return json.loads(self.global_state_accessor.get_system_config())
+
     def get_node_to_connect_for_driver(self, node_ip_address):
         """Get the node to connect for a Ray driver."""
         self._check_connected()
         node_info_str = (self.global_state_accessor.
                          get_node_to_connect_for_driver(node_ip_address))
         return gcs_utils.GcsNodeInfo.FromString(node_info_str)
-=======
-    def get_system_config(self):
-        """Get the system config of the cluster.
-        """
-        self._check_connected()
-        return json.loads(self.global_state_accessor.get_system_config())
->>>>>>> 7c21be54
 
 
 state = GlobalState()
