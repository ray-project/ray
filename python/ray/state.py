from collections import defaultdict
import json
import logging

import ray

import ray._private.gcs_utils as gcs_utils
from ray.util.annotations import DeveloperAPI
from google.protobuf.json_format import MessageToDict
from ray._private.client_mode_hook import client_mode_hook
from ray._private.utils import (decode, binary_to_hex, hex_to_binary)
from ray._private.resource_spec import NODE_ID_PREFIX

from ray._raylet import GlobalStateAccessor

logger = logging.getLogger(__name__)


class GlobalState:
    """A class used to interface with the Ray control state.

    # TODO(zongheng): In the future move this to use Ray's redis module in the
    # backend to cut down on # of request RPCs.

    Attributes:
        global_state_accessor: The client used to query gcs table from gcs
            server.
    """

    def __init__(self):
        """Create a GlobalState object."""
        # Args used for lazy init of this object.
        self.redis_address = None
        self.redis_password = None
        self.global_state_accessor = None

    def _check_connected(self):
        """Ensure that the object has been initialized before it is used.

        This lazily initializes clients needed for state accessors.

        Raises:
            RuntimeError: An exception is raised if ray.init() has not been
                called yet.
        """
        if (self.redis_address is not None
                and self.global_state_accessor is None):
            self._really_init_global_state()

        # _really_init_global_state should have set self.global_state_accessor
        if self.global_state_accessor is None:
<<<<<<< HEAD
            if os.environ.get("RAY_ENABLE_AUTO_CONNECT", "") != "0":
                ray.client(_disable_deprecation_warn=True).connect()
                # Retry connect!
                return self._check_connected()
=======
>>>>>>> be29d27e
            raise ray.exceptions.RaySystemError(
                "Ray has not been started yet. You can start Ray with "
                "'ray.init()'.")

    def disconnect(self):
        """Disconnect global state from GCS."""
        self.redis_address = None
        self.redis_password = None
        if self.global_state_accessor is not None:
            self.global_state_accessor.disconnect()
            self.global_state_accessor = None

    def _initialize_global_state(self, redis_address, redis_password=None):
        """Set args for lazily initialization of the GlobalState object.

        It's possible that certain keys in Redis may not have been fully
        populated yet. In this case, we will retry this method until they have
        been populated or we exceed a timeout.

        Args:
            redis_address: The Redis address to connect.
            redis_password: The password of the redis server.
        """

        # Save args for lazy init of global state. This avoids opening extra
        # redis connections from each worker until needed.
        self.redis_address = redis_address
        self.redis_password = redis_password

    def _really_init_global_state(self, timeout=20):
        self.global_state_accessor = GlobalStateAccessor(
            self.redis_address, self.redis_password)
        self.global_state_accessor.connect()

    def object_table(self, object_ref=None):
        """Fetch and parse the object table info for one or more object refs.

        Args:
            object_ref: An object ref to fetch information about. If this is
                None, then the entire object table is fetched.

        Returns:
            Information from the object table.
        """
        self._check_connected()

        if object_ref is not None:
            object_ref = ray.ObjectRef(hex_to_binary(object_ref))
            object_info = self.global_state_accessor.get_object_info(
                object_ref)
            if object_info is None:
                return {}
            else:
                object_location_info = gcs_utils.ObjectLocationInfo.FromString(
                    object_info)
                return self._gen_object_info(object_location_info)
        else:
            object_table = self.global_state_accessor.get_object_table()
            results = {}
            for i in range(len(object_table)):
                object_location_info = gcs_utils.ObjectLocationInfo.FromString(
                    object_table[i])
                results[binary_to_hex(object_location_info.object_id)] = \
                    self._gen_object_info(object_location_info)
            return results

    def _gen_object_info(self, object_location_info):
        """Parse object location info.
        Returns:
            Information from object.
        """
        locations = []
        for location in object_location_info.locations:
            locations.append(
                ray._private.utils.binary_to_hex(location.manager))

        object_info = {
            "ObjectRef": ray._private.utils.binary_to_hex(
                object_location_info.object_id),
            "Locations": locations,
        }
        return object_info

    def actor_table(self, actor_id):
        """Fetch and parse the actor table information for a single actor ID.

        Args:
            actor_id: A hex string of the actor ID to fetch information about.
                If this is None, then the actor table is fetched.

        Returns:
            Information from the actor table.
        """
        self._check_connected()

        if actor_id is not None:
            actor_id = ray.ActorID(hex_to_binary(actor_id))
            actor_info = self.global_state_accessor.get_actor_info(actor_id)
            if actor_info is None:
                return {}
            else:
                actor_table_data = gcs_utils.ActorTableData.FromString(
                    actor_info)
                return self._gen_actor_info(actor_table_data)
        else:
            actor_table = self.global_state_accessor.get_actor_table()
            results = {}
            for i in range(len(actor_table)):
                actor_table_data = gcs_utils.ActorTableData.FromString(
                    actor_table[i])
                results[binary_to_hex(actor_table_data.actor_id)] = \
                    self._gen_actor_info(actor_table_data)

            return results

    def _gen_actor_info(self, actor_table_data):
        """Parse actor table data.

        Returns:
            Information from actor table.
        """
        actor_info = {
            "ActorID": binary_to_hex(actor_table_data.actor_id),
            "Name": actor_table_data.name,
            "JobID": binary_to_hex(actor_table_data.job_id),
            "Address": {
                "IPAddress": actor_table_data.address.ip_address,
                "Port": actor_table_data.address.port,
                "NodeID": binary_to_hex(actor_table_data.address.raylet_id),
            },
            "OwnerAddress": {
                "IPAddress": actor_table_data.owner_address.ip_address,
                "Port": actor_table_data.owner_address.port,
                "NodeID": binary_to_hex(
                    actor_table_data.owner_address.raylet_id),
            },
            "State": actor_table_data.state,
            "NumRestarts": actor_table_data.num_restarts,
            "Timestamp": actor_table_data.timestamp,
            "StartTime": actor_table_data.start_time,
            "EndTime": actor_table_data.end_time,
        }
        return actor_info

    def node_resource_table(self, node_id=None):
        """Fetch and parse the node resource table info for one.

        Args:
            node_id: An node ID to fetch information about.

        Returns:
            Information from the node resource table.
        """
        self._check_connected()

        node_id = ray.NodeID(hex_to_binary(node_id))
        node_resource_bytes = \
            self.global_state_accessor.get_node_resource_info(node_id)
        if node_resource_bytes is None:
            return {}
        else:
            node_resource_info = gcs_utils.ResourceMap.FromString(
                node_resource_bytes)
            return {
                key: value.resource_capacity
                for key, value in node_resource_info.items.items()
            }

    def node_table(self):
        """Fetch and parse the Gcs node info table.

        Returns:
            Information about the node in the cluster.
        """
        self._check_connected()

        node_table = self.global_state_accessor.get_node_table()

        results = []
        for node_info_item in node_table:
            item = gcs_utils.GcsNodeInfo.FromString(node_info_item)
            node_info = {
                "NodeID": ray._private.utils.binary_to_hex(item.node_id),
                "Alive": item.state ==
                gcs_utils.GcsNodeInfo.GcsNodeState.Value("ALIVE"),
                "NodeManagerAddress": item.node_manager_address,
                "NodeManagerHostname": item.node_manager_hostname,
                "NodeManagerPort": item.node_manager_port,
                "ObjectManagerPort": item.object_manager_port,
                "ObjectStoreSocketName": item.object_store_socket_name,
                "RayletSocketName": item.raylet_socket_name,
                "MetricsExportPort": item.metrics_export_port,
            }
            node_info["alive"] = node_info["Alive"]
            node_info["Resources"] = self.node_resource_table(
                node_info["NodeID"]) if node_info["Alive"] else {}
            results.append(node_info)
        return results

    def job_table(self):
        """Fetch and parse the Redis job table.

        Returns:
            Information about the Ray jobs in the cluster,
            namely a list of dicts with keys:
            - "JobID" (identifier for the job),
            - "DriverIPAddress" (IP address of the driver for this job),
            - "DriverPid" (process ID of the driver for this job),
            - "StartTime" (UNIX timestamp of the start time of this job),
            - "StopTime" (UNIX timestamp of the stop time of this job, if any)
        """
        self._check_connected()

        job_table = self.global_state_accessor.get_job_table()

        results = []
        for i in range(len(job_table)):
            entry = gcs_utils.JobTableData.FromString(job_table[i])
            job_info = {}
            job_info["JobID"] = entry.job_id.hex()
            job_info["DriverIPAddress"] = entry.driver_ip_address
            job_info["DriverPid"] = entry.driver_pid
            job_info["Timestamp"] = entry.timestamp
            job_info["StartTime"] = entry.start_time
            job_info["EndTime"] = entry.end_time
            job_info["IsDead"] = entry.is_dead
            results.append(job_info)

        return results

    def next_job_id(self):
        """Get next job id from GCS.

        Returns:
            Next job id in the cluster.
        """
        self._check_connected()

        return ray.JobID.from_int(self.global_state_accessor.get_next_job_id())

    def profile_table(self):
        self._check_connected()

        result = defaultdict(list)
        profile_table = self.global_state_accessor.get_profile_table()
        for i in range(len(profile_table)):
            profile = gcs_utils.ProfileTableData.FromString(profile_table[i])

            component_type = profile.component_type
            component_id = binary_to_hex(profile.component_id)
            node_ip_address = profile.node_ip_address

            for event in profile.profile_events:
                try:
                    extra_data = json.loads(event.extra_data)
                except ValueError:
                    extra_data = {}
                profile_event = {
                    "event_type": event.event_type,
                    "component_id": component_id,
                    "node_ip_address": node_ip_address,
                    "component_type": component_type,
                    "start_time": event.start_time,
                    "end_time": event.end_time,
                    "extra_data": extra_data
                }

                result[component_id].append(profile_event)

        return dict(result)

    def get_placement_group_by_name(self, placement_group_name, ray_namespace):
        self._check_connected()

        placement_group_info = (
            self.global_state_accessor.get_placement_group_by_name(
                placement_group_name, ray_namespace))
        if placement_group_info is None:
            return None
        else:
            placement_group_table_data = \
                gcs_utils.PlacementGroupTableData.FromString(
                    placement_group_info)
            return self._gen_placement_group_info(placement_group_table_data)

    def placement_group_table(self, placement_group_id=None):
        self._check_connected()

        if placement_group_id is not None:
            placement_group_id = ray.PlacementGroupID(
                hex_to_binary(placement_group_id.hex()))
            placement_group_info = (
                self.global_state_accessor.get_placement_group_info(
                    placement_group_id))
            if placement_group_info is None:
                return {}
            else:
                placement_group_info = (gcs_utils.PlacementGroupTableData.
                                        FromString(placement_group_info))
                return self._gen_placement_group_info(placement_group_info)
        else:
            placement_group_table = self.global_state_accessor.\
                                    get_placement_group_table()
            results = {}
            for placement_group_info in placement_group_table:
                placement_group_table_data = gcs_utils.\
                    PlacementGroupTableData.FromString(placement_group_info)
                placement_group_id = binary_to_hex(
                    placement_group_table_data.placement_group_id)
                results[placement_group_id] = \
                    self._gen_placement_group_info(placement_group_table_data)

            return results

    def _gen_placement_group_info(self, placement_group_info):
        # This should be imported here, otherwise, it will error doc build.
        from ray.core.generated.common_pb2 import PlacementStrategy

        def get_state(state):
            if state == gcs_utils.PlacementGroupTableData.PENDING:
                return "PENDING"
            elif state == gcs_utils.PlacementGroupTableData.CREATED:
                return "CREATED"
            else:
                return "REMOVED"

        def get_strategy(strategy):
            if strategy == PlacementStrategy.PACK:
                return "PACK"
            elif strategy == PlacementStrategy.STRICT_PACK:
                return "STRICT_PACK"
            elif strategy == PlacementStrategy.STRICT_SPREAD:
                return "STRICT_SPREAD"
            elif strategy == PlacementStrategy.SPREAD:
                return "SPREAD"
            else:
                raise ValueError(
                    f"Invalid strategy returned: {PlacementStrategy}")

        assert placement_group_info is not None
        return {
            "placement_group_id": binary_to_hex(
                placement_group_info.placement_group_id),
            "name": placement_group_info.name,
            "bundles": {
                # The value here is needs to be dictionarified
                # otherwise, the payload becomes unserializable.
                bundle.bundle_id.bundle_index:
                MessageToDict(bundle)["unitResources"]
                for bundle in placement_group_info.bundles
            },
            "strategy": get_strategy(placement_group_info.strategy),
            "state": get_state(placement_group_info.state),
        }

    def _seconds_to_microseconds(self, time_in_seconds):
        """A helper function for converting seconds to microseconds."""
        time_in_microseconds = 10**6 * time_in_seconds
        return time_in_microseconds

    # Colors are specified at
    # https://github.com/catapult-project/catapult/blob/master/tracing/tracing/base/color_scheme.html.  # noqa: E501
    _default_color_mapping = defaultdict(
        lambda: "generic_work", {
            "worker_idle": "cq_build_abandoned",
            "task": "rail_response",
            "task:deserialize_arguments": "rail_load",
            "task:execute": "rail_animation",
            "task:store_outputs": "rail_idle",
            "wait_for_function": "detailed_memory_dump",
            "ray.get": "good",
            "ray.put": "terrible",
            "ray.wait": "vsync_highlight_color",
            "submit_task": "background_memory_dump",
            "fetch_and_run_function": "detailed_memory_dump",
            "register_remote_function": "detailed_memory_dump",
        })

    # These colors are for use in Chrome tracing.
    _chrome_tracing_colors = [
        "thread_state_uninterruptible",
        "thread_state_iowait",
        "thread_state_running",
        "thread_state_runnable",
        "thread_state_sleeping",
        "thread_state_unknown",
        "background_memory_dump",
        "light_memory_dump",
        "detailed_memory_dump",
        "vsync_highlight_color",
        "generic_work",
        "good",
        "bad",
        "terrible",
        # "black",
        # "grey",
        # "white",
        "yellow",
        "olive",
        "rail_response",
        "rail_animation",
        "rail_idle",
        "rail_load",
        "startup",
        "heap_dump_stack_frame",
        "heap_dump_object_type",
        "heap_dump_child_node_arrow",
        "cq_build_running",
        "cq_build_passed",
        "cq_build_failed",
        "cq_build_abandoned",
        "cq_build_attempt_runnig",
        "cq_build_attempt_passed",
        "cq_build_attempt_failed",
    ]

    def chrome_tracing_dump(self, filename=None):
        """Return a list of profiling events that can viewed as a timeline.

        To view this information as a timeline, simply dump it as a json file
        by passing in "filename" or using using json.dump, and then load go to
        chrome://tracing in the Chrome web browser and load the dumped file.
        Make sure to enable "Flow events" in the "View Options" menu.

        Args:
            filename: If a filename is provided, the timeline is dumped to that
                file.

        Returns:
            If filename is not provided, this returns a list of profiling
                events. Each profile event is a dictionary.
        """
        # TODO(rkn): Support including the task specification data in the
        # timeline.
        # TODO(rkn): This should support viewing just a window of time or a
        # limited number of events.

        self._check_connected()

        profile_table = self.profile_table()
        all_events = []

        for component_id_hex, component_events in profile_table.items():
            # Only consider workers and drivers.
            component_type = component_events[0]["component_type"]
            if component_type not in ["worker", "driver"]:
                continue

            for event in component_events:
                new_event = {
                    # The category of the event.
                    "cat": event["event_type"],
                    # The string displayed on the event.
                    "name": event["event_type"],
                    # The identifier for the group of rows that the event
                    # appears in.
                    "pid": event["node_ip_address"],
                    # The identifier for the row that the event appears in.
                    "tid": event["component_type"] + ":" +
                    event["component_id"],
                    # The start time in microseconds.
                    "ts": self._seconds_to_microseconds(event["start_time"]),
                    # The duration in microseconds.
                    "dur": self._seconds_to_microseconds(event["end_time"] -
                                                         event["start_time"]),
                    # What is this?
                    "ph": "X",
                    # This is the name of the color to display the box in.
                    "cname": self._default_color_mapping[event["event_type"]],
                    # The extra user-defined data.
                    "args": event["extra_data"],
                }

                # Modify the json with the additional user-defined extra data.
                # This can be used to add fields or override existing fields.
                if "cname" in event["extra_data"]:
                    new_event["cname"] = event["extra_data"]["cname"]
                if "name" in event["extra_data"]:
                    new_event["name"] = event["extra_data"]["name"]

                all_events.append(new_event)

        if not all_events:
            logger.warning(
                "No profiling events found. Ray profiling must be enabled "
                "by setting RAY_PROFILING=1.")

        if filename is not None:
            with open(filename, "w") as outfile:
                json.dump(all_events, outfile)
        else:
            return all_events

    def chrome_tracing_object_transfer_dump(self, filename=None):
        """Return a list of transfer events that can viewed as a timeline.

        To view this information as a timeline, simply dump it as a json file
        by passing in "filename" or using using json.dump, and then load go to
        chrome://tracing in the Chrome web browser and load the dumped file.
        Make sure to enable "Flow events" in the "View Options" menu.

        Args:
            filename: If a filename is provided, the timeline is dumped to that
                file.

        Returns:
            If filename is not provided, this returns a list of profiling
                events. Each profile event is a dictionary.
        """
        self._check_connected()

        node_id_to_address = {}
        for node_info in self.node_table():
            node_id_to_address[node_info["NodeID"]] = "{}:{}".format(
                node_info["NodeManagerAddress"],
                node_info["ObjectManagerPort"])

        all_events = []

        for key, items in self.profile_table().items():
            # Only consider object manager events.
            if items[0]["component_type"] != "object_manager":
                continue

            for event in items:
                if event["event_type"] == "transfer_send":
                    object_ref, remote_node_id, _, _ = event["extra_data"]

                elif event["event_type"] == "transfer_receive":
                    object_ref, remote_node_id, _ = event["extra_data"]

                elif event["event_type"] == "receive_pull_request":
                    object_ref, remote_node_id = event["extra_data"]

                else:
                    assert False, "This should be unreachable."

                # Choose a color by reading the first couple of hex digits of
                # the object ref as an integer and turning that into a color.
                object_ref_int = int(object_ref[:2], 16)
                color = self._chrome_tracing_colors[object_ref_int % len(
                    self._chrome_tracing_colors)]

                new_event = {
                    # The category of the event.
                    "cat": event["event_type"],
                    # The string displayed on the event.
                    "name": event["event_type"],
                    # The identifier for the group of rows that the event
                    # appears in.
                    "pid": node_id_to_address[key],
                    # The identifier for the row that the event appears in.
                    "tid": node_id_to_address[remote_node_id],
                    # The start time in microseconds.
                    "ts": self._seconds_to_microseconds(event["start_time"]),
                    # The duration in microseconds.
                    "dur": self._seconds_to_microseconds(event["end_time"] -
                                                         event["start_time"]),
                    # What is this?
                    "ph": "X",
                    # This is the name of the color to display the box in.
                    "cname": color,
                    # The extra user-defined data.
                    "args": event["extra_data"],
                }
                all_events.append(new_event)

                # Add another box with a color indicating whether it was a send
                # or a receive event.
                if event["event_type"] == "transfer_send":
                    additional_event = new_event.copy()
                    additional_event["cname"] = "black"
                    all_events.append(additional_event)
                elif event["event_type"] == "transfer_receive":
                    additional_event = new_event.copy()
                    additional_event["cname"] = "grey"
                    all_events.append(additional_event)
                else:
                    pass

        if filename is not None:
            with open(filename, "w") as outfile:
                json.dump(all_events, outfile)
        else:
            return all_events

    def workers(self):
        """Get a dictionary mapping worker ID to worker information."""
        self._check_connected()

        # Get all data in worker table
        worker_table = self.global_state_accessor.get_worker_table()
        workers_data = {}
        for i in range(len(worker_table)):
            worker_table_data = gcs_utils.WorkerTableData.FromString(
                worker_table[i])
            if worker_table_data.is_alive and \
                    worker_table_data.worker_type == gcs_utils.WORKER:
                worker_id = binary_to_hex(
                    worker_table_data.worker_address.worker_id)
                worker_info = worker_table_data.worker_info

                workers_data[worker_id] = {
                    "node_ip_address": decode(worker_info[b"node_ip_address"]),
                    "plasma_store_socket": decode(
                        worker_info[b"plasma_store_socket"])
                }
                if b"stderr_file" in worker_info:
                    workers_data[worker_id]["stderr_file"] = decode(
                        worker_info[b"stderr_file"])
                if b"stdout_file" in worker_info:
                    workers_data[worker_id]["stdout_file"] = decode(
                        worker_info[b"stdout_file"])
        return workers_data

    def add_worker(self, worker_id, worker_type, worker_info):
        """ Add a worker to the cluster.

        Args:
            worker_id: ID of this worker. Type is bytes.
            worker_type: Type of this worker. Value is gcs_utils.DRIVER or
                gcs_utils.WORKER.
            worker_info: Info of this worker. Type is dict{str: str}.

        Returns:
             Is operation success
        """
        worker_data = gcs_utils.WorkerTableData()
        worker_data.is_alive = True
        worker_data.worker_address.worker_id = worker_id
        worker_data.worker_type = worker_type
        for k, v in worker_info.items():
            worker_data.worker_info[k] = bytes(v, encoding="utf-8")
        return self.global_state_accessor.add_worker_info(
            worker_data.SerializeToString())

    def cluster_resources(self):
        """Get the current total cluster resources.

        Note that this information can grow stale as nodes are added to or
        removed from the cluster.

        Returns:
            A dictionary mapping resource name to the total quantity of that
                resource in the cluster.
        """
        self._check_connected()

        resources = defaultdict(int)
        nodes = self.node_table()
        for node in nodes:
            # Only count resources from latest entries of live nodes.
            if node["Alive"]:
                for key, value in node["Resources"].items():
                    resources[key] += value
        return dict(resources)

    def _live_node_ids(self):
        """Returns a set of node IDs corresponding to nodes still alive."""
        return {
            node["NodeID"]
            for node in self.node_table() if (node["Alive"])
        }

    def _available_resources_per_node(self):
        """Returns a dictionary mapping node id to avaiable resources."""
        available_resources_by_id = {}

        all_available_resources = \
            self.global_state_accessor.get_all_available_resources()
        for available_resource in all_available_resources:
            message = gcs_utils.AvailableResources.FromString(
                available_resource)
            # Calculate available resources for this node.
            dynamic_resources = {}
            for resource_id, capacity in \
                    message.resources_available.items():
                dynamic_resources[resource_id] = capacity
            # Update available resources for this node.
            node_id = ray._private.utils.binary_to_hex(message.node_id)
            available_resources_by_id[node_id] = dynamic_resources

        # Update nodes in cluster.
        node_ids = self._live_node_ids()
        # Remove disconnected nodes.
        for node_id in list(available_resources_by_id.keys()):
            if node_id not in node_ids:
                del available_resources_by_id[node_id]

        return available_resources_by_id

    def available_resources(self):
        """Get the current available cluster resources.

        This is different from `cluster_resources` in that this will return
        idle (available) resources rather than total resources.

        Note that this information can grow stale as tasks start and finish.

        Returns:
            A dictionary mapping resource name to the total quantity of that
                resource in the cluster.
        """
        self._check_connected()

        available_resources_by_id = self._available_resources_per_node()

        # Calculate total available resources.
        total_available_resources = defaultdict(int)
        for available_resources in available_resources_by_id.values():
            for resource_id, num_available in available_resources.items():
                total_available_resources[resource_id] += num_available

        return dict(total_available_resources)

    def get_system_config(self):
        """Get the system config of the cluster.
        """
        self._check_connected()
        return json.loads(self.global_state_accessor.get_system_config())

    def get_node_to_connect_for_driver(self, node_ip_address):
        """Get the node to connect for a Ray driver."""
        self._check_connected()
        node_info_str = (self.global_state_accessor.
                         get_node_to_connect_for_driver(node_ip_address))
        return gcs_utils.GcsNodeInfo.FromString(node_info_str)


state = GlobalState()
"""A global object used to access the cluster's global state."""


def jobs():
    """Get a list of the jobs in the cluster (for debugging only).

    Returns:
        Information from the job table, namely a list of dicts with keys:
        - "JobID" (identifier for the job),
        - "DriverIPAddress" (IP address of the driver for this job),
        - "DriverPid" (process ID of the driver for this job),
        - "StartTime" (UNIX timestamp of the start time of this job),
        - "StopTime" (UNIX timestamp of the stop time of this job, if any)
    """
    return state.job_table()


def next_job_id():
    """Get next job id from GCS.

    Returns:
        Next job id in integer representation in the cluster.
    """
    return state.next_job_id()


@DeveloperAPI
@client_mode_hook(auto_init=False)
def nodes():
    """Get a list of the nodes in the cluster (for debugging only).

    Returns:
        Information about the Ray clients in the cluster.
    """
    return state.node_table()


def workers():
    """Get a list of the workers in the cluster.

    Returns:
        Information about the Ray workers in the cluster.
    """
    return state.workers()


def current_node_id():
    """Return the node id of the current node.

    For example, "node:172.10.5.34". This can be used as a custom resource,
    e.g., {node_id: 1} to reserve the whole node, or {node_id: 0.001} to
    just force placement on the node.

    Returns:
        Id of the current node.
    """
    return NODE_ID_PREFIX + ray.util.get_node_ip_address()


def node_ids():
    """Get a list of the node ids in the cluster.

    For example, ["node:172.10.5.34", "node:172.42.3.77"]. These can be used
    as custom resources, e.g., {node_id: 1} to reserve the whole node, or
    {node_id: 0.001} to just force placement on the node.

    Returns:
        List of the node resource ids.
    """
    node_ids = []
    for node in nodes():
        for k, v in node["Resources"].items():
            if k.startswith(NODE_ID_PREFIX):
                node_ids.append(k)
    return node_ids


def actors(actor_id=None):
    """Fetch actor info for one or more actor IDs (for debugging only).

    Args:
        actor_id: A hex string of the actor ID to fetch information about. If
            this is None, then all actor information is fetched.

    Returns:
        Information about the actors.
    """
    return state.actor_table(actor_id=actor_id)


@DeveloperAPI
@client_mode_hook(auto_init=False)
def timeline(filename=None):
    """Return a list of profiling events that can viewed as a timeline.

    Ray profiling must be enabled by setting the RAY_PROFILING=1 environment
    variable prior to starting Ray.

    To view this information as a timeline, simply dump it as a json file by
    passing in "filename" or using using json.dump, and then load go to
    chrome://tracing in the Chrome web browser and load the dumped file.

    Args:
        filename: If a filename is provided, the timeline is dumped to that
            file.

    Returns:
        If filename is not provided, this returns a list of profiling events.
            Each profile event is a dictionary.
    """
    return state.chrome_tracing_dump(filename=filename)


def object_transfer_timeline(filename=None):
    """Return a list of transfer events that can viewed as a timeline.

    To view this information as a timeline, simply dump it as a json file by
    passing in "filename" or using using json.dump, and then load go to
    chrome://tracing in the Chrome web browser and load the dumped file. Make
    sure to enable "Flow events" in the "View Options" menu.

    Args:
        filename: If a filename is provided, the timeline is dumped to that
            file.

    Returns:
        If filename is not provided, this returns a list of profiling events.
            Each profile event is a dictionary.
    """
    return state.chrome_tracing_object_transfer_dump(filename=filename)


@DeveloperAPI
@client_mode_hook(auto_init=False)
def cluster_resources():
    """Get the current total cluster resources.

    Note that this information can grow stale as nodes are added to or removed
    from the cluster.

    Returns:
        A dictionary mapping resource name to the total quantity of that
            resource in the cluster.
    """
    return state.cluster_resources()


@DeveloperAPI
@client_mode_hook(auto_init=False)
def available_resources():
    """Get the current available cluster resources.

    This is different from `cluster_resources` in that this will return idle
    (available) resources rather than total resources.

    Note that this information can grow stale as tasks start and finish.

    Returns:
        A dictionary mapping resource name to the total quantity of that
            resource in the cluster.
    """
    return state.available_resources()<|MERGE_RESOLUTION|>--- conflicted
+++ resolved
@@ -49,13 +49,6 @@
 
         # _really_init_global_state should have set self.global_state_accessor
         if self.global_state_accessor is None:
-<<<<<<< HEAD
-            if os.environ.get("RAY_ENABLE_AUTO_CONNECT", "") != "0":
-                ray.client(_disable_deprecation_warn=True).connect()
-                # Retry connect!
-                return self._check_connected()
-=======
->>>>>>> be29d27e
             raise ray.exceptions.RaySystemError(
                 "Ray has not been started yet. You can start Ray with "
                 "'ray.init()'.")
