from __future__ import absolute_import
from __future__ import division
from __future__ import print_function

from collections import defaultdict
import json
import logging
import sys
import time

import ray
from ray.function_manager import FunctionDescriptor

from ray import (
    gcs_utils,
    services,
)
from ray.utils import (decode, binary_to_object_id, binary_to_hex,
                       hex_to_binary)

logger = logging.getLogger(__name__)


def _parse_client_table(redis_client):
    """Read the client table.

    Args:
        redis_client: A client to the primary Redis shard.

    Returns:
        A list of information about the nodes in the cluster.
    """
    NIL_CLIENT_ID = ray.ObjectID.nil().binary()
    message = redis_client.execute_command(
        "RAY.TABLE_LOOKUP", gcs_utils.TablePrefix.Value("CLIENT"), "",
        NIL_CLIENT_ID)

    # Handle the case where no clients are returned. This should only
    # occur potentially immediately after the cluster is started.
    if message is None:
        return []

    node_info = {}
    gcs_entry = gcs_utils.GcsEntry.FromString(message)

    ordered_client_ids = []

    # Since GCS entries are append-only, we override so that
    # only the latest entries are kept.
    for entry in gcs_entry.entries:
        client = gcs_utils.ClientTableData.FromString(entry)

        client_id = ray.utils.binary_to_hex(client.client_id)

        if client.is_insertion:
            ordered_client_ids.append(client_id)
            node_info[client_id] = {
                "ClientID": client_id,
                "IsInsertion": client.is_insertion,
                "NodeManagerAddress": client.node_manager_address,
                "NodeManagerPort": client.node_manager_port,
                "ObjectManagerPort": client.object_manager_port,
                "ObjectStoreSocketName": client.object_store_socket_name,
                "RayletSocketName": client.raylet_socket_name
            }

        # If this client is being removed, then it must
        # have previously been inserted, and
        # it cannot have previously been removed.
        else:
            assert client_id in node_info, "Client not found!"
            assert node_info[client_id]["IsInsertion"], (
                "Unexpected duplicate removal of client.")
            node_info[client_id]["IsInsertion"] = client.is_insertion
    # Fill resource info.
    for client_id in ordered_client_ids:
        if node_info[client_id]["IsInsertion"]:
            resources = _parse_resource_table(redis_client, client_id)
        else:
            resources = {}
        node_info[client_id]["Resources"] = resources
    # NOTE: We return the list comprehension below instead of simply doing
    # 'list(node_info.values())' in order to have the nodes appear in the order
    # that they joined the cluster. Python dictionaries do not preserve
    # insertion order. We could use an OrderedDict, but then we'd have to be
    # sure to only insert a given node a single time (clients that die appear
    # twice in the GCS log).
    return [node_info[client_id] for client_id in ordered_client_ids]


def _parse_resource_table(redis_client, client_id):
    """Read the resource table with given client id.

    Args:
        redis_client: A client to the primary Redis shard.
        client_id: The client ID of the node in hex.

    Returns:
        A dict of resources about this node.
    """
    message = redis_client.execute_command(
        "RAY.TABLE_LOOKUP", gcs_utils.TablePrefix.Value("NODE_RESOURCE"), "",
        ray.utils.hex_to_binary(client_id))

    if message is None:
        return {}

    resources = {}
    gcs_entry = gcs_utils.GcsEntry.FromString(message)
    entries_len = len(gcs_entry.entries)
    if entries_len % 2 != 0:
        raise Exception("Invalid entry size for resource lookup: " +
                        str(entries_len))

    for i in range(0, entries_len, 2):
        resource_table_data = gcs_utils.ResourceTableData.FromString(
            gcs_entry.entries[i + 1])
        resources[decode(
            gcs_entry.entries[i])] = resource_table_data.resource_capacity
    return resources


class GlobalState(object):
    """A class used to interface with the Ray control state.

    # TODO(zongheng): In the future move this to use Ray's redis module in the
    # backend to cut down on # of request RPCs.

    Attributes:
        redis_client: The Redis client used to query the primary redis server.
        redis_clients: Redis clients for each of the Redis shards.
    """

    def __init__(self):
        """Create a GlobalState object."""
        # The redis server storing metadata, such as function table, client
        # table, log files, event logs, workers/actions info.
        self.redis_client = None
        # Clients for the redis shards, storing the object table & task table.
        self.redis_clients = None

    def _check_connected(self):
        """Check that the object has been initialized before it is used.

        Raises:
            Exception: An exception is raised if ray.init() has not been called
                yet.
        """
        if self.redis_client is None:
            raise Exception("The ray global state API cannot be used before "
                            "ray.init has been called.")

        if self.redis_clients is None:
            raise Exception("The ray global state API cannot be used before "
                            "ray.init has been called.")

    def disconnect(self):
        """Disconnect global state from GCS."""
        self.redis_client = None
        self.redis_clients = None

    def _initialize_global_state(self,
                                 redis_address,
                                 redis_password=None,
                                 timeout=20):
        """Initialize the GlobalState object by connecting to Redis.

        It's possible that certain keys in Redis may not have been fully
        populated yet. In this case, we will retry this method until they have
        been populated or we exceed a timeout.

        Args:
            redis_address: The Redis address to connect.
            redis_password: The password of the redis server.
        """
        self.redis_client = services.create_redis_client(
            redis_address, redis_password)
        start_time = time.time()

        num_redis_shards = None
        redis_shard_addresses = []

        while time.time() - start_time < timeout:
            # Attempt to get the number of Redis shards.
            num_redis_shards = self.redis_client.get("NumRedisShards")
            if num_redis_shards is None:
                print("Waiting longer for NumRedisShards to be populated.")
                time.sleep(1)
                continue
            num_redis_shards = int(num_redis_shards)
            if num_redis_shards < 1:
                raise Exception("Expected at least one Redis shard, found "
                                "{}.".format(num_redis_shards))

            # Attempt to get all of the Redis shards.
            redis_shard_addresses = self.redis_client.lrange(
                "RedisShards", start=0, end=-1)
            if len(redis_shard_addresses) != num_redis_shards:
                print("Waiting longer for RedisShards to be populated.")
                time.sleep(1)
                continue

            # If we got here then we successfully got all of the information.
            break

        # Check to see if we timed out.
        if time.time() - start_time >= timeout:
            raise Exception("Timed out while attempting to initialize the "
                            "global state. num_redis_shards = {}, "
                            "redis_shard_addresses = {}".format(
                                num_redis_shards, redis_shard_addresses))

        # Get the rest of the information.
        self.redis_clients = []
        for shard_address in redis_shard_addresses:
            self.redis_clients.append(
                services.create_redis_client(shard_address.decode(),
                                             redis_password))

    def _execute_command(self, key, *args):
        """Execute a Redis command on the appropriate Redis shard based on key.

        Args:
            key: The object ID or the task ID that the query is about.
            args: The command to run.

        Returns:
            The value returned by the Redis command.
        """
        client = self.redis_clients[key.redis_shard_hash() % len(
            self.redis_clients)]
        return client.execute_command(*args)

    def _keys(self, pattern):
        """Execute the KEYS command on all Redis shards.

        Args:
            pattern: The KEYS pattern to query.

        Returns:
            The concatenated list of results from all shards.
        """
        result = []
        for client in self.redis_clients:
            result.extend(list(client.scan_iter(match=pattern)))
        return result

    def _object_table(self, object_id):
        """Fetch and parse the object table information for a single object ID.

        Args:
            object_id: An object ID to get information about.

        Returns:
            A dictionary with information about the object ID in question.
        """
        # Allow the argument to be either an ObjectID or a hex string.
        if not isinstance(object_id, ray.ObjectID):
            object_id = ray.ObjectID(hex_to_binary(object_id))

        # Return information about a single object ID.
        message = self._execute_command(object_id, "RAY.TABLE_LOOKUP",
                                        gcs_utils.TablePrefix.Value("OBJECT"),
                                        "", object_id.binary())
        if message is None:
            return {}
        gcs_entry = gcs_utils.GcsEntry.FromString(message)

        assert len(gcs_entry.entries) > 0

        entry = gcs_utils.ObjectTableData.FromString(gcs_entry.entries[0])

        object_info = {
            "DataSize": entry.object_size,
            "Manager": entry.manager,
        }

        return object_info

    def object_table(self, object_id=None):
        """Fetch and parse the object table info for one or more object IDs.

        Args:
            object_id: An object ID to fetch information about. If this is
                None, then the entire object table is fetched.

        Returns:
            Information from the object table.
        """
        self._check_connected()
        if object_id is not None:
            # Return information about a single object ID.
            return self._object_table(object_id)
        else:
            # Return the entire object table.
            object_keys = self._keys(gcs_utils.TablePrefix_OBJECT_string + "*")
            object_ids_binary = {
                key[len(gcs_utils.TablePrefix_OBJECT_string):]
                for key in object_keys
            }

            results = {}
            for object_id_binary in object_ids_binary:
                results[binary_to_object_id(object_id_binary)] = (
                    self._object_table(binary_to_object_id(object_id_binary)))
            return results

    def _task_table(self, task_id):
        """Fetch and parse the task table information for a single task ID.

        Args:
            task_id: A task ID to get information about.

        Returns:
            A dictionary with information about the task ID in question.
        """
        assert isinstance(task_id, ray.TaskID)
        message = self._execute_command(
            task_id, "RAY.TABLE_LOOKUP",
            gcs_utils.TablePrefix.Value("RAYLET_TASK"), "", task_id.binary())
        if message is None:
            return {}
        gcs_entries = gcs_utils.GcsEntry.FromString(message)

        assert len(gcs_entries.entries) == 1
        task_table_data = gcs_utils.TaskTableData.FromString(
            gcs_entries.entries[0])

        task = ray._raylet.TaskSpec.from_string(
            task_table_data.task.task_spec.SerializeToString())
        function_descriptor_list = task.function_descriptor_list()
        function_descriptor = FunctionDescriptor.from_bytes_list(
            function_descriptor_list)

        task_spec_info = {
            "JobID": task.job_id().hex(),
            "TaskID": task.task_id().hex(),
            "ParentTaskID": task.parent_task_id().hex(),
            "ParentCounter": task.parent_counter(),
            "ActorID": (task.actor_id().hex()),
            "ActorCreationID": task.actor_creation_id().hex(),
            "ActorCreationDummyObjectID": (
                task.actor_creation_dummy_object_id().hex()),
            "ActorCounter": task.actor_counter(),
            "Args": task.arguments(),
            "ReturnObjectIDs": task.returns(),
            "RequiredResources": task.required_resources(),
            "FunctionID": function_descriptor.function_id.hex(),
            "FunctionHash": binary_to_hex(function_descriptor.function_hash),
            "ModuleName": function_descriptor.module_name,
            "ClassName": function_descriptor.class_name,
            "FunctionName": function_descriptor.function_name,
        }

        execution_spec = ray._raylet.TaskExecutionSpec.from_string(
            task_table_data.task.task_execution_spec.SerializeToString())
        return {
            "ExecutionSpec": {
                "Dependencies": execution_spec.dependencies(),
                "NumForwards": execution_spec.num_forwards(),
            },
            "TaskSpec": task_spec_info
        }

    def task_table(self, task_id=None):
        """Fetch and parse the task table information for one or more task IDs.

        Args:
            task_id: A hex string of the task ID to fetch information about. If
                this is None, then the task object table is fetched.

        Returns:
            Information from the task table.
        """
        self._check_connected()
        if task_id is not None:
            task_id = ray.TaskID(hex_to_binary(task_id))
            return self._task_table(task_id)
        else:
            task_table_keys = self._keys(
                gcs_utils.TablePrefix_RAYLET_TASK_string + "*")
            task_ids_binary = [
                key[len(gcs_utils.TablePrefix_RAYLET_TASK_string):]
                for key in task_table_keys
            ]

            results = {}
            for task_id_binary in task_ids_binary:
                results[binary_to_hex(task_id_binary)] = self._task_table(
                    ray.TaskID(task_id_binary))
            return results

    def client_table(self):
        """Fetch and parse the Redis DB client table.

        Returns:
            Information about the Ray clients in the cluster.
        """
        self._check_connected()
        client_table = _parse_client_table(self.redis_client)

        for client in client_table:
<<<<<<< HEAD
            client["alive"] = (client["EntryType"] !=
                               gcs_utils.ClientTableData.DELETION)
=======
            # These are equivalent and is better for application developers.
            client["alive"] = client["IsInsertion"]
>>>>>>> baadc871
        return client_table

    def _job_table(self, job_id):
        """Fetch and parse the job table information for a single job ID.

        Args:
            job_id: A job ID or hex string to get information about.

        Returns:
            A dictionary with information about the job ID in question.
        """
        # Allow the argument to be either a JobID or a hex string.
        if not isinstance(job_id, ray.JobID):
            assert isinstance(job_id, str)
            job_id = ray.JobID(hex_to_binary(job_id))

        # Return information about a single job ID.
        message = self.redis_client.execute_command(
            "RAY.TABLE_LOOKUP", gcs_utils.TablePrefix.Value("JOB"), "",
            job_id.binary())

        if message is None:
            return {}

        gcs_entry = gcs_utils.GcsEntry.FromString(message)

        assert len(gcs_entry.entries) > 0

        job_info = {}

        for i in range(len(gcs_entry.entries)):
            entry = gcs_utils.JobTableData.FromString(gcs_entry.entries[i])
            assert entry.job_id == job_id.binary()
            job_info["JobID"] = job_id.hex()
            job_info["NodeManagerAddress"] = entry.node_manager_address
            job_info["DriverPid"] = entry.driver_pid
            if entry.is_dead:
                job_info["StopTime"] = entry.timestamp
            else:
                job_info["StartTime"] = entry.timestamp

        return job_info

    def job_table(self):
        """Fetch and parse the Redis job table.

        Returns:
            Information about the Ray jobs in the cluster,
            namely a list of dicts with keys:
            - "JobID" (identifier for the job),
            - "NodeManagerAddress" (IP address of the driver for this job),
            - "DriverPid" (process ID of the driver for this job),
            - "StartTime" (UNIX timestamp of the start time of this job),
            - "StopTime" (UNIX timestamp of the stop time of this job, if any)
        """
        self._check_connected()

        job_keys = self.redis_client.keys(gcs_utils.TablePrefix_JOB_string +
                                          "*")

        job_ids_binary = {
            key[len(gcs_utils.TablePrefix_JOB_string):]
            for key in job_keys
        }

        results = []

        for job_id_binary in job_ids_binary:
            results.append(self._job_table(binary_to_hex(job_id_binary)))

        return results

    def _profile_table(self, batch_id):
        """Get the profile events for a given batch of profile events.

        Args:
            batch_id: An identifier for a batch of profile events.

        Returns:
            A list of the profile events for the specified batch.
        """
        # TODO(rkn): This method should support limiting the number of log
        # events and should also support returning a window of events.
        message = self._execute_command(batch_id, "RAY.TABLE_LOOKUP",
                                        gcs_utils.TablePrefix.Value("PROFILE"),
                                        "", batch_id.binary())

        if message is None:
            return []

        gcs_entries = gcs_utils.GcsEntry.FromString(message)

        profile_events = []
        for entry in gcs_entries.entries:
            profile_table_message = gcs_utils.ProfileTableData.FromString(
                entry)

            component_type = profile_table_message.component_type
            component_id = binary_to_hex(profile_table_message.component_id)
            node_ip_address = profile_table_message.node_ip_address

            for profile_event_message in profile_table_message.profile_events:
                profile_event = {
                    "event_type": profile_event_message.event_type,
                    "component_id": component_id,
                    "node_ip_address": node_ip_address,
                    "component_type": component_type,
                    "start_time": profile_event_message.start_time,
                    "end_time": profile_event_message.end_time,
                    "extra_data": json.loads(profile_event_message.extra_data),
                }

                profile_events.append(profile_event)

        return profile_events

    def profile_table(self):
        self._check_connected()
        profile_table_keys = self._keys(gcs_utils.TablePrefix_PROFILE_string +
                                        "*")
        batch_identifiers_binary = [
            key[len(gcs_utils.TablePrefix_PROFILE_string):]
            for key in profile_table_keys
        ]

        result = defaultdict(list)
        for batch_id in batch_identifiers_binary:
            profile_data = self._profile_table(binary_to_object_id(batch_id))
            # Note that if keys are being evicted from Redis, then it is
            # possible that the batch will be evicted before we get it.
            if len(profile_data) > 0:
                component_id = profile_data[0]["component_id"]
                result[component_id].extend(profile_data)

        return dict(result)

    def _seconds_to_microseconds(self, time_in_seconds):
        """A helper function for converting seconds to microseconds."""
        time_in_microseconds = 10**6 * time_in_seconds
        return time_in_microseconds

    # Colors are specified at
    # https://github.com/catapult-project/catapult/blob/master/tracing/tracing/base/color_scheme.html.  # noqa: E501
    _default_color_mapping = defaultdict(
        lambda: "generic_work", {
            "worker_idle": "cq_build_abandoned",
            "task": "rail_response",
            "task:deserialize_arguments": "rail_load",
            "task:execute": "rail_animation",
            "task:store_outputs": "rail_idle",
            "wait_for_function": "detailed_memory_dump",
            "ray.get": "good",
            "ray.put": "terrible",
            "ray.wait": "vsync_highlight_color",
            "submit_task": "background_memory_dump",
            "fetch_and_run_function": "detailed_memory_dump",
            "register_remote_function": "detailed_memory_dump",
        })

    # These colors are for use in Chrome tracing.
    _chrome_tracing_colors = [
        "thread_state_uninterruptible",
        "thread_state_iowait",
        "thread_state_running",
        "thread_state_runnable",
        "thread_state_sleeping",
        "thread_state_unknown",
        "background_memory_dump",
        "light_memory_dump",
        "detailed_memory_dump",
        "vsync_highlight_color",
        "generic_work",
        "good",
        "bad",
        "terrible",
        # "black",
        # "grey",
        # "white",
        "yellow",
        "olive",
        "rail_response",
        "rail_animation",
        "rail_idle",
        "rail_load",
        "startup",
        "heap_dump_stack_frame",
        "heap_dump_object_type",
        "heap_dump_child_node_arrow",
        "cq_build_running",
        "cq_build_passed",
        "cq_build_failed",
        "cq_build_abandoned",
        "cq_build_attempt_runnig",
        "cq_build_attempt_passed",
        "cq_build_attempt_failed",
    ]

    def chrome_tracing_dump(self, filename=None):
        """Return a list of profiling events that can viewed as a timeline.

        To view this information as a timeline, simply dump it as a json file
        by passing in "filename" or using using json.dump, and then load go to
        chrome://tracing in the Chrome web browser and load the dumped file.
        Make sure to enable "Flow events" in the "View Options" menu.

        Args:
            filename: If a filename is provided, the timeline is dumped to that
                file.

        Returns:
            If filename is not provided, this returns a list of profiling
                events. Each profile event is a dictionary.
        """
        # TODO(rkn): Support including the task specification data in the
        # timeline.
        # TODO(rkn): This should support viewing just a window of time or a
        # limited number of events.

        self._check_connected()

        profile_table = self.profile_table()
        all_events = []

        for component_id_hex, component_events in profile_table.items():
            # Only consider workers and drivers.
            component_type = component_events[0]["component_type"]
            if component_type not in ["worker", "driver"]:
                continue

            for event in component_events:
                new_event = {
                    # The category of the event.
                    "cat": event["event_type"],
                    # The string displayed on the event.
                    "name": event["event_type"],
                    # The identifier for the group of rows that the event
                    # appears in.
                    "pid": event["node_ip_address"],
                    # The identifier for the row that the event appears in.
                    "tid": event["component_type"] + ":" +
                    event["component_id"],
                    # The start time in microseconds.
                    "ts": self._seconds_to_microseconds(event["start_time"]),
                    # The duration in microseconds.
                    "dur": self._seconds_to_microseconds(event["end_time"] -
                                                         event["start_time"]),
                    # What is this?
                    "ph": "X",
                    # This is the name of the color to display the box in.
                    "cname": self._default_color_mapping[event["event_type"]],
                    # The extra user-defined data.
                    "args": event["extra_data"],
                }

                # Modify the json with the additional user-defined extra data.
                # This can be used to add fields or override existing fields.
                if "cname" in event["extra_data"]:
                    new_event["cname"] = event["extra_data"]["cname"]
                if "name" in event["extra_data"]:
                    new_event["name"] = event["extra_data"]["name"]

                all_events.append(new_event)

        if filename is not None:
            with open(filename, "w") as outfile:
                json.dump(all_events, outfile)
        else:
            return all_events

    def chrome_tracing_object_transfer_dump(self, filename=None):
        """Return a list of transfer events that can viewed as a timeline.

        To view this information as a timeline, simply dump it as a json file
        by passing in "filename" or using using json.dump, and then load go to
        chrome://tracing in the Chrome web browser and load the dumped file.
        Make sure to enable "Flow events" in the "View Options" menu.

        Args:
            filename: If a filename is provided, the timeline is dumped to that
                file.

        Returns:
            If filename is not provided, this returns a list of profiling
                events. Each profile event is a dictionary.
        """
        self._check_connected()

        client_id_to_address = {}
        for client_info in self.client_table():
            client_id_to_address[client_info["ClientID"]] = "{}:{}".format(
                client_info["NodeManagerAddress"],
                client_info["ObjectManagerPort"])

        all_events = []

        for key, items in self.profile_table().items():
            # Only consider object manager events.
            if items[0]["component_type"] != "object_manager":
                continue

            for event in items:
                if event["event_type"] == "transfer_send":
                    object_id, remote_client_id, _, _ = event["extra_data"]

                elif event["event_type"] == "transfer_receive":
                    object_id, remote_client_id, _, _ = event["extra_data"]

                elif event["event_type"] == "receive_pull_request":
                    object_id, remote_client_id = event["extra_data"]

                else:
                    assert False, "This should be unreachable."

                # Choose a color by reading the first couple of hex digits of
                # the object ID as an integer and turning that into a color.
                object_id_int = int(object_id[:2], 16)
                color = self._chrome_tracing_colors[object_id_int % len(
                    self._chrome_tracing_colors)]

                new_event = {
                    # The category of the event.
                    "cat": event["event_type"],
                    # The string displayed on the event.
                    "name": event["event_type"],
                    # The identifier for the group of rows that the event
                    # appears in.
                    "pid": client_id_to_address[key],
                    # The identifier for the row that the event appears in.
                    "tid": client_id_to_address[remote_client_id],
                    # The start time in microseconds.
                    "ts": self._seconds_to_microseconds(event["start_time"]),
                    # The duration in microseconds.
                    "dur": self._seconds_to_microseconds(event["end_time"] -
                                                         event["start_time"]),
                    # What is this?
                    "ph": "X",
                    # This is the name of the color to display the box in.
                    "cname": color,
                    # The extra user-defined data.
                    "args": event["extra_data"],
                }
                all_events.append(new_event)

                # Add another box with a color indicating whether it was a send
                # or a receive event.
                if event["event_type"] == "transfer_send":
                    additional_event = new_event.copy()
                    additional_event["cname"] = "black"
                    all_events.append(additional_event)
                elif event["event_type"] == "transfer_receive":
                    additional_event = new_event.copy()
                    additional_event["cname"] = "grey"
                    all_events.append(additional_event)
                else:
                    pass

        if filename is not None:
            with open(filename, "w") as outfile:
                json.dump(all_events, outfile)
        else:
            return all_events

    def workers(self):
        """Get a dictionary mapping worker ID to worker information."""
        self._check_connected()

        worker_keys = self.redis_client.keys("Worker*")
        workers_data = {}

        for worker_key in worker_keys:
            worker_info = self.redis_client.hgetall(worker_key)
            worker_id = binary_to_hex(worker_key[len("Workers:"):])

            workers_data[worker_id] = {
                "node_ip_address": decode(worker_info[b"node_ip_address"]),
                "plasma_store_socket": decode(
                    worker_info[b"plasma_store_socket"])
            }
            if b"stderr_file" in worker_info:
                workers_data[worker_id]["stderr_file"] = decode(
                    worker_info[b"stderr_file"])
            if b"stdout_file" in worker_info:
                workers_data[worker_id]["stdout_file"] = decode(
                    worker_info[b"stdout_file"])
        return workers_data

    def _job_length(self):
        event_log_sets = self.redis_client.keys("event_log*")
        overall_smallest = sys.maxsize
        overall_largest = 0
        num_tasks = 0
        for event_log_set in event_log_sets:
            fwd_range = self.redis_client.zrange(
                event_log_set, start=0, end=0, withscores=True)
            overall_smallest = min(overall_smallest, fwd_range[0][1])

            rev_range = self.redis_client.zrevrange(
                event_log_set, start=0, end=0, withscores=True)
            overall_largest = max(overall_largest, rev_range[0][1])

            num_tasks += self.redis_client.zcount(
                event_log_set, min=0, max=time.time())
        if num_tasks == 0:
            return 0, 0, 0
        return overall_smallest, overall_largest, num_tasks

    def cluster_resources(self):
        """Get the current total cluster resources.

        Note that this information can grow stale as nodes are added to or
        removed from the cluster.

        Returns:
            A dictionary mapping resource name to the total quantity of that
                resource in the cluster.
        """
        self._check_connected()

        resources = defaultdict(int)
        clients = self.client_table()
        for client in clients:
            # Only count resources from latest entries of live clients.
            if client["IsInsertion"]:
                for key, value in client["Resources"].items():
                    resources[key] += value
        return dict(resources)

    def _live_client_ids(self):
        """Returns a set of client IDs corresponding to clients still alive."""
        return {
            client["ClientID"]
            for client in self.client_table() if (client["IsInsertion"])
        }

    def available_resources(self):
        """Get the current available cluster resources.

        This is different from `cluster_resources` in that this will return
        idle (available) resources rather than total resources.

        Note that this information can grow stale as tasks start and finish.

        Returns:
            A dictionary mapping resource name to the total quantity of that
                resource in the cluster.
        """
        self._check_connected()

        available_resources_by_id = {}

        subscribe_clients = [
            redis_client.pubsub(ignore_subscribe_messages=True)
            for redis_client in self.redis_clients
        ]
        for subscribe_client in subscribe_clients:
            subscribe_client.subscribe(gcs_utils.XRAY_HEARTBEAT_CHANNEL)

        client_ids = self._live_client_ids()

        while set(available_resources_by_id.keys()) != client_ids:
            for subscribe_client in subscribe_clients:
                # Parse client message
                raw_message = subscribe_client.get_message()
                if (raw_message is None or raw_message["channel"] !=
                        gcs_utils.XRAY_HEARTBEAT_CHANNEL):
                    continue
                data = raw_message["data"]
                gcs_entries = gcs_utils.GcsEntry.FromString(data)
                heartbeat_data = gcs_entries.entries[0]
                message = gcs_utils.HeartbeatTableData.FromString(
                    heartbeat_data)
                # Calculate available resources for this client
                num_resources = len(message.resources_available_label)
                dynamic_resources = {}
                for i in range(num_resources):
                    resource_id = message.resources_available_label[i]
                    dynamic_resources[resource_id] = (
                        message.resources_available_capacity[i])

                # Update available resources for this client
                client_id = ray.utils.binary_to_hex(message.client_id)
                available_resources_by_id[client_id] = dynamic_resources

            # Update clients in cluster
            client_ids = self._live_client_ids()

            # Remove disconnected clients
            for client_id in available_resources_by_id.keys():
                if client_id not in client_ids:
                    del available_resources_by_id[client_id]

        # Calculate total available resources
        total_available_resources = defaultdict(int)
        for available_resources in available_resources_by_id.values():
            for resource_id, num_available in available_resources.items():
                total_available_resources[resource_id] += num_available

        # Close the pubsub clients to avoid leaking file descriptors.
        for subscribe_client in subscribe_clients:
            subscribe_client.close()

        return dict(total_available_resources)

    def _error_messages(self, job_id):
        """Get the error messages for a specific driver.

        Args:
            job_id: The ID of the job to get the errors for.

        Returns:
            A list of the error messages for this driver.
        """
        assert isinstance(job_id, ray.JobID)
        message = self.redis_client.execute_command(
            "RAY.TABLE_LOOKUP", gcs_utils.TablePrefix.Value("ERROR_INFO"), "",
            job_id.binary())

        # If there are no errors, return early.
        if message is None:
            return []

        gcs_entries = gcs_utils.GcsEntry.FromString(message)
        error_messages = []
        for entry in gcs_entries.entries:
            error_data = gcs_utils.ErrorTableData.FromString(entry)
            assert job_id.binary() == error_data.job_id
            error_message = {
                "type": error_data.type,
                "message": error_data.error_message,
                "timestamp": error_data.timestamp,
            }
            error_messages.append(error_message)
        return error_messages

    def error_messages(self, job_id=None):
        """Get the error messages for all drivers or a specific driver.

        Args:
            job_id: The specific job to get the errors for. If this is
                None, then this method retrieves the errors for all jobs.

        Returns:
            A dictionary mapping driver ID to a list of the error messages for
                that driver.
        """
        self._check_connected()

        if job_id is not None:
            assert isinstance(job_id, ray.JobID)
            return self._error_messages(job_id)

        error_table_keys = self.redis_client.keys(
            gcs_utils.TablePrefix_ERROR_INFO_string + "*")
        job_ids = [
            key[len(gcs_utils.TablePrefix_ERROR_INFO_string):]
            for key in error_table_keys
        ]

        return {
            binary_to_hex(job_id): self._error_messages(ray.JobID(job_id))
            for job_id in job_ids
        }

    def actor_checkpoint_info(self, actor_id):
        """Get checkpoint info for the given actor id.
         Args:
            actor_id: Actor's ID.
         Returns:
            A dictionary with information about the actor's checkpoint IDs and
            their timestamps.
        """
        self._check_connected()
        message = self._execute_command(
            actor_id,
            "RAY.TABLE_LOOKUP",
            gcs_utils.TablePrefix.Value("ACTOR_CHECKPOINT_ID"),
            "",
            actor_id.binary(),
        )
        if message is None:
            return None
        gcs_entry = gcs_utils.GcsEntry.FromString(message)
        entry = gcs_utils.ActorCheckpointIdData.FromString(
            gcs_entry.entries[0])
        checkpoint_ids = [
            ray.ActorCheckpointID(checkpoint_id)
            for checkpoint_id in entry.checkpoint_ids
        ]
        return {
            "ActorID": ray.utils.binary_to_hex(entry.actor_id),
            "CheckpointIds": checkpoint_ids,
            "Timestamps": list(entry.timestamps),
        }


class DeprecatedGlobalState(object):
    """A class used to print errors when the old global state API is used."""

    def object_table(self, object_id=None):
        logger.warning(
            "ray.global_state.object_table() is deprecated and will be "
            "removed in a subsequent release. Use ray.objects() instead.")
        return ray.objects(object_id=object_id)

    def task_table(self, task_id=None):
        logger.warning(
            "ray.global_state.task_table() is deprecated and will be "
            "removed in a subsequent release. Use ray.tasks() instead.")
        return ray.tasks(task_id=task_id)

    def function_table(self, function_id=None):
        raise DeprecationWarning(
            "ray.global_state.function_table() is deprecated.")

    def client_table(self):
        logger.warning(
            "ray.global_state.client_table() is deprecated and will be "
            "removed in a subsequent release. Use ray.nodes() instead.")
        return ray.nodes()

    def profile_table(self):
        raise DeprecationWarning(
            "ray.global_state.profile_table() is deprecated.")

    def chrome_tracing_dump(self, filename=None):
        logger.warning(
            "ray.global_state.chrome_tracing_dump() is deprecated and will be "
            "removed in a subsequent release. Use ray.timeline() instead.")
        return ray.timeline(filename=filename)

    def chrome_tracing_object_transfer_dump(self, filename=None):
        logger.warning(
            "ray.global_state.chrome_tracing_object_transfer_dump() is "
            "deprecated and will be removed in a subsequent release. Use "
            "ray.object_transfer_timeline() instead.")
        return ray.object_transfer_timeline(filename=filename)

    def workers(self):
        raise DeprecationWarning("ray.global_state.workers() is deprecated.")

    def cluster_resources(self):
        logger.warning(
            "ray.global_state.cluster_resources() is deprecated and will be "
            "removed in a subsequent release. Use ray.cluster_resources() "
            "instead.")
        return ray.cluster_resources()

    def available_resources(self):
        logger.warning(
            "ray.global_state.available_resources() is deprecated and will be "
            "removed in a subsequent release. Use ray.available_resources() "
            "instead.")
        return ray.available_resources()

    def error_messages(self, job_id=None):
        logger.warning(
            "ray.global_state.error_messages() is deprecated and will be "
            "removed in a subsequent release. Use ray.errors() "
            "instead.")
        return ray.errors(job_id=job_id)


state = GlobalState()
"""A global object used to access the cluster's global state."""

global_state = DeprecatedGlobalState()


def jobs():
    """Get a list of the jobs in the cluster.

    Returns:
        Information from the job table, namely a list of dicts with keys:
        - "JobID" (identifier for the job),
        - "NodeManagerAddress" (IP address of the driver for this job),
        - "DriverPid" (process ID of the driver for this job),
        - "StartTime" (UNIX timestamp of the start time of this job),
        - "StopTime" (UNIX timestamp of the stop time of this job, if any)
    """
    return state.job_table()


def nodes():
    """Get a list of the nodes in the cluster.

    Returns:
        Information about the Ray clients in the cluster.
    """
    return state.client_table()


def tasks(task_id=None):
    """Fetch and parse the task table information for one or more task IDs.

    Args:
        task_id: A hex string of the task ID to fetch information about. If
            this is None, then the task object table is fetched.

    Returns:
        Information from the task table.
    """
    return state.task_table(task_id=task_id)


def objects(object_id=None):
    """Fetch and parse the object table info for one or more object IDs.

    Args:
        object_id: An object ID to fetch information about. If this is None,
            then the entire object table is fetched.

    Returns:
        Information from the object table.
    """
    return state.object_table(object_id=object_id)


def timeline(filename=None):
    """Return a list of profiling events that can viewed as a timeline.

    To view this information as a timeline, simply dump it as a json file by
    passing in "filename" or using using json.dump, and then load go to
    chrome://tracing in the Chrome web browser and load the dumped file.

    Args:
        filename: If a filename is provided, the timeline is dumped to that
            file.

    Returns:
        If filename is not provided, this returns a list of profiling events.
            Each profile event is a dictionary.
    """
    return state.chrome_tracing_dump(filename=filename)


def object_transfer_timeline(filename=None):
    """Return a list of transfer events that can viewed as a timeline.

    To view this information as a timeline, simply dump it as a json file by
    passing in "filename" or using using json.dump, and then load go to
    chrome://tracing in the Chrome web browser and load the dumped file. Make
    sure to enable "Flow events" in the "View Options" menu.

    Args:
        filename: If a filename is provided, the timeline is dumped to that
            file.

    Returns:
        If filename is not provided, this returns a list of profiling events.
            Each profile event is a dictionary.
    """
    return state.chrome_tracing_object_transfer_dump(filename=filename)


def cluster_resources():
    """Get the current total cluster resources.

    Note that this information can grow stale as nodes are added to or removed
    from the cluster.

    Returns:
        A dictionary mapping resource name to the total quantity of that
            resource in the cluster.
    """
    return state.cluster_resources()


def available_resources():
    """Get the current available cluster resources.

    This is different from `cluster_resources` in that this will return idle
    (available) resources rather than total resources.

    Note that this information can grow stale as tasks start and finish.

    Returns:
        A dictionary mapping resource name to the total quantity of that
            resource in the cluster.
    """
    return state.available_resources()


def errors(include_cluster_errors=True):
    """Get error messages from the cluster.

    Args:
        include_cluster_errors: True if we should include error messages for
            all drivers, and false if we should only include error messages for
            this specific driver.

    Returns:
        Error messages pushed from the cluster.
    """
    worker = ray.worker.global_worker
    error_messages = state.error_messages(job_id=worker.current_job_id)
    if include_cluster_errors:
        error_messages += state.error_messages(job_id=ray.JobID.nil())
    return error_messages<|MERGE_RESOLUTION|>--- conflicted
+++ resolved
@@ -400,13 +400,8 @@
         client_table = _parse_client_table(self.redis_client)
 
         for client in client_table:
-<<<<<<< HEAD
-            client["alive"] = (client["EntryType"] !=
-                               gcs_utils.ClientTableData.DELETION)
-=======
             # These are equivalent and is better for application developers.
             client["alive"] = client["IsInsertion"]
->>>>>>> baadc871
         return client_table
 
     def _job_table(self, job_id):
