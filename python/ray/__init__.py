--- conflicted
+++ resolved
@@ -108,11 +108,6 @@
     TaskID,
     UniqueID,
     Language,
-<<<<<<< HEAD
-    PythonFunctionDescriptor,
-    JavaFunctionDescriptor,
-=======
->>>>>>> 247a4d02
 )  # noqa: E402
 
 _config = _Config()
@@ -147,12 +142,7 @@
 import ray.actor  # noqa: F401
 from ray.actor import method  # noqa: E402
 from ray.runtime_context import _get_runtime_context  # noqa: E402
-<<<<<<< HEAD
-from ray.cross_language import (python_function, python_actor_class,
-                                java_function, java_actor_class)  # noqa: E402
-=======
 from ray.cross_language import java_function, java_actor_class  # noqa: E402
->>>>>>> 247a4d02
 
 # Ray version string.
 __version__ = "0.9.0.dev0"
@@ -195,13 +185,6 @@
     "show_in_webui",
     "wait",
     "Language",
-<<<<<<< HEAD
-    "PythonFunctionDescriptor",
-    "JavaFunctionDescriptor",
-    "python_function",
-    "python_actor_class",
-=======
->>>>>>> 247a4d02
     "java_function",
     "java_actor_class",
 ]
