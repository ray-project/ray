import os
import logging
from os.path import dirname
import sys

logger = logging.getLogger(__name__)

# MUST add pickle5 to the import path because it will be imported by some
# raylet modules.

if "pickle5" in sys.modules:
    raise ImportError("Ray must be imported before pickle5 because Ray "
                      "requires a specific version of pickle5 (which is "
                      "packaged along with Ray).")

if "OMP_NUM_THREADS" not in os.environ:
    logger.debug("[ray] Forcing OMP_NUM_THREADS=1 to avoid performance "
                 "degradation with many workers (issue #6998). You can "
                 "override this by explicitly setting OMP_NUM_THREADS.")
    os.environ["OMP_NUM_THREADS"] = "1"

# Add the directory containing pickle5 to the Python path so that we find the
# pickle5 version packaged with ray and not a pre-existing pickle5.
pickle5_path = os.path.join(
    os.path.abspath(os.path.dirname(__file__)), "pickle5_files")
sys.path.insert(0, pickle5_path)

# Importing psutil & setproctitle. Must be before ray._raylet is initialized.
thirdparty_files = os.path.join(
    os.path.abspath(os.path.dirname(__file__)), "thirdparty_files")
sys.path.insert(0, thirdparty_files)

# Expose ray ABI symbols which may be dependent by other shared
# libraries such as _streaming.so. See BUILD.bazel:_raylet
so_path = os.path.join(dirname(__file__), "_raylet.so")
if os.path.exists(so_path):
    import ctypes
    from ctypes import CDLL
    CDLL(so_path, ctypes.RTLD_GLOBAL)

<<<<<<< HEAD
if "psutil" in sys.modules:
    print("init: please remove psutil")
    #TODO(ianrodney): Please look into handling what happens if psutil is pre-installed
else:
    psutil_path = os.path.join(os.path.abspath(os.path.dirname(__file__)),
                               "psutil_files")
    sys.path.insert(0, psutil_path)

try:
    import psutil
    print("Successfully loaded psutil")
except ImportError as e:
    print("Failure in loading psutil")

if "setproctitle" in sys.modules:
    print("Please remove setproctitle")
    #TODO(ianrodney): Please look into handling what happens if psutil is pre-installed
else:
    setproc_path = os.path.join(os.path.abspath(os.path.dirname(__file__)),
                        "setproctitle_files")
    sys.path.insert(0, setproc_path)


# MUST import ray._raylet before pyarrow to initialize some global variables.
# It seems the library related to memory allocation in pyarrow will destroy the
# initialization of grpc if we import pyarrow at first.
# NOTE(JoeyJiang): See https://github.com/ray-project/ray/issues/5219 for more
# details.
=======
>>>>>>> 6c80071a
import ray._raylet  # noqa: E402

# See https://github.com/ray-project/ray/issues/131.
helpful_message = """

If you are using Anaconda, try fixing this problem by running:

    conda install libgcc
"""

from ray._raylet import (
    ActorCheckpointID,
    ActorClassID,
    ActorID,
    ClientID,
    Config as _Config,
    JobID,
    WorkerID,
    FunctionID,
    ObjectID,
    TaskID,
    UniqueID,
    Language,
)  # noqa: E402

_config = _Config()

from ray.profiling import profile  # noqa: E402
from ray.state import (jobs, nodes, actors, tasks, objects, timeline,
                       object_transfer_timeline, cluster_resources,
                       available_resources, errors)  # noqa: E402
from ray.worker import (
    LOCAL_MODE,
    SCRIPT_MODE,
    WORKER_MODE,
    connect,
    disconnect,
    get,
    get_gpu_ids,
    get_resource_ids,
    get_webui_url,
    init,
    is_initialized,
    put,
    register_custom_serializer,
    remote,
    shutdown,
    show_in_webui,
    wait,
)  # noqa: E402
import ray.internal  # noqa: E402
import ray.projects  # noqa: E402
# We import ray.actor because some code is run in actor.py which initializes
# some functions in the worker.
import ray.actor  # noqa: F401
from ray.actor import method  # noqa: E402
from ray.runtime_context import _get_runtime_context  # noqa: E402
from ray.cross_language import java_function, java_actor_class  # noqa: E402
from ray import util  # noqa: E402

# Ray version string.
__version__ = "0.9.0.dev0"

__all__ = [
    "jobs",
    "nodes",
    "actors",
    "tasks",
    "objects",
    "timeline",
    "object_transfer_timeline",
    "cluster_resources",
    "available_resources",
    "errors",
    "LOCAL_MODE",
    "PYTHON_MODE",
    "SCRIPT_MODE",
    "WORKER_MODE",
    "__version__",
    "_config",
    "_get_runtime_context",
    "actor",
    "connect",
    "disconnect",
    "get",
    "get_gpu_ids",
    "get_resource_ids",
    "get_webui_url",
    "init",
    "internal",
    "is_initialized",
    "method",
    "profile",
    "projects",
    "put",
    "register_custom_serializer",
    "remote",
    "shutdown",
    "show_in_webui",
    "wait",
    "Language",
    "java_function",
    "java_actor_class",
    "util",
]

# ID types
__all__ += [
    "ActorCheckpointID",
    "ActorClassID",
    "ActorID",
    "ClientID",
    "JobID",
    "WorkerID",
    "FunctionID",
    "ObjectID",
    "TaskID",
    "UniqueID",
]

import ctypes  # noqa: E402
# Windows only
if hasattr(ctypes, "windll"):
    # Makes sure that all child processes die when we die. Also makes sure that
    # fatal crashes result in process termination rather than an error dialog
    # (the latter is annoying since we have a lot of processes). This is done
    # by associating all child processes with a "job" object that imposes this
    # behavior.
    (lambda kernel32: (lambda job: (lambda n: kernel32.SetInformationJobObject(job, 9, "\0" * 17 + chr(0x8 | 0x4 | 0x20) + "\0" * (n - 18), n))(0x90 if ctypes.sizeof(ctypes.c_void_p) > ctypes.sizeof(ctypes.c_int) else 0x70) and kernel32.AssignProcessToJobObject(job, ctypes.c_void_p(kernel32.GetCurrentProcess())))(ctypes.c_void_p(kernel32.CreateJobObjectW(None, None))) if kernel32 is not None else None)(ctypes.windll.kernel32)  # noqa: E501<|MERGE_RESOLUTION|>--- conflicted
+++ resolved
@@ -38,37 +38,6 @@
     from ctypes import CDLL
     CDLL(so_path, ctypes.RTLD_GLOBAL)
 
-<<<<<<< HEAD
-if "psutil" in sys.modules:
-    print("init: please remove psutil")
-    #TODO(ianrodney): Please look into handling what happens if psutil is pre-installed
-else:
-    psutil_path = os.path.join(os.path.abspath(os.path.dirname(__file__)),
-                               "psutil_files")
-    sys.path.insert(0, psutil_path)
-
-try:
-    import psutil
-    print("Successfully loaded psutil")
-except ImportError as e:
-    print("Failure in loading psutil")
-
-if "setproctitle" in sys.modules:
-    print("Please remove setproctitle")
-    #TODO(ianrodney): Please look into handling what happens if psutil is pre-installed
-else:
-    setproc_path = os.path.join(os.path.abspath(os.path.dirname(__file__)),
-                        "setproctitle_files")
-    sys.path.insert(0, setproc_path)
-
-
-# MUST import ray._raylet before pyarrow to initialize some global variables.
-# It seems the library related to memory allocation in pyarrow will destroy the
-# initialization of grpc if we import pyarrow at first.
-# NOTE(JoeyJiang): See https://github.com/ray-project/ray/issues/5219 for more
-# details.
-=======
->>>>>>> 6c80071a
 import ray._raylet  # noqa: E402
 
 # See https://github.com/ray-project/ray/issues/131.
