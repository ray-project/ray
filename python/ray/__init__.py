<<<<<<< HEAD
import logging
import os

logger = logging.getLogger(__name__)


def _configure_system():
    import os
    import platform
    import sys

    """Wraps system configuration to avoid 'leaking' variables into ray."""

    # MUST add pickle5 to the import path because it will be imported by some
    # raylet modules.
    if "pickle5" in sys.modules:
        import pkg_resources

        try:
            version_info = pkg_resources.require("pickle5")
            version = tuple(int(n) for n in version_info[0].version.split("."))
            if version < (0, 0, 10):
                raise ImportError(
                    "You are using an old version of pickle5 "
                    "that leaks memory, please run "
                    "'pip install pickle5 -U' to upgrade"
                )
        except pkg_resources.DistributionNotFound:
            logger.warning(
                "You are using the 'pickle5' module, but "
                "the exact version is unknown (possibly carried as "
                "an internal component by another module). Please "
                "make sure you are using pickle5 >= 0.0.10 because "
                "previous versions may leak memory."
            )

    # Check that grpc can actually be imported on Apple Silicon. Some package
    # managers (such as `pip`) can't properly install the grpcio library yet,
    # so provide a proactive error message if that's the case.
    if platform.system() == "Darwin" and platform.machine() == "arm64":
        try:
            import grpc  # noqa: F401
        except ImportError:
            raise ImportError(
                "Failed to import grpc on Apple Silicon. On Apple"
                " Silicon machines, try `pip uninstall grpcio; conda "
                "install grpcio`. Check out "
                "https://docs.ray.io/en/master/installation.html"
                "#apple-silicon-support for more details."
            )

    if "OMP_NUM_THREADS" not in os.environ:
        logger.debug(
            "[ray] Forcing OMP_NUM_THREADS=1 to avoid performance "
            "degradation with many workers (issue #6998). You can "
            "override this by explicitly setting OMP_NUM_THREADS."
        )
        os.environ["OMP_NUM_THREADS"] = "1"

    # Add the directory containing pickle5 to the Python path so that we find
    # the pickle5 version packaged with ray and not a pre-existing pickle5.
    pickle5_path = os.path.join(
        os.path.abspath(os.path.dirname(__file__)), "pickle5_files"
    )
    sys.path.insert(0, pickle5_path)

    # Importing psutil & setproctitle. Must be before ray._raylet is
    # initialized.
    thirdparty_files = os.path.join(
        os.path.abspath(os.path.dirname(__file__)), "thirdparty_files"
    )
    sys.path.insert(0, thirdparty_files)

    if sys.platform == "win32":
        import ray._private.compat  # noqa: E402

        ray._private.compat.patch_redis_empty_recv()

    if (
        platform.system() == "Linux"
        and "Microsoft".lower() in platform.release().lower()
    ):
        import ray._private.compat  # noqa: E402

        ray._private.compat.patch_psutil()

    # Expose ray ABI symbols which may be dependent by other shared
    # libraries such as _streaming.so. See BUILD.bazel:_raylet
    python_shared_lib_suffix = ".so" if sys.platform != "win32" else ".pyd"
    so_path = os.path.join(
        os.path.dirname(__file__), "_raylet" + python_shared_lib_suffix
    )
    if os.path.exists(so_path):
        import ctypes
        from ctypes import CDLL

        CDLL(so_path, ctypes.RTLD_GLOBAL)


_configure_system()
# Delete configuration function.
del _configure_system

# Replaced with the current commit when building the wheels.
__commit__ = "{{RAY_COMMIT_SHA}}"
__version__ = "2.0.0.dev0"

import ray._raylet  # noqa: E402

from ray._raylet import (  # noqa: E402
    ActorClassID,
    ActorID,
    NodeID,
    Config as _Config,
    JobID,
    WorkerID,
    FunctionID,
    ObjectID,
    ObjectRef,
    TaskID,
    UniqueID,
    Language,
    PlacementGroupID,
)

_config = _Config()

from ray.state import (  # noqa: E402
    nodes,
    timeline,
    cluster_resources,
    available_resources,
)
from ray.worker import (  # noqa: E402,F401
    LOCAL_MODE,
    SCRIPT_MODE,
    WORKER_MODE,
    RESTORE_WORKER_MODE,
    SPILL_WORKER_MODE,
    cancel,
    get,
    get_actor,
    get_gpu_ids,
    init,
    is_initialized,
    put,
    kill,
    remote,
    shutdown,
    wait,
)
import ray.internal  # noqa: E402

# We import ray.actor because some code is run in actor.py which initializes
# some functions in the worker.
import ray.actor  # noqa: E402,F401
from ray.actor import method  # noqa: E402
from ray.cross_language import java_function, java_actor_class  # noqa: E402
from ray.runtime_context import get_runtime_context  # noqa: E402
from ray import data  # noqa: E402,F401
from ray import util  # noqa: E402
from ray import _private  # noqa: E402,F401
from ray import workflow  # noqa: E402,F401

# We import ClientBuilder so that modules can inherit from `ray.ClientBuilder`.
from ray.client_builder import client, ClientBuilder  # noqa: E402

__all__ = [
    "__version__",
    "_config",
    "get_runtime_context",
    "actor",
    "available_resources",
    "cancel",
    "client",
    "ClientBuilder",
    "cluster_resources",
    "data" "get",
    "get_actor",
    "get_gpu_ids",
    "init",
    "internal",
    "is_initialized",
    "java_actor_class",
    "java_function",
    "kill",
    "Language",
    "method",
    "nodes",
    "put",
    "remote",
    "shutdown",
    "show_in_dashboard",
    "timeline",
    "util",
    "wait",
    "LOCAL_MODE",
    "SCRIPT_MODE",
    "WORKER_MODE",
]

# ID types
__all__ += [
    "ActorClassID",
    "ActorID",
    "NodeID",
    "JobID",
    "WorkerID",
    "FunctionID",
    "ObjectID",
    "ObjectRef",
    "TaskID",
    "UniqueID",
    "PlacementGroupID",
]


# Remove modules from top-level ray
def _ray_user_setup_function():
    import os

    user_setup_fn = os.environ.get("RAY_USER_SETUP_FUNCTION")
    if user_setup_fn is not None:
        try:
            module_name, fn_name = user_setup_fn.rsplit(".", 1)
            m = __import__(module_name, globals(), locals(), [fn_name])
            getattr(m, fn_name)()
        except Exception as e:
            # We still need to allow ray to be imported, even there is
            # something in the setup function.
            logger.warning(
                f"Failed to run user setup function: {user_setup_fn}. "
                f"Error message {e}"
            )


_ray_user_setup_function()

del os
del logging
del _ray_user_setup_function
=======
import logging
import os

logger = logging.getLogger(__name__)


def _configure_system():
    import os
    import platform
    import sys

    """Wraps system configuration to avoid 'leaking' variables into ray."""

    # MUST add pickle5 to the import path because it will be imported by some
    # raylet modules.
    if "pickle5" in sys.modules:
        import pkg_resources

        try:
            version_info = pkg_resources.require("pickle5")
            version = tuple(int(n) for n in version_info[0].version.split("."))
            if version < (0, 0, 10):
                raise ImportError(
                    "You are using an old version of pickle5 "
                    "that leaks memory, please run "
                    "'pip install pickle5 -U' to upgrade"
                )
        except pkg_resources.DistributionNotFound:
            logger.warning(
                "You are using the 'pickle5' module, but "
                "the exact version is unknown (possibly carried as "
                "an internal component by another module). Please "
                "make sure you are using pickle5 >= 0.0.10 because "
                "previous versions may leak memory."
            )

    # Check that grpc can actually be imported on Apple Silicon. Some package
    # managers (such as `pip`) can't properly install the grpcio library yet,
    # so provide a proactive error message if that's the case.
    if platform.system() == "Darwin" and platform.machine() == "arm64":
        try:
            import grpc  # noqa: F401
        except ImportError:
            raise ImportError(
                "Failed to import grpc on Apple Silicon. On Apple"
                " Silicon machines, try `pip uninstall grpcio; conda "
                "install grpcio`. Check out "
                "https://docs.ray.io/en/master/installation.html"
                "#apple-silicon-support for more details."
            )

    if "OMP_NUM_THREADS" not in os.environ:
        logger.debug(
            "[ray] Forcing OMP_NUM_THREADS=1 to avoid performance "
            "degradation with many workers (issue #6998). You can "
            "override this by explicitly setting OMP_NUM_THREADS."
        )
        os.environ["OMP_NUM_THREADS"] = "1"

    # Add the directory containing pickle5 to the Python path so that we find
    # the pickle5 version packaged with ray and not a pre-existing pickle5.
    pickle5_path = os.path.join(
        os.path.abspath(os.path.dirname(__file__)), "pickle5_files"
    )
    sys.path.insert(0, pickle5_path)

    # Importing psutil & setproctitle. Must be before ray._raylet is
    # initialized.
    thirdparty_files = os.path.join(
        os.path.abspath(os.path.dirname(__file__)), "thirdparty_files"
    )
    sys.path.insert(0, thirdparty_files)

    if sys.platform == "win32":
        import ray._private.compat  # noqa: E402

        ray._private.compat.patch_redis_empty_recv()

    if (
        platform.system() == "Linux"
        and "Microsoft".lower() in platform.release().lower()
    ):
        import ray._private.compat  # noqa: E402

        ray._private.compat.patch_psutil()

    # Expose ray ABI symbols which may be dependent by other shared
    # libraries such as _streaming.so. See BUILD.bazel:_raylet
    python_shared_lib_suffix = ".so" if sys.platform != "win32" else ".pyd"
    so_path = os.path.join(
        os.path.dirname(__file__), "_raylet" + python_shared_lib_suffix
    )
    if os.path.exists(so_path):
        import ctypes
        from ctypes import CDLL

        CDLL(so_path, ctypes.RTLD_GLOBAL)


_configure_system()
# Delete configuration function.
del _configure_system

# Replaced with the current commit when building the wheels.
__commit__ = "{{RAY_COMMIT_SHA}}"
__version__ = "2.0.0.dev0"

import ray._raylet  # noqa: E402

from ray._raylet import (  # noqa: E402
    ActorClassID,
    ActorID,
    NodeID,
    Config as _Config,
    JobID,
    WorkerID,
    FunctionID,
    ObjectID,
    ObjectRef,
    TaskID,
    UniqueID,
    Language,
    PlacementGroupID,
)

_config = _Config()

from ray.state import (  # noqa: E402
    nodes,
    timeline,
    cluster_resources,
    available_resources,
)
from ray.worker import (  # noqa: E402,F401
    LOCAL_MODE,
    SCRIPT_MODE,
    WORKER_MODE,
    RESTORE_WORKER_MODE,
    SPILL_WORKER_MODE,
    cancel,
    get,
    get_actor,
    get_gpu_ids,
    init,
    is_initialized,
    put,
    kill,
    remote,
    shutdown,
    wait,
)
import ray.internal  # noqa: E402

# We import ray.actor because some code is run in actor.py which initializes
# some functions in the worker.
import ray.actor  # noqa: E402,F401
from ray.actor import method  # noqa: E402
from ray.cross_language import java_function, java_actor_class  # noqa: E402
from ray.runtime_context import get_runtime_context  # noqa: E402
from ray import autoscaler  # noqa:E402
from ray import data  # noqa: E402,F401
from ray import util  # noqa: E402
from ray import _private  # noqa: E402,F401
from ray import workflow  # noqa: E402,F401

# We import ClientBuilder so that modules can inherit from `ray.ClientBuilder`.
from ray.client_builder import client, ClientBuilder  # noqa: E402

__all__ = [
    "__version__",
    "_config",
    "get_runtime_context",
    "actor",
    "available_resources",
    "autoscaler",
    "cancel",
    "client",
    "ClientBuilder",
    "cluster_resources",
    "data",
    "get",
    "get_actor",
    "get_gpu_ids",
    "init",
    "internal",
    "is_initialized",
    "java_actor_class",
    "java_function",
    "kill",
    "Language",
    "method",
    "nodes",
    "put",
    "remote",
    "shutdown",
    "show_in_dashboard",
    "timeline",
    "util",
    "wait",
    "LOCAL_MODE",
    "SCRIPT_MODE",
    "WORKER_MODE",
]

# ID types
__all__ += [
    "ActorClassID",
    "ActorID",
    "NodeID",
    "JobID",
    "WorkerID",
    "FunctionID",
    "ObjectID",
    "ObjectRef",
    "TaskID",
    "UniqueID",
    "PlacementGroupID",
]


# Remove modules from top-level ray
def _ray_user_setup_function():
    import os

    user_setup_fn = os.environ.get("RAY_USER_SETUP_FUNCTION")
    if user_setup_fn is not None:
        try:
            module_name, fn_name = user_setup_fn.rsplit(".", 1)
            m = __import__(module_name, globals(), locals(), [fn_name])
            getattr(m, fn_name)()
        except Exception as e:
            # We still need to allow ray to be imported, even there is
            # something in the setup function.
            logger.warning(
                f"Failed to run user setup function: {user_setup_fn}. "
                f"Error message {e}"
            )


_ray_user_setup_function()

del os
del logging
del _ray_user_setup_function
>>>>>>> 19672688
<|MERGE_RESOLUTION|>--- conflicted
+++ resolved
@@ -1,488 +1,244 @@
-<<<<<<< HEAD
-import logging
-import os
-
-logger = logging.getLogger(__name__)
-
-
-def _configure_system():
-    import os
-    import platform
-    import sys
-
-    """Wraps system configuration to avoid 'leaking' variables into ray."""
-
-    # MUST add pickle5 to the import path because it will be imported by some
-    # raylet modules.
-    if "pickle5" in sys.modules:
-        import pkg_resources
-
-        try:
-            version_info = pkg_resources.require("pickle5")
-            version = tuple(int(n) for n in version_info[0].version.split("."))
-            if version < (0, 0, 10):
-                raise ImportError(
-                    "You are using an old version of pickle5 "
-                    "that leaks memory, please run "
-                    "'pip install pickle5 -U' to upgrade"
-                )
-        except pkg_resources.DistributionNotFound:
-            logger.warning(
-                "You are using the 'pickle5' module, but "
-                "the exact version is unknown (possibly carried as "
-                "an internal component by another module). Please "
-                "make sure you are using pickle5 >= 0.0.10 because "
-                "previous versions may leak memory."
-            )
-
-    # Check that grpc can actually be imported on Apple Silicon. Some package
-    # managers (such as `pip`) can't properly install the grpcio library yet,
-    # so provide a proactive error message if that's the case.
-    if platform.system() == "Darwin" and platform.machine() == "arm64":
-        try:
-            import grpc  # noqa: F401
-        except ImportError:
-            raise ImportError(
-                "Failed to import grpc on Apple Silicon. On Apple"
-                " Silicon machines, try `pip uninstall grpcio; conda "
-                "install grpcio`. Check out "
-                "https://docs.ray.io/en/master/installation.html"
-                "#apple-silicon-support for more details."
-            )
-
-    if "OMP_NUM_THREADS" not in os.environ:
-        logger.debug(
-            "[ray] Forcing OMP_NUM_THREADS=1 to avoid performance "
-            "degradation with many workers (issue #6998). You can "
-            "override this by explicitly setting OMP_NUM_THREADS."
-        )
-        os.environ["OMP_NUM_THREADS"] = "1"
-
-    # Add the directory containing pickle5 to the Python path so that we find
-    # the pickle5 version packaged with ray and not a pre-existing pickle5.
-    pickle5_path = os.path.join(
-        os.path.abspath(os.path.dirname(__file__)), "pickle5_files"
-    )
-    sys.path.insert(0, pickle5_path)
-
-    # Importing psutil & setproctitle. Must be before ray._raylet is
-    # initialized.
-    thirdparty_files = os.path.join(
-        os.path.abspath(os.path.dirname(__file__)), "thirdparty_files"
-    )
-    sys.path.insert(0, thirdparty_files)
-
-    if sys.platform == "win32":
-        import ray._private.compat  # noqa: E402
-
-        ray._private.compat.patch_redis_empty_recv()
-
-    if (
-        platform.system() == "Linux"
-        and "Microsoft".lower() in platform.release().lower()
-    ):
-        import ray._private.compat  # noqa: E402
-
-        ray._private.compat.patch_psutil()
-
-    # Expose ray ABI symbols which may be dependent by other shared
-    # libraries such as _streaming.so. See BUILD.bazel:_raylet
-    python_shared_lib_suffix = ".so" if sys.platform != "win32" else ".pyd"
-    so_path = os.path.join(
-        os.path.dirname(__file__), "_raylet" + python_shared_lib_suffix
-    )
-    if os.path.exists(so_path):
-        import ctypes
-        from ctypes import CDLL
-
-        CDLL(so_path, ctypes.RTLD_GLOBAL)
-
-
-_configure_system()
-# Delete configuration function.
-del _configure_system
-
-# Replaced with the current commit when building the wheels.
-__commit__ = "{{RAY_COMMIT_SHA}}"
-__version__ = "2.0.0.dev0"
-
-import ray._raylet  # noqa: E402
-
-from ray._raylet import (  # noqa: E402
-    ActorClassID,
-    ActorID,
-    NodeID,
-    Config as _Config,
-    JobID,
-    WorkerID,
-    FunctionID,
-    ObjectID,
-    ObjectRef,
-    TaskID,
-    UniqueID,
-    Language,
-    PlacementGroupID,
-)
-
-_config = _Config()
-
-from ray.state import (  # noqa: E402
-    nodes,
-    timeline,
-    cluster_resources,
-    available_resources,
-)
-from ray.worker import (  # noqa: E402,F401
-    LOCAL_MODE,
-    SCRIPT_MODE,
-    WORKER_MODE,
-    RESTORE_WORKER_MODE,
-    SPILL_WORKER_MODE,
-    cancel,
-    get,
-    get_actor,
-    get_gpu_ids,
-    init,
-    is_initialized,
-    put,
-    kill,
-    remote,
-    shutdown,
-    wait,
-)
-import ray.internal  # noqa: E402
-
-# We import ray.actor because some code is run in actor.py which initializes
-# some functions in the worker.
-import ray.actor  # noqa: E402,F401
-from ray.actor import method  # noqa: E402
-from ray.cross_language import java_function, java_actor_class  # noqa: E402
-from ray.runtime_context import get_runtime_context  # noqa: E402
-from ray import data  # noqa: E402,F401
-from ray import util  # noqa: E402
-from ray import _private  # noqa: E402,F401
-from ray import workflow  # noqa: E402,F401
-
-# We import ClientBuilder so that modules can inherit from `ray.ClientBuilder`.
-from ray.client_builder import client, ClientBuilder  # noqa: E402
-
-__all__ = [
-    "__version__",
-    "_config",
-    "get_runtime_context",
-    "actor",
-    "available_resources",
-    "cancel",
-    "client",
-    "ClientBuilder",
-    "cluster_resources",
-    "data" "get",
-    "get_actor",
-    "get_gpu_ids",
-    "init",
-    "internal",
-    "is_initialized",
-    "java_actor_class",
-    "java_function",
-    "kill",
-    "Language",
-    "method",
-    "nodes",
-    "put",
-    "remote",
-    "shutdown",
-    "show_in_dashboard",
-    "timeline",
-    "util",
-    "wait",
-    "LOCAL_MODE",
-    "SCRIPT_MODE",
-    "WORKER_MODE",
-]
-
-# ID types
-__all__ += [
-    "ActorClassID",
-    "ActorID",
-    "NodeID",
-    "JobID",
-    "WorkerID",
-    "FunctionID",
-    "ObjectID",
-    "ObjectRef",
-    "TaskID",
-    "UniqueID",
-    "PlacementGroupID",
-]
-
-
-# Remove modules from top-level ray
-def _ray_user_setup_function():
-    import os
-
-    user_setup_fn = os.environ.get("RAY_USER_SETUP_FUNCTION")
-    if user_setup_fn is not None:
-        try:
-            module_name, fn_name = user_setup_fn.rsplit(".", 1)
-            m = __import__(module_name, globals(), locals(), [fn_name])
-            getattr(m, fn_name)()
-        except Exception as e:
-            # We still need to allow ray to be imported, even there is
-            # something in the setup function.
-            logger.warning(
-                f"Failed to run user setup function: {user_setup_fn}. "
-                f"Error message {e}"
-            )
-
-
-_ray_user_setup_function()
-
-del os
-del logging
-del _ray_user_setup_function
-=======
-import logging
-import os
-
-logger = logging.getLogger(__name__)
-
-
-def _configure_system():
-    import os
-    import platform
-    import sys
-
-    """Wraps system configuration to avoid 'leaking' variables into ray."""
-
-    # MUST add pickle5 to the import path because it will be imported by some
-    # raylet modules.
-    if "pickle5" in sys.modules:
-        import pkg_resources
-
-        try:
-            version_info = pkg_resources.require("pickle5")
-            version = tuple(int(n) for n in version_info[0].version.split("."))
-            if version < (0, 0, 10):
-                raise ImportError(
-                    "You are using an old version of pickle5 "
-                    "that leaks memory, please run "
-                    "'pip install pickle5 -U' to upgrade"
-                )
-        except pkg_resources.DistributionNotFound:
-            logger.warning(
-                "You are using the 'pickle5' module, but "
-                "the exact version is unknown (possibly carried as "
-                "an internal component by another module). Please "
-                "make sure you are using pickle5 >= 0.0.10 because "
-                "previous versions may leak memory."
-            )
-
-    # Check that grpc can actually be imported on Apple Silicon. Some package
-    # managers (such as `pip`) can't properly install the grpcio library yet,
-    # so provide a proactive error message if that's the case.
-    if platform.system() == "Darwin" and platform.machine() == "arm64":
-        try:
-            import grpc  # noqa: F401
-        except ImportError:
-            raise ImportError(
-                "Failed to import grpc on Apple Silicon. On Apple"
-                " Silicon machines, try `pip uninstall grpcio; conda "
-                "install grpcio`. Check out "
-                "https://docs.ray.io/en/master/installation.html"
-                "#apple-silicon-support for more details."
-            )
-
-    if "OMP_NUM_THREADS" not in os.environ:
-        logger.debug(
-            "[ray] Forcing OMP_NUM_THREADS=1 to avoid performance "
-            "degradation with many workers (issue #6998). You can "
-            "override this by explicitly setting OMP_NUM_THREADS."
-        )
-        os.environ["OMP_NUM_THREADS"] = "1"
-
-    # Add the directory containing pickle5 to the Python path so that we find
-    # the pickle5 version packaged with ray and not a pre-existing pickle5.
-    pickle5_path = os.path.join(
-        os.path.abspath(os.path.dirname(__file__)), "pickle5_files"
-    )
-    sys.path.insert(0, pickle5_path)
-
-    # Importing psutil & setproctitle. Must be before ray._raylet is
-    # initialized.
-    thirdparty_files = os.path.join(
-        os.path.abspath(os.path.dirname(__file__)), "thirdparty_files"
-    )
-    sys.path.insert(0, thirdparty_files)
-
-    if sys.platform == "win32":
-        import ray._private.compat  # noqa: E402
-
-        ray._private.compat.patch_redis_empty_recv()
-
-    if (
-        platform.system() == "Linux"
-        and "Microsoft".lower() in platform.release().lower()
-    ):
-        import ray._private.compat  # noqa: E402
-
-        ray._private.compat.patch_psutil()
-
-    # Expose ray ABI symbols which may be dependent by other shared
-    # libraries such as _streaming.so. See BUILD.bazel:_raylet
-    python_shared_lib_suffix = ".so" if sys.platform != "win32" else ".pyd"
-    so_path = os.path.join(
-        os.path.dirname(__file__), "_raylet" + python_shared_lib_suffix
-    )
-    if os.path.exists(so_path):
-        import ctypes
-        from ctypes import CDLL
-
-        CDLL(so_path, ctypes.RTLD_GLOBAL)
-
-
-_configure_system()
-# Delete configuration function.
-del _configure_system
-
-# Replaced with the current commit when building the wheels.
-__commit__ = "{{RAY_COMMIT_SHA}}"
-__version__ = "2.0.0.dev0"
-
-import ray._raylet  # noqa: E402
-
-from ray._raylet import (  # noqa: E402
-    ActorClassID,
-    ActorID,
-    NodeID,
-    Config as _Config,
-    JobID,
-    WorkerID,
-    FunctionID,
-    ObjectID,
-    ObjectRef,
-    TaskID,
-    UniqueID,
-    Language,
-    PlacementGroupID,
-)
-
-_config = _Config()
-
-from ray.state import (  # noqa: E402
-    nodes,
-    timeline,
-    cluster_resources,
-    available_resources,
-)
-from ray.worker import (  # noqa: E402,F401
-    LOCAL_MODE,
-    SCRIPT_MODE,
-    WORKER_MODE,
-    RESTORE_WORKER_MODE,
-    SPILL_WORKER_MODE,
-    cancel,
-    get,
-    get_actor,
-    get_gpu_ids,
-    init,
-    is_initialized,
-    put,
-    kill,
-    remote,
-    shutdown,
-    wait,
-)
-import ray.internal  # noqa: E402
-
-# We import ray.actor because some code is run in actor.py which initializes
-# some functions in the worker.
-import ray.actor  # noqa: E402,F401
-from ray.actor import method  # noqa: E402
-from ray.cross_language import java_function, java_actor_class  # noqa: E402
-from ray.runtime_context import get_runtime_context  # noqa: E402
-from ray import autoscaler  # noqa:E402
-from ray import data  # noqa: E402,F401
-from ray import util  # noqa: E402
-from ray import _private  # noqa: E402,F401
-from ray import workflow  # noqa: E402,F401
-
-# We import ClientBuilder so that modules can inherit from `ray.ClientBuilder`.
-from ray.client_builder import client, ClientBuilder  # noqa: E402
-
-__all__ = [
-    "__version__",
-    "_config",
-    "get_runtime_context",
-    "actor",
-    "available_resources",
-    "autoscaler",
-    "cancel",
-    "client",
-    "ClientBuilder",
-    "cluster_resources",
-    "data",
-    "get",
-    "get_actor",
-    "get_gpu_ids",
-    "init",
-    "internal",
-    "is_initialized",
-    "java_actor_class",
-    "java_function",
-    "kill",
-    "Language",
-    "method",
-    "nodes",
-    "put",
-    "remote",
-    "shutdown",
-    "show_in_dashboard",
-    "timeline",
-    "util",
-    "wait",
-    "LOCAL_MODE",
-    "SCRIPT_MODE",
-    "WORKER_MODE",
-]
-
-# ID types
-__all__ += [
-    "ActorClassID",
-    "ActorID",
-    "NodeID",
-    "JobID",
-    "WorkerID",
-    "FunctionID",
-    "ObjectID",
-    "ObjectRef",
-    "TaskID",
-    "UniqueID",
-    "PlacementGroupID",
-]
-
-
-# Remove modules from top-level ray
-def _ray_user_setup_function():
-    import os
-
-    user_setup_fn = os.environ.get("RAY_USER_SETUP_FUNCTION")
-    if user_setup_fn is not None:
-        try:
-            module_name, fn_name = user_setup_fn.rsplit(".", 1)
-            m = __import__(module_name, globals(), locals(), [fn_name])
-            getattr(m, fn_name)()
-        except Exception as e:
-            # We still need to allow ray to be imported, even there is
-            # something in the setup function.
-            logger.warning(
-                f"Failed to run user setup function: {user_setup_fn}. "
-                f"Error message {e}"
-            )
-
-
-_ray_user_setup_function()
-
-del os
-del logging
-del _ray_user_setup_function
->>>>>>> 19672688
+import logging
+import os
+
+logger = logging.getLogger(__name__)
+
+
+def _configure_system():
+    import os
+    import platform
+    import sys
+
+    """Wraps system configuration to avoid 'leaking' variables into ray."""
+
+    # MUST add pickle5 to the import path because it will be imported by some
+    # raylet modules.
+    if "pickle5" in sys.modules:
+        import pkg_resources
+
+        try:
+            version_info = pkg_resources.require("pickle5")
+            version = tuple(int(n) for n in version_info[0].version.split("."))
+            if version < (0, 0, 10):
+                raise ImportError(
+                    "You are using an old version of pickle5 "
+                    "that leaks memory, please run "
+                    "'pip install pickle5 -U' to upgrade"
+                )
+        except pkg_resources.DistributionNotFound:
+            logger.warning(
+                "You are using the 'pickle5' module, but "
+                "the exact version is unknown (possibly carried as "
+                "an internal component by another module). Please "
+                "make sure you are using pickle5 >= 0.0.10 because "
+                "previous versions may leak memory."
+            )
+
+    # Check that grpc can actually be imported on Apple Silicon. Some package
+    # managers (such as `pip`) can't properly install the grpcio library yet,
+    # so provide a proactive error message if that's the case.
+    if platform.system() == "Darwin" and platform.machine() == "arm64":
+        try:
+            import grpc  # noqa: F401
+        except ImportError:
+            raise ImportError(
+                "Failed to import grpc on Apple Silicon. On Apple"
+                " Silicon machines, try `pip uninstall grpcio; conda "
+                "install grpcio`. Check out "
+                "https://docs.ray.io/en/master/installation.html"
+                "#apple-silicon-support for more details."
+            )
+
+    if "OMP_NUM_THREADS" not in os.environ:
+        logger.debug(
+            "[ray] Forcing OMP_NUM_THREADS=1 to avoid performance "
+            "degradation with many workers (issue #6998). You can "
+            "override this by explicitly setting OMP_NUM_THREADS."
+        )
+        os.environ["OMP_NUM_THREADS"] = "1"
+
+    # Add the directory containing pickle5 to the Python path so that we find
+    # the pickle5 version packaged with ray and not a pre-existing pickle5.
+    pickle5_path = os.path.join(
+        os.path.abspath(os.path.dirname(__file__)), "pickle5_files"
+    )
+    sys.path.insert(0, pickle5_path)
+
+    # Importing psutil & setproctitle. Must be before ray._raylet is
+    # initialized.
+    thirdparty_files = os.path.join(
+        os.path.abspath(os.path.dirname(__file__)), "thirdparty_files"
+    )
+    sys.path.insert(0, thirdparty_files)
+
+    if sys.platform == "win32":
+        import ray._private.compat  # noqa: E402
+
+        ray._private.compat.patch_redis_empty_recv()
+
+    if (
+        platform.system() == "Linux"
+        and "Microsoft".lower() in platform.release().lower()
+    ):
+        import ray._private.compat  # noqa: E402
+
+        ray._private.compat.patch_psutil()
+
+    # Expose ray ABI symbols which may be dependent by other shared
+    # libraries such as _streaming.so. See BUILD.bazel:_raylet
+    python_shared_lib_suffix = ".so" if sys.platform != "win32" else ".pyd"
+    so_path = os.path.join(
+        os.path.dirname(__file__), "_raylet" + python_shared_lib_suffix
+    )
+    if os.path.exists(so_path):
+        import ctypes
+        from ctypes import CDLL
+
+        CDLL(so_path, ctypes.RTLD_GLOBAL)
+
+
+_configure_system()
+# Delete configuration function.
+del _configure_system
+
+# Replaced with the current commit when building the wheels.
+__commit__ = "{{RAY_COMMIT_SHA}}"
+__version__ = "2.0.0.dev0"
+
+import ray._raylet  # noqa: E402
+
+from ray._raylet import (  # noqa: E402
+    ActorClassID,
+    ActorID,
+    NodeID,
+    Config as _Config,
+    JobID,
+    WorkerID,
+    FunctionID,
+    ObjectID,
+    ObjectRef,
+    TaskID,
+    UniqueID,
+    Language,
+    PlacementGroupID,
+)
+
+_config = _Config()
+
+from ray.state import (  # noqa: E402
+    nodes,
+    timeline,
+    cluster_resources,
+    available_resources,
+)
+from ray.worker import (  # noqa: E402,F401
+    LOCAL_MODE,
+    SCRIPT_MODE,
+    WORKER_MODE,
+    RESTORE_WORKER_MODE,
+    SPILL_WORKER_MODE,
+    cancel,
+    get,
+    get_actor,
+    get_gpu_ids,
+    init,
+    is_initialized,
+    put,
+    kill,
+    remote,
+    shutdown,
+    wait,
+)
+import ray.internal  # noqa: E402
+
+# We import ray.actor because some code is run in actor.py which initializes
+# some functions in the worker.
+import ray.actor  # noqa: E402,F401
+from ray.actor import method  # noqa: E402
+from ray.cross_language import java_function, java_actor_class  # noqa: E402
+from ray.runtime_context import get_runtime_context  # noqa: E402
+from ray import autoscaler  # noqa:E402
+from ray import data  # noqa: E402,F401
+from ray import util  # noqa: E402
+from ray import _private  # noqa: E402,F401
+from ray import workflow  # noqa: E402,F401
+
+# We import ClientBuilder so that modules can inherit from `ray.ClientBuilder`.
+from ray.client_builder import client, ClientBuilder  # noqa: E402
+
+__all__ = [
+    "__version__",
+    "_config",
+    "get_runtime_context",
+    "actor",
+    "available_resources",
+    "autoscaler",
+    "cancel",
+    "client",
+    "ClientBuilder",
+    "cluster_resources",
+    "data",
+    "get",
+    "get_actor",
+    "get_gpu_ids",
+    "init",
+    "internal",
+    "is_initialized",
+    "java_actor_class",
+    "java_function",
+    "kill",
+    "Language",
+    "method",
+    "nodes",
+    "put",
+    "remote",
+    "shutdown",
+    "show_in_dashboard",
+    "timeline",
+    "util",
+    "wait",
+    "LOCAL_MODE",
+    "SCRIPT_MODE",
+    "WORKER_MODE",
+]
+
+# ID types
+__all__ += [
+    "ActorClassID",
+    "ActorID",
+    "NodeID",
+    "JobID",
+    "WorkerID",
+    "FunctionID",
+    "ObjectID",
+    "ObjectRef",
+    "TaskID",
+    "UniqueID",
+    "PlacementGroupID",
+]
+
+
+# Remove modules from top-level ray
+def _ray_user_setup_function():
+    import os
+
+    user_setup_fn = os.environ.get("RAY_USER_SETUP_FUNCTION")
+    if user_setup_fn is not None:
+        try:
+            module_name, fn_name = user_setup_fn.rsplit(".", 1)
+            m = __import__(module_name, globals(), locals(), [fn_name])
+            getattr(m, fn_name)()
+        except Exception as e:
+            # We still need to allow ray to be imported, even there is
+            # something in the setup function.
+            logger.warning(
+                f"Failed to run user setup function: {user_setup_fn}. "
+                f"Error message {e}"
+            )
+
+
+_ray_user_setup_function()
+
+del os
+del logging
+del _ray_user_setup_function