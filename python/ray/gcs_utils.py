--- conflicted
+++ resolved
@@ -1,34 +1,11 @@
 from ray.core.generated.common_pb2 import ErrorType
 from ray.core.generated.gcs_pb2 import (
-<<<<<<< HEAD
-    ActorCheckpointIdData,
-    ActorTableData,
-    GcsNodeInfo,
-    JobTableData,
-    JobConfig,
-    ErrorTableData,
-    GcsEntry,
-    HeartbeatBatchTableData,
-    HeartbeatTableData,
-    ObjectTableData,
-    ProfileTableData,
-    TablePrefix,
-    TablePubsub,
-    TaskTableData,
-    ResourceMap,
-    ResourceTableData,
-    ObjectLocationInfo,
-    PubSubMessage,
-    WorkerTableData,
-)
-=======
     ActorCheckpointIdData, ActorTableData, GcsNodeInfo, JobTableData,
-    JobConfig, ErrorTableData, ErrorType, GcsEntry, HeartbeatBatchTableData,
+    JobConfig, ErrorTableData, GcsEntry, HeartbeatBatchTableData,
     HeartbeatTableData, ObjectTableData, ProfileTableData, TablePrefix,
     TablePubsub, TaskTableData, ResourceMap, ResourceTableData,
     ObjectLocationInfo, PubSubMessage, WorkerTableData,
     PlacementGroupTableData)
->>>>>>> d4541893
 
 __all__ = [
     "ActorCheckpointIdData", "ActorTableData", "GcsNodeInfo", "JobTableData",
