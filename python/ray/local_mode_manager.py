from __future__ import absolute_import
from __future__ import division
from __future__ import print_function

import copy
import traceback

from ray import ObjectID
from ray.utils import format_error_message
from ray.exceptions import RayTaskError


class LocalModeObjectID(ObjectID):
    """Wrapper class around ray.ObjectID used for local mode.

    Object values are stored directly as a field of the LocalModeObjectID.

    Attributes:
        value: Field that stores object values. If this field does not exist,
            it equates to the object not existing in the object store. This is
            necessary because None is a valid object value.
    """
    pass


class LocalModeManager(object):
    """Used to emulate remote operations when running in local mode."""

    def __init__(self):
        """Initialize a LocalModeManager."""

<<<<<<< HEAD
    def execute(self, function, function_name, args, num_return_vals):
=======
    def execute(self, function, function_descriptor, args, kwargs,
                num_return_vals):
>>>>>>> f7bda0ab
        """Synchronously executes a "remote" function or actor method.

        Stores results directly in the generated and returned
        LocalModeObjectIDs. Any exceptions raised during function execution
        will be stored under all returned object IDs and later raised by the
        worker.

        Args:
            function: The function to execute.
            function_name: Name of the function to execute.
            args: Arguments to the function. These will not be modified by
                the function execution.
            kwargs: Keyword arguments to the function.
            num_return_vals: Number of expected return values specified in the
                function's decorator.

        Returns:
            LocalModeObjectIDs corresponding to the function return values.
        """
        object_ids = [
            LocalModeObjectID.from_random() for _ in range(num_return_vals)
        ]
        try:
            results = function(*copy.deepcopy(args), **copy.deepcopy(kwargs))
            if num_return_vals == 1:
                object_ids[0].value = results
            else:
                for object_id, result in zip(object_ids, results):
                    object_id.value = result
        except Exception as e:
            backtrace = format_error_message(traceback.format_exc())
            task_error = RayTaskError(function_name, backtrace, e.__class__)
            for object_id in object_ids:
                object_id.value = task_error

        return object_ids

    def put_object(self, value):
        """Store an object in the emulated object store.

        Implemented by generating a LocalModeObjectID and storing the value
        directly within it.

        Args:
            value: The value to store.

        Returns:
            LocalModeObjectID corresponding to the value.
        """
        object_id = LocalModeObjectID.from_random()
        object_id.value = value
        return object_id

    def get_objects(self, object_ids):
        """Fetch objects from the emulated object store.

        Accepts only LocalModeObjectIDs and reads values directly from them.

        Args:
            object_ids: A list of object IDs to fetch values for.

        Raises:
            TypeError if any of the object IDs are not LocalModeObjectIDs.
            KeyError if any of the object IDs do not contain values.
        """
        results = []
        for object_id in object_ids:
            if not isinstance(object_id, LocalModeObjectID):
                raise TypeError("Only LocalModeObjectIDs are supported "
                                "when running in LOCAL_MODE. Using "
                                "user-generated ObjectIDs will fail.")
            if not hasattr(object_id, "value"):
                raise KeyError("Value for {} not found".format(object_id))

            results.append(object_id.value)

        return results

    def free(self, object_ids):
        """Delete objects from the emulated object store.

        Accepts only LocalModeObjectIDs and deletes their values directly.

        Args:
            object_ids: A list of ObjectIDs to delete.

        Raises:
            TypeError if any of the object IDs are not LocalModeObjectIDs.
        """
        for object_id in object_ids:
            if not isinstance(object_id, LocalModeObjectID):
                raise TypeError("Only LocalModeObjectIDs are supported "
                                "when running in LOCAL_MODE. Using "
                                "user-generated ObjectIDs will fail.")
            try:
                del object_id.value
            except AttributeError:
                pass<|MERGE_RESOLUTION|>--- conflicted
+++ resolved
@@ -29,12 +29,8 @@
     def __init__(self):
         """Initialize a LocalModeManager."""
 
-<<<<<<< HEAD
-    def execute(self, function, function_name, args, num_return_vals):
-=======
-    def execute(self, function, function_descriptor, args, kwargs,
+    def execute(self, function, function_name, args, kwargs,
                 num_return_vals):
->>>>>>> f7bda0ab
         """Synchronously executes a "remote" function or actor method.
 
         Stores results directly in the generated and returned
