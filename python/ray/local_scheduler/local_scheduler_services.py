from __future__ import absolute_import
from __future__ import division
from __future__ import print_function

import multiprocessing
import os
<<<<<<< HEAD
import psutil
=======
import random
>>>>>>> ea9d1cc8
import subprocess
import sys
import time

from ray.tempfile_services import (get_local_scheduler_socket_name,
                                   get_temp_root)


def start_local_scheduler(plasma_store_name,
                          plasma_manager_name=None,
                          worker_path=None,
                          plasma_address=None,
                          node_ip_address="127.0.0.1",
                          redis_address=None,
                          use_valgrind=False,
                          use_profiler=False,
                          stdout_file=None,
                          stderr_file=None,
                          static_resources=None,
                          num_workers=0):
    """Start a local scheduler process.

    Args:
        plasma_store_name (str): The name of the plasma store socket to connect
            to.
        plasma_manager_name (str): The name of the plasma manager to connect
            to. This does not need to be provided, but if it is, then the Redis
            address must be provided as well.
        worker_path (str): The path of the worker script to use when the local
            scheduler starts up new workers.
        plasma_address (str): The address of the plasma manager to connect to.
            This is only used by the global scheduler to figure out which
            plasma managers are connected to which local schedulers.
        node_ip_address (str): The address of the node that this local
            scheduler is running on.
        redis_address (str): The address of the Redis instance to connect to.
            If this is not provided, then the local scheduler will not connect
            to Redis.
        use_valgrind (bool): True if the local scheduler should be started
            inside of valgrind. If this is True, use_profiler must be False.
        use_profiler (bool): True if the local scheduler should be started
            inside a profiler. If this is True, use_valgrind must be False.
        stdout_file: A file handle opened for writing to redirect stdout to. If
            no redirection should happen, then this should be None.
        stderr_file: A file handle opened for writing to redirect stderr to. If
            no redirection should happen, then this should be None.
        static_resources: A dictionary specifying the local scheduler's
            resource capacities. This maps resource names (strings) to
            integers or floats.
        num_workers (int): The number of workers that the local scheduler
            should start.

    Return:
        A tuple of the name of the local scheduler socket and the process ID of
            the local scheduler process.
    """
    if (plasma_manager_name is None) != (redis_address is None):
        raise Exception("If one of the plasma_manager_name and the "
                        "redis_address is provided, then both must be "
                        "provided.")
    if use_valgrind and use_profiler:
        raise Exception("Cannot use valgrind and profiler at the same time.")
    local_scheduler_executable = os.path.join(
        os.path.dirname(os.path.abspath(__file__)),
        "../core/src/local_scheduler/local_scheduler")
    local_scheduler_name = get_local_scheduler_socket_name()
    command = [
        local_scheduler_executable, "-s", local_scheduler_name, "-p",
        plasma_store_name, "-h", node_ip_address, "-n",
        str(num_workers)
    ]
    if plasma_manager_name is not None:
        command += ["-m", plasma_manager_name]
    if worker_path is not None:
        assert plasma_store_name is not None
        assert plasma_manager_name is not None
        assert redis_address is not None
        start_worker_command = ("{} {} "
                                "--node-ip-address={} "
                                "--object-store-name={} "
                                "--object-store-manager-name={} "
                                "--local-scheduler-name={} "
                                "--redis-address={} "
                                "--temp-dir={}".format(
                                    sys.executable, worker_path,
                                    node_ip_address, plasma_store_name,
                                    plasma_manager_name, local_scheduler_name,
                                    redis_address, get_temp_root()))
        command += ["-w", start_worker_command]
    if redis_address is not None:
        command += ["-r", redis_address]
    if plasma_address is not None:
        command += ["-a", plasma_address]
    if static_resources is not None:
        resource_argument = ""
        for resource_name, resource_quantity in static_resources.items():
            assert (isinstance(resource_quantity, int)
                    or isinstance(resource_quantity, float))
        resource_argument = ",".join([
            resource_name + "," + str(resource_quantity)
            for resource_name, resource_quantity in static_resources.items()
        ])
    else:
        resource_argument = "CPU,{}".format(multiprocessing.cpu_count())
    command += ["-c", resource_argument]

    if use_valgrind:
        pid = subprocess.Popen(
            [
                "valgrind", "--track-origins=yes", "--leak-check=full",
                "--show-leak-kinds=all", "--leak-check-heuristics=stdstring",
                "--error-exitcode=1"
            ] + command,
            stdout=stdout_file,
            stderr=stderr_file)
        time.sleep(1.0)
    elif use_profiler:
        pid = subprocess.Popen(
            ["valgrind", "--tool=callgrind"] + command,
            stdout=stdout_file,
            stderr=stderr_file)
        time.sleep(1.0)
    else:
        pid = subprocess.Popen(command, stdout=stdout_file, stderr=stderr_file)
        time.sleep(0.1)
    return local_scheduler_name, pid<|MERGE_RESOLUTION|>--- conflicted
+++ resolved
@@ -4,11 +4,6 @@
 
 import multiprocessing
 import os
-<<<<<<< HEAD
-import psutil
-=======
-import random
->>>>>>> ea9d1cc8
 import subprocess
 import sys
 import time
