from __future__ import absolute_import
from __future__ import division
from __future__ import print_function

import hashlib
import importlib
import inspect
import json
import logging
import sys
import time
import threading
import traceback
from collections import (
    namedtuple,
    defaultdict,
)

import ray
from ray import profiling
from ray import ray_constants
from ray import cloudpickle as pickle
from ray.utils import (
    binary_to_hex,
    is_function_or_method,
    is_class_method,
    check_oversized_pickle,
    decode,
    ensure_str,
    format_error_message,
    push_error_to_driver,
)

FunctionExecutionInfo = namedtuple("FunctionExecutionInfo",
                                   ["function", "function_name", "max_calls"])
"""FunctionExecutionInfo: A named tuple storing remote function information."""

logger = logging.getLogger(__name__)


class FunctionDescriptor(object):
    """A class used to describe a python function.

    Attributes:
        module_name: the module name that the function belongs to.
        class_name: the class name that the function belongs to if exists.
            It could be empty is the function is not a class method.
        function_name: the function name of the function.
        function_hash: the hash code of the function source code if the
            function code is available.
        function_id: the function id calculated from this descriptor.
        is_for_driver_task: whether this descriptor is for driver task.
    """

    def __init__(self,
                 module_name,
                 function_name,
                 class_name="",
                 function_source_hash=b""):
        self._module_name = module_name
        self._class_name = class_name
        self._function_name = function_name
        self._function_source_hash = function_source_hash
        self._function_id = self._get_function_id()

    def __repr__(self):
        return ("FunctionDescriptor:" + self._module_name + "." +
                self._class_name + "." + self._function_name + "." +
                binary_to_hex(self._function_source_hash))

    @classmethod
    def from_bytes_list(cls, function_descriptor_list):
        """Create a FunctionDescriptor instance from list of bytes.

        This function is used to create the function descriptor from
        backend data.

        Args:
            cls: Current class which is required argument for classmethod.
            function_descriptor_list: list of bytes to represent the
                function descriptor.

        Returns:
            The FunctionDescriptor instance created from the bytes list.
        """
        assert isinstance(function_descriptor_list, list)
        if len(function_descriptor_list) == 0:
            # This is a function descriptor of driver task.
            return FunctionDescriptor.for_driver_task()
        elif (len(function_descriptor_list) == 3
              or len(function_descriptor_list) == 4):
            module_name = ensure_str(function_descriptor_list[0])
            class_name = ensure_str(function_descriptor_list[1])
            function_name = ensure_str(function_descriptor_list[2])
            if len(function_descriptor_list) == 4:
                return cls(module_name, function_name, class_name,
                           function_descriptor_list[3])
            else:
                return cls(module_name, function_name, class_name)
        else:
            raise Exception(
                "Invalid input for FunctionDescriptor.from_bytes_list")

    @classmethod
    def from_function(cls, function):
        """Create a FunctionDescriptor from a function instance.

        This function is used to create the function descriptor from
        a python function. If a function is a class function, it should
        not be used by this function.

        Args:
            cls: Current class which is required argument for classmethod.
            function: the python function used to create the function
                descriptor.

        Returns:
            The FunctionDescriptor instance created according to the function.
        """
        module_name = function.__module__
        function_name = function.__name__
        class_name = ""

        function_source_hasher = hashlib.sha1()
        try:
            # If we are running a script or are in IPython, include the source
            # code in the hash.
            source = inspect.getsource(function)
            if sys.version_info[0] >= 3:
                source = source.encode()
            function_source_hasher.update(source)
            function_source_hash = function_source_hasher.digest()
        except (IOError, OSError, TypeError):
            # Source code may not be available:
            # e.g. Cython or Python interpreter.
            function_source_hash = b""

        return cls(module_name, function_name, class_name,
                   function_source_hash)

    @classmethod
    def from_class(cls, target_class):
        """Create a FunctionDescriptor from a class.

        Args:
            cls: Current class which is required argument for classmethod.
            target_class: the python class used to create the function
                descriptor.

        Returns:
            The FunctionDescriptor instance created according to the class.
        """
        module_name = target_class.__module__
        class_name = target_class.__name__
        return cls(module_name, "__init__", class_name)

    @classmethod
    def for_driver_task(cls):
        """Create a FunctionDescriptor instance for a driver task."""
        return cls("", "", "", b"")

    @property
    def is_for_driver_task(self):
        """See whether this function descriptor is for a driver or not.

        Returns:
            True if this function descriptor is for driver tasks.
        """
        return all(
            len(x) == 0
            for x in [self.module_name, self.class_name, self.function_name])

    @property
    def module_name(self):
        """Get the module name of current function descriptor.

        Returns:
            The module name of the function descriptor.
        """
        return self._module_name

    @property
    def class_name(self):
        """Get the class name of current function descriptor.

        Returns:
            The class name of the function descriptor. It could be
                empty if the function is not a class method.
        """
        return self._class_name

    @property
    def function_name(self):
        """Get the function name of current function descriptor.

        Returns:
            The function name of the function descriptor.
        """
        return self._function_name

    @property
    def function_hash(self):
        """Get the hash code of the function source code.

        Returns:
            The bytes with length of ray_constants.ID_SIZE if the source
                code is available. Otherwise, the bytes length will be 0.
        """
        return self._function_source_hash

    @property
    def function_id(self):
        """Get the function id calculated from this descriptor.

        Returns:
            The value of ray.ObjectID that represents the function id.
        """
        return self._function_id

    def _get_function_id(self):
        """Calculate the function id of current function descriptor.

        This function id is calculated from all the fields of function
        descriptor.

        Returns:
            ray.ObjectID to represent the function descriptor.
        """
        if self.is_for_driver_task:
            return ray.FunctionID.nil()
        function_id_hash = hashlib.sha1()
        # Include the function module and name in the hash.
        function_id_hash.update(self.module_name.encode("ascii"))
        function_id_hash.update(self.function_name.encode("ascii"))
        function_id_hash.update(self.class_name.encode("ascii"))
        function_id_hash.update(self._function_source_hash)
        # Compute the function ID.
        function_id = function_id_hash.digest()
        return ray.FunctionID(function_id)

    def get_function_descriptor_list(self):
        """Return a list of bytes representing the function descriptor.

        This function is used to pass this function descriptor to backend.

        Returns:
            A list of bytes.
        """
        descriptor_list = []
        if self.is_for_driver_task:
            # Driver task returns an empty list.
            return descriptor_list
        else:
            descriptor_list.append(self.module_name.encode("ascii"))
            descriptor_list.append(self.class_name.encode("ascii"))
            descriptor_list.append(self.function_name.encode("ascii"))
            if len(self._function_source_hash) != 0:
                descriptor_list.append(self._function_source_hash)
            return descriptor_list

    def is_actor_method(self):
        """Wether this function descriptor is an actor method.

        Returns:
            True if it's an actor method, False if it's a normal function.
        """
        return len(self._class_name) > 0


class FunctionActorManager(object):
    """A class used to export/load remote functions and actors.

    Attributes:
        _worker: The associated worker that this manager related.
        _functions_to_export: The remote functions to export when
            the worker gets connected.
        _actors_to_export: The actors to export when the worker gets
            connected.
        _function_execution_info: The map from job_id to function_id
            and execution_info.
        _num_task_executions: The map from job_id to function
            execution times.
        imported_actor_classes: The set of actor classes keys (format:
            ActorClass:function_id) that are already in GCS.
    """

    def __init__(self, worker):
        self._worker = worker
        self._functions_to_export = []
        self._actors_to_export = []
        # This field is a dictionary that maps a driver ID to a dictionary of
        # functions (and information about those functions) that have been
        # registered for that driver (this inner dictionary maps function IDs
        # to a FunctionExecutionInfo object. This should only be used on
        # workers that execute remote functions.
        self._function_execution_info = defaultdict(lambda: {})
        self._num_task_executions = defaultdict(lambda: {})
        # A set of all of the actor class keys that have been imported by the
        # import thread. It is safe to convert this worker into an actor of
        # these types.
        self.imported_actor_classes = set()
        self._loaded_actor_classes = {}
        self.lock = threading.Lock()

    def increase_task_counter(self, job_id, function_descriptor):
        function_id = function_descriptor.function_id
        if self._worker.load_code_from_local:
            job_id = ray.JobID.nil()
        self._num_task_executions[job_id][function_id] += 1

    def get_task_counter(self, job_id, function_descriptor):
        function_id = function_descriptor.function_id
        if self._worker.load_code_from_local:
            job_id = ray.JobID.nil()
        return self._num_task_executions[job_id][function_id]

    def export_cached(self):
        """Export cached remote functions

        Note: this should be called only once when worker is connected.
        """
        for remote_function in self._functions_to_export:
            self._do_export(remote_function)
        self._functions_to_export = None
        for info in self._actors_to_export:
            (key, actor_class_info) = info
            self._publish_actor_class_to_key(key, actor_class_info)

    def reset_cache(self):
        self._functions_to_export = []
        self._actors_to_export = []

    def export(self, remote_function):
        """Export a remote function.

        Args:
            remote_function: the RemoteFunction object.
        """
        if self._worker.mode is None:
            # If the worker isn't connected, cache the function
            # and export it later.
            self._functions_to_export.append(remote_function)
            return
        if self._worker.mode == ray.worker.LOCAL_MODE:
            # Don't need to export if the worker is not a driver.
            return
        self._do_export(remote_function)

    def _do_export(self, remote_function):
        """Pickle a remote function and export it to redis.

        Args:
            remote_function: the RemoteFunction object.
        """
        if self._worker.load_code_from_local:
            return
        function = remote_function._function
        pickled_function = pickle.dumps(function)

        check_oversized_pickle(pickled_function,
                               remote_function._function_name,
                               "remote function", self._worker)
        key = (b"RemoteFunction:" + self._worker.current_job_id.binary() + b":"
               + remote_function._function_descriptor.function_id.binary())
        self._worker.redis_client.hmset(
            key, {
                "job_id": self._worker.current_job_id.binary(),
                "function_id": remote_function._function_descriptor.
                function_id.binary(),
                "name": remote_function._function_name,
                "module": function.__module__,
                "function": pickled_function,
                "max_calls": remote_function._max_calls
            })
        self._worker.redis_client.rpush("Exports", key)

    def fetch_and_register_remote_function(self, key):
        """Import a remote function."""
        (job_id_str, function_id_str, function_name, serialized_function,
         num_return_vals, module, resources,
         max_calls) = self._worker.redis_client.hmget(key, [
             "job_id", "function_id", "name", "function", "num_return_vals",
             "module", "resources", "max_calls"
         ])
        function_id = ray.FunctionID(function_id_str)
        job_id = ray.JobID(job_id_str)
        function_name = decode(function_name)
        max_calls = int(max_calls)
        module = decode(module)

        # This is a placeholder in case the function can't be unpickled. This
        # will be overwritten if the function is successfully registered.
        def f():
            raise Exception("This function was not imported properly.")

        # This function is called by ImportThread. This operation needs to be
        # atomic. Otherwise, there is race condition. Another thread may use
        # the temporary function above before the real function is ready.
        with self.lock:
            self._function_execution_info[job_id][function_id] = (
                FunctionExecutionInfo(
                    function=f,
                    function_name=function_name,
                    max_calls=max_calls))
            self._num_task_executions[job_id][function_id] = 0

            try:
                function = pickle.loads(serialized_function)
            except Exception:
                # If an exception was thrown when the remote function was
                # imported, we record the traceback and notify the scheduler
                # of the failure.
                traceback_str = format_error_message(traceback.format_exc())
                # Log the error message.
                push_error_to_driver(
                    self._worker,
                    ray_constants.REGISTER_REMOTE_FUNCTION_PUSH_ERROR,
                    "Failed to unpickle the remote function '{}' with "
                    "function ID {}. Traceback:\n{}".format(
                        function_name, function_id.hex(), traceback_str),
                    job_id=job_id)
            else:
                # The below line is necessary. Because in the driver process,
                # if the function is defined in the file where the python
                # script was started from, its module is `__main__`.
                # However in the worker process, the `__main__` module is a
                # different module, which is `default_worker.py`
                function.__module__ = module
                self._function_execution_info[job_id][function_id] = (
                    FunctionExecutionInfo(
                        function=function,
                        function_name=function_name,
                        max_calls=max_calls))
                # Add the function to the function table.
                self._worker.redis_client.rpush(
                    b"FunctionTable:" + function_id.binary(),
                    self._worker.worker_id)

    def get_execution_info(self, job_id, function_descriptor):
        """Get the FunctionExecutionInfo of a remote function.

        Args:
            job_id: ID of the job that the function belongs to.
            function_descriptor: The FunctionDescriptor of the function to get.

        Returns:
            A FunctionExecutionInfo object.
        """
        if self._worker.load_code_from_local:
            # Load function from local code.
            # Currently, we don't support isolating code by jobs,
            # thus always set job ID to NIL here.
            job_id = ray.JobID.nil()
            if not function_descriptor.is_actor_method():
                self._load_function_from_local(job_id, function_descriptor)
        else:
            # Load function from GCS.
            # Wait until the function to be executed has actually been
            # registered on this worker. We will push warnings to the user if
            # we spend too long in this loop.
            # The driver function may not be found in sys.path. Try to load
            # the function from GCS.
            with profiling.profile("wait_for_function"):
                self._wait_for_function(function_descriptor, job_id)
        try:
            function_id = function_descriptor.function_id
            info = self._function_execution_info[job_id][function_id]
        except KeyError as e:
            message = ("Error occurs in get_execution_info: "
                       "job_id: %s, function_descriptor: %s. Message: %s" %
                       (job_id, function_descriptor, e))
            raise KeyError(message)
        return info

    def _load_function_from_local(self, job_id, function_descriptor):
        assert not function_descriptor.is_actor_method()
        function_id = function_descriptor.function_id
        if (job_id in self._function_execution_info
                and function_id in self._function_execution_info[function_id]):
            return
        module_name, function_name = (
            function_descriptor.module_name,
            function_descriptor.function_name,
        )
        try:
            module = importlib.import_module(module_name)
            function = getattr(module, function_name)._function
            self._function_execution_info[job_id][function_id] = (
                FunctionExecutionInfo(
                    function=function,
                    function_name=function_name,
                    max_calls=0,
                ))
            self._num_task_executions[job_id][function_id] = 0
        except Exception:
            logger.exception(
                "Failed to load function %s.".format(function_name))
            raise Exception(
                "Function {} failed to be loaded from local code.".format(
                    function_descriptor))

    def _wait_for_function(self, function_descriptor, job_id, timeout=10):
        """Wait until the function to be executed is present on this worker.

        This method will simply loop until the import thread has imported the
        relevant function. If we spend too long in this loop, that may indicate
        a problem somewhere and we will push an error message to the user.

        If this worker is an actor, then this will wait until the actor has
        been defined.

        Args:
            function_descriptor : The FunctionDescriptor of the function that
                we want to execute.
            job_id (str): The ID of the job to push the error message to
                if this times out.
        """
        start_time = time.time()
        # Only send the warning once.
        warning_sent = False
        while True:
            with self.lock:
                if (self._worker.actor_id.is_nil()
                        and (function_descriptor.function_id in
                             self._function_execution_info[job_id])):
                    break
                elif not self._worker.actor_id.is_nil() and (
                        self._worker.actor_id in self._worker.actors):
                    break
            if time.time() - start_time > timeout:
                warning_message = ("This worker was asked to execute a "
                                   "function that it does not have "
                                   "registered. You may have to restart "
                                   "Ray.")
                if not warning_sent:
                    ray.utils.push_error_to_driver(
                        self._worker,
                        ray_constants.WAIT_FOR_FUNCTION_PUSH_ERROR,
                        warning_message,
                        job_id=job_id)
                warning_sent = True
            time.sleep(0.001)

    def _publish_actor_class_to_key(self, key, actor_class_info):
        """Push an actor class definition to Redis.

        The is factored out as a separate function because it is also called
        on cached actor class definitions when a worker connects for the first
        time.

        Args:
            key: The key to store the actor class info at.
            actor_class_info: Information about the actor class.
        """
        # We set the driver ID here because it may not have been available when
        # the actor class was defined.
        self._worker.redis_client.hmset(key, actor_class_info)
        self._worker.redis_client.rpush("Exports", key)

    def export_actor_class(self, Class, actor_method_names):
        if self._worker.load_code_from_local:
            return
        function_descriptor = FunctionDescriptor.from_class(Class)
        # `current_job_id` shouldn't be NIL, unless:
        # 1) This worker isn't an actor;
        # 2) And a previous task started a background thread, which didn't
        #    finish before the task finished, and still uses Ray API
        #    after that.
        assert not self._worker.current_job_id.is_nil(), (
            "You might have started a background thread in a non-actor task, "
            "please make sure the thread finishes before the task finishes.")
        job_id = self._worker.current_job_id
        key = (b"ActorClass:" + job_id.binary() + b":" +
               function_descriptor.function_id.binary())
        actor_class_info = {
            "class_name": Class.__name__,
            "module": Class.__module__,
            "class": pickle.dumps(Class),
            "job_id": job_id.binary(),
            "actor_method_names": json.dumps(list(actor_method_names))
        }

        check_oversized_pickle(actor_class_info["class"],
                               actor_class_info["class_name"], "actor",
                               self._worker)

        if self._worker.mode is None:
            # This means that 'ray.init()' has not been called yet and so we
            # must cache the actor class definition and export it when
            # 'ray.init()' is called.
            assert self._actors_to_export is not None
            self._actors_to_export.append((key, actor_class_info))
            # This caching code path is currently not used because we only
            # export actor class definitions lazily when we instantiate the
            # actor for the first time.
            assert False, "This should be unreachable."
        else:
            self._publish_actor_class_to_key(key, actor_class_info)
            # TODO(rkn): Currently we allow actor classes to be defined
            # within tasks. I tried to disable this, but it may be necessary
            # because of https://github.com/ray-project/ray/issues/1146.

    def load_actor_class(self, job_id, function_descriptor):
        """Load the actor class.

        Args:
            job_id: job ID of the actor.
            function_descriptor: Function descriptor of the actor constructor.

        Returns:
            The actor class.
        """
        function_id = function_descriptor.function_id
        # Check if the actor class already exists in the cache.
        actor_class = self._loaded_actor_classes.get(function_id, None)
        if actor_class is None:
            # Load actor class.
            if self._worker.load_code_from_local:
                job_id = ray.JobID.nil()
                # Load actor class from local code.
                actor_class = self._load_actor_from_local(
                    job_id, function_descriptor)
            else:
                # Load actor class from GCS.
                actor_class = self._load_actor_class_from_gcs(
                    job_id, function_descriptor)
            # Save the loaded actor class in cache.
            self._loaded_actor_classes[function_id] = actor_class

            # Generate execution info for the methods of this actor class.
            module_name = function_descriptor.module_name
            actor_class_name = function_descriptor.class_name
            actor_methods = inspect.getmembers(
                actor_class, predicate=is_function_or_method)
            for actor_method_name, actor_method in actor_methods:
                method_descriptor = FunctionDescriptor(
                    module_name, actor_method_name, actor_class_name)
                method_id = method_descriptor.function_id
                executor = self._make_actor_method_executor(
                    actor_method_name,
                    actor_method,
                    actor_imported=True,
                )
                self._function_execution_info[job_id][method_id] = (
                    FunctionExecutionInfo(
                        function=executor,
                        function_name=actor_method_name,
                        max_calls=0,
                    ))
                self._num_task_executions[job_id][method_id] = 0
            self._num_task_executions[job_id][function_id] = 0
        return actor_class

    def _load_actor_from_local(self, job_id, function_descriptor):
        """Load actor class from local code."""
        assert isinstance(job_id, ray.JobID)
        module_name, class_name = (function_descriptor.module_name,
                                   function_descriptor.class_name)
        try:
            module = importlib.import_module(module_name)
            actor_class = getattr(module, class_name)
            if isinstance(actor_class, ray.actor.ActorClass):
                return actor_class.__ray_metadata__.modified_class
            else:
                return actor_class
        except Exception:
            logger.exception(
                "Failed to load actor_class %s.".format(class_name))
            raise Exception(
                "Actor {} failed to be imported from local code.".format(
                    class_name))

    def _create_fake_actor_class(self, actor_class_name, actor_method_names):
        class TemporaryActor(object):
            pass

        def temporary_actor_method(*xs):
            raise Exception(
                "The actor with name {} failed to be imported, "
                "and so cannot execute this method.".format(actor_class_name))

        for method in actor_method_names:
            setattr(TemporaryActor, method, temporary_actor_method)

        return TemporaryActor

    def _load_actor_class_from_gcs(self, job_id, function_descriptor):
        """Load actor class from GCS."""
        key = (b"ActorClass:" + job_id.binary() + b":" +
               function_descriptor.function_id.binary())
        # Wait for the actor class key to have been imported by the
        # import thread. TODO(rkn): It shouldn't be possible to end
        # up in an infinite loop here, but we should push an error to
        # the driver if too much time is spent here.
        while key not in self.imported_actor_classes:
            time.sleep(0.001)

        # Fetch raw data from GCS.
        (job_id_str, class_name, module, pickled_class,
         actor_method_names) = self._worker.redis_client.hmget(
             key,
             ["job_id", "class_name", "module", "class", "actor_method_names"])

        class_name = ensure_str(class_name)
        module_name = ensure_str(module)
        job_id = ray.JobID(job_id_str)
        actor_method_names = json.loads(ensure_str(actor_method_names))

        actor_class = None
        try:
            with self.lock:
                actor_class = pickle.loads(pickled_class)
        except Exception:
            logger.exception(
                "Failed to load actor class %s.".format(class_name))
            # The actor class failed to be unpickled, create a fake actor
            # class instead (just to produce error messages and to prevent
            # the driver from hanging).
            actor_class = self._create_fake_actor_class(
                class_name, actor_method_names)
            # If an exception was thrown when the actor was imported, we record
            # the traceback and notify the scheduler of the failure.
            traceback_str = ray.utils.format_error_message(
                traceback.format_exc())
            # Log the error message.
            push_error_to_driver(
                self._worker,
                ray_constants.REGISTER_ACTOR_PUSH_ERROR,
                "Failed to unpickle actor class '{}' for actor ID {}. "
                "Traceback:\n{}".format(
                    class_name, self._worker.actor_id.hex(), traceback_str),
                job_id=job_id)
            # TODO(rkn): In the future, it might make sense to have the worker
            # exit here. However, currently that would lead to hanging if
            # someone calls ray.get on a method invoked on the actor.

        # The below line is necessary. Because in the driver process,
        # if the function is defined in the file where the python script
        # was started from, its module is `__main__`.
        # However in the worker process, the `__main__` module is a
        # different module, which is `default_worker.py`
        actor_class.__module__ = module_name
        return actor_class

    def _make_actor_method_executor(self, method_name, method, actor_imported):
        """Make an executor that wraps a user-defined actor method.

        The wrapped method updates the worker's internal state and performs any
        necessary checkpointing operations.

        Args:
            method_name (str): The name of the actor method.
            method (instancemethod): The actor method to wrap. This should be a
                method defined on the actor class and should therefore take an
                instance of the actor as the first argument.
            actor_imported (bool): Whether the actor has been imported.
                Checkpointing operations will not be run if this is set to
                False.

        Returns:
            A function that executes the given actor method on the worker's
                stored instance of the actor. The function also updates the
                worker's internal state to record the executed method.
        """

<<<<<<< HEAD
        def actor_method_executor(actor, *args):
=======
        def actor_method_executor(dummy_return_id, actor, *args, **kwargs):
>>>>>>> 235dec8a
            # Update the actor's task counter to reflect the task we're about
            # to execute.
            self._worker.actor_task_counter += 1

            # Execute the assigned method and save a checkpoint if necessary.
            try:
                if is_class_method(method):
                    method_returns = method(*args, **kwargs)
                else:
                    method_returns = method(actor, *args, **kwargs)
            except Exception as e:
                # Save the checkpoint before allowing the method exception
                # to be thrown, but don't save the checkpoint for actor
                # creation task.
                if (isinstance(actor, ray.actor.Checkpointable)
                        and self._worker.actor_task_counter != 1):
                    self._save_and_log_checkpoint(actor)
                raise e
            else:
                # Handle any checkpointing operations before storing the
                # method's return values.
                # NOTE(swang): If method_returns is a pointer to the actor's
                # state and the checkpointing operations can modify the return
                # values if they mutate the actor's state. Is this okay?
                if isinstance(actor, ray.actor.Checkpointable):
                    # If this is the first task to execute on the actor, try to
                    # resume from a checkpoint.
                    if self._worker.actor_task_counter == 1:
                        if actor_imported:
                            self._restore_and_log_checkpoint(actor)
                    else:
                        # Save the checkpoint before returning the method's
                        # return values.
                        self._save_and_log_checkpoint(actor)
                return method_returns

        return actor_method_executor

    def _save_and_log_checkpoint(self, actor):
        """Save an actor checkpoint if necessary and log any errors.

        Args:
            actor: The actor to checkpoint.

        Returns:
            The result of the actor's user-defined `save_checkpoint` method.
        """
        actor_id = self._worker.actor_id
        checkpoint_info = self._worker.actor_checkpoint_info[actor_id]
        checkpoint_info.num_tasks_since_last_checkpoint += 1
        now = int(1000 * time.time())
        checkpoint_context = ray.actor.CheckpointContext(
            actor_id, checkpoint_info.num_tasks_since_last_checkpoint,
            now - checkpoint_info.last_checkpoint_timestamp)
        # If we should take a checkpoint, notify raylet to prepare a checkpoint
        # and then call `save_checkpoint`.
        if actor.should_checkpoint(checkpoint_context):
            try:
                now = int(1000 * time.time())
                checkpoint_id = (self._worker.raylet_client.
                                 prepare_actor_checkpoint(actor_id))
                checkpoint_info.checkpoint_ids.append(checkpoint_id)
                actor.save_checkpoint(actor_id, checkpoint_id)
                if (len(checkpoint_info.checkpoint_ids) >
                        ray._config.num_actor_checkpoints_to_keep()):
                    actor.checkpoint_expired(
                        actor_id,
                        checkpoint_info.checkpoint_ids.pop(0),
                    )
                checkpoint_info.num_tasks_since_last_checkpoint = 0
                checkpoint_info.last_checkpoint_timestamp = now
            except Exception:
                # Checkpoint save or reload failed. Notify the driver.
                traceback_str = ray.utils.format_error_message(
                    traceback.format_exc())
                ray.utils.push_error_to_driver(
                    self._worker,
                    ray_constants.CHECKPOINT_PUSH_ERROR,
                    traceback_str,
                    job_id=self._worker.current_job_id)

    def _restore_and_log_checkpoint(self, actor):
        """Restore an actor from a checkpoint if available and log any errors.

        This should only be called on workers that have just executed an actor
        creation task.

        Args:
            actor: The actor to restore from a checkpoint.
        """
        actor_id = self._worker.actor_id
        try:
            checkpoints = ray.actor.get_checkpoints_for_actor(actor_id)
            if len(checkpoints) > 0:
                # If we found previously saved checkpoints for this actor,
                # call the `load_checkpoint` callback.
                checkpoint_id = actor.load_checkpoint(actor_id, checkpoints)
                if checkpoint_id is not None:
                    # Check that the returned checkpoint id is in the
                    # `available_checkpoints` list.
                    msg = (
                        "`load_checkpoint` must return a checkpoint id that " +
                        "exists in the `available_checkpoints` list, or None.")
                    assert any(checkpoint_id == checkpoint.checkpoint_id
                               for checkpoint in checkpoints), msg
                    # Notify raylet that this actor has been resumed from
                    # a checkpoint.
                    (self._worker.raylet_client.
                     notify_actor_resumed_from_checkpoint(
                         actor_id, checkpoint_id))
        except Exception:
            # Checkpoint save or reload failed. Notify the driver.
            traceback_str = ray.utils.format_error_message(
                traceback.format_exc())
            ray.utils.push_error_to_driver(
                self._worker,
                ray_constants.CHECKPOINT_PUSH_ERROR,
                traceback_str,
                job_id=self._worker.current_job_id)<|MERGE_RESOLUTION|>--- conflicted
+++ resolved
@@ -763,11 +763,7 @@
                 worker's internal state to record the executed method.
         """
 
-<<<<<<< HEAD
-        def actor_method_executor(actor, *args):
-=======
-        def actor_method_executor(dummy_return_id, actor, *args, **kwargs):
->>>>>>> 235dec8a
+        def actor_method_executor(actor, *args, **kwargs):
             # Update the actor's task counter to reflect the task we're about
             # to execute.
             self._worker.actor_task_counter += 1
