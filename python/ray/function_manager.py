--- conflicted
+++ resolved
@@ -5,11 +5,8 @@
 import hashlib
 import inspect
 import json
-<<<<<<< HEAD
 import logging
-=======
 import sys
->>>>>>> 1f4a01cf
 import time
 import traceback
 from collections import (
