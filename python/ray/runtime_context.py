--- conflicted
+++ resolved
@@ -1,9 +1,5 @@
 import logging
-<<<<<<< HEAD
-from typing import Any, Dict
-=======
-from typing import Optional
->>>>>>> c44d9ff3
+from typing import Any, Dict, Optional
 
 import ray._private.worker
 from ray._private.client_mode_hook import client_mode_hook
