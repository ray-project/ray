--- conflicted
+++ resolved
@@ -137,13 +137,10 @@
                  java_worker_options=None,
                  load_code_from_local=False,
                  _internal_config=None,
-<<<<<<< HEAD
                  lru_evict=False,
-                 enable_object_reconstruction=False):
-=======
+                 enable_object_reconstruction=False,
                  metrics_agent_port=None,
                  lru_evict=False):
->>>>>>> ca4f3b79
         self.object_ref_seed = object_ref_seed
         self.redis_address = redis_address
         self.num_cpus = num_cpus
