--- conflicted
+++ resolved
@@ -184,12 +184,9 @@
         self.java_worker_options = java_worker_options
         self.load_code_from_local = load_code_from_local
         self.metrics_agent_port = metrics_agent_port
-<<<<<<< HEAD
         self.metrics_export_port = metrics_export_port
-=======
         self.start_initial_python_workers_for_first_job = (
             start_initial_python_workers_for_first_job)
->>>>>>> 6c9ec105
         self._internal_config = _internal_config
         self._lru_evict = lru_evict
         self._enable_object_reconstruction = enable_object_reconstruction
