--- conflicted
+++ resolved
@@ -132,15 +132,10 @@
                  include_java=False,
                  java_worker_options=None,
                  load_code_from_local=False,
-<<<<<<< HEAD
+                 _internal_config=None,
                  metrics_agent_port=None,
-                 _internal_config=None):
-        self.object_id_seed = object_id_seed
-=======
-                 _internal_config=None,
                  lru_evict=False):
         self.object_ref_seed = object_ref_seed
->>>>>>> 6ad13e0d
         self.redis_address = redis_address
         self.num_cpus = num_cpus
         self.num_gpus = num_gpus
