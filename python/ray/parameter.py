import logging
import os

import numpy as np

import ray.ray_constants as ray_constants

logger = logging.getLogger(__name__)


class RayParams:
    """A class used to store the parameters used by Ray.

    Attributes:
        redis_address (str): The address of the Redis server to connect to. If
            this address is not provided, then this command will start Redis, a
            raylet, a plasma store, a plasma manager, and some workers.
            It will also kill these processes when Python exits.
        redis_port (int): The port that the primary Redis shard should listen
            to. If None, then a random port will be chosen.
        redis_shard_ports: A list of the ports to use for the non-primary Redis
            shards.
        num_cpus (int): Number of CPUs to configure the raylet with.
        num_gpus (int): Number of GPUs to configure the raylet with.
        resources: A dictionary mapping the name of a resource to the quantity
            of that resource available.
        memory: Total available memory for workers requesting memory.
        object_store_memory: The amount of memory (in bytes) to start the
            object store with.
        redis_max_memory: The max amount of memory (in bytes) to allow redis
            to use, or None for no limit. Once the limit is exceeded, redis
            will start LRU eviction of entries. This only applies to the
            sharded redis tables (task and object tables).
        object_manager_port int: The port to use for the object manager.
        node_manager_port: The port to use for the node manager.
        node_ip_address (str): The IP address of the node that we are on.
        raylet_ip_address (str): The IP address of the raylet that this node
            connects to.
        min_worker_port (int): The lowest port number that workers will bind
            on. If not set or set to 0, random ports will be chosen.
        max_worker_port (int): The highest port number that workers will bind
            on. If set, min_worker_port must also be set.
        object_ref_seed (int): Used to seed the deterministic generation of
            object refs. The same value can be used across multiple runs of the
            same job in order to generate the object refs in a consistent
            manner. However, the same ID should not be used for different jobs.
        redirect_worker_output: True if the stdout and stderr of worker
            processes should be redirected to files.
        redirect_output (bool): True if stdout and stderr for non-worker
            processes should be redirected to files and false otherwise.
        num_redis_shards: The number of Redis shards to start in addition to
            the primary Redis shard.
        redis_max_clients: If provided, attempt to configure Redis with this
            maxclients number.
        redis_password (str): Prevents external clients without the password
            from connecting to Redis if provided.
        plasma_directory: A directory where the Plasma memory mapped files will
            be created.
        worker_path (str): The path of the source code that will be run by the
            worker.
        huge_pages: Boolean flag indicating whether to start the Object
            Store with hugetlbfs support. Requires plasma_directory.
        include_dashboard: Boolean flag indicating whether to start the web
            UI, which displays the status of the Ray cluster. If this value is
            None, then the UI will be started if the relevant dependencies are
            present.
        dashboard_host: The host to bind the web UI server to. Can either be
            localhost (127.0.0.1) or 0.0.0.0 (available from all interfaces).
            By default, this is set to localhost to prevent access from
            external machines.
        dashboard_port: The port to bind the dashboard server to.
            Defaults to 8265.
        logging_level: Logging level, default will be logging.INFO.
        logging_format: Logging format, default contains a timestamp,
            filename, line number, and message. See ray_constants.py.
        plasma_store_socket_name (str): If provided, it will specify the socket
            name used by the plasma store.
        raylet_socket_name (str): If provided, it will specify the socket path
            used by the raylet process.
        temp_dir (str): If provided, it will specify the root temporary
            directory for the Ray process.
        include_log_monitor (bool): If True, then start a log monitor to
            monitor the log files for all processes on this node and push their
            contents to Redis.
        autoscaling_config: path to autoscaling config file.
        include_java (bool): If True, the raylet backend can also support
            Java worker.
        java_worker_options (list): The command options for Java worker.
        load_code_from_local: Whether load code from local file or from GCS.
        _internal_config (str): JSON configuration for overriding
            RayConfig defaults. For testing purposes ONLY.
        lru_evict (bool): Enable LRU eviction if space is needed.
    """

    def __init__(self,
                 redis_address=None,
                 num_cpus=None,
                 num_gpus=None,
                 resources=None,
                 memory=None,
                 object_store_memory=None,
                 redis_max_memory=None,
                 redis_port=None,
                 redis_shard_ports=None,
                 object_manager_port=None,
                 node_manager_port=None,
                 node_ip_address=None,
                 raylet_ip_address=None,
                 min_worker_port=None,
                 max_worker_port=None,
                 object_ref_seed=None,
                 driver_mode=None,
                 redirect_worker_output=None,
                 redirect_output=None,
                 num_redis_shards=None,
                 redis_max_clients=None,
                 redis_password=ray_constants.REDIS_DEFAULT_PASSWORD,
                 plasma_directory=None,
                 worker_path=None,
                 huge_pages=False,
                 include_dashboard=None,
                 dashboard_host="localhost",
                 dashboard_port=ray_constants.DEFAULT_DASHBOARD_PORT,
                 logging_level=logging.INFO,
                 logging_format=ray_constants.LOGGER_FORMAT,
                 plasma_store_socket_name=None,
                 raylet_socket_name=None,
                 temp_dir=None,
                 include_log_monitor=None,
                 autoscaling_config=None,
                 include_java=False,
                 java_worker_options=None,
                 load_code_from_local=False,
<<<<<<< HEAD
                 _internal_config=None,
                 lru_evict=False):
        self.object_id_seed = object_id_seed
=======
                 _internal_config=None):
        self.object_ref_seed = object_ref_seed
>>>>>>> d4a5d09d
        self.redis_address = redis_address
        self.num_cpus = num_cpus
        self.num_gpus = num_gpus
        self.memory = memory
        self.object_store_memory = object_store_memory
        self.resources = resources
        self.redis_max_memory = redis_max_memory
        self.redis_port = redis_port
        self.redis_shard_ports = redis_shard_ports
        self.object_manager_port = object_manager_port
        self.node_manager_port = node_manager_port
        self.node_ip_address = node_ip_address
        self.raylet_ip_address = raylet_ip_address
        self.min_worker_port = min_worker_port
        self.max_worker_port = max_worker_port
        self.driver_mode = driver_mode
        self.redirect_worker_output = redirect_worker_output
        self.redirect_output = redirect_output
        self.num_redis_shards = num_redis_shards
        self.redis_max_clients = redis_max_clients
        self.redis_password = redis_password
        self.plasma_directory = plasma_directory
        self.worker_path = worker_path
        self.huge_pages = huge_pages
        self.include_dashboard = include_dashboard
        self.dashboard_host = dashboard_host
        self.dashboard_port = dashboard_port
        self.plasma_store_socket_name = plasma_store_socket_name
        self.raylet_socket_name = raylet_socket_name
        self.temp_dir = temp_dir
        self.include_log_monitor = include_log_monitor
        self.autoscaling_config = autoscaling_config
        self.include_java = include_java
        self.java_worker_options = java_worker_options
        self.load_code_from_local = load_code_from_local
        self._internal_config = _internal_config
        self._lru_evict = lru_evict
        self._check_usage()

        # Set the internal config options for LRU eviction.
        if lru_evict:
            # Turn off object pinning.
            if self._internal_config is None:
                self._internal_config = dict()
            if self._internal_config.get("object_pinning_enabled", False):
                raise Exception(
                    "Object pinning cannot be enabled if using LRU eviction.")
            self._internal_config["object_pinning_enabled"] = False
            self._internal_config["object_store_full_max_retries"] = -1
            self._internal_config["free_objects_period_milliseconds"] = 1000

    def update(self, **kwargs):
        """Update the settings according to the keyword arguments.

        Args:
            kwargs: The keyword arguments to set corresponding fields.
        """
        for arg in kwargs:
            if hasattr(self, arg):
                setattr(self, arg, kwargs[arg])
            else:
                raise ValueError("Invalid RayParams parameter in"
                                 " update: %s" % arg)

        self._check_usage()

    def update_if_absent(self, **kwargs):
        """Update the settings when the target fields are None.

        Args:
            kwargs: The keyword arguments to set corresponding fields.
        """
        for arg in kwargs:
            if hasattr(self, arg):
                if getattr(self, arg) is None:
                    setattr(self, arg, kwargs[arg])
            else:
                raise ValueError("Invalid RayParams parameter in"
                                 " update_if_absent: %s" % arg)

        self._check_usage()

    def _check_usage(self):
        # Used primarily for testing.
        if os.environ.get("RAY_USE_RANDOM_PORTS", False):
            if self.min_worker_port is None and self.min_worker_port is None:
                self.min_worker_port = 0
                self.max_worker_port = 0

        if self.min_worker_port is not None:
            if self.min_worker_port != 0 and (self.min_worker_port < 1024
                                              or self.min_worker_port > 65535):
                raise ValueError("min_worker_port must be 0 or an integer "
                                 "between 1024 and 65535.")

        if self.max_worker_port is not None:
            if self.min_worker_port is None:
                raise ValueError("If max_worker_port is set, min_worker_port "
                                 "must also be set.")
            elif self.max_worker_port != 0:
                if self.max_worker_port < 1024 or self.max_worker_port > 65535:
                    raise ValueError(
                        "max_worker_port must be 0 or an integer between "
                        "1024 and 65535.")
                elif self.max_worker_port <= self.min_worker_port:
                    raise ValueError("max_worker_port must be higher than "
                                     "min_worker_port.")

        if self.resources is not None:
            assert "CPU" not in self.resources, (
                "'CPU' should not be included in the resource dictionary. Use "
                "num_cpus instead.")
            assert "GPU" not in self.resources, (
                "'GPU' should not be included in the resource dictionary. Use "
                "num_gpus instead.")

        if self.redirect_worker_output is not None:
            raise DeprecationWarning(
                "The redirect_worker_output argument is deprecated. To "
                "control logging to the driver, use the 'log_to_driver' "
                "argument to 'ray.init()'")

        if self.redirect_output is not None:
            raise DeprecationWarning(
                "The redirect_output argument is deprecated.")

        # Parse the numpy version.
        numpy_version = np.__version__.split(".")
        numpy_major, numpy_minor = int(numpy_version[0]), int(numpy_version[1])
        if numpy_major <= 1 and numpy_minor < 16:
            logger.warning("Using ray with numpy < 1.16.0 will result in slow "
                           "serialization. Upgrade numpy if using with ray.")<|MERGE_RESOLUTION|>--- conflicted
+++ resolved
@@ -131,14 +131,9 @@
                  include_java=False,
                  java_worker_options=None,
                  load_code_from_local=False,
-<<<<<<< HEAD
                  _internal_config=None,
                  lru_evict=False):
-        self.object_id_seed = object_id_seed
-=======
-                 _internal_config=None):
         self.object_ref_seed = object_ref_seed
->>>>>>> d4a5d09d
         self.redis_address = redis_address
         self.num_cpus = num_cpus
         self.num_gpus = num_gpus
