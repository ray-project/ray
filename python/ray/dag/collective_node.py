--- conflicted
+++ resolved
@@ -112,40 +112,6 @@
             raise ValueError("Expected a torch tensor")
         communicator = self.get_communicator()
 
-<<<<<<< HEAD
-        if isinstance(send_buf, torch.Tensor) or len(send_buf) == 1:
-            if isinstance(send_buf, tuple):
-                send_buf = send_buf[0]
-            recv_buf = torch.empty_like(send_buf)
-
-            communicator.allreduce(send_buf, recv_buf, self._op)
-
-            if isinstance(send_buf, tuple):
-                recv_buf = (recv_buf,)
-        else:
-            if len(set(t.device for t in send_buf)) != 1:
-                raise ValueError(f"Expected tensors on same device")
-
-            if len(set((t.dtype, t.device) for t in send_buf)) != 1:
-                raise ValueError("Expected tensors to have same dtype")
-
-            total_size = sum(g.numel() for g in send_buf)
-            flat_send_buf = torch.empty(total_size, dtype=send_buf[0].dtype, device=send_buf[0].device)
-            recv_buf = tuple(torch.empty_like(t) for t in send_buf)
-
-            offset = 0
-            for t in send_buf:
-                flat_send_buf[offset:offset + t.numel()].copy_(t.view(-1))
-                offset += t.numel()
-
-            communicator.allreduce(flat_send_buf, flat_send_buf, self._op)
-
-            offset = 0
-            for t in recv_buf:
-                t.copy_(flat_send_buf[offset:offset + t.numel()].view(t.shape))
-                offset += t.numel()
-            
-=======
         if isinstance(self._op, AllGatherOp):
             world_size = len(self._actor_handles)
             recv_buf = torch.empty(
@@ -172,7 +138,6 @@
             communicator.reducescatter(send_buf, recv_buf, self._op.reduceOp)
         else:
             raise ValueError("Expected a collective operation")
->>>>>>> 5f09ad03
         return recv_buf
 
 
