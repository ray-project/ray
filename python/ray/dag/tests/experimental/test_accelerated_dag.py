# coding: utf-8
import logging
import os
import random
import sys
import time
import asyncio

import pytest

import ray
import ray.cluster_utils
from ray.dag import InputNode, MultiOutputNode
from ray.tests.conftest import *  # noqa
from ray._private.utils import (
    get_or_create_event_loop,
)


logger = logging.getLogger(__name__)

if sys.platform != "linux" and sys.platform != "darwin":
    pytest.skip("Skipping, requires Linux or Mac.", allow_module_level=True)


@ray.remote
class Actor:
    def __init__(self, init_value, fail_after=None, sys_exit=False):
        self.i = init_value
        self.fail_after = fail_after
        self.sys_exit = sys_exit

        self.count = 0

    def _fail_if_needed(self):
        if self.fail_after and self.count > self.fail_after:
            # Randomize the failures to better cover multi actor scenarios.
            if random.random() > 0.5:
                if self.sys_exit:
                    os._exit(1)
                else:
                    raise RuntimeError("injected fault")

    def inc(self, x):
        self.i += x
        self.count += 1
        self._fail_if_needed()
        return self.i

    def double_and_inc(self, x):
        self.i *= 2
        self.i += x
        return self.i

    def echo(self, x):
        self.count += 1
        self._fail_if_needed()
        return x

    def append_to(self, lst):
        lst.append(self.i)
        return lst

    def inc_two(self, x, y):
        self.i += x
        self.i += y
        return self.i

    def sleep(self, x):
        time.sleep(x)
        return x


def test_basic(ray_start_regular):
    a = Actor.remote(0)
    with InputNode() as i:
        dag = a.inc.bind(i)

    compiled_dag = dag.experimental_compile()

    for i in range(3):
        output_channel = compiled_dag.execute(1)
        # TODO(swang): Replace with fake ObjectRef.
        result = output_channel.begin_read()
        assert result == i + 1
        output_channel.end_read()

    # Note: must teardown before starting a new Ray session, otherwise you'll get
    # a segfault from the dangling monitor thread upon the new Ray init.
    compiled_dag.teardown()


def test_actor_multi_methods(ray_start_regular):
    a = Actor.remote(0)
    with InputNode() as inp:
        dag = a.inc.bind(inp)
        dag = a.echo.bind(dag)

    compiled_dag = dag.experimental_compile()
    output_channel = compiled_dag.execute(1)
    result = output_channel.begin_read()
    assert result == 1
    output_channel.end_read()

    compiled_dag.teardown()


def test_actor_methods_execution_order(ray_start_regular):
    actor1 = Actor.remote(0)
    actor2 = Actor.remote(0)
    with InputNode() as inp:
        branch1 = actor1.inc.bind(inp)
        branch1 = actor2.double_and_inc.bind(branch1)
        branch2 = actor2.inc.bind(inp)
        branch2 = actor1.double_and_inc.bind(branch2)
        dag = MultiOutputNode([branch2, branch1])

    compiled_dag = dag.experimental_compile()
    output_channel = compiled_dag.execute(1)
    result = output_channel.begin_read()
    # test that double_and_inc() is called after inc() on actor1
    assert result == [4, 1]
    output_channel.end_read()

    compiled_dag.teardown()


def test_actor_method_multi_binds(ray_start_regular):
    a = Actor.remote(0)
    with InputNode() as inp:
        dag = a.inc.bind(inp)
        dag = a.inc.bind(dag)

    compiled_dag = dag.experimental_compile()
    output_channel = compiled_dag.execute(1)
    result = output_channel.begin_read()
    assert result == 2
    output_channel.end_read()

    compiled_dag.teardown()


def test_actor_method_bind_same_constant(ray_start_regular):
    a = Actor.remote(0)
    with InputNode() as inp:
        dag = a.inc_two.bind(inp, 1)
        dag2 = a.inc_two.bind(dag, 1)
        # a.inc_two() binding the same constant "1" (i.e. non-DAGNode)
        # multiple times should not throw an exception.

    compiled_dag = dag2.experimental_compile()
    output_channel = compiled_dag.execute(1)
    result = output_channel.begin_read()
    assert result == 5
    output_channel.end_read()

    compiled_dag.teardown()


def test_regular_args(ray_start_regular):
    # Test passing regular args to .bind in addition to DAGNode args.
    a = Actor.remote(0)
    with InputNode() as i:
        dag = a.inc_two.bind(2, i)

    compiled_dag = dag.experimental_compile()

    for i in range(3):
        output_channel = compiled_dag.execute(1)
        # TODO(swang): Replace with fake ObjectRef.
        result = output_channel.begin_read()
        assert result == (i + 1) * 3
        output_channel.end_read()

    compiled_dag.teardown()


@pytest.mark.parametrize("num_actors", [1, 4])
def test_scatter_gather_dag(ray_start_regular, num_actors):
    actors = [Actor.remote(0) for _ in range(num_actors)]
    with InputNode() as i:
        out = [a.inc.bind(i) for a in actors]
        dag = MultiOutputNode(out)

    compiled_dag = dag.experimental_compile()

    for i in range(3):
        output_channels = compiled_dag.execute(1)
        # TODO(swang): Replace with fake ObjectRef.
        results = output_channels.begin_read()
        assert results == [i + 1] * num_actors
        output_channels.end_read()

    compiled_dag.teardown()


@pytest.mark.parametrize("num_actors", [1, 4])
def test_chain_dag(ray_start_regular, num_actors):
    actors = [Actor.remote(i) for i in range(num_actors)]
    with InputNode() as inp:
        dag = inp
        for a in actors:
            dag = a.append_to.bind(dag)

    compiled_dag = dag.experimental_compile()

    for i in range(3):
        output_channel = compiled_dag.execute([])
        # TODO(swang): Replace with fake ObjectRef.
        result = output_channel.begin_read()
        assert result == list(range(num_actors))
        output_channel.end_read()

    compiled_dag.teardown()


def test_dag_exception(ray_start_regular, capsys):
    a = Actor.remote(0)
    with InputNode() as inp:
        dag = a.inc.bind(inp)

    compiled_dag = dag.experimental_compile()
    output_channel = compiled_dag.execute("hello")
    with pytest.raises(TypeError):
        output_channel.begin_read()
    output_channel.end_read()

    # Can do it multiple times.
    output_channel = compiled_dag.execute("hello")
    with pytest.raises(TypeError):
        output_channel.begin_read()

    compiled_dag.teardown()


def test_dag_errors(ray_start_regular):
    a = Actor.remote(0)
    dag = a.inc.bind(1)
    with pytest.raises(
        NotImplementedError,
        match="Compiled DAGs currently require exactly one InputNode",
    ):
        dag.experimental_compile()

    a2 = Actor.remote(0)
    with InputNode() as inp:
        dag = MultiOutputNode([a.inc.bind(inp), a2.inc.bind(1)])
    with pytest.raises(
        ValueError,
        match="Compiled DAGs require each task to take a ray.dag.InputNode or "
        "at least one other DAGNode as an input",
    ):
        dag.experimental_compile()

    with InputNode() as inp:
        dag = a.inc.bind(inp)
        dag2 = a.inc.bind(inp)
        dag3 = a.inc_two.bind(dag, dag2)
    with pytest.raises(
        NotImplementedError,
        match=r"Compiled DAGs currently do not support binding the same input "
        "on the same actor multiple times.*",
    ):
        dag3.experimental_compile()

    @ray.remote
    def f(x):
        return x

    with InputNode() as inp:
        dag = f.bind(inp)
    with pytest.raises(
        NotImplementedError,
        match="Compiled DAGs currently only support actor method nodes",
    ):
        dag.experimental_compile()

    with InputNode() as inp:
        dag = a.inc_two.bind(inp[0], inp[1])
    with pytest.raises(
        NotImplementedError,
        match="Compiled DAGs currently do not support kwargs or multiple args "
        "for InputNode",
    ):
        dag.experimental_compile()

    with InputNode() as inp:
        dag = a.inc_two.bind(inp.x, inp.y)
    with pytest.raises(
        NotImplementedError,
        match="Compiled DAGs currently do not support kwargs or multiple args "
        "for InputNode",
    ):
        dag.experimental_compile()


def test_dag_fault_tolerance_chain(ray_start_regular_shared):
    actors = [
        Actor.remote(0, fail_after=100 if i == 0 else None, sys_exit=False)
        for i in range(4)
    ]
    with InputNode() as i:
        dag = i
        for a in actors:
            dag = a.echo.bind(dag)

    compiled_dag = dag.experimental_compile()

    for i in range(99):
        output_channels = compiled_dag.execute(i)
        # TODO(swang): Replace with fake ObjectRef.
        results = output_channels.begin_read()
        assert results == i
        output_channels.end_read()

    with pytest.raises(RuntimeError):
        for i in range(99):
            output_channels = compiled_dag.execute(i)
            output_channels.begin_read()
            output_channels.end_read()

    compiled_dag.teardown()

<<<<<<< HEAD
    # Remaining actors can be reused.
    actors.pop(0)
    ray.get([actor.echo.remote("hello") for actor in actors])

=======
    # All actors are still alive.
    ray.get([actor.sleep.remote(0) for actor in actors])

    # Remaining actors can be reused.
    actors.pop(0)
>>>>>>> 04ad91ca
    with InputNode() as i:
        dag = i
        for a in actors:
            dag = a.echo.bind(dag)

    compiled_dag = dag.experimental_compile()
    for i in range(100):
        output_channels = compiled_dag.execute(i)
        # TODO(swang): Replace with fake ObjectRef.
        results = output_channels.begin_read()
        assert results == i
        output_channels.end_read()

    compiled_dag.teardown()


def test_dag_fault_tolerance(ray_start_regular_shared):
    actors = [
        Actor.remote(0, fail_after=100 if i == 0 else None, sys_exit=False)
        for i in range(4)
    ]
    with InputNode() as i:
        out = [a.inc.bind(i) for a in actors]
        dag = MultiOutputNode(out)

    compiled_dag = dag.experimental_compile()

    for i in range(99):
        output_channels = compiled_dag.execute(1)
        # TODO(swang): Replace with fake ObjectRef.
        results = output_channels.begin_read()
        assert results == [i + 1] * 4
        output_channels.end_read()

    with pytest.raises(RuntimeError):
        for i in range(99):
            output_channels = compiled_dag.execute(1)
            output_channels.begin_read()
            output_channels.end_read()

    compiled_dag.teardown()

    # All actors are still alive.
    ray.get([actor.sleep.remote(0) for actor in actors])

    # Remaining actors can be reused.
    actors.pop(0)
    with InputNode() as i:
        out = [a.inc.bind(i) for a in actors]
        dag = MultiOutputNode(out)

    compiled_dag = dag.experimental_compile()
    for i in range(100):
        output_channels = compiled_dag.execute(1)
        # TODO(swang): Replace with fake ObjectRef.
        output_channels.begin_read()
        output_channels.end_read()

    compiled_dag.teardown()


def test_dag_fault_tolerance_sys_exit(ray_start_regular_shared):
    actors = [
        Actor.remote(0, fail_after=100 if i == 0 else None, sys_exit=True)
        for i in range(4)
    ]
    with InputNode() as i:
        out = [a.inc.bind(i) for a in actors]
        dag = MultiOutputNode(out)

    compiled_dag = dag.experimental_compile()

    for i in range(99):
        output_channels = compiled_dag.execute(1)
        # TODO(swang): Replace with fake ObjectRef.
        results = output_channels.begin_read()
        assert results == [i + 1] * 4
        output_channels.end_read()

    with pytest.raises(IOError, match="Channel closed."):
        for i in range(99):
            output_channels = compiled_dag.execute(1)
            output_channels.begin_read()
            output_channels.end_read()

    # Remaining actors are still alive.
    with pytest.raises(ray.exceptions.RayActorError):
        ray.get(actors[0].echo.remote("hello"))
    actors.pop(0)
    ray.get([actor.echo.remote("hello") for actor in actors])

    # Remaining actors can be reused.
    with InputNode() as i:
        out = [a.inc.bind(i) for a in actors]
        dag = MultiOutputNode(out)

    compiled_dag = dag.experimental_compile()
    for i in range(100):
        output_channels = compiled_dag.execute(1)
        # TODO(swang): Replace with fake ObjectRef.
        output_channels.begin_read()
        output_channels.end_read()

    compiled_dag.teardown()


def test_dag_teardown_while_running(ray_start_regular_shared):
    a = Actor.remote(0)

    with InputNode() as inp:
        dag = a.sleep.bind(inp)

    compiled_dag = dag.experimental_compile()
    chan = compiled_dag.execute(3)  # 3-second slow task running async
    compiled_dag.teardown()
    try:
        chan.begin_read()  # Sanity check the channel doesn't block.
    except Exception:
        pass

    # Check we can still use the actor after first DAG teardown.
    with InputNode() as inp:
        dag = a.sleep.bind(inp)

    compiled_dag = dag.experimental_compile()
    chan = compiled_dag.execute(0.1)
    result = chan.begin_read()
    assert result == 0.1
    chan.end_read()

    compiled_dag.teardown()


@pytest.mark.parametrize("max_queue_size", [None, 2])
def test_asyncio(ray_start_regular_shared, max_queue_size):
    a = Actor.remote(0)
    with InputNode() as i:
        dag = a.echo.bind(i)

    loop = get_or_create_event_loop()
    compiled_dag = dag.experimental_compile(
        enable_asyncio=True, async_max_queue_size=max_queue_size
    )

    async def main(i):
        output_channel = await compiled_dag.execute_async(i)
        # Using context manager.
        async with output_channel as result:
            assert result == i

        # Using begin_read() / end_read().
        output_channel = await compiled_dag.execute_async(i)
        result = await output_channel.begin_read()
        assert result == i
        output_channel.end_read()

    loop.run_until_complete(asyncio.gather(*[main(i) for i in range(10)]))
    # Note: must teardown before starting a new Ray session, otherwise you'll get
    # a segfault from the dangling monitor thread upon the new Ray init.
    compiled_dag.teardown()


@pytest.mark.parametrize("max_queue_size", [None, 2])
def test_asyncio_exceptions(ray_start_regular_shared, max_queue_size):
    a = Actor.remote(0, fail_after=100)
    with InputNode() as i:
        dag = a.inc.bind(i)

    loop = get_or_create_event_loop()
    compiled_dag = dag.experimental_compile(
        enable_asyncio=True, async_max_queue_size=max_queue_size
    )

    async def main():
        for i in range(99):
            output_channel = await compiled_dag.execute_async(1)
            async with output_channel as result:
                assert result == i + 1

        # Using context manager.
        exc = None
        for i in range(99):
            output_channel = await compiled_dag.execute_async(1)
            async with output_channel as result:
                if isinstance(result, Exception):
                    exc = result
        assert isinstance(exc, RuntimeError), exc

        # Using begin_read() / end_read().
        exc = None
        for i in range(99):
            output_channel = await compiled_dag.execute_async(1)
            try:
                result = await output_channel.begin_read()
            except Exception as e:
                exc = e
            output_channel.end_read()
        assert isinstance(exc, RuntimeError), exc

    loop.run_until_complete(main())
    # Note: must teardown before starting a new Ray session, otherwise you'll get
    # a segfault from the dangling monitor thread upon the new Ray init.
    compiled_dag.teardown()


if __name__ == "__main__":
    if os.environ.get("PARALLEL_CI"):
        sys.exit(pytest.main(["-n", "auto", "--boxed", "-vs", __file__]))
    else:
        sys.exit(pytest.main(["-sv", __file__]))<|MERGE_RESOLUTION|>--- conflicted
+++ resolved
@@ -321,18 +321,11 @@
 
     compiled_dag.teardown()
 
-<<<<<<< HEAD
+    # All actors are still alive.
+    ray.get([actor.sleep.remote(0) for actor in actors])
+
     # Remaining actors can be reused.
     actors.pop(0)
-    ray.get([actor.echo.remote("hello") for actor in actors])
-
-=======
-    # All actors are still alive.
-    ray.get([actor.sleep.remote(0) for actor in actors])
-
-    # Remaining actors can be reused.
-    actors.pop(0)
->>>>>>> 04ad91ca
     with InputNode() as i:
         dag = i
         for a in actors:
