# coding: utf-8
import asyncio
import copy
import logging
import os
import pickle
import random
import re
import sys
import time
import numpy as np
import torch

import pytest

from ray.exceptions import RayChannelError, RayChannelTimeoutError
import ray
import ray._private
import ray.cluster_utils
from ray.dag import InputNode, MultiOutputNode
from ray.tests.conftest import *  # noqa
from ray._private.utils import (
    get_or_create_event_loop,
)
from ray.experimental.channel.torch_tensor_type import TorchTensorType


logger = logging.getLogger(__name__)


pytestmark = [
    pytest.mark.skipif(
        sys.platform != "linux" and sys.platform != "darwin",
        reason="Requires Linux or MacOS",
    ),
    pytest.mark.timeout(500),
]


@ray.remote
class Actor:
    def __init__(self, init_value, fail_after=None, sys_exit=False):
        self.i = init_value
        self.fail_after = fail_after
        self.sys_exit = sys_exit

        self.count = 0

    def _fail_if_needed(self):
        if self.fail_after and self.count > self.fail_after:
            # Randomize the failures to better cover multi actor scenarios.
            if random.random() > 0.5:
                if self.sys_exit:
                    os._exit(1)
                else:
                    raise RuntimeError("injected fault")

    def inc(self, x):
        self.i += x
        self.count += 1
        self._fail_if_needed()
        return self.i

    def double_and_inc(self, x):
        self.i *= 2
        self.i += x
        return self.i

    def echo(self, x):
        self.count += 1
        self._fail_if_needed()
        return x

    def append_to(self, lst):
        lst.append(self.i)
        return lst

    def inc_two(self, x, y):
        self.i += x
        self.i += y
        return self.i

    def sleep(self, x):
        time.sleep(x)
        return x

    @ray.method(num_returns=2)
    def return_two(self, x):
        return x, x + 1

    def read_input(self, x):
        return x

    @ray.method(num_returns=2)
    def inc_and_return_two(self, x):
        self.i += x
        return self.i, self.i + 1

    @ray.method(num_returns=1)
    def return_two_as_one(self, x):
        return x, x + 1

    @ray.method(num_returns=2)
    def return_two_from_three(self, x):
        return x, x + 1, x + 2

    def get_events(self):
        return getattr(self, "__ray_adag_events", [])


@ray.remote
class Collector:
    def __init__(self):
        self.results = []

    def collect(self, x):
        self.results.append(x)
        return self.results

    def collect_two(self, x, y):
        self.results.append(x)
        self.results.append(y)
        return self.results

    def collect_three(self, x, y, z):
        self.results.append(x)
        self.results.append(y)
        self.results.append(z)
        return self.results


def test_basic(ray_start_regular):
    a = Actor.remote(0)
    with InputNode() as i:
        dag = a.echo.bind(i)

    compiled_dag = dag.experimental_compile()
    dag_id = compiled_dag.get_id()

    for i in range(3):
        # Use numpy so that the value returned by ray.get will be zero-copy
        # deserialized. If there is a memory leak in the DAG backend, then only
        # the first iteration will succeed.
        val = np.ones(100) * i
        ref = compiled_dag.execute(val)
        assert str(ref) == f"CompiledDAGRef({dag_id}, execution_index={i})"
        result = ray.get(ref)
        assert (result == val).all()
        # Delete the buffer so that the next DAG output can be written.
        del result

    # Note: must teardown before starting a new Ray session, otherwise you'll get
    # a segfault from the dangling monitor thread upon the new Ray init.
    compiled_dag.teardown()


def test_two_returns_first(ray_start_regular):
    a = Actor.remote(0)
    with InputNode() as i:
        o1, o2 = a.return_two.bind(i)
        dag = o1

    compiled_dag = dag.experimental_compile()
    for _ in range(3):
        res = ray.get(compiled_dag.execute(1))
        assert res == 1

    compiled_dag.teardown()


def test_two_returns_second(ray_start_regular):
    a = Actor.remote(0)
    with InputNode() as i:
        o1, o2 = a.return_two.bind(i)
        dag = o2

    compiled_dag = dag.experimental_compile()
    for _ in range(3):
        res = ray.get(compiled_dag.execute(1))
        assert res == 2

    compiled_dag.teardown()


def test_two_returns_one_reader(ray_start_regular):
    a = Actor.remote(0)
    b = Actor.remote(0)
    with InputNode() as i:
        o1, o2 = a.return_two.bind(i)
        o3 = b.echo.bind(o1)
        o4 = b.echo.bind(o2)
        dag = MultiOutputNode([o3, o4])

    compiled_dag = dag.experimental_compile()
    for _ in range(3):
        res = ray.get(compiled_dag.execute(1))
        assert res == [1, 2]

    compiled_dag.teardown()


def test_two_returns_two_readers(ray_start_regular):
    a = Actor.remote(0)
    b = Actor.remote(0)
    c = Actor.remote(0)
    with InputNode() as i:
        o1, o2 = a.return_two.bind(i)
        o3 = b.echo.bind(o1)
        o4 = c.echo.bind(o2)
        dag = MultiOutputNode([o3, o4])

    compiled_dag = dag.experimental_compile()
    for _ in range(3):
        res = ray.get(compiled_dag.execute(1))
        assert res == [1, 2]

    compiled_dag.teardown()


def test_inc_two_returns(ray_start_regular):
    a = Actor.remote(0)
    with InputNode() as i:
        o1, o2 = a.inc_and_return_two.bind(i)
        dag = MultiOutputNode([o1, o2])

    compiled_dag = dag.experimental_compile()
    for i in range(3):
        res = ray.get(compiled_dag.execute(1))
        assert res == [i + 1, i + 2]

    compiled_dag.teardown()


def test_two_as_one_return(ray_start_regular):
    a = Actor.remote(0)
    with InputNode() as i:
        o1 = a.return_two_as_one.bind(i)
        dag = o1

    compiled_dag = dag.experimental_compile()
    for _ in range(3):
        res = ray.get(compiled_dag.execute(1))
        assert res == (1, 2)

    compiled_dag.teardown()


# TODO(wxdeng): Fix segfault. If this test is run, the following tests
# will segfault.
# def test_two_from_three_returns(ray_start_regular):
#     a = Actor.remote(0)
#     with InputNode() as i:
#         o1, o2 = a.return_two_from_three.bind(i)
#         dag = MultiOutputNode([o1, o2])

#     compiled_dag = dag.experimental_compile()

#     # A value error is raised because the number of returns is not equal to
#     # the number of outputs. Since the value error is raised in the writer,
#     # the reader fails to read the outputs and raises a channel error.

#     # TODO(wxdeng): Fix exception type. The value error should be catched.
#     # However, two exceptions are raised in the writer and reader respectively.

#     # with pytest.raises(RayChannelError, match="Channel closed."):
#     # with pytest.raises(ValueError, match="Expected 2 outputs, but got 3 outputs"):
#     with pytest.raises(Exception):
#         ray.get(compiled_dag.execute(1))

#     compiled_dag.teardown()


def test_kwargs_not_supported(ray_start_regular):
    a = Actor.remote(0)

    # Binding InputNode as kwarg is not supported.
    with InputNode() as i:
        dag = a.inc_two.bind(x=i, y=1)
    with pytest.raises(
        ValueError,
        match=r"Compiled DAG currently does not support binding to other DAG "
        "nodes as kwargs",
    ):
        compiled_dag = dag.experimental_compile()

    # Binding another DAG node as kwarg is not supported.
    with InputNode() as i:
        dag = a.inc.bind(i)
        dag = a.inc_two.bind(x=dag, y=1)
    with pytest.raises(
        ValueError,
        match=r"Compiled DAG currently does not support binding to other DAG "
        "nodes as kwargs",
    ):
        compiled_dag = dag.experimental_compile()

    # Binding normal Python value as a kwarg is supported.
    with InputNode() as i:
        dag = a.inc_two.bind(i, y=1)
    compiled_dag = dag.experimental_compile()
    assert ray.get(compiled_dag.execute(2)) == 3

    compiled_dag.teardown()


def test_out_of_order_get(ray_start_regular):
    c = Collector.remote()
    with InputNode() as i:
        dag = c.collect.bind(i)

    compiled_dag = dag.experimental_compile()

    ref_a = compiled_dag.execute("a")
    ref_b = compiled_dag.execute("b")

    result_b = ray.get(ref_b)
    assert result_b == ["a", "b"]
    result_a = ray.get(ref_a)
    assert result_a == ["a"]

    compiled_dag.teardown()


def test_actor_multi_methods(ray_start_regular):
    a = Actor.remote(0)
    with InputNode() as inp:
        dag = a.inc.bind(inp)
        dag = a.echo.bind(dag)

    compiled_dag = dag.experimental_compile()
    ref = compiled_dag.execute(1)
    result = ray.get(ref)
    assert result == 1

    compiled_dag.teardown()


def test_actor_methods_execution_order(ray_start_regular):
    actor1 = Actor.remote(0)
    actor2 = Actor.remote(0)
    with InputNode() as inp:
        branch1 = actor1.inc.bind(inp)
        branch1 = actor2.double_and_inc.bind(branch1)
        branch2 = actor2.inc.bind(inp)
        branch2 = actor1.double_and_inc.bind(branch2)
        dag = MultiOutputNode([branch2, branch1])

    compiled_dag = dag.experimental_compile()
    ref = compiled_dag.execute(1)
    result = ray.get(ref)
    # test that double_and_inc() is called after inc() on actor1
    assert result == [4, 1]

    compiled_dag.teardown()


def test_actor_method_multi_binds(ray_start_regular):
    a = Actor.remote(0)
    with InputNode() as inp:
        dag = a.inc.bind(inp)
        dag = a.inc.bind(dag)

    compiled_dag = dag.experimental_compile()
    ref = compiled_dag.execute(1)
    result = ray.get(ref)
    assert result == 2

    compiled_dag.teardown()


def test_actor_method_bind_same_constant(ray_start_regular):
    a = Actor.remote(0)
    with InputNode() as inp:
        dag = a.inc_two.bind(inp, 1)
        dag2 = a.inc_two.bind(dag, 1)
        # a.inc_two() binding the same constant "1" (i.e. non-DAGNode)
        # multiple times should not throw an exception.

    compiled_dag = dag2.experimental_compile()
    ref = compiled_dag.execute(1)
    result = ray.get(ref)
    assert result == 5

    compiled_dag.teardown()


def test_actor_method_bind_same_input(ray_start_regular):
    actor = Actor.remote(0)
    with InputNode() as inp:
        # Test binding input node to the same method
        # of same actor multiple times: execution
        # should not hang.
        output1 = actor.inc.bind(inp)
        output2 = actor.inc.bind(inp)
        dag = MultiOutputNode([output1, output2])
    compiled_dag = dag.experimental_compile()
    expected = [[0, 0], [1, 2], [4, 6]]
    for i in range(3):
        ref = compiled_dag.execute(i)
        result = ray.get(ref)
        assert result == expected[i]
    compiled_dag.teardown()


def test_actor_method_bind_same_input_attr(ray_start_regular):
    actor = Actor.remote(0)
    with InputNode() as inp:
        # Test binding input attribute node to the same method
        # of same actor multiple times: execution should not
        # hang.
        output1 = actor.inc.bind(inp[0])
        output2 = actor.inc.bind(inp[0])
        dag = MultiOutputNode([output1, output2])
    compiled_dag = dag.experimental_compile()
    expected = [[0, 0], [1, 2], [4, 6]]
    for i in range(3):
        ref = compiled_dag.execute(i)
        result = ray.get(ref)
        assert result == expected[i]
    compiled_dag.teardown()


def test_actor_method_bind_diff_input_attr_1(ray_start_regular):
    actor = Actor.remote(0)
    c = Collector.remote()
    with InputNode() as inp:
        # Two class methods are bound to two different input
        # attribute nodes.
        branch1 = actor.inc.bind(inp[0])
        branch2 = actor.inc.bind(inp[1])
        dag = c.collect_two.bind(branch1, branch2)
    compiled_dag = dag.experimental_compile()
    ref = compiled_dag.execute(0, 1)
    assert ray.get(ref) == [0, 1]

    ref = compiled_dag.execute(1, 2)
    assert ray.get(ref) == [0, 1, 2, 4]

    ref = compiled_dag.execute(2, 3)
    assert ray.get(ref) == [0, 1, 2, 4, 6, 9]

    compiled_dag.teardown()


def test_actor_method_bind_diff_input_attr_2(ray_start_regular):
    actor = Actor.remote(0)
    c = Collector.remote()
    with InputNode() as inp:
        # Three class methods are bound to two different input
        # attribute nodes. Two methods are bound to the same input
        # attribute node.
        branch1 = actor.inc.bind(inp[0])
        branch2 = actor.inc.bind(inp[0])
        branch3 = actor.inc.bind(inp[1])
        dag = c.collect_three.bind(branch1, branch2, branch3)
    compiled_dag = dag.experimental_compile()
    ref = compiled_dag.execute(0, 1)
    assert ray.get(ref) == [0, 0, 1]

    ref = compiled_dag.execute(1, 2)
    assert ray.get(ref) == [0, 0, 1, 2, 3, 5]

    ref = compiled_dag.execute(2, 3)
    assert ray.get(ref) == [0, 0, 1, 2, 3, 5, 7, 9, 12]

    compiled_dag.teardown()


def test_actor_method_bind_diff_input_attr_3(ray_start_regular):
    actor = Actor.remote(0)
    with InputNode() as inp:
        # A single class method is bound to two different input
        # attribute nodes.
        dag = actor.inc_two.bind(inp[0], inp[1])
    compiled_dag = dag.experimental_compile()
    ref = compiled_dag.execute(0, 1)
    assert ray.get(ref) == 1

    ref = compiled_dag.execute(1, 2)
    assert ray.get(ref) == 4

    ref = compiled_dag.execute(2, 3)
    assert ray.get(ref) == 9

    compiled_dag.teardown()


def test_actor_method_bind_diff_input_attr_4(ray_start_regular):
    actor = Actor.remote(0)
    c = Collector.remote()
    with InputNode() as inp:
        branch1 = actor.inc_two.bind(inp[0], inp[1])
        branch2 = actor.inc.bind(inp[2])
        dag = c.collect_two.bind(branch1, branch2)
    compiled_dag = dag.experimental_compile()
    ref = compiled_dag.execute(0, 1, 2)
    assert ray.get(ref) == [1, 3]

    ref = compiled_dag.execute(1, 2, 3)
    assert ray.get(ref) == [1, 3, 6, 9]

    ref = compiled_dag.execute(2, 3, 4)
    assert ray.get(ref) == [1, 3, 6, 9, 14, 18]

    compiled_dag.teardown()


def test_actor_method_bind_diff_input_attr_5(ray_start_regular):
    actor = Actor.remote(0)
    c = Collector.remote()
    with InputNode() as inp:
        branch1 = actor.inc_two.bind(inp[0], inp[1])
        branch2 = actor.inc_two.bind(inp[2], inp[0])
        dag = c.collect_two.bind(branch1, branch2)
    compiled_dag = dag.experimental_compile()
    ref = compiled_dag.execute(0, 1, 2)
    assert ray.get(ref) == [1, 3]

    ref = compiled_dag.execute(1, 2, 3)
    assert ray.get(ref) == [1, 3, 6, 10]

    ref = compiled_dag.execute(2, 3, 4)
    assert ray.get(ref) == [1, 3, 6, 10, 15, 21]

    compiled_dag.teardown()


def test_actor_method_bind_diff_kwargs_input_attr(ray_start_regular):
    actor = Actor.remote(0)
    c = Collector.remote()
    with InputNode() as inp:
        # Two class methods are bound to two different kwargs input
        # attribute nodes.
        branch1 = actor.inc.bind(inp.x)
        branch2 = actor.inc.bind(inp.y)
        dag = c.collect_two.bind(branch1, branch2)
    compiled_dag = dag.experimental_compile()
    ref = compiled_dag.execute(x=0, y=1)
    assert ray.get(ref) == [0, 1]

    ref = compiled_dag.execute(x=1, y=2)
    assert ray.get(ref) == [0, 1, 2, 4]

    ref = compiled_dag.execute(x=2, y=3)
    assert ray.get(ref) == [0, 1, 2, 4, 6, 9]

    compiled_dag.teardown()


def test_actor_method_bind_same_arg(ray_start_regular):
    a1 = Actor.remote(0)
    a2 = Actor.remote(0)
    with InputNode() as inp:
        # Test binding arg to the same method
        # of same actor multiple times: execution
        # should not hang.
        output1 = a1.echo.bind(inp)
        output2 = a2.inc.bind(output1)
        output3 = a2.inc.bind(output1)
        dag = MultiOutputNode([output2, output3])
    compiled_dag = dag.experimental_compile()
    expected = [[0, 0], [1, 2], [4, 6]]
    for i in range(3):
        ref = compiled_dag.execute(i)
        result = ray.get(ref)
        assert result == expected[i]
    compiled_dag.teardown()


def test_mixed_bind_same_input(ray_start_regular):
    a1 = Actor.remote(0)
    a2 = Actor.remote(0)
    with InputNode() as inp:
        # Test binding input node to the same method
        # of different actors multiple times: execution
        # should not hang.
        output1 = a1.inc.bind(inp)
        output2 = a1.inc.bind(inp)
        output3 = a2.inc.bind(inp)
        dag = MultiOutputNode([output1, output2, output3])
    compiled_dag = dag.experimental_compile()
    expected = [[0, 0, 0], [1, 2, 1], [4, 6, 3]]
    for i in range(3):
        ref = compiled_dag.execute(i)
        result = ray.get(ref)
        assert result == expected[i]
    compiled_dag.teardown()


def test_regular_args(ray_start_regular):
    # Test passing regular args to .bind in addition to DAGNode args.
    a = Actor.remote(0)
    with InputNode() as i:
        dag = a.inc_two.bind(2, i)

    compiled_dag = dag.experimental_compile()

    for i in range(3):
        ref = compiled_dag.execute(1)
        result = ray.get(ref)
        assert result == (i + 1) * 3

    compiled_dag.teardown()


def test_multi_args_basic(ray_start_regular):
    a1 = Actor.remote(0)
    a2 = Actor.remote(0)
    c = Collector.remote()
    with InputNode() as i:
        branch1 = a1.inc.bind(i[0])
        branch2 = a2.inc.bind(i[1])
        dag = c.collect_two.bind(branch2, branch1)

    compiled_dag = dag.experimental_compile()

    ref = compiled_dag.execute(2, 3)
    result = ray.get(ref)
    assert result == [3, 2]

    compiled_dag.teardown()


def test_multi_args_single_actor(ray_start_regular):
    c = Collector.remote()
    with InputNode() as i:
        dag = c.collect_three.bind(i[0], i[1], i[0])

    compiled_dag = dag.experimental_compile()

    expected = [[0, 1, 0], [0, 1, 0, 1, 2, 1], [0, 1, 0, 1, 2, 1, 2, 3, 2]]
    for i in range(3):
        ref = compiled_dag.execute(i, i + 1)
        result = ray.get(ref)
        assert result == expected[i]

    with pytest.raises(
        ValueError,
        match=r"dag.execute\(\) or dag.execute_async\(\) must be called with 2 "
        "positional args, got 1",
    ):
        compiled_dag.execute((2, 3))

    with pytest.raises(
        ValueError,
        match=r"dag.execute\(\) or dag.execute_async\(\) must be called with 2 "
        "positional args, got 0",
    ):
        compiled_dag.execute()

    with pytest.raises(
        ValueError,
        match=r"dag.execute\(\) or dag.execute_async\(\) must be called with 2 "
        "positional args, got 0",
    ):
        compiled_dag.execute(args=(2, 3))

    compiled_dag.teardown()


def test_multi_args_branch(ray_start_regular):
    a = Actor.remote(0)
    c = Collector.remote()
    with InputNode() as i:
        branch = a.inc.bind(i[0])
        dag = c.collect_two.bind(branch, i[1])

    compiled_dag = dag.experimental_compile()

    ref = compiled_dag.execute(2, 3)
    result = ray.get(ref)
    assert result == [2, 3]

    compiled_dag.teardown()


def test_kwargs_basic(ray_start_regular):
    a1 = Actor.remote(0)
    a2 = Actor.remote(0)
    c = Collector.remote()
    with InputNode() as i:
        branch1 = a1.inc.bind(i.x)
        branch2 = a2.inc.bind(i.y)
        dag = c.collect_two.bind(branch2, branch1)

    compiled_dag = dag.experimental_compile()

    ref = compiled_dag.execute(x=2, y=3)
    result = ray.get(ref)
    assert result == [3, 2]

    compiled_dag.teardown()


def test_kwargs_single_actor(ray_start_regular):
    c = Collector.remote()
    with InputNode() as i:
        dag = c.collect_two.bind(i.y, i.x)

    compiled_dag = dag.experimental_compile()

    for i in range(3):
        ref = compiled_dag.execute(x=2, y=3)
        result = ray.get(ref)
        assert result == [3, 2] * (i + 1)

    with pytest.raises(
        ValueError,
        match=r"dag.execute\(\) or dag.execute_async\(\) must be called with kwarg",
    ):
        compiled_dag.execute()

    with pytest.raises(
        ValueError,
        match=r"dag.execute\(\) or dag.execute_async\(\) must be called with kwarg `x`",
    ):
        compiled_dag.execute(y=3)

    with pytest.raises(
        ValueError,
        match=r"dag.execute\(\) or dag.execute_async\(\) must be called with kwarg `y`",
    ):
        compiled_dag.execute(x=3)

    compiled_dag.teardown()


def test_kwargs_branch(ray_start_regular):
    a = Actor.remote(0)
    c = Collector.remote()
    with InputNode() as i:
        branch = a.inc.bind(i.x)
        dag = c.collect_two.bind(i.y, branch)

    compiled_dag = dag.experimental_compile()

    ref = compiled_dag.execute(x=2, y=3)
    result = ray.get(ref)
    assert result == [3, 2]

    compiled_dag.teardown()


def test_multi_args_and_kwargs(ray_start_regular):
    a1 = Actor.remote(0)
    a2 = Actor.remote(0)
    c = Collector.remote()
    with InputNode() as i:
        branch1 = a1.inc.bind(i[0])
        branch2 = a2.inc.bind(i.y)
        dag = c.collect_three.bind(branch2, i.z, branch1)

    compiled_dag = dag.experimental_compile()

    ref = compiled_dag.execute(2, y=3, z=4)
    result = ray.get(ref)
    assert result == [3, 4, 2]

    compiled_dag.teardown()


@pytest.mark.parametrize("num_actors", [1, 4])
def test_scatter_gather_dag(ray_start_regular, num_actors):
    actors = [Actor.remote(0) for _ in range(num_actors)]
    with InputNode() as i:
        out = [a.inc.bind(i) for a in actors]
        dag = MultiOutputNode(out)

    compiled_dag = dag.experimental_compile()

    for i in range(3):
        ref = compiled_dag.execute(1)
        results = ray.get(ref)
        assert results == [i + 1] * num_actors

    compiled_dag.teardown()


@pytest.mark.parametrize("num_actors", [1, 4])
def test_chain_dag(ray_start_regular, num_actors):
    actors = [Actor.remote(i) for i in range(num_actors)]
    with InputNode() as inp:
        dag = inp
        for a in actors:
            dag = a.append_to.bind(dag)

    compiled_dag = dag.experimental_compile()

    for i in range(3):
        ref = compiled_dag.execute([])
        result = ray.get(ref)
        assert result == list(range(num_actors))

    compiled_dag.teardown()


def test_execution_timeout(ray_start_regular):
    a = Actor.remote(0)
    with InputNode() as inp:
        dag = a.inc.bind(inp)

    compiled_dag = dag.experimental_compile(_execution_timeout=2)
    refs = []
    timed_out = False
    epsilon = 0.1  # Allow for some slack in the timeout checking
    for i in range(5):
        try:
            start_time = time.monotonic()
            ref = compiled_dag.execute(1)
            # Hold the refs to avoid get() being called on the ref
            # in `__del__()` when it goes out of scope
            refs.append(ref)
        except RayChannelTimeoutError:
            duration = time.monotonic() - start_time
            assert duration > 2 - epsilon
            assert duration < 2 + epsilon
            # The first 3 tasks should complete, and the 4th one
            # should block then time out because the max possible
            # concurrent executions for the DAG is 3. See the
            # following diagram:
            # driver -(3)-> a.inc (2) -(1)-> driver
            assert i == 3
            timed_out = True
            break
    assert timed_out

    compiled_dag.teardown()


def test_get_timeout(ray_start_regular):
    a = Actor.remote(0)
    with InputNode() as inp:
        dag = a.sleep.bind(inp)

    compiled_dag = dag.experimental_compile()
    ref = compiled_dag.execute(10)

    timed_out = False
    epsilon = 0.1  # Allow for some slack in the timeout checking
    try:
        start_time = time.monotonic()
        ray.get(ref, timeout=3)
    except RayChannelTimeoutError:
        duration = time.monotonic() - start_time
        assert duration > 3 - epsilon
        assert duration < 3 + epsilon
        timed_out = True
    assert timed_out

    compiled_dag.teardown()


def test_buffered_get_timeout(ray_start_regular):
    a = Actor.remote(0)
    with InputNode() as inp:
        dag = a.sleep.bind(inp)

    compiled_dag = dag.experimental_compile()
    refs = []
    for i in range(3):
        # sleeps 1, 2, 3 seconds, respectively
        ref = compiled_dag.execute(i + 1)
        refs.append(ref)

    with pytest.raises(RayChannelTimeoutError):
        # Since the first two sleep() tasks need to complete before
        # the last one, the total time needed is 1 + 2 + 3 = 6 seconds,
        # therefore with a timeout of 3.5 seconds, an exception will
        # be raised.
        ray.get(refs[-1], timeout=3.5)

    compiled_dag.teardown()


def test_get_with_zero_timeout(ray_start_regular):
    a = Actor.remote(0)
    with InputNode() as inp:
        dag = a.inc.bind(inp)

    compiled_dag = dag.experimental_compile()
    ref = compiled_dag.execute(1)
    # Give enough time for DAG execution result to be ready
    time.sleep(1)
    # Use timeout=0 to either get result immediately or raise an exception
    result = ray.get(ref, timeout=0)
    assert result == 1

    compiled_dag.teardown()


def test_dag_exception_basic(ray_start_regular, capsys):
    # Test application throwing exceptions with a single task.
    a = Actor.remote(0)
    with InputNode() as inp:
        dag = a.inc.bind(inp)

    # Can throw an error.
    compiled_dag = dag.experimental_compile()
    ref = compiled_dag.execute("hello")
    with pytest.raises(TypeError) as exc_info:
        ray.get(ref)
    # Traceback should match the original actor class definition.
    assert "self.i += x" in str(exc_info.value)

    # Can throw an error multiple times.
    ref = compiled_dag.execute("hello")
    with pytest.raises(TypeError) as exc_info:
        ray.get(ref)
    # Traceback should match the original actor class definition.
    assert "self.i += x" in str(exc_info.value)

    # Can use the DAG after exceptions are thrown.
    assert ray.get(compiled_dag.execute(1)) == 1

    compiled_dag.teardown()


def test_dag_exception_chained(ray_start_regular, capsys):
    # Test application throwing exceptions with a task that depends on another
    # task.
    a = Actor.remote(0)
    with InputNode() as inp:
        dag = a.inc.bind(inp)
        dag = a.inc.bind(dag)

    # Can throw an error.
    compiled_dag = dag.experimental_compile()
    ref = compiled_dag.execute("hello")
    with pytest.raises(TypeError) as exc_info:
        ray.get(ref)
    # Traceback should match the original actor class definition.
    assert "self.i += x" in str(exc_info.value)

    # Can throw an error multiple times.
    ref = compiled_dag.execute("hello")
    with pytest.raises(TypeError) as exc_info:
        ray.get(ref)
    # Traceback should match the original actor class definition.
    assert "self.i += x" in str(exc_info.value)

    # Can use the DAG after exceptions are thrown.
    assert ray.get(compiled_dag.execute(1)) == 2

    compiled_dag.teardown()


def test_dag_exception_multi_output(ray_start_regular, capsys):
    # Test application throwing exceptions with a DAG with multiple outputs.
    a = Actor.remote(0)
    b = Actor.remote(0)
    with InputNode() as inp:
        dag = MultiOutputNode([a.inc.bind(inp), b.inc.bind(inp)])

    compiled_dag = dag.experimental_compile()

    # Can throw an error.
    ref = compiled_dag.execute("hello")
    with pytest.raises(TypeError) as exc_info:
        ray.get(ref)
    # Traceback should match the original actor class definition.
    assert "self.i += x" in str(exc_info.value)

    # Can throw an error multiple times.
    ref = compiled_dag.execute("hello")
    with pytest.raises(TypeError) as exc_info:
        ray.get(ref)
    # Traceback should match the original actor class definition.
    assert "self.i += x" in str(exc_info.value)

    # Can use the DAG after exceptions are thrown.
    assert ray.get(compiled_dag.execute(1)) == [1, 1]

    compiled_dag.teardown()


def test_dag_errors(ray_start_regular):
    a = Actor.remote(0)
    dag = a.inc.bind(1)
    with pytest.raises(
        ValueError,
        match="No InputNode found in the DAG: when traversing upwards, "
        "no upstream node was found for",
    ):
        dag.experimental_compile()

    a2 = Actor.remote(0)
    with InputNode() as inp:
        dag = MultiOutputNode([a.inc.bind(inp), a2.inc.bind(1)])
    with pytest.raises(
        ValueError,
        match="Compiled DAGs require each task to take a ray.dag.InputNode or "
        "at least one other DAGNode as an input",
    ):
        dag.experimental_compile()

    @ray.remote
    def f(x):
        return x

    with InputNode() as inp:
        dag = f.bind(inp)
    with pytest.raises(
        NotImplementedError,
        match="Compiled DAGs currently only support actor method nodes",
    ):
        dag.experimental_compile()

    with InputNode() as inp:
        dag = a.inc.bind(inp)
    compiled_dag = dag.experimental_compile()
    ref = compiled_dag.execute(1)
    with pytest.raises(
        TypeError,
        match=(
            re.escape(
                "wait() expected a list of ray.ObjectRef or ray.ObjectRefGenerator, "
                "got <class 'ray.experimental.compiled_dag_ref.CompiledDAGRef'>"
            )
        ),
    ):
        ray.wait(ref)

    with pytest.raises(
        TypeError,
        match=(
            re.escape(
                "wait() expected a list of ray.ObjectRef or ray.ObjectRefGenerator, "
                "got list containing "
                "<class 'ray.experimental.compiled_dag_ref.CompiledDAGRef'>"
            )
        ),
    ):
        ray.wait([ref])

    with pytest.raises(TypeError, match=r".*was found to be non-serializable.*"):
        ray.put([ref])

    with pytest.raises(ValueError, match="CompiledDAGRef cannot be copied."):
        copy.copy(ref)

    with pytest.raises(ValueError, match="CompiledDAGRef cannot be deep copied."):
        copy.deepcopy(ref)

    with pytest.raises(ValueError, match="CompiledDAGRef cannot be pickled."):
        pickle.dumps(ref)

    with pytest.raises(
        TypeError, match="CompiledDAGRef cannot be used as Ray task/actor argument."
    ):
        f.remote(ref)

    with pytest.raises(
        TypeError, match="CompiledDAGRef cannot be used as Ray task/actor argument."
    ):
        a2.inc.remote(ref)

    result = ray.get(ref)
    assert result == 1

    with pytest.raises(
        ValueError,
        match=(
            "ray.get\(\) can only be called once "
            "on a CompiledDAGRef, and it was already called."
        ),
    ):
        ray.get(ref)
    compiled_dag.teardown()


class TestDAGExceptionCompileMultipleTimes:
    def test_compile_twice_with_teardown(self, ray_start_regular):
        a = Actor.remote(0)
        with InputNode() as i:
            dag = a.echo.bind(i)
        compiled_dag = dag.experimental_compile()
        compiled_dag.teardown()
        with pytest.raises(
            ValueError,
            match="It is not allowed to call `experimental_compile` on the same DAG "
            "object multiple times no matter whether `teardown` is called or not. "
            "Please reuse the existing compiled DAG or create a new one.",
        ):
            compiled_dag = dag.experimental_compile()

    def test_compile_twice_without_teardown(self, ray_start_regular):
        a = Actor.remote(0)
        with InputNode() as i:
            dag = a.echo.bind(i)
        compiled_dag = dag.experimental_compile()
        with pytest.raises(
            ValueError,
            match="It is not allowed to call `experimental_compile` on the same DAG "
            "object multiple times no matter whether `teardown` is called or not. "
            "Please reuse the existing compiled DAG or create a new one.",
        ):
            compiled_dag = dag.experimental_compile()
        compiled_dag.teardown()

    def test_compile_twice_with_multioutputnode(self, ray_start_regular):
        a = Actor.remote(0)
        with InputNode() as i:
            dag = MultiOutputNode([a.echo.bind(i)])
        compiled_dag = dag.experimental_compile()
        compiled_dag.teardown()
        with pytest.raises(
            ValueError,
            match="It is not allowed to call `experimental_compile` on the same DAG "
            "object multiple times no matter whether `teardown` is called or not. "
            "Please reuse the existing compiled DAG or create a new one.",
        ):
            compiled_dag = dag.experimental_compile()

    def test_compile_twice_with_multioutputnode_without_teardown(
        self, ray_start_regular
    ):
        a = Actor.remote(0)
        with InputNode() as i:
            dag = MultiOutputNode([a.echo.bind(i)])
        compiled_dag = dag.experimental_compile()
        with pytest.raises(
            ValueError,
            match="It is not allowed to call `experimental_compile` on the same DAG "
            "object multiple times no matter whether `teardown` is called or not. "
            "Please reuse the existing compiled DAG or create a new one.",
        ):
            compiled_dag = dag.experimental_compile()
        compiled_dag.teardown()

    def test_compile_twice_with_different_nodes(self, ray_start_regular):
        a = Actor.remote(0)
        b = Actor.remote(0)
        with InputNode() as i:
            branch1 = a.echo.bind(i)
            branch2 = b.echo.bind(i)
            dag = MultiOutputNode([branch1])
        compiled_dag = dag.experimental_compile()
        compiled_dag.teardown()
        with pytest.raises(
            ValueError,
            match="The DAG was compiled more than once. The following two "
            "nodes call `experimental_compile`: ",
        ):
            compiled_dag = branch2.experimental_compile()


def test_exceed_max_buffered_results(ray_start_regular):
    a = Actor.remote(0)
    with InputNode() as i:
        dag = a.inc.bind(i)

    compiled_dag = dag.experimental_compile(_max_buffered_results=1)

    refs = []
    for i in range(3):
        ref = compiled_dag.execute(1)
        # Hold the refs to avoid get() being called on the ref
        # when it goes out of scope
        refs.append(ref)

    # ray.get() on the 3rd ref fails because the DAG cannot buffer 2 results.
    with pytest.raises(
        ValueError,
        match=(
            "Too many buffered results: the allowed max count for buffered "
            "results is 1; call ray.get\(\) on previous CompiledDAGRefs to "
            "free them up from buffer"
        ),
    ):
        ray.get(ref)

    del refs
    compiled_dag.teardown()


def test_compiled_dag_ref_del(ray_start_regular):
    a = Actor.remote(0)
    with InputNode() as inp:
        dag = a.inc.bind(inp)

    compiled_dag = dag.experimental_compile()
    # Test that when ref is deleted or goes out of scope, the corresponding
    # execution result is retrieved and immediately discarded. This is confirmed
    # when future execute() methods do not block.
    for _ in range(10):
        ref = compiled_dag.execute(1)
        del ref

    compiled_dag.teardown()


def test_dag_fault_tolerance_chain(ray_start_regular):
    actors = [
        Actor.remote(0, fail_after=100 if i == 0 else None, sys_exit=False)
        for i in range(4)
    ]
    with InputNode() as i:
        dag = i
        for a in actors:
            dag = a.echo.bind(dag)

    compiled_dag = dag.experimental_compile()

    for i in range(99):
        ref = compiled_dag.execute(i)
        results = ray.get(ref)

    with pytest.raises(RuntimeError):
        for i in range(99):
            ref = compiled_dag.execute(i)
            results = ray.get(ref)
            assert results == i

    compiled_dag.teardown()

    # All actors are still alive.
    ray.get([actor.sleep.remote(0) for actor in actors])

    # Remaining actors can be reused.
    actors.pop(0)
    with InputNode() as i:
        dag = i
        for a in actors:
            dag = a.echo.bind(dag)

    compiled_dag = dag.experimental_compile()
    for i in range(100):
        ref = compiled_dag.execute(i)
        results = ray.get(ref)
        assert results == i

    compiled_dag.teardown()


def test_dag_fault_tolerance(ray_start_regular):
    actors = [
        Actor.remote(0, fail_after=100 if i == 0 else None, sys_exit=False)
        for i in range(4)
    ]
    with InputNode() as i:
        out = [a.inc.bind(i) for a in actors]
        dag = MultiOutputNode(out)

    compiled_dag = dag.experimental_compile()

    for i in range(99):
        ref = compiled_dag.execute(1)
        results = ray.get(ref)
        assert results == [i + 1] * 4

    with pytest.raises(RuntimeError):
        for i in range(99, 200):
            ref = compiled_dag.execute(1)
            results = ray.get(ref)
            assert results == [i + 1] * 4

    compiled_dag.teardown()

    # All actors are still alive.
    ray.get([actor.sleep.remote(0) for actor in actors])

    # Remaining actors can be reused.
    actors.pop(0)
    with InputNode() as i:
        out = [a.inc.bind(i) for a in actors]
        dag = MultiOutputNode(out)

    compiled_dag = dag.experimental_compile()
    for i in range(100):
        ref = compiled_dag.execute(1)
        ray.get(ref)

    compiled_dag.teardown()


def test_dag_fault_tolerance_sys_exit(ray_start_regular):
    actors = [
        Actor.remote(0, fail_after=100 if i == 0 else None, sys_exit=True)
        for i in range(4)
    ]
    with InputNode() as i:
        out = [a.inc.bind(i) for a in actors]
        dag = MultiOutputNode(out)

    compiled_dag = dag.experimental_compile()

    for i in range(99):
        ref = compiled_dag.execute(1)
        results = ray.get(ref)
        assert results == [i + 1] * 4

    with pytest.raises(RayChannelError, match="Channel closed."):
        for i in range(99):
            ref = compiled_dag.execute(1)
            ray.get(ref)

    # Remaining actors are still alive.
    with pytest.raises(ray.exceptions.RayActorError):
        ray.get(actors[0].echo.remote("hello"))
    actors.pop(0)
    ray.get([actor.echo.remote("hello") for actor in actors])

    # Remaining actors can be reused.
    with InputNode() as i:
        out = [a.inc.bind(i) for a in actors]
        dag = MultiOutputNode(out)

    compiled_dag = dag.experimental_compile()
    for i in range(100):
        ref = compiled_dag.execute(1)
        ray.get(ref)

    compiled_dag.teardown()


def test_dag_teardown_while_running(ray_start_regular):
    a = Actor.remote(0)

    with InputNode() as inp:
        dag = a.sleep.bind(inp)

    compiled_dag = dag.experimental_compile()
    ref = compiled_dag.execute(3)  # 3-second slow task running async
    compiled_dag.teardown()
    try:
        ray.get(ref)  # Sanity check the channel doesn't block.
    except Exception:
        pass

    # Check we can still use the actor after first DAG teardown.
    with InputNode() as inp:
        dag = a.sleep.bind(inp)

    compiled_dag = dag.experimental_compile()
    ref = compiled_dag.execute(0.1)
    result = ray.get(ref)
    assert result == 0.1

    compiled_dag.teardown()


@pytest.mark.parametrize("max_queue_size", [None, 2])
def test_asyncio(ray_start_regular, max_queue_size):
    a = Actor.remote(0)
    with InputNode() as i:
        dag = a.echo.bind(i)

    loop = get_or_create_event_loop()
    compiled_dag = dag.experimental_compile(
        enable_asyncio=True, _asyncio_max_queue_size=max_queue_size
    )

    async def main(i):
        # Use numpy so that the return value will be zero-copy deserialized. If
        # there is a memory leak in the DAG backend, then only the first task
        # will succeed.
        val = np.ones(100) * i
        fut = await compiled_dag.execute_async(val)
        result = await fut
        assert (result == val).all()

    loop.run_until_complete(asyncio.gather(*[main(i) for i in range(10)]))
    # Note: must teardown before starting a new Ray session, otherwise you'll get
    # a segfault from the dangling monitor thread upon the new Ray init.
    compiled_dag.teardown()


@pytest.mark.parametrize("max_queue_size", [None, 2])
def test_asyncio_exceptions(ray_start_regular, max_queue_size):
    a = Actor.remote(0)
    with InputNode() as i:
        dag = a.inc.bind(i)

    loop = get_or_create_event_loop()
    compiled_dag = dag.experimental_compile(
        enable_asyncio=True, _asyncio_max_queue_size=max_queue_size
    )

    async def main():
        fut = await compiled_dag.execute_async(1)
        result = await fut
        assert result == 1

        fut = await compiled_dag.execute_async("hello")
        with pytest.raises(TypeError) as exc_info:
            await fut
        # Traceback should match the original actor class definition.
        assert "self.i += x" in str(exc_info.value)

        # Can throw an error multiple times.
        fut = await compiled_dag.execute_async("hello")
        with pytest.raises(TypeError) as exc_info:
            await fut
        # Traceback should match the original actor class definition.
        assert "self.i += x" in str(exc_info.value)

        # Can use the DAG after exceptions are thrown.
        fut = await compiled_dag.execute_async(1)
        result = await fut
        assert result == 2

    loop.run_until_complete(main())
    # Note: must teardown before starting a new Ray session, otherwise you'll get
    # a segfault from the dangling monitor thread upon the new Ray init.
    compiled_dag.teardown()


class TestCompositeChannel:
    def test_composite_channel_one_actor(self, ray_start_regular):
        """
        In this test, there are three 'inc' tasks on the same Ray actor, chained
        together. Therefore, the DAG will look like this:

        Driver -> a.inc -> a.inc -> a.inc -> Driver

        All communication between the driver and the actor will be done through remote
        channels, i.e., shared memory channels. All communication between the actor
        tasks will be conducted through local channels, i.e., IntraProcessChannel in
        this case.

        To elaborate, all output channels of the actor DAG nodes will be
        CompositeChannel, and the first two will have a local channel, while the last
        one will have a remote channel.
        """
        a = Actor.remote(0)
        with InputNode() as inp:
            dag = a.inc.bind(inp)
            dag = a.inc.bind(dag)
            dag = a.inc.bind(dag)

        compiled_dag = dag.experimental_compile()
        ref = compiled_dag.execute(1)
        assert ray.get(ref) == 4

        ref = compiled_dag.execute(2)
        assert ray.get(ref) == 24

        ref = compiled_dag.execute(3)
        assert ray.get(ref) == 108

        compiled_dag.teardown()

    def test_composite_channel_two_actors(self, ray_start_regular):
        """
        In this test, there are three 'inc' tasks on the two Ray actors, chained
        together. Therefore, the DAG will look like this:

        Driver -> a.inc -> b.inc -> a.inc -> Driver

        All communication between the driver and actors will be done through remote
        channels. Also, all communication between the actor tasks will be conducted
        through remote channels, i.e., shared memory channel in this case because no
        consecutive tasks are on the same actor.
        """
        a = Actor.remote(0)
        b = Actor.remote(100)
        with InputNode() as inp:
            dag = a.inc.bind(inp)
            dag = b.inc.bind(dag)
            dag = a.inc.bind(dag)

        # a: 0+1 -> b: 100+1 -> a: 1+101
        compiled_dag = dag.experimental_compile()
        ref = compiled_dag.execute(1)
        assert ray.get(ref) == 102

        # a: 102+2 -> b: 101+104 -> a: 104+205
        ref = compiled_dag.execute(2)
        assert ray.get(ref) == 309

        # a: 309+3 -> b: 205+312 -> a: 312+517
        ref = compiled_dag.execute(3)
        assert ray.get(ref) == 829

        compiled_dag.teardown()

    def test_composite_channel_multi_output(self, ray_start_regular):
        """
        Driver -> a.inc -> a.inc ---> Driver
                        |         |
                        -> b.inc -

        All communication in this DAG will be done through CompositeChannel.
        Under the hood, the communication between two `a.inc` tasks will
        be done through a local channel, i.e., IntraProcessChannel in this
        case, while the communication between `a.inc` and `b.inc` will be
        done through a shared memory channel.
        """
        a = Actor.remote(0)
        b = Actor.remote(100)
        with InputNode() as inp:
            dag = a.inc.bind(inp)
            dag = MultiOutputNode([a.inc.bind(dag), b.inc.bind(dag)])

        compiled_dag = dag.experimental_compile()
        ref = compiled_dag.execute(1)
        assert ray.get(ref) == [2, 101]

        ref = compiled_dag.execute(3)
        assert ray.get(ref) == [10, 106]

        compiled_dag.teardown()

    def test_intra_process_channel_with_multi_readers(self, ray_start_regular):
        """
        In this test, there are three 'echo' tasks on the same Ray actor.
        The DAG will look like this:

        Driver -> a.echo -> a.echo -> Driver
                         |         |
                         -> a.echo -

        All communication between the driver and the actor will be done through remote
        channels, i.e., shared memory channels. All communication between the actor
        tasks will be conducted through local channels, i.e., IntraProcessChannel in
        this case.
        """
        a = Actor.remote(0)
        with InputNode() as inp:
            dag = a.echo.bind(inp)
            x = a.echo.bind(dag)
            y = a.echo.bind(dag)
            dag = MultiOutputNode([x, y])

        compiled_dag = dag.experimental_compile()
        ref = compiled_dag.execute(1)
        assert ray.get(ref) == [1, 1]

        ref = compiled_dag.execute(2)
        assert ray.get(ref) == [2, 2]

        ref = compiled_dag.execute(3)
        assert ray.get(ref) == [3, 3]

        compiled_dag.teardown()


class TestLeafNode:
    def test_leaf_node_one_actor(self, ray_start_regular):
        """
        driver -> a.inc
               |
               -> a.inc -> driver

        The upper branch (branch 1) is a leaf node, and it will be executed
        before the lower `a.inc` task because of the control dependency. Hence,
        the result will be [20] because `a.inc` will be executed twice.
        """
        a = Actor.remote(0)
        with InputNode() as i:
            input_data = a.read_input.bind(i)
            a.inc.bind(input_data)  # branch1: leaf node
            branch2 = a.inc.bind(input_data)
            dag = MultiOutputNode([branch2])

        compiled_dag = dag.experimental_compile()

        ref = compiled_dag.execute(10)
        assert ray.get(ref) == [20]
        compiled_dag.teardown()

    def test_leaf_node_two_actors(self, ray_start_regular):
        """
        driver -> b.inc -> a.inc --
               |        |         |
               |        -> b.inc ----> driver
               |
               -> a.inc (branch 1)

        The lower branch (branch 1) is a leaf node, and it will be executed
        before the upper `a.inc` task because of the control dependency.
        """
        a = Actor.remote(0)
        b = Actor.remote(100)
        with InputNode() as i:
            a.inc.bind(i)  # branch1: leaf node
            branch2 = b.inc.bind(i)
            dag = MultiOutputNode([a.inc.bind(branch2), b.inc.bind(branch2)])
        compiled_dag = dag.experimental_compile()

        ref = compiled_dag.execute(10)
        assert ray.get(ref) == [120, 220]
        compiled_dag.teardown()


def test_output_node(ray_start_regular):
    """
    This test is similar to the `test_output_node` in `test_output_node.py`, but
    this test is for the accelerated DAG.
    """

    @ray.remote
    class Worker:
        def __init__(self):
            pass

        def echo(self, data):
            return data

    worker1 = Worker.remote()
    worker2 = Worker.remote()
    worker3 = Worker.remote()
    with pytest.raises(ValueError):
        with InputNode() as input_data:
            dag = MultiOutputNode(worker1.echo.bind(input_data))

    with InputNode() as input_data:
        dag = MultiOutputNode([worker1.echo.bind(input_data)])
    compiled_dag = dag.experimental_compile()

    assert ray.get(compiled_dag.execute(1)) == [1]
    assert ray.get(compiled_dag.execute(2)) == [2]
    compiled_dag.teardown()

    with InputNode() as input_data:
        dag = MultiOutputNode(
            [worker1.echo.bind(input_data.x), worker2.echo.bind(input_data.y)]
        )
    compiled_dag = dag.experimental_compile()

    ref = compiled_dag.execute(x=1, y=2)
    assert ray.get(ref) == [1, 2]
    compiled_dag.teardown()

    with InputNode() as input_data:
        dag = MultiOutputNode(
            [
                worker1.echo.bind(input_data.x),
                worker2.echo.bind(input_data.y),
                worker3.echo.bind(input_data.x),
            ]
        )
    compiled_dag = dag.experimental_compile()

    ref = compiled_dag.execute(x=1, y=2)
    assert ray.get(ref) == [1, 2, 1]
    compiled_dag.teardown()


def test_simulate_pipeline_parallelism(ray_start_regular):
    """
    This pattern simulates the case of pipeline parallelism training, where `w0_input`
    reads data from the driver, and the fan-out tasks, `d00`, `d01`, and `d02`, use
    `IntraProcessChannel` to read the data as the input for the forward pass.

    Compared to reading data from shared memory channels for each forward pass, using
    `IntraProcessChannel` may be more efficient because it avoids the overhead of
    deserialization for each forward pass.
    """

    @ray.remote
    class Worker:
        def __init__(self, rank):
            self.rank = rank
            self.logs = []

        def forward(self, data, idx):
            batch_id = data[idx]
            self.logs.append(f"FWD rank-{self.rank}, batch-{batch_id}")
            return batch_id

        def backward(self, batch_id):
            self.logs.append(f"BWD rank-{self.rank}, batch-{batch_id}")
            return batch_id

        def get_logs(self):
            return self.logs

        def read_input(self, input):
            return input

    worker_0 = Worker.remote(0)
    worker_1 = Worker.remote(1)

    # Worker 0: FFFBBB
    # Worker 1: BBB
    with InputNode() as inp:
        w0_input = worker_0.read_input.bind(inp)
        d00 = worker_0.forward.bind(w0_input, 0)  # worker_0 FWD
        d01 = worker_0.forward.bind(w0_input, 1)  # worker_0 FWD
        d02 = worker_0.forward.bind(w0_input, 2)  # worker_0 FWD

        d10 = worker_1.backward.bind(d00)  # worker_1 BWD
        d11 = worker_1.backward.bind(d01)  # worker_1 BWD
        d12 = worker_1.backward.bind(d02)  # worker_1 BWD

        d03 = worker_0.backward.bind(d10)  # worker_0 BWD
        d04 = worker_0.backward.bind(d11)  # worker_0 BWD
        d05 = worker_0.backward.bind(d12)  # worker_0 BWD

        output_dag = MultiOutputNode([d03, d04, d05])

    output_dag = output_dag.experimental_compile()
    res = output_dag.execute([0, 1, 2])

    assert ray.get(res) == [0, 1, 2]
    # Worker 0: FFFBBB
    assert ray.get(worker_0.get_logs.remote()) == [
        "FWD rank-0, batch-0",
        "FWD rank-0, batch-1",
        "FWD rank-0, batch-2",
        "BWD rank-0, batch-0",
        "BWD rank-0, batch-1",
        "BWD rank-0, batch-2",
    ]
    # Worker 1: BBB
    assert ray.get(worker_1.get_logs.remote()) == [
        "BWD rank-1, batch-0",
        "BWD rank-1, batch-1",
        "BWD rank-1, batch-2",
    ]
    output_dag.teardown()


def test_channel_read_after_close(ray_start_regular):
    # Tests that read to a channel after accelerated DAG teardown raises a
    # RayChannelError exception as the channel is closed (see issue #46284).
    @ray.remote
    class Actor:
        def foo(self, arg):
            return arg

    a = Actor.remote()
    with InputNode() as inp:
        dag = a.foo.bind(inp)

    dag = dag.experimental_compile()
    ref = dag.execute(1)
    dag.teardown()

    with pytest.raises(RayChannelError, match="Channel closed."):
        ray.get(ref)


def test_channel_write_after_close(ray_start_regular):
    # Tests that write to a channel after accelerated DAG teardown raises a
    # RayChannelError exception as the channel is closed.
    @ray.remote
    class Actor:
        def foo(self, arg):
            return arg

    a = Actor.remote()
    with InputNode() as inp:
        dag = a.foo.bind(inp)

    dag = dag.experimental_compile()
    dag.teardown()

    with pytest.raises(RayChannelError, match="Channel closed."):
        dag.execute(1)


def test_driver_and_actor_as_readers(ray_start_cluster):
    a = Actor.remote(0)
    b = Actor.remote(10)
    with InputNode() as inp:
        x = a.inc.bind(inp)
        y = b.inc.bind(x)
        dag = MultiOutputNode([x, y])

    with pytest.raises(
        ValueError,
        match="DAG outputs currently can only be read by the driver or "
        "the same actor that is also the InputNode, not by both "
        "the driver and actors.",
    ):
        dag.experimental_compile()


<<<<<<< HEAD
=======
def test_payload_large(ray_start_cluster):
    cluster = ray_start_cluster
    # This node is for the driver (including the CompiledDAG.DAGDriverProxyActor).
    first_node_handle = cluster.add_node(num_cpus=1)
    # This node is for the reader.
    second_node_handle = cluster.add_node(num_cpus=1)
    ray.init(address=cluster.address)
    cluster.wait_for_nodes()

    nodes = [first_node_handle.node_id, second_node_handle.node_id]
    # We want to check that there are two nodes. Thus, we convert `nodes` to a set and
    # then back to a list to remove duplicates. Then we check that the length of `nodes`
    # is 2.
    nodes = list(set(nodes))
    assert len(nodes) == 2

    def create_actor(node):
        return Actor.options(
            scheduling_strategy=NodeAffinitySchedulingStrategy(node, soft=False)
        ).remote(0)

    def get_node_id(self):
        return ray.get_runtime_context().get_node_id()

    driver_node = get_node_id(None)
    nodes.remove(driver_node)

    a = create_actor(nodes[0])
    a_node = ray.get(a.__ray_call__.remote(get_node_id))
    assert a_node == nodes[0]
    # Check that the driver and actor are on different nodes.
    assert driver_node != a_node

    with InputNode() as i:
        dag = a.echo.bind(i)

    compiled_dag = dag.experimental_compile()

    # Ray sets the gRPC payload max size to 512 MiB. We choose a size in this test that
    # is a bit larger.
    size = 1024 * 1024 * 600
    val = b"x" * size

    for i in range(3):
        ref = compiled_dag.execute(val)
        result = ray.get(ref)
        assert result == val

    # Note: must teardown before starting a new Ray session, otherwise you'll get
    # a segfault from the dangling monitor thread upon the new Ray init.
    compiled_dag.teardown()


def test_event_profiling(ray_start_regular, monkeypatch):
    monkeypatch.setattr(ray.dag.constants, "RAY_ADAG_ENABLE_PROFILING", True)

    a = Actor.options(name="a").remote(0)
    b = Actor.options(name="b").remote(0)
    with InputNode() as inp:
        x = a.inc.bind(inp)
        y = b.inc.bind(inp)
        z = b.inc.bind(y)
        dag = MultiOutputNode([x, z])
    adag = dag.experimental_compile()
    ray.get(adag.execute(1))

    a_events = ray.get(a.get_events.remote())
    b_events = ray.get(b.get_events.remote())

    # a: 1 x READ, 1 x COMPUTE, 1 x WRITE
    assert len(a_events) == 3
    # a: 2 x READ, 2 x COMPUTE, 2 x WRITE
    assert len(b_events) == 6

    for event in a_events + b_events:
        assert event.actor_classname == "Actor"
        assert event.actor_name in ["a", "b"]
        assert event.method_name == "inc"
        assert event.operation in ["READ", "COMPUTE", "WRITE"]

    adag.teardown()


>>>>>>> 3e8dd0d0
@ray.remote
class TestWorker:
    def add_one(self, value):
        return value + 1

    def add(self, val1, val2):
        return val1 + val2

    def generate_torch_tensor(self, size) -> torch.Tensor:
        return torch.zeros(size)

    def add_value_to_tensor(self, value: int, tensor: torch.Tensor) -> torch.Tensor:
        """
        Add `value` to all elements of the tensor.
        """
        return tensor + value


class TestActorInputOutput:
    """
    Accelerated DAGs support the following two cases for the input/output of the graph:

    1. Both the input and output of the graph are the driver process.
    2. Both the input and output of the graph are the same actor process.

    This test suite covers the second case. The second case is useful when we use
    Ray Serve to deploy the ADAG as a backend. In this case, the Ray Serve replica,
    which is an actor, needs to be the input and output of the graph.
    """

    def test_shared_memory_channel_only(ray_start_cluster):
        """
        Replica -> Worker -> Replica

        This test uses shared memory channels for all communication between actors.
        """

        @ray.remote
        class Replica:
            def __init__(self):
                self.w = TestWorker.remote()
                with InputNode() as inp:
                    dag = self.w.add_one.bind(inp)
                self.compiled_dag = dag.experimental_compile()

            def no_op(self, value):
                return ray.get(self.compiled_dag.execute(value))

        replica = Replica.remote()
        ref = replica.no_op.remote(1)
        assert ray.get(ref) == 2

    def test_intra_process_channel(ray_start_cluster):
        """
        Replica -> Worker -> Worker -> Replica

        This test uses IntraProcessChannel between DAG nodes on the Worker actor.
        Communication between the Replica and Worker actors is done through shared
        memory channels.
        """

        @ray.remote
        class Replica:
            def __init__(self):
                self.w = TestWorker.remote()
                with InputNode() as inp:
                    dag = self.w.add_one.bind(inp)
                    dag = self.w.add_one.bind(dag)
                self.compiled_dag = dag.experimental_compile()

            def call(self, value):
                return ray.get(self.compiled_dag.execute(value))

        replica = Replica.remote()
        ref = replica.call.remote(1)
        assert ray.get(ref) == 3

    def test_multiple_readers_multiple_writers(ray_start_cluster):
        """
        Replica -> Worker1 -> Replica
                |          |
                -> Worker2 -

        All communication in this DAG will be done through shared memory channels.
        """

        @ray.remote
        class Replica:
            def __init__(self):
                w1 = TestWorker.remote()
                w2 = TestWorker.remote()
                with InputNode() as inp:
                    dag = MultiOutputNode([w1.add_one.bind(inp), w2.add_one.bind(inp)])
                self.compiled_dag = dag.experimental_compile()

            def call(self, value):
                ref = self.compiled_dag.execute(value)
                return ray.get(ref)

        replica = Replica.remote()
        ref = replica.call.remote(1)
        assert ray.get(ref) == [2, 2]

    def test_multiple_readers_single_writer(ray_start_cluster):
        """
        Replica -> Worker1 -> Worker1 -> Replica
                |          |
                -> Worker2 -

        Communication between DAG nodes on Worker1 is done through IntraProcessChannel.
        Communication between different actors is done through shared memory channels.
        """

        @ray.remote
        class Replica:
            def __init__(self):
                w1 = TestWorker.remote()
                w2 = TestWorker.remote()
                with InputNode() as inp:
                    branch1 = w1.add_one.bind(inp)
                    branch2 = w2.add_one.bind(inp)
                    dag = w1.add.bind(branch1, branch2)
                self.compiled_dag = dag.experimental_compile()

            def call(self, value):
                return ray.get(self.compiled_dag.execute(value))

        replica = Replica.remote()
        ref = replica.call.remote(1)
        assert ray.get(ref) == 4

    def test_single_reader_multiple_writers(ray_start_cluster):
        """
        Replica -> Worker1 -> Worker1 -> Replica
                            |          |
                            -> Worker2 -

        Communication between DAG nodes on Worker1 is done through IntraProcessChannel.
        Communication between different actors is done through shared memory channels.
        """

        @ray.remote
        class Replica:
            def __init__(self):
                w1 = TestWorker.remote()
                w2 = TestWorker.remote()
                with InputNode() as inp:
                    dag = w1.add_one.bind(inp)
                    dag = MultiOutputNode([w1.add_one.bind(dag), w2.add_one.bind(dag)])
                self.compiled_dag = dag.experimental_compile()

            def call(self, value):
                return ray.get(self.compiled_dag.execute(value))

        replica = Replica.remote()
        ref = replica.call.remote(1)
        assert ray.get(ref) == [3, 3]

    def test_torch_tensor_type(ray_start_cluster):
        """
        This test simulates the pattern of deploying a stable diffusion model with
        Ray Serve. The base model takes a prompt and generates an image, which is a
        tensor. Then, the refiner model takes the image tensor and the prompt to refine
        the image. This test doesn't use the actual model but simulates the data flow.
        """

        @ray.remote
        class Replica:
            def __init__(self):
                self._base = TestWorker.remote()
                self._refiner = TestWorker.remote()

                with ray.dag.InputNode() as inp:
                    dag = self._refiner.add_value_to_tensor.bind(
                        inp,
                        self._base.generate_torch_tensor.bind(
                            inp,
                        ).with_type_hint(TorchTensorType()),
                    )
                self._adag = dag.experimental_compile()

            def call(self, value):
                return ray.get(self._adag.execute(value))

        replica = Replica.remote()
        ref = replica.call.remote(5)
        assert torch.equal(ray.get(ref), torch.tensor([5, 5, 5, 5, 5]))


if __name__ == "__main__":
    if os.environ.get("PARALLEL_CI"):
        sys.exit(pytest.main(["-n", "auto", "--boxed", "-vs", __file__]))
    else:
        sys.exit(pytest.main(["-sv", __file__]))<|MERGE_RESOLUTION|>--- conflicted
+++ resolved
@@ -1768,61 +1768,6 @@
         dag.experimental_compile()
 
 
-<<<<<<< HEAD
-=======
-def test_payload_large(ray_start_cluster):
-    cluster = ray_start_cluster
-    # This node is for the driver (including the CompiledDAG.DAGDriverProxyActor).
-    first_node_handle = cluster.add_node(num_cpus=1)
-    # This node is for the reader.
-    second_node_handle = cluster.add_node(num_cpus=1)
-    ray.init(address=cluster.address)
-    cluster.wait_for_nodes()
-
-    nodes = [first_node_handle.node_id, second_node_handle.node_id]
-    # We want to check that there are two nodes. Thus, we convert `nodes` to a set and
-    # then back to a list to remove duplicates. Then we check that the length of `nodes`
-    # is 2.
-    nodes = list(set(nodes))
-    assert len(nodes) == 2
-
-    def create_actor(node):
-        return Actor.options(
-            scheduling_strategy=NodeAffinitySchedulingStrategy(node, soft=False)
-        ).remote(0)
-
-    def get_node_id(self):
-        return ray.get_runtime_context().get_node_id()
-
-    driver_node = get_node_id(None)
-    nodes.remove(driver_node)
-
-    a = create_actor(nodes[0])
-    a_node = ray.get(a.__ray_call__.remote(get_node_id))
-    assert a_node == nodes[0]
-    # Check that the driver and actor are on different nodes.
-    assert driver_node != a_node
-
-    with InputNode() as i:
-        dag = a.echo.bind(i)
-
-    compiled_dag = dag.experimental_compile()
-
-    # Ray sets the gRPC payload max size to 512 MiB. We choose a size in this test that
-    # is a bit larger.
-    size = 1024 * 1024 * 600
-    val = b"x" * size
-
-    for i in range(3):
-        ref = compiled_dag.execute(val)
-        result = ray.get(ref)
-        assert result == val
-
-    # Note: must teardown before starting a new Ray session, otherwise you'll get
-    # a segfault from the dangling monitor thread upon the new Ray init.
-    compiled_dag.teardown()
-
-
 def test_event_profiling(ray_start_regular, monkeypatch):
     monkeypatch.setattr(ray.dag.constants, "RAY_ADAG_ENABLE_PROFILING", True)
 
@@ -1853,7 +1798,6 @@
     adag.teardown()
 
 
->>>>>>> 3e8dd0d0
 @ray.remote
 class TestWorker:
     def add_one(self, value):
