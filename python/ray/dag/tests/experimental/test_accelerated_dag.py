--- conflicted
+++ resolved
@@ -92,10 +92,6 @@
     def read_input(self, x):
         return x
 
-<<<<<<< HEAD
-    def get_events(self):
-        return getattr(self, "__ray_adag_events", [])
-=======
     @ray.method(num_returns=2)
     def inc_and_return_two(self, x):
         self.i += x
@@ -108,7 +104,10 @@
     @ray.method(num_returns=2)
     def return_two_from_three(self, x):
         return x, x + 1, x + 2
->>>>>>> e9f79300
+
+    def get_events(self):
+        return getattr(self, "__ray_adag_events", [])
+
 
 
 @ray.remote
@@ -1697,7 +1696,7 @@
     compiled_dag.teardown()
 
 
-<<<<<<< HEAD
+
 def test_event_profiling(ray_start_regular, monkeypatch):
     monkeypatch.setattr(ray.dag.constants, "RAY_ADAG_ENABLE_PROFILING", True)
 
@@ -1724,7 +1723,8 @@
         assert event.actor_name in ["a", "b"]
         assert event.method_name == "inc"
         assert event.operation in ["READ", "COMPUTE", "WRITE"]
-=======
+
+
 @ray.remote
 class TestWorker:
     def add_one(self, value):
@@ -1741,7 +1741,6 @@
         Add `value` to all elements of the tensor.
         """
         return tensor + value
->>>>>>> e9f79300
 
 
 class TestActorInputOutput:
