# coding: utf-8
import asyncio
import copy
import logging
import os
import pickle
import random
import sys
import time

import pytest

from ray.experimental.compiled_dag_ref import RayDAGTaskError
import ray
import ray._private
import ray.cluster_utils
from ray.dag import InputNode, MultiOutputNode
from ray.tests.conftest import *  # noqa
from ray._private.utils import (
    get_or_create_event_loop,
)


logger = logging.getLogger(__name__)

if sys.platform != "linux" and sys.platform != "darwin":
    pytest.skip("Skipping, requires Linux or Mac.", allow_module_level=True)


@ray.remote
class Actor:
    def __init__(self, init_value, fail_after=None, sys_exit=False):
        self.i = init_value
        self.fail_after = fail_after
        self.sys_exit = sys_exit

        self.count = 0

    def _fail_if_needed(self):
        if self.fail_after and self.count > self.fail_after:
            # Randomize the failures to better cover multi actor scenarios.
            if random.random() > 0.5:
                if self.sys_exit:
                    os._exit(1)
                else:
                    raise RuntimeError("injected fault")

    def inc(self, x):
        self.i += x
        self.count += 1
        self._fail_if_needed()
        return self.i

    def double_and_inc(self, x):
        self.i *= 2
        self.i += x
        return self.i

    def echo(self, x):
        self.count += 1
        self._fail_if_needed()
        return x

    def append_to(self, lst):
        lst.append(self.i)
        return lst

    def inc_two(self, x, y):
        self.i += x
        self.i += y
        return self.i

    def sleep(self, x):
        time.sleep(x)
        return x


@ray.remote
class Collector:
    def __init__(self):
        self.results = []

    def collect(self, x):
        self.results.append(x)
        return self.results

    def collect_two(self, x, y):
        self.results.append(x)
        self.results.append(y)
        return self.results

    def collect_three(self, x, y, z):
        self.results.append(x)
        self.results.append(y)
        self.results.append(z)
        return self.results


def test_basic(ray_start_regular):
    a = Actor.remote(0)
    with InputNode() as i:
        dag = a.inc.bind(i)

    compiled_dag = dag.experimental_compile()

    for i in range(3):
        ref = compiled_dag.execute(1)
        result = ray.get(ref)
        assert result == i + 1

    # Note: must teardown before starting a new Ray session, otherwise you'll get
    # a segfault from the dangling monitor thread upon the new Ray init.
    compiled_dag.teardown()


def test_out_of_order_get(ray_start_regular):
    c = Collector.remote()
    with InputNode() as i:
        dag = c.collect.bind(i)

    compiled_dag = dag.experimental_compile()

    ref_a = compiled_dag.execute("a")
    ref_b = compiled_dag.execute("b")

    result_b = ray.get(ref_b)
    assert result_b == ["a", "b"]
    result_a = ray.get(ref_a)
    assert result_a == ["a"]

    compiled_dag.teardown()


def test_actor_multi_methods(ray_start_regular):
    a = Actor.remote(0)
    with InputNode() as inp:
        dag = a.inc.bind(inp)
        dag = a.echo.bind(dag)

    compiled_dag = dag.experimental_compile()
    ref = compiled_dag.execute(1)
    result = ray.get(ref)
    assert result == 1

    compiled_dag.teardown()


def test_actor_methods_execution_order(ray_start_regular):
    actor1 = Actor.remote(0)
    actor2 = Actor.remote(0)
    with InputNode() as inp:
        branch1 = actor1.inc.bind(inp)
        branch1 = actor2.double_and_inc.bind(branch1)
        branch2 = actor2.inc.bind(inp)
        branch2 = actor1.double_and_inc.bind(branch2)
        dag = MultiOutputNode([branch2, branch1])

    compiled_dag = dag.experimental_compile()
    ref = compiled_dag.execute(1)
    result = ray.get(ref)
    # test that double_and_inc() is called after inc() on actor1
    assert result == [4, 1]

    compiled_dag.teardown()


def test_actor_method_multi_binds(ray_start_regular):
    a = Actor.remote(0)
    with InputNode() as inp:
        dag = a.inc.bind(inp)
        dag = a.inc.bind(dag)

    compiled_dag = dag.experimental_compile()
    ref = compiled_dag.execute(1)
    result = ray.get(ref)
    assert result == 2

    compiled_dag.teardown()


def test_actor_method_bind_same_constant(ray_start_regular):
    a = Actor.remote(0)
    with InputNode() as inp:
        dag = a.inc_two.bind(inp, 1)
        dag2 = a.inc_two.bind(dag, 1)
        # a.inc_two() binding the same constant "1" (i.e. non-DAGNode)
        # multiple times should not throw an exception.

    compiled_dag = dag2.experimental_compile()
    ref = compiled_dag.execute(1)
    result = ray.get(ref)
    assert result == 5

    compiled_dag.teardown()


def test_regular_args(ray_start_regular):
    # Test passing regular args to .bind in addition to DAGNode args.
    a = Actor.remote(0)
    with InputNode() as i:
        dag = a.inc_two.bind(2, i)

    compiled_dag = dag.experimental_compile()

    for i in range(3):
        ref = compiled_dag.execute(1)
        result = ray.get(ref)
        assert result == (i + 1) * 3

    compiled_dag.teardown()


def test_multi_args_basic(ray_start_regular):
    a1 = Actor.remote(0)
    a2 = Actor.remote(0)
    c = Collector.remote()
    with InputNode() as i:
        branch1 = a1.inc.bind(i[0])
        branch2 = a2.inc.bind(i[1])
        dag = c.collect_two.bind(branch2, branch1)

    compiled_dag = dag.experimental_compile()

    ref = compiled_dag.execute(2, 3)
    result = ray.get(ref)
    assert result == [3, 2]

    compiled_dag.teardown()


def test_multi_args_single_actor(ray_start_regular):
    c = Collector.remote()
    with InputNode() as i:
        dag = c.collect_two.bind(i[1], i[0])

    compiled_dag = dag.experimental_compile()

    for i in range(3):
        ref = compiled_dag.execute(2, 3)
        result = ray.get(ref)
        assert result == [3, 2] * (i + 1)

    compiled_dag.teardown()


def test_multi_args_branch(ray_start_regular):
    a = Actor.remote(0)
    c = Collector.remote()
    with InputNode() as i:
        branch = a.inc.bind(i[0])
        dag = c.collect_two.bind(branch, i[1])

    compiled_dag = dag.experimental_compile()

    ref = compiled_dag.execute(2, 3)
    result = ray.get(ref)
    assert result == [2, 3]

    compiled_dag.teardown()


def test_kwargs_basic(ray_start_regular):
    a1 = Actor.remote(0)
    a2 = Actor.remote(0)
    c = Collector.remote()
    with InputNode() as i:
        branch1 = a1.inc.bind(i.x)
        branch2 = a2.inc.bind(i.y)
        dag = c.collect_two.bind(branch2, branch1)

    compiled_dag = dag.experimental_compile()

    ref = compiled_dag.execute(x=2, y=3)
    result = ray.get(ref)
    assert result == [3, 2]

    compiled_dag.teardown()


def test_kwargs_single_actor(ray_start_regular):
    c = Collector.remote()
    with InputNode() as i:
        dag = c.collect_two.bind(i.y, i.x)

    compiled_dag = dag.experimental_compile()

    for i in range(3):
        ref = compiled_dag.execute(x=2, y=3)
        result = ray.get(ref)
        assert result == [3, 2] * (i + 1)

    compiled_dag.teardown()


def test_kwargs_branch(ray_start_regular):
    a = Actor.remote(0)
    c = Collector.remote()
    with InputNode() as i:
        branch = a.inc.bind(i.x)
        dag = c.collect_two.bind(i.y, branch)

    compiled_dag = dag.experimental_compile()

    ref = compiled_dag.execute(x=2, y=3)
    result = ray.get(ref)
    assert result == [3, 2]

    compiled_dag.teardown()


def test_multi_args_and_kwargs(ray_start_regular):
    a1 = Actor.remote(0)
    a2 = Actor.remote(0)
    c = Collector.remote()
    with InputNode() as i:
        branch1 = a1.inc.bind(i[0])
        branch2 = a2.inc.bind(i.y)
        dag = c.collect_three.bind(branch2, i.z, branch1)

    compiled_dag = dag.experimental_compile()

    ref = compiled_dag.execute(2, y=3, z=4)
    result = ray.get(ref)
    assert result == [3, 4, 2]

    compiled_dag.teardown()


@pytest.mark.parametrize("num_actors", [1, 4])
def test_scatter_gather_dag(ray_start_regular, num_actors):
    actors = [Actor.remote(0) for _ in range(num_actors)]
    with InputNode() as i:
        out = [a.inc.bind(i) for a in actors]
        dag = MultiOutputNode(out)

    compiled_dag = dag.experimental_compile()

    for i in range(3):
        ref = compiled_dag.execute(1)
        results = ray.get(ref)
        assert results == [i + 1] * num_actors

    compiled_dag.teardown()


@pytest.mark.parametrize("num_actors", [1, 4])
def test_chain_dag(ray_start_regular, num_actors):
    actors = [Actor.remote(i) for i in range(num_actors)]
    with InputNode() as inp:
        dag = inp
        for a in actors:
            dag = a.append_to.bind(dag)

    compiled_dag = dag.experimental_compile()

    for i in range(3):
        ref = compiled_dag.execute([])
        result = ray.get(ref)
        assert result == list(range(num_actors))

    compiled_dag.teardown()


def test_dag_exception(ray_start_regular, capsys):
    a = Actor.remote(0)
    with InputNode() as inp:
        dag = a.inc.bind(inp)

    compiled_dag = dag.experimental_compile()
    ref = compiled_dag.execute("hello")
    result = ray.get(ref)
    assert isinstance(result, RayDAGTaskError)
    assert isinstance(result.cause, TypeError)

    # Can do it multiple times.
    ref = compiled_dag.execute("hello")
    result = ray.get(ref)
    assert isinstance(result, RayDAGTaskError)
    assert isinstance(result.cause, TypeError)

    compiled_dag.teardown()


def test_dag_errors(ray_start_regular):
    a = Actor.remote(0)
    dag = a.inc.bind(1)
    with pytest.raises(
        NotImplementedError,
        match="Compiled DAGs currently require exactly one InputNode",
    ):
        dag.experimental_compile()

    a2 = Actor.remote(0)
    with InputNode() as inp:
        dag = MultiOutputNode([a.inc.bind(inp), a2.inc.bind(1)])
    with pytest.raises(
        ValueError,
        match="Compiled DAGs require each task to take a ray.dag.InputNode or "
        "at least one other DAGNode as an input",
    ):
        dag.experimental_compile()

    @ray.remote
    def f(x):
        return x

    with InputNode() as inp:
        dag = f.bind(inp)
    with pytest.raises(
        NotImplementedError,
        match="Compiled DAGs currently only support actor method nodes",
    ):
        dag.experimental_compile()

    with InputNode() as inp:
        dag = a.inc.bind(inp)
    compiled_dag = dag.experimental_compile()
    ref = compiled_dag.execute(1)
    with pytest.raises(
        TypeError,
        match=(
            "wait\(\) does not support CompiledDAGRef. "
            "Please call ray.get\(\) on the CompiledDAGRef to get the result."
        ),
    ):
        ray.wait([ref])

    with pytest.raises(TypeError, match=r".*was found to be non-serializable.*"):
        ray.put([ref])

    with pytest.raises(ValueError, match="CompiledDAGRef cannot be copied."):
        copy.copy(ref)

    with pytest.raises(ValueError, match="CompiledDAGRef cannot be deep copied."):
        copy.deepcopy(ref)

    with pytest.raises(ValueError, match="CompiledDAGRef cannot be pickled."):
        pickle.dumps(ref)

    with pytest.raises(
        TypeError, match="CompiledDAGRef cannot be used as Ray task/actor argument."
    ):
        f.remote(ref)

    with pytest.raises(
        TypeError, match="CompiledDAGRef cannot be used as Ray task/actor argument."
    ):
        a2.inc.remote(ref)

    result = ray.get(ref)
    assert result == 1

    with pytest.raises(
        ValueError,
        match=(
            "ray.get\(\) can only be called once "
            "on a CompiledDAGRef and it was already called."
        ),
    ):
        ray.get(ref)
    compiled_dag.teardown()


def test_exceed_max_buffered_results(ray_start_regular):
    a = Actor.remote(0)
    with InputNode() as i:
        dag = a.inc.bind(i)

    compiled_dag = dag.experimental_compile(max_buffered_results=1)

    for i in range(3):
        ref = compiled_dag.execute(1)

    # ray.get() on the 3rd ref fails because the DAG cannot buffer 2 results.
    with pytest.raises(
        ValueError,
        match=(
            "Too many buffered results: the allowed max count for buffered "
            "results is 1; call ray.get\(\) on previous CompiledDAGRefs to "
            "free them up from buffer"
        ),
    ):
        ray.get(ref)

    compiled_dag.teardown()


def test_dag_fault_tolerance_chain(ray_start_regular_shared):
    actors = [
        Actor.remote(0, fail_after=100 if i == 0 else None, sys_exit=False)
        for i in range(4)
    ]
    with InputNode() as i:
        dag = i
        for a in actors:
            dag = a.echo.bind(dag)

    compiled_dag = dag.experimental_compile()

    for i in range(99):
        ref = compiled_dag.execute(i)
        results = ray.get(ref)
        assert results == i

    execution_error = None
    for i in range(99):
        ref = compiled_dag.execute(i)
        result = ray.get(ref)
        if isinstance(result, RayDAGTaskError):
            execution_error = result
            break
    assert execution_error is not None
    assert isinstance(execution_error.cause, RuntimeError)

    compiled_dag.teardown()

    # All actors are still alive.
    ray.get([actor.sleep.remote(0) for actor in actors])

    # Remaining actors can be reused.
    actors.pop(0)
    with InputNode() as i:
        dag = i
        for a in actors:
            dag = a.echo.bind(dag)

    compiled_dag = dag.experimental_compile()
    for i in range(100):
        ref = compiled_dag.execute(i)
        results = ray.get(ref)
        assert results == i

    compiled_dag.teardown()


def test_dag_fault_tolerance(ray_start_regular_shared):
    actors = [
        Actor.remote(0, fail_after=100 if i == 0 else None, sys_exit=False)
        for i in range(4)
    ]
    with InputNode() as i:
        out = [a.inc.bind(i) for a in actors]
        dag = MultiOutputNode(out)

    compiled_dag = dag.experimental_compile()

    for i in range(99):
        ref = compiled_dag.execute(1)
        results = ray.get(ref)
        assert results == [i + 1] * 4

    execution_error = None
    for i in range(99):
        ref = compiled_dag.execute(1)
        res = ray.get(ref)
        if isinstance(res[0], RayDAGTaskError):
            execution_error = res[0]
            break
    assert execution_error is not None
    assert isinstance(execution_error.cause, RuntimeError)

    compiled_dag.teardown()

    # All actors are still alive.
    ray.get([actor.sleep.remote(0) for actor in actors])

    # Remaining actors can be reused.
    actors.pop(0)
    with InputNode() as i:
        out = [a.inc.bind(i) for a in actors]
        dag = MultiOutputNode(out)

    compiled_dag = dag.experimental_compile()
    for i in range(100):
        ref = compiled_dag.execute(1)
        ray.get(ref)

    compiled_dag.teardown()


def test_dag_fault_tolerance_sys_exit(ray_start_regular_shared):
    actors = [
        Actor.remote(0, fail_after=100 if i == 0 else None, sys_exit=True)
        for i in range(4)
    ]
    with InputNode() as i:
        out = [a.inc.bind(i) for a in actors]
        dag = MultiOutputNode(out)

    compiled_dag = dag.experimental_compile()

    for i in range(99):
        ref = compiled_dag.execute(1)
        results = ray.get(ref)
        assert results == [i + 1] * 4

    with pytest.raises(IOError, match="Channel closed."):
        for i in range(99):
            ref = compiled_dag.execute(1)
            ray.get(ref)

    # Remaining actors are still alive.
    with pytest.raises(ray.exceptions.RayActorError):
        ray.get(actors[0].echo.remote("hello"))
    actors.pop(0)
    ray.get([actor.echo.remote("hello") for actor in actors])

    # Remaining actors can be reused.
    with InputNode() as i:
        out = [a.inc.bind(i) for a in actors]
        dag = MultiOutputNode(out)

    compiled_dag = dag.experimental_compile()
    for i in range(100):
        ref = compiled_dag.execute(1)
        ray.get(ref)

    compiled_dag.teardown()


def test_dag_teardown_while_running(ray_start_regular_shared):
    a = Actor.remote(0)

    with InputNode() as inp:
        dag = a.sleep.bind(inp)

    compiled_dag = dag.experimental_compile()
    ref = compiled_dag.execute(3)  # 3-second slow task running async
    compiled_dag.teardown()
    try:
        ray.get(ref)  # Sanity check the channel doesn't block.
    except Exception:
        pass

    # Check we can still use the actor after first DAG teardown.
    with InputNode() as inp:
        dag = a.sleep.bind(inp)

    compiled_dag = dag.experimental_compile()
    ref = compiled_dag.execute(0.1)
    result = ray.get(ref)
    assert result == 0.1

    compiled_dag.teardown()


@pytest.mark.parametrize("max_queue_size", [None, 2])
def test_asyncio(ray_start_regular_shared, max_queue_size):
    a = Actor.remote(0)
    with InputNode() as i:
        dag = a.echo.bind(i)

    loop = get_or_create_event_loop()
    compiled_dag = dag.experimental_compile(
        enable_asyncio=True, async_max_queue_size=max_queue_size
    )

    async def main(i):
        awaitable_output = await compiled_dag.execute_async(i)
        result = await awaitable_output.get()
        assert result == i

    loop.run_until_complete(asyncio.gather(*[main(i) for i in range(10)]))
    # Note: must teardown before starting a new Ray session, otherwise you'll get
    # a segfault from the dangling monitor thread upon the new Ray init.
    compiled_dag.teardown()


@pytest.mark.parametrize("max_queue_size", [None, 2])
def test_asyncio_exceptions(ray_start_regular_shared, max_queue_size):
    a = Actor.remote(0, fail_after=100)
    with InputNode() as i:
        dag = a.inc.bind(i)

    loop = get_or_create_event_loop()
    compiled_dag = dag.experimental_compile(
        enable_asyncio=True, async_max_queue_size=max_queue_size
    )

    async def main():
        for i in range(99):
            awaitable_output = await compiled_dag.execute_async(1)
            result = await awaitable_output.get()
            assert result == i + 1

        execution_error = None
        for i in range(99):
            awaitable_output = await compiled_dag.execute_async(1)
            result = await awaitable_output.get()
            if isinstance(result, RayDAGTaskError):
                execution_error = result
                break
        assert execution_error is not None
        assert isinstance(execution_error.cause, RuntimeError)

    loop.run_until_complete(main())
    # Note: must teardown before starting a new Ray session, otherwise you'll get
    # a segfault from the dangling monitor thread upon the new Ray init.
    compiled_dag.teardown()


class TestCompositeChannel:
    def test_composite_channel_one_actor(self, ray_start_regular_shared):
        """
        In this test, there are three 'inc' tasks on the same Ray actor, chained
        together. Therefore, the DAG will look like this:

        Driver -> a.inc -> a.inc -> a.inc -> Driver

        All communication between the driver and the actor will be done through remote
        channels, i.e., shared memory channels. All communication between the actor
        tasks will be conducted through local channels, i.e., IntraProcessChannel in
        this case.

        To elaborate, all output channels of the actor DAG nodes will be
        CompositeChannel, and the first two will have a local channel, while the last
        one will have a remote channel.
        """
        a = Actor.remote(0)
        with InputNode() as inp:
            dag = a.inc.bind(inp)
            dag = a.inc.bind(dag)
            dag = a.inc.bind(dag)

        compiled_dag = dag.experimental_compile()
<<<<<<< HEAD
        output_channel = compiled_dag.execute(1)
        result = output_channel.read()
        assert result == 4

        output_channel = compiled_dag.execute(2)
        result = output_channel.read()
        assert result == 24

        output_channel = compiled_dag.execute(3)
        result = output_channel.read()
        assert result == 108
=======
        ref = compiled_dag.execute(1)
        assert ray.get(ref) == 4

        ref = compiled_dag.execute(2)
        assert ray.get(ref) == 24

        ref = compiled_dag.execute(3)
        assert ray.get(ref) == 108
>>>>>>> 898d051e

        compiled_dag.teardown()

    def test_composite_channel_two_actors(self, ray_start_regular_shared):
        """
        In this test, there are three 'inc' tasks on the two Ray actors, chained
        together. Therefore, the DAG will look like this:

        Driver -> a.inc -> b.inc -> a.inc -> Driver

        All communication between the driver and actors will be done through remote
        channels. Also, all communication between the actor tasks will be conducted
        through remote channels, i.e., shared memory channel in this case because no
        consecutive tasks are on the same actor.
        """
        a = Actor.remote(0)
        b = Actor.remote(100)
        with InputNode() as inp:
            dag = a.inc.bind(inp)
            dag = b.inc.bind(dag)
            dag = a.inc.bind(dag)

        # a: 0+1 -> b: 100+1 -> a: 1+101
        compiled_dag = dag.experimental_compile()
<<<<<<< HEAD
        output_channel = compiled_dag.execute(1)
        result = output_channel.read()
        assert result == 102

        # a: 102+2 -> b: 101+104 -> a: 104+205
        output_channel = compiled_dag.execute(2)
        result = output_channel.read()
        assert result == 309

        # a: 309+3 -> b: 205+312 -> a: 312+517
        output_channel = compiled_dag.execute(3)
        result = output_channel.read()
        assert result == 829
=======
        ref = compiled_dag.execute(1)
        assert ray.get(ref) == 102

        # a: 102+2 -> b: 101+104 -> a: 104+205
        ref = compiled_dag.execute(2)
        assert ray.get(ref) == 309

        # a: 309+3 -> b: 205+312 -> a: 312+517
        ref = compiled_dag.execute(3)
        assert ray.get(ref) == 829
>>>>>>> 898d051e

        compiled_dag.teardown()

    def test_composite_channel_multi_output(self, ray_start_regular_shared):
        """
        Driver -> a.inc -> a.inc ---> Driver
                        |         |
                        -> b.inc -

        All communication in this DAG will be done through CompositeChannel.
        Under the hood, the communication between two `a.inc` tasks will
        be done through a local channel, i.e., IntraProcessChannel in this
        case, while the communication between `a.inc` and `b.inc` will be
        done through a shared memory channel.
        """
        a = Actor.remote(0)
        b = Actor.remote(100)
        with InputNode() as inp:
            dag = a.inc.bind(inp)
            dag = MultiOutputNode([a.inc.bind(dag), b.inc.bind(dag)])

        compiled_dag = dag.experimental_compile()
<<<<<<< HEAD
        output_channel = compiled_dag.execute(1)
        result = output_channel.read()
        assert result == [2, 101]

        output_channel = compiled_dag.execute(3)
        result = output_channel.read()
        assert result == [10, 106]
=======
        ref = compiled_dag.execute(1)
        assert ray.get(ref) == [2, 101]

        ref = compiled_dag.execute(3)
        assert ray.get(ref) == [10, 106]
>>>>>>> 898d051e

        compiled_dag.teardown()


if __name__ == "__main__":
    if os.environ.get("PARALLEL_CI"):
        sys.exit(pytest.main(["-n", "auto", "--boxed", "-vs", __file__]))
    else:
        sys.exit(pytest.main(["-sv", __file__]))<|MERGE_RESOLUTION|>--- conflicted
+++ resolved
@@ -723,19 +723,6 @@
             dag = a.inc.bind(dag)
 
         compiled_dag = dag.experimental_compile()
-<<<<<<< HEAD
-        output_channel = compiled_dag.execute(1)
-        result = output_channel.read()
-        assert result == 4
-
-        output_channel = compiled_dag.execute(2)
-        result = output_channel.read()
-        assert result == 24
-
-        output_channel = compiled_dag.execute(3)
-        result = output_channel.read()
-        assert result == 108
-=======
         ref = compiled_dag.execute(1)
         assert ray.get(ref) == 4
 
@@ -744,7 +731,6 @@
 
         ref = compiled_dag.execute(3)
         assert ray.get(ref) == 108
->>>>>>> 898d051e
 
         compiled_dag.teardown()
 
@@ -769,21 +755,6 @@
 
         # a: 0+1 -> b: 100+1 -> a: 1+101
         compiled_dag = dag.experimental_compile()
-<<<<<<< HEAD
-        output_channel = compiled_dag.execute(1)
-        result = output_channel.read()
-        assert result == 102
-
-        # a: 102+2 -> b: 101+104 -> a: 104+205
-        output_channel = compiled_dag.execute(2)
-        result = output_channel.read()
-        assert result == 309
-
-        # a: 309+3 -> b: 205+312 -> a: 312+517
-        output_channel = compiled_dag.execute(3)
-        result = output_channel.read()
-        assert result == 829
-=======
         ref = compiled_dag.execute(1)
         assert ray.get(ref) == 102
 
@@ -794,7 +765,6 @@
         # a: 309+3 -> b: 205+312 -> a: 312+517
         ref = compiled_dag.execute(3)
         assert ray.get(ref) == 829
->>>>>>> 898d051e
 
         compiled_dag.teardown()
 
@@ -817,21 +787,11 @@
             dag = MultiOutputNode([a.inc.bind(dag), b.inc.bind(dag)])
 
         compiled_dag = dag.experimental_compile()
-<<<<<<< HEAD
-        output_channel = compiled_dag.execute(1)
-        result = output_channel.read()
-        assert result == [2, 101]
-
-        output_channel = compiled_dag.execute(3)
-        result = output_channel.read()
-        assert result == [10, 106]
-=======
         ref = compiled_dag.execute(1)
         assert ray.get(ref) == [2, 101]
 
         ref = compiled_dag.execute(3)
         assert ray.get(ref) == [10, 106]
->>>>>>> 898d051e
 
         compiled_dag.teardown()
 
