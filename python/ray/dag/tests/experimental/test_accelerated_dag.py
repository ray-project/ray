--- conflicted
+++ resolved
@@ -2485,7 +2485,6 @@
     loop.run_until_complete(main())
 
 
-<<<<<<< HEAD
 class TestVisualizationGraphviz:
 
     """Tests for the visualize method of compiled DAGs."""
@@ -3157,9 +3156,6 @@
 
         compiled_dag.teardown()
 
-
-=======
->>>>>>> 3141dfe4
 if __name__ == "__main__":
     if os.environ.get("PARALLEL_CI"):
         sys.exit(pytest.main(["-n", "auto", "--boxed", "-vs", __file__]))
