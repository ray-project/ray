# coding: utf-8
import logging
import os
import socket
import sys
from typing import List, Optional, Tuple
<<<<<<< HEAD
from ray.experimental.channel.gpu_communicator import (
    GPUCommunicator,
    TorchTensorAllocator,
)
from ray.experimental.channel.nccl_group import _NcclGroup
import socket
import torch
import time
from ray._private.test_utils import (
    get_log_message,
    init_log_pubsub,
)
=======
>>>>>>> 0e9f3d13

import pytest
import ray
import ray.cluster_utils
import ray.experimental.collective as collective
import torch
import time
from ray.air._internal import torch_utils
from ray.dag import InputNode
from ray.exceptions import RayChannelError
from ray.dag.output_node import MultiOutputNode
from ray.experimental.channel.gpu_communicator import (
    GPUCommunicator,
    TorchTensorAllocator,
)
from ray.experimental.channel.nccl_group import _NcclGroup

from ray.experimental.channel.torch_tensor_type import TorchTensorType
from ray.tests.conftest import *  # noqa
from ray.experimental.util.types import ReduceOp

logger = logging.getLogger(__name__)

if sys.platform != "linux" and sys.platform != "darwin":
    pytest.skip("Skipping, requires Linux or Mac.", allow_module_level=True)

USE_GPU = bool(os.environ.get("RAY_PYTEST_USE_GPU", 0))


@ray.remote
class TorchTensorWorker:
    def __init__(self):
        self.device = torch_utils.get_devices()[0]

    def init_distributed(self, world_size, rank):
        torch.distributed.init_process_group(
            backend="nccl", world_size=world_size, rank=rank
        )

    def send(self, shape, dtype, value: int, send_tensor=True):
        if not send_tensor:
            return 1
        return torch.ones(shape, dtype=dtype, device=self.device) * value

    def send_dict(self, entries):
        results = {}
        for key, entry in entries.items():
            value, shape, dtype = entry
            results[key] = torch.ones(shape, dtype=dtype) * value
        return results

    def send_or_raise(self, shape, dtype, value: int, raise_exception=False):
        if raise_exception:
            raise RuntimeError()
        return torch.ones(shape, dtype=dtype, device=self.device) * value

    def recv(self, tensor):
        # Check that tensor got loaded to the correct device.
        assert tensor.device == self.device
        return (tensor[0].item(), tensor.shape, tensor.dtype)

    def recv_and_matmul(self, two_d_tensor):
        """
        Receive the tensor and do some expensive computation (matmul).

        Args:
            two_d_tensor: a 2D tensor that has the same size for its dimensions
        """
        # Check that tensor got loaded to the correct device.
        assert two_d_tensor.dim() == 2
        assert two_d_tensor.size(0) == two_d_tensor.size(1)
        assert two_d_tensor.device == self.device
        torch.matmul(two_d_tensor, two_d_tensor)
        return (two_d_tensor[0][0].item(), two_d_tensor.shape, two_d_tensor.dtype)

    def recv_dict(self, tensor_dict):
        vals = {}
        for i, tensor in tensor_dict.items():
            vals[i] = self.recv(tensor)
        return vals

    def compute_with_tuple_args(self, args, i: int):
        shape, dtype, value = args[i]
        tensor = torch.ones(shape, dtype=dtype, device=self.device) * value
        return tensor

    def recv_tensor(self, tensor):
        assert tensor.device == self.device
        return tensor

    def ping(self):
        return


@ray.remote(num_cpus=1)
class TrainWorker:
    """
    This class simulates a training worker.
    """

    def __init__(self):
        pass

    def entrypoint(self, inp):
        pass

    def forward(self, inp):
        return torch.randn(10, 10)


@pytest.mark.parametrize("ray_start_regular", [{"num_cpus": 4}], indirect=True)
def test_torch_tensor_p2p(ray_start_regular):
    if USE_GPU:
        assert sum(node["Resources"].get("GPU", 0) for node in ray.nodes()) > 0

    actor_cls = TorchTensorWorker
    if USE_GPU:
        actor_cls = TorchTensorWorker.options(num_cpus=0, num_gpus=1)

    sender = actor_cls.remote()
    receiver = actor_cls.remote()

    shape = (10,)
    dtype = torch.float16

    # Test torch.Tensor sent between actors.
    with InputNode() as inp:
        dag = sender.send.bind(inp.shape, inp.dtype, inp[0])
        dag = dag.with_type_hint(TorchTensorType())
        dag = receiver.recv.bind(dag)

    compiled_dag = dag.experimental_compile()
    for i in range(3):
        ref = compiled_dag.execute(i, shape=shape, dtype=dtype)
        assert ray.get(ref) == (i, shape, dtype)

    # Passing tensors of different sizes is okay.
    ref = compiled_dag.execute(i, shape=(20,), dtype=dtype)
    assert ray.get(ref) == (i, (20,), dtype)

    ref = compiled_dag.execute(i, shape=(5,), dtype=dtype)
    assert ray.get(ref) == (i, (5,), dtype)


@pytest.mark.parametrize("ray_start_regular", [{"num_cpus": 4}], indirect=True)
def test_torch_tensor_as_dag_input(ray_start_regular):
    if USE_GPU:
        assert sum(node["Resources"].get("GPU", 0) for node in ray.nodes()) > 0

    actor_cls = TorchTensorWorker
    if USE_GPU:
        actor_cls = TorchTensorWorker.options(num_cpus=0, num_gpus=1)

    receiver = actor_cls.remote()

    shape = (10,)
    dtype = torch.float16

    # Test torch.Tensor as input.
    with InputNode() as inp:
        torch_inp = inp.with_type_hint(TorchTensorType())
        dag = receiver.recv.bind(torch_inp)

    compiled_dag = dag.experimental_compile()
    for i in range(3):
        ref = compiled_dag.execute(torch.ones(shape, dtype=dtype) * i)
        result = ray.get(ref)
        assert result == (i, shape, dtype)

    # Passing tensors of different sizes is okay.
    ref = compiled_dag.execute(torch.ones((20,), dtype=dtype) * i)
    assert ray.get(ref) == (i, (20,), dtype)

    ref = compiled_dag.execute(torch.ones((5,), dtype=dtype) * i)
    assert ray.get(ref) == (i, (5,), dtype)


@pytest.mark.parametrize("ray_start_regular", [{"num_cpus": 4}], indirect=True)
@pytest.mark.parametrize("enable_profiling", [False, True])
@pytest.mark.parametrize("overlap_gpu_communication", [False, True])
def test_torch_tensor_nccl(
    ray_start_regular, monkeypatch, enable_profiling, overlap_gpu_communication
):
    if not USE_GPU:
        pytest.skip("NCCL tests require GPUs")

    assert (
        sum(node["Resources"].get("GPU", 0) for node in ray.nodes()) > 1
    ), "This test requires at least 2 GPUs"

    monkeypatch.setattr(
        ray.dag.constants, "RAY_ADAG_ENABLE_PROFILING", enable_profiling
    )

    actor_cls = TorchTensorWorker.options(num_cpus=0, num_gpus=1)

    sender = actor_cls.remote()
    receiver = actor_cls.remote()

    shape = (10,)
    dtype = torch.float16

    # Test normal execution.
    with InputNode() as inp:
        dag = sender.send.bind(inp.shape, inp.dtype, inp[0])
        dag = dag.with_type_hint(TorchTensorType(transport="nccl"))
        dag = receiver.recv.bind(dag)

    compiled_dag = dag.experimental_compile(
        _overlap_gpu_communication=overlap_gpu_communication
    )

    # Test that we can pass different shapes and data.
    for i in range(3):
        shape = (10 * (i + 1),)
        ref = compiled_dag.execute(i, shape=shape, dtype=dtype)
        assert ray.get(ref) == (i, shape, dtype)

    # Test that actors can be reused for a new DAG.
    with InputNode() as inp:
        dag = sender.send.bind(inp.shape, inp.dtype, inp[0])
        dag = dag.with_type_hint(TorchTensorType(transport="nccl"))
        dag = receiver.recv.bind(dag)

    compiled_dag = dag.experimental_compile()

    # Test that we can pass different shapes and data.
    for i in range(3):
        shape = (10 * (i + 1),)
        ref = compiled_dag.execute(i, shape=shape, dtype=dtype)
        assert ray.get(ref) == (i, shape, dtype)


@pytest.mark.parametrize(
    "ray_start_regular, overlap_gpu_communication",
    [({"num_cpus": 4}, False), ({"num_cpus": 4}, True)],
    indirect=["ray_start_regular"],
)
def test_torch_tensor_nccl_overlap_timed(ray_start_regular, overlap_gpu_communication):
    if not USE_GPU:
        pytest.skip("NCCL tests require GPUs")

    assert (
        sum(node["Resources"].get("GPU", 0) for node in ray.nodes()) >= 4
    ), "This test requires at least 4 GPUs"

    worker_cls = TorchTensorWorker.options(num_cpus=0, num_gpus=1)
    num_senders = 3
    senders = [worker_cls.remote() for _ in range(num_senders)]
    receiver = worker_cls.remote()

    shape = (10000, 10000)
    dtype = torch.float16

    with InputNode() as inp:
        branches = [sender.send.bind(shape, dtype, inp) for sender in senders]
        branches = [
            branch.with_type_hint(
                TorchTensorType(
                    transport="nccl", _static_shape=True, _direct_return=True
                )
            )
            for branch in branches
        ]
        branches = [receiver.recv_and_matmul.bind(branch) for branch in branches]
        dag = MultiOutputNode(branches)

    # Test normal execution.
    compiled_dag = dag.experimental_compile(
        _overlap_gpu_communication=overlap_gpu_communication
    )

    start = time.monotonic()
    for i in range(5):
        ref = compiled_dag.execute(i)
        result = ray.get(ref)
        assert result == [(i, shape, dtype)] * num_senders
    duration = time.monotonic() - start
    print(f"{overlap_gpu_communication=}, {duration=}")

    compiled_dag.teardown()


def test_torch_tensor_nccl_disallows_driver(ray_start_regular):
    """
    Check that the driver cannot participate in the NCCL group, i.e. DAG input
    and output nodes cannot have a TorchTensorType(transport="nccl")
    annotation.
    """
    if not USE_GPU:
        pytest.skip("NCCL tests require GPUs")

    assert (
        sum(node["Resources"].get("GPU", 0) for node in ray.nodes()) > 1
    ), "This test requires at least 2 GPUs"

    actor_cls = TorchTensorWorker.options(num_cpus=0, num_gpus=1)

    sender = actor_cls.remote()
    receiver = actor_cls.remote()

    shape = (10,)
    dtype = torch.float16

    # Test that InputNode cannot cannot participate in the NCCL group.
    with InputNode() as inp:
        torch_inp = inp.with_type_hint(TorchTensorType(transport="nccl"))
        dag = receiver.recv.bind(torch_inp)
    with pytest.raises(
        ValueError,
        match=(
            r"DAG inputs cannot be transferred "
            "via NCCL because the driver cannot participate in the NCCL group"
        ),
    ):
        dag.experimental_compile()

    # Test that OutputNode cannot cannot participate in the NCCL group.
    with InputNode() as inp:
        dag = sender.send.bind(shape, dtype, inp)
        dag = dag.with_type_hint(TorchTensorType(transport="nccl"))

    with pytest.raises(
        ValueError,
        match=(r"Driver cannot participate in the NCCL group\."),
    ):
        dag.experimental_compile()


@pytest.mark.parametrize("ray_start_regular", [{"num_cpus": 4}], indirect=True)
def test_torch_tensor_custom_comm(ray_start_regular):
    if not USE_GPU:
        pytest.skip("NCCL tests require GPUs")

    assert (
        sum(node["Resources"].get("GPU", 0) for node in ray.nodes()) > 1
    ), "This test requires at least 2 GPUs"

    actor_cls = TorchTensorWorker.options(num_cpus=0, num_gpus=1)

    sender = actor_cls.remote()
    receiver = actor_cls.remote()

    class TestNcclGroup(GPUCommunicator):
        """
        A custom NCCL group for testing. This is a simple wrapper around `_NcclGroup`.
        """

        import cupy as cp

        def __init__(self, world_size, comm_id, actor_handles):
            self._world_size = world_size
            self._comm_id = comm_id
            self._actor_handles = actor_handles
            self._inner = None

        def initialize(self, rank: int) -> None:
            self._inner = _NcclGroup(
                self._world_size,
                self._comm_id,
                rank,
                self._actor_handles,
                torch.cuda.current_stream().cuda_stream,
            )

        def get_rank(self, actor: ray.actor.ActorHandle) -> int:
            # Implement this without forwarding to `_inner` to allow the method
            # to be called before initialization.
            actor_ids = [a._ray_actor_id for a in self._actor_handles]
            try:
                rank = actor_ids.index(actor._ray_actor_id)
            except ValueError:
                raise ValueError("Actor is not in the NCCL group.")
            return rank

        def get_world_size(self) -> int:
            # Implement this without forwarding to `_inner` to allow the method
            # to be called before initialization.
            return self._world_size

        def get_self_rank(self) -> Optional[int]:
            if self._inner is None:
                return None
            return self._inner.get_self_rank()

        def get_actor_handles(self) -> List["ray.actor.ActorHandle"]:
            return self._actor_handles

        def send(self, value: "torch.Tensor", peer_rank: int) -> None:
            return self._inner.send(value, peer_rank)

        def recv(
            self,
            shape: Tuple[int],
            dtype: "torch.dtype",
            peer_rank: int,
            allocator: Optional[TorchTensorAllocator] = None,
        ) -> "torch.Tensor":
            return self._inner.recv(shape, dtype, peer_rank, allocator=allocator)

        def allreduce(
            self,
            send_buf: "torch.Tensor",
            recv_buf: "torch.Tensor",
            op: ReduceOp = ReduceOp.SUM,
        ) -> None:
            self._inner.allreduce(send_buf, recv_buf, op)
            recv_buf += 1

        @property
        def recv_stream(self) -> Optional["cp.cuda.ExternalStream"]:
            return self._inner.recv_stream

        @property
        def send_stream(self) -> Optional["cp.cuda.ExternalStream"]:
            return self._inner.send_stream

        def destroy(self) -> None:
            return self._inner.destroy()

    from cupy.cuda import nccl

    comm_id = nccl.get_unique_id()
    nccl_group = TestNcclGroup(2, comm_id, [sender, receiver])
    with InputNode() as inp:
        dag = sender.send.bind(inp.shape, inp.dtype, inp.value)
        dag = dag.with_type_hint(TorchTensorType(transport=nccl_group))
        dag = receiver.recv.bind(dag)

    compiled_dag = dag.experimental_compile()
    for i in range(3):
        i += 1
        shape = (i * 10,)
        dtype = torch.float16
        kwargs = {
            "shape": shape,
            "dtype": dtype,
            "value": i,
        }
        ref = compiled_dag.execute(**kwargs)
        result = ray.get(ref)
        assert result == (i, shape, dtype)


@pytest.mark.parametrize("ray_start_regular", [{"num_cpus": 4}], indirect=True)
def test_torch_tensor_custom_comm_invalid(ray_start_regular):
    if not USE_GPU:
        pytest.skip("NCCL tests require GPUs")

    assert (
        sum(node["Resources"].get("GPU", 0) for node in ray.nodes()) > 1
    ), "This test requires at least 2 GPUs"

    actor_cls = TorchTensorWorker.options(num_cpus=0, num_gpus=1)

    actor1 = actor_cls.remote()
    actor2 = actor_cls.remote()

    class MockNcclGroup(GPUCommunicator):
        """
        A mock NCCL group for testing. Send and recv are not implemented.
        """

        import cupy as cp

        def __init__(self, world_size, actor_handles):
            self._world_size = world_size
            self._actor_handles = actor_handles
            self._rank = None

        def initialize(self, rank: int) -> None:
            expected_rank = self.get_rank(ray.get_runtime_context().current_actor)
            assert (
                rank == expected_rank
            ), f"NCCL actor's rank {rank} does not match expected rank {expected_rank}"
            self._rank = rank
            self._device = torch_utils.get_devices()[0]

        def get_rank(self, actor: ray.actor.ActorHandle) -> int:
            actor_ids = [a._ray_actor_id for a in self._actor_handles]
            try:
                rank = actor_ids.index(actor._ray_actor_id)
            except ValueError:
                raise ValueError("Actor is not in the NCCL group.")
            return rank

        def get_world_size(self) -> int:
            return self._world_size

        def get_self_rank(self) -> Optional[int]:
            return self._rank

        def get_actor_handles(self) -> List["ray.actor.ActorHandle"]:
            return self._actor_handles

        def send(self, value: "torch.Tensor", peer_rank: int) -> None:
            return None

        def recv(
            self,
            shape: Tuple[int],
            dtype: "torch.dtype",
            peer_rank: int,
            allocator: Optional[TorchTensorAllocator] = None,
        ) -> "torch.Tensor":
            return None

        def allreduce(
            self,
            send_buf: "torch.Tensor",
            recv_buf: "torch.Tensor",
            op: ReduceOp,
        ) -> None:
            raise NotImplementedError

        @property
        def recv_stream(self) -> Optional["cp.cuda.ExternalStream"]:
            return None

        @property
        def send_stream(self) -> Optional["cp.cuda.ExternalStream"]:
            return None

        def destroy(self) -> None:
            pass

    nccl_group = MockNcclGroup(2, [actor1, actor2])

    # Mixed usage of NCCL groups should throw an error
    # Case 1: custom NCCL group first, then default NCCL group
    with InputNode() as inp:
        dag = actor1.send.bind(inp.shape, inp.dtype, inp.value)
        dag = dag.with_type_hint(TorchTensorType(transport=nccl_group))
        dag = actor2.recv.options(num_returns=3).bind(dag)
        dag = actor2.send.bind(*dag)
        dag = dag.with_type_hint(TorchTensorType(transport="nccl"))
        dag = actor1.recv.bind(dag)
    with pytest.raises(
        ValueError,
        match=r"Accelerated DAGs do not support mixed usage of type hints.*",
    ):
        dag.experimental_compile()

    # Case 2: default NCCL group first, then custom NCCL group
    with InputNode() as inp:
        dag = actor1.send.bind(inp.shape, inp.dtype, inp.value)
        dag = dag.with_type_hint(TorchTensorType(transport="nccl"))
        dag = actor2.recv.options(num_returns=3).bind(dag)
        dag = actor2.send.bind(*dag)
        dag = dag.with_type_hint(TorchTensorType(transport=nccl_group))
        dag = actor1.recv.bind(dag)
    with pytest.raises(
        ValueError,
        match=r"Accelerated DAGs do not support mixed usage of type hints.*",
    ):
        dag.experimental_compile()

    nccl_group2 = MockNcclGroup(2, [actor1, actor2])

    # Using two different custom NCCL groups are currently not supported
    with InputNode() as inp:
        dag = actor1.send.bind(inp.shape, inp.dtype, inp.value)
        dag = dag.with_type_hint(TorchTensorType(transport=nccl_group))
        dag = actor2.recv.options(num_returns=3).bind(dag)
        dag = actor2.send.bind(*dag)
        dag = dag.with_type_hint(TorchTensorType(transport=nccl_group2))
        dag = actor1.recv.bind(dag)
    with pytest.raises(
        ValueError,
        match=(
            "Accelerated DAGs currently only support "
            "a single custom NCCL group, but multiple "
            "have been specified."
        ),
    ):
        dag.experimental_compile()


@pytest.mark.parametrize("ray_start_regular", [{"num_cpus": 4}], indirect=True)
def test_torch_tensor_custom_comm_inited(ray_start_regular):
    if not USE_GPU:
        pytest.skip("NCCL tests require GPUs")

    assert (
        sum(node["Resources"].get("GPU", 0) for node in ray.nodes()) > 1
    ), "This test requires at least 2 GPUs"
    runtime_env = {
        "env_vars": {
            "MASTER_ADDR": socket.gethostbyname(socket.gethostname()),
            "MASTER_PORT": "8888",
        }
    }
    actor_cls = TorchTensorWorker.options(
        num_cpus=0, num_gpus=1, runtime_env=runtime_env
    )

    sender = actor_cls.remote()
    receiver = actor_cls.remote()

    # Simulates that the distributed environment (e.g., torch.distributed)
    # have already been set up
    refs = [
        sender.init_distributed.remote(2, 0),
        receiver.init_distributed.remote(2, 1),
    ]
    ray.wait(refs)

    class InitedNcclGroup(GPUCommunicator):
        """
        A custom NCCL group based on existing torch.distributed setup.
        """

        import cupy as cp

        def __init__(self, world_size, actor_handles):
            self._world_size = world_size
            self._actor_handles = actor_handles
            self._rank = None

        def initialize(self, rank: int) -> None:
            expected_rank = self.get_rank(ray.get_runtime_context().current_actor)
            assert (
                rank == expected_rank
            ), f"NCCL actor's rank {rank} does not match expected rank {expected_rank}"
            self._rank = rank
            self._device = torch_utils.get_devices()[0]

        def get_rank(self, actor: ray.actor.ActorHandle) -> int:
            actor_ids = [a._ray_actor_id for a in self._actor_handles]
            try:
                rank = actor_ids.index(actor._ray_actor_id)
            except ValueError:
                raise ValueError("Actor is not in the NCCL group.")
            return rank

        def get_world_size(self) -> int:
            return self._world_size

        def get_self_rank(self) -> Optional[int]:
            return self._rank

        def get_actor_handles(self) -> List["ray.actor.ActorHandle"]:
            return self._actor_handles

        def send(self, value: "torch.Tensor", peer_rank: int) -> None:
            torch.distributed.send(value, peer_rank)

        def recv(
            self,
            shape: Tuple[int],
            dtype: "torch.dtype",
            peer_rank: int,
            allocator: Optional[TorchTensorAllocator] = None,
        ) -> "torch.Tensor":
            tensor = torch.empty(torch.Size(shape), dtype=dtype, device=self._device)
            torch.distributed.recv(tensor, peer_rank)
            return tensor

        def allreduce(
            self,
            send_buf: "torch.Tensor",
            recv_buf: "torch.Tensor",
            op: ReduceOp,
        ) -> None:
            raise NotImplementedError

        @property
        def recv_stream(self) -> Optional["cp.cuda.ExternalStream"]:
            import cupy as cp

            return cp.cuda.get_current_stream()

        @property
        def send_stream(self) -> Optional["cp.cuda.ExternalStream"]:
            import cupy as cp

            return cp.cuda.get_current_stream()

        def destroy(self) -> None:
            pass

    nccl_group = InitedNcclGroup(2, [sender, receiver])

    with InputNode() as inp:
        dag = sender.send.bind(inp.shape, inp.dtype, inp.value)
        dag = dag.with_type_hint(TorchTensorType(transport=nccl_group))
        dag = receiver.recv.bind(dag)

    compiled_dag = dag.experimental_compile()
    for i in range(3):
        i += 1
        shape = (i * 10,)
        dtype = torch.float16
        kwargs = {
            "shape": shape,
            "dtype": dtype,
            "value": i,
        }
        ref = compiled_dag.execute(**kwargs)
        result = ray.get(ref)
        assert result == (i, shape, dtype)


@pytest.mark.parametrize("ray_start_regular", [{"num_cpus": 4}], indirect=True)
def test_torch_tensor_nccl_static_shape(ray_start_regular):
    if not USE_GPU:
        pytest.skip("NCCL tests require GPUs")

    assert (
        sum(node["Resources"].get("GPU", 0) for node in ray.nodes()) > 1
    ), "This test requires at least 2 GPUs"

    actor_cls = TorchTensorWorker.options(num_cpus=0, num_gpus=1)

    sender = actor_cls.remote()
    receiver = actor_cls.remote()

    with InputNode() as inp:
        dag = sender.send.bind(inp.shape, inp.dtype, inp[0])
        dag = dag.with_type_hint(TorchTensorType(transport="nccl", _static_shape=True))
        dag = receiver.recv.bind(dag)

    compiled_dag = dag.experimental_compile()

    # Test that the DAG works as long as we send the same shape.
    shape = (10,)
    dtype = torch.float16
    for i in range(3):
        ref = compiled_dag.execute(i, shape=shape, dtype=dtype)
        assert ray.get(ref) == (i, shape, dtype)

    # Error is thrown if we send the wrong shape. Currently the receiver cannot
    # catch the exception so the DAG cannot be used again.
    with pytest.raises(RayChannelError):
        ref = compiled_dag.execute(i, shape=(20,), dtype=dtype)
        ray.get(ref)

    with pytest.raises(RayChannelError):
        ref = compiled_dag.execute(i, shape=(21,), dtype=dtype)


@pytest.mark.parametrize("ray_start_regular", [{"num_cpus": 4}], indirect=True)
def test_torch_tensor_nccl_direct_return(ray_start_regular):
    if not USE_GPU:
        pytest.skip("NCCL tests require GPUs")

    assert (
        sum(node["Resources"].get("GPU", 0) for node in ray.nodes()) > 1
    ), "This test requires at least 2 GPUs"

    actor_cls = TorchTensorWorker.options(num_gpus=1)

    sender = actor_cls.remote()
    receiver = actor_cls.remote()

    with InputNode() as inp:
        dag = sender.send.bind(inp.shape, inp.dtype, inp.value, inp.send_tensor)
        dag = dag.with_type_hint(TorchTensorType(transport="nccl", _direct_return=True))
        dag = receiver.recv.bind(dag)

    compiled_dag = dag.experimental_compile()

    for i in range(3):
        shape = (10 * (i + 1),)
        dtype = torch.float16
        ref = compiled_dag.execute(value=i, shape=shape, dtype=dtype, send_tensor=True)
        assert ray.get(ref) == (i, shape, dtype)

    # Error is thrown if we do not send a tensor. Currently the receiver cannot
    # catch the exception so the DAG cannot be used again.
    ref = compiled_dag.execute(value=i, shape=shape, dtype=dtype, send_tensor=False)
    with pytest.raises(RayChannelError):
        ray.get(ref)

    with pytest.raises(RayChannelError):
        ref = compiled_dag.execute(value=i, shape=shape, dtype=dtype, send_tensor=True)


@pytest.mark.parametrize("ray_start_regular", [{"num_cpus": 4}], indirect=True)
def test_torch_tensor_nccl_nested_dynamic(ray_start_regular):
    """
    Test nested torch.Tensor passed via NCCL. Its shape and dtype is
    dynamically declared, and there may be multiple tensors.
    """
    if not USE_GPU:
        pytest.skip("NCCL tests require GPUs")

    assert (
        sum(node["Resources"].get("GPU", 0) for node in ray.nodes()) > 1
    ), "This test requires at least 2 GPUs"

    actor_cls = TorchTensorWorker.options(num_gpus=1)

    sender = actor_cls.remote()
    receiver = actor_cls.remote()

    with InputNode() as inp:
        dag = sender.send_dict.bind(inp)
        dag = dag.with_type_hint(TorchTensorType(transport="nccl"))
        dag = receiver.recv_dict.bind(dag)

    compiled_dag = dag.experimental_compile()

    for i in range(3):
        dtype = torch.float16
        args = {j: (j, (10 * j,), dtype) for j in range(1, i + 1)}

        ref = compiled_dag.execute(args)
        result = ray.get(ref)
        assert result == args


@pytest.mark.parametrize("ray_start_regular", [{"num_cpus": 4}], indirect=True)
@pytest.mark.parametrize("static_shape", [False, True])
@pytest.mark.parametrize("direct_return", [False, True])
@pytest.mark.parametrize("overlap_gpu_communication", [False, True])
def test_torch_tensor_exceptions(
    ray_start_regular, static_shape, direct_return, overlap_gpu_communication
):
    """
    Test exceptions being thrown by a NCCL sending task.
    """
    if not USE_GPU:
        pytest.skip("NCCL tests require GPUs")

    assert (
        sum(node["Resources"].get("GPU", 0) for node in ray.nodes()) > 1
    ), "This test requires at least 2 GPUs"

    actor_cls = TorchTensorWorker.options(num_gpus=1)

    sender = actor_cls.remote()
    receiver = actor_cls.remote()

    with InputNode() as inp:
        dag = sender.send_or_raise.bind(
            inp.shape, inp.dtype, inp.value, inp.raise_exception
        )
        dag = dag.with_type_hint(
            TorchTensorType(
                _static_shape=static_shape,
                _direct_return=direct_return,
                transport="nccl",
            )
        )
        dag = receiver.recv.bind(dag)

    compiled_dag = dag.experimental_compile(
        _overlap_gpu_communication=overlap_gpu_communication
    )

    shape = (10,)
    dtype = torch.float16

    for i in range(3):
        i += 1

        ref = compiled_dag.execute(
            shape=shape,
            dtype=dtype,
            value=i,
            raise_exception=False,
        )
        result = ray.get(ref)
        assert result == (i, shape, dtype)

    # Application level exceptions are thrown to the end ray.get
    ref = compiled_dag.execute(
        shape=shape,
        dtype=dtype,
        value=i,
        raise_exception=True,
    )
    if static_shape or direct_return:
        with pytest.raises(RayChannelError):
            # TODO(swang): Ideally return the RuntimeError thrown by the
            # application instead of a generic RayChannelError.
            ray.get(ref)

        with pytest.raises(RayChannelError):
            # If using static_shape=True or direct_return=True, the DAG is not
            # usable after application-level exceptions.
            ref = compiled_dag.execute(
                shape=shape,
                dtype=dtype,
                value=i,
                raise_exception=False,
            )
    else:
        with pytest.raises(RuntimeError):
            ray.get(ref)

        # DAG should still be usable after application-level exceptions.
        ref = compiled_dag.execute(
            shape=shape,
            dtype=dtype,
            value=i,
            raise_exception=False,
        )
        result = ray.get(ref)
        assert result == (i, shape, dtype)


@pytest.mark.parametrize("ray_start_regular", [{"num_cpus": 4}], indirect=True)
def test_torch_tensor_nccl_all_reduce(ray_start_regular):
    """
    Test basic all-reduce.
    """
    if not USE_GPU:
        pytest.skip("NCCL tests require GPUs")

    assert (
        sum(node["Resources"].get("GPU", 0) for node in ray.nodes()) > 1
    ), "This test requires at least 2 GPUs"

    actor_cls = TorchTensorWorker.options(num_cpus=0, num_gpus=1)

    num_workers = 2
    workers = [actor_cls.remote() for _ in range(num_workers)]

    with InputNode() as inp:
        computes = [
            worker.compute_with_tuple_args.bind(inp, i)
            for i, worker in enumerate(workers)
        ]
        collectives = collective.allreduce.bind(computes, ReduceOp.SUM)
        recvs = [
            worker.recv.bind(collective)
            for worker, collective in zip(workers, collectives)
        ]
        dag = MultiOutputNode(recvs)

    compiled_dag = dag.experimental_compile()

    for i in range(3):
        i += 1
        shape = (i * 10,)
        dtype = torch.float16
        ref = compiled_dag.execute(
            [(shape, dtype, i + idx) for idx in range(num_workers)]
        )
        result = ray.get(ref)
        reduced_val = sum(i + idx for idx in range(num_workers))
        assert result == [(reduced_val, shape, dtype) for _ in workers]


@pytest.mark.parametrize("ray_start_regular", [{"num_cpus": 4}], indirect=True)
def test_torch_tensor_nccl_all_reduce_get_partial(ray_start_regular):
    """
    Test getting partial results from an all-reduce does not hang.
    """
    if not USE_GPU:
        pytest.skip("NCCL tests require GPUs")

    assert (
        sum(node["Resources"].get("GPU", 0) for node in ray.nodes()) > 1
    ), "This test requires at least 2 GPUs"

    actor_cls = TorchTensorWorker.options(num_cpus=0, num_gpus=1)

    num_workers = 2
    workers = [actor_cls.remote() for _ in range(num_workers)]

    shape = (10,)
    dtype = torch.float16

    with InputNode() as inp:
        computes = [
            worker.compute_with_tuple_args.bind(inp, i)
            for i, worker in enumerate(workers)
        ]
        collectives = collective.allreduce.bind(computes, ReduceOp.SUM)
        recv = workers[0].recv.bind(collectives[0])
        tensor = workers[1].recv_tensor.bind(collectives[0])
        dag = MultiOutputNode([recv, tensor, collectives[1]])

    compiled_dag = dag.experimental_compile()

    for i in range(3):
        ref = compiled_dag.execute(
            [(shape, dtype, i + idx + 1) for idx in range(num_workers)]
        )
        result = ray.get(ref)
        metadata, tensor, _ = result
        reduced_val = sum(i + idx + 1 for idx in range(num_workers))
        assert metadata == (reduced_val, shape, dtype)
        tensor = tensor.to("cpu")
        expected_tensor_val = torch.ones(shape, dtype=dtype) * reduced_val
        assert torch.equal(tensor, expected_tensor_val)


@pytest.mark.parametrize("ray_start_regular", [{"num_cpus": 4}], indirect=True)
def test_torch_tensor_nccl_all_reduce_wrong_shape(ray_start_regular):
    """
    Test an error is thrown when an all-reduce takes tensors of wrong shapes.
    """
    if not USE_GPU:
        pytest.skip("NCCL tests require GPUs")

    assert (
        sum(node["Resources"].get("GPU", 0) for node in ray.nodes()) > 1
    ), "This test requires at least 2 GPUs"

    actor_cls = TorchTensorWorker.options(num_cpus=0, num_gpus=1)

    num_workers = 2
    workers = [actor_cls.remote() for _ in range(num_workers)]

    dtype = torch.float16

    with InputNode() as inp:
        computes = [
            worker.compute_with_tuple_args.bind(inp, i)
            for i, worker in enumerate(workers)
        ]
        collectives = collective.allreduce.bind(computes, ReduceOp.SUM)
        recvs = [
            worker.recv.bind(collective)
            for worker, collective in zip(workers, collectives)
        ]
        dag = MultiOutputNode(recvs)

    compiled_dag = dag.experimental_compile()

    ref = compiled_dag.execute([((20,), dtype, idx + 1) for idx in range(num_workers)])
    reduced_val = (1 + num_workers) * num_workers / 2
    assert ray.get(ref) == [(reduced_val, (20,), dtype) for _ in range(num_workers)]

    ref = compiled_dag.execute(
        [((10 * (idx + 1),), dtype, idx + 1) for idx in range(num_workers)]
    )
    # Execution hangs because of shape mismatch and a timeout error is raised.
    with pytest.raises(RayChannelError):
        ray.get(ref)

    # The DAG will be torn down after any task throws an application-level
    # exception, such as when the task returns torch.Tensors of the wrong
    # shape or dtype. Check that we can no longer submit to the DAG.
    ref = compiled_dag.execute([((20,), dtype, 1) for _ in workers])
    with pytest.raises(RayChannelError):
        ref = compiled_dag.execute([((20,), dtype, 1) for _ in workers])


@pytest.mark.parametrize("ray_start_regular", [{"num_cpus": 4}], indirect=True)
def test_torch_tensor_nccl_all_reduce_custom_comm(ray_start_regular):
    """
    Test all-reduce works with a custom communicator.
    """
    if not USE_GPU:
        pytest.skip("NCCL tests require GPUs")

    assert (
        sum(node["Resources"].get("GPU", 0) for node in ray.nodes()) > 1
    ), "This test requires at least 2 GPUs"

    actor_cls = TorchTensorWorker.options(num_cpus=0, num_gpus=1)

    num_workers = 2
    workers = [actor_cls.remote() for _ in range(num_workers)]

    from cupy.cuda import nccl

    class TestNcclGroup(GPUCommunicator):
        """
        A custom NCCL group for testing. This is a simple wrapper around `_NcclGroup`.
        """

        import cupy as cp

        def __init__(self, world_size, comm_id, actor_handles):
            self._world_size = world_size
            self._comm_id = comm_id
            self._actor_handles = actor_handles
            self._inner = None

        def initialize(self, rank: int) -> None:
            self._inner = _NcclGroup(
                self._world_size,
                self._comm_id,
                rank,
                self._actor_handles,
                torch.cuda.current_stream().cuda_stream,
            )

        def get_rank(self, actor: ray.actor.ActorHandle) -> int:
            # Implement this without forwarding to `_inner` to allow the method
            # to be called before initialization.
            actor_ids = [a._ray_actor_id for a in self._actor_handles]
            try:
                rank = actor_ids.index(actor._ray_actor_id)
            except ValueError:
                raise ValueError("Actor is not in the NCCL group.")
            return rank

        def get_world_size(self) -> int:
            # Implement this without forwarding to `_inner` to allow the method
            # to be called before initialization.
            return self._world_size

        def get_self_rank(self) -> Optional[int]:
            if self._inner is None:
                return None
            return self._inner.get_self_rank()

        def get_actor_handles(self) -> List["ray.actor.ActorHandle"]:
            return self._actor_handles

        def send(self, value: "torch.Tensor", peer_rank: int) -> None:
            return self._inner.send(value, peer_rank)

        def recv(
            self,
            shape: Tuple[int],
            dtype: "torch.dtype",
            peer_rank: int,
            allocator: Optional[TorchTensorAllocator] = None,
        ) -> "torch.Tensor":
            return self._inner.recv(shape, dtype, peer_rank, allocator=allocator)

        def allreduce(
            self,
            send_buf: "torch.Tensor",
            recv_buf: "torch.Tensor",
            op: ReduceOp = ReduceOp.SUM,
        ) -> None:
            self._inner.allreduce(send_buf, recv_buf, op)
            recv_buf += 1

        @property
        def recv_stream(self) -> Optional["cp.cuda.ExternalStream"]:
            return self._inner.recv_stream

        @property
        def send_stream(self) -> Optional["cp.cuda.ExternalStream"]:
            return self._inner.send_stream

        def destroy(self) -> None:
            return self._inner.destroy()

    comm_id = nccl.get_unique_id()
    nccl_group = TestNcclGroup(2, comm_id, workers)
    with InputNode() as inp:
        computes = [
            worker.compute_with_tuple_args.bind(inp, i)
            for i, worker in enumerate(workers)
        ]
        collectives = collective.allreduce.bind(computes, transport=nccl_group)
        recvs = [
            worker.recv.bind(collective)
            for worker, collective in zip(workers, collectives)
        ]
        dag = MultiOutputNode(recvs)

    compiled_dag = dag.experimental_compile()

    shape = (10,)
    dtype = torch.float16
    for i in range(3):
        ref = compiled_dag.execute(
            [(shape, dtype, i + idx + 1) for idx in range(num_workers)]
        )
        result = ray.get(ref)
        reduced_val = sum(i + idx + 1 for idx in range(num_workers))
        # The custom communicator adds 1 to the tensor after the all-reduce.
        reduced_val += 1
        assert result == [(reduced_val, shape, dtype) for _ in workers]


@pytest.mark.parametrize("ray_start_regular", [{"num_cpus": 4}], indirect=True)
def test_torch_tensor_nccl_all_reduce_scheduling(ray_start_regular):
    """
    Test scheduling avoids potential deadlocks that arise from all-reduce operations.

    inp --> x(0) --> +------------+
        |            | all-reduce |
        --> y(1) --> +------------+
        |
        --> t(0) --> recv(1)

    In the above graph, x, y, t are tensors, and the numbers inside parentheses
    identify the actors. If actor 1 launches an all-reduce with tensor y while
    actor 0 starts sending t, then actor 1 waits for actor 0 to join the all-reduce
    while actor 1 waits for actor 0 to receive t.
    """
    if not USE_GPU:
        pytest.skip("NCCL tests require GPUs")

    assert (
        sum(node["Resources"].get("GPU", 0) for node in ray.nodes()) > 1
    ), "This test requires at least 2 GPUs"

    actor_cls = TorchTensorWorker.options(num_cpus=0, num_gpus=1)

    num_workers = 2
    workers = [actor_cls.remote() for _ in range(num_workers)]

    shape = (10,)
    dtype = torch.float16
    with InputNode() as inp:
        # Tensors in the all-reduce.
        x = workers[0].send.bind(shape, dtype, inp)
        y = workers[1].send.bind(shape, dtype, inp)

        # Tensor to be sent from workes[0] to workers[1].
        t = workers[0].send.bind(shape, dtype, inp)
        t.with_type_hint(TorchTensorType(transport="nccl"))

        collectives = collective.allreduce.bind([x, y])
        recv = workers[1].recv.bind(t)
        dag = MultiOutputNode([collectives[0], collectives[1], recv])

    compiled_dag = dag.experimental_compile()

    value = 10
    ref = compiled_dag.execute(value)
    result = ray.get(ref)
    reduced_value = value * 2
    expected_tensor_val = torch.ones(shape, dtype=dtype) * reduced_value
    assert torch.equal(result[0], expected_tensor_val)
    assert torch.equal(result[1], expected_tensor_val)
    assert result[2] == (value, shape, dtype)


@pytest.mark.parametrize("ray_start_regular", [{"num_cpus": 2}], indirect=True)
def test_tensor_writable_warning_suppressed(ray_start_regular):
    """When we move cpu tensor to gpu, aDAG does zero-copy with is_wriatble=False.
    Torch doesn't like it, so it prints warning. We know that it is safe to do it,
    so Ray suppress the warning message. This test verifies the warning is not
    printed in this scenario.

    """
    if not USE_GPU:
        pytest.skip("Test requires GPU")

    p = init_log_pubsub()

    @ray.remote(num_gpus=1)
    class A:
        def recv(self, tensor):
            return 1

    receiver = A.remote()

    # Test torch.Tensor as input.
    with InputNode() as inp:
        # TODO(swang): Test that we are using the minimum number of
        # channels/messages when _direct_return=True.
        torch_inp = inp.with_type_hint(TorchTensorType())
        dag = receiver.recv.bind(torch_inp)

    compiled_dag = dag.experimental_compile()
    ref = compiled_dag.execute(torch.tensor([1]))
    assert ray.get(ref) == 1
    # This should timeout because actor shouldn't print anything.
    logs = get_log_message(p, 2, timeout=3)
    # Verify nothing else is published other than autoscaler messages.
    # If warning is not suppressed, warning should be printed here.
    for log in logs:
        assert "The given NumPy array is not writable" not in log, log
    compiled_dag.teardown()


if __name__ == "__main__":
    if os.environ.get("PARALLEL_CI"):
        sys.exit(pytest.main(["-n", "auto", "--boxed", "-vs", __file__]))
    else:
        sys.exit(pytest.main(["-sv", __file__]))<|MERGE_RESOLUTION|>--- conflicted
+++ resolved
@@ -4,21 +4,6 @@
 import socket
 import sys
 from typing import List, Optional, Tuple
-<<<<<<< HEAD
-from ray.experimental.channel.gpu_communicator import (
-    GPUCommunicator,
-    TorchTensorAllocator,
-)
-from ray.experimental.channel.nccl_group import _NcclGroup
-import socket
-import torch
-import time
-from ray._private.test_utils import (
-    get_log_message,
-    init_log_pubsub,
-)
-=======
->>>>>>> 0e9f3d13
 
 import pytest
 import ray
@@ -35,6 +20,13 @@
     TorchTensorAllocator,
 )
 from ray.experimental.channel.nccl_group import _NcclGroup
+import socket
+import torch
+import time
+from ray._private.test_utils import (
+    get_log_message,
+    init_log_pubsub,
+)
 
 from ray.experimental.channel.torch_tensor_type import TorchTensorType
 from ray.tests.conftest import *  # noqa
