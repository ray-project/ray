# coding: utf-8
import logging
import os
import socket
import sys
from typing import List, Optional, Tuple

import pytest
import ray
import ray.cluster_utils
import ray.experimental.collective as collective
import torch
import time
from ray.dag import InputNode
from ray.exceptions import RayChannelError, RayTaskError
from ray.dag.output_node import MultiOutputNode
from ray.experimental.channel.communicator import (
    Communicator,
    TorchTensorAllocator,
)
from ray.experimental.channel.utils import get_devices
from ray.experimental.channel.torch_tensor_type import TorchTensorType
from ray.experimental.channel.nccl_group import _NcclGroup
from ray._private.test_utils import (
    get_log_message,
    init_log_pubsub,
)

from ray.tests.conftest import *  # noqa
from ray.experimental.util.types import ReduceOp

logger = logging.getLogger(__name__)

if sys.platform != "linux" and sys.platform != "darwin":
    pytest.skip("Skipping, requires Linux or Mac.", allow_module_level=True)

USE_GPU = bool(os.environ.get("RAY_PYTEST_USE_GPU", 0))


@ray.remote
class TorchTensorWorker:
    def __init__(self):
        self.device = get_devices()[0]

    def init_distributed(self, world_size, rank):
        torch.distributed.init_process_group(
            backend="nccl", world_size=world_size, rank=rank
        )

    def send(self, shape, dtype, value: int, send_tensor=True):
        if not send_tensor:
            return 1
        return torch.ones(shape, dtype=dtype, device=self.device) * value

    def send_dict(self, entries):
        results = {}
        for key, entry in entries.items():
            value, shape, dtype = entry
            results[key] = torch.ones(shape, dtype=dtype) * value
        return results

    def send_tensor(self, tensor):
        return tensor.to(self.device)

    def send_or_raise(self, shape, dtype, value: int, raise_exception=False):
        if raise_exception:
            raise RuntimeError()
        return torch.ones(shape, dtype=dtype, device=self.device) * value

    def send_int(self, value: int):
        return value

    def recv(self, tensor):
        return (tensor[0].item(), tensor.shape, tensor.dtype)

    def recv_on_gpu(self, tensor):
        assert tensor.device.type == "cuda"
        return (tensor[0].item(), tensor.shape, tensor.dtype)

    def recv_and_matmul(self, two_d_tensor):
        """
        Receive the tensor and do some expensive computation (matmul).

        Args:
            two_d_tensor: a 2D tensor that has the same size for its dimensions
        """
        # Check that tensor got loaded to the correct device.
        assert two_d_tensor.dim() == 2
        assert two_d_tensor.size(0) == two_d_tensor.size(1)
        torch.matmul(two_d_tensor, two_d_tensor)
        return (two_d_tensor[0][0].item(), two_d_tensor.shape, two_d_tensor.dtype)

    def recv_dict(self, tensor_dict):
        vals = {}
        for i, tensor in tensor_dict.items():
            vals[i] = self.recv(tensor)
        return vals

<<<<<<< HEAD
    def compute_inc(self, tensor, repeat):
        for _ in range(repeat):
            tensor += 1
        return tensor[0].item(), tensor.shape, tensor.dtype
=======
    def recv_dict_on_gpu(self, tensor_dict):
        """
        Receive a dict of tensors and return a dict of tensors on GPU.
        It also verifies that the tensors are on GPU.
        """
        vals = {}
        for i, tensor in tensor_dict.items():
            vals[i] = self.recv_on_gpu(tensor)
        return vals
>>>>>>> 97e028bd

    def compute_with_tuple_args(self, args, i: int):
        shape, dtype, value = args[i]
        tensor = torch.ones(shape, dtype=dtype, device=self.device) * value
        return tensor

    def recv_tensor(self, tensor):
        return tensor

    def ping(self):
        return

    @ray.method(num_returns=2)
    def return_two_tensors(
        self, t1: torch.Tensor, t2: torch.Tensor
    ) -> Tuple[torch.Tensor, torch.Tensor]:
        return t1, t2


@ray.remote(num_cpus=1)
class TrainWorker:
    """
    This class simulates a training worker.
    """

    def __init__(self):
        pass

    def entrypoint(self, inp):
        pass

    def forward(self, inp):
        return torch.randn(10, 10)


@pytest.mark.parametrize("ray_start_regular", [{"num_cpus": 4}], indirect=True)
def test_torch_tensor_p2p(ray_start_regular):
    if USE_GPU:
        assert sum(node["Resources"].get("GPU", 0) for node in ray.nodes()) > 0

    actor_cls = TorchTensorWorker
    if USE_GPU:
        actor_cls = TorchTensorWorker.options(num_cpus=0, num_gpus=1)

    sender = actor_cls.remote()
    receiver = actor_cls.remote()

    shape = (10,)
    dtype = torch.float16

    # Test torch.Tensor sent between actors.
    with InputNode() as inp:
        dag = sender.send.bind(inp.shape, inp.dtype, inp[0])
        dag = dag.with_tensor_transport()
        dag = receiver.recv.bind(dag)

    compiled_dag = dag.experimental_compile()
    for i in range(3):
        ref = compiled_dag.execute(i, shape=shape, dtype=dtype)
        assert ray.get(ref) == (i, shape, dtype)

    # Passing tensors of different sizes is okay.
    ref = compiled_dag.execute(i, shape=(20,), dtype=dtype)
    assert ray.get(ref) == (i, (20,), dtype)

    ref = compiled_dag.execute(i, shape=(5,), dtype=dtype)
    assert ray.get(ref) == (i, (5,), dtype)


@pytest.mark.parametrize("ray_start_regular", [{"num_cpus": 4}], indirect=True)
def test_torch_tensor_as_dag_input(ray_start_regular):
    if USE_GPU:
        assert sum(node["Resources"].get("GPU", 0) for node in ray.nodes()) > 0

    actor_cls = TorchTensorWorker
    if USE_GPU:
        actor_cls = TorchTensorWorker.options(num_cpus=0, num_gpus=1)

    receiver = actor_cls.remote()

    shape = (10,)
    dtype = torch.float16

    # Test torch.Tensor as input.
    with InputNode() as inp:
        torch_inp = inp.with_tensor_transport()
        dag = receiver.recv.bind(torch_inp)

    compiled_dag = dag.experimental_compile()
    for i in range(3):
        ref = compiled_dag.execute(torch.ones(shape, dtype=dtype) * i)
        result = ray.get(ref)
        assert result == (i, shape, dtype)

    # Passing tensors of different sizes is okay.
    ref = compiled_dag.execute(torch.ones((20,), dtype=dtype) * i)
    assert ray.get(ref) == (i, (20,), dtype)

    ref = compiled_dag.execute(torch.ones((5,), dtype=dtype) * i)
    assert ray.get(ref) == (i, (5,), dtype)


@pytest.mark.skipif(not USE_GPU, reason="Skipping GPU Test")
@pytest.mark.parametrize("ray_start_regular", [{"num_cpus": 4}], indirect=True)
@pytest.mark.parametrize("enable_profiling", [False, True])
@pytest.mark.parametrize("overlap_gpu_communication", [False, True])
def test_torch_tensor_nccl(
    ray_start_regular, monkeypatch, enable_profiling, overlap_gpu_communication
):
    assert (
        sum(node["Resources"].get("GPU", 0) for node in ray.nodes()) > 1
    ), "This test requires at least 2 GPUs"

    monkeypatch.setattr(
        ray.dag.constants, "RAY_CGRAPH_ENABLE_PROFILING", enable_profiling
    )

    actor_cls = TorchTensorWorker.options(num_cpus=0, num_gpus=1)

    sender = actor_cls.remote()
    receiver = actor_cls.remote()

    shape = (10,)
    dtype = torch.float16

    # Test normal execution.
    with InputNode() as inp:
        dag = sender.send.bind(inp.shape, inp.dtype, inp[0])
        dag = dag.with_tensor_transport(transport="nccl")
        dag = receiver.recv.bind(dag)

    compiled_dag = dag.experimental_compile(
        _overlap_gpu_communication=overlap_gpu_communication,
    )

    # Test that we can pass different shapes and data.
    for i in range(3):
        shape = (10 * (i + 1),)
        ref = compiled_dag.execute(i, shape=shape, dtype=dtype)
        assert ray.get(ref) == (i, shape, dtype)

    # We need to explicitly teardown because Python will not del right
    # when the reassign happens, so channels will not be properly closed
    # before we open new ones on these actors below.
    compiled_dag.teardown()

    # Test that actors can be reused for a new DAG.
    with InputNode() as inp:
        dag = sender.send.bind(inp.shape, inp.dtype, inp[0])
        dag = dag.with_tensor_transport(transport="nccl")
        dag = receiver.recv.bind(dag)

    compiled_dag = dag.experimental_compile()

    # Test that we can pass different shapes and data.
    for i in range(3):
        shape = (10 * (i + 1),)
        ref = compiled_dag.execute(i, shape=shape, dtype=dtype)
        assert ray.get(ref) == (i, shape, dtype)


@pytest.mark.skipif(not USE_GPU, reason="Skipping GPU Test")
@pytest.mark.parametrize("ray_start_regular", [{"num_cpus": 4}], indirect=True)
def test_torch_tensor_shm(ray_start_regular):
    sender = TorchTensorWorker.options(num_cpus=0, num_gpus=1).remote()
    receiver = TorchTensorWorker.options(num_cpus=0, num_gpus=1).remote()

    shape = (10,)
    dtype = torch.float16

    # Test transferring a single tensor.
    with InputNode() as inp:
        data = sender.send.bind(inp.shape, inp.dtype, inp[0])
        # Specify device="gpu" because the default device is "cpu".
        data_annotated = data.with_tensor_transport(transport="shm", device="gpu")
        dag = receiver.recv_on_gpu.bind(data_annotated)

    compiled_dag = dag.experimental_compile()
    assert isinstance(data_annotated.type_hint, TorchTensorType)
    # Check that the transport is set to AUTO (host shared memory and gRPC)
    # even though sender and receiver have GPUs.
    assert data_annotated.type_hint.transport == TorchTensorType.AUTO
    for i in range(3):
        ref = compiled_dag.execute(i, shape=shape, dtype=dtype)
        assert ray.get(ref) == (i, shape, dtype)
    compiled_dag.teardown()

    # Test transferring a dict of tensors.
    with InputNode() as inp:
        data = sender.send_dict.bind(inp)
        # Specify device="gpu" because the default device is "cpu".
        data_annotated = data.with_tensor_transport(transport="shm", device="gpu")
        dag = receiver.recv_dict_on_gpu.bind(data_annotated)

    compiled_dag = dag.experimental_compile()
    assert isinstance(data_annotated.type_hint, TorchTensorType)
    assert data_annotated.type_hint.transport == TorchTensorType.AUTO
    for i in range(3):
        dtype = torch.float16
        args = {j: (j, (10 * j,), dtype) for j in range(1, i + 1)}

        ref = compiled_dag.execute(args)
        result = ray.get(ref)
        assert result == args
    compiled_dag.teardown()


@pytest.mark.skipif(not USE_GPU, reason="Skipping GPU Test")
@pytest.mark.parametrize("ray_start_regular", [{"num_cpus": 4}], indirect=True)
@pytest.mark.parametrize("num_gpus", [[0, 0], [1, 0], [0, 1], [1, 1], [0.5, 0.5]])
def test_torch_tensor_auto(ray_start_regular, num_gpus):
    assert (
        sum(node["Resources"].get("GPU", 0) for node in ray.nodes()) > 1
    ), "This test requires at least 2 GPUs"

    sender = TorchTensorWorker.options(num_cpus=0, num_gpus=num_gpus[0]).remote()
    receiver = TorchTensorWorker.options(num_cpus=0, num_gpus=num_gpus[1]).remote()
    # Use NCCL only when sender and receiver are on different GPUs.
    # When each actor has 0.5 GPU, sender and receiver are allocated
    # on the same GPU, so we use auto.
    expected_transport = "nccl" if num_gpus == [1, 1] else "auto"

    shape = (10,)
    dtype = torch.float16
    device = "cpu" if num_gpus[0] == 0 or num_gpus[1] == 0 else "default"

    # Test normal execution.
    with InputNode() as inp:
        data = sender.send.bind(inp.shape, inp.dtype, inp[0])
        data_annotated = data.with_tensor_transport(transport="auto", device=device)
        dag = receiver.recv.bind(data_annotated)

    compiled_dag = dag.experimental_compile()
    assert isinstance(data_annotated.type_hint, TorchTensorType)
    assert data_annotated.type_hint.transport == expected_transport

    # Test that we can pass different shapes and data.
    for i in range(3):
        shape = (10 * (i + 1),)
        ref = compiled_dag.execute(i, shape=shape, dtype=dtype)
        assert ray.get(ref) == (i, shape, dtype)

    # We need to explicitly teardown because Python will not del right
    # when the reassign happens, so channels will not be properly closed
    # before we open new ones on these actors below.
    compiled_dag.teardown()

    # Test that actors can be reused for a new DAG.
    with InputNode() as inp:
        dag = sender.send.bind(inp.shape, inp.dtype, inp[0])
        dag = dag.with_tensor_transport(transport="auto", device=device)
        dag = receiver.recv.bind(dag)

    compiled_dag = dag.experimental_compile()
    assert isinstance(data_annotated.type_hint, TorchTensorType)
    assert data_annotated.type_hint.transport == expected_transport

    # Test that we can pass different shapes and data.
    for i in range(3):
        shape = (10 * (i + 1),)
        ref = compiled_dag.execute(i, shape=shape, dtype=dtype)
        assert ray.get(ref) == (i, shape, dtype)


@pytest.mark.skipif(not USE_GPU, reason="Skipping GPU Test")
@pytest.mark.parametrize(
    "ray_start_regular, overlap_gpu_communication",
    [({"num_cpus": 4}, False), ({"num_cpus": 4}, True)],
    indirect=["ray_start_regular"],
)
<<<<<<< HEAD
def test_torch_tensor_nccl_overlap_p2p(ray_start_regular, overlap_gpu_communication):
    if not USE_GPU:
        pytest.skip("NCCL tests require GPUs")

=======
def test_torch_tensor_nccl_overlap_timed(ray_start_regular, overlap_gpu_communication):
>>>>>>> 97e028bd
    assert (
        sum(node["Resources"].get("GPU", 0) for node in ray.nodes()) >= 4
    ), "This test requires at least 4 GPUs"

    worker_cls = TorchTensorWorker.options(num_cpus=0, num_gpus=1)
    num_senders = 3
    senders = [worker_cls.remote() for _ in range(num_senders)]
    receiver = worker_cls.remote()

    shape = (10000, 10000)
    dtype = torch.float16

    with InputNode() as inp:
        branches = [sender.send.bind(shape, dtype, inp) for sender in senders]
        branches = [
            branch.with_tensor_transport(
                transport="nccl", _static_shape=True, _direct_return=True
            )
            for branch in branches
        ]
        branches = [receiver.recv_and_matmul.bind(branch) for branch in branches]
        dag = MultiOutputNode(branches)

    # Test normal execution.
    compiled_dag = dag.experimental_compile(
        _overlap_gpu_communication=overlap_gpu_communication,
    )

    start = time.monotonic()
    for i in range(5):
        ref = compiled_dag.execute(i)
        result = ray.get(ref)
        assert result == [(i, shape, dtype)] * num_senders
    duration = time.monotonic() - start
    print(f"{overlap_gpu_communication=}, {duration=}")

    compiled_dag.teardown()


<<<<<<< HEAD
@pytest.mark.parametrize("overlap_gpu_communication", [False, True])
def test_torch_tensor_nccl_overlap_collective(
    ray_start_regular, overlap_gpu_communication
):
    if not USE_GPU:
        pytest.skip("NCCL tests require GPUs")

    assert (
        sum(node["Resources"].get("GPU", 0) for node in ray.nodes()) >= 2
    ), "This test requires at least 2 GPUs"

    actor_cls = TorchTensorWorker.options(num_cpus=0, num_gpus=1)
    num_workers = 2
    workers = [actor_cls.remote() for _ in range(num_workers)]

    dtype = torch.float16
    coll_shape = (100_000_000,)
    comp_shape = (100_000,)
    comp_repeat = 1_000
    with InputNode() as inp:
        coll_inputs = [worker.send.bind(coll_shape, dtype, inp) for worker in workers]
        comp_inputs = [worker.send.bind(comp_shape, dtype, inp) for worker in workers]
        comp_outputs = [
            worker.compute_inc.bind(comp, comp_repeat)
            for worker, comp in zip(workers, comp_inputs)
        ]
        coll_values = collective.allreduce.bind(coll_inputs)
        coll_outputs = [
            worker.recv.bind(coll) for worker, coll in zip(workers, coll_values)
        ]
        dag = MultiOutputNode(coll_outputs + comp_outputs)

    compiled_dag = dag.experimental_compile(
        _overlap_gpu_communication=overlap_gpu_communication
    )

    elapses = []
    start = time.monotonic()
    for i in range(5):
        start = time.monotonic()
        ref = compiled_dag.execute(i)
        result = ray.get(ref)
        duration = time.monotonic() - start
        elapses.append(duration)
        assert (
            result
            == [(i * num_workers, coll_shape, dtype)] * num_workers
            + [(i + comp_repeat, comp_shape, dtype)] * num_workers
        )
    duration = time.monotonic() - start
    print(f"{overlap_gpu_communication=}, {duration=}")
    for i, elapse in enumerate(elapses):
        print(f"iteration {i=}, {elapse=}")

    compiled_dag.teardown()


@pytest.mark.parametrize("overlap_gpu_communication", [False, True])
def test_torch_tensor_nccl_overlap_p2p_and_collective(
    ray_start_regular, overlap_gpu_communication
):
    if not USE_GPU:
        pytest.skip("NCCL tests require GPUs")

    assert (
        sum(node["Resources"].get("GPU", 0) for node in ray.nodes()) >= 2
    ), "This test requires at least 2 GPUs"

    actor_cls = TorchTensorWorker.options(num_cpus=0, num_gpus=1)
    num_workers = 2
    workers = [actor_cls.remote() for _ in range(num_workers)]

    dtype = torch.float16
    coll_shape = (100_000_000,)
    send_shape = (100_000_000,)
    with InputNode() as inp:
        coll_inputs = [worker.send.bind(coll_shape, dtype, inp) for worker in workers]
        sends = [
            worker.send.bind(send_shape, dtype, inp).with_tensor_transport("nccl")
            for worker in workers
        ]
        recvs = [workers[0].recv.bind(sends[1]), workers[1].recv.bind(sends[0])]
        coll_values = collective.allreduce.bind(coll_inputs)
        coll_outputs = [
            worker.recv.bind(coll) for worker, coll in zip(workers, coll_values)
        ]
        dag = MultiOutputNode(coll_outputs + recvs)

    compiled_dag = dag.experimental_compile(
        _overlap_gpu_communication=overlap_gpu_communication
    )

    elapses = []
    start = time.monotonic()
    for i in range(5):
        start = time.monotonic()
        ref = compiled_dag.execute(i)
        result = ray.get(ref)
        duration = time.monotonic() - start
        elapses.append(duration)
        assert (
            result
            == [(i * num_workers, coll_shape, dtype)] * num_workers
            + [(i, send_shape, dtype)] * num_workers
        )
    duration = time.monotonic() - start
    print(f"{overlap_gpu_communication=}, {duration=}")
    for i, elapse in enumerate(elapses):
        print(f"iteration {i=}, {elapse=}")

    compiled_dag.teardown()


@pytest.mark.parametrize("overlap_gpu_communication", [False, True])
def test_torch_tensor_nccl_overlap_send_future_across_actors(
    ray_start_regular, overlap_gpu_communication
):
    """
    A GPU future cannot be sent across actors. This test checks that the
    SharedMemoryChannel waits for the future to complete before writing
    the result.
    """
    if not USE_GPU:
        pytest.skip("NCCL tests require GPUs")

    assert (
        sum(node["Resources"].get("GPU", 0) for node in ray.nodes()) >= 2
    ), "This test requires at least 2 GPUs"

    actor_cls = TorchTensorWorker.options(num_cpus=0, num_gpus=1)
    num_workers = 2
    workers = [actor_cls.remote() for _ in range(num_workers)]

    dtype = torch.float16
    coll_shape = (1_000,)
    with InputNode() as inp:
        coll_inputs = [worker.send.bind(coll_shape, dtype, inp) for worker in workers]
        coll_values = collective.allreduce.bind(coll_inputs)
        coll_outputs = [
            # Collective results are sent across actors.
            workers[0].recv.bind(coll_values[1]),
            workers[1].recv.bind(coll_values[0]),
        ]
        dag = MultiOutputNode(coll_outputs)

    compiled_dag = dag.experimental_compile(
        _overlap_gpu_communication=overlap_gpu_communication
    )

    for i in range(5):
        ref = compiled_dag.execute(i)
        result = ray.get(ref)
        assert result == [(i * num_workers, coll_shape, dtype)] * num_workers

    compiled_dag.teardown()

    with InputNode() as inp:
        coll_inputs = [worker.send.bind(coll_shape, dtype, inp) for worker in workers]
        coll_values = collective.allreduce.bind(coll_inputs)
        # Collective results are read by the driver.
        dag = MultiOutputNode(coll_values)

    compiled_dag = dag.experimental_compile(
        _overlap_gpu_communication=overlap_gpu_communication
    )

    for i in range(5):
        ref = compiled_dag.execute(i)
        results = ray.get(ref)
        expected_value = i * num_workers
        expected = torch.ones(coll_shape) * expected_value
        for actual in results:
            assert torch.equal(expected, actual.cpu())


@pytest.mark.parametrize("overlap_gpu_communication", [False, True])
def test_torch_tensor_nccl_overlap_same_future_multiple_waits(
    ray_start_regular, overlap_gpu_communication
):
    """
    A GPU future destroys its CUDA event after the first wait. This test checks that
    waiting on the same future multiple times does not error.
    """
    if not USE_GPU:
        pytest.skip("NCCL tests require GPUs")

    assert (
        sum(node["Resources"].get("GPU", 0) for node in ray.nodes()) >= 1
    ), "This test requires at least 1 GPU"

    actor_cls = TorchTensorWorker.options(num_cpus=0, num_gpus=1)
    worker = actor_cls.remote()

    dtype = torch.float16
    coll_shape = (1_000,)
    with InputNode() as inp:
        coll_input = [worker.send.bind(coll_shape, dtype, inp)]
        coll_value = collective.allreduce.bind(coll_input)[0]
        # Waiting on the same GPU future multiple times should not error.
        coll_outputs = [worker.recv.bind(coll_value), worker.recv.bind(coll_value)]
        dag = MultiOutputNode(coll_outputs)

    compiled_dag = dag.experimental_compile(
        _overlap_gpu_communication=overlap_gpu_communication
    )

    for i in range(5):
        ref = compiled_dag.execute(i)
        result = ray.get(ref)
        assert result == [(i, coll_shape, dtype), (i, coll_shape, dtype)]

    compiled_dag.teardown()


=======
@pytest.mark.skipif(not USE_GPU, reason="Skipping GPU Test")
>>>>>>> 97e028bd
def test_torch_tensor_nccl_disallows_driver(ray_start_regular):
    """
    Check that the driver cannot participate in the NCCL group, i.e. DAG input
    and output nodes cannot have a TorchTensorType(transport="nccl")
    annotation.
    """
    assert (
        sum(node["Resources"].get("GPU", 0) for node in ray.nodes()) > 1
    ), "This test requires at least 2 GPUs"

    actor_cls = TorchTensorWorker.options(num_cpus=0, num_gpus=1)

    sender = actor_cls.remote()
    receiver = actor_cls.remote()

    shape = (10,)
    dtype = torch.float16

    # Test that InputNode cannot cannot participate in the NCCL group.
    with InputNode() as inp:
        torch_inp = inp.with_tensor_transport(transport="nccl")
        dag = receiver.recv.bind(torch_inp)
    with pytest.raises(
        ValueError,
        match=(
            r"DAG inputs cannot be transferred via NCCL because the driver cannot "
            "participate in the NCCL group"
        ),
    ):
        dag.experimental_compile()

    # Test that OutputNode cannot cannot participate in the NCCL group.
    with InputNode() as inp:
        dag = sender.send.bind(shape, dtype, inp)
        dag = dag.with_tensor_transport(transport="nccl")

    with pytest.raises(
        ValueError,
        match=(
            "Outputs cannot be transferred via NCCL because the driver cannot "
            "participate in the NCCL group"
        ),
    ):
        dag.experimental_compile()


@pytest.mark.skipif(not USE_GPU, reason="Skipping GPU Test")
@pytest.mark.parametrize("ray_start_regular", [{"num_cpus": 4}], indirect=True)
def test_torch_tensor_custom_comm(ray_start_regular):
    assert (
        sum(node["Resources"].get("GPU", 0) for node in ray.nodes()) > 1
    ), "This test requires at least 2 GPUs"

    actor_cls = TorchTensorWorker.options(num_cpus=0, num_gpus=1)

    sender = actor_cls.remote()
    receiver = actor_cls.remote()

    class TestNcclGroup(Communicator):
        """
        A custom NCCL group for testing. This is a simple wrapper around `_NcclGroup`.
        """

        import cupy as cp

        def __init__(self, world_size, comm_id, actor_handles):
            self._world_size = world_size
            self._comm_id = comm_id
            self._actor_handles = actor_handles
            self._inner = None

        def initialize(self, rank: int) -> None:
            self._inner = _NcclGroup(
                self._world_size,
                self._comm_id,
                rank,
                self._actor_handles,
                torch.cuda.current_stream().cuda_stream,
            )

        def get_rank(self, actor: ray.actor.ActorHandle) -> int:
            # Implement this without forwarding to `_inner` to allow the method
            # to be called before initialization.
            actor_ids = [a._ray_actor_id for a in self._actor_handles]
            try:
                rank = actor_ids.index(actor._ray_actor_id)
            except ValueError:
                raise ValueError("Actor is not in the NCCL group.")
            return rank

        def get_world_size(self) -> int:
            # Implement this without forwarding to `_inner` to allow the method
            # to be called before initialization.
            return self._world_size

        def get_self_rank(self) -> Optional[int]:
            if self._inner is None:
                return None
            return self._inner.get_self_rank()

        def get_actor_handles(self) -> List["ray.actor.ActorHandle"]:
            return self._actor_handles

        def send(self, value: "torch.Tensor", peer_rank: int) -> None:
            return self._inner.send(value, peer_rank)

        def recv(
            self,
            shape: Tuple[int],
            dtype: "torch.dtype",
            peer_rank: int,
            allocator: Optional[TorchTensorAllocator] = None,
        ) -> "torch.Tensor":
            return self._inner.recv(shape, dtype, peer_rank, allocator=allocator)

        def allgather(
            self,
            send_buf: "torch.Tensor",
            recv_buf: "torch.Tensor",
        ) -> None:
            self._inner.allgather(send_buf, recv_buf)
            recv_buf += 1

        def allreduce(
            self,
            send_buf: "torch.Tensor",
            recv_buf: "torch.Tensor",
            op: ReduceOp = ReduceOp.SUM,
        ) -> None:
            self._inner.allreduce(send_buf, recv_buf, op)
            recv_buf += 1

        def reducescatter(
            self,
            send_buf: "torch.Tensor",
            recv_buf: "torch.Tensor",
            op: ReduceOp = ReduceOp.SUM,
        ) -> None:
            self._inner.reducescatter(send_buf, recv_buf, op)
            recv_buf += 1

        @property
        def recv_stream(self) -> Optional["cp.cuda.ExternalStream"]:
            return self._inner.recv_stream

        @property
        def send_stream(self) -> Optional["cp.cuda.ExternalStream"]:
            return self._inner.send_stream

        @property
        def coll_stream(self) -> Optional["cp.cuda.ExternalStream"]:
            return self._inner.coll_stream

        def destroy(self) -> None:
            return self._inner.destroy()

        def get_transport_name(self) -> str:
            return "nccl"

    from cupy.cuda import nccl

    comm_id = nccl.get_unique_id()
    nccl_group = TestNcclGroup(2, comm_id, [sender, receiver])
    with InputNode() as inp:
        dag = sender.send.bind(inp.shape, inp.dtype, inp.value)
        dag = dag.with_tensor_transport(transport=nccl_group)
        dag = receiver.recv.bind(dag)

    compiled_dag = dag.experimental_compile()
    for i in range(3):
        i += 1
        shape = (i * 10,)
        dtype = torch.float16
        kwargs = {
            "shape": shape,
            "dtype": dtype,
            "value": i,
        }
        ref = compiled_dag.execute(**kwargs)
        result = ray.get(ref)
        assert result == (i, shape, dtype)


@pytest.mark.skipif(not USE_GPU, reason="Skipping GPU Test")
@pytest.mark.parametrize("ray_start_regular", [{"num_cpus": 4}], indirect=True)
def test_torch_tensor_custom_comm_inited(ray_start_regular):
    assert (
        sum(node["Resources"].get("GPU", 0) for node in ray.nodes()) > 1
    ), "This test requires at least 2 GPUs"
    runtime_env = {
        "env_vars": {
            "MASTER_ADDR": socket.gethostbyname(socket.gethostname()),
            "MASTER_PORT": "8888",
        }
    }
    actor_cls = TorchTensorWorker.options(
        num_cpus=0, num_gpus=1, runtime_env=runtime_env
    )

    sender = actor_cls.remote()
    receiver = actor_cls.remote()

    # Simulates that the distributed environment (e.g., torch.distributed)
    # have already been set up
    refs = [
        sender.init_distributed.remote(2, 0),
        receiver.init_distributed.remote(2, 1),
    ]
    ray.wait(refs)

    class InitedNcclGroup(Communicator):
        """
        A custom NCCL group based on existing torch.distributed setup.
        """

        import cupy as cp

        def __init__(self, world_size, actor_handles):
            self._world_size = world_size
            self._actor_handles = actor_handles
            self._rank = None

        def initialize(self, rank: int) -> None:
            expected_rank = self.get_rank(ray.get_runtime_context().current_actor)
            assert (
                rank == expected_rank
            ), f"NCCL actor's rank {rank} does not match expected rank {expected_rank}"
            self._rank = rank
            self._device = get_devices()[0]

        def get_rank(self, actor: ray.actor.ActorHandle) -> int:
            actor_ids = [a._ray_actor_id for a in self._actor_handles]
            try:
                rank = actor_ids.index(actor._ray_actor_id)
            except ValueError:
                raise ValueError("Actor is not in the NCCL group.")
            return rank

        def get_world_size(self) -> int:
            return self._world_size

        def get_self_rank(self) -> Optional[int]:
            return self._rank

        def get_actor_handles(self) -> List["ray.actor.ActorHandle"]:
            return self._actor_handles

        def send(self, value: "torch.Tensor", peer_rank: int) -> None:
            torch.distributed.send(value, peer_rank)

        def recv(
            self,
            shape: Tuple[int],
            dtype: "torch.dtype",
            peer_rank: int,
            allocator: Optional[TorchTensorAllocator] = None,
        ) -> "torch.Tensor":
            tensor = torch.empty(torch.Size(shape), dtype=dtype, device=self._device)
            torch.distributed.recv(tensor, peer_rank)
            return tensor

        def allgather(
            self,
            send_buf: "torch.Tensor",
            recv_buf: "torch.Tensor",
        ) -> None:
            raise NotImplementedError

        def allreduce(
            self,
            send_buf: "torch.Tensor",
            recv_buf: "torch.Tensor",
            op: ReduceOp = ReduceOp.SUM,
        ) -> None:
            raise NotImplementedError

        def reducescatter(
            self,
            send_buf: "torch.Tensor",
            recv_buf: "torch.Tensor",
            op: ReduceOp = ReduceOp.SUM,
        ) -> None:
            raise NotImplementedError

        @property
        def recv_stream(self) -> Optional["cp.cuda.ExternalStream"]:
            import cupy as cp

            return cp.cuda.get_current_stream()

        @property
        def send_stream(self) -> Optional["cp.cuda.ExternalStream"]:
            import cupy as cp

            return cp.cuda.get_current_stream()

        @property
        def coll_stream(self) -> Optional["cp.cuda.ExternalStream"]:
            return None

        def destroy(self) -> None:
            pass

        def get_transport_name(self) -> str:
            return "nccl"

    nccl_group = InitedNcclGroup(2, [sender, receiver])

    with InputNode() as inp:
        dag = sender.send.bind(inp.shape, inp.dtype, inp.value)
        dag = dag.with_tensor_transport(transport=nccl_group)
        dag = receiver.recv.bind(dag)

    compiled_dag = dag.experimental_compile()
    for i in range(3):
        i += 1
        shape = (i * 10,)
        dtype = torch.float16
        kwargs = {
            "shape": shape,
            "dtype": dtype,
            "value": i,
        }
        ref = compiled_dag.execute(**kwargs)
        result = ray.get(ref)
        assert result == (i, shape, dtype)


@pytest.mark.skipif(not USE_GPU, reason="Skipping GPU Test")
@pytest.mark.parametrize("ray_start_regular", [{"num_cpus": 4}], indirect=True)
@pytest.mark.parametrize(
    "transports",
    [["auto", "nccl"], ["custom", "nccl"], ["auto", "nccl"], ["custom", "custom"]],
)
def test_torch_tensor_default_comm(ray_start_regular, transports):
    assert (
        sum(node["Resources"].get("GPU", 0) for node in ray.nodes()) > 2
    ), "This test requires at least 3 GPUs"
    runtime_env = {
        "env_vars": {
            "MASTER_ADDR": socket.gethostbyname(socket.gethostname()),
            "MASTER_PORT": "8888",
        }
    }
    actor_cls = TorchTensorWorker.options(
        num_cpus=0, num_gpus=1, runtime_env=runtime_env
    )

    worker0 = actor_cls.remote()
    worker1 = actor_cls.remote()
    worker2 = actor_cls.remote()

    # Simulates that the distributed environment (e.g., torch.distributed)
    # have already been set up
    refs = [
        worker0.init_distributed.remote(3, 0),
        worker1.init_distributed.remote(3, 1),
        worker2.init_distributed.remote(3, 2),
    ]
    ray.wait(refs)

    class InitedNcclGroup(Communicator):
        """
        A custom NCCL group based on existing torch.distributed setup.
        """

        import cupy as cp

        def __init__(self, world_size, actor_handles):
            self._world_size = world_size
            self._actor_handles = actor_handles
            self._rank = None

        def initialize(self, rank: int) -> None:
            expected_rank = self.get_rank(ray.get_runtime_context().current_actor)
            assert (
                rank == expected_rank
            ), f"NCCL actor's rank {rank} does not match expected rank {expected_rank}"
            self._rank = rank
            self._device = get_devices()[0]

        def get_rank(self, actor: ray.actor.ActorHandle) -> int:
            actor_ids = [a._ray_actor_id for a in self._actor_handles]
            try:
                rank = actor_ids.index(actor._ray_actor_id)
            except ValueError:
                raise ValueError("Actor is not in the NCCL group.")
            return rank

        def get_world_size(self) -> int:
            return self._world_size

        def get_self_rank(self) -> Optional[int]:
            return self._rank

        def get_actor_handles(self) -> List["ray.actor.ActorHandle"]:
            return self._actor_handles

        def send(self, value: "torch.Tensor", peer_rank: int) -> None:
            torch.distributed.send(value, peer_rank)

        def recv(
            self,
            shape: Tuple[int],
            dtype: "torch.dtype",
            peer_rank: int,
            allocator: Optional[TorchTensorAllocator] = None,
        ) -> "torch.Tensor":
            tensor = torch.empty(torch.Size(shape), dtype=dtype, device=self._device)
            torch.distributed.recv(tensor, peer_rank)
            return tensor

        def allgather(
            self,
            send_buf: "torch.Tensor",
            recv_buf: "torch.Tensor",
        ) -> None:
            raise NotImplementedError

        def allreduce(
            self,
            send_buf: "torch.Tensor",
            recv_buf: "torch.Tensor",
            op: ReduceOp = ReduceOp.SUM,
        ) -> None:
            raise NotImplementedError

        def reducescatter(
            self,
            send_buf: "torch.Tensor",
            recv_buf: "torch.Tensor",
            op: ReduceOp = ReduceOp.SUM,
        ) -> None:
            raise NotImplementedError

        @property
        def recv_stream(self) -> Optional["cp.cuda.ExternalStream"]:
            import cupy as cp

            return cp.cuda.get_current_stream()

        @property
        def send_stream(self) -> Optional["cp.cuda.ExternalStream"]:
            import cupy as cp

            return cp.cuda.get_current_stream()

        @property
        def coll_stream(self) -> Optional["cp.cuda.ExternalStream"]:
            import cupy as cp

            return cp.cuda.get_current_stream()

        def destroy(self) -> None:
            pass

        def get_transport_name(self) -> str:
            return "nccl"

    default_comm = InitedNcclGroup(3, [worker0, worker1, worker2])
    custom_comm = InitedNcclGroup(3, [worker0, worker1, worker2])
    custom_comm_count = 0
    for i in range(2):
        if transports[i] == "custom":
            transports[i] = custom_comm
            custom_comm_count += 1

    with InputNode() as inp:
        dag = worker0.send.bind(inp.shape, inp.dtype, inp.value)
        dag = dag.with_tensor_transport(transport=transports[0])
        dag = worker1.recv_tensor.bind(dag)
        dag = dag.with_tensor_transport(transport=transports[1])
        dag = worker2.recv.bind(dag)

    compiled_dag = dag.experimental_compile(_default_communicator=default_comm)
    for i in range(3):
        i += 1
        shape = (i * 10,)
        dtype = torch.float16
        kwargs = {
            "shape": shape,
            "dtype": dtype,
            "value": i,
        }
        ref = compiled_dag.execute(**kwargs)
        result = ray.get(ref)
        assert result == (i, shape, dtype)

    # No communicators are created, the default communicator is used
    assert len(compiled_dag._actors_to_created_communicator_id) == 0
    assert compiled_dag._default_communicator == default_comm
    if custom_comm_count == 0:
        assert len(compiled_dag._communicator_to_type_hints) == 1
    elif custom_comm_count == 1:
        assert len(compiled_dag._communicator_to_type_hints) == 2
    else:
        assert custom_comm_count == 2
        assert len(compiled_dag._communicator_to_type_hints) == 1


@pytest.mark.skipif(not USE_GPU, reason="Skipping GPU Test")
@pytest.mark.parametrize("ray_start_regular", [{"num_cpus": 4}], indirect=True)
def test_torch_tensor_invalid_custom_comm(ray_start_regular):
    assert (
        sum(node["Resources"].get("GPU", 0) for node in ray.nodes()) > 1
    ), "This test requires at least 2 GPUs"
    runtime_env = {
        "env_vars": {
            "MASTER_ADDR": socket.gethostbyname(socket.gethostname()),
            "MASTER_PORT": "8888",
        }
    }
    actor_cls = TorchTensorWorker.options(
        num_cpus=0, num_gpus=1, runtime_env=runtime_env
    )

    sender = actor_cls.remote()
    receiver = actor_cls.remote()

    # Simulates that the distributed environment (e.g., torch.distributed)
    # have already been set up
    refs = [
        sender.init_distributed.remote(2, 0),
        receiver.init_distributed.remote(2, 1),
    ]
    ray.wait(refs)

    class UserCreatedNcclGroup(Communicator):
        """
        A custom NCCL group based on existing torch.distributed setup.
        """

        import cupy as cp

        def __init__(self, world_size, actor_handles):
            self._world_size = world_size
            self._actor_handles = actor_handles
            self._rank = None

        def initialize(self, rank: int) -> None:
            expected_rank = self.get_rank(ray.get_runtime_context().current_actor)
            assert (
                rank == expected_rank
            ), f"NCCL actor's rank {rank} does not match expected rank {expected_rank}"
            self._rank = rank
            self._device = get_devices()[0]

        def get_rank(self, actor: ray.actor.ActorHandle) -> int:
            actor_ids = [a._ray_actor_id for a in self._actor_handles]
            try:
                rank = actor_ids.index(actor._ray_actor_id)
            except ValueError:
                raise ValueError("Actor is not in the NCCL group.")
            return rank

        def get_world_size(self) -> int:
            return self._world_size

        def get_self_rank(self) -> Optional[int]:
            return self._rank

        def get_actor_handles(self) -> List["ray.actor.ActorHandle"]:
            return self._actor_handles

        def send(self, value: "torch.Tensor", peer_rank: int) -> None:
            torch.distributed.send(value, peer_rank)

        def recv(
            self,
            shape: Tuple[int],
            dtype: "torch.dtype",
            peer_rank: int,
            allocator: Optional[TorchTensorAllocator] = None,
        ) -> "torch.Tensor":
            tensor = torch.empty(torch.Size(shape), dtype=dtype, device=self._device)
            torch.distributed.recv(tensor, peer_rank)
            return tensor

        def allgather(
            self,
            send_buf: "torch.Tensor",
            recv_buf: "torch.Tensor",
        ) -> None:
            raise NotImplementedError

        def allreduce(
            self,
            send_buf: "torch.Tensor",
            recv_buf: "torch.Tensor",
            op: ReduceOp = ReduceOp.SUM,
        ) -> None:
            raise NotImplementedError

        def reducescatter(
            self,
            send_buf: "torch.Tensor",
            recv_buf: "torch.Tensor",
            op: ReduceOp = ReduceOp.SUM,
        ) -> None:
            raise NotImplementedError

        @property
        def recv_stream(self) -> Optional["cp.cuda.ExternalStream"]:
            import cupy as cp

            return cp.cuda.get_current_stream()

        @property
        def send_stream(self) -> Optional["cp.cuda.ExternalStream"]:
            import cupy as cp

            return cp.cuda.get_current_stream()

        def destroy(self) -> None:
            pass

        def get_transport_name(self) -> str:
            return "nccl"

    comm2 = UserCreatedNcclGroup(2, [sender, receiver])
    comm1 = UserCreatedNcclGroup(1, [sender])

    with InputNode() as inp:
        dag = sender.send.bind(inp.shape, inp.dtype, inp.value)
        dag = dag.with_tensor_transport(transport="auto")
        dag = receiver.recv.bind(dag)

    with pytest.raises(
        ValueError,
        match="The passed-in communicator must include all of the actors used in the P2P operation.",
    ):
        dag.experimental_compile(_default_communicator=comm1)

    with InputNode() as inp:
        dag = sender.send.bind(inp.shape, inp.dtype, inp.value)
        dag = dag.with_tensor_transport(transport=comm1)
        dag = receiver.recv.bind(dag)

    with pytest.raises(
        ValueError,
        match="The passed-in communicator must include all of the actors used in the P2P operation.",
    ):
        dag.experimental_compile(_default_communicator=comm2)


@pytest.mark.skipif(not USE_GPU, reason="Skipping GPU Test")
@pytest.mark.parametrize("ray_start_regular", [{"num_cpus": 4}], indirect=True)
def test_torch_tensor_nccl_static_shape(ray_start_regular):
    if not USE_GPU:
        pytest.skip("NCCL tests require GPUs")

    assert (
        sum(node["Resources"].get("GPU", 0) for node in ray.nodes()) > 1
    ), "This test requires at least 2 GPUs"

    actor_cls = TorchTensorWorker.options(num_cpus=0, num_gpus=1)

    sender = actor_cls.remote()
    receiver = actor_cls.remote()

    with InputNode() as inp:
        dag = sender.send.bind(inp.shape, inp.dtype, inp[0])
        dag = dag.with_tensor_transport(transport="nccl", _static_shape=True)
        dag = receiver.recv.bind(dag)

    compiled_dag = dag.experimental_compile()

    # Test that the DAG works as long as we send the same shape.
    shape = (10,)
    dtype = torch.float16
    for i in range(3):
        ref = compiled_dag.execute(i, shape=shape, dtype=dtype)
        assert ray.get(ref) == (i, shape, dtype)

    # Error is thrown if we send the wrong shape. Currently the receiver cannot
    # catch the exception so the DAG cannot be used again.
    with pytest.raises(RayTaskError):
        ref = compiled_dag.execute(i, shape=(20,), dtype=dtype)
        ray.get(ref)

    with pytest.raises(RayChannelError):
        ref = compiled_dag.execute(i, shape=(21,), dtype=dtype)


@pytest.mark.skipif(not USE_GPU, reason="Skipping GPU Test")
@pytest.mark.parametrize("ray_start_regular", [{"num_cpus": 4}], indirect=True)
def test_torch_tensor_nccl_direct_return(ray_start_regular):
    assert (
        sum(node["Resources"].get("GPU", 0) for node in ray.nodes()) > 1
    ), "This test requires at least 2 GPUs"

    actor_cls = TorchTensorWorker.options(num_gpus=1)

    sender = actor_cls.remote()
    receiver = actor_cls.remote()

    with InputNode() as inp:
        dag = sender.send.bind(inp.shape, inp.dtype, inp.value, inp.send_tensor)
        dag = dag.with_tensor_transport(transport="nccl", _direct_return=True)
        dag = receiver.recv.bind(dag)

    compiled_dag = dag.experimental_compile()

    for i in range(3):
        shape = (10 * (i + 1),)
        dtype = torch.float16
        ref = compiled_dag.execute(value=i, shape=shape, dtype=dtype, send_tensor=True)
        assert ray.get(ref) == (i, shape, dtype)

    # Error is thrown if we do not send a tensor. Currently the receiver cannot
    # catch the exception so the DAG cannot be used again.
    ref = compiled_dag.execute(value=i, shape=shape, dtype=dtype, send_tensor=False)
    with pytest.raises(RayTaskError):
        ray.get(ref)

    with pytest.raises(RayChannelError):
        ref = compiled_dag.execute(value=i, shape=shape, dtype=dtype, send_tensor=True)


@pytest.mark.skipif(not USE_GPU, reason="Skipping GPU Test")
@pytest.mark.parametrize("ray_start_regular", [{"num_cpus": 4}], indirect=True)
def test_torch_tensor_nccl_nested_dynamic(ray_start_regular):
    """
    Test nested torch.Tensor passed via NCCL. Its shape and dtype is
    dynamically declared, and there may be multiple tensors.
    """
    assert (
        sum(node["Resources"].get("GPU", 0) for node in ray.nodes()) > 1
    ), "This test requires at least 2 GPUs"

    actor_cls = TorchTensorWorker.options(num_gpus=1)

    sender = actor_cls.remote()
    receiver = actor_cls.remote()

    with InputNode() as inp:
        dag = sender.send_dict.bind(inp)
        dag = dag.with_tensor_transport(transport="nccl")
        dag = receiver.recv_dict.bind(dag)

    compiled_dag = dag.experimental_compile()

    for i in range(3):
        dtype = torch.float16
        args = {j: (j, (10 * j,), dtype) for j in range(1, i + 1)}

        ref = compiled_dag.execute(args)
        result = ray.get(ref)
        assert result == args


@pytest.mark.skipif(not USE_GPU, reason="Skipping GPU Test")
@pytest.mark.parametrize("ray_start_regular", [{"num_cpus": 4}], indirect=True)
@pytest.mark.parametrize("static_shape", [False, True])
@pytest.mark.parametrize("direct_return", [False, True])
@pytest.mark.parametrize("overlap_gpu_communication", [False, True])
def test_torch_tensor_exceptions(
    ray_start_regular, static_shape, direct_return, overlap_gpu_communication
):
    """
    Test exceptions being thrown by a NCCL sending task's execution.
    """
    assert (
        sum(node["Resources"].get("GPU", 0) for node in ray.nodes()) > 1
    ), "This test requires at least 2 GPUs"

    actor_cls = TorchTensorWorker.options(num_gpus=1)

    sender = actor_cls.remote()
    receiver = actor_cls.remote()

    with InputNode() as inp:
        dag = sender.send_or_raise.bind(
            inp.shape, inp.dtype, inp.value, inp.raise_exception
        )
        dag = dag.with_tensor_transport(
            transport="nccl",
            _static_shape=static_shape,
            _direct_return=direct_return,
        )
        dag = receiver.recv.bind(dag)

    compiled_dag = dag.experimental_compile(
        _overlap_gpu_communication=overlap_gpu_communication,
    )

    shape = (10,)
    dtype = torch.float16

    for i in range(3):
        i += 1

        ref = compiled_dag.execute(
            shape=shape,
            dtype=dtype,
            value=i,
            raise_exception=False,
        )
        result = ray.get(ref)
        assert result == (i, shape, dtype)

    # Application level exceptions are thrown to the end ray.get
    ref = compiled_dag.execute(
        shape=shape,
        dtype=dtype,
        value=i,
        raise_exception=True,
    )

    if static_shape or direct_return:
        with pytest.raises(RuntimeError):
            ray.get(ref)

        with pytest.raises(RayChannelError):
            # If using static_shape=True or direct_return=True, the DAG is not
            # usable after application-level exceptions.
            ref = compiled_dag.execute(
                shape=shape,
                dtype=dtype,
                value=i,
                raise_exception=False,
            )
    else:
        with pytest.raises(RuntimeError):
            ray.get(ref)

        # DAG should still be usable after application-level exceptions.
        ref = compiled_dag.execute(
            shape=shape,
            dtype=dtype,
            value=i,
            raise_exception=False,
        )
        result = ray.get(ref)
        assert result == (i, shape, dtype)


@pytest.mark.skipif(not USE_GPU, reason="Skipping GPU Test")
@pytest.mark.parametrize("ray_start_regular", [{"num_cpus": 4}], indirect=True)
def test_torch_tensor_exceptions2(
    ray_start_regular,
):
    """
    Test exceptions being thrown by a NCCL sending task's write operation.
    """
    assert (
        sum(node["Resources"].get("GPU", 0) for node in ray.nodes()) > 1
    ), "This test requires at least 2 GPUs"

    actor_cls = TorchTensorWorker.options(num_gpus=1)
    sender = actor_cls.remote()
    receiver = actor_cls.remote()

    with InputNode() as inp:
        dag = sender.send_int.bind(inp)
        dag = dag.with_tensor_transport(
            transport="nccl",
            _direct_return=True,
            _static_shape=True,
        )
        dag = receiver.recv.bind(dag)

    compiled_dag = dag.experimental_compile()

    ref = compiled_dag.execute(1)
    with pytest.raises(
        ValueError,
        match=(
            "Task annotated with _direct_return=True must return a "
            "CUDA torch.Tensor, instead found value `1`. "
            "DAG will shut down."
        ),
    ):
        ray.get(ref)

    with pytest.raises(RayChannelError):
        # The DAG is not usable after the exception.
        ref = compiled_dag.execute(2)


@pytest.mark.skipif(not USE_GPU, reason="Skipping GPU Test")
@pytest.mark.parametrize("ray_start_regular", [{"num_cpus": 4}], indirect=True)
def test_torch_tensor_explicit_communicator(ray_start_regular):
    assert (
        sum(node["Resources"].get("GPU", 0) for node in ray.nodes()) > 1
    ), "This test requires at least 2 GPUs"

    actor_cls = TorchTensorWorker.options(num_cpus=0, num_gpus=1)

    sender = actor_cls.remote()
    receiver = actor_cls.remote()

    with InputNode() as inp:
        dag = sender.send.bind(inp.shape, inp.dtype, inp[0])
        dag = dag.with_tensor_transport(transport="nccl")
        dag = receiver.recv.bind(dag)

    with pytest.raises(
        ValueError,
        match=(
            "Please specify a custom communicator for the DAGNode using "
            r"`with_tensor_transport\(\)`, or specify a communicator or 'create' for "
            "_default_communicator when calling experimental_compile()."
        ),
    ):
        dag.experimental_compile(_default_communicator=None)

    with InputNode() as inp:
        dag = sender.send.bind(inp.shape, inp.dtype, inp[0])
        dag = dag.with_tensor_transport(transport="auto")
        dag = receiver.recv.bind(dag)

    with pytest.raises(
        ValueError,
        match=(
            "This requires specifying a default communicator or 'create' for "
            "_default_communicator when calling experimental_compile()."
        ),
    ):
        dag.experimental_compile(_default_communicator=None)


@pytest.mark.skipif(not USE_GPU, reason="Skipping GPU Test")
@pytest.mark.parametrize("ray_start_regular", [{"num_cpus": 4}], indirect=True)
@pytest.mark.parametrize(
    "operation, reduce_op",
    [
        (collective.allgather, None),
        (collective.allreduce, ReduceOp.SUM),
        (collective.allreduce, ReduceOp.PRODUCT),
        (collective.allreduce, ReduceOp.MIN),
        (collective.allreduce, ReduceOp.MAX),
        (collective.reducescatter, ReduceOp.SUM),
        (collective.reducescatter, ReduceOp.PRODUCT),
        (collective.reducescatter, ReduceOp.MIN),
        (collective.reducescatter, ReduceOp.MAX),
    ],
)
def test_torch_tensor_nccl_collective_ops(ray_start_regular, operation, reduce_op):
    """
    Test basic collective operations.
    """
    assert (
        sum(node["Resources"].get("GPU", 0) for node in ray.nodes()) > 1
    ), "This test requires at least 2 GPUs"

    actor_cls = TorchTensorWorker.options(num_cpus=0, num_gpus=1)

    num_workers = 2
    workers = [actor_cls.remote() for _ in range(num_workers)]

    with InputNode() as inp:
        computes = [
            worker.send_tensor.bind(tensor) for worker, tensor in zip(workers, inp)
        ]
        if operation == collective.allgather:
            collectives = operation.bind(computes)
        else:
            collectives = operation.bind(computes, op=reduce_op)
        recvs = [
            worker.recv_tensor.bind(collective)
            for worker, collective in zip(workers, collectives)
        ]
        dag = MultiOutputNode(recvs)

    compiled_dag = dag.experimental_compile()

    for i in range(3):
        i += 1
        shape = (num_workers * i, i)
        dtype = torch.float16
        input_tensors = [torch.randn(*shape, dtype=dtype) for _ in range(num_workers)]
        ref = compiled_dag.execute(*input_tensors)
        result = ray.get(ref)

        if operation == collective.allgather:
            expected_tensors = [
                torch.cat(input_tensors, dim=0) for _ in range(num_workers)
            ]
        elif operation == collective.allreduce:
            if reduce_op == ReduceOp.SUM:
                expected_tensors = [
                    torch.sum(torch.stack(input_tensors), dim=0)
                    for _ in range(num_workers)
                ]
            elif reduce_op == ReduceOp.PRODUCT:
                expected_tensors = [
                    torch.prod(torch.stack(input_tensors), dim=0)
                    for _ in range(num_workers)
                ]
            elif reduce_op == ReduceOp.MIN:
                expected_tensors = [
                    torch.min(torch.stack(input_tensors), dim=0).values
                    for _ in range(num_workers)
                ]
            elif reduce_op == ReduceOp.MAX:
                expected_tensors = [
                    torch.max(torch.stack(input_tensors), dim=0).values
                    for _ in range(num_workers)
                ]
            else:
                raise ValueError(f"Unknown reduce_op: {reduce_op}")
        elif operation == collective.reducescatter:
            if reduce_op == ReduceOp.SUM:
                expected_tensors = list(
                    torch.sum(torch.stack(input_tensors), dim=0).chunk(
                        num_workers, dim=0
                    )
                )
            elif reduce_op == ReduceOp.PRODUCT:
                expected_tensors = list(
                    torch.prod(torch.stack(input_tensors), dim=0).chunk(
                        num_workers, dim=0
                    )
                )
            elif reduce_op == ReduceOp.MIN:
                expected_tensors = list(
                    torch.min(torch.stack(input_tensors), dim=0).values.chunk(
                        num_workers, dim=0
                    )
                )
            elif reduce_op == ReduceOp.MAX:
                expected_tensors = list(
                    torch.max(torch.stack(input_tensors), dim=0).values.chunk(
                        num_workers, dim=0
                    )
                )
            else:
                raise ValueError(f"Unknown reduce_op: {reduce_op}")
        else:
            raise ValueError(f"Unknown operation: {operation}")

        for result_tensor, expected_tensor in zip(result, expected_tensors):
            assert torch.equal(result_tensor.to("cpu"), expected_tensor)


@pytest.mark.skipif(not USE_GPU, reason="Skipping GPU Test")
@pytest.mark.parametrize("ray_start_regular", [{"num_cpus": 4}], indirect=True)
def test_torch_tensor_nccl_all_reduce_get_partial(ray_start_regular):
    """
    Test getting partial results from an all-reduce does not hang.
    """
    assert (
        sum(node["Resources"].get("GPU", 0) for node in ray.nodes()) > 1
    ), "This test requires at least 2 GPUs"

    actor_cls = TorchTensorWorker.options(num_cpus=0, num_gpus=1)

    num_workers = 2
    workers = [actor_cls.remote() for _ in range(num_workers)]

    shape = (10,)
    dtype = torch.float16

    with InputNode() as inp:
        computes = [
            worker.compute_with_tuple_args.bind(inp, i)
            for i, worker in enumerate(workers)
        ]
        collectives = collective.allreduce.bind(computes)
        recv = workers[0].recv.bind(collectives[0])
        tensor = workers[1].recv_tensor.bind(collectives[0])
        dag = MultiOutputNode([recv, tensor, collectives[1]])

    compiled_dag = dag.experimental_compile()

    for i in range(3):
        ref = compiled_dag.execute(
            [(shape, dtype, i + idx + 1) for idx in range(num_workers)]
        )
        result = ray.get(ref)
        metadata, tensor, _ = result
        reduced_val = sum(i + idx + 1 for idx in range(num_workers))
        assert metadata == (reduced_val, shape, dtype)
        tensor = tensor.to("cpu")
        expected_tensor_val = torch.ones(shape, dtype=dtype) * reduced_val
        assert torch.equal(tensor, expected_tensor_val)


@pytest.mark.skipif(not USE_GPU, reason="Skipping GPU Test")
@pytest.mark.parametrize("ray_start_regular", [{"num_cpus": 4}], indirect=True)
def test_torch_tensor_nccl_all_reduce_wrong_shape(ray_start_regular):
    """
    Test an error is thrown when an all-reduce takes tensors of wrong shapes.
    """
    assert (
        sum(node["Resources"].get("GPU", 0) for node in ray.nodes()) > 1
    ), "This test requires at least 2 GPUs"

    actor_cls = TorchTensorWorker.options(num_cpus=0, num_gpus=1)

    num_workers = 2
    workers = [actor_cls.remote() for _ in range(num_workers)]

    dtype = torch.float16

    with InputNode() as inp:
        computes = [
            worker.compute_with_tuple_args.bind(inp, i)
            for i, worker in enumerate(workers)
        ]
        collectives = collective.allreduce.bind(computes)
        recvs = [
            worker.recv.bind(collective)
            for worker, collective in zip(workers, collectives)
        ]
        dag = MultiOutputNode(recvs)

    compiled_dag = dag.experimental_compile()

    ref = compiled_dag.execute([((20,), dtype, idx + 1) for idx in range(num_workers)])
    reduced_val = (1 + num_workers) * num_workers / 2
    assert ray.get(ref) == [(reduced_val, (20,), dtype) for _ in range(num_workers)]

    ref = compiled_dag.execute(
        [((10 * (idx + 1),), dtype, idx + 1) for idx in range(num_workers)]
    )
    # Execution hangs because of shape mismatch and a timeout error is raised.
    with pytest.raises(RayChannelError):
        ray.get(ref)

    # Since we have buffered channels, the execution should not error, but the
    # get should error, as the dag should no longer work after the application-
    # level exception.
    ref = compiled_dag.execute([((20,), dtype, 1) for _ in workers])
    with pytest.raises(RayChannelError):
        ray.get(ref)


@pytest.mark.skipif(not USE_GPU, reason="Skipping GPU Test")
@pytest.mark.parametrize("ray_start_regular", [{"num_cpus": 4}], indirect=True)
def test_torch_tensor_nccl_all_reduce_custom_comm(ray_start_regular):
    """
    Test all-reduce works with a custom communicator.
    """
    assert (
        sum(node["Resources"].get("GPU", 0) for node in ray.nodes()) > 1
    ), "This test requires at least 2 GPUs"

    actor_cls = TorchTensorWorker.options(num_cpus=0, num_gpus=1)

    num_workers = 2
    workers = [actor_cls.remote() for _ in range(num_workers)]

    from cupy.cuda import nccl

    class TestNcclGroup(Communicator):
        """
        A custom NCCL group for testing. This is a simple wrapper around `_NcclGroup`.
        """

        import cupy as cp

        def __init__(self, world_size, comm_id, actor_handles):
            self._world_size = world_size
            self._comm_id = comm_id
            self._actor_handles = actor_handles
            self._inner = None

        def initialize(self, rank: int) -> None:
            self._inner = _NcclGroup(
                self._world_size,
                self._comm_id,
                rank,
                self._actor_handles,
                torch.cuda.current_stream().cuda_stream,
            )

        def get_rank(self, actor: ray.actor.ActorHandle) -> int:
            # Implement this without forwarding to `_inner` to allow the method
            # to be called before initialization.
            actor_ids = [a._ray_actor_id for a in self._actor_handles]
            try:
                rank = actor_ids.index(actor._ray_actor_id)
            except ValueError:
                raise ValueError("Actor is not in the NCCL group.")
            return rank

        def get_world_size(self) -> int:
            # Implement this without forwarding to `_inner` to allow the method
            # to be called before initialization.
            return self._world_size

        def get_self_rank(self) -> Optional[int]:
            if self._inner is None:
                return None
            return self._inner.get_self_rank()

        def get_actor_handles(self) -> List["ray.actor.ActorHandle"]:
            return self._actor_handles

        def send(self, value: "torch.Tensor", peer_rank: int) -> None:
            return self._inner.send(value, peer_rank)

        def recv(
            self,
            shape: Tuple[int],
            dtype: "torch.dtype",
            peer_rank: int,
            allocator: Optional[TorchTensorAllocator] = None,
        ) -> "torch.Tensor":
            return self._inner.recv(shape, dtype, peer_rank, allocator=allocator)

        def allgather(
            self,
            send_buf: "torch.Tensor",
            recv_buf: "torch.Tensor",
        ) -> None:
            self._inner.allgather(send_buf, recv_buf)
            recv_buf += 1

        def allreduce(
            self,
            send_buf: "torch.Tensor",
            recv_buf: "torch.Tensor",
            op: ReduceOp = ReduceOp.SUM,
        ) -> None:
            self._inner.allreduce(send_buf, recv_buf, op)
            recv_buf += 1

        def reducescatter(
            self,
            send_buf: "torch.Tensor",
            recv_buf: "torch.Tensor",
            op: ReduceOp = ReduceOp.SUM,
        ) -> None:
            self._inner.reducescatter(send_buf, recv_buf, op)
            recv_buf += 1

        @property
        def recv_stream(self) -> Optional["cp.cuda.ExternalStream"]:
            return self._inner.recv_stream

        @property
        def send_stream(self) -> Optional["cp.cuda.ExternalStream"]:
            return self._inner.send_stream

        @property
        def coll_stream(self) -> Optional["cp.cuda.ExternalStream"]:
            return self._inner.coll_stream

        def destroy(self) -> None:
            return self._inner.destroy()

        def get_transport_name(self) -> str:
            return "nccl"

    comm_id = nccl.get_unique_id()
    nccl_group = TestNcclGroup(2, comm_id, workers)
    with InputNode() as inp:
        computes = [
            worker.compute_with_tuple_args.bind(inp, i)
            for i, worker in enumerate(workers)
        ]
        collectives = collective.allreduce.bind(computes, transport=nccl_group)
        recvs = [
            worker.recv.bind(collective)
            for worker, collective in zip(workers, collectives)
        ]
        dag = MultiOutputNode(recvs)

    compiled_dag = dag.experimental_compile()

    shape = (10,)
    dtype = torch.float16
    for i in range(3):
        ref = compiled_dag.execute(
            [(shape, dtype, i + idx + 1) for idx in range(num_workers)]
        )
        result = ray.get(ref)
        reduced_val = sum(i + idx + 1 for idx in range(num_workers))
        # The custom communicator adds 1 to the tensor after the all-reduce.
        reduced_val += 1
        assert result == [(reduced_val, shape, dtype) for _ in workers]


@pytest.mark.skipif(not USE_GPU, reason="Skipping GPU Test")
@pytest.mark.parametrize("ray_start_regular", [{"num_cpus": 4}], indirect=True)
def test_torch_tensor_nccl_all_reduce_scheduling(ray_start_regular):
    """
    Test scheduling avoids potential deadlocks that arise from all-reduce operations.

    inp --> x(0) --> +------------+
        |            | all-reduce |
        --> y(1) --> +------------+
        |
        --> t(0) --> recv(1)

    In the above graph, x, y, t are tensors, and the numbers inside parentheses
    identify the actors. If actor 1 launches an all-reduce with tensor y while
    actor 0 starts sending t, then actor 1 waits for actor 0 to join the all-reduce
    while actor 1 waits for actor 0 to receive t.
    """
    assert (
        sum(node["Resources"].get("GPU", 0) for node in ray.nodes()) > 1
    ), "This test requires at least 2 GPUs"

    actor_cls = TorchTensorWorker.options(num_cpus=0, num_gpus=1)

    num_workers = 2
    workers = [actor_cls.remote() for _ in range(num_workers)]

    shape = (10,)
    dtype = torch.float16
    with InputNode() as inp:
        # Tensors in the all-reduce.
        x = workers[0].send.bind(shape, dtype, inp)
        y = workers[1].send.bind(shape, dtype, inp)

        # Tensor to be sent from workers[0] to workers[1].
        t = workers[0].send.bind(shape, dtype, inp)
        t.with_tensor_transport(transport="nccl")

        collectives = collective.allreduce.bind([x, y])
        recv = workers[1].recv.bind(t)
        dag = MultiOutputNode([collectives[0], collectives[1], recv])

    compiled_dag = dag.experimental_compile()

    value = 10
    ref = compiled_dag.execute(value)
    result = ray.get(ref)
    reduced_value = value * 2
    expected_tensor_val = torch.ones(shape, dtype=dtype) * reduced_value
    assert torch.equal(result[0].cpu(), expected_tensor_val)
    assert torch.equal(result[1].cpu(), expected_tensor_val)
    assert result[2] == (value, shape, dtype)


@pytest.mark.skipif(not USE_GPU, reason="Skipping GPU Test")
@pytest.mark.parametrize("ray_start_regular", [{"num_cpus": 4}], indirect=True)
def test_nccl_all_reduce_with_class_method_output_node(ray_start_regular):
    """
    Test all-reduce with class method output node.
    """
    assert (
        sum(node["Resources"].get("GPU", 0) for node in ray.nodes()) > 1
    ), "This test requires at least 2 GPUs"

    actor_cls = TorchTensorWorker.options(num_cpus=0, num_gpus=1)

    num_workers = 2
    workers = [actor_cls.remote() for _ in range(num_workers)]

    with InputNode() as inp:
        t1, t2 = workers[0].return_two_tensors.bind(inp[0], inp[1])
        t3, t4 = workers[1].return_two_tensors.bind(inp[2], inp[3])
        tensors = collective.allreduce.bind([t1, t4])
        dag = MultiOutputNode(tensors + [t2, t3])

    compiled_dag = dag.experimental_compile()

    t1 = torch.tensor([1], device="cuda")
    t2 = torch.tensor([2], device="cuda")
    t3 = torch.tensor([3], device="cuda")
    t4 = torch.tensor([4], device="cuda")

    for i in range(3):
        i += 1
        ref = compiled_dag.execute(t1, t2, t3, t4)
        result = ray.get(ref)
        assert result == [t1 + t4, t1 + t4, t2, t3]


@pytest.mark.skipif(not USE_GPU, reason="Skipping GPU Test")
@pytest.mark.parametrize("ray_start_regular", [{"num_cpus": 2}], indirect=True)
def test_tensor_writable_warning_suppressed(ray_start_regular):
    """When we move cpu tensor to gpu, Compiled Graph does zero-copy with is_writable=False.
    Torch doesn't like it, so it prints warning. We know that it is safe to do it,
    so Ray suppress the warning message. This test verifies the warning is not
    printed in this scenario.

    """
    p = init_log_pubsub()

    @ray.remote(num_gpus=1)
    class A:
        def recv(self, tensor):
            return 1

    receiver = A.remote()

    # Test torch.Tensor as input.
    with InputNode() as inp:
        # TODO(swang): Test that we are using the minimum number of
        # channels/messages when _direct_return=True.
        torch_inp = inp.with_tensor_transport()
        dag = receiver.recv.bind(torch_inp)

    compiled_dag = dag.experimental_compile()
    ref = compiled_dag.execute(torch.tensor([1]))
    assert ray.get(ref) == 1
    # This should timeout because actor shouldn't print anything.
    logs = get_log_message(p, 2, timeout=3)
    # Verify nothing else is published other than autoscaler messages.
    # If warning is not suppressed, warning should be printed here.
    for log in logs:
        assert "The given NumPy array is not writable" not in log, log
    compiled_dag.teardown()


@pytest.mark.skipif(not USE_GPU, reason="Skipping GPU Test")
@pytest.mark.parametrize("ray_start_regular", [{"num_cpus": 4}], indirect=True)
def test_torch_nccl_channel_with_local_reader(ray_start_regular):
    assert (
        sum(node["Resources"].get("GPU", 0) for node in ray.nodes()) > 1
    ), "This test requires at least 2 GPUs"

    actor_cls = TorchTensorWorker.options(num_cpus=0, num_gpus=1)

    w1 = actor_cls.remote()
    w2 = actor_cls.remote()

    shape = (10,)
    dtype = torch.float16

    # Test torch.Tensor sent between actors.
    with InputNode() as inp:
        dag = w1.send.bind(inp.shape, inp.dtype, inp[0])
        dag = dag.with_tensor_transport(transport="nccl")
        branch1 = w1.recv.bind(dag)
        branch2 = w2.recv.bind(dag)
        dag = MultiOutputNode([branch1, branch2])
    compiled_dag = dag.experimental_compile()
    for i in range(3):
        ref = compiled_dag.execute(i, shape=shape, dtype=dtype)
        assert ray.get(ref) == [(i, shape, dtype), (i, shape, dtype)]

    # Passing tensors of different sizes is okay.
    ref = compiled_dag.execute(i, shape=(20,), dtype=dtype)
    assert ray.get(ref) == [(i, (20,), dtype), (i, (20,), dtype)]

    ref = compiled_dag.execute(i, shape=(5,), dtype=dtype)
    assert ray.get(ref) == [(i, (5,), dtype), (i, (5,), dtype)]


@pytest.mark.skipif(not USE_GPU, reason="Skipping GPU Test")
@pytest.mark.parametrize("ray_start_regular", [{"num_cpus": 4}], indirect=True)
<<<<<<< HEAD
@pytest.mark.parametrize("overlap_gpu_communication", [False, True])
def test_torch_nccl_channel_with_two_local_readers(
    ray_start_regular, overlap_gpu_communication
):
    if not USE_GPU:
        pytest.skip("NCCL tests require GPUs")
=======
def test_torch_nccl_channel_with_two_local_readers(ray_start_regular):
>>>>>>> 97e028bd
    assert (
        sum(node["Resources"].get("GPU", 0) for node in ray.nodes()) > 1
    ), "This test requires at least 2 GPUs"
    actor_cls = TorchTensorWorker.options(num_cpus=0, num_gpus=1)

    w1 = actor_cls.remote()
    w2 = actor_cls.remote()

    shape = (10,)
    dtype = torch.float16

    # Test torch.Tensor sent between actors.
    with InputNode() as inp:
        dag = w1.send.bind(inp.shape, inp.dtype, inp[0])
        dag = dag.with_tensor_transport(transport="nccl")
        branch1 = w1.recv.bind(dag)
        branch2 = w1.recv.bind(dag)
        branch3 = w2.recv.bind(dag)
        dag = MultiOutputNode([branch1, branch2, branch3])
    compiled_dag = dag.experimental_compile(
        _overlap_gpu_communication=overlap_gpu_communication
    )
    for i in range(3):
        ref = compiled_dag.execute(i, shape=shape, dtype=dtype)
        assert ray.get(ref) == [(i, shape, dtype), (i, shape, dtype), (i, shape, dtype)]

    # Passing tensors of different sizes is okay.
    ref = compiled_dag.execute(i, shape=(20,), dtype=dtype)
    assert ray.get(ref) == [(i, (20,), dtype), (i, (20,), dtype), (i, (20,), dtype)]

    ref = compiled_dag.execute(i, shape=(5,), dtype=dtype)
    assert ray.get(ref) == [(i, (5,), dtype), (i, (5,), dtype), (i, (5,), dtype)]


@pytest.mark.skipif(not USE_GPU, reason="Skipping GPU Test")
@pytest.mark.parametrize("ray_start_regular", [{"num_cpus": 4}], indirect=True)
def test_torch_nccl_channel_with_all_local_readers(ray_start_regular):
    assert (
        sum(node["Resources"].get("GPU", 0) for node in ray.nodes()) > 0
    ), "This test requires at least 1 GPU"
    actor_cls = TorchTensorWorker.options(num_cpus=0, num_gpus=1)

    worker = actor_cls.remote()

    with InputNode() as inp:
        dag = worker.send.bind(inp.shape, inp.dtype, inp[0])
        dag = dag.with_tensor_transport(transport="nccl")
        dag = MultiOutputNode([worker.recv.bind(dag)])
    with pytest.raises(
        AssertionError,
        match=(
            "All readers are from the same actor. The TorchTensorType type hint "
            "is not needed. No NCCL channel will be created."
        ),
    ):
        dag.experimental_compile()


if __name__ == "__main__":
    if os.environ.get("PARALLEL_CI"):
        sys.exit(pytest.main(["-n", "auto", "--boxed", "-vs", __file__]))
    else:
        sys.exit(pytest.main(["-sv", __file__]))<|MERGE_RESOLUTION|>--- conflicted
+++ resolved
@@ -96,12 +96,6 @@
             vals[i] = self.recv(tensor)
         return vals
 
-<<<<<<< HEAD
-    def compute_inc(self, tensor, repeat):
-        for _ in range(repeat):
-            tensor += 1
-        return tensor[0].item(), tensor.shape, tensor.dtype
-=======
     def recv_dict_on_gpu(self, tensor_dict):
         """
         Receive a dict of tensors and return a dict of tensors on GPU.
@@ -111,7 +105,11 @@
         for i, tensor in tensor_dict.items():
             vals[i] = self.recv_on_gpu(tensor)
         return vals
->>>>>>> 97e028bd
+
+    def compute_inc(self, tensor, repeat):
+        for _ in range(repeat):
+            tensor += 1
+        return tensor[0].item(), tensor.shape, tensor.dtype
 
     def compute_with_tuple_args(self, args, i: int):
         shape, dtype, value = args[i]
@@ -382,14 +380,7 @@
     [({"num_cpus": 4}, False), ({"num_cpus": 4}, True)],
     indirect=["ray_start_regular"],
 )
-<<<<<<< HEAD
 def test_torch_tensor_nccl_overlap_p2p(ray_start_regular, overlap_gpu_communication):
-    if not USE_GPU:
-        pytest.skip("NCCL tests require GPUs")
-
-=======
-def test_torch_tensor_nccl_overlap_timed(ray_start_regular, overlap_gpu_communication):
->>>>>>> 97e028bd
     assert (
         sum(node["Resources"].get("GPU", 0) for node in ray.nodes()) >= 4
     ), "This test requires at least 4 GPUs"
@@ -429,14 +420,11 @@
     compiled_dag.teardown()
 
 
-<<<<<<< HEAD
+@pytest.mark.skipif(not USE_GPU, reason="Skipping GPU Test")
 @pytest.mark.parametrize("overlap_gpu_communication", [False, True])
 def test_torch_tensor_nccl_overlap_collective(
     ray_start_regular, overlap_gpu_communication
 ):
-    if not USE_GPU:
-        pytest.skip("NCCL tests require GPUs")
-
     assert (
         sum(node["Resources"].get("GPU", 0) for node in ray.nodes()) >= 2
     ), "This test requires at least 2 GPUs"
@@ -487,13 +475,11 @@
     compiled_dag.teardown()
 
 
+@pytest.mark.skipif(not USE_GPU, reason="Skipping GPU Test")
 @pytest.mark.parametrize("overlap_gpu_communication", [False, True])
 def test_torch_tensor_nccl_overlap_p2p_and_collective(
     ray_start_regular, overlap_gpu_communication
 ):
-    if not USE_GPU:
-        pytest.skip("NCCL tests require GPUs")
-
     assert (
         sum(node["Resources"].get("GPU", 0) for node in ray.nodes()) >= 2
     ), "This test requires at least 2 GPUs"
@@ -543,6 +529,7 @@
     compiled_dag.teardown()
 
 
+@pytest.mark.skipif(not USE_GPU, reason="Skipping GPU Test")
 @pytest.mark.parametrize("overlap_gpu_communication", [False, True])
 def test_torch_tensor_nccl_overlap_send_future_across_actors(
     ray_start_regular, overlap_gpu_communication
@@ -552,9 +539,6 @@
     SharedMemoryChannel waits for the future to complete before writing
     the result.
     """
-    if not USE_GPU:
-        pytest.skip("NCCL tests require GPUs")
-
     assert (
         sum(node["Resources"].get("GPU", 0) for node in ray.nodes()) >= 2
     ), "This test requires at least 2 GPUs"
@@ -605,6 +589,7 @@
             assert torch.equal(expected, actual.cpu())
 
 
+@pytest.mark.skipif(not USE_GPU, reason="Skipping GPU Test")
 @pytest.mark.parametrize("overlap_gpu_communication", [False, True])
 def test_torch_tensor_nccl_overlap_same_future_multiple_waits(
     ray_start_regular, overlap_gpu_communication
@@ -613,9 +598,6 @@
     A GPU future destroys its CUDA event after the first wait. This test checks that
     waiting on the same future multiple times does not error.
     """
-    if not USE_GPU:
-        pytest.skip("NCCL tests require GPUs")
-
     assert (
         sum(node["Resources"].get("GPU", 0) for node in ray.nodes()) >= 1
     ), "This test requires at least 1 GPU"
@@ -644,9 +626,7 @@
     compiled_dag.teardown()
 
 
-=======
-@pytest.mark.skipif(not USE_GPU, reason="Skipping GPU Test")
->>>>>>> 97e028bd
+@pytest.mark.skipif(not USE_GPU, reason="Skipping GPU Test")
 def test_torch_tensor_nccl_disallows_driver(ray_start_regular):
     """
     Check that the driver cannot participate in the NCCL group, i.e. DAG input
@@ -945,7 +925,9 @@
 
         @property
         def coll_stream(self) -> Optional["cp.cuda.ExternalStream"]:
-            return None
+            import cupy as cp
+
+            return cp.cuda.get_current_stream()
 
         def destroy(self) -> None:
             pass
@@ -1295,8 +1277,6 @@
 @pytest.mark.skipif(not USE_GPU, reason="Skipping GPU Test")
 @pytest.mark.parametrize("ray_start_regular", [{"num_cpus": 4}], indirect=True)
 def test_torch_tensor_nccl_static_shape(ray_start_regular):
-    if not USE_GPU:
-        pytest.skip("NCCL tests require GPUs")
 
     assert (
         sum(node["Resources"].get("GPU", 0) for node in ray.nodes()) > 1
@@ -2085,16 +2065,10 @@
 
 @pytest.mark.skipif(not USE_GPU, reason="Skipping GPU Test")
 @pytest.mark.parametrize("ray_start_regular", [{"num_cpus": 4}], indirect=True)
-<<<<<<< HEAD
 @pytest.mark.parametrize("overlap_gpu_communication", [False, True])
 def test_torch_nccl_channel_with_two_local_readers(
     ray_start_regular, overlap_gpu_communication
 ):
-    if not USE_GPU:
-        pytest.skip("NCCL tests require GPUs")
-=======
-def test_torch_nccl_channel_with_two_local_readers(ray_start_regular):
->>>>>>> 97e028bd
     assert (
         sum(node["Resources"].get("GPU", 0) for node in ray.nodes()) > 1
     ), "This test requires at least 2 GPUs"
