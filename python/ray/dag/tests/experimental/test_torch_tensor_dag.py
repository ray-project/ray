# coding: utf-8
import logging
import os
import sys
from typing import List, Optional, Tuple
from ray.experimental.channel.gpu_communicator import (
    GPUCommunicator,
    TorchTensorAllocator,
)
from ray.experimental.channel.nccl_group import _NcclGroup
import socket
import torch

import pytest

from ray.exceptions import RayChannelError
import ray
from ray.air._internal import torch_utils
import ray.cluster_utils
from ray.dag import InputNode
from ray.tests.conftest import *  # noqa

from ray.experimental.channel.torch_tensor_type import (
    TorchTensorType,
)


logger = logging.getLogger(__name__)

if sys.platform != "linux" and sys.platform != "darwin":
    pytest.skip("Skipping, requires Linux or Mac.", allow_module_level=True)

USE_GPU = bool(os.environ.get("RAY_PYTEST_USE_GPU", 0))


@ray.remote
class TorchTensorWorker:
    def __init__(self):
        self.device = torch_utils.get_devices()[0]

    def init_distributed(self, world_size, rank):
        torch.distributed.init_process_group(
            backend="nccl", world_size=world_size, rank=rank
        )

    def send(self, shape, dtype, value: int, send_tensor=True):
        if not send_tensor:
            return 1
        return torch.ones(shape, dtype=dtype, device=self.device) * value

    def send_or_raise(self, shape, dtype, value: int, raise_exception=False):
        if raise_exception:
            raise RuntimeError()
        return torch.ones(shape, dtype=dtype, device=self.device) * value

    def recv(self, tensor):
        # Check that tensor got loaded to the correct device.
        assert tensor.device == self.device
        return (tensor[0].item(), tensor.shape, tensor.dtype)

    def recv_dict(self, tensor_dict):
        vals = {}
        for i, tensor in tensor_dict.items():
            vals[i] = self.recv(tensor)
        return vals

    def ping(self):
        return


@ray.remote(num_cpus=1)
class TrainWorker:
    """
    This class simulates a training worker.
    """

    def __init__(self):
        pass

    def entrypoint(self, inp):
        pass

    def forward(self, inp):
        return torch.randn(10, 10)


@pytest.mark.parametrize("ray_start_regular", [{"num_cpus": 4}], indirect=True)
def test_torch_tensor_p2p(ray_start_regular):
    if USE_GPU:
        assert sum(node["Resources"].get("GPU", 0) for node in ray.nodes()) > 0

    actor_cls = TorchTensorWorker
    if USE_GPU:
        actor_cls = TorchTensorWorker.options(num_cpus=0, num_gpus=1)

    sender = actor_cls.remote()
    receiver = actor_cls.remote()

    shape = (10,)
    dtype = torch.float16

    # Test torch.Tensor sent between actors.
    with InputNode() as inp:
        dag = sender.send.bind(inp.shape, inp.dtype, inp[0])
        dag = dag.with_type_hint(TorchTensorType())
        dag = receiver.recv.bind(dag)

    compiled_dag = dag.experimental_compile()
    for i in range(3):
        ref = compiled_dag.execute(i, shape=shape, dtype=dtype)
        assert ray.get(ref) == (i, shape, dtype)

    # Passing tensors of different sizes is okay.
    ref = compiled_dag.execute(i, shape=(20,), dtype=dtype)
    assert ray.get(ref) == (i, (20,), dtype)

    ref = compiled_dag.execute(i, shape=(5,), dtype=dtype)
    assert ray.get(ref) == (i, (5,), dtype)

    compiled_dag.teardown()


@pytest.mark.parametrize("ray_start_regular", [{"num_cpus": 4}], indirect=True)
def test_torch_tensor_as_dag_input(ray_start_regular):
    if USE_GPU:
        assert sum(node["Resources"].get("GPU", 0) for node in ray.nodes()) > 0

    actor_cls = TorchTensorWorker
    if USE_GPU:
        actor_cls = TorchTensorWorker.options(num_cpus=0, num_gpus=1)

    receiver = actor_cls.remote()

    shape = (10,)
    dtype = torch.float16

    # Test torch.Tensor as input.
    with InputNode() as inp:
        torch_inp = inp.with_type_hint(TorchTensorType())
        dag = receiver.recv.bind(torch_inp)

    compiled_dag = dag.experimental_compile()
    for i in range(3):
        ref = compiled_dag.execute(torch.ones(shape, dtype=dtype) * i)
        result = ray.get(ref)
        assert result == (i, shape, dtype)

    # Passing tensors of different sizes is okay.
    ref = compiled_dag.execute(torch.ones((20,), dtype=dtype) * i)
    assert ray.get(ref) == (i, (20,), dtype)

    ref = compiled_dag.execute(torch.ones((5,), dtype=dtype) * i)
    assert ray.get(ref) == (i, (5,), dtype)

    compiled_dag.teardown()


@pytest.mark.parametrize("ray_start_regular", [{"num_cpus": 4}], indirect=True)
def test_torch_tensor_nccl(ray_start_regular):
    if not USE_GPU:
        pytest.skip("NCCL tests require GPUs")

    assert (
        sum(node["Resources"].get("GPU", 0) for node in ray.nodes()) > 1
    ), "This test requires at least 2 GPUs"

    actor_cls = TorchTensorWorker.options(num_cpus=0, num_gpus=1)

    sender = actor_cls.remote()
    receiver = actor_cls.remote()

    shape = (10,)
    dtype = torch.float16

    # Test normal execution.
    with InputNode() as inp:
        dag = sender.send.bind(inp.shape, inp.dtype, inp[0])
        dag = dag.with_type_hint(TorchTensorType(transport="nccl"))
        dag = receiver.recv.bind(dag)

    compiled_dag = dag.experimental_compile()

    # Test that we can pass different shapes and data.
    for i in range(3):
        shape = (10 * (i + 1),)
        ref = compiled_dag.execute(i, shape=shape, dtype=dtype)
        assert ray.get(ref) == (i, shape, dtype)

    compiled_dag.teardown()

    # Test that actors can be reused for a new DAG.
    with InputNode() as inp:
        dag = sender.send.bind(inp.shape, inp.dtype, inp[0])
        dag = dag.with_type_hint(TorchTensorType(transport="nccl"))
        dag = receiver.recv.bind(dag)

    compiled_dag = dag.experimental_compile()

    # Test that we can pass different shapes and data.
    for i in range(3):
        shape = (10 * (i + 1),)
        ref = compiled_dag.execute(i, shape=shape, dtype=dtype)
        assert ray.get(ref) == (i, shape, dtype)

    compiled_dag.teardown()


@pytest.mark.parametrize("ray_start_regular", [{"num_cpus": 4}], indirect=True)
def test_torch_tensor_nccl_disallows_driver(ray_start_regular):
    """
    Check that the driver cannot participate in the NCCL group, i.e. DAG input
    and output nodes cannot have a TorchTensorType(transport="nccl")
    annotation.
    """
    if not USE_GPU:
        pytest.skip("NCCL tests require GPUs")

    assert (
        sum(node["Resources"].get("GPU", 0) for node in ray.nodes()) > 1
    ), "This test requires at least 2 GPUs"

    actor_cls = TorchTensorWorker.options(num_cpus=0, num_gpus=1)

    sender = actor_cls.remote()
    receiver = actor_cls.remote()

    shape = (10,)
    dtype = torch.float16

    # Test that InputNode cannot cannot participate in the NCCL group.
    with InputNode() as inp:
        torch_inp = inp.with_type_hint(TorchTensorType(transport="nccl"))
        dag = receiver.recv.bind(torch_inp)
    with pytest.raises(
        ValueError,
        match=(
            r"DAG inputs cannot be transferred "
            "via NCCL because the driver cannot participate in the NCCL group"
        ),
    ):
        dag.experimental_compile()

    # Test that OutputNode cannot cannot participate in the NCCL group.
    with InputNode() as inp:
        dag = sender.send.bind(shape, dtype, inp)
        dag = dag.with_type_hint(TorchTensorType(transport="nccl"))

    with pytest.raises(
        ValueError,
        match=(
            r"Outputs cannot be transferred via NCCL because the driver cannot "
            "participate in the NCCL group"
        ),
    ):
        dag.experimental_compile()


@pytest.mark.parametrize("ray_start_regular", [{"num_cpus": 4}], indirect=True)
def test_torch_tensor_custom_comm(ray_start_regular):
    if not USE_GPU:
        pytest.skip("NCCL tests require GPUs")

    assert (
        sum(node["Resources"].get("GPU", 0) for node in ray.nodes()) > 1
    ), "This test requires at least 2 GPUs"

    actor_cls = TorchTensorWorker.options(num_cpus=0, num_gpus=1)

    sender = actor_cls.remote()
    receiver = actor_cls.remote()

    class TestNcclGroup(GPUCommunicator):
        """
        A custom NCCL group for testing. This is a simple wrapper around `_NcclGroup`.
        """

        def __init__(self, world_size, comm_id, actor_handles):
            self._world_size = world_size
            self._comm_id = comm_id
            self._actor_handles = actor_handles
            self._inner = None

        def initialize(self, rank: int) -> None:
            self._inner = _NcclGroup(
                self._world_size,
                self._comm_id,
                rank,
                self._actor_handles,
                torch.cuda.current_stream().cuda_stream,
            )

        def get_rank(self, actor: ray.actor.ActorHandle) -> int:
            # Implement this without forwarding to `_inner` to allow the method
            # to be called before initialization.
            actor_ids = [a._ray_actor_id for a in self._actor_handles]
            try:
                rank = actor_ids.index(actor._ray_actor_id)
            except ValueError:
                raise ValueError("Actor is not in the NCCL group.")
            return rank

        def get_world_size(self) -> int:
            # Implement this without forwarding to `_inner` to allow the method
            # to be called before initialization.
            return self._world_size

        def get_self_rank(self) -> Optional[int]:
            if self._inner is None:
                return None
            return self._inner.get_self_rank()

        def get_actor_handles(self) -> List["ray.actor.ActorHandle"]:
            return self._actor_handles

        def send(self, value: "torch.Tensor", peer_rank: int) -> None:
            return self._inner.send(value, peer_rank)

        def recv(
            self,
            shape: Tuple[int],
            dtype: "torch.dtype",
            peer_rank: int,
            allocator: Optional[TorchTensorAllocator] = None,
        ) -> "torch.Tensor":
            return self._inner.recv(shape, dtype, peer_rank, allocator=allocator)

        def destroy(self) -> None:
            return self._inner.destroy()

    from cupy.cuda import nccl

    comm_id = nccl.get_unique_id()
    nccl_group = TestNcclGroup(2, comm_id, [sender, receiver])
    with InputNode() as inp:
        dag = sender.send.bind(inp.shape, inp.dtype, inp.value)
        dag = dag.with_type_hint(TorchTensorType(transport=nccl_group))
        dag = receiver.recv.bind(dag)

    compiled_dag = dag.experimental_compile()
    for i in range(3):
        i += 1
        shape = (i * 10,)
        dtype = torch.float16
        kwargs = {
            "shape": shape,
            "dtype": dtype,
            "value": i,
        }
        ref = compiled_dag.execute(**kwargs)
        result = ray.get(ref)
        assert result == (i, shape, dtype)

    compiled_dag.teardown()


@pytest.mark.parametrize("ray_start_regular", [{"num_cpus": 4}], indirect=True)
def test_torch_tensor_custom_comm_invalid(ray_start_regular):
    if not USE_GPU:
        pytest.skip("NCCL tests require GPUs")

    assert (
        sum(node["Resources"].get("GPU", 0) for node in ray.nodes()) > 1
    ), "This test requires at least 2 GPUs"

    actor_cls = TorchTensorWorker.options(num_cpus=0, num_gpus=1)

    actor1 = actor_cls.remote()
    actor2 = actor_cls.remote()

    class MockNcclGroup(GPUCommunicator):
        """
        A mock NCCL group for testing. Send and recv are not implemented.
        """

        def __init__(self, world_size, actor_handles):
            self._world_size = world_size
            self._actor_handles = actor_handles
            self._rank = None

        def initialize(self, rank: int) -> None:
            expected_rank = self.get_rank(ray.get_runtime_context().current_actor)
            assert (
                rank == expected_rank
            ), f"NCCL actor's rank {rank} does not match expected rank {expected_rank}"
            self._rank = rank
            self._device = torch_utils.get_devices()[0]

        def get_rank(self, actor: ray.actor.ActorHandle) -> int:
            actor_ids = [a._ray_actor_id for a in self._actor_handles]
            try:
                rank = actor_ids.index(actor._ray_actor_id)
            except ValueError:
                raise ValueError("Actor is not in the NCCL group.")
            return rank

        def get_world_size(self) -> int:
            return self._world_size

        def get_self_rank(self) -> Optional[int]:
            return self._rank

        def get_actor_handles(self) -> List["ray.actor.ActorHandle"]:
            return self._actor_handles

        def send(self, value: "torch.Tensor", peer_rank: int) -> None:
            return None

        def recv(
            self,
            shape: Tuple[int],
            dtype: "torch.dtype",
            peer_rank: int,
            allocator: Optional[TorchTensorAllocator] = None,
        ) -> "torch.Tensor":
            return None

        def destroy(self) -> None:
            pass

    nccl_group = MockNcclGroup(2, [actor1, actor2])

    # Mixed usage of NCCL groups should throw an error
    # Case 1: custom NCCL group first, then default NCCL group
    with InputNode() as inp:
        dag = actor1.send.bind(inp.shape, inp.dtype, inp.value)
        dag = dag.with_type_hint(TorchTensorType(transport=nccl_group))
        dag = actor2.recv.options(num_returns=3).bind(dag)
        dag = actor2.send.bind(*dag)
        dag = dag.with_type_hint(TorchTensorType(transport="nccl"))
        dag = actor1.recv.bind(dag)
    with pytest.raises(
        ValueError,
        match=r"Accelerated DAGs do not support mixed usage of type hints.*",
    ):
        dag.experimental_compile()

    # Case 2: default NCCL group first, then custom NCCL group
    with InputNode() as inp:
        dag = actor1.send.bind(inp.shape, inp.dtype, inp.value)
        dag = dag.with_type_hint(TorchTensorType(transport="nccl"))
        dag = actor2.recv.options(num_returns=3).bind(dag)
        dag = actor2.send.bind(*dag)
        dag = dag.with_type_hint(TorchTensorType(transport=nccl_group))
        dag = actor1.recv.bind(dag)
    with pytest.raises(
        ValueError,
        match=r"Accelerated DAGs do not support mixed usage of type hints.*",
    ):
        dag.experimental_compile()

    nccl_group2 = MockNcclGroup(2, [actor1, actor2])

    # Using two different custom NCCL groups are currently not supported
    with InputNode() as inp:
        dag = actor1.send.bind(inp.shape, inp.dtype, inp.value)
        dag = dag.with_type_hint(TorchTensorType(transport=nccl_group))
        dag = actor2.recv.options(num_returns=3).bind(dag)
        dag = actor2.send.bind(*dag)
        dag = dag.with_type_hint(TorchTensorType(transport=nccl_group2))
        dag = actor1.recv.bind(dag)
    with pytest.raises(
        ValueError,
        match=(
            "Accelerated DAGs currently only support "
            "a single custom NCCL group, but multiple "
            "have been specified."
        ),
    ):
        dag.experimental_compile()


@pytest.mark.parametrize("ray_start_regular", [{"num_cpus": 4}], indirect=True)
def test_torch_tensor_custom_comm_inited(ray_start_regular):
    if not USE_GPU:
        pytest.skip("NCCL tests require GPUs")

    assert (
        sum(node["Resources"].get("GPU", 0) for node in ray.nodes()) > 1
    ), "This test requires at least 2 GPUs"
    runtime_env = {
        "env_vars": {
            "MASTER_ADDR": socket.gethostbyname(socket.gethostname()),
            "MASTER_PORT": "8888",
        }
    }
    actor_cls = TorchTensorWorker.options(
        num_cpus=0, num_gpus=1, runtime_env=runtime_env
    )

    sender = actor_cls.remote()
    receiver = actor_cls.remote()

    # Simulates that the distributed environment (e.g., torch.distributed)
    # have already been set up
    refs = [
        sender.init_distributed.remote(2, 0),
        receiver.init_distributed.remote(2, 1),
    ]
    ray.wait(refs)

    class InitedNcclGroup(GPUCommunicator):
        """
        A custom NCCL group based on existing torch.distributed setup.
        """

        def __init__(self, world_size, actor_handles):
            self._world_size = world_size
            self._actor_handles = actor_handles
            self._rank = None

        def initialize(self, rank: int) -> None:
            expected_rank = self.get_rank(ray.get_runtime_context().current_actor)
            assert (
                rank == expected_rank
            ), f"NCCL actor's rank {rank} does not match expected rank {expected_rank}"
            self._rank = rank
            self._device = torch_utils.get_devices()[0]

        def get_rank(self, actor: ray.actor.ActorHandle) -> int:
            actor_ids = [a._ray_actor_id for a in self._actor_handles]
            try:
                rank = actor_ids.index(actor._ray_actor_id)
            except ValueError:
                raise ValueError("Actor is not in the NCCL group.")
            return rank

        def get_world_size(self) -> int:
            return self._world_size

        def get_self_rank(self) -> Optional[int]:
            return self._rank

        def get_actor_handles(self) -> List["ray.actor.ActorHandle"]:
            return self._actor_handles

        def send(self, value: "torch.Tensor", peer_rank: int) -> None:
            torch.distributed.send(value, peer_rank)

        def recv(
            self,
            shape: Tuple[int],
            dtype: "torch.dtype",
            peer_rank: int,
            allocator: Optional[TorchTensorAllocator] = None,
        ) -> "torch.Tensor":
            tensor = torch.empty(torch.Size(shape), dtype=dtype, device=self._device)
            torch.distributed.recv(tensor, peer_rank)
            return tensor

        def destroy(self) -> None:
            pass

    nccl_group = InitedNcclGroup(2, [sender, receiver])
    with InputNode() as inp:
        dag = sender.send.bind(inp.shape, inp.dtype, inp.value)
        dag = dag.with_type_hint(TorchTensorType(transport=nccl_group))
        dag = receiver.recv.bind(dag)

    compiled_dag = dag.experimental_compile()
    for i in range(3):
        i += 1
        shape = (i * 10,)
        dtype = torch.float16
        kwargs = {
            "shape": shape,
            "dtype": dtype,
            "value": i,
        }
        ref = compiled_dag.execute(**kwargs)
        result = ray.get(ref)
        assert result == (i, shape, dtype)

    compiled_dag.teardown()


@pytest.mark.parametrize("ray_start_regular", [{"num_cpus": 4}], indirect=True)
def test_torch_tensor_nccl_static_shape(ray_start_regular):
    if not USE_GPU:
        pytest.skip("NCCL tests require GPUs")

    assert (
        sum(node["Resources"].get("GPU", 0) for node in ray.nodes()) > 1
    ), "This test requires at least 2 GPUs"

    actor_cls = TorchTensorWorker.options(num_cpus=0, num_gpus=1)

    sender = actor_cls.remote()
    receiver = actor_cls.remote()

    with InputNode() as inp:
        dag = sender.send.bind(inp.shape, inp.dtype, inp[0])
        dag = dag.with_type_hint(TorchTensorType(transport="nccl", _static_shape=True))
        dag = receiver.recv.bind(dag)

    compiled_dag = dag.experimental_compile()

    # Test that the DAG works as long as we send the same shape.
    shape = (10,)
    dtype = torch.float16
    for i in range(3):
        ref = compiled_dag.execute(i, shape=shape, dtype=dtype)
        assert ray.get(ref) == (i, shape, dtype)

    # Error is thrown if we send the wrong shape. Currently the receiver cannot
    # catch the exception so the DAG cannot be used again.
    ref = compiled_dag.execute(i, shape=(20,), dtype=dtype)
    with pytest.raises(RayChannelError):
        ray.get(ref)

    with pytest.raises(RayChannelError):
        ref = compiled_dag.execute(i, shape=(21,), dtype=dtype)

    compiled_dag.teardown()


@pytest.mark.parametrize("ray_start_regular", [{"num_cpus": 4}], indirect=True)
def test_torch_tensor_nccl_direct_return(ray_start_regular):
    if not USE_GPU:
        pytest.skip("NCCL tests require GPUs")

    assert (
        sum(node["Resources"].get("GPU", 0) for node in ray.nodes()) > 1
    ), "This test requires at least 2 GPUs"

    actor_cls = TorchTensorWorker.options(num_gpus=1)

    sender = actor_cls.remote()
    receiver = actor_cls.remote()

    with InputNode() as inp:
        dag = sender.send.bind(inp.shape, inp.dtype, inp.value, inp.send_tensor)
        dag = dag.with_type_hint(
            TorchTensorType(transport="nccl", _direct_return=True)
        )
        dag = receiver.recv.bind(dag)

    compiled_dag = dag.experimental_compile()

    for i in range(3):
        shape = (10 * (i + 1),)
        dtype = torch.float16
        ref = compiled_dag.execute(value=i, shape=shape, dtype=dtype, send_tensor=True)
        assert ray.get(ref) == (i, shape, dtype)

    # Error is thrown if we do not send a tensor. Currently the receiver cannot
    # catch the exception so the DAG cannot be used again.
    ref = compiled_dag.execute(value=i, shape=shape, dtype=dtype, send_tensor=False)
    with pytest.raises(RayChannelError):
        ray.get(ref)

<<<<<<< HEAD
    with pytest.raises(RayChannelError):
        ref = compiled_dag.execute(value=i, shape=shape, dtype=dtype, send_tensor=True)

    compiled_dag.teardown()


@pytest.mark.parametrize("ray_start_regular", [{"num_cpus": 4}], indirect=True)
def test_torch_tensor_nccl_static_shape_and_direct_return(ray_start_regular):
=======
@pytest.mark.parametrize("ray_start_regular", [{"num_cpus": 4}], indirect=True)
def test_torch_tensor_nccl_direct_return_error(ray_start_regular):
>>>>>>> b10ffdcd
    if not USE_GPU:
        pytest.skip("NCCL tests require GPUs")

    assert (
        sum(node["Resources"].get("GPU", 0) for node in ray.nodes()) > 1
    ), "This test requires at least 2 GPUs"

    actor_cls = TorchTensorWorker.options(num_gpus=1)

    sender = actor_cls.remote()
    receiver = actor_cls.remote()

    with InputNode() as inp:
        dag = sender.send.bind(inp.shape, inp.dtype, inp.value, inp.send_tensor)
        dag = dag.with_type_hint(
            TorchTensorType(
                transport="nccl",
                _static_shape=True,
                _direct_return=True,
            )
        )
        dag = receiver.recv.bind(dag)

    compiled_dag = dag.experimental_compile()

    shape = (10,)
    dtype = torch.float16

    for i in range(3):
        ref = compiled_dag.execute(value=i, shape=shape, dtype=dtype, send_tensor=True)
        assert ray.get(ref) == (i, shape, dtype)

    # Error is thrown if we do not send a tensor. Currently the receiver cannot
    # catch the exception so the DAG cannot be used again.
    ref = compiled_dag.execute(value=i, shape=shape, dtype=dtype, send_tensor=False)
    with pytest.raises(RayChannelError):
        ray.get(ref)

    with pytest.raises(RayChannelError):
        ref = compiled_dag.execute(value=i, shape=shape, dtype=dtype, send_tensor=True)

    compiled_dag.teardown()


@pytest.mark.parametrize("ray_start_regular", [{"num_cpus": 4}], indirect=True)
@pytest.mark.parametrize("static_shape", [False, True])
@pytest.mark.parametrize("direct_return", [False, True])
def test_torch_tensor_exceptions(ray_start_regular, static_shape, direct_return):
    """
    Test exceptions being thrown by a NCCL sending task.
    """
    if not USE_GPU:
        pytest.skip("NCCL tests require GPUs")

    assert (
        sum(node["Resources"].get("GPU", 0) for node in ray.nodes()) > 1
    ), "This test requires at least 2 GPUs"

    actor_cls = TorchTensorWorker.options(num_gpus=1)

    sender = actor_cls.remote()
    receiver = actor_cls.remote()

    with InputNode() as inp:
        dag = sender.send_or_raise.bind(
            inp.shape, inp.dtype, inp.value, inp.raise_exception
        )
        dag = dag.with_type_hint(TorchTensorType(
            _static_shape=static_shape,
            _direct_return=direct_return,
            transport="nccl"))
        dag = receiver.recv.bind(dag)

    compiled_dag = dag.experimental_compile()

    shape = (10,)
    dtype = torch.float16

    for i in range(3):
        i += 1

        ref = compiled_dag.execute(
            shape=shape,
            dtype=dtype,
            value=i,
            raise_exception=False,
        )
        result = ray.get(ref)
        assert result == (i, shape, dtype)

    # Application level exceptions are thrown to the end ray.get
    ref = compiled_dag.execute(
        shape=shape,
        dtype=dtype,
        value=i,
        raise_exception=True,
    )
    if static_shape or direct_return:
        with pytest.raises(RayChannelError):
            # TODO(swang): Ideally return the RuntimeError thrown by the
            # application instead of a generic RayChannelError.
            ray.get(ref)

        with pytest.raises(RayChannelError):
            # If using static_shape=True or direct_return=True, the DAG is not
            # usable after application-level exceptions.
            ref = compiled_dag.execute(
                shape=shape,
                dtype=dtype,
                value=i,
                raise_exception=False,
            )
    else:
        with pytest.raises(RuntimeError):
            ray.get(ref)

        # DAG should still be usable after application-level exceptions.
        ref = compiled_dag.execute(
            shape=shape,
            dtype=dtype,
            value=i,
            raise_exception=False,
        )
        result = ray.get(ref)
        assert result == (i, shape, dtype)

    compiled_dag.teardown()


if __name__ == "__main__":
    if os.environ.get("PARALLEL_CI"):
        sys.exit(pytest.main(["-n", "auto", "--boxed", "-vs", __file__]))
    else:
        sys.exit(pytest.main(["-sv", __file__]))<|MERGE_RESOLUTION|>--- conflicted
+++ resolved
@@ -648,7 +648,6 @@
     with pytest.raises(RayChannelError):
         ray.get(ref)
 
-<<<<<<< HEAD
     with pytest.raises(RayChannelError):
         ref = compiled_dag.execute(value=i, shape=shape, dtype=dtype, send_tensor=True)
 
@@ -657,22 +656,100 @@
 
 @pytest.mark.parametrize("ray_start_regular", [{"num_cpus": 4}], indirect=True)
 def test_torch_tensor_nccl_static_shape_and_direct_return(ray_start_regular):
-=======
+    if not USE_GPU:
+        pytest.skip("NCCL tests require GPUs")
+
+    assert (
+        sum(node["Resources"].get("GPU", 0) for node in ray.nodes()) > 1
+    ), "This test requires at least 2 GPUs"
+
+    actor_cls = TorchTensorWorker.options(num_gpus=1)
+
+    sender = actor_cls.remote()
+    receiver = actor_cls.remote()
+
+    shape = (10,)
+    dtype = torch.float16
+
+    with InputNode() as inp:
+        dag = sender.send_dict_with_tuple_args.bind(inp)
+        dag = dag.with_type_hint(
+            TorchTensorType(_shape=shape, _dtype=dtype, transport="nccl")
+        )
+        dag = receiver.recv_dict.bind(dag)
+
+    compiled_dag = dag.experimental_compile()
+
+    for i in range(3):
+        args = (shape, dtype, 1)
+
+        ref = compiled_dag.execute(args)
+        result = ray.get(ref)
+        expected_result = {0: (0, shape, dtype)}
+        assert result == expected_result
+
+    compiled_dag.teardown()
+
+
+@pytest.mark.parametrize("ray_start_regular", [{"num_cpus": 4}], indirect=True)
+def test_torch_tensor_nccl_nested_dynamic(ray_start_regular):
+    """
+    Test nested torch.Tensor passed via NCCL. Its shape and dtype is
+    dynamically declared, and there may be multiple tensors.
+    """
+    if not USE_GPU:
+        pytest.skip("NCCL tests require GPUs")
+
+    assert (
+        sum(node["Resources"].get("GPU", 0) for node in ray.nodes()) > 1
+    ), "This test requires at least 2 GPUs"
+
+    actor_cls = TorchTensorWorker.options(num_gpus=1)
+
+    sender = actor_cls.remote()
+    receiver = actor_cls.remote()
+
+    with InputNode() as inp:
+        dag = sender.send_dict_with_tuple_args.bind(inp)
+        dag = dag.with_type_hint(TorchTensorType(transport="nccl"))
+        dag = receiver.recv_dict.bind(dag)
+
+    compiled_dag = dag.experimental_compile()
+
+    for i in range(3):
+        i += 1
+
+        shape = (10 * i,)
+        dtype = torch.float16
+        args = (shape, dtype, i)
+
+        ref = compiled_dag.execute(args)
+        result = ray.get(ref)
+        expected_result = {j: (j, shape, dtype) for j in range(i)}
+        assert result == expected_result
+
+    compiled_dag.teardown()
+
+
 @pytest.mark.parametrize("ray_start_regular", [{"num_cpus": 4}], indirect=True)
 def test_torch_tensor_nccl_direct_return_error(ray_start_regular):
->>>>>>> b10ffdcd
-    if not USE_GPU:
-        pytest.skip("NCCL tests require GPUs")
-
-    assert (
-        sum(node["Resources"].get("GPU", 0) for node in ray.nodes()) > 1
-    ), "This test requires at least 2 GPUs"
-
-    actor_cls = TorchTensorWorker.options(num_gpus=1)
-
-    sender = actor_cls.remote()
-    receiver = actor_cls.remote()
-
+    if not USE_GPU:
+        pytest.skip("NCCL tests require GPUs")
+
+    assert (
+        sum(node["Resources"].get("GPU", 0) for node in ray.nodes()) > 1
+    ), "This test requires at least 2 GPUs"
+
+    actor_cls = TorchTensorWorker.options(num_cpus=0, num_gpus=1)
+
+    sender = actor_cls.remote()
+    receiver = actor_cls.remote()
+
+    shape = (10,)
+    dtype = torch.float16
+
+    # Passing a non-tensor value when _direct_return=True and transport="nccl"
+    # fails.
     with InputNode() as inp:
         dag = sender.send.bind(inp.shape, inp.dtype, inp.value, inp.send_tensor)
         dag = dag.with_type_hint(
