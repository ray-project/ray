--- conflicted
+++ resolved
@@ -165,7 +165,69 @@
     compiled_dag.teardown()
 
 
-<<<<<<< HEAD
+def test_visualize_multi_input_nodes(ray_start_regular):
+    """
+    Expect output or dot_source:
+        MultiOutputNode" fillcolor=yellow shape=rectangle style=filled]
+            0 -> 1
+            0 -> 2
+            0 -> 3
+            1 -> 4
+            2 -> 5
+            3 -> 6
+            4 -> 7
+            5 -> 7
+            6 -> 7
+    """
+
+    @ray.remote
+    class Actor:
+        def echo(self, x):
+            return x
+
+    actor = Actor.remote()
+
+    with InputNode() as inp:
+        o1 = actor.echo.bind(inp.x)
+        o2 = actor.echo.bind(inp.y)
+        o3 = actor.echo.bind(inp.z)
+        dag = MultiOutputNode([o1, o2, o3])
+
+    compiled_dag = dag.experimental_compile()
+
+    # Get the DOT source
+    dot_source = compiled_dag.visualize(return_dot=True)
+
+    graphs = pydot.graph_from_dot_data(dot_source)
+    graph = graphs[0]
+
+    node_names = {node.get_name() for node in graph.get_nodes()}
+    edge_pairs = {
+        (edge.get_source(), edge.get_destination()) for edge in graph.get_edges()
+    }
+
+    expected_nodes = {"0", "1", "2", "3", "4", "5", "6", "7"}
+    assert expected_nodes.issubset(
+        node_names
+    ), f"Expected nodes {expected_nodes} not found."
+
+    expected_edges = {
+        ("0", "1"),
+        ("0", "2"),
+        ("0", "3"),
+        ("1", "4"),
+        ("2", "5"),
+        ("3", "6"),
+        ("4", "7"),
+        ("5", "7"),
+        ("6", "7"),
+    }
+    assert expected_edges.issubset(
+        edge_pairs
+    ), f"Expected edges {expected_edges} not found."
+
+    compiled_dag.teardown()
+
 class TestVisualizationAscii:
 
     """Tests for the visualize_ascii method of compiled DAGs."""
@@ -619,71 +681,6 @@
         ), f"Expected edges {expected_edges} not found."
 
         compiled_dag.teardown()
-=======
-def test_visualize_multi_input_nodes(ray_start_regular):
-    """
-    Expect output or dot_source:
-        MultiOutputNode" fillcolor=yellow shape=rectangle style=filled]
-            0 -> 1
-            0 -> 2
-            0 -> 3
-            1 -> 4
-            2 -> 5
-            3 -> 6
-            4 -> 7
-            5 -> 7
-            6 -> 7
-    """
-
-    @ray.remote
-    class Actor:
-        def echo(self, x):
-            return x
-
-    actor = Actor.remote()
-
-    with InputNode() as inp:
-        o1 = actor.echo.bind(inp.x)
-        o2 = actor.echo.bind(inp.y)
-        o3 = actor.echo.bind(inp.z)
-        dag = MultiOutputNode([o1, o2, o3])
-
-    compiled_dag = dag.experimental_compile()
-
-    # Get the DOT source
-    dot_source = compiled_dag.visualize(return_dot=True)
-
-    graphs = pydot.graph_from_dot_data(dot_source)
-    graph = graphs[0]
-
-    node_names = {node.get_name() for node in graph.get_nodes()}
-    edge_pairs = {
-        (edge.get_source(), edge.get_destination()) for edge in graph.get_edges()
-    }
-
-    expected_nodes = {"0", "1", "2", "3", "4", "5", "6", "7"}
-    assert expected_nodes.issubset(
-        node_names
-    ), f"Expected nodes {expected_nodes} not found."
-
-    expected_edges = {
-        ("0", "1"),
-        ("0", "2"),
-        ("0", "3"),
-        ("1", "4"),
-        ("2", "5"),
-        ("3", "6"),
-        ("4", "7"),
-        ("5", "7"),
-        ("6", "7"),
-    }
-    assert expected_edges.issubset(
-        edge_pairs
-    ), f"Expected edges {expected_edges} not found."
-
-    compiled_dag.teardown()
->>>>>>> 7a07263e
-
 
 if __name__ == "__main__":
     if os.environ.get("PARALLEL_CI"):
