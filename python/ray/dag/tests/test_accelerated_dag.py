--- conflicted
+++ resolved
@@ -20,13 +20,9 @@
 
 logger = logging.getLogger(__name__)
 
-<<<<<<< HEAD
-# if sys.platform != "linux":
-# pytest.skip("Skipping, requires Linux.", allow_module_level=True)
-=======
+
 if sys.platform != "linux" and sys.platform != "darwin":
     pytest.skip("Skipping, requires Linux or Mac.", allow_module_level=True)
->>>>>>> 9693fa85
 
 
 @ray.remote
