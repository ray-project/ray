--- conflicted
+++ resolved
@@ -1,11 +1,7 @@
 import pytest
 
 import ray
-<<<<<<< HEAD
-from ray.dag import PARENT_CLASS_NODE_KEY
-=======
 from ray.dag import PARENT_CLASS_NODE_KEY, PREV_CLASS_METHOD_CALL_KEY
->>>>>>> 1a090a0f
 
 
 @ray.remote
