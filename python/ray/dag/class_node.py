--- conflicted
+++ resolved
@@ -4,17 +4,10 @@
 from ray.dag.dag_node import DAGNode
 from ray.dag.input_node import InputNode
 from ray.dag.format_utils import get_dag_node_str
-<<<<<<< HEAD
-from ray.dag.constants import PARENT_CLASS_NODE_KEY
-from ray.util.annotations import DeveloperAPI
-
-from typing import Any, Dict, List, Optional, Union, Tuple
-=======
 from ray.dag.constants import PARENT_CLASS_NODE_KEY, PREV_CLASS_METHOD_CALL_KEY
 from ray.util.annotations import DeveloperAPI
 
 from typing import Any, Dict, List, Union, Tuple, Optional
->>>>>>> 1a090a0f
 
 
 @DeveloperAPI
@@ -153,10 +146,6 @@
         self._method_name: str = method_name
         # Parse other_args_to_resolve and assign to variables
         self._parent_class_node: Union[
-<<<<<<< HEAD
-            ClassNode, ReferenceType["ray.actor.ActorHandle"]
-        ] = other_args_to_resolve.get(PARENT_CLASS_NODE_KEY)
-=======
             ClassNode, ReferenceType["ray._private.actor.ActorHandle"]
         ] = other_args_to_resolve.get(PARENT_CLASS_NODE_KEY)
         # Used to track lineage of ClassMethodCall to preserve deterministic
@@ -165,7 +154,6 @@
             ClassMethodNode
         ] = other_args_to_resolve.get(PREV_CLASS_METHOD_CALL_KEY, None)
 
->>>>>>> 1a090a0f
         # The actor creation task dependency is encoded as the first argument,
         # and the ordering dependency as the second, which ensures they are
         # executed prior to this node.
