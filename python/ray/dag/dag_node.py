--- conflicted
+++ resolved
@@ -201,28 +201,11 @@
                 be automatically resized if larger messages are written to the
                 channel.
             enable_asyncio: Whether to enable asyncio for this DAG.
-<<<<<<< HEAD
-            _max_inflight_executions: The maximum number of in-flight requests that
-                are allowed to be sent to this DAG. Before submitting more requests,
-                the caller is responsible for calling ray.get to clear finished
-                in-flight requests.
-            overlap_gpu_communication: Whether to overlap GPU communication with
-=======
-            _asyncio_max_queue_size: The max queue size for the async execution.
-                It is only used when enable_asyncio=True.
-            _max_buffered_results: The maximum number of execution results that
-                are allowed to be buffered. Setting a higher value allows more
-                DAGs to be executed before `ray.get()` must be called but also
-                increases the memory usage. Note that if the number of ongoing
-                executions is beyond the DAG capacity, the new execution would
-                be blocked in the first place; therefore, this limit is only
-                enforced when it is smaller than the DAG capacity.
             _max_inflight_executions: The maximum number of in-flight executions that
                 can be submitted via `execute` or `execute_async` before consuming
                 the output using `ray.get()`. If the caller submits more executions,
                 `RayCgraphCapacityExceeded` is raised.
             _overlap_gpu_communication: Whether to overlap GPU communication with
->>>>>>> 8a52aa02
                 computation during DAG execution. If True, the communication
                 and computation can be overlapped, which can improve the
                 performance of the DAG execution. If None, the default value
