--- conflicted
+++ resolved
@@ -261,32 +261,6 @@
             Return type of the fn after application to the tree.
         """
 
-<<<<<<< HEAD
-        class _CachingFn:
-            def __init__(self, fn, cache=None):
-                if cache is None:
-                    self.cache = {}
-                else:
-                    self.cache = cache
-                self.fn = fn
-                self.fn.cache = self.cache
-                self.input_node_uuid = None
-
-            def __call__(self, node):
-                if node._stable_uuid not in self.cache:
-                    self.cache[node._stable_uuid] = self.fn(node)
-                if type(node).__name__ == "InputNode":
-                    if not self.input_node_uuid:
-                        self.input_node_uuid = node._stable_uuid
-                    elif self.input_node_uuid != node._stable_uuid:
-                        raise AssertionError(
-                            "Each DAG should only have one unique InputNode."
-                        )
-                return self.cache[node._stable_uuid]
-
-        if not type(fn).__name__ == "_CachingFn":
-            fn = _CachingFn(fn, cache)
-=======
         if not type(fn).__name__ == "_CachingFn":
 
             class _CachingFn:
@@ -312,7 +286,6 @@
         else:
             if self._stable_uuid in fn.cache:
                 return fn.cache[self._stable_uuid]
->>>>>>> ca22a63d
 
         return fn(
             self._apply_and_replace_all_child_nodes(
