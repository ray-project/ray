--- conflicted
+++ resolved
@@ -17,11 +17,8 @@
     Any,
     TypeVar,
     Callable,
-<<<<<<< HEAD
+    Literal,
     Set,
-=======
-    Literal,
->>>>>>> 97e028bd
 )
 import uuid
 import asyncio
@@ -30,11 +27,7 @@
 from ray.dag.nccl_operation import _NcclOperation
 from ray.experimental.channel import ChannelOutputType
 from ray.experimental.channel.communicator import Communicator
-<<<<<<< HEAD
-from ray.experimental.util.types import _NcclOpType
-=======
-from ray.experimental.util.types import Device
->>>>>>> 97e028bd
+from ray.experimental.util.types import Device, _NcclOpType
 
 T = TypeVar("T")
 
