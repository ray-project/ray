--- conflicted
+++ resolved
@@ -106,16 +106,7 @@
         self.operation = operation
         self.task_idx = task_idx
         self.actor_handle = actor_handle
-<<<<<<< HEAD
         self.requires_communicator = requires_communicator
-        # The in_edges and out_edges are sets of tuples. Each tuple contains
-        # an integer `task_idx`, which can be used to index into `idx_to_task`
-        # to get the corresponding task, and a `_DAGNodeOperationType`, which can
-        # be READ, COMPUTE, or WRITE.
-        self.in_edges: Set[Tuple[int, _DAGNodeOperationType]] = set()
-        self.out_edges: Set[Tuple[int, _DAGNodeOperationType]] = set()
-=======
-        self.requires_nccl = requires_nccl
         # The in_edges and out_edges are dicts of tuples to strings.
         # Each tuple (the key) contains an integer `task_idx`, which can be
         # used to index into `idx_to_task` to get the corresponding task,
@@ -133,7 +124,6 @@
         # will be added to the ready collective nodes of all the nodes in its
         # collective operation.
         self.ready_collective_idxs: Set[Tuple[int, _DAGNodeOperationType]] = set()
->>>>>>> 3df5c1b5
 
     def __repr__(self):
         return (
@@ -141,7 +131,7 @@
             f"operation: {self.operation}, "
             f"task_idx: {self.task_idx}, "
             f"actor_handle: {self.actor_handle}, "
-            f"requires_nccl: {self.requires_nccl})"
+            f"requires_communicator: {self.requires_communicator})"
         )
 
     def __lt__(self, other: "_DAGOperationGraphNode"):
@@ -162,39 +152,16 @@
             return lhs.task_idx < rhs.task_idx
 
         if self.actor_handle == other.actor_handle:
-<<<<<<< HEAD
-            return self.operation.exec_task_idx < other.operation.exec_task_idx
-        # If two nodes belong to different actors and one of them is an NCCL
-        # write node, select the one that is not an NCCL write node.
-        is_communicator_write = (
-            self.operation.type == _DAGNodeOperationType.WRITE
-            and self.requires_communicator
-        )
-        other_is_communicator_write = (
-            other.operation.type == _DAGNodeOperationType.WRITE
-            and other.requires_communicator
-        )
-        if is_communicator_write != other_is_communicator_write:
-            return not is_communicator_write
-        # If two nodes belong to different actors and both are either NCCL write
-        # nodes or neither are NCCL write nodes, select the one with the smaller
-        # `exec_task_idx`. If they have the same `exec_task_idx`, select the one
-        # with the smaller `task_idx`.
-        if self.operation.exec_task_idx != other.operation.exec_task_idx:
-            return self.operation.exec_task_idx < other.operation.exec_task_idx
-        return self.task_idx < other.task_idx
-=======
             # When both nodes belong to the same actor, use the default comparison.
             return compare(self, other)
-        elif self.is_nccl_op != other.is_nccl_op:
-            # When one node is a NCCL operation and the other is not, prioritize
-            # the non-NCCL operation.
-            return not self.is_nccl_op
+        elif self.is_communicator_op != other.is_communicator_op:
+            # When one node is a communicator operation and the other is not, prioritize
+            # the non-communicator operation.
+            return not self.is_communicator_op
         else:
-            # When either both nodes are NCCL operations or both nodes are not
-            # NCCL operations, use the default comparison.
+            # When either both nodes are communicator operations or both nodes are not
+            # communicator operations, use the default comparison.
             return compare(self, other)
->>>>>>> 3df5c1b5
 
     def __eq__(self, other: "_DAGOperationGraphNode"):
         """
@@ -220,8 +187,8 @@
     @property
     def is_ready(self) -> bool:
         """
-        If a node is not a NCCL collective, it is ready when it has a zero
-        in-degree. If it is a NCCL collective, it is ready when all the nodes
+        If a node is not a communicator collective, it is ready when it has a zero
+        in-degree. If it is a communicator collective, it is ready when all the nodes
         in its collective operation have zero in-degrees.
         """
         return self.in_degree == 0 and (
@@ -233,24 +200,29 @@
         return self.operation.type == _DAGNodeOperationType.READ
 
     @property
-    def is_nccl_collective(self) -> bool:
-        """
-        A node is a NCCL collective if it is a compute node and requires NCCL.
+    def is_communicator_collective(self) -> bool:
+        """
+        A node is a communicator collective if it
+        is a compute node and requires communicator.
         """
         return (
-            self.operation.type == _DAGNodeOperationType.COMPUTE and self.requires_nccl
+            self.operation.type == _DAGNodeOperationType.COMPUTE
+            and self.requires_communicator
         )
 
     @property
-    def is_nccl_write(self) -> bool:
-        """
-        A node is a NCCL write if it is a write node and requires NCCL.
-        """
-        return self.operation.type == _DAGNodeOperationType.WRITE and self.requires_nccl
+    def is_communicator_write(self) -> bool:
+        """
+        A node is a communicator write if it is a write node and requires communicator.
+        """
+        return (
+            self.operation.type == _DAGNodeOperationType.WRITE
+            and self.requires_communicator
+        )
 
     @property
-    def is_nccl_op(self) -> bool:
-        return self.is_nccl_collective or self.is_nccl_write
+    def is_communicator_op(self) -> bool:
+        return self.is_communicator_collective or self.is_communicator_write
 
     def viz_str(self):
         """
@@ -305,7 +277,7 @@
 ) -> None:
     # Collective operations are ready when all the collective nodes have zero
     # in-degrees. Only one node per collective will be added as ready.
-    if node.is_nccl_collective:
+    if node.is_communicator_collective:
         for collective_node_metadata in node.collective_idxs:
             task_idx, op_type = collective_node_metadata
             collective_node = graph[task_idx][op_type]
@@ -371,33 +343,29 @@
         heapq.heappop(actor_to_candidates[top_priority_node.actor_handle._actor_id])
     ]
 
-<<<<<<< HEAD
-    if not (
-        top_priority_node.operation.type == _DAGNodeOperationType.WRITE
-        and top_priority_node.requires_communicator
-    ):
-=======
-    if not top_priority_node.is_nccl_op:
-        # A non-NCCL operation node is picked.
->>>>>>> 3df5c1b5
+    if not top_priority_node.is_communicator_op:
+        # A non-communicator operation node is picked.
         assert len(next_nodes) == 1
-    elif top_priority_node.is_nccl_write:
-        # a NCCL write node is picked. NCCL is a blocking operation, so we need
-        # to pick all the corresponding NCCL read nodes to avoid a deadlock.
+    elif top_priority_node.is_communicator_write:
+        # a communicator write node is picked. communicator is a blocking operation,
+        # so we need to pick all the corresponding communicator read nodes to
+        # avoid a deadlock.
         for downstream_node_metadata in top_priority_node.out_edges:
             task_idx, op_type = downstream_node_metadata
             downstream_node = graph[task_idx][op_type]
             assert downstream_node.is_read
             next_nodes.append(downstream_node)
         assert len(next_nodes) == 1 + len(top_priority_node.out_edges)
-    elif top_priority_node.is_nccl_collective:
-        # a NCCL collective node is picked. NCCL is a blocking operation, so we need
-        # to pick all the corresponding NCCL collective nodes in its collective
-        # operation to avoid a deadlock.
+    elif top_priority_node.is_communicator_collective:
+        # a communicator collective node is picked. communicator is a blocking
+        # operation, so we need to pick all the corresponding communicator
+        # collective nodes in its collective operation to avoid a deadlock.
         for collective_node_metadata in top_priority_node.collective_idxs:
             task_idx, op_type = collective_node_metadata
             collective_node = graph[task_idx][op_type]
-            assert collective_node.is_nccl_collective and collective_node.is_ready
+            assert (
+                collective_node.is_communicator_collective and collective_node.is_ready
+            )
             if collective_node != top_priority_node:
                 next_nodes.append(collective_node)
         assert len(next_nodes) == len(top_priority_node.collective_idxs)
@@ -501,9 +469,13 @@
             _add_edge(
                 graph[task_idx][_DAGNodeOperationType.WRITE],
                 graph[downstream_task_idx][_DAGNodeOperationType.READ],
-                "nccl"
-                if graph[task_idx][_DAGNodeOperationType.WRITE].requires_nccl
-                else "shm",
+                (
+                    "communicator"
+                    if graph[task_idx][
+                        _DAGNodeOperationType.WRITE
+                    ].requires_communicator
+                    else "shm"
+                ),
             )
 
     return graph
@@ -552,7 +524,7 @@
         Edges:
             black color (without label): data dependency
             black color (annotated with "shm"): shared memory channel
-            blue color (annotated with "nccl): NCCL channel
+            blue color (annotated with "communicator): communicator channel
             dashed edge: control dependency between compute operations
 
     Args:
@@ -677,9 +649,9 @@
     # A dictionary mapping an actor id to a list of candidate nodes. The list
     # is maintained as a priority queue, so the head of the queue, i.e.,
     # `candidates[0]`, is the node with the smallest `bind_index`.
-    actor_to_candidates: Dict[
-        "ray._raylet.ActorID", List[_DAGOperationGraphNode]
-    ] = defaultdict(list)
+    actor_to_candidates: Dict["ray._raylet.ActorID", List[_DAGOperationGraphNode]] = (
+        defaultdict(list)
+    )
     for _, node_dict in graph.items():
         for _, node in node_dict.items():
             # A node with a zero in-degree edge means all of its dependencies
