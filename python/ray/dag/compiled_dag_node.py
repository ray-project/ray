import weakref
import asyncio
from collections import defaultdict
from contextlib import nullcontext
from dataclasses import dataclass, asdict
from typing import (
    TYPE_CHECKING,
    Any,
    Dict,
    FrozenSet,
    List,
    Tuple,
    Union,
    Optional,
    Set,
)
import logging
import threading
import time
import uuid
import traceback

<<<<<<< HEAD
from ray.experimental.channel.auto_transport_type import (
    AutoTransportType,
    TypeHintResolver,
)
=======
import ray
>>>>>>> cb8a8fb1
import ray.exceptions
from ray.dag.constants import (
    PARENT_CLASS_NODE_KEY,
    P2P_OPERATION_KEY,
    BIND_INDEX_KEY,
)
from ray.dag.dag_operation_future import GPUFuture, DAGOperationFuture, ResolvedFuture
from ray.dag.nccl_operation import _NcclOperation
from ray.experimental.channel.cached_channel import CachedChannel
<<<<<<< HEAD
from ray.experimental.channel.communicator import Communicator
from ray.dag.constants import (
    RAY_CGRAPH_ENABLE_NVTX_PROFILING,
    RAY_CGRAPH_VISUALIZE_SCHEDULE,
)
import ray
from ray.exceptions import RayTaskError, RayChannelError, RayChannelTimeoutError
=======
from ray.experimental.channel.gpu_communicator import GPUCommunicator
from ray.exceptions import RayTaskError, RayChannelError
>>>>>>> cb8a8fb1
from ray.experimental.compiled_dag_ref import (
    CompiledDAGRef,
    CompiledDAGFuture,
    _process_return_vals,
)
from ray.experimental.channel import (
    ChannelContext,
    ChannelInterface,
    ChannelOutputType,
    ReaderInterface,
    SynchronousReader,
    WriterInterface,
    SynchronousWriter,
    AwaitableBackgroundReader,
    AwaitableBackgroundWriter,
    CompiledDAGArgs,
    CompositeChannel,
    IntraProcessChannel,
)
from ray.experimental.util.types import _NcclOpType, P2POp, _CollectiveOp
from ray.util.annotations import DeveloperAPI

from ray.experimental.channel.shared_memory_channel import (
    SharedMemoryType,
)
from ray.experimental.channel.torch_tensor_type import TorchTensorType

from ray.experimental.channel.torch_tensor_nccl_channel import (
    _init_communicator,
    _destroy_communicator,
)

from ray.dag.dag_node_operation import (
    _DAGNodeOperation,
    _DAGOperationGraphNode,
    _build_dag_node_operation_graph,
    _extract_execution_schedule,
    _generate_actor_to_execution_schedule,
    _generate_overlapped_execution_schedule,
    _visualize_execution_schedule,
)

from ray.util.scheduling_strategies import NodeAffinitySchedulingStrategy

if TYPE_CHECKING:
    import cupy as cp

logger = logging.getLogger(__name__)

# Keep tracking of every compiled dag created during the lifetime of
# this process. It tracks them as weakref meaning when the compiled dag
# is GC'ed, it is automatically removed from here. It is used to teardown
# compiled dags at interpreter shutdown time.
_compiled_dags = weakref.WeakValueDictionary()


# Relying on __del__ doesn't work well upon shutdown because
# the destructor order is not guaranteed. We call this function
# upon `ray.worker.shutdown` which is registered to atexit handler
# so that teardown is properly called before objects are destructed.
def _shutdown_all_compiled_dags():
    global _compiled_dags
    for _, compiled_dag in _compiled_dags.items():
        # Kill DAG actors to avoid hanging during shutdown if the actor tasks
        # cannot be cancelled.
        compiled_dag.teardown(kill_actors=True)
    _compiled_dags = weakref.WeakValueDictionary()


def _check_unused_dag_input_attributes(
    output_node: "ray.dag.MultiOutputNode", input_attributes: Set[str]
) -> Set[str]:
    """
    Helper function to check that all input attributes are used in the DAG.
    For example, if the user creates an input attribute by calling
    InputNode()["x"], we ensure that there is a path from the
    InputAttributeNode corresponding to "x" to the DAG's output. If an
    input attribute is not used, throw an error.

    Args:
        output_node: The starting node for the traversal.
        input_attributes: A set of attributes accessed by the InputNode.
    """
    from ray.dag import InputAttributeNode

    used_attributes = set()
    visited_nodes = set()
    stack: List["ray.dag.DAGNode"] = [output_node]

    while stack:
        current_node = stack.pop()
        if current_node in visited_nodes:
            continue
        visited_nodes.add(current_node)

        if isinstance(current_node, InputAttributeNode):
            used_attributes.add(current_node.key)

        stack.extend(current_node._upstream_nodes)

    unused_attributes = input_attributes - used_attributes
    if unused_attributes:
        unused_attributes_str = ", ".join(str(key) for key in unused_attributes)
        input_attributes_str = ", ".join(str(key) for key in input_attributes)
        unused_phrase = "is unused" if len(unused_attributes) == 1 else "are unused"

        raise ValueError(
            "Compiled Graph expects input to be accessed "
            f"using all of attributes {input_attributes_str}, "
            f"but {unused_attributes_str} {unused_phrase}. "
            "Ensure all input attributes are used and contribute "
            "to the computation of the Compiled Graph output."
        )


@DeveloperAPI
def do_allocate_channel(
    self,
    reader_and_node_list: List[Tuple["ray.actor.ActorHandle", str]],
    typ: ChannelOutputType,
    driver_actor_id: Optional[str] = None,
) -> ChannelInterface:
    """Generic actor method to allocate an output channel.

    Args:
        reader_and_node_list: A list of tuples, where each tuple contains a reader
            actor handle and the node ID where the actor is located.
        typ: The output type hint for the channel.
        driver_actor_id: If this channel is read by a driver and that driver is an
            actual actor, this will be the actor ID of that driver actor.

    Returns:
        The allocated channel.
    """
    # None means it is called from a driver.
    writer: Optional["ray.actor.ActorHandle"] = None
    try:
        writer = ray.get_runtime_context().current_actor
    except RuntimeError:
        # This is the driver so there is no current actor handle.
        pass

    output_channel = typ.create_channel(
        writer,
        reader_and_node_list,
        driver_actor_id,
    )
    return output_channel


@DeveloperAPI
def do_exec_tasks(
    self,
    tasks: List["ExecutableTask"],
    schedule: List[_DAGNodeOperation],
    overlap_gpu_communication: bool = False,
) -> None:
    """A generic actor method to begin executing the operations belonging to an
    actor. This runs an infinite loop to execute each _DAGNodeOperation in the
    order specified by the schedule. It exits only if the actor dies or an
    exception is thrown.

    Args:
        tasks: the executable tasks corresponding to the actor methods.
        schedule: A list of _DAGNodeOperation that should be executed in order.
        overlap_gpu_communication: Whether to overlap GPU communication with
            computation during DAG execution to improve performance.
    """
    try:
        for task in tasks:
            task.prepare(overlap_gpu_communication=overlap_gpu_communication)

        if RAY_CGRAPH_ENABLE_NVTX_PROFILING:
            try:
                import nvtx
            except ImportError:
                raise ImportError(
                    "Please install nvtx to enable nsight profiling. "
                    "You can install it by running `pip install nvtx`."
                )
            nvtx_profile = nvtx.Profile()
            nvtx_profile.enable()

        done = False
        while True:
            if done:
                break
            for operation in schedule:
                done = tasks[operation.exec_task_idx].exec_operation(
                    self, overlap_gpu_communication
                )
                if done:
                    break

        if RAY_CGRAPH_ENABLE_NVTX_PROFILING:
            nvtx_profile.disable()
    except Exception:
        logging.exception("Compiled DAG task exited with exception")
        raise


@DeveloperAPI
def do_profile_tasks(
    self,
    tasks: List["ExecutableTask"],
    schedule: List[_DAGNodeOperation],
    overlap_gpu_communication: bool = False,
) -> None:
    """A generic actor method similar to `do_exec_tasks`, but with profiling enabled.

    Args:
        tasks: the executable tasks corresponding to the actor methods.
        schedule: A list of _DAGNodeOperation that should be executed in order.
        overlap_gpu_communication: Whether to overlap GPU communication with
            computation during DAG execution to improve performance.
    """
    try:
        for task in tasks:
            task.prepare(overlap_gpu_communication=overlap_gpu_communication)

        if not hasattr(self, "__ray_cgraph_events"):
            self.__ray_cgraph_events = []

        done = False
        while True:
            if done:
                break
            for operation in schedule:
                start_t = time.perf_counter()
                task = tasks[operation.exec_task_idx]
                done = task.exec_operation(self, overlap_gpu_communication)
                end_t = time.perf_counter()

                self.__ray_cgraph_events.append(
                    _ExecutableTaskRecord(
                        actor_classname=self.__class__.__name__,
                        actor_name=ray.get_runtime_context().get_actor_name(),
                        actor_id=ray.get_runtime_context().get_actor_id(),
                        method_name=task.method_name,
                        bind_index=task.bind_index,
                        start_t=start_t,
                        end_t=end_t,
                    )
                )

                if done:
                    break
    except Exception:
        logging.exception("Compiled DAG task exited with exception")
        raise


@DeveloperAPI
def do_cancel_executable_tasks(self, tasks: List["ExecutableTask"]) -> None:
    for task in tasks:
        task.destroy_cuda_event()
    for task in tasks:
        task.cancel()


def _wrap_exception(exc):
    backtrace = ray._private.utils.format_error_message(
        "".join(traceback.format_exception(type(exc), exc, exc.__traceback__)),
        task_exception=True,
    )
    wrapped = RayTaskError(
        function_name="do_exec_tasks",
        traceback_str=backtrace,
        cause=exc,
    )
    return wrapped


def _get_nccl_group_id(type_hint: ChannelOutputType) -> Optional[str]:
    """
    Get the NCCL group ID from the type hint. If the type hint does not
    require NCCL, return None.

    Args:
        type_hint: The type hint of the channel.

    Returns:
        The NCCL group ID if the type hint requires NCCL, otherwise None.
    """
    if type_hint.requires_nccl():
        assert isinstance(type_hint, TorchTensorType)
        return type_hint.communicator_id
    return None


def _device_context_manager():
    """
    Return a context manager for executing communication operations
    (i.e., READ and WRITE). For NCCL operations, the context manager
    uses the proper cuda device from channel context, otherwise,
    nullcontext will be returned.
    """
    if not ChannelContext.get_current().torch_available:
        return nullcontext()

    import torch

    device = ChannelContext.get_current().torch_device

    if device.type == "cuda" and torch.cuda.is_available():
        # In the case of mocked NCCL, we may get a device with type "cuda"
        # but CUDA is not available. We return nullcontext() in that case,
        # otherwise torch raises a runtime error if the cuda device context
        # manager is used.
        # TODO(rui): consider better mocking NCCL to support device context.
        return torch.cuda.device(device)
    return nullcontext()


@DeveloperAPI
class CompiledTask:
    """Wraps the normal Ray DAGNode with some metadata."""

    def __init__(self, idx: int, dag_node: "ray.dag.DAGNode"):
        """
        Args:
            idx: A unique index into the original DAG.
            dag_node: The original DAG node created by the user.
        """
        self.idx = idx
        self.dag_node = dag_node
        # Whether the task contributes to the DAG output.
        self.is_dag_output: bool = False

        # Dict from task index to actor handle for immediate downstream tasks.
        self.downstream_task_idxs: Dict[int, "ray.actor.ActorHandle"] = {}
        # Case 1: The task represents a ClassMethodNode.
        #
        # Multiple return values are written to separate `output_channels`.
        # `output_idxs` represents the tuple index of the output value for
        # multiple returns in a tuple. If an output index is None, it means
        # the complete return value is written to the output channel.
        # Otherwise, the return value is a tuple and the index is used
        # to extract the value to be written to the output channel.
        #
        # Case 2: The task represents an InputNode.
        #
        # `output_idxs` can be an integer or a string to retrieve the
        # corresponding value from `args` or `kwargs` in the DAG's input.
        self.output_channels: List[ChannelInterface] = []
        self.output_idxs: List[Optional[Union[int, str]]] = []
        # The DAGNodes that are arguments to this task.
        # This is used for lazy resolution of the arguments' type hints.
        self.arg_nodes: List["ray.dag.DAGNode"] = []
        # idxs of possible ClassMethodOutputNodes if they exist, used for visualization
        self.output_node_idxs: List[int] = []

    @property
    def args(self) -> Tuple[Any]:
        return self.dag_node.get_args()

    @property
    def kwargs(self) -> Dict[str, Any]:
        return self.dag_node.get_kwargs()

    @property
    def num_readers(self) -> int:
        return len(self.downstream_task_idxs)

    @property
    def arg_type_hints(self) -> List["ChannelOutputType"]:
        return [arg_node.type_hint for arg_node in self.arg_nodes]

    def __str__(self) -> str:
        return f"""
            Node: {self.dag_node}
            Arguments: {self.args}
            Output: {self.output_channels}
            """


class _ExecutableTaskInput:
    """Represents an input to an ExecutableTask.

    Args:
        input_variant: either an unresolved input (when type is ChannelInterface)
            , or a resolved input value (when type is Any)
        channel_idx: if input_variant is an unresolved input, this is the index
            into the input channels list.
    """

    def __init__(
        self,
        input_variant: Union[ChannelInterface, Any],
        channel_idx: Optional[int],
    ):
        self.input_variant = input_variant
        self.channel_idx = channel_idx

    def resolve(self, channel_results: Any) -> Any:
        """
        Resolve the input value from the channel results.

        Args:
            channel_results: The results from reading the input channels.
        """

        if isinstance(self.input_variant, ChannelInterface):
            value = channel_results[self.channel_idx]
        else:
            value = self.input_variant
        return value


@DeveloperAPI
class ExecutableTask:
    """A task that can be executed in a compiled DAG, and it
    corresponds to an actor method.
    """

    def __init__(
        self,
        task: "CompiledTask",
        resolved_args: List[Any],
        resolved_kwargs: Dict[str, Any],
    ):
        """
        Args:
            task: The CompiledTask that this ExecutableTask corresponds to.
            resolved_args: The arguments to the method. Arguments that are
                not Channels will get passed through to the actor method.
                If the argument is a channel, it will be replaced by the
                value read from the channel before the method executes.
            resolved_kwargs: The keyword arguments to the method. Currently, we
                do not support binding kwargs to other DAG nodes, so the values
                of the dictionary cannot be Channels.
        """
        from ray.dag.p2p_node import _P2POperation

        self.method_name = task.dag_node.get_method_name()
        self.bind_index = task.dag_node._get_bind_index()
        self.output_channels = task.output_channels
        self.output_idxs = task.output_idxs
        self.input_type_hints: List[ChannelOutputType] = task.arg_type_hints
        self.output_type_hint: ChannelOutputType = task.dag_node.type_hint
        self.is_dag_output = task.is_dag_output

        # The NCCL operation (type) of the task. It can be a NCCL read, write, or
        # collective operation.
        self.nccl_op_type: Optional[_NcclOpType] = task.dag_node.nccl_op_type
        self.nccl_op: Optional[_NcclOperation] = task.dag_node.nccl_op
        if self.nccl_op is not None:
            self.nccl_op.task_idxs.append(task.idx)

        self.input_channels: List[ChannelInterface] = []
        self.task_inputs: List[_ExecutableTaskInput] = []
        self.resolved_kwargs: Dict[str, Any] = resolved_kwargs
        # A unique index which can be used to index into `idx_to_task` to get
        # the corresponding task.
        self.task_idx = task.idx

        # Reverse map for input_channels: maps an input channel to
        # its index in input_channels.
        input_channel_to_idx: dict[ChannelInterface, int] = {}

        for arg in resolved_args:
            if isinstance(arg, ChannelInterface):
                if isinstance(arg, ChannelInterface):
                    channel = arg
                else:
                    adapter = arg
                    channel = adapter.get_dag_input_channel()

                if channel in input_channel_to_idx:
                    # The same channel was added before, so reuse the index.
                    channel_idx = input_channel_to_idx[channel]
                else:
                    # Add a new channel to the list of input channels.
                    self.input_channels.append(channel)
                    channel_idx = len(self.input_channels) - 1
                    input_channel_to_idx[channel] = channel_idx

                task_input = _ExecutableTaskInput(arg, channel_idx)
            else:
                task_input = _ExecutableTaskInput(arg, None)
            self.task_inputs.append(task_input)

        # Currently DAGs do not support binding kwargs to other DAG nodes.
        for val in self.resolved_kwargs.values():
            assert not isinstance(val, ChannelInterface)

        # Input reader to read input data from upstream DAG nodes.
        self.input_reader: ReaderInterface = SynchronousReader(self.input_channels)
        # Output writer to write output data to downstream DAG nodes.
        self.output_writer: WriterInterface = SynchronousWriter(
            self.output_channels, self.output_idxs
        )

        # The NCCL channel for the NCCL P2P operation.
        if self.requires_nccl_read:
            assert isinstance(self.nccl_op, _P2POperation)
            assert len(self.input_channels) == 1
            nccl_ch = self.input_channels[0]
            self.nccl_op.recv_ch = nccl_ch
        elif self.requires_nccl_write:
            assert isinstance(self.nccl_op, _P2POperation)
            assert len(self.output_channels) == 1
            nccl_ch = self.output_channels[0]
            self.nccl_op.send_ch = nccl_ch

        # The intermediate future for a read or compute operation,
        # and `wait()` must be called to get the actual result of the operation.
        # The result of a read operation will be used by a compute operation,
        # and the result of a compute operation will be used by a write operation.
        self._intermediate_future: Optional[DAGOperationFuture] = None

    @property
    def requires_nccl_read(self) -> bool:
        return self.nccl_op_type == P2POp.RECV

    @property
    def requires_nccl_write(self) -> bool:
        return self.nccl_op_type == P2POp.SEND

    @property
    def requires_nccl_collective(self) -> bool:
        return isinstance(self.nccl_op_type, _CollectiveOp)

    def cancel(self):
        """
        Close all the input channels and the output channel. The exact behavior
        depends on the type of channel. Typically, it will release the resources
        used by the channels.
        """
        self.input_reader.close()
        self.output_writer.close()

    def destroy_cuda_event(self):
        from ray.experimental.channel.common import ChannelContext

        ctx = ChannelContext.get_current().serialization_context
        ctx.reset_gpu_future(self.task_idx)

    def prepare(self, overlap_gpu_communication: bool = False):
        """
        Prepare the task for execution. The `exec_operation` function can only
        be called after `prepare` has been called.

        Args:
            overlap_gpu_communication: Whether to overlap GPU communication with
                computation during DAG execution to improve performance
        """
        from ray.dag.collective_node import _CollectiveOperation

        for typ_hint in self.input_type_hints:
            typ_hint.register_custom_serializer()
        self.output_type_hint.register_custom_serializer()
        self.input_reader.start()
        self.output_writer.start()

        # Set up the execution stream when overlap_gpu_communication is configured.
        self.stream: Union["cp.cuda.Stream", nullcontext] = nullcontext()
        if not overlap_gpu_communication:
            return

        if self.output_type_hint.requires_nccl():
            nccl_group_id = _get_nccl_group_id(self.output_type_hint)
            nccl_group = ChannelContext.get_current().communicators.get(nccl_group_id)
            assert nccl_group is not None
            self.stream = nccl_group.send_stream

        if self.input_type_hints:
            for type_hint in self.input_type_hints:
                if type_hint.requires_nccl():
                    nccl_group_id = _get_nccl_group_id(type_hint)
                    nccl_group = ChannelContext.get_current().communicators.get(
                        nccl_group_id
                    )
                    assert nccl_group is not None
                    if not isinstance(self.stream, nullcontext):
                        assert self.stream == nccl_group.recv_stream, (
                            "Currently all torch tensor input channels of a "
                            "Compiled Graph task should use the same recv cuda stream."
                        )
                    self.stream = nccl_group.recv_stream

        if self.requires_nccl_collective:
            assert isinstance(self.nccl_op, _CollectiveOperation)
<<<<<<< HEAD
            self._collective_stream = self.nccl_op.get_communicator().collective_stream
=======
            self.stream = self.nccl_op.get_nccl_group().coll_stream
>>>>>>> cb8a8fb1

    def wrap_and_set_intermediate_future(
        self, val: Any, wrap_in_gpu_future: bool
    ) -> None:
        """
        Wrap the value in a `DAGOperationFuture` and store to the intermediate future.
        The value corresponds to result of a read or compute operation.

        If wrap_in_gpu_future is True, the value will be wrapped in a GPUFuture,
        Otherwise, the future will be a ResolvedFuture.

        Args:
            val: The value to wrap in a future.
            wrap_in_gpu_future: Whether to wrap the value in a GPUFuture.
        """
        # [TODO:P1] See if we can remove self._intermediate_future / these two
        # helper functions.
        assert self._intermediate_future is None

        if wrap_in_gpu_future:
            future = GPUFuture(val)
        else:
            future = ResolvedFuture(val)
        self._intermediate_future = future

    def fetch_intermediate_future(self, wait_future: bool) -> Any:
        """
        Fetch the intermediate future. If `wait_future` is True, the future
        is waited and the result is returned. Otherwise, the future is returned
        without waiting.

        If the future is waited, the wait does not block the CPU because:
        - If the future is a ResolvedFuture, the result is immediately returned.
        - If the future is a GPUFuture, the result is only waited by the current
            CUDA stream, and the CPU is not blocked.

        Args:
            wait_future: Whether to wait for the future.

        Returns:
            The result of the intermediate future.
        """
        future = self._intermediate_future
        self._intermediate_future = None
        if wait_future:
            return future.wait()
        else:
            return future

    def exec_operation(
        self,
        class_handle,
        overlap_gpu_communication: bool = False,
    ) -> bool:
        """
        An ExecutableTask corresponds to a DAGNode. It consists of three
        operations: read, compute, and write, which should be executed in
        order to ensure that each operation can read the correct intermediate
        result.
        Args:
            class_handle: The handle of the class to which the actor belongs.
            overlap_gpu_communication: Whether to overlap GPU communication with
                computation during DAG execution to improve performance.
        Returns:
            True if the next operation should not be executed; otherwise, False.
        """
        # [TODO:P1] Basic structure for creator of ExecutableTask.
        # # NCCL write args:
        # args = [
        #     P2POp.SEND,
        #     NCCLChannelWrapper(self.nccl_ch),
        #     upstream_task_output_channel,
        # ]

        # # NCCL read args:
        # args = [P2POp.READ, NCCLChannelWrapper(self.nccl_ch)]

        # # NCCL collective args:
        # args = [CollectiveOp, NCCLChannelWrapper(self.nccl_ch)]

        # t = ExecutableTask(task, args, stream: Optional[Stream])

        # [TODO:P1] This function should have structure like this:
        # with self._stream:
        #     try:
        #         # Get args.

        #         # Call .wait() on args if needed.
        #         val = val.wait()
        #     except Exception as e:
        #         exc = e

        #     # Execute the task.
        #     output_val = _exec_task(..., (args, exc))

        #     if self.output_writer is not None:
        #         self.output_writer.write(output_val)

<<<<<<< HEAD
        if self.requires_nccl_read:
            stream = self._recv_stream
        elif self.requires_nccl_write:
            stream = self._send_stream
        elif self.requires_nccl_collective:
            stream = self._collective_stream
        else:
            stream = nullcontext()

        with _device_context_manager():
            with stream:
                if self.requires_nccl_read:
                    input_values = [P2POp.RECV, self.nccl_ch]
                else:
                    try:
                        input_data = self.input_reader.read()
                    except RayChannelError:
                        return True

                    try:
                        _process_return_vals(input_data, return_single_output=False)
                        input_data_ready = []
                        for val in input_data:
                            if isinstance(val, DAGOperationFuture):
                                val = val.wait()
                                if isinstance(val, RayTaskError):
                                    raise val.as_instanceof_cause()
                            input_data_ready.append(val)
                        input_values = []
                        for task_input in self.task_inputs:
                            input_values.append(task_input.resolve(input_data_ready))
                    except Exception as exc:
                        input_values = None
                        # overlap_gpu_communication should only be used in two places:
                        # - deciding how many streams to create
                        # - in wrap_and_set_intermediate_future: when deciding whether
                        #   to produce a GPUFuture or a ResolvedFuture
                        self.wrap_and_set_intermediate_future(
                            exc, wrap_in_gpu_future=overlap_gpu_communication
                        )

                    if self.requires_nccl_write:
                        if input_values is not None:
                            assert len(input_values) == 1
                            tensor = input_values[0]
                            input_values = [P2POp.SEND, self.nccl_ch, tensor]
                        else:
                            exc = self.fetch_intermediate_future(wait_gpu_future=True)
                            input_values = [P2POp.SEND, self.nccl_ch, exc]

                if input_values is not None:
=======
        # [TODO:P1] Task lambda should take in a Tuple[TaskArgs, Optional[Exception]].
        # Task can decide whether to re-raise the Exception or do something with it.

        # [TODO:P1] overlap_gpu_communication should only be used in two places:
        # - deciding how many streams to create
        # - in wrap_and_set_intermediate_future: when deciding whether
        #   to produce a GPUFuture or a ResolvedFuture

        # Read and resolve input values from input channels. If an exception occurs,
        # wrap and save the exception.
        input_values = []
        input_exc = None
        if self.requires_nccl_read:
            input_values = [P2POp.RECV]
        else:
            if self.requires_nccl_write:
                input_values = [P2POp.SEND]

            try:
                input_data = self.input_reader.read()
            except RayChannelError:
                return True
            with self.stream:
                try:
                    _process_return_vals(input_data, return_single_output=False)
                    input_data_ready = []
                    for val in input_data:
                        if isinstance(val, DAGOperationFuture):
                            val = val.wait()
                            if isinstance(val, RayTaskError):
                                raise val.as_instanceof_cause()
                        input_data_ready.append(val)
                    for task_input in self.task_inputs:
                        input_values.append(task_input.resolve(input_data_ready))
                except Exception as exc:
                    input_exc = exc
                    self.wrap_and_set_intermediate_future(exc, wrap_in_gpu_future=False)

                if input_exc is not None and self.requires_nccl_write:
                    input_values = [P2POp.SEND, input_exc]
                    input_exc = None
                    self.fetch_intermediate_future(wait_future=True)

        # Execute the task if there is no exception from reading input values. If an
        # exception occurs, wrap and save the exception.
        if input_exc is None:
            if self.nccl_op is not None:
                method = self.nccl_op.execute
            else:
                method = getattr(class_handle, self.method_name)

            with self.stream:
                try:
                    output_val = method(*input_values, **self.resolved_kwargs)
                except RayChannelError:
                    return True
                except Exception as exc:
>>>>>>> cb8a8fb1
                    if self.nccl_op is not None:
                        method = self.nccl_op.execute
                    else:
                        method = getattr(class_handle, self.method_name)

<<<<<<< HEAD
                    # TODO: Pass the stream to use at ExecutableTask constructor
                    # instead of each task needing access to all streams.
                    try:
                        # TODO: Wrap `method` here:
                        # method_wrapper: (input_values, resolved_kwargs, Optional[Exception])
                        # - throw Exception if non-null
                        # - calls internal method: (*input_values, **resolved_kwargs)
                        output_val = method(*input_values, **self.resolved_kwargs)
                    except RayChannelError:
                        return True
                    except Exception as exc:
                        if self.nccl_op is not None:
                            raise exc
                        else:
                            output_val = _wrap_exception(exc)

                    if not self.requires_nccl_write:
                        self.wrap_and_set_intermediate_future(
                            output_val, wrap_in_gpu_future=overlap_gpu_communication
                        )

                # TODO:
                # - Never wait for GPU output (it will get waited on in the downstream task).
                # - Write to output_writer if it's not None.
                if not self.requires_nccl_write:
                    if (
                        self.requires_nccl_read or self.requires_nccl_collective
                    ) and overlap_gpu_communication:
                        output_val = self.fetch_intermediate_future(
                            wait_gpu_future=False
                        )
                    else:
                        output_val = self.fetch_intermediate_future(
                            wait_gpu_future=True
                        )
                    try:
                        self.output_writer.write(output_val)
                    except RayChannelError:
                        return True
=======
                # [TODO:P1] Change to use `self.output_writer`.
                if not self.requires_nccl_write:
                    self.wrap_and_set_intermediate_future(
                        output_val, wrap_in_gpu_future=overlap_gpu_communication
                    )

        # Write the output value to the output channel. It is either an execution result
        # or an exception.
        # [TODO:P1] Change to use `self.output_writer`.
        if not self.requires_nccl_write:
            # The GPU future is always returned without waiting, except when it
            # contributes to the DAG output. When it is directly returned, downstream
            # tasks can wait on its event from their streams.
            if self.requires_nccl_read or self.requires_nccl_collective:
                wait_future = self.is_dag_output
            else:
                wait_future = True
            with self.stream:
                output_val = self.fetch_intermediate_future(wait_future)
            if not wait_future and overlap_gpu_communication:
                assert isinstance(output_val, GPUFuture)
                output_val.cache(self.task_idx)
            try:
                self.output_writer.write(output_val)
            except RayChannelError:
                return True
>>>>>>> cb8a8fb1

        return False


@dataclass
class _ExecutableTaskRecord:
    actor_classname: str
    actor_name: str
    actor_id: str
    method_name: str
    bind_index: int
    start_t: float
    end_t: float

    def to_dict(self):
        return asdict(self)


@DeveloperAPI
class CompiledDAG:
    """Experimental class for accelerated execution.

    This class should not be called directly. Instead, create
    a ray.dag and call experimental_compile().

    See REP https://github.com/ray-project/enhancements/pull/48 for more
    information.
    """

    @ray.remote(num_cpus=0)
    class DAGDriverProxyActor:
        """
        To support the driver as a reader, the output writer needs to be able to invoke
        remote functions on the driver. This is necessary so that the output writer can
        create a reader ref on the driver node, and later potentially create a larger
        reader ref on the driver node if the channel backing store needs to be resized.
        However, remote functions cannot be invoked on the driver.

        A Compiled Graph creates an actor from this class when the DAG is initialized.
        The actor is on the same node as the driver. This class has an empty
        implementation, though it serves as a way for the output writer to invoke remote
        functions on the driver node.
        """

        pass

    def __init__(
        self,
        submit_timeout: Optional[float] = None,
        buffer_size_bytes: Optional[int] = None,
        enable_asyncio: bool = False,
        max_inflight_executions: Optional[int] = None,
        overlap_gpu_communication: Optional[bool] = None,
    ):
        """
        Args:
            submit_timeout: The maximum time in seconds to wait for execute() calls.
                None means using default timeout (DAGContext.submit_timeout),
                0 means immediate timeout (immediate success or timeout without
                blocking), -1 means infinite timeout (block indefinitely).
            buffer_size_bytes: The initial buffer size in bytes for messages
                that can be passed between tasks in the DAG. The buffers will
                be automatically resized if larger messages are written to the
                channel.
            enable_asyncio: Whether to enable asyncio. If enabled, caller must
                be running in an event loop and must use `execute_async` to
                invoke the DAG. Otherwise, the caller should use `execute` to
                invoke the DAG.
            max_inflight_executions: The maximum number of in-flight executions that
                can be submitted via `execute` or `execute_async` before consuming
                the output using `ray.get()`. If the caller submits more executions,
                `RayCgraphCapacityExceeded` is raised.
            overlap_gpu_communication: (experimental) Whether to overlap GPU
                communication with computation during DAG execution. If True, the
                communication and computation can be overlapped, which can improve
                the performance of the DAG execution. If None, the default value
                will be used.

        Returns:
            Channel: A wrapper around ray.ObjectRef.
        """
        from ray.dag import DAGContext

        ctx = DAGContext.get_current()

        self._enable_asyncio: bool = enable_asyncio
        self._fut_queue = asyncio.Queue()
        self._max_inflight_executions = max_inflight_executions
        if self._max_inflight_executions is None:
            self._max_inflight_executions = ctx.max_inflight_executions
        self._dag_id = uuid.uuid4().hex
        self._submit_timeout: Optional[float] = submit_timeout
        if self._submit_timeout is None:
            self._submit_timeout = ctx.submit_timeout
        self._get_timeout: Optional[float] = ctx.get_timeout
        self._buffer_size_bytes: Optional[int] = buffer_size_bytes
        if self._buffer_size_bytes is None:
            self._buffer_size_bytes = ctx.buffer_size_bytes
        self._overlap_gpu_communication: Optional[bool] = overlap_gpu_communication
        if self._overlap_gpu_communication is None:
            self._overlap_gpu_communication = ctx.overlap_gpu_communication

        self._default_type_hint: ChannelOutputType = SharedMemoryType(
            buffer_size_bytes=self._buffer_size_bytes,
            # We conservatively set num_shm_buffers to _max_inflight_executions.
            # It means that the DAG can be underutilized, but it guarantees there's
            # no false positive timeouts.
            num_shm_buffers=self._max_inflight_executions,
        )
        if not isinstance(self._buffer_size_bytes, int) or self._buffer_size_bytes <= 0:
            raise ValueError(
                "`buffer_size_bytes` must be a positive integer, found "
                f"{self._buffer_size_bytes}"
            )

        # Used to ensure that the future returned to the
        # caller corresponds to the correct DAG output. I.e.
        # order of futures added to fut_queue should match the
        # order of inputs written to the DAG.
        self._dag_submission_lock = asyncio.Lock()

        # idx -> CompiledTask.
        self.idx_to_task: Dict[int, "CompiledTask"] = {}
        # DAGNode -> idx.
        self.dag_node_to_idx: Dict["ray.dag.DAGNode", int] = {}
        # idx counter.
        self.counter: int = 0

        # Attributes that are set during preprocessing.
        # Preprocessing identifies the input node and output node.
        self.input_task_idx: Optional[int] = None
        self.output_task_idx: Optional[int] = None
        # List of task indices that are input attribute nodes.
        self.input_attr_task_idxs: List[int] = []
        # Denotes whether execute/execute_async returns a list of refs/futures.
        self._returns_list: bool = False
        # Number of expected positional args and kwargs that may be passed to
        # dag.execute.
        self._input_num_positional_args: Optional[int] = None
        self._input_kwargs: Tuple[str, ...] = None

        # Cached attributes that are set during compilation.
        self.dag_input_channels: Optional[List[ChannelInterface]] = None
        self.dag_output_channels: Optional[List[ChannelInterface]] = None
        self._dag_submitter: Optional[WriterInterface] = None
        self._dag_output_fetcher: Optional[ReaderInterface] = None

        # ObjectRef for each worker's task. The task is an infinite loop that
        # repeatedly executes the method specified in the DAG.
        self.worker_task_refs: Dict["ray.actor.ActorHandle", "ray.ObjectRef"] = {}
        # Set of actors present in the DAG.
        self.actor_refs = set()
        self.actor_to_tasks: Dict[
            "ray.actor.ActorHandle", List["CompiledTask"]
        ] = defaultdict(list)
        # Mapping from actor handle to its GPU IDs.
        # This is used for type hint resolution for with_tensor_transport("auto").
        self.actor_to_gpu_ids: Dict["ray.actor.ActorHandle", List[str]] = {}
        self.actor_to_executable_tasks: Dict[
            "ray.actor.ActorHandle", List["ExecutableTask"]
        ] = {}
        # Mapping from the actor handle to the execution schedule which is a list
        # of operations to be executed.
        self.actor_to_execution_schedule: Dict[
            "ray.actor.ActorHandle", List[_DAGNodeOperation]
        ] = defaultdict(list)
        # Mapping from the actor handle to the node ID that the actor is on.
        # A None actor handle means the actor is the driver.
        self.actor_to_node_id: Dict[Optional["ray.actor.ActorHandle"], str] = {}

        # This is set to true when type hint of `transport="nccl"` is used.
        self._use_default_nccl_group = False
        # This is set to the specified custom communicator
        # if there exists a type hint of `transport=custom_communicator`.
        self._custom_communicator_p2p: Optional[Communicator] = None
        # The NCCL group ID for P2P send/recv operations.
        self._communicator_id_p2p: Optional[str] = None
        # All the NCCL group IDs for P2P send/recv and collective operations.
        self._communicator_ids: Set[str] = set()
        # The index of the current execution. It is incremented each time
        # the DAG is executed.
        self._execution_index: int = -1
        # The maximum index of finished executions.
        # All results with higher indexes have not been generated yet.
        self._max_finished_execution_index: int = -1
        # execution_index -> {channel_index -> result}
        self._result_buffer: Dict[int, Dict[int, Any]] = defaultdict(dict)
        # channel to possible inner channel
        self._channel_dict: Dict[ChannelInterface, ChannelInterface] = {}

        def _create_proxy_actor() -> "ray.actor.ActorHandle":
            # Creates the driver actor on the same node as the driver.
            #
            # To support the driver as a reader, the output writer needs to be able to
            # invoke remote functions on the driver (e.g., to create the reader ref, to
            # create a reader ref for a larger object when the channel backing store is
            # resized, etc.). The driver actor serves as a way for the output writer
            # to invoke remote functions on the driver node.
            return CompiledDAG.DAGDriverProxyActor.options(
                scheduling_strategy=NodeAffinitySchedulingStrategy(
                    ray.get_runtime_context().get_node_id(), soft=False
                )
            ).remote()

        self._proxy_actor = _create_proxy_actor()
        # Set to True when `teardown` API is called.
        self._is_teardown = False
        # execution indices -> set of channel indices of destructed CompiledDAGRefs
        # When a CompiledDagRef is destructed and its result has not been cached and
        # ray.get has not been called on it, we will add it to this dict, so that
        # we can lazily release the native buffers
        self._destructed_ref_idxs: Dict[int, Set[Optional[int]]] = defaultdict(set)

    @property
    def communicator_id_p2p(self) -> Optional[str]:
        return self._communicator_id_p2p

    @property
    def is_teardown(self) -> bool:
        return self._is_teardown

    @property
    def communicator_ids(self) -> Set[str]:
        return self._communicator_ids

    def get_id(self) -> str:
        """
        Get the unique ID of the compiled DAG.
        """
        return self._dag_id

    def __str__(self) -> str:
        return f"CompiledDAG({self._dag_id})"

    def _add_node(self, node: "ray.dag.DAGNode") -> None:
        idx = self.counter
        self.idx_to_task[idx] = CompiledTask(idx, node)
        self.dag_node_to_idx[node] = idx
        self.counter += 1

    def _add_nccl_p2p_send_node(
        self,
        node: "ray.dag.DAGNode",
        node_to_p2p_send_node: Dict["ray.dag.DAGNode", "ray.dag.p2p_node._P2PSendNode"],
    ) -> None:
        """
        Add a NCCL P2P send node to the DAG if the node requires NCCL send.

        Args:
            node: A DAG node.
            p2p_send_dag_nodes: The set of DAG nodes that require NCCL send.
            node_to_p2p_send_node: A dictionary mapping DAG nodes to their
                corresponding NCCL P2P send nodes.
        """
        from ray.dag import InputNode, InputAttributeNode, ClassMethodNode
        from ray.dag.p2p_node import _P2PSendNode, _P2POperation

        if isinstance(node, InputNode) or isinstance(node, InputAttributeNode):
            raise ValueError(
                "DAG inputs cannot be transferred via NCCL because the driver "
                "cannot participate in the NCCL group"
            )
        elif not isinstance(node, ClassMethodNode):
            raise ValueError(
                "NCCL P2P operation is only supported with ClassMethodNode"
            )
        elif node.is_cgraph_output_node:
            raise ValueError(
                "Outputs cannot be transferred via NCCL because the driver "
                "cannot participate in the NCCL group"
            )

        send_actor_handle: "ray.actor.ActorHandle" = node._get_actor_handle()
        assert send_actor_handle is not None, "Expected an actor handle"
        send_node = _P2PSendNode(
            method_args=(node,),
            other_args_to_resolve={
                PARENT_CLASS_NODE_KEY: send_actor_handle,
                P2P_OPERATION_KEY: _P2POperation(),
                BIND_INDEX_KEY: node._get_bind_index(),
            },
        )
        send_node._type_hint = node.type_hint
        send_node._original_type_hint = node._original_type_hint
        node._type_hint = ChannelOutputType()
        node._original_type_hint = None
        node_to_p2p_send_node[node] = send_node
        self._add_node(send_node)

    def _add_nccl_p2p_recv_nodes(
        self,
        node: "ray.dag.DAGNode",
        node_to_p2p_send_node: Dict["ray.dag.DAGNode", "ray.dag.p2p_node._P2PSendNode"],
    ) -> None:
        """
        Add a NCCL P2P recv node to the DAG for each upstream node that requires
        NCCL send.

        Args:
            node: A DAG node.
            p2p_send_dag_nodes: The set of DAG nodes that require NCCL send.
            node_to_p2p_send_node: A dictionary mapping DAG nodes to their
                corresponding NCCL P2P send nodes.
        """
        from ray.dag import DAGNode, ClassMethodNode, MultiOutputNode
        from ray.dag.p2p_node import _P2PRecvNode

        new_args = []
        for arg in node.get_args():
            if not isinstance(arg, DAGNode) or arg not in node_to_p2p_send_node:
                new_args.append(arg)
                continue

            if isinstance(node, MultiOutputNode):
                raise ValueError(
                    "Outputs cannot be transferred via NCCL because the driver "
                    "cannot participate in the NCCL group"
                )
            elif not isinstance(node, ClassMethodNode):
                raise ValueError(
                    "NCCL P2P operation is only supported with ClassMethodNode"
                )

            send_node = node_to_p2p_send_node[arg]
            recv_actor_handle: "ray.actor.ActorHandle" = node._get_actor_handle()
            assert recv_actor_handle is not None, "Expected an actor handle"
            recv_node = _P2PRecvNode(
                method_args=(send_node,),
                other_args_to_resolve={
                    PARENT_CLASS_NODE_KEY: recv_actor_handle,
                    P2P_OPERATION_KEY: send_node.nccl_op,
                    BIND_INDEX_KEY: node._get_bind_index(),
                },
            )
            new_args.append(recv_node)
            self._add_node(recv_node)

        node._bound_args = tuple(new_args)

    def _preprocess(self) -> None:
        """Before compiling, preprocess the DAG to build an index from task to
        upstream and downstream tasks, and to set the input and output node(s)
        of the DAG.

        This function is idempotent.
        """
        from ray.dag import (
            DAGNode,
            ClassMethodNode,
            CollectiveOutputNode,
            FunctionNode,
            InputAttributeNode,
            InputNode,
            MultiOutputNode,
        )
        from ray.dag.collective_node import _CollectiveOperation

        self.input_task_idx, self.output_task_idx = None, None

        nccl_actors_p2p: Set["ray.actor.ActorHandle"] = set()
        collective_ops: Set[_CollectiveOperation] = set()

        input_attributes: Set[str] = set()
        # Find the input node and input attribute nodes in the DAG.
        for idx, task in self.idx_to_task.items():
            if isinstance(task.dag_node, InputNode):
                assert self.input_task_idx is None, "More than one InputNode found"
                self.input_task_idx = idx
                # handle_unused_attributes:
                # Save input attributes in a set.
                input_node = task.dag_node
                input_attributes.update(input_node.input_attribute_nodes.keys())
            elif isinstance(task.dag_node, InputAttributeNode):
                self.input_attr_task_idxs.append(idx)

        # Find the (multi-)output node to the DAG.
        for idx, task in self.idx_to_task.items():
            if idx == self.input_task_idx or isinstance(
                task.dag_node, InputAttributeNode
            ):
                continue
            if (
                len(task.downstream_task_idxs) == 0
                and task.dag_node.is_cgraph_output_node
            ):
                assert self.output_task_idx is None, "More than one output node found"
                self.output_task_idx = idx

        assert self.output_task_idx is not None
        output_node = self.idx_to_task[self.output_task_idx].dag_node
        # Add an MultiOutputNode to the end of the DAG if it's not already there.
        if not isinstance(output_node, MultiOutputNode):
            output_node = MultiOutputNode([output_node])
            self._add_node(output_node)
            self.output_task_idx = self.dag_node_to_idx[output_node]
        else:
            self._returns_list = True

        # TODO: Support no-input DAGs (use an empty object to signal).
        if self.input_task_idx is None:
            raise NotImplementedError(
                "Compiled DAGs currently require exactly one InputNode"
            )

        # Whether the DAG binds directly to the InputNode(), versus binding to
        # a positional arg or kwarg of the input. For example, a.foo.bind(inp)
        # instead of a.foo.bind(inp[0]) or a.foo.bind(inp.key).
        direct_input: Optional[bool] = None
        # Collect the set of InputNode keys bound to DAG node args.
        input_positional_args: Set[int] = set()
        input_kwargs: Set[str] = set()
        # Set of tasks with annotation of with_tensor_transport("auto").
        # These only correspond to ClassMethodNodes, but not InputNodes
        # or InputAttributeNodes.
        auto_transport_tasks: Set["CompiledTask"] = set()

        # For each task node, set its upstream and downstream task nodes.
        # Also collect the set of tasks that produce torch.tensors.
        for task_idx, task in self.idx_to_task.items():
            dag_node = task.dag_node
            if not (
                isinstance(dag_node, InputNode)
                or isinstance(dag_node, InputAttributeNode)
                or isinstance(dag_node, MultiOutputNode)
                or isinstance(dag_node, ClassMethodNode)
            ):
                if isinstance(dag_node, FunctionNode):
                    # TODO(swang): Support non-actor tasks.
                    raise NotImplementedError(
                        "Compiled DAGs currently only support actor method nodes"
                    )
                else:
                    raise ValueError(f"Found unsupported node of type {type(dag_node)}")

            if isinstance(dag_node, ClassMethodNode) and dag_node.is_class_method_call:
                actor_handle = dag_node._get_actor_handle()
                if actor_handle is None:
                    raise ValueError(
                        "Compiled DAGs can only bind methods to an actor "
                        "that is already created with Actor.remote()"
                    )

                if actor_handle not in self.actor_to_gpu_ids:
                    self.actor_to_gpu_ids[actor_handle] = CompiledDAG._get_gpu_ids(
                        actor_handle
                    )

                if isinstance(dag_node.type_hint, AutoTransportType):
                    auto_transport_tasks.add(task)

                # Collect actors for NCCL P2P methods.
                if dag_node.type_hint.requires_nccl():
                    nccl_actors_p2p.add(actor_handle)
                    custom_communicator = dag_node.type_hint.get_custom_communicator()
                    mixed_nccl_group_error_message = (
                        "Compiled Graphs do not support mixed usage of "
                        "type hints of default NCCL group "
                        '(i.e., TorchTensor(transport="nccl"))'
                        "and custom NCCL group "
                        "(i.e., TorchTensor(transport=nccl_group)). "
                        "Please check all the TorchTensor type hints and "
                        "make sure only one type of NCCL transport is specified."
                    )
                    if custom_communicator is None:
                        if self._custom_communicator_p2p is not None:
                            raise ValueError(mixed_nccl_group_error_message)
                        self._use_default_nccl_group = True
                    else:
                        if self._use_default_nccl_group:
                            raise ValueError(mixed_nccl_group_error_message)
                        if self._custom_communicator_p2p is not None:
                            if self._custom_communicator_p2p != custom_communicator:
                                raise ValueError(
                                    "Compiled Graphs currently only support "
                                    "a single custom NCCL group, but multiple "
                                    "have been specified. Check all the "
                                    "TorchTensor(transport=nccl_group) type hints "
                                    "to make sure only one NCCL group is used."
                                )
                        self._custom_communicator_p2p = custom_communicator

                # Collect NCCL collective operations.
                if isinstance(dag_node, CollectiveOutputNode):
                    collective_ops.add(dag_node.nccl_op)
            elif isinstance(dag_node, InputNode) or isinstance(
                dag_node, InputAttributeNode
            ):
                if isinstance(dag_node.type_hint, AutoTransportType):
                    # Currently driver on GPU is not supported, so we always
                    # use shared memory to transfer tensors.
                    dag_node.type_hint = TorchTensorType()

            if type(dag_node.type_hint) is ChannelOutputType:
                # No type hint specified by the user. Replace
                # with the default type hint for this DAG.
                dag_node.type_hint = self._default_type_hint

            for _, val in task.kwargs.items():
                if isinstance(val, DAGNode):
                    raise ValueError(
                        "Compiled DAG currently does not support binding to "
                        "other DAG nodes as kwargs"
                    )

            for _, arg in enumerate(task.args):
                if not isinstance(arg, DAGNode):
                    continue
                upstream_node_idx = self.dag_node_to_idx[arg]
                upstream_task = self.idx_to_task[upstream_node_idx]
                downstream_actor_handle = None
                if (
                    isinstance(dag_node, ClassMethodNode)
                    and dag_node.is_class_method_call
                ):
                    downstream_actor_handle = dag_node._get_actor_handle()

                # Add upstream node as the argument nodes of this task, whose
                # type hints may be updated when resolved lazily.
                task.arg_nodes.append(upstream_task.dag_node)

                if isinstance(upstream_task.dag_node, InputAttributeNode):
                    # Record all of the keys used to index the InputNode.
                    # During execution, we will check that the user provides
                    # the same args and kwargs.
                    if isinstance(upstream_task.dag_node.key, int):
                        input_positional_args.add(upstream_task.dag_node.key)
                    elif isinstance(upstream_task.dag_node.key, str):
                        input_kwargs.add(upstream_task.dag_node.key)
                    else:
                        raise ValueError(
                            "InputNode() can only be indexed using int "
                            "for positional args or str for kwargs."
                        )

                    if direct_input is not None and direct_input:
                        raise ValueError(
                            "All tasks must either use InputNode() "
                            "directly, or they must index to specific args or "
                            "kwargs."
                        )
                    direct_input = False

                    # If the upstream node is an InputAttributeNode, treat the
                    # DAG's input node as the actual upstream node
                    upstream_task = self.idx_to_task[self.input_task_idx]

                elif isinstance(upstream_task.dag_node, InputNode):
                    if direct_input is not None and not direct_input:
                        raise ValueError(
                            "All tasks must either use InputNode() directly, "
                            "or they must index to specific args or kwargs."
                        )
                    direct_input = True

                upstream_task.downstream_task_idxs[task_idx] = downstream_actor_handle

                if upstream_task.dag_node.type_hint.requires_nccl():
                    # Add all readers to the NCCL actors of P2P.
                    nccl_actors_p2p.add(downstream_actor_handle)

<<<<<<< HEAD
        # Check that all specified input attributes, e.g., InputNode()["x"],
        # are used in the DAG.
        _check_unused_dag_input_attributes(output_node, input_attributes)
=======
                # If the node is a MultiOutputNode, update the upstream task since it
                # contributes to the DAG output.
                if isinstance(dag_node, MultiOutputNode):
                    upstream_task.is_dag_output = True
>>>>>>> cb8a8fb1

        # Collect all leaf nodes.
        leaf_nodes: List[DAGNode] = []
        for idx, task in self.idx_to_task.items():
            if not isinstance(task.dag_node, ClassMethodNode):
                continue
            if (
                len(task.downstream_task_idxs) == 0
                and not task.dag_node.is_cgraph_output_node
            ):
                leaf_nodes.append(task.dag_node)
        # Leaf nodes are not allowed because the exception thrown by the leaf
        # node will not be propagated to the driver.
        if len(leaf_nodes) != 0:
            raise ValueError(
                "Compiled DAG doesn't support leaf nodes, i.e., nodes that don't have "
                "downstream nodes and are not output nodes. There are "
                f"{len(leaf_nodes)} leaf nodes in the DAG. Please add the outputs of "
                f"{[leaf_node.get_method_name() for leaf_node in leaf_nodes]} to the "
                f"the MultiOutputNode."
            )

        type_hint_resolver = TypeHintResolver(self.actor_to_gpu_ids)
        # Resolve AutoChannelType type hints and track the actors that use NCCL.
        # This is needed so that the NCCL group can be initialized for these
        # actors that use NCCL.
        for task in auto_transport_tasks:
            writer = task.dag_node._get_actor_handle()
            readers = task.downstream_task_idxs.values()
            writer_and_node = (writer, self._get_node_id(writer))
            reader_and_node_list = [
                (reader, self._get_node_id(reader)) for reader in readers
            ]
            # Update the type hint to the resolved one. This is needed because
            # the resolved type hint's `register_custom_serializer` will be called
            # in preparation for channel I/O.
            task.dag_node.type_hint = type_hint_resolver.resolve(
                task.dag_node.type_hint,
                writer_and_node,
                reader_and_node_list,
            )
            if task.dag_node.type_hint.requires_nccl():
                nccl_actors_p2p.add(writer)
                nccl_actors_p2p.update(readers)

        nccl_actors_p2p = list(nccl_actors_p2p)
        assert None not in nccl_actors_p2p

        # Initialize and cache a NCCL group for each custom NCCL group. All the
        # custom NCCL groups are initialized before the default NCCL groups.
        custom_communicator_to_id: Dict[Communicator, str] = {}
        # Initialize and cache a NCCL group for each set of actors. A set of actors
        # can perform P2P send/recv and collective operations. If there are multiple
        # custom NCCL groups for a set of actors, only one is cached.
        actors_to_communicator_id: Dict[FrozenSet["ray.actor.ActorHandle"], str] = {}

        # If a custom NCCL group is specified for P2P actors, initialize and cache
        # the NCCL group ID.
        if nccl_actors_p2p and self._custom_communicator_p2p:
            if not set(nccl_actors_p2p).issubset(
                set(self._custom_communicator_p2p.get_actor_handles())
            ):
                raise ValueError(
                    "Expected P2P actor handles to be a subset of the custom NCCL group"
                )
            self._communicator_id_p2p = _init_communicator(
                nccl_actors_p2p,
                self._custom_communicator_p2p,
                self._overlap_gpu_communication,
            )
            custom_communicator_to_id[
                self._custom_communicator_p2p
            ] = self._communicator_id_p2p
            actors = frozenset(nccl_actors_p2p)
            actors_to_communicator_id[actors] = self._communicator_id_p2p

        # If a custom communicator is specified for collective actors, initialize and
        # cache the communicator ID.
        for collective_op in collective_ops:
            type_hint = collective_op.type_hint
            custom_communicator = type_hint.get_custom_communicator()
            if custom_communicator:
                communicator_id = collective_op.init_communicator(
                    custom_communicator_to_id.get(custom_communicator, None),
                    self._overlap_gpu_communication,
                )
                custom_communicator_to_id[custom_communicator] = communicator_id
                actors = frozenset(collective_op.actor_handles)
                if actors not in actors_to_communicator_id:
                    actors_to_communicator_id[actors] = communicator_id

        # If a NCCL group for P2P actors is not initialized, initialize and cache
        # the NCCL group ID.
        if nccl_actors_p2p and self._communicator_id_p2p is None:
            actors = frozenset(nccl_actors_p2p)
            if actors in actors_to_communicator_id:
                self._communicator_id_p2p = actors_to_communicator_id[actors]
            else:
                self._communicator_id_p2p = _init_communicator(
                    nccl_actors_p2p,
                    self._custom_communicator_p2p,
                    self._overlap_gpu_communication,
                )
                actors_to_communicator_id[actors] = self._communicator_id_p2p

        # If a NCCL group for collective actors is not initialized, initialize and
        # cache the NCCL group ID.
        for collective_op in collective_ops:
            if collective_op.type_hint.communicator_id is None:
                actors = frozenset(collective_op.actor_handles)
                communicator_id = collective_op.init_communicator(
                    actors_to_communicator_id.get(actors, None),
                    self._overlap_gpu_communication,
                )
                if actors not in actors_to_communicator_id:
                    actors_to_communicator_id[actors] = communicator_id

        # Store all the NCCL group IDs for P2P send/recv and collective operations.
        self._communicator_ids = set(actors_to_communicator_id.values()).union(
            set(custom_communicator_to_id.values())
        )

        if direct_input:
            self._input_num_positional_args = 1
        elif not input_positional_args:
            self._input_num_positional_args = 0
        else:
            self._input_num_positional_args = max(input_positional_args) + 1
        self._input_kwargs = tuple(input_kwargs)

    @staticmethod
    def _get_gpu_ids(actor_handle: "ray.actor.ActorHandle") -> List[str]:
        """
        Get the GPU IDs of an actor handle.
        """
        accelerator_ids = ray.get(
            actor_handle.__ray_call__.remote(
                lambda self: ray.get_runtime_context().get_accelerator_ids()
            )
        )
        return accelerator_ids.get("GPU", [])

    def _get_node_id(self, actor_handle: Optional["ray.actor.ActorHandle"]) -> str:
        """
        Get the node ID of an actor handle and cache it.

        Args:
            actor_handle: The actor handle, or None if the actor handle is the
                driver.
        Returns:
            The node ID of the actor handle or driver.
        """
        if actor_handle in self.actor_to_node_id:
            return self.actor_to_node_id[actor_handle]
        node_id = None
        if actor_handle == self._proxy_actor or actor_handle is None:
            node_id = ray.get_runtime_context().get_node_id()
        else:
            node_id = ray.get(
                actor_handle.__ray_call__.remote(
                    lambda self: ray.get_runtime_context().get_node_id()
                )
            )
        self.actor_to_node_id[actor_handle] = node_id
        return node_id

    def _get_or_compile(
        self,
    ) -> None:
        """Compile an execution path. This allocates channels for adjacent
        tasks to send/receive values. An infinite task is submitted to each
        actor in the DAG that repeatedly receives from input channel(s) and
        sends to output channel(s).

        This function is idempotent and will cache the previously allocated
        channels. After calling this function, _dag_submitter and
        _dag_output_fetcher will be set and can be used to invoke and fetch
        outputs for the DAG.
        """
        from ray.dag import (
            DAGNode,
            InputNode,
            InputAttributeNode,
            MultiOutputNode,
            ClassMethodNode,
        )

        if self.input_task_idx is None:
            self._preprocess()
        assert self.input_task_idx is not None

        if self._dag_submitter is not None:
            assert self._dag_output_fetcher is not None
            return

        frontier = [self.input_task_idx]
        visited = set()
        # Create output buffers. This loop does a breadth-first search through the DAG.
        while frontier:
            cur_idx = frontier.pop(0)
            if cur_idx in visited:
                continue
            visited.add(cur_idx)

            task = self.idx_to_task[cur_idx]
            type_hint = task.dag_node.type_hint
            if type_hint.requires_nccl():
                type_hint.set_communicator_id(self._communicator_id_p2p)

            if (
                isinstance(task.dag_node, ClassMethodNode)
                and task.dag_node.is_class_method_call
            ):
                # Create output buffers for the actor method.
                assert len(task.output_channels) == 0
                # `output_to_readers` stores the reader tasks for each output of
                # the current node. If the current node returns one output, the
                # readers are the downstream nodes of the current node. If the
                # current node returns multiple outputs, the readers of each
                # output are the downstream nodes of the ClassMethodNode that
                # is a class method output.
                output_to_readers: Dict[CompiledTask, List[CompiledTask]] = defaultdict(
                    list
                )
                for idx in task.downstream_task_idxs:
                    downstream_task = self.idx_to_task[idx]
                    downstream_node = downstream_task.dag_node
                    if (
                        isinstance(downstream_node, ClassMethodNode)
                        and downstream_node.is_class_method_output
                    ):
                        output_to_readers[downstream_task] = [
                            self.idx_to_task[idx]
                            for idx in downstream_task.downstream_task_idxs
                        ]
                    else:
                        output_to_readers[task].append(downstream_task)
                fn = task.dag_node._get_remote_method("__ray_call__")
                for output, readers in output_to_readers.items():
                    reader_and_node_list: List[Tuple["ray.actor.ActorHandle", str]] = []
                    # Use reader_handles_set to deduplicate readers on the
                    # same actor, because with CachedChannel each actor will
                    # only read from the upstream channel once.
                    reader_handles_set = set()
                    read_by_multi_output_node = False
                    for reader in readers:
                        if isinstance(reader.dag_node, MultiOutputNode):
                            read_by_multi_output_node = True
                            # inserting at 0 to make sure driver is first reader as
                            # expected by CompositeChannel read
                            reader_and_node_list.insert(
                                0,
                                (
                                    self._proxy_actor,
                                    self._get_node_id(self._proxy_actor),
                                ),
                            )
                        else:
                            reader_handle = reader.dag_node._get_actor_handle()
                            if reader_handle not in reader_handles_set:
                                reader_handle = reader.dag_node._get_actor_handle()
                                reader_and_node_list.append(
                                    (reader_handle, self._get_node_id(reader_handle))
                                )
                                reader_handles_set.add(reader_handle)

                    # if driver is an actual actor, gets driver actor id
                    driver_actor_id = (
                        ray.get_runtime_context().get_actor_id()
                        if read_by_multi_output_node
                        else None
                    )
                    # Create an output channel for each output of the current node.
                    output_channel = ray.get(
                        fn.remote(
                            do_allocate_channel,
                            reader_and_node_list,
                            type_hint,
                            driver_actor_id,
                        )
                    )
                    output_idx = None
                    downstream_node = output.dag_node
                    if (
                        isinstance(downstream_node, ClassMethodNode)
                        and downstream_node.is_class_method_output
                    ):
                        output_idx = downstream_node.output_idx
                    task.output_channels.append(output_channel)
                    task.output_idxs.append(output_idx)
                    task.output_node_idxs.append(self.dag_node_to_idx[downstream_node])
                actor_handle = task.dag_node._get_actor_handle()
                assert actor_handle is not None
                self.actor_refs.add(actor_handle)
                self.actor_to_tasks[actor_handle].append(task)
            elif (
                isinstance(task.dag_node, ClassMethodNode)
                and task.dag_node.is_class_method_output
            ):
                task_node = task.dag_node
                upstream_node = task_node.class_method_call
                assert upstream_node
                upstream_task = self.idx_to_task[self.dag_node_to_idx[upstream_node]]
                for i in range(len(upstream_task.output_channels)):
                    if upstream_task.output_idxs[i] == task_node.output_idx:
                        task.output_channels.append(upstream_task.output_channels[i])
                        task.output_idxs.append(upstream_task.output_idxs[i])
                assert len(task.output_channels) == 1
            elif isinstance(task.dag_node, InputNode):
                # A dictionary that maps an InputNode or InputAttributeNode to its
                # readers and the node on which the reader is running. Use `set` to
                # deduplicate readers on the same actor because with CachedChannel
                # each actor will only read from the shared memory once.
                input_node_to_reader_and_node_set: Dict[
                    Union[InputNode, InputAttributeNode],
                    Set[Tuple["ray.actor.ActorHandle", str]],
                ] = defaultdict(set)

                for idx in task.downstream_task_idxs:
                    reader_task = self.idx_to_task[idx]
                    assert isinstance(reader_task.dag_node, ClassMethodNode)
                    reader_handle = reader_task.dag_node._get_actor_handle()
                    reader_node_id = self._get_node_id(reader_handle)
                    for arg in reader_task.args:
                        if isinstance(arg, InputAttributeNode) or isinstance(
                            arg, InputNode
                        ):
                            input_node_to_reader_and_node_set[arg].add(
                                (reader_handle, reader_node_id)
                            )

                # A single channel is responsible for sending the same data to
                # corresponding consumers. Therefore, we create a channel for
                # each InputAttributeNode, or a single channel for the entire
                # input data if there are no InputAttributeNodes.
                task.output_channels = []
                for input_dag_node in input_node_to_reader_and_node_set:
                    reader_and_node_list = list(
                        input_node_to_reader_and_node_set[input_dag_node]
                    )

                    output_channel = do_allocate_channel(
                        self,
                        reader_and_node_list,
                        input_dag_node.type_hint,
                        None,
                    )
                    task.output_channels.append(output_channel)
                    task.output_idxs.append(
                        None
                        if isinstance(input_dag_node, InputNode)
                        else input_dag_node.key
                    )

                    # Update the InputAttributeNode's `output_channels`, which is
                    # used to determine whether to create a CachedChannel.
                    if isinstance(input_dag_node, InputAttributeNode):
                        input_attr_idx = self.dag_node_to_idx[input_dag_node]
                        input_attr_task = self.idx_to_task[input_attr_idx]
                        input_attr_task.output_channels.append(output_channel)
                        assert len(input_attr_task.output_channels) == 1
            else:
                assert isinstance(task.dag_node, InputAttributeNode) or isinstance(
                    task.dag_node, MultiOutputNode
                )

            for idx in task.downstream_task_idxs:
                frontier.append(idx)

        # Validate input channels for tasks that have not been visited
        for node_idx, task in self.idx_to_task.items():
            if (
                node_idx == self.input_task_idx
                or node_idx == self.output_task_idx
                or isinstance(task.dag_node, InputAttributeNode)
            ):
                continue
            if node_idx not in visited:
                has_at_least_one_channel_input = False
                for arg in task.args:
                    if isinstance(arg, DAGNode):
                        has_at_least_one_channel_input = True
                if not has_at_least_one_channel_input:
                    raise ValueError(
                        "Compiled DAGs require each task to take a ray.dag.InputNode "
                        "or at least one other DAGNode as an input. "
                        "Invalid task node:\n"
                        f"{task.dag_node}\n"
                        "Please bind the task to proper DAG nodes."
                    )

        from ray.dag.constants import RAY_CGRAPH_ENABLE_DETECT_DEADLOCK

        if RAY_CGRAPH_ENABLE_DETECT_DEADLOCK and self._detect_deadlock():
            raise ValueError(
                "This DAG cannot be compiled because it will deadlock on NCCL "
                "calls. If you believe this is a false positive, please disable "
                "the graph verification by setting the environment variable "
                "RAY_CGRAPH_ENABLE_DETECT_DEADLOCK to 0 and file an issue at "
                "https://github.com/ray-project/ray/issues/new/."
            )

        input_task = self.idx_to_task[self.input_task_idx]
        self.dag_input_channels = input_task.output_channels
        assert self.dag_input_channels is not None

        # Create executable tasks for each actor
        for actor_handle, tasks in self.actor_to_tasks.items():
            # Dict from arg to the set of tasks that consume it.
            arg_to_consumers: Dict[DAGNode, Set[CompiledTask]] = defaultdict(set)

            # Step 1: populate `arg_to_consumers` and perform some validation.
            for task in tasks:
                has_at_least_one_channel_input = False
                for arg in task.args:
                    if isinstance(arg, DAGNode):
                        has_at_least_one_channel_input = True
                        arg_to_consumers[arg].add(task)
                        arg_idx = self.dag_node_to_idx[arg]
                        upstream_task = self.idx_to_task[arg_idx]
                        assert len(upstream_task.output_channels) == 1
                        arg_channel = upstream_task.output_channels[0]
                        assert arg_channel is not None
                # TODO: Support no-input DAGs (use an empty object to signal).
                if not has_at_least_one_channel_input:
                    raise ValueError(
                        "Compiled DAGs require each task to take a "
                        "ray.dag.InputNode or at least one other DAGNode as an "
                        "input"
                    )

            # Step 2: create cached channels if needed

            # Dict from original channel to the channel to be used in execution.
            # The value of this dict is either the original channel or a newly
            # created CachedChannel (if the original channel is read more than once).
            for arg, consumers in arg_to_consumers.items():
                arg_idx = self.dag_node_to_idx[arg]
                upstream_task = self.idx_to_task[arg_idx]
                assert len(upstream_task.output_channels) == 1
                arg_channel = upstream_task.output_channels[0]
                assert arg_channel is not None
                if len(consumers) > 1:
                    self._channel_dict[arg_channel] = CachedChannel(
                        len(consumers),
                        arg_channel,
                    )
                else:
                    self._channel_dict[arg_channel] = arg_channel

            # Step 3: create executable tasks for the actor
            executable_tasks: List[ExecutableTask] = []
            for task in tasks:
                resolved_args: List[Any] = []
                for arg in task.args:
                    if isinstance(arg, DAGNode):
                        arg_idx = self.dag_node_to_idx[arg]
                        upstream_task = self.idx_to_task[arg_idx]
                        assert len(upstream_task.output_channels) == 1
                        arg_channel = upstream_task.output_channels[0]
                        assert arg_channel is not None
                        arg_channel = self._channel_dict[arg_channel]
                        resolved_args.append(arg_channel)
                    else:
                        # Constant arg
                        resolved_args.append(arg)
                executable_task = ExecutableTask(
                    task,
                    resolved_args,
                    task.kwargs,
                )
                executable_tasks.append(executable_task)
            # Sort executable tasks based on their bind index, i.e., submission order
            # so that they will be executed in that order.
            executable_tasks.sort(
                # If the bind index is the same, there are P2P send/recv tasks.
                # The order is determined as follows:
                # 1. P2P recv tasks.
                # 2. Non-P2P tasks.
                # 3. P2P send tasks.
                key=lambda task: (
                    task.bind_index,
                    not task.requires_nccl_read,
                    task.requires_nccl_write,
                )
            )
            self.actor_to_executable_tasks[actor_handle] = executable_tasks

        from ray.dag.constants import RAY_CGRAPH_ENABLE_PROFILING

        if RAY_CGRAPH_ENABLE_PROFILING:
            exec_task_func = do_profile_tasks
        else:
            exec_task_func = do_exec_tasks

        # Build an execution schedule for each actor
        self.actor_to_execution_schedule = self._build_execution_schedule()
        for actor_handle, executable_tasks in self.actor_to_executable_tasks.items():
            self.worker_task_refs[actor_handle] = actor_handle.__ray_call__.options(
                concurrency_group="_ray_system"
            ).remote(
                exec_task_func,
                executable_tasks,
                self.actor_to_execution_schedule[actor_handle],
                self._overlap_gpu_communication,
            )

        assert self.output_task_idx is not None
        self.dag_output_channels = []
        for output in self.idx_to_task[self.output_task_idx].args:
            assert isinstance(output, DAGNode)
            output_idx = self.dag_node_to_idx[output]
            task = self.idx_to_task[output_idx]
            assert len(task.output_channels) == 1
            self.dag_output_channels.append(task.output_channels[0])

        # Register custom serializers for input, input attribute, and output nodes.
        self._register_input_output_custom_serializer()

        assert self.dag_input_channels
        assert self.dag_output_channels
        assert [
            output_channel is not None for output_channel in self.dag_output_channels
        ]
        # If no MultiOutputNode was specified during the DAG creation, there is only
        # one output. Return a single output channel instead of a list of
        # channels.
        if not self._returns_list:
            assert len(self.dag_output_channels) == 1

        # Driver should ray.put on input, ray.get/release on output
        self._monitor = self._monitor_failures()
        input_task = self.idx_to_task[self.input_task_idx]
        if self._enable_asyncio:
            self._dag_submitter = AwaitableBackgroundWriter(
                self.dag_input_channels,
                input_task.output_idxs,
                is_input=True,
            )
            self._dag_output_fetcher = AwaitableBackgroundReader(
                self.dag_output_channels,
                self._fut_queue,
            )
        else:
            self._dag_submitter = SynchronousWriter(
                self.dag_input_channels, input_task.output_idxs, is_input=True
            )
            self._dag_output_fetcher = SynchronousReader(self.dag_output_channels)

        self._dag_submitter.start()
        self._dag_output_fetcher.start()

    def _generate_dag_operation_graph_node(
        self,
    ) -> Dict["ray.actor.ActorHandle", List[_DAGOperationGraphNode]]:
        """
        Generate a _DAGOperationGraphNode for each DAG node.

        Returns:
            A dictionary that maps an actor handle to a list of
            _DAGOperationGraphNode. For the same actor, the index of the
            list corresponds to the index of the ExecutableTask in
            the list of `executable_tasks` in `actor_to_executable_tasks`,
            i.e. `exec_task_idx`.

            Example:
            {
                actor1: [
                    # exec_task_idx 0
                    # exec_task_idx 1
                ]
            }
        """

        assert self.idx_to_task
        assert self.actor_to_executable_tasks

        actor_to_op_nodes: Dict[
            "ray.actor.ActorHandle", List[_DAGOperationGraphNode]
        ] = defaultdict(list)

        for actor_handle, executable_tasks in self.actor_to_executable_tasks.items():
            for exec_task_idx, exec_task in enumerate(executable_tasks):
                task_idx = exec_task.task_idx
                dag_node = self.idx_to_task[task_idx].dag_node
                method_name = exec_task.method_name
                actor_handle = dag_node._get_actor_handle()
                nccl_op_type = dag_node.nccl_op_type

                compute_node = _DAGOperationGraphNode(
                    _DAGNodeOperation(exec_task_idx, method_name),
                    task_idx,
                    actor_handle,
                    nccl_op_type,
                    exec_task.nccl_op,
                )

                actor_to_op_nodes[actor_handle].append(compute_node)

        return actor_to_op_nodes

    def _build_execution_schedule(
        self,
    ) -> Dict["ray.actor.ActorHandle", List[_DAGNodeOperation]]:
        """
        Generate an execution schedule for each actor. The schedule is a list of
        _DAGNodeOperation.

        Step 1: Generate a DAG node operation graph. Refer to the functions
        `_generate_dag_operation_graph_node` and `_build_dag_node_operation_graph`
        for more details.

        Step 2: Topological sort

        It is possible to have multiple _DAGOperationGraphNodes with zero in-degree.
        Refer to the function `_select_next_nodes` for the logic of selecting nodes.

        Then, put the selected nodes into the corresponding actors' schedules.

        The schedule should be intuitive to users, meaning that the execution should
        perform operations in ascending order of `bind_index` as much as possible.

        [Example]:

        See `test_execution_schedule` for more examples.

        Returns:
            actor_to_execution_schedule: A dictionary that maps an actor handle to
                the execution schedule which is a list of operations to be executed.
        """
        # Step 1: Build a graph of _DAGOperationGraphNode
        actor_to_operation_nodes = self._generate_dag_operation_graph_node()
        graph = _build_dag_node_operation_graph(
            self.idx_to_task, actor_to_operation_nodes
        )
        # Step 2: Generate an execution schedule for each actor using topological sort
        actor_to_execution_schedule = _generate_actor_to_execution_schedule(graph)

        # Step 3: Overlap GPU communication for the execution schedule if configured
        actor_to_overlapped_schedule = None
        if self._overlap_gpu_communication:
            actor_to_overlapped_schedule = _generate_overlapped_execution_schedule(
                actor_to_execution_schedule
            )

        if RAY_CGRAPH_VISUALIZE_SCHEDULE:
            _visualize_execution_schedule(
                actor_to_execution_schedule, actor_to_overlapped_schedule, graph
            )

        if actor_to_overlapped_schedule is not None:
            return _extract_execution_schedule(actor_to_overlapped_schedule)
        else:
            return _extract_execution_schedule(actor_to_execution_schedule)

    def _detect_deadlock(self) -> bool:
        """
        TODO (kevin85421): Avoid false negatives.

        Currently, a compiled graph may deadlock if there are NCCL channels, and the
        readers have control dependencies on the same actor. For example:

        actor1.a ---> actor2.f1
                 |
                 ---> actor2.f2

        The control dependency between `actor2.f1` and `actor2.f2` is that `f1` should
        run before `f2`. If `actor1.a` writes to `actor2.f2` before `actor2.f1`, a
        deadlock will occur.

        Currently, the execution schedule is not granular enough to detect this
        deadlock.

        Returns:
            True if a deadlock is detected; otherwise, False.
        """
        logger.warning("Deadlock detection has not been implemented yet.")
        return False

    def _monitor_failures(self):
        outer = weakref.proxy(self)

        class Monitor(threading.Thread):
            def __init__(self):
                super().__init__(daemon=True)
                self.name = "CompiledGraphMonitorThread"
                # Lock to make sure that we only perform teardown for this DAG
                # once.
                self._in_teardown_lock = threading.Lock()
                self._teardown_done = False

            def wait_teardown(self, kill_actors: bool = False):
                from ray.dag import DAGContext

                ctx = DAGContext.get_current()
                teardown_timeout = ctx.teardown_timeout
                for actor, ref in outer.worker_task_refs.items():
                    timeout = False
                    try:
                        ray.get(ref, timeout=teardown_timeout)
                    except ray.exceptions.GetTimeoutError:
                        msg = (
                            f"Compiled DAG actor {actor} is still running "
                            f"{teardown_timeout}s after teardown()."
                        )
                        if kill_actors:
                            msg += (
                                " Force-killing actor. "
                                "Increase RAY_CGRAPH_teardown_timeout if you want "
                                "teardown to wait longer."
                            )
                            ray.kill(actor)
                        else:
                            msg += (
                                " Teardown may hang. "
                                "Call teardown with kill_actors=True if force kill "
                                "is desired."
                            )

                        logger.warning(msg)
                        timeout = True
                    except Exception:
                        # We just want to check that the task has finished so
                        # we don't care if the actor task ended in an
                        # exception.
                        pass

                    if not timeout:
                        continue

                    try:
                        ray.get(ref)
                    except Exception:
                        pass

            def teardown(self, kill_actors: bool = False):
                with self._in_teardown_lock:
                    if self._teardown_done:
                        return

                    logger.info("Tearing down compiled DAG")
                    outer._dag_submitter.close()
                    outer._dag_output_fetcher.close()

                    for actor in outer.actor_refs:
                        logger.info(f"Cancelling compiled worker on actor: {actor}")
                    # Cancel all actor loops in parallel.
                    cancel_refs = [
                        actor.__ray_call__.remote(do_cancel_executable_tasks, tasks)
                        for actor, tasks in outer.actor_to_executable_tasks.items()
                    ]
                    for cancel_ref in cancel_refs:
                        try:
                            ray.get(cancel_ref, timeout=30)
                        except RayChannelError:
                            # Channel error happens when a channel is closed
                            # or timed out. In this case, do not log.
                            pass
                        except Exception:
                            logger.exception("Error cancelling worker task")
                            pass

                    for communicator_id in outer._communicator_ids:
                        _destroy_communicator(communicator_id)

                    logger.info("Waiting for worker tasks to exit")
                    self.wait_teardown(kill_actors=kill_actors)
                    logger.info("Teardown complete")
                    self._teardown_done = True

            def run(self):
                try:
                    ray.get(list(outer.worker_task_refs.values()))
                except KeyboardInterrupt:
                    logger.info(
                        "Received KeyboardInterrupt, tearing down with kill_actors=True"
                    )
                    self.teardown(kill_actors=True)
                except Exception as e:
                    logger.debug(f"Handling exception from worker tasks: {e}")
                    self.teardown()

        monitor = Monitor()
        monitor.start()
        return monitor

    def _raise_if_too_many_inflight_executions(self):
        num_inflight_executions = (
            self._execution_index - self._max_finished_execution_index
        ) + len(self._result_buffer)
        if num_inflight_executions >= self._max_inflight_executions:
            raise ray.exceptions.RayCgraphCapacityExceeded(
                "The compiled graph can't have more than "
                f"{self._max_inflight_executions} in-flight executions, and you "
                f"currently have {num_inflight_executions} in-flight executions. "
                "Retrieve an output using ray.get before submitting more requests or "
                "increase `_max_inflight_executions`. "
                "`dag.experimental_compile(_max_inflight_executions=...)`"
            )

    def _has_execution_results(
        self,
        execution_index: int,
    ) -> bool:
        """Check whether there are results corresponding to the given execution
        index stored in self._result_buffer. This helps avoid fetching and
        caching results again.

        Args:
            execution_index: The execution index corresponding to the result.

        Returns:
            Whether the result for the given index has been fetched and cached.
        """
        return execution_index in self._result_buffer

    def _cache_execution_results(
        self,
        execution_index: int,
        result: Any,
    ):
        """Cache execution results in self._result_buffer. Results are converted
        to dictionary format to allow efficient element removal and calculation of
        the buffer size. This can only be called once per execution index.

        Args:
            execution_index: The execution index corresponding to the result.
            result: The results from all channels to be cached.
        """
        if not self._has_execution_results(execution_index):
            for chan_idx, res in enumerate(result):
                # avoid caching for any CompiledDAGRef that has already been destructed.
                if not (
                    execution_index in self._destructed_ref_idxs
                    and chan_idx in self._destructed_ref_idxs[execution_index]
                ):
                    self._result_buffer[execution_index][chan_idx] = res

    def _get_execution_results(
        self, execution_index: int, channel_index: Optional[int]
    ) -> List[Any]:
        """Retrieve execution results from self._result_buffer and return the result.
        Results are converted back to original list format ordered by output channel
        index.

        Args:
            execution_index: The execution index to retrieve results from.
            channel_index: The index of the output channel corresponding to the result.
                Channel indexing is consistent with the order of
                self.dag_output_channels. None means that the result wraps outputs from
                all output channels.

        Returns:
            The execution result corresponding to the given execution index and channel
            index.
        """
        # Although CompiledDAGRef and CompiledDAGFuture guarantee that the same
        # execution index and channel index combination will not be requested multiple
        # times and therefore self._result_buffer will always have execution_index as
        # a key, we still do a sanity check to avoid misuses.
        assert execution_index in self._result_buffer

        if channel_index is None:
            # Convert results stored in self._result_buffer back to original
            # list representation
            result = [
                kv[1]
                for kv in sorted(
                    self._result_buffer.pop(execution_index).items(),
                    key=lambda kv: kv[0],
                )
            ]
        else:
            result = [self._result_buffer[execution_index].pop(channel_index)]
            if len(self._result_buffer[execution_index]) == 0:
                del self._result_buffer[execution_index]
        return result

    def _next_execution_can_be_released(self) -> bool:
        """
        Check if the next buffers for the next execution which will be completed
        can be released. The next execution can be released if the next
        execution index is in _destructed_ref_idxs and the number of destructed
        channel indices is equal to the number of output channels.
        """
        return (
            self._max_finished_execution_index + 1 in self._destructed_ref_idxs
            and len(self._destructed_ref_idxs[self._max_finished_execution_index + 1])
            == len(self.dag_output_channels)
        )

    def _try_release_buffers(self):
        """
        This will try to repeatedly release channel buffers as long as
        max_finished_execution_index + 1 is in the set of destructed indices.
        We should be checking to release buffers any time we are incrementing
        or checking the max_finished_execution_index or the _destructed_ref_idxs.
        """
        timeout = self._get_timeout
        while self._next_execution_can_be_released():
            start_time = time.monotonic()
            try:
                self._dag_output_fetcher.release_channel_buffers(timeout)
            except RayChannelTimeoutError as e:
                raise RayChannelTimeoutError(
                    "Releasing native buffers corresponding to a stale CompiledDAGRef "
                    "is taking a long time. If this is expected, increase "
                    f"RAY_CGRAPH_get_timeout which is currently {self._get_timeout} "
                    "seconds. Otherwise, this may indicate that the execution "
                    "is hanging."
                ) from e

            self._max_finished_execution_index += 1

            if timeout != -1:
                timeout -= time.monotonic() - start_time
                timeout = max(timeout, 0)

    def _execute_until(
        self,
        execution_index: int,
        channel_index: Optional[int] = None,
        timeout: Optional[float] = None,
    ):
        """Repeatedly execute this DAG until the given execution index and
        buffer results for all CompiledDagRef's.
        If the DAG has already been executed up to the given index, it will do nothing.

        Note: If this comes across execution indices for which the corresponding
        CompiledDAGRef's have been destructed, it will release the buffer and not
        cache the result.

        Args:
            execution_index: The execution index to execute until.
            channel_index: The index of the output channel to get the result from.
                Channel indexing is consistent with the order of
                self.dag_output_channels. None means wrapping results from all output
                channels into a single list.
            timeout: The maximum time in seconds to wait for the execution.
                None means using default timeout (DAGContext.get_timeout),
                0 means immediate timeout (immediate success or timeout without
                blocking), -1 means infinite timeout (block indefinitely).

        TODO(rui): catch the case that user holds onto the CompiledDAGRefs
        """
        if timeout is None:
            timeout = self._get_timeout
        while self._max_finished_execution_index < execution_index:
            start_time = time.monotonic()

            # Fetch results from each output channel up to execution_index and cache
            # them separately to enable individual retrieval
            # If a CompiledDagRef for a specific execution index has been destructed,
            # release the channel buffers for that execution index instead of caching
            try:
                if self._next_execution_can_be_released():
                    self._dag_output_fetcher.release_channel_buffers(timeout)
                else:
                    result = self._dag_output_fetcher.read(timeout)
                    self._cache_execution_results(
                        self._max_finished_execution_index + 1,
                        result,
                    )
            except RayChannelTimeoutError as e:
                raise RayChannelTimeoutError(
                    "If the execution is expected to take a long time, increase "
                    f"RAY_CGRAPH_get_timeout which is currently {self._get_timeout} "
                    "seconds. Otherwise, this may indicate that the execution is "
                    "hanging."
                ) from e

            self._max_finished_execution_index += 1

            if timeout != -1:
                timeout -= time.monotonic() - start_time
                timeout = max(timeout, 0)

    def execute(
        self,
        *args,
        **kwargs,
    ) -> Union[CompiledDAGRef, List[CompiledDAGRef]]:
        """Execute this DAG using the compiled execution path.

        Args:
            args: Args to the InputNode.
            kwargs: Kwargs to the InputNode

        Returns:
            A list of Channels that can be used to read the DAG result.

        Raises:
            RayChannelTimeoutError: If the execution does not complete within
                self._submit_timeout seconds.

        NOTE: Not thread-safe due to _execution_index etc.
        """
        if self._enable_asyncio:
            raise ValueError("Use execute_async if enable_asyncio=True")

        self._get_or_compile()

        self._check_inputs(args, kwargs)
        if len(args) == 1 and len(kwargs) == 0:
            # When serializing a tuple, the Ray serializer invokes pickle5, which adds
            # several microseconds of overhead. One common case for Compiled Graphs is
            # passing a single argument (oftentimes of of type `bytes`, which requires
            # no serialization). To avoid imposing this overhead on this common case, we
            # create a fast path for this case that avoids pickle5.
            inp = args[0]
        else:
            inp = CompiledDAGArgs(args=args, kwargs=kwargs)

        # We want to release any buffers we can at this point based on the
        # max_finished_execution_index so that the number of inflight executions
        # is up to date.
        self._try_release_buffers()
        self._raise_if_too_many_inflight_executions()
        try:
            self._dag_submitter.write(inp, self._submit_timeout)
        except RayChannelTimeoutError as e:
            raise RayChannelTimeoutError(
                "If the execution is expected to take a long time, increase "
                f"RAY_CGRAPH_submit_timeout which is currently {self._submit_timeout} "
                "seconds. Otherwise, this may indicate that execution is hanging."
            ) from e

        self._execution_index += 1

        if self._returns_list:
            ref = [
                CompiledDAGRef(self, self._execution_index, channel_index)
                for channel_index in range(len(self.dag_output_channels))
            ]
        else:
            ref = CompiledDAGRef(self, self._execution_index)

        return ref

    def _check_inputs(self, args: Tuple[Any, ...], kwargs: Dict[str, Any]) -> None:
        """
        Helper method to check that the DAG args provided by the user during
        execution are valid according to the defined DAG.
        """
        if len(args) != self._input_num_positional_args:
            raise ValueError(
                "dag.execute() or dag.execute_async() must be "
                f"called with {self._input_num_positional_args} positional args, got "
                f"{len(args)}"
            )

        for kwarg in self._input_kwargs:
            if kwarg not in kwargs:
                raise ValueError(
                    "dag.execute() or dag.execute_async() "
                    f"must be called with kwarg `{kwarg}`"
                )

    async def execute_async(
        self,
        *args,
        **kwargs,
    ) -> Union[CompiledDAGFuture, List[CompiledDAGFuture]]:
        """Execute this DAG using the compiled execution path.

        NOTE: Not thread-safe.

        Args:
            args: Args to the InputNode.
            kwargs: Kwargs to the InputNode.

        Returns:
            A list of Channels that can be used to read the DAG result.
        """
        if not self._enable_asyncio:
            raise ValueError("Use execute if enable_asyncio=False")

        self._get_or_compile()
        self._check_inputs(args, kwargs)
        async with self._dag_submission_lock:
            if len(args) == 1 and len(kwargs) == 0:
                # When serializing a tuple, the Ray serializer invokes pickle5, which
                # adds several microseconds of overhead. One common case for accelerated
                # DAGs is passing a single argument (oftentimes of of type `bytes`,
                # which requires no serialization). To avoid imposing this overhead on
                # this common case, we create a fast path for this case that avoids
                # pickle5.
                inp = args[0]
            else:
                inp = CompiledDAGArgs(args=args, kwargs=kwargs)

            self._raise_if_too_many_inflight_executions()
            await self._dag_submitter.write(inp)
            # Allocate a future that the caller can use to get the result.
            fut = asyncio.Future()
            await self._fut_queue.put(fut)

        self._execution_index += 1

        if self._returns_list:
            fut = [
                CompiledDAGFuture(self, self._execution_index, fut, channel_index)
                for channel_index in range(len(self.dag_output_channels))
            ]
        else:
            fut = CompiledDAGFuture(self, self._execution_index, fut)

        return fut

    def _visualize_ascii(self) -> str:
        """
        Visualize the compiled graph in
        ASCII format with directional markers.

        This function generates an ASCII visualization of a Compiled Graph,
        where each task node is labeled,
        and edges use `<` and `>` markers to show data flow direction.

        This method is called by:
            - `compiled_dag.visualize(format="ascii")`



        High-Level Algorithm:
        - Topological Sorting: Sort nodes topologically to organize
            them into layers based on dependencies.
        - Grid Initialization: Set up a 2D grid canvas with dimensions based
            on the number of layers and the maximum number of nodes per layer.
        - Node Placement: Position each node on the grid according to its
            layer and relative position within that layer.
            Spacing is added for readability, and directional markers (`<` and `>`)
            are added to edges to show input/output flow clearly.

        This method should be called
          **after** compiling the graph with `experimental_compile()`.

        Returns:
            ASCII representation of the CG with Nodes Information,
            Edges Information and Graph Built.

        Limitations:
        - Note: This is only used for quick visualization for small graphs.
            For complex graph (i.e. more than 20 tasks), please use graphviz.
        - Scale: Works best for smaller CGs (typically fewer than 20 tasks).
            Larger CGs may result in dense, less readable ASCII
            outputs due to limited space for node and edge rendering.
        - Shape: Ideal for relatively shallow CGs with clear dependency paths.
            For deep, highly branched or densely connected CGs,
            readability may suffer.
        - Edge Overlap: In cases with high fan-out (i.e., nodes with many children)
            or fan-in (nodes with many parents), edge lines may intersect or overlap
            in the ASCII visualization, potentially obscuring some connections.
        - Multi-output Tasks: Multi-output tasks can be visualized, but positioning
            may cause line breaks or overlap when a task has multiple outputs that
            feed into nodes at varying depths.

        Example:
            Basic Visualization:
            ```python
            # Print the CG structure in ASCII format
            print(compiled_dag.visualize(format="ascii"))
            ```

            Example of Ordered Visualization (task is build in order
                to reduce line intersection):
            ```python
            with InputNode() as i:
                o1, o2, o3 = a.return_three.bind(i)
                o4 = b.echo.bind(o1)
                o5 = b.echo.bind(o2)
                o6, o7 = b.return_two.bind(o3)
                dag = MultiOutputNode([o4, o5, o6, o7])

            compiled_dag = dag.experimental_compile()
            compiled_dag.visualize(format="ascii",view=True)


            # Output:
            # 0:InputNode
            # |
            # 1:Actor_54777d:return_three
            # |---------------------------->|---------------------------->|                                                  # noqa
            # 2:Output[0]                   3:Output[1]                   4:Output[2]                                        # noqa
            # |                             |                             |                                                  # noqa
            # 5:Actor_c927c9:echo           6:Actor_c927c9:echo           7:Actor_c927c9:return_two                          # noqa
            # |                             |                             |---------------------------->|                    # noqa
            # |                             |                             9:Output[0]                   10:Output[1]         # noqa
            # |<----------------------------|-----------------------------|-----------------------------|                    # noqa
            # 8:MultiOutputNode
            ```

            Example of Anti-pattern Visualization (There are intersections):
            # We can swtich the nodes ordering to reduce intersections, i.e. swap o2 and o3
            ```python
            with InputNode() as i:
                o1, o2, o3 = a.return_three.bind(i)
                o4 = b.echo.bind(o1)
                o5 = b.echo.bind(o3)
                o6, o7 = b.return_two.bind(o2)
                dag = MultiOutputNode([o4, o5, o6, o7])
            compiled_dag = dag.experimental_compile()
            compiled_dag.visualize(format="ascii",view=True)

            # Output (Nodes 5, 7, 9, 10 should connect to Node 8):
            # 0:InputNode
            # |
            # 1:Actor_84835a:return_three
            # |---------------------------->|---------------------------->|                            # noqa
            # 2:Output[0]                   3:Output[1]                   4:Output[2]                  # noqa
            # |                             |                             |                            # noqa
            # 5:Actor_02a6a1:echo           6:Actor_02a6a1:return_two     7:Actor_02a6a1:echo          # noqa
            # |                             |---------------------------->|                            # noqa
            # |                             9:Output[0]                   10:Output[1]                 # noqa
            # |<----------------------------------------------------------|                            # noqa
            # 8:MultiOutputNod
            ```
        """

        from ray.dag import (
            InputAttributeNode,
            InputNode,
            MultiOutputNode,
            ClassMethodNode,
            DAGNode,
        )

        # Check that the DAG has been compiled
        if not hasattr(self, "idx_to_task") or not self.idx_to_task:
            raise ValueError(
                "The DAG must be compiled before calling 'visualize()'. "
                "Please call 'experimental_compile()' first."
            )

        # Check that each CompiledTask has a valid dag_node
        for idx, task in self.idx_to_task.items():
            if not hasattr(task, "dag_node") or not isinstance(task.dag_node, DAGNode):
                raise ValueError(
                    f"Task at index {idx} does not have a valid 'dag_node'. "
                    "Ensure that 'experimental_compile()' completed successfully."
                )

        from collections import defaultdict, deque

        # Create adjacency list representation of the DAG
        # Adjacency list for DAG; maps a node index to its downstream nodes.
        adj_list: Dict[int, List[int]] = defaultdict(list)
        # Indegree count for topological sorting; maps a node index to its indegree.
        indegree: Dict[int, int] = defaultdict(int)

        # Tracks whether a node is a multi-output node.
        is_multi_output: Dict[int, bool] = defaultdict(bool)
        # Maps child node indices to their parent node indices.
        child2parent: Dict[int, int] = defaultdict(int)
        ascii_visualization = ""
        # Node information; maps a node index to its descriptive label.
        node_info: Dict[int, str] = {}
        # Edge information; tuples of (upstream_index, downstream_index, edge_label).
        edge_info: List[Tuple[int, int, str]] = []

        for idx, task in self.idx_to_task.items():
            dag_node = task.dag_node
            label = f"Task {idx}  "

            # Determine the type and label of the node
            if isinstance(dag_node, InputNode):
                label += "InputNode"
            elif isinstance(dag_node, InputAttributeNode):
                label += f"InputAttributeNode[{dag_node.key}]"
            elif isinstance(dag_node, MultiOutputNode):
                label += "MultiOutputNode"
            elif isinstance(dag_node, ClassMethodNode):
                if dag_node.is_class_method_call:
                    method_name = dag_node.get_method_name()
                    actor_handle = dag_node._get_actor_handle()
                    actor_id = (
                        actor_handle._actor_id.hex()[:6] if actor_handle else "unknown"
                    )
                    label += f"Actor: {actor_id}... Method: {method_name}"
                elif dag_node.is_class_method_output:
                    label += f"ClassMethodOutputNode[{dag_node.output_idx}]"
                else:
                    label += "ClassMethodNode"
            else:
                label += type(dag_node).__name__

            node_info[idx] = label

            for arg_index, arg in enumerate(dag_node.get_args()):
                if isinstance(arg, DAGNode):
                    upstream_task_idx = self.dag_node_to_idx[arg]

                    # Get the type hint for this argument
                    if arg_index < len(task.arg_type_hints):
                        if task.arg_type_hints[arg_index].requires_nccl():
                            type_hint = "Nccl"
                        else:
                            type_hint = type(task.arg_type_hints[arg_index]).__name__
                    else:
                        type_hint = "UnknownType"

                    adj_list[upstream_task_idx].append(idx)
                    indegree[idx] += 1
                    edge_info.append((upstream_task_idx, idx, type_hint))

        width_adjust = 0
        for upstream_task_idx, child_idx_list in adj_list.items():
            # Mark as multi-output if the node has more than one output path
            if len(child_idx_list) > 1:
                for child in child_idx_list:
                    is_multi_output[child] = True
                    child2parent[child] = upstream_task_idx
                width_adjust = max(width_adjust, len(child_idx_list))

        # Topological sort to determine layers
        layers = defaultdict(list)
        zero_indegree = deque([idx for idx in self.idx_to_task if indegree[idx] == 0])
        layer_index = 0

        while zero_indegree:
            next_layer = deque()
            while zero_indegree:
                task_idx = zero_indegree.popleft()
                layers[layer_index].append(task_idx)
                for downstream in adj_list[task_idx]:
                    indegree[downstream] -= 1
                    if indegree[downstream] == 0:
                        next_layer.append(downstream)
            zero_indegree = next_layer
            layer_index += 1

        # Print detailed node information
        ascii_visualization += "Nodes Information:\n"
        for idx, info in node_info.items():
            ascii_visualization += f'{idx} [label="{info}"] \n'

        # Print edges
        ascii_visualization += "\nEdges Information:\n"
        for upstream_task, downstream_task, type_hint in edge_info:
            if type_hint == "Nccl":
                edgs_channel = "+++"
            else:
                edgs_channel = "---"
            ascii_visualization += (
                f"{upstream_task} {edgs_channel}>" f" {downstream_task}\n"
            )

        # Add the legend to the output
        ascii_visualization += "\nLegend:\n"
        ascii_visualization += "+++> : Represents Nccl-type data channels\n"
        ascii_visualization += "---> : Represents Shared Memory data channels\n"

        # Find the maximum width (number of nodes in any layer)
        max_width = max(len(layer) for layer in layers.values()) + width_adjust
        height = len(layers)

        # Build grid for ASCII visualization
        grid = [[" " for _ in range(max_width * 20)] for _ in range(height * 2 - 1)]

        # Place nodes in the grid with more details
        task_to_pos = {}
        for layer_num, layer_tasks in layers.items():
            layer_y = layer_num * 2  # Every second row is for nodes
            for col_num, task_idx in enumerate(layer_tasks):
                task = self.idx_to_task[task_idx]
                task_info = f"{task_idx}:"

                # Determine if it's an actor method or a regular task
                if isinstance(task.dag_node, ClassMethodNode):
                    if task.dag_node.is_class_method_call:
                        method_name = task.dag_node.get_method_name()
                        actor_handle = task.dag_node._get_actor_handle()
                        actor_id = (
                            actor_handle._actor_id.hex()[:6]
                            if actor_handle
                            else "unknown"
                        )
                        task_info += f"Actor_{actor_id}:{method_name}"
                    elif task.dag_node.is_class_method_output:
                        task_info += f"Output[{task.dag_node.output_idx}]"
                    else:
                        task_info += "UnknownMethod"
                else:
                    task_info += type(task.dag_node).__name__

                adjust_col_num = 0
                if task_idx in is_multi_output:
                    adjust_col_num = layers[layer_num - 1].index(child2parent[task_idx])
                col_x = (col_num + adjust_col_num) * 30  # Every 30th column for spacing
                # Place the task information into the grid
                for i, char in enumerate(task_info):
                    if col_x + i < len(grid[0]):  # Ensure we don't overflow the grid
                        grid[layer_y][col_x + i] = char

                task_to_pos[task_idx] = (layer_y, col_x)

        # Connect the nodes with lines
        for upstream_task, downstream_tasks in adj_list.items():
            upstream_y, upstream_x = task_to_pos[upstream_task]
            for downstream_task in downstream_tasks:
                downstream_y, downstream_x = task_to_pos[downstream_task]

                # Draw vertical line
                for y in range(upstream_y + 1, downstream_y):
                    if grid[y][upstream_x] == " ":
                        grid[y][upstream_x] = "|"

                    # Draw horizontal line with directional arrows
                if upstream_x != downstream_x:
                    for x in range(
                        min(upstream_x, downstream_x) + 1,
                        max(upstream_x, downstream_x),
                    ):
                        grid[downstream_y - 1][x] = (
                            "-"
                            if grid[downstream_y - 1][x] == " "
                            else grid[downstream_y - 1][x]
                        )

                    # Add arrows to indicate flow direction
                    if downstream_x > upstream_x:
                        grid[downstream_y - 1][downstream_x - 1] = ">"
                    else:
                        grid[downstream_y - 1][downstream_x + 1] = "<"

                # Draw connection to the next task
                grid[downstream_y - 1][downstream_x] = "|"

        # Ensure proper multi-output task connection
        for idx, task in self.idx_to_task.items():
            if isinstance(task.dag_node, MultiOutputNode):
                output_tasks = task.dag_node.get_args()
                for i, output_task in enumerate(output_tasks):
                    if isinstance(output_task, DAGNode):
                        output_task_idx = self.dag_node_to_idx[output_task]
                        if output_task_idx in task_to_pos:
                            output_y, output_x = task_to_pos[output_task_idx]
                            grid[output_y - 1][output_x] = "|"

        # Convert grid to string for printing
        ascii_visualization += "\nGraph Built:\n"
        ascii_visualization += "\n".join("".join(row) for row in grid)

        return ascii_visualization

    def get_channel_details(
        self, channel: ChannelInterface, downstream_actor_id: str
    ) -> str:
        """
        Get details about outer and inner channel types and channel ids
        based on the channel and the downstream actor ID.
        Used for graph visualization.
        Args:
            channel: The channel to get details for.
            downstream_actor_id: The downstream actor ID.
        Returns:
            A string with details about the channel based on its connection
            to the actor provided.
        """
        channel_details = type(channel).__name__
        # get outer channel
        if channel in self._channel_dict and self._channel_dict[channel] != channel:
            channel = self._channel_dict[channel]
            channel_details += f"\n{type(channel).__name__}"
            if type(channel) is CachedChannel:
                channel_details += f", {channel._channel_id[:6]}..."
        # get inner channel
        if (
            type(channel) is CompositeChannel
            and downstream_actor_id in channel._channel_dict
        ):
            inner_channel = channel._channel_dict[downstream_actor_id]
            channel_details += f"\n{type(inner_channel).__name__}"
            if type(inner_channel) is IntraProcessChannel:
                channel_details += f", {inner_channel._channel_id[:6]}..."
        return channel_details

    def visualize(
        self,
        filename="compiled_graph",
        format="png",
        view=False,
        channel_details=False,
    ) -> str:
        """
        Visualize the compiled graph using Graphviz.

        For non-ASCII formats, the visualization will be saved to a file specified
        by the `filename` argument.

        This method generates a graphical representation of the compiled graph,
        showing tasks and their dependencies.This method should be called
        **after** the graph has been compiled using `experimental_compile()`.

        Args:
            filename: The name of the output file (without extension).
            format: The format of the output file (e.g., 'png', 'pdf', 'ascii').
            view: For non-ascii: Whether to open the file with the default viewer.
                For ascii: Whether to print the visualization and return None
                    or return the ascii visualization string directly.
            channel_details: If True, adds channel details to edges.

        Returns:
            str:
                - For Graphviz-based formats (e.g., 'png', 'pdf', 'jpeg'), returns
                the Graphviz DOT string representation of the compiled graph.
                - For ASCII format, returns the ASCII string representation of the
                compiled graph.

        Raises:
            ValueError: If the graph is empty or not properly compiled.
            ImportError: If the `graphviz` package is not installed.

        """
        if format == "ascii":
            if channel_details:
                raise ValueError(
                    "Parameters 'channel_details' are"
                    " not compatible with 'ascii' format."
                )
            ascii_visualiztion_str = self._visualize_ascii()
            if view:
                print(ascii_visualiztion_str)
            return ascii_visualiztion_str
        try:
            import graphviz
        except ImportError:
            raise ImportError(
                "Please install graphviz to visualize the compiled graph. "
                "You can install it by running `pip install graphviz`."
            )
        from ray.dag import (
            InputAttributeNode,
            InputNode,
            MultiOutputNode,
            ClassMethodNode,
            DAGNode,
        )

        # Check that the DAG has been compiled
        if not hasattr(self, "idx_to_task") or not self.idx_to_task:
            raise ValueError(
                "The DAG must be compiled before calling 'visualize()'. "
                "Please call 'experimental_compile()' first."
            )

        # Check that each CompiledTask has a valid dag_node
        for idx, task in self.idx_to_task.items():
            if not hasattr(task, "dag_node") or not isinstance(task.dag_node, DAGNode):
                raise ValueError(
                    f"Task at index {idx} does not have a valid 'dag_node'. "
                    "Ensure that 'experimental_compile()' completed successfully."
                )

        # Dot file for debugging
        dot = graphviz.Digraph(name="compiled_graph", format=format)
        # Give every actor a unique color, colors between 24k -> 40k tested as readable
        # other colors may be too dark, especially when wrapping back around to 0
        actor_id_to_color = defaultdict(
            lambda: f"#{((len(actor_id_to_color) * 2000 + 24000) % 0xFFFFFF):06X}"
        )
        # Add nodes with task information
        for idx, task in self.idx_to_task.items():
            dag_node = task.dag_node
            # Initialize the label and attributes
            label = f"Task {idx}\n"
            shape = "oval"  # Default shape
            style = "filled"
            fillcolor = ""

            # Handle different types of dag_node
            if isinstance(dag_node, InputNode):
                label += "InputNode"
                shape = "rectangle"
                fillcolor = "lightblue"
            elif isinstance(dag_node, InputAttributeNode):
                label += f"InputAttributeNode[{dag_node.key}]"
                shape = "rectangle"
                fillcolor = "lightblue"
            elif isinstance(dag_node, MultiOutputNode):
                label += "MultiOutputNode"
                shape = "rectangle"
                fillcolor = "yellow"
            elif isinstance(dag_node, ClassMethodNode):
                if dag_node.is_class_method_call:
                    # Class Method Call Node
                    method_name = dag_node.get_method_name()
                    actor = dag_node._get_actor_handle()
                    if actor:
                        class_name = (
                            actor._ray_actor_creation_function_descriptor.class_name
                        )
                        actor_id = actor._actor_id.hex()
                        label += f"Actor: {class_name}\n"
                        label += f"ID: {actor_id[:6]}...\n"
                        label += f"Method: {method_name}"
                        fillcolor = actor_id_to_color[actor_id]
                    else:
                        label += f"Method: {method_name}"
                        fillcolor = "lightgreen"
                    shape = "oval"
                elif dag_node.is_class_method_output:
                    # Class Method Output Node
                    label += f"ClassMethodOutputNode[{dag_node.output_idx}]"
                    shape = "rectangle"
                    fillcolor = "orange"
                else:
                    # Unexpected ClassMethodNode
                    label += "ClassMethodNode"
                    shape = "diamond"
                    fillcolor = "red"
            else:
                # Unexpected node type
                label += type(dag_node).__name__
                shape = "diamond"
                fillcolor = "red"

            # Add the node to the graph with attributes
            dot.node(str(idx), label, shape=shape, style=style, fillcolor=fillcolor)
            channel_type_str = (
                type(dag_node.type_hint).__name__
                if dag_node.type_hint
                else "UnknownType"
            ) + "\n"

            # This logic is built on the assumption that there will only be multiple
            # output channels if the task has multiple returns
            # case: task with one output
            if len(task.output_channels) == 1:
                for downstream_node in task.dag_node._downstream_nodes:
                    downstream_idx = self.dag_node_to_idx[downstream_node]
                    edge_label = channel_type_str
                    if channel_details:
                        edge_label += self.get_channel_details(
                            task.output_channels[0],
                            (
                                downstream_node._get_actor_handle()._actor_id.hex()
                                if type(downstream_node) is ClassMethodNode
                                else self._proxy_actor._actor_id.hex()
                            ),
                        )
                    dot.edge(str(idx), str(downstream_idx), label=edge_label)
            # case: multi return, output channels connect to class method output nodes
            elif len(task.output_channels) > 1:
                assert len(task.output_idxs) == len(task.output_channels)
                for output_channel, downstream_idx in zip(
                    task.output_channels, task.output_node_idxs
                ):
                    edge_label = channel_type_str
                    if channel_details:
                        edge_label += self.get_channel_details(
                            output_channel,
                            task.dag_node._get_actor_handle()._actor_id.hex(),
                        )
                    dot.edge(str(idx), str(downstream_idx), label=edge_label)
            if type(task.dag_node) is InputAttributeNode:
                # Add an edge from the InputAttributeNode to the InputNode
                dot.edge(str(self.input_task_idx), str(idx))
        dot.render(filename, view=view)
        return dot.source

    def _register_input_output_custom_serializer(self):
        """
        Register custom serializers for input, input attribute, and output nodes.
        """
        assert self.input_task_idx is not None
        assert self.output_task_idx is not None

        # Register custom serializers for input node.
        input_task = self.idx_to_task[self.input_task_idx]
        input_task.dag_node.type_hint.register_custom_serializer()

        # Register custom serializers for input attribute nodes.
        for input_attr_task_idx in self.input_attr_task_idxs:
            input_attr_task = self.idx_to_task[input_attr_task_idx]
            input_attr_task.dag_node.type_hint.register_custom_serializer()

        # Register custom serializers for output nodes.
        for output in self.idx_to_task[self.output_task_idx].args:
            output.type_hint.register_custom_serializer()

    def teardown(self, kill_actors: bool = False):
        """Teardown and cancel all actor tasks for this DAG. After this
        function returns, the actors should be available to execute new tasks
        or compile a new DAG."""
        if self._is_teardown:
            return

        monitor = getattr(self, "_monitor", None)
        if monitor is not None:
            from ray.dag import DAGContext

            ctx = DAGContext.get_current()
            monitor.teardown(kill_actors=kill_actors)
            monitor.join(timeout=ctx.teardown_timeout)
            # We do not log a warning here if the thread is still alive because
            # wait_teardown already logs upon teardown_timeout.

        self._is_teardown = True

    def __del__(self):
        self.teardown()


@DeveloperAPI
def build_compiled_dag_from_ray_dag(
    dag: "ray.dag.DAGNode",
    submit_timeout: Optional[float] = None,
    buffer_size_bytes: Optional[int] = None,
    enable_asyncio: bool = False,
    max_inflight_executions: Optional[int] = None,
    overlap_gpu_communication: Optional[bool] = None,
) -> "CompiledDAG":
    from ray.dag import DAGNode
    from ray.dag.p2p_node import _P2PNode, _P2PSendNode

    compiled_dag = CompiledDAG(
        submit_timeout,
        buffer_size_bytes,
        enable_asyncio,
        max_inflight_executions,
        overlap_gpu_communication,
    )

    # [TODO:P1] Do not change the DAG in place.
    # Options:
    # 1. Create the NCCL nodes on the fly, while user is defining the DAG. Potential
    #    complexity: may not know if you're using NCCL yet?
    # 2. Create the NCCL nodes while converting from the user's DAG to CompiledDAG.
    # 3. Create a second CompiledDAG from the original CompiledDAG, with the NCCL nodes.
    # [TODO:P2]: Also open a PR to make with_tensor_transport return a copy.
    root = dag._find_root()
    topo_queue = root.get_topo_queue()
    node_to_p2p_send_node: Dict[DAGNode, _P2PSendNode] = dict()
    for node in topo_queue:
        if isinstance(node, _P2PNode):
            raise ValueError(
                "Please use type hints to specify NCCL transport instead of "
                "adding _P2PSendNode or _P2PRecvNode to the DAG"
            )
        compiled_dag._add_nccl_p2p_recv_nodes(node, node_to_p2p_send_node)
        compiled_dag._add_node(node)
        if node.type_hint.requires_nccl():
            compiled_dag._add_nccl_p2p_send_node(node, node_to_p2p_send_node)
    compiled_dag._get_or_compile()
    global _compiled_dags
    _compiled_dags[compiled_dag.get_id()] = compiled_dag
    return compiled_dag<|MERGE_RESOLUTION|>--- conflicted
+++ resolved
@@ -20,14 +20,10 @@
 import uuid
 import traceback
 
-<<<<<<< HEAD
 from ray.experimental.channel.auto_transport_type import (
     AutoTransportType,
     TypeHintResolver,
 )
-=======
-import ray
->>>>>>> cb8a8fb1
 import ray.exceptions
 from ray.dag.constants import (
     PARENT_CLASS_NODE_KEY,
@@ -37,7 +33,6 @@
 from ray.dag.dag_operation_future import GPUFuture, DAGOperationFuture, ResolvedFuture
 from ray.dag.nccl_operation import _NcclOperation
 from ray.experimental.channel.cached_channel import CachedChannel
-<<<<<<< HEAD
 from ray.experimental.channel.communicator import Communicator
 from ray.dag.constants import (
     RAY_CGRAPH_ENABLE_NVTX_PROFILING,
@@ -45,10 +40,6 @@
 )
 import ray
 from ray.exceptions import RayTaskError, RayChannelError, RayChannelTimeoutError
-=======
-from ray.experimental.channel.gpu_communicator import GPUCommunicator
-from ray.exceptions import RayTaskError, RayChannelError
->>>>>>> cb8a8fb1
 from ray.experimental.compiled_dag_ref import (
     CompiledDAGRef,
     CompiledDAGFuture,
@@ -632,11 +623,7 @@
 
         if self.requires_nccl_collective:
             assert isinstance(self.nccl_op, _CollectiveOperation)
-<<<<<<< HEAD
-            self._collective_stream = self.nccl_op.get_communicator().collective_stream
-=======
-            self.stream = self.nccl_op.get_nccl_group().coll_stream
->>>>>>> cb8a8fb1
+            self.stream = self.nccl_op.get_communicator().coll_stream
 
     def wrap_and_set_intermediate_future(
         self, val: Any, wrap_in_gpu_future: bool
@@ -735,59 +722,6 @@
         #     if self.output_writer is not None:
         #         self.output_writer.write(output_val)
 
-<<<<<<< HEAD
-        if self.requires_nccl_read:
-            stream = self._recv_stream
-        elif self.requires_nccl_write:
-            stream = self._send_stream
-        elif self.requires_nccl_collective:
-            stream = self._collective_stream
-        else:
-            stream = nullcontext()
-
-        with _device_context_manager():
-            with stream:
-                if self.requires_nccl_read:
-                    input_values = [P2POp.RECV, self.nccl_ch]
-                else:
-                    try:
-                        input_data = self.input_reader.read()
-                    except RayChannelError:
-                        return True
-
-                    try:
-                        _process_return_vals(input_data, return_single_output=False)
-                        input_data_ready = []
-                        for val in input_data:
-                            if isinstance(val, DAGOperationFuture):
-                                val = val.wait()
-                                if isinstance(val, RayTaskError):
-                                    raise val.as_instanceof_cause()
-                            input_data_ready.append(val)
-                        input_values = []
-                        for task_input in self.task_inputs:
-                            input_values.append(task_input.resolve(input_data_ready))
-                    except Exception as exc:
-                        input_values = None
-                        # overlap_gpu_communication should only be used in two places:
-                        # - deciding how many streams to create
-                        # - in wrap_and_set_intermediate_future: when deciding whether
-                        #   to produce a GPUFuture or a ResolvedFuture
-                        self.wrap_and_set_intermediate_future(
-                            exc, wrap_in_gpu_future=overlap_gpu_communication
-                        )
-
-                    if self.requires_nccl_write:
-                        if input_values is not None:
-                            assert len(input_values) == 1
-                            tensor = input_values[0]
-                            input_values = [P2POp.SEND, self.nccl_ch, tensor]
-                        else:
-                            exc = self.fetch_intermediate_future(wait_gpu_future=True)
-                            input_values = [P2POp.SEND, self.nccl_ch, exc]
-
-                if input_values is not None:
-=======
         # [TODO:P1] Task lambda should take in a Tuple[TaskArgs, Optional[Exception]].
         # Task can decide whether to re-raise the Exception or do something with it.
 
@@ -845,53 +779,11 @@
                 except RayChannelError:
                     return True
                 except Exception as exc:
->>>>>>> cb8a8fb1
                     if self.nccl_op is not None:
-                        method = self.nccl_op.execute
+                        raise exc
                     else:
-                        method = getattr(class_handle, self.method_name)
-
-<<<<<<< HEAD
-                    # TODO: Pass the stream to use at ExecutableTask constructor
-                    # instead of each task needing access to all streams.
-                    try:
-                        # TODO: Wrap `method` here:
-                        # method_wrapper: (input_values, resolved_kwargs, Optional[Exception])
-                        # - throw Exception if non-null
-                        # - calls internal method: (*input_values, **resolved_kwargs)
-                        output_val = method(*input_values, **self.resolved_kwargs)
-                    except RayChannelError:
-                        return True
-                    except Exception as exc:
-                        if self.nccl_op is not None:
-                            raise exc
-                        else:
-                            output_val = _wrap_exception(exc)
-
-                    if not self.requires_nccl_write:
-                        self.wrap_and_set_intermediate_future(
-                            output_val, wrap_in_gpu_future=overlap_gpu_communication
-                        )
-
-                # TODO:
-                # - Never wait for GPU output (it will get waited on in the downstream task).
-                # - Write to output_writer if it's not None.
-                if not self.requires_nccl_write:
-                    if (
-                        self.requires_nccl_read or self.requires_nccl_collective
-                    ) and overlap_gpu_communication:
-                        output_val = self.fetch_intermediate_future(
-                            wait_gpu_future=False
-                        )
-                    else:
-                        output_val = self.fetch_intermediate_future(
-                            wait_gpu_future=True
-                        )
-                    try:
-                        self.output_writer.write(output_val)
-                    except RayChannelError:
-                        return True
-=======
+                        output_val = _wrap_exception(exc)
+
                 # [TODO:P1] Change to use `self.output_writer`.
                 if not self.requires_nccl_write:
                     self.wrap_and_set_intermediate_future(
@@ -918,7 +810,6 @@
                 self.output_writer.write(output_val)
             except RayChannelError:
                 return True
->>>>>>> cb8a8fb1
 
         return False
 
@@ -1479,16 +1370,14 @@
                     # Add all readers to the NCCL actors of P2P.
                     nccl_actors_p2p.add(downstream_actor_handle)
 
-<<<<<<< HEAD
-        # Check that all specified input attributes, e.g., InputNode()["x"],
-        # are used in the DAG.
-        _check_unused_dag_input_attributes(output_node, input_attributes)
-=======
                 # If the node is a MultiOutputNode, update the upstream task since it
                 # contributes to the DAG output.
                 if isinstance(dag_node, MultiOutputNode):
                     upstream_task.is_dag_output = True
->>>>>>> cb8a8fb1
+
+        # Check that all specified input attributes, e.g., InputNode()["x"],
+        # are used in the DAG.
+        _check_unused_dag_input_attributes(output_node, input_attributes)
 
         # Collect all leaf nodes.
         leaf_nodes: List[DAGNode] = []
