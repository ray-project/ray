import asyncio
from collections import defaultdict
from typing import Any, Callable, Dict, List, Tuple, Union, Optional
import logging
import traceback
import threading

import ray
from ray.exceptions import RayTaskError
from ray.experimental.channel import (
    Channel,
    ReaderInterface,
    SynchronousReader,
    WriterInterface,
    SynchronousWriter,
    AwaitableBackgroundReader,
    AwaitableBackgroundWriter,
)
from ray.util.annotations import DeveloperAPI, PublicAPI

from ray.dag.experimental.types import (
<<<<<<< HEAD
    DAGNodeOutputType,
    do_register_custom_dag_serializers,
    _init_nccl_group,
=======
    _do_register_custom_dag_serializers,
>>>>>>> fd59817f
    TorchTensorType,
    _TorchTensorWrapper,
    TorchTensorNcclChannel,
    _get_or_create_ray_dag_context,
)

MAX_BUFFER_SIZE = int(100 * 1e6)  # 100MB

logger = logging.getLogger(__name__)


@DeveloperAPI
def do_allocate_channel(
<<<<<<< HEAD
    self,
    buffer_size_bytes: int,
    readers: List["ray.actor.ActorHandle"],
    typ: Optional[DAGNodeOutputType],
=======
    self, readers: List[Optional["ray.actor.ActorHandle"]], buffer_size_bytes: int
>>>>>>> fd59817f
) -> Channel:
    """Generic actor method to allocate an output channel.

    Args:
        buffer_size_bytes: The maximum size of messages in the channel.
        num_readers: The number of readers per message.

    Returns:
        The allocated channel.
    """
<<<<<<< HEAD
    num_readers = len(readers)
    if isinstance(typ, TorchTensorType) and typ.transport == "nccl":
        assert ray.get_gpu_ids(), "NCCL actor has no GPUs assigned"
        self._output_channel = TorchTensorNcclChannel(
            ray.get_runtime_context().current_actor, readers, typ
        )
    else:
        self._output_channel = Channel(buffer_size_bytes, num_readers)
    self._output_channel._init(_get_or_create_ray_dag_context(self))
=======
    self._output_channel = Channel(
        readers,
        buffer_size_bytes,
    )
>>>>>>> fd59817f
    return self._output_channel


def _wrap_exception(exc):
    backtrace = ray._private.utils.format_error_message(
        "".join(traceback.format_exception(type(exc), exc, exc.__traceback__)),
        task_exception=True,
    )
    wrapped = RayTaskError(
        function_name="do_exec_compiled_task",
        traceback_str=backtrace,
        cause=exc,
    )
    return wrapped


@DeveloperAPI
def do_exec_compiled_task(
    self,
    inputs: List[Union[Any, Channel]],
    actor_method_name: str,
    output_wrapper_fn: Optional[Callable[[Any], Any]],
) -> None:
    """Generic actor method to begin executing a compiled DAG. This runs an
    infinite loop to repeatedly read input channel(s), execute the given
    method, and write output channel(s). It only exits if the actor dies or an
    exception is thrown.

    Args:
        inputs: The arguments to the task. Arguments that are not Channels will
            get passed through to the actor method. If the argument is a channel,
            it will be replaced by the value read from the channel before the
            method execute.
        actor_method_name: The name of the actual actor method to execute in
            the loop.
    """
    try:
        _do_register_custom_dag_serializers(self)

        method = getattr(self, actor_method_name)

        resolved_inputs = []
        input_channels = []
        input_channel_idxs = []
        # Add placeholders for input channels.
        for idx, inp in enumerate(inputs):
            if isinstance(inp, Channel):
                inp._init(_get_or_create_ray_dag_context(self))
                input_channels.append(inp)
                input_channel_idxs.append(idx)
                resolved_inputs.append(None)
            else:
                resolved_inputs.append(inp)

        self._input_reader: ReaderInterface = SynchronousReader(input_channels)
        self._output_writer: WriterInterface = SynchronousWriter(self._output_channel)
        self._input_reader.start()
        self._output_writer.start()

        while True:
            try:
                res = self._input_reader.begin_read()
            except ValueError as exc:
                # ValueError is raised if a type hint was set and the returned
                # type did not match the hint.
                self._output_writer.write(exc)
                self._input_reader.end_read()
                continue
            except IOError:
                break

            for idx, output in zip(input_channel_idxs, res):
                resolved_inputs[idx] = output

            try:
                output_val = method(*resolved_inputs)
                if output_wrapper_fn is not None:
                    output_val = output_wrapper_fn(output_val)
            except Exception as exc:
<<<<<<< HEAD
                wrapped = _wrap_exception(exc)
                # TODO: If output channel is a NCCL channel, then we cannot
                # write the wrapped exception. Instead, we should throw the
                # error to the outer loop and let the driver teardown the DAG.
                self._output_writer.write(wrapped)
=======
                self._output_writer.write(_wrap_exception(exc))
>>>>>>> fd59817f
            else:
                self._output_writer.write(output_val)

            try:
                self._input_reader.end_read()
            except IOError:
                break

    except Exception:
        logging.exception("Compiled DAG task exited with exception")
        raise


@DeveloperAPI
def do_cancel_compiled_task(self):
    self._input_reader.close()
    self._output_writer.close()


@PublicAPI(stability="alpha")
class AwaitableDAGOutput:
    def __init__(self, fut: asyncio.Future, ReaderInterface: ReaderInterface):
        self._fut = fut
        self._reader = ReaderInterface

    async def begin_read(self):
        ret = await self._fut
        if isinstance(ret, Exception):
            raise ret
        return ret

    def end_read(self):
        self._reader.end_read()

    async def __aenter__(self):
        ret = await self._fut
        return ret

    async def __aexit__(self, exc_type, exc_value, traceback):
        self.end_read()


@DeveloperAPI
class CompiledTask:
    """Wraps the normal Ray DAGNode with some metadata."""

    def __init__(self, idx: int, dag_node: "ray.dag.DAGNode"):
        """
        Args:
            idx: A unique index into the original DAG.
            dag_node: The original DAG node created by the user.
        """
        self.idx = idx
        self.dag_node = dag_node
        self.arg_idx_to_tensor_meta: Dict[int, Dict[str, Any]] = {}

        self.downstream_node_idxs: Dict[int, "ray.actor.ActorHandle"] = {}
        self.output_channel = None

        # If set, a lambda to apply to the task output. This can be used to
        # check type hints, if any.
        self.output_wrapper_fn = None
        if self.dag_node.type_hint is not None:
            if not isinstance(self.dag_node.type_hint, TorchTensorType):
                raise ValueError(
                    "ray.dag.DAGNode.with_type_hint() "
                    "only allows "
                    "ray.dag.experimental.types.TorchTensorType."
                )
<<<<<<< HEAD

            # Wrap outputs produced by this task to indicate that it
            # should be specially serialized.
            self.output_wrapper_fn = lambda t: _TorchTensorWrapper(
                t, self.dag_node.type_hint
            )

    def arg_tensor_meta(self, arg_idx) -> Dict[str, Any]:
        if arg_idx not in self.arg_idx_to_tensor_meta:
            return None
        return self.arg_idx_to_tensor_meta[arg_idx]
=======
            else:
                raise ValueError(
                    "DAGNode.with_type_hint may only be called on " "TorchTensorType"
                )
>>>>>>> fd59817f

    @property
    def args(self) -> Tuple[Any]:
        return self.dag_node.get_args()

    @property
    def num_readers(self) -> int:
        return len(self.downstream_node_idxs)

    @property
    def readers(self) -> List["ray.actor.ActorHandle"]:
        return list(self.downstream_node_idxs.values())

    def __str__(self) -> str:
        return f"""
Node: {self.dag_node}
Arguments: {self.args}
Output: {self.output_channel}
"""


@DeveloperAPI
class CompiledDAG:
    """Experimental class for accelerated execution.

    This class should not be called directly. Instead, create
    a ray.dag and call experimental_compile().

    See REP https://github.com/ray-project/enhancements/pull/48 for more
    information.
    """

    def __init__(
        self,
        buffer_size_bytes: Optional[int],
        enable_asyncio: bool = False,
        async_max_queue_size: Optional[int] = None,
    ):
        """
        Args:
            buffer_size_bytes: The number of bytes to allocate for object data and
                metadata. Each argument passed to a task in the DAG must be
                less than or equal to this value when serialized.
            enable_asyncio: Whether to enable asyncio. If enabled, caller must
                be running in an event loop and must use `execute_async` to
                invoke the DAG. Otherwise, the caller should use `execute` to
                invoke the DAG.
            async_max_queue_size: Optional parameter to limit how many DAG
                inputs can be queued at a time. The actual number of concurrent
                DAG invocations may be higher than this, if there are already
                inputs being processed by the DAG executors. If used, the
                caller is responsible for preventing deadlock, i.e. if the
                input queue is full, another asyncio task is reading from the
                DAG output.
        Returns:
            Channel: A wrapper around ray.ObjectRef.
        """
        self._buffer_size_bytes: Optional[int] = buffer_size_bytes
        if self._buffer_size_bytes is None:
            self._buffer_size_bytes = MAX_BUFFER_SIZE
        if not isinstance(self._buffer_size_bytes, int) or self._buffer_size_bytes <= 0:
            raise ValueError(
                "`buffer_size_bytes` must be a positive integer, found "
                f"{self._buffer_size_bytes}"
            )

        self._enable_asyncio: bool = enable_asyncio
        self._fut_queue = asyncio.Queue()
        self._async_max_queue_size: Optional[int] = async_max_queue_size
        # Used to ensure that the future returned to the
        # caller corresponds to the correct DAG output. I.e.
        # order of futures added to fut_queue should match the
        # order of inputs written to the DAG.
        self._dag_submission_lock = asyncio.Lock()

        # idx -> CompiledTask.
        self.idx_to_task: Dict[int, "CompiledTask"] = {}
        # DAGNode -> idx.
        self.dag_node_to_idx: Dict["ray.dag.DAGNode", int] = {}
        # idx counter.
        self.counter: int = 0

        # Attributes that are set during preprocessing.
        # Preprocessing identifies the input node and output node.
        self.input_task_idx: Optional[int] = None
        self.input_wrapper_fn: Optional[Callable[[Any], Any]] = None
        self.output_task_idx: Optional[int] = None
        self.has_single_output: bool = False
        self.actor_task_count: Dict["ray._raylet.ActorID", int] = defaultdict(int)

        # Cached attributes that are set during compilation.
        self.dag_input_channel: Optional[Channel] = None
        self.dag_output_channels: Optional[List[Channel]] = None
        self._dag_submitter: Optional[WriterInterface] = None
        self._dag_output_fetcher: Optional[ReaderInterface] = None

        # ObjectRef for each worker's task. The task is an infinite loop that
        # repeatedly executes the method specified in the DAG.
        self.worker_task_refs: List["ray.ObjectRef"] = []
        # Set of actors present in the DAG.
        self.actor_refs = set()

    def _add_node(self, node: "ray.dag.DAGNode") -> None:
        idx = self.counter
        self.idx_to_task[idx] = CompiledTask(idx, node)
        self.dag_node_to_idx[node] = idx
        self.counter += 1

    def _preprocess(self) -> None:
        """Before compiling, preprocess the DAG to build an index from task to
        upstream and downstream tasks, and to set the input and output node(s)
        of the DAG.

        This function is idempotent.
        """
        from ray.dag import (
            DAGNode,
            ClassMethodNode,
            FunctionNode,
            InputAttributeNode,
            InputNode,
            MultiOutputNode,
        )

        self.input_task_idx, self.output_task_idx = None, None
        self.actor_task_count.clear()

        nccl_actors = set()

        # For each task node, set its upstream and downstream task nodes.
        # Also collect the set of tasks that produce torch.tensors.
        for node_idx, task in self.idx_to_task.items():
            dag_node = task.dag_node
            if not (
                isinstance(dag_node, InputNode)
                or isinstance(dag_node, MultiOutputNode)
                or isinstance(dag_node, ClassMethodNode)
            ):
                if isinstance(dag_node, InputAttributeNode):
                    # TODO(swang): Support multi args.
                    raise NotImplementedError(
                        "Compiled DAGs currently do not support kwargs or "
                        "multiple args for InputNode"
                    )
                elif isinstance(dag_node, FunctionNode):
                    # TODO(swang): Support non-actor tasks.
                    raise NotImplementedError(
                        "Compiled DAGs currently only support actor method nodes"
                    )
                else:
                    raise ValueError(
                        f"Found unsupported node of type {type(task.dag_node)}"
                    )

            if isinstance(dag_node, ClassMethodNode):
                actor_handle = dag_node._get_actor_handle()
                if actor_handle is None:
                    raise ValueError(
                        "Compiled DAGs can only bind methods to an actor "
                        "that is already created with Actor.remote()"
                    )
                self.actor_task_count[actor_handle._actor_id] += 1

                if (
                    isinstance(dag_node.type_hint, TorchTensorType)
                    and dag_node.type_hint.transport == "nccl"
                ):
                    # Add all writers to the NCCL group.
                    nccl_actors.add(actor_handle)

            for arg_idx, arg in enumerate(task.args):
                if not isinstance(arg, DAGNode):
                    continue

                upstream_node_idx = self.dag_node_to_idx[arg]
                upstream_node = self.idx_to_task[upstream_node_idx]
                downstream_actor_handle = None
                if isinstance(task.dag_node, ClassMethodNode):
                    downstream_actor_handle = task.dag_node._get_actor_handle()
                upstream_node.downstream_node_idxs[node_idx] = downstream_actor_handle

                if (
                    isinstance(upstream_node.dag_node.type_hint, TorchTensorType)
                    and upstream_node.dag_node.type_hint.transport == "nccl"
                ):
                    # Add all readers to the NCCL group.
                    nccl_actors.add(downstream_actor_handle)

        nccl_actors = list(nccl_actors)
        if None in nccl_actors:
            raise ValueError("Driver cannot participate in the NCCL group.")
        _init_nccl_group(nccl_actors)

        for actor_id, task_count in self.actor_task_count.items():
            if task_count > 1:
                raise NotImplementedError(
                    "Compiled DAGs can contain at most one task per actor handle. "
                    f"Actor with ID {actor_id} appears {task_count}x."
                )

        # Find the input node to the DAG.
        for idx, task in self.idx_to_task.items():
            if isinstance(task.dag_node, InputNode):
                assert self.input_task_idx is None, "more than one InputNode found"
                self.input_task_idx = idx
        # TODO: Support no-input DAGs (use an empty object to signal).
        if self.input_task_idx is None:
            raise NotImplementedError(
                "Compiled DAGs currently require exactly one InputNode"
            )

        # Find the (multi-)output node to the DAG.
        for idx, task in self.idx_to_task.items():
            if len(task.downstream_node_idxs) == 0:
                assert self.output_task_idx is None, "More than one output node found"
                self.output_task_idx = idx

        assert self.output_task_idx is not None
        output_node = self.idx_to_task[self.output_task_idx].dag_node
        # Add an MultiOutputNode to the end of the DAG if it's not already there.
        if not isinstance(output_node, MultiOutputNode):
            self.has_single_output = True
            output_node = MultiOutputNode([output_node])
            self._add_node(output_node)
            self.output_task_idx = self.dag_node_to_idx[output_node]
            # Preprocess one more time so that we have the right output node
            # now.
            self._preprocess()

    def _get_or_compile(
        self,
    ) -> None:
        """Compile an execution path. This allocates channels for adjacent
        tasks to send/receive values. An infinite task is submitted to each
        actor in the DAG that repeatedly receives from input channel(s) and
        sends to output channel(s).

        This function is idempotent and will cache the previously allocated
        channels. After calling this function, _dag_submitter and
        _dag_output_fetcher will be set and can be used to invoke and fetch
        outputs for the DAG.
        """
        from ray.dag import DAGNode, InputNode, MultiOutputNode, ClassMethodNode

        if self.input_task_idx is None:
            self._preprocess()

        if self._dag_submitter is not None:
            assert self._dag_output_fetcher is not None
            return

        frontier = [self.input_task_idx]
        visited = set()
        # Create output buffers
        while frontier:
            cur_idx = frontier.pop(0)
            if cur_idx in visited:
                continue
            visited.add(cur_idx)

            # TODO: Check for GPU arguments. Find the actor upstream to that
            # GPU argument. If both writer and reader actors are on GPUs, then
            # add them.

            task = self.idx_to_task[cur_idx]
            # Create an output buffer on the actor.
            assert task.output_channel is None
            if isinstance(task.dag_node, ClassMethodNode):
                readers = [self.idx_to_task[idx] for idx in task.downstream_node_idxs]
                assert len(readers) == 1
                if isinstance(readers[0].dag_node, MultiOutputNode):
                    # This node is a multi-output node, which means that it will only be
                    # read by the driver, not an actor. Thus, we handle this case by
                    # setting `reader_handles` to `[None]`.
                    reader_handles = [None]

                    fn = task.dag_node._get_remote_method("__ray_call__")

                    def _get_node_id(self):
                        return ray.get_runtime_context().get_node_id()

                    actor_node = ray.get(fn.remote(_get_node_id))

                    # The driver and all actors that write outputs must be on the same
                    # node for now.
                    if actor_node != _get_node_id(self):
                        raise NotImplementedError(
                            "The driver and all actors that write outputs must be on "
                            "the same node for now."
                        )
                else:
                    reader_handles = [
                        reader.dag_node._get_actor_handle() for reader in readers
                    ]
                fn = task.dag_node._get_remote_method("__ray_call__")
                task.output_channel = ray.get(
                    fn.remote(
                        do_allocate_channel,
                        reader_handles,
                        buffer_size_bytes=self._buffer_size_bytes,
<<<<<<< HEAD
                        readers=task.readers,
                        typ=task.dag_node.type_hint,
=======
>>>>>>> fd59817f
                    )
                )
                self.actor_refs.add(task.dag_node._get_actor_handle())
            elif isinstance(task.dag_node, InputNode):
                readers = [self.idx_to_task[idx] for idx in task.downstream_node_idxs]
                reader_handles = [
                    reader.dag_node._get_actor_handle() for reader in readers
                ]
                task.output_channel = Channel(
                    reader_handles,
                    buffer_size_bytes=self._buffer_size_bytes,
                )
            else:
                assert isinstance(task.dag_node, MultiOutputNode)

            for idx in task.downstream_node_idxs:
                frontier.append(idx)

        for node_idx, task in self.idx_to_task.items():
            if node_idx == self.input_task_idx:
                # We don't need to assign an actual task for the input node.
                continue

            if node_idx == self.output_task_idx:
                # We don't need to assign an actual task for the input node.
                continue

            resolved_args = []
            has_at_least_one_channel_input = False
            for arg in task.args:
                if isinstance(arg, DAGNode):
                    arg_idx = self.dag_node_to_idx[arg]
                    arg_channel = self.idx_to_task[arg_idx].output_channel
                    assert arg_channel is not None
                    resolved_args.append(arg_channel)
                    has_at_least_one_channel_input = True
                else:
                    resolved_args.append(arg)
            # TODO: Support no-input DAGs (use an empty object to signal).
            if not has_at_least_one_channel_input:
                raise ValueError(
                    "Compiled DAGs require each task to take a "
                    "ray.dag.InputNode or at least one other DAGNode as an "
                    "input"
                )

            # Assign the task with the correct input and output buffers.
            worker_fn = task.dag_node._get_remote_method("__ray_call__")
            self.worker_task_refs.append(
                worker_fn.options(concurrency_group="_ray_system").remote(
                    do_exec_compiled_task,
                    resolved_args,
                    task.dag_node.get_method_name(),
                    output_wrapper_fn=task.output_wrapper_fn,
                )
            )

        # Wrapper function for inputs provided to dag.execute().
        input_task = self.idx_to_task[self.input_task_idx]
        self.input_wrapper_fn = input_task.output_wrapper_fn
        self.dag_input_channel = input_task.output_channel
        _do_register_custom_dag_serializers(self)

        self.dag_output_channels = []
        for output in self.idx_to_task[self.output_task_idx].args:
            assert isinstance(output, DAGNode)
            output_idx = self.dag_node_to_idx[output]
            self.dag_output_channels.append(self.idx_to_task[output_idx].output_channel)

        assert self.dag_input_channel
        assert self.dag_output_channels
        assert [
            output_channel is not None for output_channel in self.dag_output_channels
        ]
        # If no MultiOutputNode was specified during the DAG creation, there is only
        # one output. Return a single output channel instead of a list of
        # channels.
        if self.has_single_output:
            assert len(self.dag_output_channels) == 1
            self.dag_output_channels = self.dag_output_channels[0]

        # Driver should ray.put on input, ray.get/release on output
        self._monitor = self._monitor_failures()
        if self._enable_asyncio:
            self._dag_submitter = AwaitableBackgroundWriter(
                self.dag_input_channel, self._async_max_queue_size
            )
            self._dag_output_fetcher = AwaitableBackgroundReader(
                self.dag_output_channels,
                self._fut_queue,
            )
        else:
            self._dag_submitter = SynchronousWriter(self.dag_input_channel)
            self._dag_output_fetcher = SynchronousReader(self.dag_output_channels)

        self._dag_submitter.start()
        self._dag_output_fetcher.start()
        return

    def _monitor_failures(self):
        outer = self

        class Monitor(threading.Thread):
            def __init__(self):
                super().__init__(daemon=True)
                self.in_teardown = False

            def wait_teardown(self):
                for ref in outer.worker_task_refs:
                    try:
                        ray.get(ref, timeout=10)
                    except ray.exceptions.GetTimeoutError:
                        logger.warn("At least one actor in the DAG is still running 10s after teardown(). Teardown may hang.")
                    except Exception:
                        continue

                    try:
                        ray.get(ref)
                    except Exception:
                        continue


            def teardown(self):
                if self.in_teardown:
                    self.wait_teardown()
                    return

                logger.info("Tearing down compiled DAG")

                outer._dag_submitter.close()
                outer._dag_output_fetcher.close()

                self.in_teardown = True
                for actor in outer.actor_refs:
                    logger.info(f"Cancelling compiled worker on actor: {actor}")
                    # TODO(swang): Suppress exceptions from actors trying to
                    # read closed channels when DAG is being torn down.
                    try:
                        ray.get(actor.__ray_call__.remote(do_cancel_compiled_task))
                    except Exception:
                        logger.exception("Error cancelling worker task")
                        pass

                logger.info("Waiting for worker tasks to exit")
                self.wait_teardown()

                logger.info("Teardown complete")

            def run(self):
                try:
                    ray.get(outer.worker_task_refs)
                except Exception as e:
                    logger.debug(f"Handling exception from worker tasks: {e}")
                    if self.in_teardown:
                        return
                    self.teardown()

        monitor = Monitor()
        monitor.start()
        return monitor

    def execute(
        self,
        *args,
        **kwargs,
    ) -> Union[Channel, List[Channel]]:
        """Execute this DAG using the compiled execution path.

        Args:
            args: Args to the InputNode.
            kwargs: Kwargs to the InputNode. Not supported yet.

        Returns:
            A list of Channels that can be used to read the DAG result.
        """
        # These errors should already be caught during compilation, but just in
        # case.
        if len(args) != 1:
            raise NotImplementedError("Compiled DAGs support exactly one InputNode arg")
        if len(kwargs) != 0:
            raise NotImplementedError("Compiled DAGs do not support kwargs")

        if self._enable_asyncio:
            raise ValueError("Use execute_async if enable_asyncio=True")

        self._get_or_compile()

        inp = args[0]
        if self.input_wrapper_fn is not None:
            inp = self.input_wrapper_fn(inp)

        self._dag_submitter.write(inp)

        return self._dag_output_fetcher

    async def execute_async(
        self,
        *args,
        **kwargs,
    ) -> AwaitableDAGOutput:
        """Execute this DAG using the compiled execution path.

        NOTE: Not threadsafe.

        Args:
            args: Args to the InputNode.
            kwargs: Kwargs to the InputNode. Not supported yet.

        Returns:
            A list of Channels that can be used to read the DAG result.
        """
        # These errors should already be caught during compilation, but just in
        # case.
        if len(args) != 1:
            raise NotImplementedError("Compiled DAGs support exactly one InputNode arg")
        if len(kwargs) != 0:
            raise NotImplementedError("Compiled DAGs do not support kwargs")

        if not self._enable_asyncio:
            raise ValueError("Use execute if enable_asyncio=False")

        self._get_or_compile()
        async with self._dag_submission_lock:
            inp = args[0]
            if self.input_wrapper_fn is not None:
                inp = self.input_wrapper_fn(inp)

            await self._dag_submitter.write(inp)
            # Allocate a future that the caller can use to get the result.
            fut = asyncio.Future()
            await self._fut_queue.put(fut)

        return AwaitableDAGOutput(fut, self._dag_output_fetcher)

    def teardown(self):
        """Teardown and cancel all worker tasks for this DAG."""
        monitor = getattr(self, "_monitor", None)
        if monitor is not None:
            monitor.teardown()


@DeveloperAPI
def build_compiled_dag_from_ray_dag(
    dag: "ray.dag.DAGNode",
    buffer_size_bytes: Optional[int],
    enable_asyncio: bool = False,
    async_max_queue_size: Optional[int] = None,
) -> "CompiledDAG":
    compiled_dag = CompiledDAG(
        buffer_size_bytes,
        enable_asyncio,
        async_max_queue_size,
    )

    def _build_compiled_dag(node):
        compiled_dag._add_node(node)
        return node

    dag.apply_recursive(_build_compiled_dag)
    compiled_dag._get_or_compile()
    return compiled_dag<|MERGE_RESOLUTION|>--- conflicted
+++ resolved
@@ -19,13 +19,9 @@
 from ray.util.annotations import DeveloperAPI, PublicAPI
 
 from ray.dag.experimental.types import (
-<<<<<<< HEAD
     DAGNodeOutputType,
-    do_register_custom_dag_serializers,
+    _do_register_custom_dag_serializers,
     _init_nccl_group,
-=======
-    _do_register_custom_dag_serializers,
->>>>>>> fd59817f
     TorchTensorType,
     _TorchTensorWrapper,
     TorchTensorNcclChannel,
@@ -39,14 +35,8 @@
 
 @DeveloperAPI
 def do_allocate_channel(
-<<<<<<< HEAD
-    self,
-    buffer_size_bytes: int,
-    readers: List["ray.actor.ActorHandle"],
+    self, readers: List[Optional["ray.actor.ActorHandle"]], buffer_size_bytes: int,
     typ: Optional[DAGNodeOutputType],
-=======
-    self, readers: List[Optional["ray.actor.ActorHandle"]], buffer_size_bytes: int
->>>>>>> fd59817f
 ) -> Channel:
     """Generic actor method to allocate an output channel.
 
@@ -57,22 +47,17 @@
     Returns:
         The allocated channel.
     """
-<<<<<<< HEAD
-    num_readers = len(readers)
     if isinstance(typ, TorchTensorType) and typ.transport == "nccl":
         assert ray.get_gpu_ids(), "NCCL actor has no GPUs assigned"
         self._output_channel = TorchTensorNcclChannel(
             ray.get_runtime_context().current_actor, readers, typ
         )
     else:
-        self._output_channel = Channel(buffer_size_bytes, num_readers)
+        self._output_channel = Channel(
+            readers,
+            buffer_size_bytes,
+        )
     self._output_channel._init(_get_or_create_ray_dag_context(self))
-=======
-    self._output_channel = Channel(
-        readers,
-        buffer_size_bytes,
-    )
->>>>>>> fd59817f
     return self._output_channel
 
 
@@ -152,15 +137,10 @@
                 if output_wrapper_fn is not None:
                     output_val = output_wrapper_fn(output_val)
             except Exception as exc:
-<<<<<<< HEAD
-                wrapped = _wrap_exception(exc)
                 # TODO: If output channel is a NCCL channel, then we cannot
                 # write the wrapped exception. Instead, we should throw the
                 # error to the outer loop and let the driver teardown the DAG.
-                self._output_writer.write(wrapped)
-=======
                 self._output_writer.write(_wrap_exception(exc))
->>>>>>> fd59817f
             else:
                 self._output_writer.write(output_val)
 
@@ -224,30 +204,17 @@
         # check type hints, if any.
         self.output_wrapper_fn = None
         if self.dag_node.type_hint is not None:
-            if not isinstance(self.dag_node.type_hint, TorchTensorType):
-                raise ValueError(
-                    "ray.dag.DAGNode.with_type_hint() "
-                    "only allows "
-                    "ray.dag.experimental.types.TorchTensorType."
+            if isinstance(self.dag_node.type_hint, TorchTensorType):
+                # Wrap outputs produced by this task to indicate that it
+                # should be specially serialized.
+                self.output_wrapper_fn = lambda t: _TorchTensorWrapper(
+                    t, self.dag_node.type_hint
                 )
-<<<<<<< HEAD
-
-            # Wrap outputs produced by this task to indicate that it
-            # should be specially serialized.
-            self.output_wrapper_fn = lambda t: _TorchTensorWrapper(
-                t, self.dag_node.type_hint
-            )
-
-    def arg_tensor_meta(self, arg_idx) -> Dict[str, Any]:
-        if arg_idx not in self.arg_idx_to_tensor_meta:
-            return None
-        return self.arg_idx_to_tensor_meta[arg_idx]
-=======
             else:
                 raise ValueError(
-                    "DAGNode.with_type_hint may only be called on " "TorchTensorType"
+                    "DAGNode.with_type_hint may only be called on "
+                    "TorchTensorType"
                 )
->>>>>>> fd59817f
 
     @property
     def args(self) -> Tuple[Any]:
@@ -548,11 +515,7 @@
                         do_allocate_channel,
                         reader_handles,
                         buffer_size_bytes=self._buffer_size_bytes,
-<<<<<<< HEAD
-                        readers=task.readers,
                         typ=task.dag_node.type_hint,
-=======
->>>>>>> fd59817f
                     )
                 )
                 self.actor_refs.add(task.dag_node._get_actor_handle())
