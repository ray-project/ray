--- conflicted
+++ resolved
@@ -17,7 +17,6 @@
     SynchronousWriter,
     AwaitableBackgroundReader,
     AwaitableBackgroundWriter,
-    _init_nccl_group,
 )
 from ray.util.annotations import DeveloperAPI, PublicAPI
 
@@ -28,13 +27,10 @@
     TorchTensorType,
     _TorchTensorWrapper,
 )
-<<<<<<< HEAD
 from ray.experimental.channel.torch_tensor_nccl_channel import (
     _init_nccl_group,
     _destroy_nccl_group,
 )
-=======
->>>>>>> 79f39957
 
 MAX_BUFFER_SIZE = int(100 * 1e6)  # 100MB
 
@@ -515,13 +511,10 @@
         nccl_actors = list(nccl_actors)
         if None in nccl_actors:
             raise ValueError("Driver cannot participate in the NCCL group.")
-<<<<<<< HEAD
         if nccl_actors and self._nccl_group_id is None:
+            print("INIT")
             self._nccl_group_id = _init_nccl_group(nccl_actors)
-=======
-        if nccl_actors:
-            _init_nccl_group(nccl_actors)
->>>>>>> 79f39957
+            print("INIT DONE")
 
     def _get_or_compile(
         self,
@@ -561,14 +554,11 @@
             type_hint = task.dag_node.type_hint
             if type_hint is None:
                 type_hint = self._default_type_hint
-<<<<<<< HEAD
             if (
                 isinstance(type_hint, TorchTensorType)
                 and type_hint.transport == TorchTensorType.NCCL
             ):
                 type_hint.transport_group_id = self._nccl_group_id
-=======
->>>>>>> 79f39957
 
             if isinstance(task.dag_node, ClassMethodNode):
                 readers = [self.idx_to_task[idx] for idx in task.downstream_node_idxs]
