import asyncio
from collections import defaultdict, deque
from dataclasses import dataclass, asdict
from typing import Any, Dict, List, Tuple, Union, Optional, Set
import logging
import threading
import time
import uuid
import traceback
from typing import NamedTuple

import ray
from ray.exceptions import RayTaskError, RayChannelError
from ray.util.annotations import PublicAPI
from ray.experimental.compiled_dag_ref import (
    CompiledDAGRef,
    CompiledDAGFuture,
    _process_return_vals,
)
from ray.experimental.channel import (
    ChannelInterface,
    ChannelOutputType,
    ReaderInterface,
    SynchronousReader,
    WriterInterface,
    SynchronousWriter,
    AwaitableBackgroundReader,
    AwaitableBackgroundWriter,
)
from ray.util.annotations import DeveloperAPI

from ray.experimental.channel.shared_memory_channel import (
    SharedMemoryType,
)

from ray.experimental.channel.torch_tensor_nccl_channel import (
    _init_nccl_group,
    _destroy_nccl_group,
)

from ray.dag.dag_node_operation import (
    _DAGNodeOperation,
    _DAGNodeOperationType,
    _DAGOperationGraphNode,
    _build_dag_node_operation_graph,
    _generate_actor_to_execution_schedule,
)

from ray.dag.constants import RAY_ADAG_ENABLE_PROFILING

from ray.util.scheduling_strategies import NodeAffinitySchedulingStrategy


# Holds the input arguments for an accelerated DAG node.
@PublicAPI(stability="alpha")
class RayDAGArgs(NamedTuple):
    args: Tuple[Any, ...]
    kwargs: Dict[str, Any]


logger = logging.getLogger(__name__)


@DeveloperAPI
def do_allocate_channel(
    self,
    reader_and_node_list: List[Tuple["ray.actor.ActorHandle", str]],
    typ: ChannelOutputType,
) -> ChannelInterface:
    """Generic actor method to allocate an output channel.

    Args:
        reader_and_node_list: A list of tuples, where each tuple contains a reader
            actor handle and the node ID where the actor is located.
        typ: The output type hint for the channel.

    Returns:
        The allocated channel.
    """
    self_actor = None
    try:
        self_actor = ray.get_runtime_context().current_actor
    except RuntimeError:
        # This is the driver so there is no current actor handle.
        pass

    output_channel = typ.create_channel(
        self_actor,
        reader_and_node_list,
    )
    return output_channel


@DeveloperAPI
def do_exec_tasks(
    self,
    tasks: List["ExecutableTask"],
    schedule: List[_DAGNodeOperation],
) -> None:
    """A generic actor method to begin executing the operations belonging to an
    actor. This runs an infinite loop to execute each _DAGNodeOperation in the
    order specified by the schedule. It exits only if the actor dies or an
    exception is thrown.

    Args:
        tasks: the executable tasks corresponding to the actor methods.
        schedule: A list of _DAGNodeOperation that should be executed in order.
    """
    try:
        for task in tasks:
            task.prepare()

        done = False
        while True:
            if done:
                break
            for operation in schedule:
<<<<<<< HEAD
                start_t = time.time()
                done = tasks[operation.local_idx].exec_operation(self, operation.type)
                end_t = time.time()

                if RAY_ADAG_ENABLE_PROFILING:
                    if not hasattr(self, "_adag_events"):
                        self._adag_events = []

                    self._adag_events.append(
                        _ExecutableTaskRecord(
                            actor_classname=self.__class__.__name__,
                            actor_name=ray.get_runtime_context().get_actor_name(),
                            actor_id=ray.get_runtime_context().get_actor_id(),
                            method_name=task.method_name,
                            bind_index=task.bind_index,
                            operation=operation.type.value,
                            start_t=start_t,
                            end_t=end_t,
                        )
                    )

=======
                done = tasks[operation.exec_task_idx].exec_operation(
                    self, operation.type
                )
>>>>>>> d1f21a57
                if done:
                    break
    except Exception:
        logging.exception("Compiled DAG task exited with exception")
        raise


@DeveloperAPI
def do_cancel_executable_tasks(self, tasks: List["ExecutableTask"]) -> None:
    for task in tasks:
        task.cancel()


def _wrap_exception(exc):
    backtrace = ray._private.utils.format_error_message(
        "".join(traceback.format_exception(type(exc), exc, exc.__traceback__)),
        task_exception=True,
    )
    wrapped = RayTaskError(
        function_name="do_exec_tasks",
        traceback_str=backtrace,
        cause=exc,
    )
    return wrapped


@DeveloperAPI
class CompiledTask:
    """Wraps the normal Ray DAGNode with some metadata."""

    def __init__(self, idx: int, dag_node: "ray.dag.DAGNode"):
        """
        Args:
            idx: A unique index into the original DAG.
            dag_node: The original DAG node created by the user.
        """
        self.idx = idx
        self.dag_node = dag_node

        # Dict from task index to actor handle for immediate downstream tasks.
        self.downstream_task_idxs: Dict[int, "ray.actor.ActorHandle"] = {}
        self.output_channel = None
        self.arg_type_hints: List["ChannelOutputType"] = []

    @property
    def args(self) -> Tuple[Any]:
        return self.dag_node.get_args()

    @property
    def kwargs(self) -> Dict[str, Any]:
        return self.dag_node.get_kwargs()

    @property
    def num_readers(self) -> int:
        return len(self.downstream_task_idxs)

    def __str__(self) -> str:
        return f"""
Node: {self.dag_node}
Arguments: {self.args}
Output: {self.output_channel}
"""


@DeveloperAPI
class DAGInputAdapter:
    """Adapter to extract individual positional arguments and kwargs
    from objects read from DAG input channel."""

    def __init__(
        self,
        input_attr_node: Optional["ray.dag.InputAttributeNode"],
        dag_input_channel: "ray.experimental.channel.ChannelInterface",
    ):
        """
        Args:
            input_attr_node: The input attribute node that this adapter is
                created for. None should be used when creating an adapter for
                the DAG input node itself; in this case, the adapter will
                extract the 0th positional argument.
            dag_input_channel: The DAG input channel.
        """
        self._dag_input_channel = dag_input_channel

        def extractor(key: Union[int, str]):
            def extract_arg(raw_args):
                if not isinstance(raw_args, RayDAGArgs):
                    # Fast path for a single input.
                    return raw_args
                else:
                    assert isinstance(raw_args, RayDAGArgs)
                    args = raw_args.args
                    kwargs = raw_args.kwargs

                if isinstance(key, int):
                    return args[key]
                else:
                    return kwargs[key]

            return extract_arg

        if input_attr_node:
            key = input_attr_node.key
        else:
            key = 0
        self._adapt_method = extractor(key)

    def adapt(self, input):
        return self._adapt_method(input)

    def get_dag_input_channel(self):
        return self._dag_input_channel


class _ExecutableTaskInput:
    """Represents an input to an ExecutableTask.

    Args:
        input_variant: either an unresolved input (when type is ChannelInterface
            or DAGInputAdapter), or a resolved input value (when type is Any)
        channel_idx: if input_variant is an unresolved input, this is the index
            into the input channels list.
    """

    def __init__(
        self,
        input_variant: Union[ChannelInterface, DAGInputAdapter, Any],
        channel_idx: Optional[int],
    ):
        self.input_variant = input_variant
        self.channel_idx = channel_idx

    def resolve(self, channel_results: Any):
        """
        Resolve the input value from the channel results.

        Args:
            channel_results: The results from reading the input channels.
        """
        if isinstance(self.input_variant, ChannelInterface):
            value = channel_results[self.channel_idx]
        elif isinstance(self.input_variant, DAGInputAdapter):
            adapter = self.input_variant
            value = adapter.adapt(channel_results[self.channel_idx])
        else:
            value = self.input_variant
        return value


@DeveloperAPI
class ExecutableTask:
    """A task that can be executed in a compiled DAG, and it
    corresponds to an actor method.
    """

    def __init__(
        self,
        task: "CompiledTask",
        resolved_args: List[Any],
        resolved_kwargs: Dict[str, Any],
    ):
        """
        Args:
            task: The CompiledTask that this ExecutableTask corresponds to.
            resolved_args: The arguments to the method. Arguments that are
                not Channels will get passed through to the actor method.
                If the argument is a channel, it will be replaced by the
                value read from the channel before the method executes.
            resolved_kwargs: The keyword arguments to the method. Currently, we
                do not support binding kwargs to other DAG nodes, so the values
                of the dictionary cannot be Channels.
        """
        self.method_name = task.dag_node.get_method_name()
        self.bind_index = task.dag_node._get_bind_index()
        self.output_channel = task.output_channel
        self.input_type_hints: List["ChannelOutputType"] = task.arg_type_hints
        self.output_type_hint: "ChannelOutputType" = task.dag_node.type_hint

        self.input_channels: List[ChannelInterface] = []
        self.task_inputs: List[_ExecutableTaskInput] = []
        self.resolved_kwargs: Dict[str, Any] = resolved_kwargs
        # A unique index which can be used to index into `idx_to_task` to get
        # the corresponding task.
        self.task_idx = task.idx

        # Reverse map for input_channels: maps an input channel to
        # its index in input_channels.
        input_channel_to_idx: dict[ChannelInterface, int] = {}

        for arg in resolved_args:
            if isinstance(arg, ChannelInterface) or isinstance(arg, DAGInputAdapter):
                if isinstance(arg, ChannelInterface):
                    channel = arg
                else:
                    adapter = arg
                    channel = adapter.get_dag_input_channel()

                if channel in input_channel_to_idx:
                    # The same channel was added before, so reuse the index.
                    channel_idx = input_channel_to_idx[channel]
                else:
                    # Add a new channel to the list of input channels.
                    self.input_channels.append(channel)
                    channel_idx = len(self.input_channels) - 1
                    input_channel_to_idx[channel] = channel_idx

                task_input = _ExecutableTaskInput(arg, channel_idx)
            else:
                task_input = _ExecutableTaskInput(arg, None)
            self.task_inputs.append(task_input)

        # Currently DAGs do not support binding kwargs to other DAG nodes.
        for val in self.resolved_kwargs.values():
            assert not isinstance(val, ChannelInterface)
            assert not isinstance(val, DAGInputAdapter)

        # Input reader to read input data from upstream DAG nodes.
        self.input_reader: ReaderInterface = SynchronousReader(self.input_channels)
        # Output writer to write output data to downstream DAG nodes.
        self.output_writer: WriterInterface = SynchronousWriter(self.output_channel)
        # Store the intermediate result of a READ or COMPUTE operation.
        # The result of a READ operation will be used by a COMPUTE operation,
        # and the result of a COMPUTE operation will be used by a WRITE operation.
        self._intermediate_buffer: Any = None

    def cancel(self):
        """
        Close all the input channels and the output channel. The exact behavior
        depends on the type of channel. Typically, it will release the resources
        used by the channels.
        """
        self.input_reader.close()
        self.output_writer.close()

    def prepare(self):
        """
        Prepare the task for execution. The `exec_operation` function can only
        be called after `prepare` has been called.
        """
        for typ_hint in self.input_type_hints:
            typ_hint.register_custom_serializer()
        self.output_type_hint.register_custom_serializer()
        self.input_reader.start()
        self.output_writer.start()

    def set_intermediate_buffer(self, data: Any):
        """
        Store the intermediate result of a READ or COMPUTE operation.

        Args:
            data: The intermediate result of a READ or COMPUTE operation.
        """
        assert self._intermediate_buffer is None
        self._intermediate_buffer = data

    def reset_intermediate_buffer(self) -> Any:
        """
        Retrieve the intermediate result of a READ or COMPUTE operation,
        and reset the intermediate buffer to None.

        Returns:
            The intermediate result of a READ or COMPUTE operation.
        """
        data = self._intermediate_buffer
        self._intermediate_buffer = None
        return data

    def _read(self) -> bool:
        """
        Read input data from upstream DAG nodes and cache the intermediate result.

        Returns:
            True if system error occurs and exit the loop; otherwise, False.
        """
        assert self._intermediate_buffer is None
        exit = False
        try:
            input_data = self.input_reader.read()
            self.set_intermediate_buffer(input_data)
        except RayChannelError:
            # Channel closed. Exit the loop.
            exit = True
        return exit

    def _compute(self, class_handle) -> bool:
        """
        Retrieve the intermediate result from the READ operation and perform the
        computation. Then, cache the new intermediate result. The caller must ensure
        that the last operation executed is READ so that the function retrieves the
        correct intermediate result.

        Args:
            class_handle: An instance of the class to which the actor belongs. For
                example, the type of `class_handle` is <class 'xxxx.Worker'> if the
                actor belongs to the `class Worker` class.

        Returns:
            True if system error occurs and exit the loop; otherwise, False.
        """
        input_data = self.reset_intermediate_buffer()
        method = getattr(class_handle, self.method_name)
        try:
            _process_return_vals(input_data, return_single_output=False)
        except Exception as exc:
            # Previous task raised an application-level exception.
            # Propagate it and skip the actual task. We don't need to wrap the
            # exception in a RayTaskError here because it has already been wrapped
            # by the previous task.
            self.set_intermediate_buffer(exc)
            return False

        resolved_inputs = []
        for task_input in self.task_inputs:
            resolved_inputs.append(task_input.resolve(input_data))

        try:
            output_val = method(*resolved_inputs, **self.resolved_kwargs)
        except Exception as exc:
            output_val = _wrap_exception(exc)
        self.set_intermediate_buffer(output_val)
        return False

    def _write(self) -> bool:
        """
        Retrieve the intermediate result from the COMPUTE operation and write to its
        downstream DAG nodes. The caller must ensure that the last operation executed
        is COMPUTE so that the function retrieves the correct intermediate result.

        Returns:
            True if system error occurs and exit the loop; otherwise, False.
        """
        output_val = self.reset_intermediate_buffer()
        exit = False
        try:
            self.output_writer.write(output_val)
        except RayChannelError:
            # Channel closed. Exit the loop.
            exit = True
        return exit

    def exec_operation(self, class_handle, op_type: _DAGNodeOperationType) -> bool:
        """
        An ExecutableTask corresponds to a DAGNode. It consists of three
        operations: READ, COMPUTE, and WRITE, which should be executed in
        order to ensure that each operation can read the correct intermediate
        result.

        Args:
            class_handle: The handle of the class to which the actor belongs.
            op_type: The type of the operation. Possible types are READ,
                COMPUTE, and WRITE.

        Returns:
            True if the next operation should not be executed; otherwise, False.
        """
        if op_type == _DAGNodeOperationType.READ:
            return self._read()
        elif op_type == _DAGNodeOperationType.COMPUTE:
            return self._compute(class_handle)
        elif op_type == _DAGNodeOperationType.WRITE:
            return self._write()


@dataclass
class _ExecutableTaskRecord:
    actor_classname: str
    actor_name: str
    actor_id: str
    method_name: str
    bind_index: int
    operation: str
    start_t: float
    end_t: float

    def to_dict(self):
        return asdict(self)


@DeveloperAPI
class CompiledDAG:
    """Experimental class for accelerated execution.

    This class should not be called directly. Instead, create
    a ray.dag and call experimental_compile().

    See REP https://github.com/ray-project/enhancements/pull/48 for more
    information.
    """

    @ray.remote(num_cpus=0)
    class DAGDriverProxyActor:
        """
        To support the driver as a reader, the output writer needs to be able to invoke
        remote functions on the driver. This is necessary so that the output writer can
        create a reader ref on the driver node, and later potentially create a larger
        reader ref on the driver node if the channel backing store needs to be resized.
        However, remote functions cannot be invoked on the driver.

        An accelerated DAG creates an actor from this class when the DAG is intialized.
        The actor is on the same node as the driver. This class has an empty
        implementation, though it serves as a way for the output writer to invoke remote
        functions on the driver node.
        """

        pass

    def __init__(
        self,
        execution_timeout: Optional[float] = None,
        buffer_size_bytes: Optional[int] = None,
        enable_asyncio: bool = False,
        asyncio_max_queue_size: Optional[int] = None,
        max_buffered_results: Optional[int] = None,
    ):
        """
        Args:
            execution_timeout: The maximum time in seconds to wait for execute() calls.
                None means using default timeout (DAGContext.execution_timeout),
                0 means immediate timeout (immediate success or timeout without
                blocking), -1 means infinite timeout (block indefinitely).
            buffer_size_bytes: The number of bytes to allocate for object data and
                metadata. Each argument passed to a task in the DAG must be
                less than or equal to this value when serialized.
            enable_asyncio: Whether to enable asyncio. If enabled, caller must
                be running in an event loop and must use `execute_async` to
                invoke the DAG. Otherwise, the caller should use `execute` to
                invoke the DAG.
            asyncio_max_queue_size: Optional parameter to limit how many DAG
                inputs can be queued at a time. The actual number of concurrent
                DAG invocations may be higher than this, if there are already
                inputs being processed by the DAG executors. If used, the
                caller is responsible for preventing deadlock, i.e. if the
                input queue is full, another asyncio task is reading from the
                DAG output. It is only used when enable_asyncio=True.
            max_buffered_results: The maximum number of execution results that
                are allowed to be buffered. Setting a higher value allows more
                DAGs to be executed before `ray.get()` must be called but also
                increases the memory usage. Note that if the number of ongoing
                executions is beyond the DAG capacity, the new execution would
                be blocked in the first place; therefore, this limit is only
                enforced when it is smaller than the DAG capacity.

        Returns:
            Channel: A wrapper around ray.ObjectRef.
        """
        from ray.dag import DAGContext

        ctx = DAGContext.get_current()

        self._dag_id = uuid.uuid4().hex
        self._execution_timeout: Optional[float] = execution_timeout
        if self._execution_timeout is None:
            self._execution_timeout = ctx.execution_timeout
        self._buffer_size_bytes: Optional[int] = buffer_size_bytes
        if self._buffer_size_bytes is None:
            self._buffer_size_bytes = ctx.buffer_size_bytes
        self._default_type_hint: ChannelOutputType = SharedMemoryType(
            self._buffer_size_bytes
        )
        if not isinstance(self._buffer_size_bytes, int) or self._buffer_size_bytes <= 0:
            raise ValueError(
                "`buffer_size_bytes` must be a positive integer, found "
                f"{self._buffer_size_bytes}"
            )

        self._enable_asyncio: bool = enable_asyncio
        self._fut_queue = asyncio.Queue()
        self._asyncio_max_queue_size: Optional[int] = asyncio_max_queue_size
        # TODO(rui): consider unify it with asyncio_max_queue_size
        self._max_buffered_results: Optional[int] = max_buffered_results
        if self._max_buffered_results is None:
            self._max_buffered_results = ctx.max_buffered_results
        # Used to ensure that the future returned to the
        # caller corresponds to the correct DAG output. I.e.
        # order of futures added to fut_queue should match the
        # order of inputs written to the DAG.
        self._dag_submission_lock = asyncio.Lock()

        # idx -> CompiledTask.
        self.idx_to_task: Dict[int, "CompiledTask"] = {}
        # DAGNode -> idx.
        self.dag_node_to_idx: Dict["ray.dag.DAGNode", int] = {}
        # idx counter.
        self.counter: int = 0

        # Attributes that are set during preprocessing.
        # Preprocessing identifies the input node and output node.
        self.input_task_idx: Optional[int] = None
        self.output_task_idx: Optional[int] = None
        self._has_single_output: bool = False
        # Number of expected positional args and kwargs that may be passed to
        # dag.execute.
        self._input_num_positional_args: Optional[int] = None
        self._input_kwargs: Tuple[str, ...] = None
        self.actor_task_count: Dict["ray._raylet.ActorID", int] = defaultdict(int)

        # Cached attributes that are set during compilation.
        self.dag_input_channel: Optional[ChannelInterface] = None
        self.dag_output_channels: Optional[List[ChannelInterface]] = None
        self._dag_submitter: Optional[WriterInterface] = None
        self._dag_output_fetcher: Optional[ReaderInterface] = None

        # ObjectRef for each worker's task. The task is an infinite loop that
        # repeatedly executes the method specified in the DAG.
        self.worker_task_refs: Dict["ray.actor.ActorHandle", "ray.ObjectRef"] = {}
        # Set of actors present in the DAG.
        self.actor_refs = set()
        self.actor_to_tasks: Dict[
            "ray.actor.ActorHandle", List["CompiledTask"]
        ] = defaultdict(list)
        self.actor_to_executable_tasks: Dict[
            "ray.actor.ActorHandle", List["ExecutableTask"]
        ] = {}
        # Mapping from the actor handle to the execution schedule which is a list
        # of operations to be executed.
        self.actor_to_execution_schedule: Dict[
            "ray.actor.ActorHandle", List[_DAGNodeOperation]
        ] = defaultdict(list)
        # Mapping from the actor handle to the node ID that the actor is on.
        self.actor_to_node_id: Dict["ray.actor.ActorHandle", str] = {}

        # Type hints specified by the user for DAG (intermediate) outputs.
        self._type_hints = []

        # Uniquely identifies the NCCL communicator that will be used within
        # this DAG, if any.
        self._nccl_group_id: Optional[str] = None
        # The index of the current execution. It is incremented each time
        # the DAG is executed.
        self._execution_index: int = 0
        # The maximum index of finished executions.
        # All results with higher indexes have not been generated yet.
        self._max_execution_index: int = -1
        self._result_buffer: Dict[int, Any] = {}

        def _get_creator_or_proxy_actor() -> "ray.actor.ActorHandle":
            """
            Get the creator actor or proxy actor handle of the DAG.

            If the current process is an actor, it is the creator of the DAG,
            its actor handle is returned. Otherwise, create a proxy actor and
            return its actor handle. Note that this actor is always on the same
            node where the DAG is created.

            Returns:
              Return the actor handle if the current task is an actor method.
              Create a DAGDriverProxyActor actor and return its handle if the
              current process is the driver process.

            Raises:
                NotImplementedError: If the current process is a Ray task.
            """
            runtime_context = ray.get_runtime_context()
            if runtime_context.worker.mode == ray.WORKER_MODE:
                try:
                    return ray.get_runtime_context().current_actor
                except RuntimeError:
                    raise NotImplementedError(
                        "Compiled DAGs currently require the InputNode() to be the "
                        "driver process or an actor method. Ray task is not supported."
                    )
            # Creates the driver actor on the same node as the driver.
            #
            # To support the driver as a reader, the output writer needs to be able to
            # invoke remote functions on the driver (e.g., to create the reader ref, to
            # create a reader ref for a larger object when the channel backing store is
            # resized, etc.). The driver actor serves as a way for the output writer
            # to invoke remote functions on the driver node.
            return CompiledDAG.DAGDriverProxyActor.options(
                scheduling_strategy=NodeAffinitySchedulingStrategy(
                    ray.get_runtime_context().get_node_id(), soft=False
                )
            ).remote()

        self._creator_or_proxy_actor = _get_creator_or_proxy_actor()

    @property
    def has_single_output(self):
        return self._has_single_output

    def get_id(self) -> str:
        """
        Get the unique ID of the compiled DAG.
        """
        return self._dag_id

    def __str__(self) -> str:
        return f"CompiledDAG({self._dag_id})"

    def _add_node(self, node: "ray.dag.DAGNode") -> None:
        idx = self.counter
        self.idx_to_task[idx] = CompiledTask(idx, node)
        self.dag_node_to_idx[node] = idx
        self.counter += 1

    def _preprocess(self) -> None:
        """Before compiling, preprocess the DAG to build an index from task to
        upstream and downstream tasks, and to set the input and output node(s)
        of the DAG.

        This function is idempotent.
        """
        from ray.dag import (
            DAGNode,
            ClassMethodNode,
            FunctionNode,
            InputAttributeNode,
            InputNode,
            MultiOutputNode,
        )

        self.input_task_idx, self.output_task_idx = None, None
        self.actor_task_count.clear()
        self._type_hints.clear()

        nccl_actors: Set["ray.actor.ActorHandle"] = set()

        # Find the input node to the DAG.
        for idx, task in self.idx_to_task.items():
            if isinstance(task.dag_node, InputNode):
                assert self.input_task_idx is None, "More than one InputNode found"
                self.input_task_idx = idx

        # Find the (multi-)output node to the DAG.
        for idx, task in self.idx_to_task.items():
            if idx == self.input_task_idx or isinstance(
                task.dag_node, InputAttributeNode
            ):
                continue
            if len(task.downstream_task_idxs) == 0 and task.dag_node.is_output_node:
                assert self.output_task_idx is None, "More than one output node found"
                self.output_task_idx = idx

        assert self.output_task_idx is not None
        output_node = self.idx_to_task[self.output_task_idx].dag_node
        # Add an MultiOutputNode to the end of the DAG if it's not already there.
        if not isinstance(output_node, MultiOutputNode):
            self._has_single_output = True
            output_node = MultiOutputNode([output_node])
            self._add_node(output_node)
            self.output_task_idx = self.dag_node_to_idx[output_node]

        # TODO: Support no-input DAGs (use an empty object to signal).
        if self.input_task_idx is None:
            raise NotImplementedError(
                "Compiled DAGs currently require exactly one InputNode"
            )

        # Whether the DAG binds directly to the InputNode(), versus binding to
        # a positional arg or kwarg of the input. For example, a.foo.bind(inp)
        # instead of a.foo.bind(inp[0]) or a.foo.bind(inp.key).
        direct_input: Optional[bool] = None
        # Collect the set of InputNode keys bound to DAG node args.
        input_positional_args: Set[int] = set()
        input_kwargs: Set[str] = set()

        # For each task node, set its upstream and downstream task nodes.
        # Also collect the set of tasks that produce torch.tensors.
        for task_idx, task in self.idx_to_task.items():
            dag_node = task.dag_node
            if not (
                isinstance(dag_node, InputNode)
                or isinstance(dag_node, InputAttributeNode)
                or isinstance(dag_node, MultiOutputNode)
                or isinstance(dag_node, ClassMethodNode)
            ):
                if isinstance(dag_node, FunctionNode):
                    # TODO(swang): Support non-actor tasks.
                    raise NotImplementedError(
                        "Compiled DAGs currently only support actor method nodes"
                    )
                else:
                    raise ValueError(f"Found unsupported node of type {type(dag_node)}")

            if isinstance(dag_node, ClassMethodNode):
                actor_handle = dag_node._get_actor_handle()
                if actor_handle is None:
                    raise ValueError(
                        "Compiled DAGs can only bind methods to an actor "
                        "that is already created with Actor.remote()"
                    )

                if dag_node.num_returns != 1:
                    raise ValueError(
                        "Compiled DAGs only supports actor methods with "
                        "num_returns=1"
                    )

                self.actor_task_count[actor_handle._actor_id] += 1

                if dag_node.type_hint.requires_nccl():
                    # Add all writers to the NCCL group.
                    nccl_actors.add(actor_handle)
            elif isinstance(dag_node, InputNode):
                if dag_node.type_hint.requires_nccl():
                    raise ValueError(
                        "DAG inputs cannot be transferred via NCCL because "
                        "the driver cannot participate in the NCCL group"
                    )

            if type(dag_node.type_hint) == ChannelOutputType:
                # No type hint specified by the user. Replace
                # with the default type hint for this DAG.
                dag_node.with_type_hint(self._default_type_hint)

            for _, val in task.kwargs.items():
                if isinstance(val, DAGNode):
                    raise ValueError(
                        "Compiled DAG currently does not support binding to "
                        "other DAG nodes as kwargs"
                    )

            for _, arg in enumerate(task.args):
                if not isinstance(arg, DAGNode):
                    continue

                upstream_node_idx = self.dag_node_to_idx[arg]
                upstream_task = self.idx_to_task[upstream_node_idx]
                downstream_actor_handle = None
                if isinstance(dag_node, ClassMethodNode):
                    downstream_actor_handle = dag_node._get_actor_handle()

                if isinstance(upstream_task.dag_node, InputAttributeNode):
                    # Record all of the keys used to index the InputNode.
                    # During execution, we will check that the user provides
                    # the same args and kwargs.
                    if isinstance(upstream_task.dag_node.key, int):
                        input_positional_args.add(upstream_task.dag_node.key)
                    elif isinstance(upstream_task.dag_node.key, str):
                        input_kwargs.add(upstream_task.dag_node.key)
                    else:
                        raise ValueError(
                            "InputNode() can only be indexed using int "
                            "for positional args or str for kwargs."
                        )

                    if direct_input is not None and direct_input:
                        raise ValueError(
                            "All tasks must either use InputNode() "
                            "directly, or they must index to specific args or "
                            "kwargs."
                        )
                    direct_input = False

                    # If the upstream node is an InputAttributeNode, treat the
                    # DAG's input node as the actual upstream node
                    upstream_task = self.idx_to_task[self.input_task_idx]

                elif isinstance(upstream_task.dag_node, InputNode):
                    if direct_input is not None and not direct_input:
                        raise ValueError(
                            "All tasks must either use InputNode() directly, "
                            "or they must index to specific args or kwargs."
                        )
                    direct_input = True

                elif isinstance(upstream_task.dag_node, ClassMethodNode):
                    from ray.dag.constants import RAY_ADAG_ENABLE_DETECT_DEADLOCK

                    if (
                        # Ray aDAG deadlock detection has the same check, but
                        # it may be turned off because of false positives.
                        # In that case, we need this check to be active.
                        # TODO: When we clean up Ray aDAG deadlock detection
                        # this check should be done at one place only.
                        not RAY_ADAG_ENABLE_DETECT_DEADLOCK
                        and downstream_actor_handle is not None
                        and downstream_actor_handle
                        == upstream_task.dag_node._get_actor_handle()
                        and upstream_task.dag_node.type_hint.requires_nccl()
                    ):
                        raise ValueError(
                            "Compiled DAG does not support NCCL communication between "
                            "methods on the same actor. NCCL type hint is specified "
                            "for the channel from method "
                            f"{upstream_task.dag_node.get_method_name()} to method "
                            f"{dag_node.get_method_name()} on actor "
                            f"{downstream_actor_handle}. Please remove the NCCL "
                            "type hint between these methods."
                        )

                upstream_task.downstream_task_idxs[task_idx] = downstream_actor_handle
                task.arg_type_hints.append(upstream_task.dag_node.type_hint)

                if upstream_task.dag_node.type_hint.requires_nccl():
                    # Add all readers to the NCCL group.
                    nccl_actors.add(downstream_actor_handle)

            if dag_node.type_hint is not None:
                self._type_hints.append(dag_node.type_hint)

        # If there were type hints indicating transport via NCCL, initialize
        # the NCCL group on the participating actors.
        nccl_actors = list(nccl_actors)
        if None in nccl_actors:
            raise ValueError("Driver cannot participate in the NCCL group.")
        if nccl_actors and self._nccl_group_id is None:
            self._nccl_group_id = _init_nccl_group(nccl_actors)

        if direct_input:
            self._input_num_positional_args = 1
        elif not input_positional_args:
            self._input_num_positional_args = 0
        else:
            self._input_num_positional_args = max(input_positional_args) + 1
        self._input_kwargs = tuple(input_kwargs)

    def _get_node_id(self, actor_handle: "ray.actor.ActorHandle") -> str:
        """
        Get the node ID of an actor handle and cache it.

        Args:
            actor_handle: The actor handle.
        Returns:
            The node ID of the actor handle.
        """
        if actor_handle in self.actor_to_node_id:
            return self.actor_to_node_id[actor_handle]
        node_id = None
        if actor_handle == self._creator_or_proxy_actor:
            node_id = ray.get_runtime_context().get_node_id()
        else:
            node_id = ray.get(
                actor_handle.__ray_call__.remote(
                    lambda self: ray.get_runtime_context().get_node_id()
                )
            )
        assert node_id is not None
        self.actor_to_node_id[actor_handle] = node_id
        return node_id

    def _get_or_compile(
        self,
    ) -> None:
        """Compile an execution path. This allocates channels for adjacent
        tasks to send/receive values. An infinite task is submitted to each
        actor in the DAG that repeatedly receives from input channel(s) and
        sends to output channel(s).

        This function is idempotent and will cache the previously allocated
        channels. After calling this function, _dag_submitter and
        _dag_output_fetcher will be set and can be used to invoke and fetch
        outputs for the DAG.
        """
        from ray.dag import (
            DAGNode,
            InputNode,
            InputAttributeNode,
            MultiOutputNode,
            ClassMethodNode,
        )

        if self.input_task_idx is None:
            self._preprocess()

        if self._dag_submitter is not None:
            assert self._dag_output_fetcher is not None
            return

        frontier = [self.input_task_idx]
        visited = set()
        # Create output buffers. This loop does a breadth-first search through the DAG.
        while frontier:
            cur_idx = frontier.pop(0)
            if cur_idx in visited:
                continue
            visited.add(cur_idx)

            task = self.idx_to_task[cur_idx]
            # Create an output buffer for the actor method.
            assert task.output_channel is None

            type_hint = task.dag_node.type_hint
            if type_hint.requires_nccl():
                type_hint.set_nccl_group_id(self._nccl_group_id)

            if isinstance(task.dag_node, ClassMethodNode):
                # `readers` is the nodes that are ordered after the current one (`task`)
                # in the DAG.
                readers = [self.idx_to_task[idx] for idx in task.downstream_task_idxs]
                reader_and_node_list: List[Tuple["ray.actor.ActorHandle", str]] = []
                dag_nodes = [reader.dag_node for reader in readers]
                read_by_multi_output_node = False
                for dag_node in dag_nodes:
                    if isinstance(dag_node, MultiOutputNode):
                        read_by_multi_output_node = True
                        break
                if read_by_multi_output_node:
                    if len(readers) != 1:
                        raise ValueError(
                            "DAG outputs currently can only be read by the driver or "
                            "the same actor that is also the InputNode, not by both "
                            "the driver and actors."
                        )
                    # This node is a multi-output node, which means it will only be
                    # read by the driver or the actor that is also the InputNode.

                    # TODO(jhumphri): Handle case where there is an actor, other than
                    # just the driver actor, also reading the output from the `task`
                    # node.
                    # For example, the following currently does not work:
                    # def test_blah(ray_start_regular):
                    #     a = Actor.remote(0)
                    #     b = Actor.remote(10)
                    #     with InputNode() as inp:
                    #         x = a.inc.bind(inp)
                    #         y = b.inc.bind(x)
                    #         dag = MultiOutputNode([x, y])

                    #     compiled_dag = dag.experimental_compile()
                    #     output_channel = compiled_dag.execute(1)
                    #     result = output_channel.read()
                    #     print(result)

                    #     compiled_dag.teardown()
                    assert self._creator_or_proxy_actor is not None
                    reader_and_node_list.append(
                        (
                            self._creator_or_proxy_actor,
                            self._get_node_id(self._creator_or_proxy_actor),
                        )
                    )
                else:
                    for reader in readers:
                        reader_handle = reader.dag_node._get_actor_handle()
                        reader_and_node_list.append(
                            (reader_handle, self._get_node_id(reader_handle))
                        )

                fn = task.dag_node._get_remote_method("__ray_call__")
                task.output_channel = ray.get(
                    fn.remote(
                        do_allocate_channel,
                        reader_and_node_list,
                        typ=type_hint,
                    )
                )
                actor_handle = task.dag_node._get_actor_handle()
                self.actor_refs.add(actor_handle)
                self.actor_to_tasks[actor_handle].append(task)
            elif isinstance(task.dag_node, InputNode):
                reader_and_node_list: List[Tuple["ray.actor.ActorHandle", str]] = []
                # TODO (kevin85421): Currently, the shared memory channel doesn't
                # support multiple readers on the same actor. However, if the
                # InputNode is an actor instead of the driver process, we can support
                # multiple readers on the same actor if the readers are on the same
                # actor using IntraProcessChannel, which supports multiple readers
                # on the same actor. We need to remove reader_handles_set in the future
                # when we support multiple readers for both shared memory channel
                # and IntraProcessChannel.
                reader_handles_set = set()
                for idx in task.downstream_task_idxs:
                    reader_task = self.idx_to_task[idx]
                    assert isinstance(reader_task.dag_node, ClassMethodNode)
                    reader_handle = reader_task.dag_node._get_actor_handle()
                    if reader_handle not in reader_handles_set:
                        reader_and_node_list.append(
                            (reader_handle, self._get_node_id(reader_handle))
                        )
                    reader_handles_set.add(reader_handle)
                task.output_channel = do_allocate_channel(
                    self,
                    reader_and_node_list,
                    typ=type_hint,
                )
            else:
                assert isinstance(task.dag_node, InputAttributeNode) or isinstance(
                    task.dag_node, MultiOutputNode
                )

            for idx in task.downstream_task_idxs:
                frontier.append(idx)

        # Validate input channels for tasks that have not been visited
        for node_idx, task in self.idx_to_task.items():
            if (
                node_idx == self.input_task_idx
                or node_idx == self.output_task_idx
                or isinstance(task.dag_node, InputAttributeNode)
            ):
                continue
            if node_idx not in visited:
                has_at_least_one_channel_input = False
                for arg in task.args:
                    if isinstance(arg, DAGNode):
                        has_at_least_one_channel_input = True
                if not has_at_least_one_channel_input:
                    raise ValueError(
                        "Compiled DAGs require each task to take a ray.dag.InputNode "
                        "or at least one other DAGNode as an input"
                    )

        from ray.dag.constants import RAY_ADAG_ENABLE_DETECT_DEADLOCK

        if RAY_ADAG_ENABLE_DETECT_DEADLOCK and self._detect_deadlock():
            raise ValueError(
                "This DAG cannot be compiled because it will deadlock on NCCL "
                "calls. If you believe this is a false positive, please disable "
                "the graph verification by setting the environment variable "
                "RAY_ADAG_ENABLE_DETECT_DEADLOCK to 0 and file an issue at "
                "https://github.com/ray-project/ray/issues/new/."
            )

        input_task = self.idx_to_task[self.input_task_idx]
        # Register custom serializers for inputs provided to dag.execute().
        input_task.dag_node.type_hint.register_custom_serializer()
        self.dag_input_channel = input_task.output_channel

        # Create executable tasks for each actor
        for actor_handle, tasks in self.actor_to_tasks.items():
            executable_tasks = []
            for task in tasks:
                resolved_args = []
                has_at_least_one_channel_input = False
                for arg in task.args:
                    if isinstance(arg, InputNode):
                        input_adapter = DAGInputAdapter(None, self.dag_input_channel)
                        resolved_args.append(input_adapter)
                        has_at_least_one_channel_input = True
                    elif isinstance(arg, InputAttributeNode):
                        input_adapter = DAGInputAdapter(arg, self.dag_input_channel)
                        resolved_args.append(input_adapter)
                        has_at_least_one_channel_input = True
                    elif isinstance(arg, DAGNode):  # Other DAGNodes
                        arg_idx = self.dag_node_to_idx[arg]
                        arg_channel = self.idx_to_task[arg_idx].output_channel
                        assert arg_channel is not None
                        resolved_args.append(arg_channel)
                        has_at_least_one_channel_input = True
                    else:
                        resolved_args.append(arg)
                # TODO: Support no-input DAGs (use an empty object to signal).
                if not has_at_least_one_channel_input:
                    raise ValueError(
                        "Compiled DAGs require each task to take a "
                        "ray.dag.InputNode or at least one other DAGNode as an "
                        "input"
                    )
                executable_task = ExecutableTask(
                    task,
                    resolved_args,
                    task.kwargs,
                )
                executable_tasks.append(executable_task)
            # Sort executable tasks based on their bind index, i.e., submission order
            # so that they will be executed in that order.
            executable_tasks.sort(key=lambda task: task.bind_index)
            self.actor_to_executable_tasks[actor_handle] = executable_tasks

        # Build an execution schedule for each actor
        self.actor_to_execution_schedule = self._build_execution_schedule()
        for actor_handle, executable_tasks in self.actor_to_executable_tasks.items():
            self.worker_task_refs[actor_handle] = actor_handle.__ray_call__.options(
                concurrency_group="_ray_system"
            ).remote(
                do_exec_tasks,
                executable_tasks,
                self.actor_to_execution_schedule[actor_handle],
            )

        self.dag_output_channels = []
        for output in self.idx_to_task[self.output_task_idx].args:
            assert isinstance(output, DAGNode)
            output_idx = self.dag_node_to_idx[output]
            self.dag_output_channels.append(self.idx_to_task[output_idx].output_channel)
            # Register custom serializers for DAG outputs.
            output.type_hint.register_custom_serializer()

        assert self.dag_input_channel
        assert self.dag_output_channels
        assert [
            output_channel is not None for output_channel in self.dag_output_channels
        ]
        # If no MultiOutputNode was specified during the DAG creation, there is only
        # one output. Return a single output channel instead of a list of
        # channels.
        if self._has_single_output:
            assert len(self.dag_output_channels) == 1

        # Driver should ray.put on input, ray.get/release on output
        self._monitor = self._monitor_failures()
        if self._enable_asyncio:
            self._dag_submitter = AwaitableBackgroundWriter(
                self.dag_input_channel, self._asyncio_max_queue_size
            )
            self._dag_output_fetcher = AwaitableBackgroundReader(
                self.dag_output_channels,
                self._fut_queue,
            )
        else:
            self._dag_submitter = SynchronousWriter(self.dag_input_channel)
            self._dag_output_fetcher = SynchronousReader(self.dag_output_channels)

        self._dag_submitter.start()
        self._dag_output_fetcher.start()

    def _generate_dag_operation_graph_node(
        self,
    ) -> Dict["ray.actor.ActorHandle", List[List[_DAGOperationGraphNode]]]:
        """
        Generate READ, COMPUTE, and WRITE operations for each DAG node.

        Returns:
            A dictionary that maps an actor handle to a list of lists of
            _DAGOperationGraphNode. For the same actor, the index of the
            outer list corresponds to the index of the ExecutableTask in
            the list of `executable_tasks` in `actor_to_executable_tasks`,
            i.e. `exec_task_idx`. In the inner list, the order of operations
            is READ, COMPUTE, and WRITE.

            Example:
            {
                actor1: [
                    [READ COMPUTE WRITE] # exec_task_idx 0
                    [READ COMPUTE WRITE] # exec_task_idx 1
                ]
            }
        """
        assert self.idx_to_task
        assert self.actor_to_executable_tasks

        actor_to_operation_nodes: Dict[
            "ray.actor.ActorHandle", List[List[_DAGOperationGraphNode]]
        ] = defaultdict(list)

        for actor_handle, executable_tasks in self.actor_to_executable_tasks.items():
            for exec_task_idx, exec_task in enumerate(executable_tasks):
                # Divide a DAG node into three _DAGOperationGraphNodes: READ, COMPUTE,
                # and WRITE. Each _DAGOperationGraphNode has a _DAGNodeOperation.
                task_index = exec_task.task_idx
                dag_node = self.idx_to_task[task_index].dag_node
                actor_handle = dag_node._get_actor_handle()
                requires_nccl = dag_node.type_hint.requires_nccl()

                read_node = _DAGOperationGraphNode(
                    _DAGNodeOperation(exec_task_idx, _DAGNodeOperationType.READ),
                    task_index,
                    actor_handle,
                    requires_nccl,
                )
                compute_node = _DAGOperationGraphNode(
                    _DAGNodeOperation(exec_task_idx, _DAGNodeOperationType.COMPUTE),
                    task_index,
                    actor_handle,
                    requires_nccl,
                )
                write_node = _DAGOperationGraphNode(
                    _DAGNodeOperation(exec_task_idx, _DAGNodeOperationType.WRITE),
                    task_index,
                    actor_handle,
                    requires_nccl,
                )
                actor_to_operation_nodes[actor_handle].append(
                    [read_node, compute_node, write_node]
                )
        return actor_to_operation_nodes

    def _build_execution_schedule(
        self,
    ) -> Dict[int, Dict[_DAGNodeOperationType, _DAGOperationGraphNode]]:
        """
        Generate an execution schedule for each actor. The schedule is a list of
        _DAGNodeOperation.

        Step 1: Generate a DAG node operation graph. Refer to the functions
        `_generate_dag_operation_graph_node` and `_build_dag_node_operation_graph`
        for more details.

        Step 2: Topological sort

        It is possible to have multiple _DAGOperationGraphNodes with zero in-degree.
        Refer to the function `_select_next_nodes` for the logic of selecting nodes.

        Then, put the selected nodes into the corresponding actors' schedules.

        The schedule should be intuitive to users, meaning that the execution should
        perform operations in ascending order of `bind_index` as much as possible.

        [Example]:

        See `test_execution_schedule` for more examples.

        Returns:
            actor_to_execution_schedule: A dictionary that maps an actor handle to
                the execution schedule which is a list of operations to be executed.
        """
        # Step 1: Build a graph of _DAGOperationGraphNode
        actor_to_operation_nodes = self._generate_dag_operation_graph_node()
        graph = _build_dag_node_operation_graph(
            self.idx_to_task, actor_to_operation_nodes
        )
        # Step 2: Generate an execution schedule for each actor using topological sort
        actor_to_execution_schedule = _generate_actor_to_execution_schedule(graph)
        return actor_to_execution_schedule

    def _detect_deadlock(self) -> bool:
        """
        Create a graph with the following 3 rules, and then use
        topological sort to verify whether the graph is a DAG.
        If not, the DAG will result in a deadlock due to a cycle.

        We need to check whether there is a cycle in a “happens-before”
        graph, where A -> B means that B happens before A.

        #1: Add an edge from task.{bind_index} to task.{bind_index+1}
            on the same actor.

        Reason: Each actor executes tasks in the order that they are
                bound in. Therefore task.{bind_index+1} happens after
                task.{bind_index}.

        #2: Add an edge from the writer to the reader

        Reason: Channels represent data dependencies. In order to read
                data, the writer must have written the data first.

        #3: Add an edge from the reader of an NCCL channel to the node
            that has the next bind index on the same actor as the writer.

        Reason: NCCL channels are blocking, meaning that both the writer
                and reader must reach the send/recv call before either can
                proceed. Therefore, the next task on the writer cannot be
                executed until the reader of the NCCL channel has started.

        With rules #1 and #2 alone, it is not possible to create cycles,
        because when the DAG is created, new tasks can only depend on tasks
        that have already been created.

        With rule #3, it is possible to create a cycle where two actors will
        block waiting for the other to begin reading from an NCCL channel.

        [Example]

        # data flow: driver -> a.no_op -> a.no_op -> driver
        with InputNode() as inp:
            dag = a.no_op.bind(inp)
            dag.with_type_hint(TorchTensorType(transport="nccl"))
            dag = a.no_op.bind(dag)
        dag.experimental_compile()

        In the above example, communication between a.no_op occurs via an NCCL
        channel, while communication between the driver process and a.no_op occurs
        via shared memory channels. The example experiences a deadlock because the
        completion of the write function in the first a.no_op requires the second
        a.no_op to simultaneously call the read function. However, each actor has
        a list of tasks, each assigned a bind index, and these tasks are executed
        sequentially in ascending order of their bind index on the actor. Therefore,
        it’s impossible for both writer and reader on the same actor to write and
        read simultaneously.

        We can create a happens-before graph based on the above rules. Then, the
        graph will look like this:

                              |---|
                              |   v
        driver -> a.no_op -> a.no_op -> driver

        Then, we use topological sort to verify whether the graph has a cycle.

        If you are interested in the detailed explanation, please refer to
        https://github.com/ray-project/ray/pull/45960.

        Returns:
            True if deadlock is detected, otherwise False.
        """
        assert self.idx_to_task
        assert self.actor_to_tasks

        class GraphNode:
            def __init__(self):
                self.in_edges = set()
                self.out_edges = set()

            @property
            def in_degree(self) -> int:
                return len(self.in_edges)

        from ray.dag import ClassMethodNode

        def _get_next_task_idx(task: "CompiledTask") -> Optional[int]:
            if not isinstance(task.dag_node, ClassMethodNode):
                return None
            actor_handle = task.dag_node._get_actor_handle()
            bind_index = task.dag_node._get_bind_index()
            for same_node_task in self.actor_to_tasks[actor_handle]:
                if same_node_task.dag_node._get_bind_index() == bind_index + 1:
                    return same_node_task.idx
            return None

        def _add_edge(
            graph: Dict[int, GraphNode], from_idx: int, to_idx: Optional[int]
        ):
            if to_idx is None:
                return
            graph[from_idx].out_edges.add(to_idx)
            graph[to_idx].in_edges.add(from_idx)

        def _is_same_actor(idx1: int, idx2: int) -> bool:
            """
            Args:
                idx1: A key in the idx_to_task dictionary.
                idx2: A key in the idx_to_task dictionary.

            Returns:
                True if both DAG nodes are on the same actor;
                otherwise, False.
            """
            task1 = self.idx_to_task[idx1]
            task2 = self.idx_to_task[idx2]
            if not isinstance(task1.dag_node, ClassMethodNode):
                return False
            if not isinstance(task2.dag_node, ClassMethodNode):
                return False
            actor_id_1 = task1.dag_node._get_actor_handle()._actor_id
            actor_id_2 = task2.dag_node._get_actor_handle()._actor_id
            return actor_id_1 == actor_id_2

        graph = defaultdict(GraphNode)
        for idx, task in self.idx_to_task.items():
            # Add an edge from task_{bind_index} to task_{bind_index+1}
            # on the same actor.
            next_task_idx = _get_next_task_idx(task)
            _add_edge(graph, idx, next_task_idx)
            for downstream_idx in task.downstream_task_idxs:
                # Add an edge from the writer to the reader.
                _add_edge(graph, idx, downstream_idx)
                if task.dag_node.type_hint.requires_nccl():
                    if _is_same_actor(idx, downstream_idx):
                        actor_handle = self.idx_to_task[
                            idx
                        ].dag_node._get_actor_handle()
                        method = self.idx_to_task[idx].dag_node.get_method_name()
                        downstream_method = self.idx_to_task[
                            downstream_idx
                        ].dag_node.get_method_name()
                        logger.error(
                            "Detected a deadlock caused by using NCCL channels to "
                            f"transfer data between the task `{method}` and "
                            f"its downstream method `{downstream_method}` on the same "
                            f"actor {actor_handle}. Please remove "
                            '`TorchTensorType(transport="nccl")` between '
                            "DAG nodes on the same actor."
                        )
                        return True
                    # Add an edge from the reader of an NCCL channel to the node
                    # that has the next bind index on the same actor as the writer.
                    _add_edge(graph, downstream_idx, next_task_idx)
        num_total_nodes = len(graph)

        # A list of nodes with in-degree 0, including (1) InputNode and
        # (2) the nodes that only read from NCCL channels and are the first
        # node on the actor.
        zero_in_degree_nodes = deque()
        for idx, node in graph.items():
            if node.in_degree == 0:
                zero_in_degree_nodes.append(idx)
        visited_nodes = set()

        # Perform topological sort to find a topological order of the graph.
        # If topological order exists, the graph is a DAG. Otherwise, it has
        # a cycle.
        while zero_in_degree_nodes:
            node = zero_in_degree_nodes.popleft()
            visited_nodes.add(node)
            for out_node in graph[node].out_edges:
                graph[out_node].in_edges.remove(node)
                if graph[out_node].in_degree == 0:
                    zero_in_degree_nodes.append(out_node)

        # Remove visited nodes from the graph.
        for node in visited_nodes:
            del graph[node]

        topological_order_exists = len(visited_nodes) == num_total_nodes
        if not topological_order_exists:
            logger.error(
                "The compiled DAG may hang due to blocking NCCL calls. If you "
                "believe this is a false positive, please file an issue at "
                "https://github.com/ray-project/ray/issues/new/."
            )

        return not topological_order_exists

    def _monitor_failures(self):
        outer = self

        class Monitor(threading.Thread):
            def __init__(self):
                super().__init__(daemon=True)
                self.in_teardown = False
                # Lock to make sure that we only perform teardown for this DAG
                # once.
                self.in_teardown_lock = threading.Lock()

            def wait_teardown(self):
                for actor, ref in outer.worker_task_refs.items():
                    timeout = False
                    try:
                        ray.get(ref, timeout=10)
                    except ray.exceptions.GetTimeoutError:
                        logger.warn(
                            f"Compiled DAG actor {actor} is still running 10s "
                            "after teardown(). Teardown may hang."
                        )
                        timeout = True
                    except Exception:
                        # We just want to check that the task has finished so
                        # we don't care if the actor task ended in an
                        # exception.
                        pass

                    if not timeout:
                        continue

                    try:
                        ray.get(ref)
                    except Exception:
                        pass

            def teardown(self, wait: bool):
                do_teardown = False
                with self.in_teardown_lock:
                    if not self.in_teardown:
                        do_teardown = True
                        self.in_teardown = True

                if not do_teardown:
                    # Teardown is already being performed.
                    if wait:
                        self.wait_teardown()
                    return

                logger.info("Tearing down compiled DAG")

                outer._dag_submitter.close()
                outer._dag_output_fetcher.close()

                for actor in outer.actor_refs:
                    logger.info(f"Cancelling compiled worker on actor: {actor}")
                # Cancel all actor loops in parallel.
                cancel_refs = [
                    actor.__ray_call__.remote(do_cancel_executable_tasks, tasks)
                    for actor, tasks in outer.actor_to_executable_tasks.items()
                ]
                for cancel_ref in cancel_refs:
                    try:
                        # TODO(swang): Suppress exceptions from actors trying to
                        # read closed channels when DAG is being torn down.
                        ray.get(cancel_ref, timeout=30)
                    except Exception:
                        logger.exception("Error cancelling worker task")
                        pass

                if outer._nccl_group_id is not None:
                    _destroy_nccl_group(outer._nccl_group_id)

                if wait:
                    logger.info("Waiting for worker tasks to exit")
                    self.wait_teardown()
                    logger.info("Teardown complete")

            def run(self):
                try:
                    ray.get(list(outer.worker_task_refs.values()))
                except Exception as e:
                    logger.debug(f"Handling exception from worker tasks: {e}")
                    self.teardown(wait=True)

        monitor = Monitor()
        monitor.start()
        return monitor

    def _execute_until(
        self,
        execution_index: int,
        timeout: Optional[float] = None,
    ) -> Any:
        """Repeatedly execute this DAG until the given execution index,
        and buffer all results up to that index. If the DAG has already
        been executed up to the given index, just return the result
        corresponding to the given index.

        Args:
            execution_index: The execution index to execute until.
            timeout: The maximum time in seconds to wait for the result.
                None means using default timeout (DAGContext.retrieval_timeout),
                0 means immediate timeout (immediate success or timeout without
                blocking), -1 means infinite timeout (block indefinitely).

        Returns:
            The execution result corresponding to the given execution index.

        TODO(rui): catch the case that user holds onto the CompiledDAGRefs
        """
        from ray.dag import DAGContext

        ctx = DAGContext.get_current()
        if timeout is None:
            timeout = ctx.retrieval_timeout

        while self._max_execution_index < execution_index:
            if self._max_execution_index + 1 == execution_index:
                # Directly fetch and return without buffering
                self._max_execution_index += 1
                return self._dag_output_fetcher.read(timeout)
            # Otherwise, buffer the result
            if len(self._result_buffer) >= self._max_buffered_results:
                raise ValueError(
                    "Too many buffered results: the allowed max count for "
                    f"buffered results is {self._max_buffered_results}; call ray.get() "
                    "on previous CompiledDAGRefs to free them up from buffer."
                )
            self._max_execution_index += 1
            start_time = time.monotonic()
            self._result_buffer[
                self._max_execution_index
            ] = self._dag_output_fetcher.read(timeout)
            if timeout != -1:
                timeout -= time.monotonic() - start_time
                timeout = max(timeout, 0)

        # CompiledDAGRef guarantees that the same execution index will not
        # be requested multiple times
        return self._result_buffer.pop(execution_index)

    def execute(
        self,
        *args,
        **kwargs,
    ) -> CompiledDAGRef:
        """Execute this DAG using the compiled execution path.

        Args:
            args: Args to the InputNode.
            kwargs: Kwargs to the InputNode

        Returns:
            A list of Channels that can be used to read the DAG result.

        Raises:
            RayChannelTimeoutError: If the execution does not complete within
                self._execution_timeout seconds.

        NOTE: Not threadsafe due to _execution_index etc.
        """
        if self._enable_asyncio:
            raise ValueError("Use execute_async if enable_asyncio=True")

        self._get_or_compile()

        self._check_inputs(args, kwargs)
        if len(args) == 1 and len(kwargs) == 0:
            # When serializing a tuple, the Ray serializer invokes pickle5, which adds
            # several microseconds of overhead. One common case for accelerated DAGs is
            # passing a single argument (oftentimes of of type `bytes`, which requires
            # no serialization). To avoid imposing this overhead on this common case, we
            # create a fast path for this case that avoids pickle5.
            inp = args[0]
        else:
            inp = RayDAGArgs(args=args, kwargs=kwargs)

        self._dag_submitter.write(inp, self._execution_timeout)

        ref = CompiledDAGRef(self, self._execution_index)
        self._execution_index += 1
        return ref

    def _check_inputs(self, args: Tuple[Any, ...], kwargs: Dict[str, Any]) -> None:
        """
        Helper method to check that the DAG args provided by the user during
        execution are valid according to the defined DAG.
        """
        if len(args) != self._input_num_positional_args:
            raise ValueError(
                "dag.execute() or dag.execute_async() must be "
                f"called with {self._input_num_positional_args} positional args, got "
                f"{len(args)}"
            )

        for kwarg in self._input_kwargs:
            if kwarg not in kwargs:
                raise ValueError(
                    "dag.execute() or dag.execute_async() "
                    f"must be called with kwarg `{kwarg}`"
                )

    async def execute_async(
        self,
        *args,
        **kwargs,
    ) -> CompiledDAGFuture:
        """Execute this DAG using the compiled execution path.

        NOTE: Not threadsafe.

        Args:
            args: Args to the InputNode.
            kwargs: Kwargs to the InputNode.

        Returns:
            A list of Channels that can be used to read the DAG result.
        """
        if not self._enable_asyncio:
            raise ValueError("Use execute if enable_asyncio=False")

        self._get_or_compile()
        self._check_inputs(args, kwargs)
        async with self._dag_submission_lock:
            if len(args) == 1 and len(kwargs) == 0:
                # When serializing a tuple, the Ray serializer invokes pickle5, which
                # adds several microseconds of overhead. One common case for accelerated
                # DAGs is passing a single argument (oftentimes of of type `bytes`,
                # which requires no serialization). To avoid imposing this overhead on
                # this common case, we create a fast path for this case that avoids
                # pickle5.
                inp = args[0]
            else:
                inp = RayDAGArgs(args=args, kwargs=kwargs)

            await self._dag_submitter.write(inp)
            # Allocate a future that the caller can use to get the result.
            fut = asyncio.Future()
            await self._fut_queue.put(fut)

        fut = CompiledDAGFuture(self, self._execution_index, fut)
        self._execution_index += 1
        return fut

    def teardown(self):
        """Teardown and cancel all actor tasks for this DAG. After this
        function returns, the actors should be available to execute new tasks
        or compile a new DAG."""
        monitor = getattr(self, "_monitor", None)
        if monitor is not None:
            monitor.teardown(wait=True)

    def __del__(self):
        monitor = getattr(self, "_monitor", None)
        if monitor is not None:
            # Teardown asynchronously.
            # NOTE(swang): Somehow, this can get called after the CoreWorker
            # has already been destructed, so it is not safe to block in
            # ray.get.
            monitor.teardown(wait=False)


@DeveloperAPI
def build_compiled_dag_from_ray_dag(
    dag: "ray.dag.DAGNode",
    execution_timeout: Optional[float] = None,
    buffer_size_bytes: Optional[int] = None,
    enable_asyncio: bool = False,
    asyncio_max_queue_size: Optional[int] = None,
    max_buffered_results: Optional[int] = None,
) -> "CompiledDAG":
    compiled_dag = CompiledDAG(
        execution_timeout,
        buffer_size_bytes,
        enable_asyncio,
        asyncio_max_queue_size,
        max_buffered_results,
    )

    def _build_compiled_dag(node):
        compiled_dag._add_node(node)
        return node

    root = dag._find_root()
    root.traverse_and_apply(_build_compiled_dag)
    compiled_dag._get_or_compile()
    return compiled_dag<|MERGE_RESOLUTION|>--- conflicted
+++ resolved
@@ -115,9 +115,11 @@
             if done:
                 break
             for operation in schedule:
-<<<<<<< HEAD
                 start_t = time.time()
-                done = tasks[operation.local_idx].exec_operation(self, operation.type)
+                task = tasks[operation.exec_task_idx]
+                done = tasks[operation.exec_task_idx].exec_operation(
+                    self, operation.type
+                )
                 end_t = time.time()
 
                 if RAY_ADAG_ENABLE_PROFILING:
@@ -137,11 +139,7 @@
                         )
                     )
 
-=======
-                done = tasks[operation.exec_task_idx].exec_operation(
-                    self, operation.type
-                )
->>>>>>> d1f21a57
+                
                 if done:
                     break
     except Exception:
