import asyncio
from collections import defaultdict
from dataclasses import dataclass, asdict
from typing import Any, Dict, FrozenSet, List, Tuple, Union, Optional, Set
import logging
import threading
import time
import uuid
import traceback

from ray.experimental.channel.cached_channel import CachedChannel
from ray.experimental.channel.gpu_communicator import GPUCommunicator
import ray
from ray.exceptions import RayTaskError, RayChannelError
from ray.experimental.compiled_dag_ref import (
    CompiledDAGRef,
    CompiledDAGFuture,
    _process_return_vals,
)
from ray.experimental.channel import (
    ChannelInterface,
    ChannelOutputType,
    ReaderInterface,
    SynchronousReader,
    WriterInterface,
    SynchronousWriter,
    AwaitableBackgroundReader,
    AwaitableBackgroundWriter,
    RayDAGArgs,
)
from ray.util.annotations import DeveloperAPI

from ray.experimental.channel.shared_memory_channel import (
    SharedMemoryType,
)

from ray.experimental.channel.torch_tensor_nccl_channel import (
    _init_nccl_group,
    _destroy_nccl_group,
)

from ray.dag.dag_node_operation import (
    _DAGNodeOperation,
    _DAGNodeOperationType,
    _DAGOperationGraphNode,
    _build_dag_node_operation_graph,
    _generate_actor_to_execution_schedule,
)

from ray.util.scheduling_strategies import NodeAffinitySchedulingStrategy


logger = logging.getLogger(__name__)


@DeveloperAPI
def do_allocate_channel(
    self,
    reader_and_node_list: List[Tuple["ray.actor.ActorHandle", str]],
    typ: ChannelOutputType,
    read_by_adag_driver: bool,
) -> ChannelInterface:
    """Generic actor method to allocate an output channel.

    Args:
        reader_and_node_list: A list of tuples, where each tuple contains a reader
            actor handle and the node ID where the actor is located.
        typ: The output type hint for the channel.
        read_by_adag_driver: True if the channel will be read by an aDAG driver
            (Ray driver or actor and task that creates an aDAG).

    Returns:
        The allocated channel.
    """
    # None means it is called from a driver.
    writer: Optional["ray.actor.ActorHandle"] = None
    try:
        writer = ray.get_runtime_context().current_actor
    except RuntimeError:
        # This is the driver so there is no current actor handle.
        pass

    output_channel = typ.create_channel(
        writer,
        reader_and_node_list,
        read_by_adag_driver,
    )
    return output_channel


@DeveloperAPI
def do_exec_tasks(
    self,
    tasks: List["ExecutableTask"],
    schedule: List[_DAGNodeOperation],
) -> None:
    """A generic actor method to begin executing the operations belonging to an
    actor. This runs an infinite loop to execute each _DAGNodeOperation in the
    order specified by the schedule. It exits only if the actor dies or an
    exception is thrown.

    Args:
        tasks: the executable tasks corresponding to the actor methods.
        schedule: A list of _DAGNodeOperation that should be executed in order.
    """
    try:
        for task in tasks:
            task.prepare()

        done = False
        while True:
            if done:
                break
            for operation in schedule:
                done = tasks[operation.exec_task_idx].exec_operation(
                    self, operation.type
                )
                if done:
                    break
    except Exception:
        logging.exception("Compiled DAG task exited with exception")
        raise


@DeveloperAPI
def do_profile_tasks(
    self,
    tasks: List["ExecutableTask"],
    schedule: List[_DAGNodeOperation],
) -> None:
    """A generic actor method similar to `do_exec_tasks`, but with profiling enabled.

    Args:
        tasks: the executable tasks corresponding to the actor methods.
        schedule: A list of _DAGNodeOperation that should be executed in order.
    """
    try:
        for task in tasks:
            task.prepare()

        if not hasattr(self, "__ray_adag_events"):
            self.__ray_adag_events = []

        done = False
        while True:
            if done:
                break
            for operation in schedule:
                start_t = time.perf_counter()
                task = tasks[operation.exec_task_idx]
                done = tasks[operation.exec_task_idx].exec_operation(
                    self, operation.type
                )
                end_t = time.perf_counter()

                self.__ray_adag_events.append(
                    _ExecutableTaskRecord(
                        actor_classname=self.__class__.__name__,
                        actor_name=ray.get_runtime_context().get_actor_name(),
                        actor_id=ray.get_runtime_context().get_actor_id(),
                        method_name=task.method_name,
                        bind_index=task.bind_index,
                        operation=operation.type.value,
                        start_t=start_t,
                        end_t=end_t,
                    )
                )

                if done:
                    break
    except Exception:
        logging.exception("Compiled DAG task exited with exception")
        raise


@DeveloperAPI
def do_cancel_executable_tasks(self, tasks: List["ExecutableTask"]) -> None:
    for task in tasks:
        task.cancel()


def _wrap_exception(exc):
    backtrace = ray._private.utils.format_error_message(
        "".join(traceback.format_exception(type(exc), exc, exc.__traceback__)),
        task_exception=True,
    )
    wrapped = RayTaskError(
        function_name="do_exec_tasks",
        traceback_str=backtrace,
        cause=exc,
    )
    return wrapped


@DeveloperAPI
class CompiledTask:
    """Wraps the normal Ray DAGNode with some metadata."""

    def __init__(self, idx: int, dag_node: "ray.dag.DAGNode"):
        """
        Args:
            idx: A unique index into the original DAG.
            dag_node: The original DAG node created by the user.
        """
        self.idx = idx
        self.dag_node = dag_node

        # Dict from task index to actor handle for immediate downstream tasks.
        self.downstream_task_idxs: Dict[int, "ray.actor.ActorHandle"] = {}
        # Case 1: The task represents a ClassMethodNode.
        #
        # Multiple return values are written to separate `output_channels`.
        # `output_idxs` represents the tuple index of the output value for
        # multiple returns in a tuple. If an output index is None, it means
        # the complete return value is written to the output channel.
        # Otherwise, the return value is a tuple and the index is used
        # to extract the value to be written to the output channel.
        #
        # Case 2: The task represents an InputNode.
        #
        # `output_idxs` can be an integer or a string to retrieve the
        # corresponding value from `args` or `kwargs` in the DAG's input.
        self.output_channels: List[ChannelInterface] = []
        self.output_idxs: List[Optional[Union[int, str]]] = []
        self.arg_type_hints: List["ChannelOutputType"] = []

    @property
    def args(self) -> Tuple[Any]:
        return self.dag_node.get_args()

    @property
    def kwargs(self) -> Dict[str, Any]:
        return self.dag_node.get_kwargs()

    @property
    def num_readers(self) -> int:
        return len(self.downstream_task_idxs)

    def __str__(self) -> str:
        return f"""
            Node: {self.dag_node}
            Arguments: {self.args}
            Output: {self.output_channels}
            """


class _ExecutableTaskInput:
    """Represents an input to an ExecutableTask.

    Args:
        input_variant: either an unresolved input (when type is ChannelInterface)
            , or a resolved input value (when type is Any)
        channel_idx: if input_variant is an unresolved input, this is the index
            into the input channels list.
    """

    def __init__(
        self,
        input_variant: Union[ChannelInterface, Any],
        channel_idx: Optional[int],
    ):
        self.input_variant = input_variant
        self.channel_idx = channel_idx

    def resolve(self, channel_results: Any) -> Any:
        """
        Resolve the input value from the channel results.

        Args:
            channel_results: The results from reading the input channels.
        """

        if isinstance(self.input_variant, ChannelInterface):
            value = channel_results[self.channel_idx]
        else:
            value = self.input_variant
        return value


@DeveloperAPI
class ExecutableTask:
    """A task that can be executed in a compiled DAG, and it
    corresponds to an actor method.
    """

    def __init__(
        self,
        task: "CompiledTask",
        resolved_args: List[Any],
        resolved_kwargs: Dict[str, Any],
    ):
        """
        Args:
            task: The CompiledTask that this ExecutableTask corresponds to.
            resolved_args: The arguments to the method. Arguments that are
                not Channels will get passed through to the actor method.
                If the argument is a channel, it will be replaced by the
                value read from the channel before the method executes.
            resolved_kwargs: The keyword arguments to the method. Currently, we
                do not support binding kwargs to other DAG nodes, so the values
                of the dictionary cannot be Channels.
        """
        from ray.dag import CollectiveOutputNode

        self.method_name = task.dag_node.get_method_name()
        self.bind_index = task.dag_node._get_bind_index()
        self.output_channels = task.output_channels
        self.output_idxs = task.output_idxs
        self.input_type_hints: List[ChannelOutputType] = task.arg_type_hints
        self.output_type_hint: ChannelOutputType = task.dag_node.type_hint

        # The NCCL collective operation.
        self.collective_op: Optional["ray.dag.CollectiveOperation"] = None
        if isinstance(task.dag_node, CollectiveOutputNode):
            self.collective_op = task.dag_node.collective_op

        self.input_channels: List[ChannelInterface] = []
        self.task_inputs: List[_ExecutableTaskInput] = []
        self.resolved_kwargs: Dict[str, Any] = resolved_kwargs
        # A unique index which can be used to index into `idx_to_task` to get
        # the corresponding task.
        self.task_idx = task.idx

        # Reverse map for input_channels: maps an input channel to
        # its index in input_channels.
        input_channel_to_idx: dict[ChannelInterface, int] = {}

        for arg in resolved_args:
            if isinstance(arg, ChannelInterface):
                if isinstance(arg, ChannelInterface):
                    channel = arg
                else:
                    adapter = arg
                    channel = adapter.get_dag_input_channel()

                if channel in input_channel_to_idx:
                    # The same channel was added before, so reuse the index.
                    channel_idx = input_channel_to_idx[channel]
                else:
                    # Add a new channel to the list of input channels.
                    self.input_channels.append(channel)
                    channel_idx = len(self.input_channels) - 1
                    input_channel_to_idx[channel] = channel_idx

                task_input = _ExecutableTaskInput(arg, channel_idx)
            else:
                task_input = _ExecutableTaskInput(arg, None)
            self.task_inputs.append(task_input)

        # Currently DAGs do not support binding kwargs to other DAG nodes.
        for val in self.resolved_kwargs.values():
            assert not isinstance(val, ChannelInterface)

        # Input reader to read input data from upstream DAG nodes.
        self.input_reader: ReaderInterface = SynchronousReader(self.input_channels)
        # Output writer to write output data to downstream DAG nodes.
        self.output_writer: WriterInterface = SynchronousWriter(
            self.output_channels, self.output_idxs
        )
        # Store the intermediate result of a READ or COMPUTE operation.
        # The result of a READ operation will be used by a COMPUTE operation,
        # and the result of a COMPUTE operation will be used by a WRITE operation.
        self._intermediate_buffer: Any = None

    def cancel(self):
        """
        Close all the input channels and the output channel. The exact behavior
        depends on the type of channel. Typically, it will release the resources
        used by the channels.
        """
        self.input_reader.close()
        self.output_writer.close()

    def prepare(self):
        """
        Prepare the task for execution. The `exec_operation` function can only
        be called after `prepare` has been called.
        """
        for typ_hint in self.input_type_hints:
            typ_hint.register_custom_serializer()
        self.output_type_hint.register_custom_serializer()
        self.input_reader.start()
        self.output_writer.start()

    def set_intermediate_buffer(self, data: Any):
        """
        Store the intermediate result of a READ or COMPUTE operation.

        Args:
            data: The intermediate result of a READ or COMPUTE operation.
        """
        assert self._intermediate_buffer is None
        self._intermediate_buffer = data

    def reset_intermediate_buffer(self) -> Any:
        """
        Retrieve the intermediate result of a READ or COMPUTE operation,
        and reset the intermediate buffer to None.

        Returns:
            The intermediate result of a READ or COMPUTE operation.
        """
        data = self._intermediate_buffer
        self._intermediate_buffer = None
        return data

    def _read(self) -> bool:
        """
        Read input data from upstream DAG nodes and cache the intermediate result.

        Returns:
            True if system error occurs and exit the loop; otherwise, False.
        """
        assert self._intermediate_buffer is None
        exit = False
        try:
            input_data = self.input_reader.read()
            self.set_intermediate_buffer(input_data)
        except RayChannelError:
            # Channel closed. Exit the loop.
            exit = True
        return exit

    def _compute(self, class_handle) -> bool:
        """
        Retrieve the intermediate result from the READ operation and perform the
        computation. Then, cache the new intermediate result. The caller must ensure
        that the last operation executed is READ so that the function retrieves the
        correct intermediate result.

        Args:
            class_handle: An instance of the class to which the actor belongs. For
                example, the type of `class_handle` is <class 'xxxx.Worker'> if the
                actor belongs to the `class Worker` class.

        Returns:
            True if system error occurs and exit the loop; otherwise, False.
        """
        input_data = self.reset_intermediate_buffer()
        try:
            _process_return_vals(input_data, return_single_output=False)
        except Exception as exc:
            # Previous task raised an application-level exception.
            # Propagate it and skip the actual task. We don't need to wrap the
            # exception in a RayTaskError here because it has already been wrapped
            # by the previous task.
            self.set_intermediate_buffer(exc)
            return False

        resolved_inputs = []
        for task_input in self.task_inputs:
            resolved_inputs.append(task_input.resolve(input_data))

        if self.collective_op is not None:
            # Run a NCCL collective operation.
            method = self.collective_op.execute
        else:
            # Run an actor method.
            method = getattr(class_handle, self.method_name)
        try:
            output_val = method(*resolved_inputs, **self.resolved_kwargs)
        except Exception as exc:
            output_val = _wrap_exception(exc)
        self.set_intermediate_buffer(output_val)
        return False

    def _write(self) -> bool:
        """
        Retrieve the intermediate result from the COMPUTE operation and write to its
        downstream DAG nodes. The caller must ensure that the last operation executed
        is COMPUTE so that the function retrieves the correct intermediate result.

        Returns:
            True if system error occurs and exit the loop; otherwise, False.
        """
        output_val = self.reset_intermediate_buffer()
        exit = False
        try:
            self.output_writer.write(output_val)
        except RayChannelError:
            # Channel closed. Exit the loop.
            exit = True
        return exit

    def exec_operation(
        self,
        class_handle,
        op_type: _DAGNodeOperationType,
    ) -> bool:
        """
        An ExecutableTask corresponds to a DAGNode. It consists of three
        operations: READ, COMPUTE, and WRITE, which should be executed in
        order to ensure that each operation can read the correct intermediate
        result.

        Args:
            class_handle: The handle of the class to which the actor belongs.
            op_type: The type of the operation. Possible types are READ,
                COMPUTE, and WRITE.

        Returns:
            True if the next operation should not be executed; otherwise, False.
        """
        if op_type == _DAGNodeOperationType.READ:
            return self._read()
        elif op_type == _DAGNodeOperationType.COMPUTE:
            return self._compute(class_handle)
        elif op_type == _DAGNodeOperationType.WRITE:
            return self._write()


@dataclass
class _ExecutableTaskRecord:
    actor_classname: str
    actor_name: str
    actor_id: str
    method_name: str
    bind_index: int
    operation: str
    start_t: float
    end_t: float

    def to_dict(self):
        return asdict(self)


@DeveloperAPI
class CompiledDAG:
    """Experimental class for accelerated execution.

    This class should not be called directly. Instead, create
    a ray.dag and call experimental_compile().

    See REP https://github.com/ray-project/enhancements/pull/48 for more
    information.
    """

    @ray.remote(num_cpus=0)
    class DAGDriverProxyActor:
        """
        To support the driver as a reader, the output writer needs to be able to invoke
        remote functions on the driver. This is necessary so that the output writer can
        create a reader ref on the driver node, and later potentially create a larger
        reader ref on the driver node if the channel backing store needs to be resized.
        However, remote functions cannot be invoked on the driver.

        An accelerated DAG creates an actor from this class when the DAG is intialized.
        The actor is on the same node as the driver. This class has an empty
        implementation, though it serves as a way for the output writer to invoke remote
        functions on the driver node.
        """

        pass

    def __init__(
        self,
        execution_timeout: Optional[float] = None,
        buffer_size_bytes: Optional[int] = None,
        enable_asyncio: bool = False,
        asyncio_max_queue_size: Optional[int] = None,
        max_buffered_results: Optional[int] = None,
        max_inflight_executions: Optional[int] = None,
    ):
        """
        Args:
            execution_timeout: The maximum time in seconds to wait for execute() calls.
                None means using default timeout (DAGContext.execution_timeout),
                0 means immediate timeout (immediate success or timeout without
                blocking), -1 means infinite timeout (block indefinitely).
            buffer_size_bytes: The number of bytes to allocate for object data and
                metadata. Each argument passed to a task in the DAG must be
                less than or equal to this value when serialized.
            enable_asyncio: Whether to enable asyncio. If enabled, caller must
                be running in an event loop and must use `execute_async` to
                invoke the DAG. Otherwise, the caller should use `execute` to
                invoke the DAG.
            asyncio_max_queue_size: Optional parameter to limit how many DAG
                inputs can be queued at a time. The actual number of concurrent
                DAG invocations may be higher than this, if there are already
                inputs being processed by the DAG executors. If used, the
                caller is responsible for preventing deadlock, i.e. if the
                input queue is full, another asyncio task is reading from the
                DAG output. It is only used when enable_asyncio=True.
            max_buffered_results: The maximum number of execution results that
                are allowed to be buffered. Setting a higher value allows more
                DAGs to be executed before `ray.get()` must be called but also
                increases the memory usage. Note that if the number of ongoing
                executions is beyond the DAG capacity, the new execution would
                be blocked in the first place; therefore, this limit is only
                enforced when it is smaller than the DAG capacity.
            max_inflight_executions: The maximum number of in-flight executions that
                are allowed to be sent to this DAG. Before submitting more requests,
                the caller is responsible for calling ray.get to get the result,
                otherwise, RayAdagCapacityExceeded is raised.

        Returns:
            Channel: A wrapper around ray.ObjectRef.
        """
        from ray.dag import DAGContext

        ctx = DAGContext.get_current()

        self._enable_asyncio: bool = enable_asyncio
        self._fut_queue = asyncio.Queue()
        self._asyncio_max_queue_size: Optional[int] = asyncio_max_queue_size
        # TODO(rui): consider unify it with asyncio_max_queue_size
        self._max_buffered_results: Optional[int] = max_buffered_results
        if self._max_buffered_results is None:
            self._max_buffered_results = ctx.max_buffered_results
        self._max_inflight_executions = max_inflight_executions
        if self._max_inflight_executions is None:
            self._max_inflight_executions = ctx.max_inflight_executions
        self._dag_id = uuid.uuid4().hex
        self._execution_timeout: Optional[float] = execution_timeout
        if self._execution_timeout is None:
            self._execution_timeout = ctx.execution_timeout
        self._buffer_size_bytes: Optional[int] = buffer_size_bytes
        if self._buffer_size_bytes is None:
            self._buffer_size_bytes = ctx.buffer_size_bytes

        self._default_type_hint: ChannelOutputType = SharedMemoryType(
            self._buffer_size_bytes,
            # We conservatively set num_shm_buffers to _max_inflight_executions.
            # It means that the DAG can be underutilized, but it guarantees there's
            # no false positive timeouts.
            num_shm_buffers=1,
        )
        if not isinstance(self._buffer_size_bytes, int) or self._buffer_size_bytes <= 0:
            raise ValueError(
                "`buffer_size_bytes` must be a positive integer, found "
                f"{self._buffer_size_bytes}"
            )

        # Used to ensure that the future returned to the
        # caller corresponds to the correct DAG output. I.e.
        # order of futures added to fut_queue should match the
        # order of inputs written to the DAG.
        self._dag_submission_lock = asyncio.Lock()

        # idx -> CompiledTask.
        self.idx_to_task: Dict[int, "CompiledTask"] = {}
        # DAGNode -> idx.
        self.dag_node_to_idx: Dict["ray.dag.DAGNode", int] = {}
        # idx counter.
        self.counter: int = 0

        # Attributes that are set during preprocessing.
        # Preprocessing identifies the input node and output node.
        self.input_task_idx: Optional[int] = None
        self.output_task_idx: Optional[int] = None
        # Denotes whether execute/execute_async returns a list of refs/futures.
        self._returns_list: bool = False
        # Number of expected positional args and kwargs that may be passed to
        # dag.execute.
        self._input_num_positional_args: Optional[int] = None
        self._input_kwargs: Tuple[str, ...] = None
        self.actor_task_count: Dict["ray._raylet.ActorID", int] = defaultdict(int)

        # Cached attributes that are set during compilation.
        self.dag_input_channels: Optional[List[ChannelInterface]] = None
        self.dag_output_channels: Optional[List[ChannelInterface]] = None
        self._dag_submitter: Optional[WriterInterface] = None
        self._dag_output_fetcher: Optional[ReaderInterface] = None

        # ObjectRef for each worker's task. The task is an infinite loop that
        # repeatedly executes the method specified in the DAG.
        self.worker_task_refs: Dict["ray.actor.ActorHandle", "ray.ObjectRef"] = {}
        # Set of actors present in the DAG.
        self.actor_refs = set()
        self.actor_to_tasks: Dict[
            "ray.actor.ActorHandle", List["CompiledTask"]
        ] = defaultdict(list)
        self.actor_to_executable_tasks: Dict[
            "ray.actor.ActorHandle", List["ExecutableTask"]
        ] = {}
        # Mapping from the actor handle to the execution schedule which is a list
        # of operations to be executed.
        self.actor_to_execution_schedule: Dict[
            "ray.actor.ActorHandle", List[_DAGNodeOperation]
        ] = defaultdict(list)
        # Mapping from the actor handle to the node ID that the actor is on.
        self.actor_to_node_id: Dict["ray.actor.ActorHandle", str] = {}

        # This is set to true when type hint of `transport="nccl"` is used.
        self._use_default_nccl_group = False
        # This is set to the specified custom nccl group
        # if there exists a type hint of `transport=nccl_group`.
        self._custom_nccl_group_p2p: Optional[GPUCommunicator] = None
        # The NCCL group ID for P2P send/recv operations.
        self._nccl_group_id_p2p: Optional[str] = None
        # All the NCCL group IDs for P2P send/recv and collective operations.
        self._nccl_group_ids: Set[str] = set()
        # The index of the current execution. It is incremented each time
        # the DAG is executed.
        self._execution_index: int = 0
        # The maximum index of finished executions.
        # All results with higher indexes have not been generated yet.
        self._max_finished_execution_index: int = -1
        # execution_index -> {channel_index -> result}
        self._result_buffer: Dict[int, Dict[int, Any]] = defaultdict(dict)

        def _create_proxy_actor() -> "ray.actor.ActorHandle":
            # Creates the driver actor on the same node as the driver.
            #
            # To support the driver as a reader, the output writer needs to be able to
            # invoke remote functions on the driver (e.g., to create the reader ref, to
            # create a reader ref for a larger object when the channel backing store is
            # resized, etc.). The driver actor serves as a way for the output writer
            # to invoke remote functions on the driver node.
            return CompiledDAG.DAGDriverProxyActor.options(
                scheduling_strategy=NodeAffinitySchedulingStrategy(
                    ray.get_runtime_context().get_node_id(), soft=False
                )
            ).remote()

        self._proxy_actor = _create_proxy_actor()

    @property
    def nccl_group_id_p2p(self) -> Optional[str]:
        return self._nccl_group_id_p2p

    @property
    def nccl_group_ids(self) -> Set[str]:
        return self._nccl_group_ids

    def increment_max_finished_execution_index(self) -> None:
        """Increment the max finished execution index. It is used to
        figure out the max number of in-flight requests to the DAG
        """
        self._max_finished_execution_index += 1

    def get_id(self) -> str:
        """
        Get the unique ID of the compiled DAG.
        """
        return self._dag_id

    def __str__(self) -> str:
        return f"CompiledDAG({self._dag_id})"

    def _add_node(self, node: "ray.dag.DAGNode") -> None:
        idx = self.counter
        self.idx_to_task[idx] = CompiledTask(idx, node)
        self.dag_node_to_idx[node] = idx
        self.counter += 1

    def _preprocess(self) -> None:
        """Before compiling, preprocess the DAG to build an index from task to
        upstream and downstream tasks, and to set the input and output node(s)
        of the DAG.

        This function is idempotent.
        """
        from ray.dag import (
            DAGNode,
            ClassMethodNode,
            CollectiveOutputNode,
            FunctionNode,
            InputAttributeNode,
            InputNode,
            MultiOutputNode,
        )
        from ray.dag.collective_node import _CollectiveOperation

        self.input_task_idx, self.output_task_idx = None, None
        self.actor_task_count.clear()

        nccl_actors_p2p: Set["ray.actor.ActorHandle"] = set()
        nccl_collective_ops: Set[_CollectiveOperation] = set()

        # Find the input node to the DAG.
        for idx, task in self.idx_to_task.items():
            if isinstance(task.dag_node, InputNode):
                assert self.input_task_idx is None, "More than one InputNode found"
                self.input_task_idx = idx

        # Find the (multi-)output node to the DAG.
        for idx, task in self.idx_to_task.items():
            if idx == self.input_task_idx or isinstance(
                task.dag_node, InputAttributeNode
            ):
                continue
            if (
                len(task.downstream_task_idxs) == 0
                and task.dag_node.is_adag_output_node
            ):
                assert self.output_task_idx is None, "More than one output node found"
                self.output_task_idx = idx

        assert self.output_task_idx is not None
        output_node = self.idx_to_task[self.output_task_idx].dag_node
        # Add an MultiOutputNode to the end of the DAG if it's not already there.
        if not isinstance(output_node, MultiOutputNode):
            output_node = MultiOutputNode([output_node])
            self._add_node(output_node)
            self.output_task_idx = self.dag_node_to_idx[output_node]
        else:
            self._returns_list = True

        # TODO: Support no-input DAGs (use an empty object to signal).
        if self.input_task_idx is None:
            raise NotImplementedError(
                "Compiled DAGs currently require exactly one InputNode"
            )

        # Whether the DAG binds directly to the InputNode(), versus binding to
        # a positional arg or kwarg of the input. For example, a.foo.bind(inp)
        # instead of a.foo.bind(inp[0]) or a.foo.bind(inp.key).
        direct_input: Optional[bool] = None
        # Collect the set of InputNode keys bound to DAG node args.
        input_positional_args: Set[int] = set()
        input_kwargs: Set[str] = set()

        # For each task node, set its upstream and downstream task nodes.
        # Also collect the set of tasks that produce torch.tensors.
        for task_idx, task in self.idx_to_task.items():
            dag_node = task.dag_node
            if not (
                isinstance(dag_node, InputNode)
                or isinstance(dag_node, InputAttributeNode)
                or isinstance(dag_node, MultiOutputNode)
                or isinstance(dag_node, ClassMethodNode)
            ):
                if isinstance(dag_node, FunctionNode):
                    # TODO(swang): Support non-actor tasks.
                    raise NotImplementedError(
                        "Compiled DAGs currently only support actor method nodes"
                    )
                else:
                    raise ValueError(f"Found unsupported node of type {type(dag_node)}")

            if isinstance(dag_node, ClassMethodNode) and dag_node.is_class_method_call:
                actor_handle = dag_node._get_actor_handle()
                if actor_handle is None:
                    raise ValueError(
                        "Compiled DAGs can only bind methods to an actor "
                        "that is already created with Actor.remote()"
                    )

                self.actor_task_count[actor_handle._actor_id] += 1

                # Collect actors for NCCL P2P methods.
                if dag_node.type_hint.requires_nccl():
                    nccl_actors_p2p.add(actor_handle)
                    custom_nccl_group = dag_node.type_hint.get_custom_nccl_group()
                    mixed_nccl_group_error_message = (
                        "Accelerated DAGs do not support mixed usage of "
                        "type hints of default NCCL group "
                        '(i.e., TorchTensor(transport="nccl"))'
                        "and custom NCCL group "
                        "(i.e., TorchTensor(transport=nccl_group)). "
                        "Please check all the TorchTensor type hints and "
                        "make sure only one type of NCCL transport is specified."
                    )
                    if custom_nccl_group is None:
                        if self._custom_nccl_group_p2p is not None:
                            raise ValueError(mixed_nccl_group_error_message)
                        self._use_default_nccl_group = True
                    else:
                        if self._use_default_nccl_group:
                            raise ValueError(mixed_nccl_group_error_message)
                        if self._custom_nccl_group_p2p is not None:
                            if self._custom_nccl_group_p2p != custom_nccl_group:
                                raise ValueError(
                                    "Accelerated DAGs currently only support "
                                    "a single custom NCCL group, but multiple "
                                    "have been specified. Check all the "
                                    "TorchTensor(transport=nccl_group) type hints "
                                    "to make sure only one NCCL group is used."
                                )
                        self._custom_nccl_group_p2p = custom_nccl_group

                # Collect NCCL collective operations.
                if isinstance(dag_node, CollectiveOutputNode):
                    nccl_collective_ops.add(dag_node.collective_op)
            elif isinstance(dag_node, InputNode):
                if dag_node.type_hint.requires_nccl():
                    raise ValueError(
                        "DAG inputs cannot be transferred via NCCL because "
                        "the driver cannot participate in the NCCL group"
                    )

            if type(dag_node.type_hint) == ChannelOutputType:
                # No type hint specified by the user. Replace
                # with the default type hint for this DAG.
                dag_node.with_type_hint(self._default_type_hint)

            for _, val in task.kwargs.items():
                if isinstance(val, DAGNode):
                    raise ValueError(
                        "Compiled DAG currently does not support binding to "
                        "other DAG nodes as kwargs"
                    )

            for _, arg in enumerate(task.args):
                if not isinstance(arg, DAGNode):
                    continue

                upstream_node_idx = self.dag_node_to_idx[arg]
                upstream_task = self.idx_to_task[upstream_node_idx]
                downstream_actor_handle = None
                if (
                    isinstance(dag_node, ClassMethodNode)
                    and dag_node.is_class_method_call
                ):
                    downstream_actor_handle = dag_node._get_actor_handle()

                if isinstance(upstream_task.dag_node, InputAttributeNode):
                    # Record all of the keys used to index the InputNode.
                    # During execution, we will check that the user provides
                    # the same args and kwargs.
                    if isinstance(upstream_task.dag_node.key, int):
                        input_positional_args.add(upstream_task.dag_node.key)
                    elif isinstance(upstream_task.dag_node.key, str):
                        input_kwargs.add(upstream_task.dag_node.key)
                    else:
                        raise ValueError(
                            "InputNode() can only be indexed using int "
                            "for positional args or str for kwargs."
                        )

                    if direct_input is not None and direct_input:
                        raise ValueError(
                            "All tasks must either use InputNode() "
                            "directly, or they must index to specific args or "
                            "kwargs."
                        )
                    direct_input = False

                    # If the upstream node is an InputAttributeNode, treat the
                    # DAG's input node as the actual upstream node
                    upstream_task = self.idx_to_task[self.input_task_idx]

                elif isinstance(upstream_task.dag_node, InputNode):
                    if direct_input is not None and not direct_input:
                        raise ValueError(
                            "All tasks must either use InputNode() directly, "
                            "or they must index to specific args or kwargs."
                        )
                    direct_input = True

                upstream_task.downstream_task_idxs[task_idx] = downstream_actor_handle
                task.arg_type_hints.append(upstream_task.dag_node.type_hint)

                if upstream_task.dag_node.type_hint.requires_nccl():
                    # Add all readers to the NCCL actors of P2P.
                    nccl_actors_p2p.add(downstream_actor_handle)

<<<<<<< HEAD
        # Collect all leaf nodes.
        leaf_nodes: DAGNode = []
        for idx, task in self.idx_to_task.items():
            if not isinstance(task.dag_node, ClassMethodNode):
                continue
            if (
                len(task.downstream_task_idxs) == 0
                and not task.dag_node.is_adag_output_node
            ):
                leaf_nodes.append(task.dag_node)
        # Leaf nodes are not allowed because the exception thrown by the leaf
        # node will not be propagated to the driver.
        if len(leaf_nodes) != 0:
            raise ValueError(
                "Compiled DAG doesn't support leaf nodes, i.e., nodes that don't have "
                "downstream nodes and are not output nodes. There are "
                f"{len(leaf_nodes)} leaf nodes in the DAG. Please add the outputs of "
                f"{[leaf_node.get_method_name() for leaf_node in leaf_nodes]} to the "
                f"the MultiOutputNode."
            )

        # If there were type hints indicating transport via NCCL, initialize
        # the NCCL group on the participating actors.
        nccl_actors = list(nccl_actors)
        if None in nccl_actors:
=======
        nccl_actors_p2p = list(nccl_actors_p2p)
        if None in nccl_actors_p2p:
>>>>>>> 753cb3e2
            raise ValueError("Driver cannot participate in the NCCL group.")

        # Initialize and cache a NCCL group for each custom NCCL group. All the
        # custom NCCL groups are initialized before the default NCCL groups.
        custom_nccl_group_to_id: Dict[GPUCommunicator, str] = {}
        # Initialize and cache a NCCL group for each set of actors. A set of actors
        # can perform P2P send/recv and collective operations. If there are multiple
        # custom NCCL groups for a set of actors, only one is cached.
        actors_to_nccl_group_id: Dict[FrozenSet["ray.actor.ActorHandle"], str] = {}

        # If a custom NCCL group is specified for P2P actors, initialize and cache
        # the NCCL group ID.
        if nccl_actors_p2p and self._custom_nccl_group_p2p:
            if not set(nccl_actors_p2p).issubset(
                set(self._custom_nccl_group_p2p.get_actor_handles())
            ):
                raise ValueError(
                    "Expected P2P actor handles to be a subset of the custom NCCL group"
                )
            self._nccl_group_id_p2p = _init_nccl_group(
                nccl_actors_p2p, self._custom_nccl_group_p2p
            )
            custom_nccl_group_to_id[
                self._custom_nccl_group_p2p
            ] = self._nccl_group_id_p2p
            actors = frozenset(nccl_actors_p2p)
            actors_to_nccl_group_id[actors] = self._nccl_group_id_p2p

        # If a custom NCCL group is specified for collective actors, initialize and
        # cache the NCCL group ID.
        for collective_op in nccl_collective_ops:
            type_hint = collective_op.type_hint
            custom_nccl_group = type_hint.get_custom_nccl_group()
            if custom_nccl_group:
                nccl_group_id = collective_op.init_nccl_group(
                    custom_nccl_group_to_id.get(custom_nccl_group, None)
                )
                custom_nccl_group_to_id[custom_nccl_group] = nccl_group_id
                actors = frozenset(collective_op.actor_handles)
                if actors not in actors_to_nccl_group_id:
                    actors_to_nccl_group_id[actors] = nccl_group_id

        # If a NCCL group for P2P actors is not initialized, initialize and cache
        # the NCCL group ID.
        if nccl_actors_p2p and self._nccl_group_id_p2p is None:
            actors = frozenset(nccl_actors_p2p)
            if actors in actors_to_nccl_group_id:
                self._nccl_group_id_p2p = actors_to_nccl_group_id[actors]
            else:
                self._nccl_group_id_p2p = _init_nccl_group(
                    nccl_actors_p2p, self._custom_nccl_group_p2p
                )
                actors_to_nccl_group_id[actors] = self._nccl_group_id_p2p

        # If a NCCL group for collective actors is not initialized, initialize and
        # cache the NCCL group ID.
        for collective_op in nccl_collective_ops:
            if collective_op.type_hint.nccl_group_id is None:
                actors = frozenset(collective_op.actor_handles)
                nccl_group_id = collective_op.init_nccl_group(
                    actors_to_nccl_group_id.get(actors, None)
                )
                if actors not in actors_to_nccl_group_id:
                    actors_to_nccl_group_id[actors] = nccl_group_id

        # Store all the NCCL group IDs for P2P send/recv and collective operations.
        self._nccl_group_ids = set(actors_to_nccl_group_id.values()).union(
            set(custom_nccl_group_to_id.values())
        )

        if direct_input:
            self._input_num_positional_args = 1
        elif not input_positional_args:
            self._input_num_positional_args = 0
        else:
            self._input_num_positional_args = max(input_positional_args) + 1
        self._input_kwargs = tuple(input_kwargs)

    def _get_node_id(self, actor_handle: "ray.actor.ActorHandle") -> str:
        """
        Get the node ID of an actor handle and cache it.

        Args:
            actor_handle: The actor handle.
        Returns:
            The node ID of the actor handle.
        """
        if actor_handle in self.actor_to_node_id:
            return self.actor_to_node_id[actor_handle]
        node_id = None
        if actor_handle == self._proxy_actor:
            node_id = ray.get_runtime_context().get_node_id()
        else:
            node_id = ray.get(
                actor_handle.__ray_call__.remote(
                    lambda self: ray.get_runtime_context().get_node_id()
                )
            )
        assert node_id is not None
        self.actor_to_node_id[actor_handle] = node_id
        return node_id

    def _get_or_compile(
        self,
    ) -> None:
        """Compile an execution path. This allocates channels for adjacent
        tasks to send/receive values. An infinite task is submitted to each
        actor in the DAG that repeatedly receives from input channel(s) and
        sends to output channel(s).

        This function is idempotent and will cache the previously allocated
        channels. After calling this function, _dag_submitter and
        _dag_output_fetcher will be set and can be used to invoke and fetch
        outputs for the DAG.
        """
        from ray.dag import (
            DAGNode,
            InputNode,
            InputAttributeNode,
            MultiOutputNode,
            ClassMethodNode,
        )

        if self.input_task_idx is None:
            self._preprocess()
        assert self.input_task_idx is not None

        if self._dag_submitter is not None:
            assert self._dag_output_fetcher is not None
            return

        frontier = [self.input_task_idx]
        visited = set()
        # Create output buffers. This loop does a breadth-first search through the DAG.
        while frontier:
            cur_idx = frontier.pop(0)
            if cur_idx in visited:
                continue
            visited.add(cur_idx)

            task = self.idx_to_task[cur_idx]
            type_hint = task.dag_node.type_hint
            if type_hint.requires_nccl():
                type_hint.set_nccl_group_id(self._nccl_group_id_p2p)

            if (
                isinstance(task.dag_node, ClassMethodNode)
                and task.dag_node.is_class_method_call
            ):
                # Create output buffers for the actor method.
                assert len(task.output_channels) == 0
                # `output_to_readers` stores the reader tasks for each output of
                # the current node. If the current node returns one output, the
                # readers are the downstream nodes of the current node. If the
                # current node returns multiple outputs, the readers of each
                # output are the downstream nodes of the ClassMethodNode that
                # is a class method output.
                output_to_readers: Dict[CompiledTask, List[CompiledTask]] = defaultdict(
                    list
                )
                for idx in task.downstream_task_idxs:
                    downstream_task = self.idx_to_task[idx]
                    downstream_node = downstream_task.dag_node
                    if (
                        isinstance(downstream_node, ClassMethodNode)
                        and downstream_node.is_class_method_output
                    ):
                        output_to_readers[downstream_task] = [
                            self.idx_to_task[idx]
                            for idx in downstream_task.downstream_task_idxs
                        ]
                    else:
                        if task not in output_to_readers:
                            output_to_readers[task] = []
                        output_to_readers[task].append(downstream_task)
                fn = task.dag_node._get_remote_method("__ray_call__")
                for output, readers in output_to_readers.items():
                    dag_nodes = [reader.dag_node for reader in readers]
                    read_by_multi_output_node = False
                    for dag_node in dag_nodes:
                        if isinstance(dag_node, MultiOutputNode):
                            read_by_multi_output_node = True
                            break

                    reader_and_node_list: List[Tuple["ray.actor.ActorHandle", str]] = []
                    if read_by_multi_output_node:
                        if len(readers) != 1:
                            raise ValueError(
                                "DAG outputs currently can only be read by the "
                                "driver or the same actor that is also the "
                                "InputNode, not by both the driver and actors.",
                            )

                        # This node is a multi-output node, which means it will
                        # only be read by the driver or the actor that is also
                        # the InputNode.

                        # TODO(jhumphri): Handle case where there is an actor,
                        # other than just the driver actor, also reading the
                        # output from the `task` node. For example, the following
                        # currently does not work:
                        # def test_blah(ray_start_regular):
                        #     a = Actor.remote(0)
                        #     b = Actor.remote(10)
                        #     with InputNode() as inp:
                        #         x = a.inc.bind(inp)
                        #         y = b.inc.bind(x)
                        #         dag = MultiOutputNode([x, y])

                        #     compiled_dag = dag.experimental_compile()
                        #     output_channel = compiled_dag.execute(1)
                        #     result = output_channel.read()
                        #     print(result)

                        #     compiled_dag.teardown()

                        assert self._proxy_actor is not None
                        for reader in readers:
                            reader_and_node_list.append(
                                (
                                    self._proxy_actor,
                                    self._get_node_id(self._proxy_actor),
                                )
                            )
                    else:
                        # Use reader_handles_set to deduplicate readers on the
                        # same actor, because with CachedChannel each actor will
                        # only read from the upstream channel once.
                        reader_handles_set = set()
                        for reader in readers:
                            reader_handle = reader.dag_node._get_actor_handle()
                            if reader_handle not in reader_handles_set:
                                reader_and_node_list.append(
                                    (reader_handle, self._get_node_id(reader_handle))
                                )
                            reader_handles_set.add(reader_handle)

                    # Create an output channel for each output of the current node.
                    output_channel = ray.get(
                        fn.remote(
                            do_allocate_channel,
                            reader_and_node_list,
                            type_hint,
                            read_by_multi_output_node,
                        )
                    )
                    output_idx = None
                    downstream_node = output.dag_node
                    if (
                        isinstance(downstream_node, ClassMethodNode)
                        and downstream_node.is_class_method_output
                    ):
                        output_idx = downstream_node.output_idx
                    task.output_channels.append(output_channel)
                    task.output_idxs.append(output_idx)
                actor_handle = task.dag_node._get_actor_handle()
                assert actor_handle is not None
                self.actor_refs.add(actor_handle)
                self.actor_to_tasks[actor_handle].append(task)
            elif (
                isinstance(task.dag_node, ClassMethodNode)
                and task.dag_node.is_class_method_output
            ):
                task_node = task.dag_node
                upstream_node = task_node.class_method_call
                assert upstream_node
                upstream_task = self.idx_to_task[self.dag_node_to_idx[upstream_node]]
                for i in range(len(upstream_task.output_channels)):
                    if upstream_task.output_idxs[i] == task_node.output_idx:
                        task.output_channels.append(upstream_task.output_channels[i])
                        task.output_idxs.append(upstream_task.output_idxs[i])
                assert len(task.output_channels) == 1
            elif isinstance(task.dag_node, InputNode):
                # A dictionary that maps an InputNode or InputAttributeNode to its
                # readers and the node on which the reader is running. Use `set` to
                # deduplicate readers on the same actor because with CachedChannel
                # each actor will only read from the shared memory once.
                input_node_to_reader_and_node_set: Dict[
                    Union[InputNode, InputAttributeNode],
                    Set[Tuple["ray.actor.ActorHandle", str]],
                ] = defaultdict(set)

                for idx in task.downstream_task_idxs:
                    reader_task = self.idx_to_task[idx]
                    assert isinstance(reader_task.dag_node, ClassMethodNode)
                    reader_handle = reader_task.dag_node._get_actor_handle()
                    reader_node_id = self._get_node_id(reader_handle)
                    for arg in reader_task.args:
                        if isinstance(arg, InputAttributeNode) or isinstance(
                            arg, InputNode
                        ):
                            input_node_to_reader_and_node_set[arg].add(
                                (reader_handle, reader_node_id)
                            )

                # A single channel is responsible for sending the same data to
                # corresponding consumers. Therefore, we create a channel for
                # each InputAttributeNode, or a single channel for the entire
                # input data if there are no InputAttributeNodes.
                task.output_channels = []
                for input_dag_node in input_node_to_reader_and_node_set:
                    reader_and_node_list = list(
                        input_node_to_reader_and_node_set[input_dag_node]
                    )
                    output_channel = do_allocate_channel(
                        self,
                        reader_and_node_list,
                        type_hint,
                        False,
                    )
                    task.output_channels.append(output_channel)
                    task.output_idxs.append(
                        None
                        if isinstance(input_dag_node, InputNode)
                        else input_dag_node.key
                    )

                    # Update the InputAttributeNode's `output_channels`, which is
                    # used to determine whether to create a CachedChannel.
                    if isinstance(input_dag_node, InputAttributeNode):
                        input_attr_idx = self.dag_node_to_idx[input_dag_node]
                        input_attr_task = self.idx_to_task[input_attr_idx]
                        input_attr_task.output_channels.append(output_channel)
                        assert len(input_attr_task.output_channels) == 1
            else:
                assert isinstance(task.dag_node, InputAttributeNode) or isinstance(
                    task.dag_node, MultiOutputNode
                )

            for idx in task.downstream_task_idxs:
                frontier.append(idx)

        # Validate input channels for tasks that have not been visited
        for node_idx, task in self.idx_to_task.items():
            if (
                node_idx == self.input_task_idx
                or node_idx == self.output_task_idx
                or isinstance(task.dag_node, InputAttributeNode)
            ):
                continue
            if node_idx not in visited:
                has_at_least_one_channel_input = False
                for arg in task.args:
                    if isinstance(arg, DAGNode):
                        has_at_least_one_channel_input = True
                if not has_at_least_one_channel_input:
                    raise ValueError(
                        "Compiled DAGs require each task to take a ray.dag.InputNode "
                        "or at least one other DAGNode as an input. "
                        "Invalid task node:\n"
                        f"{task.dag_node}\n"
                        "Please bind the task to proper DAG nodes."
                    )

        from ray.dag.constants import RAY_ADAG_ENABLE_DETECT_DEADLOCK

        if RAY_ADAG_ENABLE_DETECT_DEADLOCK and self._detect_deadlock():
            raise ValueError(
                "This DAG cannot be compiled because it will deadlock on NCCL "
                "calls. If you believe this is a false positive, please disable "
                "the graph verification by setting the environment variable "
                "RAY_ADAG_ENABLE_DETECT_DEADLOCK to 0 and file an issue at "
                "https://github.com/ray-project/ray/issues/new/."
            )

        input_task = self.idx_to_task[self.input_task_idx]
        # Register custom serializers for inputs provided to dag.execute().
        input_task.dag_node.type_hint.register_custom_serializer()
        self.dag_input_channels = input_task.output_channels
        assert self.dag_input_channels is not None

        # Create executable tasks for each actor
        for actor_handle, tasks in self.actor_to_tasks.items():
            # Dict from arg to the set of tasks that consume it.
            arg_to_consumers: Dict[DAGNode, Set[CompiledTask]] = defaultdict(set)

            # Step 1: populate `arg_to_consumers` and perform some validation.
            for task in tasks:
                has_at_least_one_channel_input = False
                for arg in task.args:
                    if isinstance(arg, DAGNode):
                        has_at_least_one_channel_input = True
                        arg_to_consumers[arg].add(task)
                        arg_idx = self.dag_node_to_idx[arg]
                        upstream_task = self.idx_to_task[arg_idx]
                        assert len(upstream_task.output_channels) == 1
                        arg_channel = upstream_task.output_channels[0]
                        assert arg_channel is not None
                # TODO: Support no-input DAGs (use an empty object to signal).
                if not has_at_least_one_channel_input:
                    raise ValueError(
                        "Compiled DAGs require each task to take a "
                        "ray.dag.InputNode or at least one other DAGNode as an "
                        "input"
                    )

            # Step 2: create cached channels if needed

            # Dict from original channel to the channel to be used in execution.
            # The value of this dict is either the original channel or a newly
            # created CachedChannel (if the original channel is read more than once).
            channel_dict: Dict[ChannelInterface, ChannelInterface] = {}
            for arg, consumers in arg_to_consumers.items():
                arg_idx = self.dag_node_to_idx[arg]
                upstream_task = self.idx_to_task[arg_idx]
                assert len(upstream_task.output_channels) == 1
                arg_channel = upstream_task.output_channels[0]
                assert arg_channel is not None
                if len(consumers) > 1:
                    channel_dict[arg_channel] = CachedChannel(
                        len(consumers),
                        arg_channel,
                    )
                else:
                    channel_dict[arg_channel] = arg_channel

            # Step 3: create executable tasks for the actor
            executable_tasks = []
            for task in tasks:
                resolved_args: List[Any] = []
                for arg in task.args:
                    if isinstance(arg, DAGNode):
                        arg_idx = self.dag_node_to_idx[arg]
                        upstream_task = self.idx_to_task[arg_idx]
                        assert len(upstream_task.output_channels) == 1
                        arg_channel = upstream_task.output_channels[0]
                        assert arg_channel is not None
                        arg_channel = channel_dict[arg_channel]
                        resolved_args.append(arg_channel)
                    else:
                        # Constant arg
                        resolved_args.append(arg)
                executable_task = ExecutableTask(
                    task,
                    resolved_args,
                    task.kwargs,
                )
                executable_tasks.append(executable_task)
            # Sort executable tasks based on their bind index, i.e., submission order
            # so that they will be executed in that order.
            executable_tasks.sort(key=lambda task: task.bind_index)
            self.actor_to_executable_tasks[actor_handle] = executable_tasks

        # Build an execution schedule for each actor
        from ray.dag.constants import RAY_ADAG_ENABLE_PROFILING

        if RAY_ADAG_ENABLE_PROFILING:
            exec_task_func = do_profile_tasks
        else:
            exec_task_func = do_exec_tasks

        self.actor_to_execution_schedule = self._build_execution_schedule()
        for actor_handle, executable_tasks in self.actor_to_executable_tasks.items():
            self.worker_task_refs[actor_handle] = actor_handle.__ray_call__.options(
                concurrency_group="_ray_system"
            ).remote(
                exec_task_func,
                executable_tasks,
                self.actor_to_execution_schedule[actor_handle],
            )

        assert self.output_task_idx is not None
        self.dag_output_channels = []
        for output in self.idx_to_task[self.output_task_idx].args:
            assert isinstance(output, DAGNode)
            output_idx = self.dag_node_to_idx[output]
            task = self.idx_to_task[output_idx]
            assert len(task.output_channels) == 1
            self.dag_output_channels.append(task.output_channels[0])
            # Register custom serializers for DAG outputs.
            output.type_hint.register_custom_serializer()

        assert self.dag_input_channels
        assert self.dag_output_channels
        assert [
            output_channel is not None for output_channel in self.dag_output_channels
        ]
        # If no MultiOutputNode was specified during the DAG creation, there is only
        # one output. Return a single output channel instead of a list of
        # channels.
        if not self._returns_list:
            assert len(self.dag_output_channels) == 1

        # Driver should ray.put on input, ray.get/release on output
        self._monitor = self._monitor_failures()
        input_task = self.idx_to_task[self.input_task_idx]
        if self._enable_asyncio:
            self._dag_submitter = AwaitableBackgroundWriter(
                self.dag_input_channels,
                input_task.output_idxs,
                self._asyncio_max_queue_size,
                is_input=True,
            )
            self._dag_output_fetcher = AwaitableBackgroundReader(
                self.dag_output_channels,
                self._fut_queue,
            )
        else:
            self._dag_submitter = SynchronousWriter(
                self.dag_input_channels, input_task.output_idxs, is_input=True
            )
            self._dag_output_fetcher = SynchronousReader(self.dag_output_channels)

        self._dag_submitter.start()
        self._dag_output_fetcher.start()

    def _generate_dag_operation_graph_node(
        self,
    ) -> Dict["ray.actor.ActorHandle", List[List[_DAGOperationGraphNode]]]:
        """
        Generate READ, COMPUTE, and WRITE operations for each DAG node.

        Returns:
            A dictionary that maps an actor handle to a list of lists of
            _DAGOperationGraphNode. For the same actor, the index of the
            outer list corresponds to the index of the ExecutableTask in
            the list of `executable_tasks` in `actor_to_executable_tasks`,
            i.e. `exec_task_idx`. In the inner list, the order of operations
            is READ, COMPUTE, and WRITE.

            Example:
            {
                actor1: [
                    [READ COMPUTE WRITE] # exec_task_idx 0
                    [READ COMPUTE WRITE] # exec_task_idx 1
                ]
            }
        """
        from ray.dag.collective_node import CollectiveOutputNode, _CollectiveOperation

        assert self.idx_to_task
        assert self.actor_to_executable_tasks

        actor_to_operation_nodes: Dict[
            "ray.actor.ActorHandle", List[List[_DAGOperationGraphNode]]
        ] = defaultdict(list)
        collective_op_to_nodes: Dict[
            _CollectiveOperation, Set[_DAGOperationGraphNode]
        ] = defaultdict(set)
        collective_op_to_idxs: Dict[
            _CollectiveOperation, Tuple[int, _DAGNodeOperationType]
        ] = defaultdict(set)

        for actor_handle, executable_tasks in self.actor_to_executable_tasks.items():
            for exec_task_idx, exec_task in enumerate(executable_tasks):
                # Divide a DAG node into three _DAGOperationGraphNodes: READ, COMPUTE,
                # and WRITE. Each _DAGOperationGraphNode has a _DAGNodeOperation.
                task_idx = exec_task.task_idx
                dag_node = self.idx_to_task[task_idx].dag_node
                actor_handle = dag_node._get_actor_handle()
                requires_nccl = dag_node.type_hint.requires_nccl()

                read_node = _DAGOperationGraphNode(
                    _DAGNodeOperation(exec_task_idx, _DAGNodeOperationType.READ),
                    task_idx,
                    actor_handle,
                    requires_nccl,
                )
                compute_node = _DAGOperationGraphNode(
                    _DAGNodeOperation(exec_task_idx, _DAGNodeOperationType.COMPUTE),
                    task_idx,
                    actor_handle,
                    isinstance(dag_node, CollectiveOutputNode),
                )
                write_node = _DAGOperationGraphNode(
                    _DAGNodeOperation(exec_task_idx, _DAGNodeOperationType.WRITE),
                    task_idx,
                    actor_handle,
                    requires_nccl,
                )

                actor_to_operation_nodes[actor_handle].append(
                    [read_node, compute_node, write_node]
                )
                if isinstance(dag_node, CollectiveOutputNode):
                    collective_op_to_nodes[dag_node.collective_op].add(compute_node)
                    collective_op_to_idxs[dag_node.collective_op].add(
                        (task_idx, _DAGNodeOperationType.COMPUTE)
                    )

        # Set collective nodes for all the NCCL collective operation nodes.
        for collective_op, nodes in collective_op_to_nodes.items():
            idxs = collective_op_to_idxs[collective_op]
            for node in nodes:
                node.collective_idxs = idxs

        return actor_to_operation_nodes

    def _build_execution_schedule(
        self,
    ) -> Dict["ray.actor.ActorHandle", List[_DAGNodeOperation]]:
        """
        Generate an execution schedule for each actor. The schedule is a list of
        _DAGNodeOperation.

        Step 1: Generate a DAG node operation graph. Refer to the functions
        `_generate_dag_operation_graph_node` and `_build_dag_node_operation_graph`
        for more details.

        Step 2: Topological sort

        It is possible to have multiple _DAGOperationGraphNodes with zero in-degree.
        Refer to the function `_select_next_nodes` for the logic of selecting nodes.

        Then, put the selected nodes into the corresponding actors' schedules.

        The schedule should be intuitive to users, meaning that the execution should
        perform operations in ascending order of `bind_index` as much as possible.

        [Example]:

        See `test_execution_schedule` for more examples.

        Returns:
            actor_to_execution_schedule: A dictionary that maps an actor handle to
                the execution schedule which is a list of operations to be executed.
        """
        # Step 1: Build a graph of _DAGOperationGraphNode
        actor_to_operation_nodes = self._generate_dag_operation_graph_node()
        graph = _build_dag_node_operation_graph(
            self.idx_to_task, actor_to_operation_nodes
        )
        # Step 2: Generate an execution schedule for each actor using topological sort
        actor_to_execution_schedule = _generate_actor_to_execution_schedule(graph)
        return actor_to_execution_schedule

    def _detect_deadlock(self) -> bool:
        """
        Check whether the DAG will deadlock on NCCL calls.
        There are no false positives in this deadlock detection,
        but there may be false negatives for now. For example,

        actor1.f1 ---> actor2.f1
                   |
        actor1.f2 --

        In this case, actor1.f1 and actor1.f2 have control dependencies
        between them. If actor2.f1 reads actor1.f2 first and then actor1.f1,
        there will be a deadlock. However, this deadlock is not detectable
        until we have a more granular execution schedule.

        TODO (kevin85421): Avoid false negatives

        Returns:
            True if deadlock is detected, otherwise False.
        """
        assert self.idx_to_task
        assert self.actor_to_tasks

        from ray.dag import ClassMethodNode

        def _is_same_actor(idx1: int, idx2: int) -> bool:
            """
            Args:
                idx1: A key in the idx_to_task dictionary.
                idx2: A key in the idx_to_task dictionary.

            Returns:
                True if both DAG nodes are on the same actor;
                otherwise, False.
            """
            task1 = self.idx_to_task[idx1]
            task2 = self.idx_to_task[idx2]
            if (
                not isinstance(task1.dag_node, ClassMethodNode)
                or task1.dag_node.is_class_method_output
            ):
                return False
            if (
                not isinstance(task2.dag_node, ClassMethodNode)
                or task2.dag_node.is_class_method_output
            ):
                return False
            actor_id_1 = task1.dag_node._get_actor_handle()._actor_id
            actor_id_2 = task2.dag_node._get_actor_handle()._actor_id
            return actor_id_1 == actor_id_2

        for idx, task in self.idx_to_task.items():
            for downstream_idx in task.downstream_task_idxs:
                if task.dag_node.type_hint.requires_nccl():
                    if _is_same_actor(idx, downstream_idx):
                        actor_handle = self.idx_to_task[
                            idx
                        ].dag_node._get_actor_handle()
                        method = self.idx_to_task[idx].dag_node.get_method_name()
                        downstream_method = self.idx_to_task[
                            downstream_idx
                        ].dag_node.get_method_name()
                        logger.error(
                            "Detected a deadlock caused by using NCCL channels to "
                            f"transfer data between the task `{method}` and "
                            f"its downstream method `{downstream_method}` on the same "
                            f"actor {actor_handle}. Please remove "
                            '`TorchTensorType(transport="nccl")` between '
                            "DAG nodes on the same actor."
                        )
                        return True
        return False

    def _monitor_failures(self):
        outer = self

        class Monitor(threading.Thread):
            def __init__(self):
                super().__init__(daemon=True)
                self.in_teardown = False
                # Lock to make sure that we only perform teardown for this DAG
                # once.
                self.in_teardown_lock = threading.Lock()

            def wait_teardown(self):
                for actor, ref in outer.worker_task_refs.items():
                    timeout = False
                    try:
                        ray.get(ref, timeout=10)
                    except ray.exceptions.GetTimeoutError:
                        logger.warning(
                            f"Compiled DAG actor {actor} is still running 10s "
                            "after teardown(). Teardown may hang."
                        )
                        timeout = True
                    except Exception:
                        # We just want to check that the task has finished so
                        # we don't care if the actor task ended in an
                        # exception.
                        pass

                    if not timeout:
                        continue

                    try:
                        ray.get(ref)
                    except Exception:
                        pass

            def teardown(self, wait: bool):
                do_teardown = False
                with self.in_teardown_lock:
                    if not self.in_teardown:
                        do_teardown = True
                        self.in_teardown = True

                if not do_teardown:
                    # Teardown is already being performed.
                    if wait:
                        self.wait_teardown()
                    return

                logger.info("Tearing down compiled DAG")
                outer._dag_submitter.close()
                outer._dag_output_fetcher.close()

                for actor in outer.actor_refs:
                    logger.info(f"Cancelling compiled worker on actor: {actor}")
                # Cancel all actor loops in parallel.
                cancel_refs = [
                    actor.__ray_call__.remote(do_cancel_executable_tasks, tasks)
                    for actor, tasks in outer.actor_to_executable_tasks.items()
                ]
                for cancel_ref in cancel_refs:
                    try:
                        # TODO(swang): Suppress exceptions from actors trying to
                        # read closed channels when DAG is being torn down.
                        ray.get(cancel_ref, timeout=30)
                    except Exception:
                        logger.exception("Error cancelling worker task")
                        pass

                for nccl_group_id in outer._nccl_group_ids:
                    _destroy_nccl_group(nccl_group_id)

                if wait:
                    logger.info("Waiting for worker tasks to exit")
                    self.wait_teardown()
                    logger.info("Teardown complete")

            def run(self):
                try:
                    ray.get(list(outer.worker_task_refs.values()))
                except Exception as e:
                    logger.debug(f"Handling exception from worker tasks: {e}")
                    self.teardown(wait=True)

        monitor = Monitor()
        monitor.start()
        return monitor

    def raise_if_too_many_inflight_requests(self):
        num_in_flight_requests = (
            self._execution_index - self._max_finished_execution_index
        )
        if num_in_flight_requests > self._max_inflight_executions:
            raise ray.exceptions.RayAdagCapacityExceeded(
                f"There are {num_in_flight_requests} in-flight requests which "
                "is more than specified _max_inflight_executions of the dag: "
                f"{self._max_inflight_executions}. Retrieve the output using "
                "ray.get before submitting more requests or increase "
                "`max_inflight_executions`. "
                "`adag.experimental_compile(_max_inflight_executions=...)`"
            )

    def _has_execution_results(
        self,
        execution_index: int,
    ) -> bool:
        """Check whether there are results corresponding to the given execution
        index stored in self._result_buffer. This helps avoid fetching and
        caching results again.

        Args:
            execution_index: The execution index corresponding to the result.

        Returns:
            Whether the result for the given index has been fetched and cached.
        """
        return execution_index in self._result_buffer

    def _cache_execution_results(
        self,
        execution_index: int,
        result: Any,
    ):
        """Cache execution results in self._result_buffer. Results are converted
        to dictionary format to allow efficient element removal and calculation of
        the buffer size. This can only be called once per execution index.

        Args:
            execution_index: The execution index corresponding to the result.
            result: The results from all channels to be cached.
        """
        assert not self._has_execution_results(execution_index)
        for chan_idx, res in enumerate(result):
            self._result_buffer[execution_index][chan_idx] = res

    def _get_execution_results(
        self, execution_index: int, channel_index: Optional[int]
    ) -> List[Any]:
        """Retrieve execution results from self._result_buffer and return the result.
        Results are converted back to original list format ordered by output channel
        index.

        Args:
            execution_index: The execution index to retrieve results from.
            channel_index: The index of the output channel corresponding to the result.
                Channel indexing is consistent with the order of
                self.dag_output_channels. None means that the result wraps outputs from
                all output channels.

        Returns:
            The execution result corresponding to the given execution index and channel
            index.
        """
        # Although CompiledDAGRef and CompiledDAGFuture guarantee that the same
        # execution index and channel index combination will not be requested multiple
        # times and therefore self._result_buffer will always have execution_index as
        # a key, we still do a sanity check to avoid misuses.
        assert execution_index in self._result_buffer

        if channel_index is None:
            # Convert results stored in self._result_buffer back to original
            # list representation
            result = [
                kv[1]
                for kv in sorted(
                    self._result_buffer.pop(execution_index).items(),
                    key=lambda kv: kv[0],
                )
            ]
        else:
            result = [self._result_buffer[execution_index].pop(channel_index)]
            if len(self._result_buffer[execution_index]) == 0:
                del self._result_buffer[execution_index]
        return result

    def _execute_until(
        self,
        execution_index: int,
        channel_index: Optional[int] = None,
        timeout: Optional[float] = None,
    ) -> List[Any]:
        """Repeatedly execute this DAG until the given execution index,
        and buffer all results up to that index. If the DAG has already
        been executed up to the given index, just return the result
        corresponding to the given index and channel.

        Args:
            execution_index: The execution index to execute until.
            channel_index: The index of the output channel to get the result from.
                Channel indexing is consistent with the order of
                self.dag_output_channels. None means wrapping results from all output
                channels into a single list.
            timeout: The maximum time in seconds to wait for the result.
                None means using default timeout (DAGContext.retrieval_timeout),
                0 means immediate timeout (immediate success or timeout without
                blocking), -1 means infinite timeout (block indefinitely).

        Returns:
            The execution result corresponding to the given execution index and
            channel index.

        TODO(rui): catch the case that user holds onto the CompiledDAGRefs
        """
        if self._max_finished_execution_index < execution_index:
            from ray.dag import DAGContext

            ctx = DAGContext.get_current()
            if timeout is None:
                timeout = ctx.retrieval_timeout

        while self._max_finished_execution_index < execution_index:
            if len(self._result_buffer) >= self._max_buffered_results:
                raise ValueError(
                    "Too many buffered results: the allowed max count for "
                    f"buffered results is {self._max_buffered_results}; call "
                    "ray.get() on previous CompiledDAGRefs to free them up "
                    "from buffer."
                )
            self.increment_max_finished_execution_index()
            start_time = time.monotonic()

            # Fetch results from each output channel up to execution_index and cache
            # them separately to enable individual retrieval
            self._cache_execution_results(
                self._max_finished_execution_index,
                self._dag_output_fetcher.read(timeout),
            )

            if timeout != -1:
                timeout -= time.monotonic() - start_time
                timeout = max(timeout, 0)

        return self._get_execution_results(execution_index, channel_index)

    def execute(
        self,
        *args,
        **kwargs,
    ) -> Union[CompiledDAGRef, List[CompiledDAGRef]]:
        """Execute this DAG using the compiled execution path.

        Args:
            args: Args to the InputNode.
            kwargs: Kwargs to the InputNode

        Returns:
            A list of Channels that can be used to read the DAG result.

        Raises:
            RayChannelTimeoutError: If the execution does not complete within
                self._execution_timeout seconds.

        NOTE: Not threadsafe due to _execution_index etc.
        """
        if self._enable_asyncio:
            raise ValueError("Use execute_async if enable_asyncio=True")

        self._get_or_compile()

        self._check_inputs(args, kwargs)
        if len(args) == 1 and len(kwargs) == 0:
            # When serializing a tuple, the Ray serializer invokes pickle5, which adds
            # several microseconds of overhead. One common case for accelerated DAGs is
            # passing a single argument (oftentimes of of type `bytes`, which requires
            # no serialization). To avoid imposing this overhead on this common case, we
            # create a fast path for this case that avoids pickle5.
            inp = args[0]
        else:
            inp = RayDAGArgs(args=args, kwargs=kwargs)

        self.raise_if_too_many_inflight_requests()
        self._dag_submitter.write(inp, self._execution_timeout)

        if self._returns_list:
            ref = [
                CompiledDAGRef(self, self._execution_index, channel_index)
                for channel_index in range(len(self.dag_output_channels))
            ]
        else:
            ref = CompiledDAGRef(self, self._execution_index)

        self._execution_index += 1
        return ref

    def _check_inputs(self, args: Tuple[Any, ...], kwargs: Dict[str, Any]) -> None:
        """
        Helper method to check that the DAG args provided by the user during
        execution are valid according to the defined DAG.
        """
        if len(args) != self._input_num_positional_args:
            raise ValueError(
                "dag.execute() or dag.execute_async() must be "
                f"called with {self._input_num_positional_args} positional args, got "
                f"{len(args)}"
            )

        for kwarg in self._input_kwargs:
            if kwarg not in kwargs:
                raise ValueError(
                    "dag.execute() or dag.execute_async() "
                    f"must be called with kwarg `{kwarg}`"
                )

    async def execute_async(
        self,
        *args,
        **kwargs,
    ) -> Union[CompiledDAGFuture, List[CompiledDAGFuture]]:
        """Execute this DAG using the compiled execution path.

        NOTE: Not threadsafe.

        Args:
            args: Args to the InputNode.
            kwargs: Kwargs to the InputNode.

        Returns:
            A list of Channels that can be used to read the DAG result.
        """
        if not self._enable_asyncio:
            raise ValueError("Use execute if enable_asyncio=False")

        self._get_or_compile()
        self._check_inputs(args, kwargs)
        async with self._dag_submission_lock:
            if len(args) == 1 and len(kwargs) == 0:
                # When serializing a tuple, the Ray serializer invokes pickle5, which
                # adds several microseconds of overhead. One common case for accelerated
                # DAGs is passing a single argument (oftentimes of of type `bytes`,
                # which requires no serialization). To avoid imposing this overhead on
                # this common case, we create a fast path for this case that avoids
                # pickle5.
                inp = args[0]
            else:
                inp = RayDAGArgs(args=args, kwargs=kwargs)

            self.raise_if_too_many_inflight_requests()
            await self._dag_submitter.write(inp)
            # Allocate a future that the caller can use to get the result.
            fut = asyncio.Future()
            await self._fut_queue.put(fut)

        if self._returns_list:
            fut = [
                CompiledDAGFuture(self, self._execution_index, fut, channel_index)
                for channel_index in range(len(self.dag_output_channels))
            ]
        else:
            fut = CompiledDAGFuture(self, self._execution_index, fut)

        self._execution_index += 1
        return fut

    def teardown(self):
        """Teardown and cancel all actor tasks for this DAG. After this
        function returns, the actors should be available to execute new tasks
        or compile a new DAG."""
        monitor = getattr(self, "_monitor", None)
        if monitor is not None:
            monitor.teardown(wait=True)

    def __del__(self):
        monitor = getattr(self, "_monitor", None)
        if monitor is not None:
            # Teardown asynchronously.
            # NOTE(swang): Somehow, this can get called after the CoreWorker
            # has already been destructed, so it is not safe to block in
            # ray.get.
            monitor.teardown(wait=False)


@DeveloperAPI
def build_compiled_dag_from_ray_dag(
    dag: "ray.dag.DAGNode",
    execution_timeout: Optional[float] = None,
    buffer_size_bytes: Optional[int] = None,
    enable_asyncio: bool = False,
    asyncio_max_queue_size: Optional[int] = None,
    max_buffered_results: Optional[int] = None,
    max_inflight_executions: Optional[int] = None,
) -> "CompiledDAG":
    compiled_dag = CompiledDAG(
        execution_timeout,
        buffer_size_bytes,
        enable_asyncio,
        asyncio_max_queue_size,
        max_buffered_results,
        max_inflight_executions,
    )

    def _build_compiled_dag(node):
        compiled_dag._add_node(node)
        return node

    root = dag._find_root()
    root.traverse_and_apply(_build_compiled_dag)
    compiled_dag._get_or_compile()
    return compiled_dag<|MERGE_RESOLUTION|>--- conflicted
+++ resolved
@@ -946,7 +946,6 @@
                     # Add all readers to the NCCL actors of P2P.
                     nccl_actors_p2p.add(downstream_actor_handle)
 
-<<<<<<< HEAD
         # Collect all leaf nodes.
         leaf_nodes: DAGNode = []
         for idx, task in self.idx_to_task.items():
@@ -968,14 +967,8 @@
                 f"the MultiOutputNode."
             )
 
-        # If there were type hints indicating transport via NCCL, initialize
-        # the NCCL group on the participating actors.
-        nccl_actors = list(nccl_actors)
-        if None in nccl_actors:
-=======
         nccl_actors_p2p = list(nccl_actors_p2p)
         if None in nccl_actors_p2p:
->>>>>>> 753cb3e2
             raise ValueError("Driver cannot participate in the NCCL group.")
 
         # Initialize and cache a NCCL group for each custom NCCL group. All the
