--- conflicted
+++ resolved
@@ -50,11 +50,7 @@
     AwaitableBackgroundWriter,
     RayDAGArgs,
 )
-<<<<<<< HEAD
 from ray.experimental.util.types import _NcclOp, P2POp, _CollectiveOp
-=======
-from ray.experimental.util.types import _CollectiveOp, _NcclOp, P2POp
->>>>>>> 61d5ff22
 from ray.util.annotations import DeveloperAPI
 
 from ray.experimental.channel.shared_memory_channel import (
@@ -657,21 +653,6 @@
 
         return False
 
-<<<<<<< HEAD
-    @property
-    def requires_nccl_read(self) -> bool:
-        return self.nccl_op_type == P2POp.RECV
-
-    @property
-    def requires_nccl_write(self) -> bool:
-        return self.nccl_op_type == P2POp.SEND
-
-    @property
-    def requires_nccl_collective(self) -> bool:
-        return isinstance(self.nccl_op_type, _CollectiveOp)
-
-=======
->>>>>>> 61d5ff22
 
 @dataclass
 class _ExecutableTaskRecord:
