--- conflicted
+++ resolved
@@ -696,11 +696,8 @@
         asyncio_max_queue_size: Optional[int] = None,
         max_buffered_results: Optional[int] = None,
         max_inflight_executions: Optional[int] = None,
-<<<<<<< HEAD
+        overlap_gpu_communication: Optional[bool] = None,
         default_nccl_group: Optional[GPUCommunicator] = None,
-=======
-        overlap_gpu_communication: Optional[bool] = None,
->>>>>>> b2fafa38
     ):
         """
         Args:
@@ -733,16 +730,13 @@
                 are allowed to be sent to this DAG. Before submitting more requests,
                 the caller is responsible for calling ray.get to get the result,
                 otherwise, RayAdagCapacityExceeded is raised.
-<<<<<<< HEAD
-            default_nccl_group: The default NCCL group to be used for P2P NCCL
-                communications whose `transport=nccl`.
-=======
             overlap_gpu_communication: Whether to overlap GPU communication with
                 computation during DAG execution. If True, the communication
                 and computation can be overlapped, which can improve the
                 performance of the DAG execution. If None, the default value
                 will be used.
->>>>>>> b2fafa38
+            default_nccl_group: The default NCCL group to be used for P2P NCCL
+                communications whose `transport=nccl`.
 
         Returns:
             Channel: A wrapper around ray.ObjectRef.
@@ -821,9 +815,9 @@
         self.worker_task_refs: Dict["ray.actor.ActorHandle", "ray.ObjectRef"] = {}
         # Set of actors present in the DAG.
         self.actor_refs = set()
-        self.actor_to_tasks: Dict[
-            "ray.actor.ActorHandle", List["CompiledTask"]
-        ] = defaultdict(list)
+        self.actor_to_tasks: Dict["ray.actor.ActorHandle", List["CompiledTask"]] = (
+            defaultdict(list)
+        )
         self.actor_to_executable_tasks: Dict[
             "ray.actor.ActorHandle", List["ExecutableTask"]
         ] = {}
@@ -1091,66 +1085,15 @@
                 task.arg_type_hints.append(upstream_task.dag_node.type_hint)
 
                 if upstream_task.dag_node.type_hint.requires_nccl():
-                    custom_nccl_group: Optional[
-                        GPUCommunicator
-                    ] = upstream_task.dag_node.type_hint.get_custom_nccl_group()
+                    custom_nccl_group: Optional[GPUCommunicator] = (
+                        upstream_task.dag_node.type_hint.get_custom_nccl_group()
+                    )
                     if custom_nccl_group is None:
                         custom_nccl_group = self._default_nccl_group_p2p
                     custom_nccl_group_to_p2p_senders_and_receivers[
                         custom_nccl_group
                     ].add(dag_node)
 
-        self._init_nccl_groups(
-            custom_nccl_group_to_p2p_senders,
-            custom_nccl_group_to_p2p_senders_and_receivers,
-            nccl_collective_ops,
-        )
-
-        if direct_input:
-            self._input_num_positional_args = 1
-        elif not input_positional_args:
-            self._input_num_positional_args = 0
-        else:
-            self._input_num_positional_args = max(input_positional_args) + 1
-        self._input_kwargs = tuple(input_kwargs)
-
-<<<<<<< HEAD
-    def _init_nccl_groups(
-        self,
-        custom_nccl_group_to_p2p_senders: Dict[
-            Optional[GPUCommunicator], Set["ray.dag.DAGNode"]
-        ],
-        custom_nccl_group_to_p2p_senders_and_receivers: Dict[
-            Optional[GPUCommunicator], Set["ray.dag.DAGNode"]
-        ],
-        nccl_collective_ops: Set["ray.dag.collective_node._CollectiveOperation"],
-    ) -> None:
-        """
-        Initialize NCCL groups for all NCCL operations (including both P2P and
-        collective operations) in the DAG.
-
-        Steps:
-        1. For each custom NCCL group, verify that it contains the correct set of
-           actors and initialize the group.
-        2. For each NCCL operation without a specified NCCL group, try to reuse a
-           NCCL group initialized in step 1.
-        3. If no NCCL group could be reused in step 2, create a new `_NcclGroup`.
-
-        Args:
-            custom_nccl_group_to_p2p_senders: Each custom NCCL group and all sender
-                DAG nodes that use it as the transport.
-            custom_nccl_group_to_p2p_senders_and_receivers: Each custom NCCL group
-                and all DAG nodes (both senders and receivers) that use it as the
-                transport.
-            nccl_collective_ops: All NCCL collective operations in the DAG.
-        """
-        # `None` means no `default_nccl_group` was specified in `experimental_compile`.
-        default_nccl_actors_p2p: Set["ray.actor.ActorHandle"] = {
-            node._get_actor_handle()
-            for node in custom_nccl_group_to_p2p_senders_and_receivers.pop(None, set())
-        }
-        if None in default_nccl_actors_p2p:
-=======
         # Collect all leaf nodes.
         leaf_nodes: DAGNode = []
         for idx, task in self.idx_to_task.items():
@@ -1172,9 +1115,55 @@
                 f"the MultiOutputNode."
             )
 
-        nccl_actors_p2p = list(nccl_actors_p2p)
-        if None in nccl_actors_p2p:
->>>>>>> b2fafa38
+        self._init_nccl_groups(
+            custom_nccl_group_to_p2p_senders,
+            custom_nccl_group_to_p2p_senders_and_receivers,
+            nccl_collective_ops,
+        )
+
+        if direct_input:
+            self._input_num_positional_args = 1
+        elif not input_positional_args:
+            self._input_num_positional_args = 0
+        else:
+            self._input_num_positional_args = max(input_positional_args) + 1
+        self._input_kwargs = tuple(input_kwargs)
+
+    def _init_nccl_groups(
+        self,
+        custom_nccl_group_to_p2p_senders: Dict[
+            Optional[GPUCommunicator], Set["ray.dag.DAGNode"]
+        ],
+        custom_nccl_group_to_p2p_senders_and_receivers: Dict[
+            Optional[GPUCommunicator], Set["ray.dag.DAGNode"]
+        ],
+        nccl_collective_ops: Set["ray.dag.collective_node._CollectiveOperation"],
+    ) -> None:
+        """
+        Initialize NCCL groups for all NCCL operations (including both P2P and
+        collective operations) in the DAG.
+
+        Steps:
+        1. For each custom NCCL group, verify that it contains the correct set of
+           actors and initialize the group.
+        2. For each NCCL operation without a specified NCCL group, try to reuse a
+           NCCL group initialized in step 1.
+        3. If no NCCL group could be reused in step 2, create a new `_NcclGroup`.
+
+        Args:
+            custom_nccl_group_to_p2p_senders: Each custom NCCL group and all sender
+                DAG nodes that use it as the transport.
+            custom_nccl_group_to_p2p_senders_and_receivers: Each custom NCCL group
+                and all DAG nodes (both senders and receivers) that use it as the
+                transport.
+            nccl_collective_ops: All NCCL collective operations in the DAG.
+        """
+        # `None` means no `default_nccl_group` was specified in `experimental_compile`.
+        default_nccl_actors_p2p: Set["ray.actor.ActorHandle"] = {
+            node._get_actor_handle()
+            for node in custom_nccl_group_to_p2p_senders_and_receivers.pop(None, set())
+        }
+        if None in default_nccl_actors_p2p:
             raise ValueError("Driver cannot participate in the NCCL group.")
 
         # Initialize and cache a NCCL group for each custom NCCL group. All the
@@ -1203,8 +1192,9 @@
                     f"send/recv. Missing actors {nccl_actors - group_actors} in "
                     f"custom NCCL group {custom_nccl_group}."
                 )
-<<<<<<< HEAD
-            nccl_group_id = _init_nccl_group(group_actors, custom_nccl_group)
+            nccl_group_id = _init_nccl_group(
+                group_actors, custom_nccl_group, self._overlap_gpu_communication
+            )
             for node in custom_nccl_group_to_p2p_senders[custom_nccl_group]:
                 node.type_hint.set_nccl_group_id(nccl_group_id)
             actors = frozenset(group_actors)
@@ -1214,18 +1204,6 @@
         self._default_nccl_group_id_p2p = custom_nccl_group_to_id.get(
             self._default_nccl_group_p2p, None
         )
-=======
-            self._nccl_group_id_p2p = _init_nccl_group(
-                nccl_actors_p2p,
-                self._custom_nccl_group_p2p,
-                self._overlap_gpu_communication,
-            )
-            custom_nccl_group_to_id[
-                self._custom_nccl_group_p2p
-            ] = self._nccl_group_id_p2p
-            actors = frozenset(nccl_actors_p2p)
-            actors_to_nccl_group_id[actors] = self._nccl_group_id_p2p
->>>>>>> b2fafa38
 
         # If a custom NCCL group is specified for collective actors, initialize and
         # cache the NCCL group ID.
@@ -1249,15 +1227,9 @@
             if actors in actors_to_nccl_group_id:
                 default_nccl_group_id_p2p = actors_to_nccl_group_id[actors]
             else:
-<<<<<<< HEAD
                 default_nccl_group_id_p2p = _init_nccl_group(
-                    list(default_nccl_actors_p2p)
-=======
-                self._nccl_group_id_p2p = _init_nccl_group(
-                    nccl_actors_p2p,
-                    self._custom_nccl_group_p2p,
-                    self._overlap_gpu_communication,
->>>>>>> b2fafa38
+                    list(default_nccl_actors_p2p),
+                    use_communication_streams=self._overlap_gpu_communication,
                 )
                 actors_to_nccl_group_id[actors] = default_nccl_group_id_p2p
             for node in custom_nccl_group_to_p2p_senders[None]:
@@ -2458,11 +2430,8 @@
     asyncio_max_queue_size: Optional[int] = None,
     max_buffered_results: Optional[int] = None,
     max_inflight_executions: Optional[int] = None,
-<<<<<<< HEAD
+    overlap_gpu_communication: Optional[bool] = None,
     default_nccl_group: Optional[GPUCommunicator] = None,
-=======
-    overlap_gpu_communication: Optional[bool] = None,
->>>>>>> b2fafa38
 ) -> "CompiledDAG":
     compiled_dag = CompiledDAG(
         execution_timeout,
@@ -2471,11 +2440,8 @@
         asyncio_max_queue_size,
         max_buffered_results,
         max_inflight_executions,
-<<<<<<< HEAD
+        overlap_gpu_communication,
         default_nccl_group,
-=======
-        overlap_gpu_communication,
->>>>>>> b2fafa38
     )
 
     def _build_compiled_dag(node):
