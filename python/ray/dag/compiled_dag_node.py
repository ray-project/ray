import asyncio
from collections import defaultdict
from typing import Any, Callable, Dict, List, Tuple, Union, Optional
import logging
import traceback
import threading

import ray
from ray.exceptions import RayTaskError
from ray.experimental.channel import (
    Channel,
    ReaderInterface,
    SynchronousReader,
    WriterInterface,
    SynchronousWriter,
    AwaitableBackgroundReader,
    AwaitableBackgroundWriter,
    _init_nccl_group,
    TorchTensorNcclChannel,
)
from ray.util.annotations import DeveloperAPI, PublicAPI
<<<<<<< HEAD

from ray.dag.experimental.types import (
    DAGNodeOutputType,
    _do_register_custom_dag_serializers,
    TorchTensorType,
    _TorchTensorWrapper,
)
=======
from ray.dag.experimental.types import _do_register_custom_dag_serializers
>>>>>>> bbcdc496

MAX_BUFFER_SIZE = int(100 * 1e6)  # 100MB

logger = logging.getLogger(__name__)


@DeveloperAPI
def do_allocate_channel(
    self,
    readers: List[Optional["ray.actor.ActorHandle"]],
    buffer_size_bytes: int,
    typ: Optional[DAGNodeOutputType],
) -> Channel:
    """Generic actor method to allocate an output channel.

    Args:
        buffer_size_bytes: The maximum size of messages in the channel.
        num_readers: The number of readers per message.

    Returns:
        The allocated channel.
    """
    if isinstance(typ, TorchTensorType) and typ.transport == "nccl":
        assert ray.get_gpu_ids(), "NCCL actor has no GPUs assigned"
        self._output_channel = TorchTensorNcclChannel(
            ray.get_runtime_context().current_actor, readers, typ
        )
    else:
        self._output_channel = Channel(
            readers,
            buffer_size_bytes,
        )
    return self._output_channel


def _wrap_exception(exc):
    backtrace = ray._private.utils.format_error_message(
        "".join(traceback.format_exception(type(exc), exc, exc.__traceback__)),
        task_exception=True,
    )
    wrapped = RayTaskError(
        function_name="do_exec_compiled_task",
        traceback_str=backtrace,
        cause=exc,
    )
    return wrapped


@DeveloperAPI
def do_exec_compiled_task(
    self,
    inputs: List[Union[Any, Channel]],
    actor_method_name: str,
    output_wrapper_fn: Optional[Callable[[Any], Any]],
<<<<<<< HEAD
=======
    has_type_hints: bool,
>>>>>>> bbcdc496
) -> None:
    """Generic actor method to begin executing a compiled DAG. This runs an
    infinite loop to repeatedly read input channel(s), execute the given
    method, and write output channel(s). It only exits if the actor dies or an
    exception is thrown.

    Args:
        inputs: The arguments to the task. Arguments that are not Channels will
            get passed through to the actor method. If the argument is a channel,
            it will be replaced by the value read from the channel before the
            method execute.
        actor_method_name: The name of the actual actor method to execute in
            the loop.
    """
    try:
<<<<<<< HEAD
        _do_register_custom_dag_serializers(self)
=======
        if has_type_hints:
            _do_register_custom_dag_serializers(self)
>>>>>>> bbcdc496

        method = getattr(self, actor_method_name)

        resolved_inputs = []
        input_channels = []
        input_channel_idxs = []
        # Add placeholders for input channels.
        for idx, inp in enumerate(inputs):
            if isinstance(inp, Channel):
                input_channels.append(inp)
                input_channel_idxs.append(idx)
                resolved_inputs.append(None)
            else:
                resolved_inputs.append(inp)

        self._input_reader: ReaderInterface = SynchronousReader(input_channels)
        self._output_writer: WriterInterface = SynchronousWriter(self._output_channel)
        self._input_reader.start()
        self._output_writer.start()

        while True:
            try:
                res = self._input_reader.begin_read()
            except ValueError as exc:
                # ValueError is raised if a type hint was set and the returned
                # type did not match the hint.
                self._output_writer.write(exc)
                self._input_reader.end_read()
                continue
            except IOError:
                break

            for idx, output in zip(input_channel_idxs, res):
                resolved_inputs[idx] = output

            try:
                output_val = method(*resolved_inputs)
                if output_wrapper_fn is not None:
                    output_val = output_wrapper_fn(output_val)
            except Exception as exc:
<<<<<<< HEAD
                # TODO: If output channel is a NCCL channel, then we cannot
                # write the wrapped exception. Instead, we should throw the
                # error to the outer loop and let the driver teardown the DAG.
=======
>>>>>>> bbcdc496
                self._output_writer.write(_wrap_exception(exc))
            else:
                self._output_writer.write(output_val)

            try:
                self._input_reader.end_read()
            except IOError:
                break

    except Exception:
        logging.exception("Compiled DAG task exited with exception")
        raise


@DeveloperAPI
def do_cancel_compiled_task(self):
    self._input_reader.close()
    self._output_writer.close()


@PublicAPI(stability="alpha")
class AwaitableDAGOutput:
    def __init__(self, fut: asyncio.Future, ReaderInterface: ReaderInterface):
        self._fut = fut
        self._reader = ReaderInterface

    async def begin_read(self):
        ret = await self._fut
        if isinstance(ret, Exception):
            raise ret
        return ret

    def end_read(self):
        self._reader.end_read()

    async def __aenter__(self):
        ret = await self._fut
        return ret

    async def __aexit__(self, exc_type, exc_value, traceback):
        self.end_read()


@DeveloperAPI
class CompiledTask:
    """Wraps the normal Ray DAGNode with some metadata."""

    def __init__(self, idx: int, dag_node: "ray.dag.DAGNode"):
        """
        Args:
            idx: A unique index into the original DAG.
            dag_node: The original DAG node created by the user.
        """
        from ray.dag.experimental.types import (
            TorchTensorType,
            _TorchTensorWrapper,
        )

        self.idx = idx
        self.dag_node = dag_node
        self.arg_idx_to_tensor_meta: Dict[int, Dict[str, Any]] = {}

        self.downstream_node_idxs: Dict[int, "ray.actor.ActorHandle"] = {}
        self.output_channel = None

        # If set, a lambda to apply to the task output. This can be used to
        # check type hints, if any.
        self.output_wrapper_fn = None
        if self.dag_node.type_hint is not None:
<<<<<<< HEAD
=======
            print(self.dag_node.type_hint)
>>>>>>> bbcdc496
            if isinstance(self.dag_node.type_hint, TorchTensorType):
                # Wrap outputs produced by this task to indicate that it
                # should be specially serialized.
                self.output_wrapper_fn = lambda t: _TorchTensorWrapper(
                    t, self.dag_node.type_hint
                )
            else:
                raise ValueError(
                    "DAGNode.with_type_hint may only be called on " "TorchTensorType"
                )

    @property
    def args(self) -> Tuple[Any]:
        return self.dag_node.get_args()

    @property
    def num_readers(self) -> int:
        return len(self.downstream_node_idxs)

    def __str__(self) -> str:
        return f"""
Node: {self.dag_node}
Arguments: {self.args}
Output: {self.output_channel}
"""


@DeveloperAPI
class CompiledDAG:
    """Experimental class for accelerated execution.

    This class should not be called directly. Instead, create
    a ray.dag and call experimental_compile().

    See REP https://github.com/ray-project/enhancements/pull/48 for more
    information.
    """

    def __init__(
        self,
        buffer_size_bytes: Optional[int],
        enable_asyncio: bool = False,
        async_max_queue_size: Optional[int] = None,
    ):
        """
        Args:
            buffer_size_bytes: The number of bytes to allocate for object data and
                metadata. Each argument passed to a task in the DAG must be
                less than or equal to this value when serialized.
            enable_asyncio: Whether to enable asyncio. If enabled, caller must
                be running in an event loop and must use `execute_async` to
                invoke the DAG. Otherwise, the caller should use `execute` to
                invoke the DAG.
            async_max_queue_size: Optional parameter to limit how many DAG
                inputs can be queued at a time. The actual number of concurrent
                DAG invocations may be higher than this, if there are already
                inputs being processed by the DAG executors. If used, the
                caller is responsible for preventing deadlock, i.e. if the
                input queue is full, another asyncio task is reading from the
                DAG output.
        Returns:
            Channel: A wrapper around ray.ObjectRef.
        """
        self._buffer_size_bytes: Optional[int] = buffer_size_bytes
        if self._buffer_size_bytes is None:
            self._buffer_size_bytes = MAX_BUFFER_SIZE
        if not isinstance(self._buffer_size_bytes, int) or self._buffer_size_bytes <= 0:
            raise ValueError(
                "`buffer_size_bytes` must be a positive integer, found "
                f"{self._buffer_size_bytes}"
            )

        self._enable_asyncio: bool = enable_asyncio
        self._fut_queue = asyncio.Queue()
        self._async_max_queue_size: Optional[int] = async_max_queue_size
        # Used to ensure that the future returned to the
        # caller corresponds to the correct DAG output. I.e.
        # order of futures added to fut_queue should match the
        # order of inputs written to the DAG.
        self._dag_submission_lock = asyncio.Lock()

        # idx -> CompiledTask.
        self.idx_to_task: Dict[int, "CompiledTask"] = {}
        # DAGNode -> idx.
        self.dag_node_to_idx: Dict["ray.dag.DAGNode", int] = {}
        # idx counter.
        self.counter: int = 0

        # Attributes that are set during preprocessing.
        # Preprocessing identifies the input node and output node.
        self.input_task_idx: Optional[int] = None
        self.input_wrapper_fn: Optional[Callable[[Any], Any]] = None
        self.output_task_idx: Optional[int] = None
        self.has_single_output: bool = False
        self.actor_task_count: Dict["ray._raylet.ActorID", int] = defaultdict(int)

        # Cached attributes that are set during compilation.
        self.dag_input_channel: Optional[Channel] = None
        self.dag_output_channels: Optional[List[Channel]] = None
        self._dag_submitter: Optional[WriterInterface] = None
        self._dag_output_fetcher: Optional[ReaderInterface] = None

        # ObjectRef for each worker's task. The task is an infinite loop that
        # repeatedly executes the method specified in the DAG.
        self.worker_task_refs: List["ray.ObjectRef"] = []
        # Set of actors present in the DAG.
        self.actor_refs = set()

        # Type hints specified by the user for DAG (intermediate) outputs.
        self._type_hints = []

    def _add_node(self, node: "ray.dag.DAGNode") -> None:
        idx = self.counter
        self.idx_to_task[idx] = CompiledTask(idx, node)
        self.dag_node_to_idx[node] = idx
        self.counter += 1

    def _preprocess(self) -> None:
        """Before compiling, preprocess the DAG to build an index from task to
        upstream and downstream tasks, and to set the input and output node(s)
        of the DAG.

        This function is idempotent.
        """
        from ray.dag import (
            DAGNode,
            ClassMethodNode,
            FunctionNode,
            InputAttributeNode,
            InputNode,
            MultiOutputNode,
        )

        self.input_task_idx, self.output_task_idx = None, None
        self.actor_task_count.clear()
        self._type_hints.clear()

        nccl_actors = set()

        # For each task node, set its upstream and downstream task nodes.
        # Also collect the set of tasks that produce torch.tensors.
        for node_idx, task in self.idx_to_task.items():
            dag_node = task.dag_node
            if not (
                isinstance(dag_node, InputNode)
                or isinstance(dag_node, MultiOutputNode)
                or isinstance(dag_node, ClassMethodNode)
            ):
                if isinstance(dag_node, InputAttributeNode):
                    # TODO(swang): Support multi args.
                    raise NotImplementedError(
                        "Compiled DAGs currently do not support kwargs or "
                        "multiple args for InputNode"
                    )
                elif isinstance(dag_node, FunctionNode):
                    # TODO(swang): Support non-actor tasks.
                    raise NotImplementedError(
                        "Compiled DAGs currently only support actor method nodes"
                    )
                else:
                    raise ValueError(
                        f"Found unsupported node of type {type(task.dag_node)}"
                    )

            if isinstance(dag_node, ClassMethodNode):
                actor_handle = dag_node._get_actor_handle()
                if actor_handle is None:
                    raise ValueError(
                        "Compiled DAGs can only bind methods to an actor "
                        "that is already created with Actor.remote()"
                    )
                self.actor_task_count[actor_handle._actor_id] += 1

<<<<<<< HEAD
                if (
                    isinstance(dag_node.type_hint, TorchTensorType)
                    and dag_node.type_hint.transport == "nccl"
                ):
                    # Add all writers to the NCCL group.
                    nccl_actors.add(actor_handle)

            for arg_idx, arg in enumerate(task.args):
                if not isinstance(arg, DAGNode):
                    continue

                upstream_node_idx = self.dag_node_to_idx[arg]
                upstream_node = self.idx_to_task[upstream_node_idx]
                downstream_actor_handle = None
                if isinstance(task.dag_node, ClassMethodNode):
                    downstream_actor_handle = task.dag_node._get_actor_handle()
                upstream_node.downstream_node_idxs[node_idx] = downstream_actor_handle

                if (
                    isinstance(upstream_node.dag_node.type_hint, TorchTensorType)
                    and upstream_node.dag_node.type_hint.transport == "nccl"
                ):
                    # Add all readers to the NCCL group.
                    nccl_actors.add(downstream_actor_handle)

        nccl_actors = list(nccl_actors)
        if None in nccl_actors:
            raise ValueError("Driver cannot participate in the NCCL group.")
        _init_nccl_group(nccl_actors)
=======
            for arg_idx, arg in enumerate(task.args):
                if isinstance(arg, DAGNode):
                    arg_node_idx = self.dag_node_to_idx[arg]
                    self.idx_to_task[arg_node_idx].downstream_node_idxs.add(node_idx)

            if dag_node.type_hint is not None:
                self._type_hints.append(dag_node.type_hint)
>>>>>>> bbcdc496

        for actor_id, task_count in self.actor_task_count.items():
            if task_count > 1:
                raise NotImplementedError(
                    "Compiled DAGs can contain at most one task per actor handle. "
                    f"Actor with ID {actor_id} appears {task_count}x."
                )

        # Find the input node to the DAG.
        for idx, task in self.idx_to_task.items():
            if isinstance(task.dag_node, InputNode):
                assert self.input_task_idx is None, "more than one InputNode found"
                self.input_task_idx = idx
        # TODO: Support no-input DAGs (use an empty object to signal).
        if self.input_task_idx is None:
            raise NotImplementedError(
                "Compiled DAGs currently require exactly one InputNode"
            )

        # Find the (multi-)output node to the DAG.
        for idx, task in self.idx_to_task.items():
            if len(task.downstream_node_idxs) == 0:
                assert self.output_task_idx is None, "More than one output node found"
                self.output_task_idx = idx

        assert self.output_task_idx is not None
        output_node = self.idx_to_task[self.output_task_idx].dag_node
        # Add an MultiOutputNode to the end of the DAG if it's not already there.
        if not isinstance(output_node, MultiOutputNode):
            self.has_single_output = True
            output_node = MultiOutputNode([output_node])
            self._add_node(output_node)
            self.output_task_idx = self.dag_node_to_idx[output_node]
            # Preprocess one more time so that we have the right output node
            # now.
            self._preprocess()

    def _get_or_compile(
        self,
    ) -> None:
        """Compile an execution path. This allocates channels for adjacent
        tasks to send/receive values. An infinite task is submitted to each
        actor in the DAG that repeatedly receives from input channel(s) and
        sends to output channel(s).

        This function is idempotent and will cache the previously allocated
        channels. After calling this function, _dag_submitter and
        _dag_output_fetcher will be set and can be used to invoke and fetch
        outputs for the DAG.
        """
        from ray.dag import DAGNode, InputNode, MultiOutputNode, ClassMethodNode

        if self.input_task_idx is None:
            self._preprocess()

        if self._dag_submitter is not None:
            assert self._dag_output_fetcher is not None
            return

        frontier = [self.input_task_idx]
        visited = set()
        # Create output buffers
        while frontier:
            cur_idx = frontier.pop(0)
            if cur_idx in visited:
                continue
            visited.add(cur_idx)

            # TODO: Check for GPU arguments. Find the actor upstream to that
            # GPU argument. If both writer and reader actors are on GPUs, then
            # add them.

            task = self.idx_to_task[cur_idx]
            # Create an output buffer on the actor.
            assert task.output_channel is None
            if isinstance(task.dag_node, ClassMethodNode):
                readers = [self.idx_to_task[idx] for idx in task.downstream_node_idxs]
                assert len(readers) == 1
                if isinstance(readers[0].dag_node, MultiOutputNode):
                    # This node is a multi-output node, which means that it will only be
                    # read by the driver, not an actor. Thus, we handle this case by
                    # setting `reader_handles` to `[None]`.
                    reader_handles = [None]

                    fn = task.dag_node._get_remote_method("__ray_call__")

                    def _get_node_id(self):
                        return ray.get_runtime_context().get_node_id()

                    actor_node = ray.get(fn.remote(_get_node_id))

                    # The driver and all actors that write outputs must be on the same
                    # node for now.
                    if actor_node != _get_node_id(self):
                        raise NotImplementedError(
                            "The driver and all actors that write outputs must be on "
                            "the same node for now."
                        )
                else:
                    reader_handles = [
                        reader.dag_node._get_actor_handle() for reader in readers
                    ]
                fn = task.dag_node._get_remote_method("__ray_call__")
                task.output_channel = ray.get(
                    fn.remote(
                        do_allocate_channel,
                        reader_handles,
                        buffer_size_bytes=self._buffer_size_bytes,
                        typ=task.dag_node.type_hint,
                    )
                )
                self.actor_refs.add(task.dag_node._get_actor_handle())
            elif isinstance(task.dag_node, InputNode):
                readers = [self.idx_to_task[idx] for idx in task.downstream_node_idxs]
                reader_handles = [
                    reader.dag_node._get_actor_handle() for reader in readers
                ]
                task.output_channel = Channel(
                    reader_handles,
                    buffer_size_bytes=self._buffer_size_bytes,
                )
            else:
                assert isinstance(task.dag_node, MultiOutputNode)

            for idx in task.downstream_node_idxs:
                frontier.append(idx)

        for node_idx, task in self.idx_to_task.items():
            if node_idx == self.input_task_idx:
                # We don't need to assign an actual task for the input node.
                continue

            if node_idx == self.output_task_idx:
                # We don't need to assign an actual task for the input node.
                continue

            resolved_args = []
            has_at_least_one_channel_input = False
            for arg in task.args:
                if isinstance(arg, DAGNode):
                    arg_idx = self.dag_node_to_idx[arg]
                    arg_channel = self.idx_to_task[arg_idx].output_channel
                    assert arg_channel is not None
                    resolved_args.append(arg_channel)
                    has_at_least_one_channel_input = True
                else:
                    resolved_args.append(arg)
            # TODO: Support no-input DAGs (use an empty object to signal).
            if not has_at_least_one_channel_input:
                raise ValueError(
                    "Compiled DAGs require each task to take a "
                    "ray.dag.InputNode or at least one other DAGNode as an "
                    "input"
                )

            # Assign the task with the correct input and output buffers.
            worker_fn = task.dag_node._get_remote_method("__ray_call__")
            self.worker_task_refs.append(
                worker_fn.options(concurrency_group="_ray_system").remote(
                    do_exec_compiled_task,
                    resolved_args,
                    task.dag_node.get_method_name(),
                    output_wrapper_fn=task.output_wrapper_fn,
<<<<<<< HEAD
=======
                    has_type_hints=bool(self._type_hints),
>>>>>>> bbcdc496
                )
            )

        # Wrapper function for inputs provided to dag.execute().
        input_task = self.idx_to_task[self.input_task_idx]
        self.input_wrapper_fn = input_task.output_wrapper_fn
        self.dag_input_channel = input_task.output_channel
<<<<<<< HEAD
        _do_register_custom_dag_serializers(self)
=======
        if self._type_hints:
            _do_register_custom_dag_serializers(self)
>>>>>>> bbcdc496

        self.dag_output_channels = []
        for output in self.idx_to_task[self.output_task_idx].args:
            assert isinstance(output, DAGNode)
            output_idx = self.dag_node_to_idx[output]
            self.dag_output_channels.append(self.idx_to_task[output_idx].output_channel)

        assert self.dag_input_channel
        assert self.dag_output_channels
        assert [
            output_channel is not None for output_channel in self.dag_output_channels
        ]
        # If no MultiOutputNode was specified during the DAG creation, there is only
        # one output. Return a single output channel instead of a list of
        # channels.
        if self.has_single_output:
            assert len(self.dag_output_channels) == 1
            self.dag_output_channels = self.dag_output_channels[0]

        # Driver should ray.put on input, ray.get/release on output
        self._monitor = self._monitor_failures()
        if self._enable_asyncio:
            self._dag_submitter = AwaitableBackgroundWriter(
                self.dag_input_channel, self._async_max_queue_size
            )
            self._dag_output_fetcher = AwaitableBackgroundReader(
                self.dag_output_channels,
                self._fut_queue,
            )
        else:
            self._dag_submitter = SynchronousWriter(self.dag_input_channel)
            self._dag_output_fetcher = SynchronousReader(self.dag_output_channels)

        self._dag_submitter.start()
        self._dag_output_fetcher.start()
        return

    def _monitor_failures(self):
        outer = self

        class Monitor(threading.Thread):
            def __init__(self):
                super().__init__(daemon=True)
                self.in_teardown = False

            def wait_teardown(self):
                for ref in outer.worker_task_refs:
                    try:
                        ray.get(ref, timeout=10)
                    except ray.exceptions.GetTimeoutError:
                        logger.warn(
                            "At least one actor in the DAG is still running 10s "
                            "after teardown(). Teardown may hang."
                        )
                    except Exception:
                        continue

                    try:
                        ray.get(ref)
                    except Exception:
                        continue

            def teardown(self):
                if self.in_teardown:
                    self.wait_teardown()
                    return

                logger.info("Tearing down compiled DAG")

                outer._dag_submitter.close()
                outer._dag_output_fetcher.close()

                self.in_teardown = True
                for actor in outer.actor_refs:
                    logger.info(f"Cancelling compiled worker on actor: {actor}")
                    # TODO(swang): Suppress exceptions from actors trying to
                    # read closed channels when DAG is being torn down.
                    try:
                        ray.get(actor.__ray_call__.remote(do_cancel_compiled_task))
                    except Exception:
                        logger.exception("Error cancelling worker task")
                        pass

                logger.info("Waiting for worker tasks to exit")
                self.wait_teardown()

                logger.info("Teardown complete")

            def run(self):
                try:
                    ray.get(outer.worker_task_refs)
                except Exception as e:
                    logger.debug(f"Handling exception from worker tasks: {e}")
                    if self.in_teardown:
                        return
                    self.teardown()

        monitor = Monitor()
        monitor.start()
        return monitor

    def execute(
        self,
        *args,
        **kwargs,
    ) -> Union[Channel, List[Channel]]:
        """Execute this DAG using the compiled execution path.

        Args:
            args: Args to the InputNode.
            kwargs: Kwargs to the InputNode. Not supported yet.

        Returns:
            A list of Channels that can be used to read the DAG result.
        """
        # These errors should already be caught during compilation, but just in
        # case.
        if len(args) != 1:
            raise NotImplementedError("Compiled DAGs support exactly one InputNode arg")
        if len(kwargs) != 0:
            raise NotImplementedError("Compiled DAGs do not support kwargs")

        if self._enable_asyncio:
            raise ValueError("Use execute_async if enable_asyncio=True")

        self._get_or_compile()

        inp = args[0]
        if self.input_wrapper_fn is not None:
            inp = self.input_wrapper_fn(inp)

        self._dag_submitter.write(inp)

        return self._dag_output_fetcher

    async def execute_async(
        self,
        *args,
        **kwargs,
    ) -> AwaitableDAGOutput:
        """Execute this DAG using the compiled execution path.

        NOTE: Not threadsafe.

        Args:
            args: Args to the InputNode.
            kwargs: Kwargs to the InputNode. Not supported yet.

        Returns:
            A list of Channels that can be used to read the DAG result.
        """
        # These errors should already be caught during compilation, but just in
        # case.
        if len(args) != 1:
            raise NotImplementedError("Compiled DAGs support exactly one InputNode arg")
        if len(kwargs) != 0:
            raise NotImplementedError("Compiled DAGs do not support kwargs")

        if not self._enable_asyncio:
            raise ValueError("Use execute if enable_asyncio=False")

        self._get_or_compile()
        async with self._dag_submission_lock:
            inp = args[0]
            if self.input_wrapper_fn is not None:
                inp = self.input_wrapper_fn(inp)

            await self._dag_submitter.write(inp)
            # Allocate a future that the caller can use to get the result.
            fut = asyncio.Future()
            await self._fut_queue.put(fut)

        return AwaitableDAGOutput(fut, self._dag_output_fetcher)

    def teardown(self):
        """Teardown and cancel all worker tasks for this DAG."""
        monitor = getattr(self, "_monitor", None)
        if monitor is not None:
            monitor.teardown()


@DeveloperAPI
def build_compiled_dag_from_ray_dag(
    dag: "ray.dag.DAGNode",
    buffer_size_bytes: Optional[int],
    enable_asyncio: bool = False,
    async_max_queue_size: Optional[int] = None,
) -> "CompiledDAG":
    compiled_dag = CompiledDAG(
        buffer_size_bytes,
        enable_asyncio,
        async_max_queue_size,
    )

    def _build_compiled_dag(node):
        compiled_dag._add_node(node)
        return node

    dag.apply_recursive(_build_compiled_dag)
    compiled_dag._get_or_compile()
    return compiled_dag<|MERGE_RESOLUTION|>--- conflicted
+++ resolved
@@ -16,10 +16,8 @@
     AwaitableBackgroundReader,
     AwaitableBackgroundWriter,
     _init_nccl_group,
-    TorchTensorNcclChannel,
 )
 from ray.util.annotations import DeveloperAPI, PublicAPI
-<<<<<<< HEAD
 
 from ray.dag.experimental.types import (
     DAGNodeOutputType,
@@ -27,9 +25,6 @@
     TorchTensorType,
     _TorchTensorWrapper,
 )
-=======
-from ray.dag.experimental.types import _do_register_custom_dag_serializers
->>>>>>> bbcdc496
 
 MAX_BUFFER_SIZE = int(100 * 1e6)  # 100MB
 
@@ -53,6 +48,8 @@
         The allocated channel.
     """
     if isinstance(typ, TorchTensorType) and typ.transport == "nccl":
+        from ray.experimental.channel import TorchTensorNcclChannel
+
         assert ray.get_gpu_ids(), "NCCL actor has no GPUs assigned"
         self._output_channel = TorchTensorNcclChannel(
             ray.get_runtime_context().current_actor, readers, typ
@@ -84,10 +81,7 @@
     inputs: List[Union[Any, Channel]],
     actor_method_name: str,
     output_wrapper_fn: Optional[Callable[[Any], Any]],
-<<<<<<< HEAD
-=======
     has_type_hints: bool,
->>>>>>> bbcdc496
 ) -> None:
     """Generic actor method to begin executing a compiled DAG. This runs an
     infinite loop to repeatedly read input channel(s), execute the given
@@ -103,12 +97,8 @@
             the loop.
     """
     try:
-<<<<<<< HEAD
-        _do_register_custom_dag_serializers(self)
-=======
         if has_type_hints:
             _do_register_custom_dag_serializers(self)
->>>>>>> bbcdc496
 
         method = getattr(self, actor_method_name)
 
@@ -149,12 +139,9 @@
                 if output_wrapper_fn is not None:
                     output_val = output_wrapper_fn(output_val)
             except Exception as exc:
-<<<<<<< HEAD
                 # TODO: If output channel is a NCCL channel, then we cannot
                 # write the wrapped exception. Instead, we should throw the
                 # error to the outer loop and let the driver teardown the DAG.
-=======
->>>>>>> bbcdc496
                 self._output_writer.write(_wrap_exception(exc))
             else:
                 self._output_writer.write(output_val)
@@ -209,8 +196,6 @@
             dag_node: The original DAG node created by the user.
         """
         from ray.dag.experimental.types import (
-            TorchTensorType,
-            _TorchTensorWrapper,
         )
 
         self.idx = idx
@@ -224,10 +209,6 @@
         # check type hints, if any.
         self.output_wrapper_fn = None
         if self.dag_node.type_hint is not None:
-<<<<<<< HEAD
-=======
-            print(self.dag_node.type_hint)
->>>>>>> bbcdc496
             if isinstance(self.dag_node.type_hint, TorchTensorType):
                 # Wrap outputs produced by this task to indicate that it
                 # should be specially serialized.
@@ -401,7 +382,6 @@
                     )
                 self.actor_task_count[actor_handle._actor_id] += 1
 
-<<<<<<< HEAD
                 if (
                     isinstance(dag_node.type_hint, TorchTensorType)
                     and dag_node.type_hint.transport == "nccl"
@@ -427,19 +407,8 @@
                     # Add all readers to the NCCL group.
                     nccl_actors.add(downstream_actor_handle)
 
-        nccl_actors = list(nccl_actors)
-        if None in nccl_actors:
-            raise ValueError("Driver cannot participate in the NCCL group.")
-        _init_nccl_group(nccl_actors)
-=======
-            for arg_idx, arg in enumerate(task.args):
-                if isinstance(arg, DAGNode):
-                    arg_node_idx = self.dag_node_to_idx[arg]
-                    self.idx_to_task[arg_node_idx].downstream_node_idxs.add(node_idx)
-
             if dag_node.type_hint is not None:
                 self._type_hints.append(dag_node.type_hint)
->>>>>>> bbcdc496
 
         for actor_id, task_count in self.actor_task_count.items():
             if task_count > 1:
@@ -476,6 +445,14 @@
             # Preprocess one more time so that we have the right output node
             # now.
             self._preprocess()
+
+        # If there were type hints indicating transport via NCCL, initialize
+        # the NCCL group on the participating actors.
+        nccl_actors = list(nccl_actors)
+        if None in nccl_actors:
+            raise ValueError("Driver cannot participate in the NCCL group.")
+        if nccl_actors:
+            _init_nccl_group(nccl_actors)
 
     def _get_or_compile(
         self,
@@ -603,10 +580,7 @@
                     resolved_args,
                     task.dag_node.get_method_name(),
                     output_wrapper_fn=task.output_wrapper_fn,
-<<<<<<< HEAD
-=======
                     has_type_hints=bool(self._type_hints),
->>>>>>> bbcdc496
                 )
             )
 
@@ -614,12 +588,8 @@
         input_task = self.idx_to_task[self.input_task_idx]
         self.input_wrapper_fn = input_task.output_wrapper_fn
         self.dag_input_channel = input_task.output_channel
-<<<<<<< HEAD
-        _do_register_custom_dag_serializers(self)
-=======
         if self._type_hints:
             _do_register_custom_dag_serializers(self)
->>>>>>> bbcdc496
 
         self.dag_output_channels = []
         for output in self.idx_to_task[self.output_task_idx].args:
