--- conflicted
+++ resolved
@@ -1848,15 +1848,9 @@
                     try:
                         ray.get(ref, timeout=teardown_timeout)
                     except ray.exceptions.GetTimeoutError:
-<<<<<<< HEAD
-                        logger.warning(
-                            f"Compiled DAG actor {actor} is still running 10s "
-                            "after teardown(). Teardown may hang."
-=======
                         msg = (
                             f"Compiled DAG actor {actor} is still running "
                             f"{teardown_timeout}s after teardown()."
->>>>>>> 4b68b7c3
                         )
                         if kill_actors:
                             msg += " Force-killing actor."
