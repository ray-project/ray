--- conflicted
+++ resolved
@@ -1867,7 +1867,6 @@
                     if self._teardown_done:
                         return
 
-<<<<<<< HEAD
                     logger.info("Tearing down compiled DAG")
                     outer._dag_submitter.close()
                     outer._dag_output_fetcher.close()
@@ -1890,57 +1889,12 @@
                             logger.exception("Error cancelling worker task")
                             pass
 
-                    for nccl_group_id in outer._nccl_group_ids:
-                        _destroy_nccl_group(nccl_group_id)
+                for communicator_id in outer._communicator_ids:
+                    _destroy_communicator(communicator_id)
 
                     logger.info("Waiting for worker tasks to exit")
                     self.wait_teardown()
                     logger.info("Teardown complete")
-=======
-                    if not self.in_teardown:
-                        do_teardown = True
-                        self.in_teardown = True
-
-                if not do_teardown:
-                    # Teardown is already being performed.
-                    while True:
-                        with self.in_teardown_lock:
-                            if self._teardown_done:
-                                return
-
-                        time.sleep(0.1)
-
-                logger.info("Tearing down compiled DAG")
-                outer._dag_submitter.close()
-                outer._dag_output_fetcher.close()
-
-                for actor in outer.actor_refs:
-                    logger.info(f"Cancelling compiled worker on actor: {actor}")
-                # Cancel all actor loops in parallel.
-                cancel_refs = [
-                    actor.__ray_call__.remote(do_cancel_executable_tasks, tasks)
-                    for actor, tasks in outer.actor_to_executable_tasks.items()
-                ]
-                for cancel_ref in cancel_refs:
-                    try:
-                        ray.get(cancel_ref, timeout=30)
-                    except ray.exceptions.RayChannelError:
-                        # Channel error happens when a channel is closed
-                        # or timed out. In this case, do not log.
-                        pass
-                    except Exception:
-                        logger.exception("Error cancelling worker task")
-                        pass
-
-                for communicator_id in outer._communicator_ids:
-                    _destroy_communicator(communicator_id)
-
-                logger.info("Waiting for worker tasks to exit")
-                self.wait_teardown()
-                logger.info("Teardown complete")
-
-                with self.in_teardown_lock:
->>>>>>> 14e747f6
                     self._teardown_done = True
 
             def run(self):
