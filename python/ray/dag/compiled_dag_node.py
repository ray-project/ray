import asyncio
from collections import defaultdict
from dataclasses import dataclass, asdict
from typing import Any, Dict, List, Tuple, Union, Optional, Set
import logging
import threading
import time
import uuid
import traceback

from ray.experimental.channel.cached_channel import CachedChannel
from ray.experimental.channel.gpu_communicator import GPUCommunicator
import ray
from ray.exceptions import RayTaskError, RayChannelError
from ray.experimental.compiled_dag_ref import (
    CompiledDAGRef,
    CompiledDAGFuture,
    _process_return_vals,
)
from ray.experimental.channel import (
    ChannelInterface,
    ChannelOutputType,
    ReaderInterface,
    SynchronousReader,
    WriterInterface,
    SynchronousWriter,
    AwaitableBackgroundReader,
    AwaitableBackgroundWriter,
    RayDAGArgs,
)
from ray.util.annotations import DeveloperAPI

from ray.experimental.channel.shared_memory_channel import (
    SharedMemoryType,
)

from ray.experimental.channel.torch_tensor_communicator_channel import (
    _init_communicator_group,
    _destroy_communicator_group,
)

from ray.dag.dag_node_operation import (
    _DAGNodeOperation,
    _DAGNodeOperationType,
    _DAGOperationGraphNode,
    _build_dag_node_operation_graph,
    _generate_actor_to_execution_schedule,
)

from ray.util.scheduling_strategies import NodeAffinitySchedulingStrategy


logger = logging.getLogger(__name__)


@DeveloperAPI
def do_allocate_channel(
    self,
    reader_and_node_list: List[Tuple["ray.actor.ActorHandle", str]],
    typ: ChannelOutputType,
    read_by_adag_driver: bool,
) -> ChannelInterface:
    """Generic actor method to allocate an output channel.

    Args:
        reader_and_node_list: A list of tuples, where each tuple contains a reader
            actor handle and the node ID where the actor is located.
        typ: The output type hint for the channel.
        read_by_adag_driver: True if the channel will be read by an aDAG driver
            (Ray driver or actor and task that creates an aDAG).

    Returns:
        The allocated channel.
    """
    # None means it is called from a driver.
    writer: Optional["ray.actor.ActorHandle"] = None
    try:
        writer = ray.get_runtime_context().current_actor
    except RuntimeError:
        # This is the driver so there is no current actor handle.
        pass

    output_channel = typ.create_channel(
        writer,
        reader_and_node_list,
        read_by_adag_driver,
    )
    return output_channel


@DeveloperAPI
def do_exec_tasks(
    self,
    tasks: List["ExecutableTask"],
    schedule: List[_DAGNodeOperation],
) -> None:
    """A generic actor method to begin executing the operations belonging to an
    actor. This runs an infinite loop to execute each _DAGNodeOperation in the
    order specified by the schedule. It exits only if the actor dies or an
    exception is thrown.

    Args:
        tasks: the executable tasks corresponding to the actor methods.
        schedule: A list of _DAGNodeOperation that should be executed in order.
    """
    try:
        for task in tasks:
            task.prepare()

        done = False
        while True:
            if done:
                break
            for operation in schedule:
                done = tasks[operation.exec_task_idx].exec_operation(
                    self, operation.type
                )
                if done:
                    break
    except Exception:
        logging.exception("Compiled DAG task exited with exception")
        raise


@DeveloperAPI
def do_profile_tasks(
    self,
    tasks: List["ExecutableTask"],
    schedule: List[_DAGNodeOperation],
) -> None:
    """A generic actor method similar to `do_exec_tasks`, but with profiling enabled.

    Args:
        tasks: the executable tasks corresponding to the actor methods.
        schedule: A list of _DAGNodeOperation that should be executed in order.
    """
    try:
        for task in tasks:
            task.prepare()

        if not hasattr(self, "__ray_adag_events"):
            self.__ray_adag_events = []

        done = False
        while True:
            if done:
                break
            for operation in schedule:
                start_t = time.perf_counter()
                task = tasks[operation.exec_task_idx]
                done = tasks[operation.exec_task_idx].exec_operation(
                    self, operation.type
                )
                end_t = time.perf_counter()

                self.__ray_adag_events.append(
                    _ExecutableTaskRecord(
                        actor_classname=self.__class__.__name__,
                        actor_name=ray.get_runtime_context().get_actor_name(),
                        actor_id=ray.get_runtime_context().get_actor_id(),
                        method_name=task.method_name,
                        bind_index=task.bind_index,
                        operation=operation.type.value,
                        start_t=start_t,
                        end_t=end_t,
                    )
                )

                if done:
                    break
    except Exception:
        logging.exception("Compiled DAG task exited with exception")
        raise


@DeveloperAPI
def do_cancel_executable_tasks(self, tasks: List["ExecutableTask"]) -> None:
    for task in tasks:
        task.cancel()


def _wrap_exception(exc):
    backtrace = ray._private.utils.format_error_message(
        "".join(traceback.format_exception(type(exc), exc, exc.__traceback__)),
        task_exception=True,
    )
    wrapped = RayTaskError(
        function_name="do_exec_tasks",
        traceback_str=backtrace,
        cause=exc,
    )
    return wrapped


@DeveloperAPI
class CompiledTask:
    """Wraps the normal Ray DAGNode with some metadata."""

    def __init__(self, idx: int, dag_node: "ray.dag.DAGNode"):
        """
        Args:
            idx: A unique index into the original DAG.
            dag_node: The original DAG node created by the user.
        """
        self.idx = idx
        self.dag_node = dag_node

        # Dict from task index to actor handle for immediate downstream tasks.
        self.downstream_task_idxs: Dict[int, "ray.actor.ActorHandle"] = {}
        # Case 1: The task represents a ClassMethodNode.
        #
        # Multiple return values are written to separate `output_channels`.
        # `output_idxs` represents the tuple index of the output value for
        # multiple returns in a tuple. If an output index is None, it means
        # the complete return value is written to the output channel.
        # Otherwise, the return value is a tuple and the index is used
        # to extract the value to be written to the output channel.
        #
        # Case 2: The task represents an InputNode.
        #
        # `output_idxs` can be an integer or a string to retrieve the
        # corresponding value from `args` or `kwargs` in the DAG's input.
        self.output_channels: List[ChannelInterface] = []
        self.output_idxs: List[Optional[Union[int, str]]] = []
        self.arg_type_hints: List["ChannelOutputType"] = []

    @property
    def args(self) -> Tuple[Any]:
        return self.dag_node.get_args()

    @property
    def kwargs(self) -> Dict[str, Any]:
        return self.dag_node.get_kwargs()

    @property
    def num_readers(self) -> int:
        return len(self.downstream_task_idxs)

    def __str__(self) -> str:
        return f"""
            Node: {self.dag_node}
            Arguments: {self.args}
            Output: {self.output_channels}
            """


class _ExecutableTaskInput:
    """Represents an input to an ExecutableTask.

    Args:
        input_variant: either an unresolved input (when type is ChannelInterface)
            , or a resolved input value (when type is Any)
        channel_idx: if input_variant is an unresolved input, this is the index
            into the input channels list.
    """

    def __init__(
        self,
        input_variant: Union[ChannelInterface, Any],
        channel_idx: Optional[int],
    ):
        self.input_variant = input_variant
        self.channel_idx = channel_idx

    def resolve(self, channel_results: Any) -> Any:
        """
        Resolve the input value from the channel results.

        Args:
            channel_results: The results from reading the input channels.
        """

        if isinstance(self.input_variant, ChannelInterface):
            value = channel_results[self.channel_idx]
        else:
            value = self.input_variant
        return value


@DeveloperAPI
class ExecutableTask:
    """A task that can be executed in a compiled DAG, and it
    corresponds to an actor method.
    """

    def __init__(
        self,
        task: "CompiledTask",
        resolved_args: List[Any],
        resolved_kwargs: Dict[str, Any],
    ):
        """
        Args:
            task: The CompiledTask that this ExecutableTask corresponds to.
            resolved_args: The arguments to the method. Arguments that are
                not Channels will get passed through to the actor method.
                If the argument is a channel, it will be replaced by the
                value read from the channel before the method executes.
            resolved_kwargs: The keyword arguments to the method. Currently, we
                do not support binding kwargs to other DAG nodes, so the values
                of the dictionary cannot be Channels.
        """
        self.method_name = task.dag_node.get_method_name()
        self.bind_index = task.dag_node._get_bind_index()
        self.output_channels = task.output_channels
        self.output_idxs = task.output_idxs
        self.input_type_hints: List["ChannelOutputType"] = task.arg_type_hints
        self.output_type_hint: "ChannelOutputType" = task.dag_node.type_hint

        self.input_channels: List[ChannelInterface] = []
        self.task_inputs: List[_ExecutableTaskInput] = []
        self.resolved_kwargs: Dict[str, Any] = resolved_kwargs
        # A unique index which can be used to index into `idx_to_task` to get
        # the corresponding task.
        self.task_idx = task.idx

        # Reverse map for input_channels: maps an input channel to
        # its index in input_channels.
        input_channel_to_idx: dict[ChannelInterface, int] = {}

        for arg in resolved_args:
            if isinstance(arg, ChannelInterface):
                if isinstance(arg, ChannelInterface):
                    channel = arg
                else:
                    adapter = arg
                    channel = adapter.get_dag_input_channel()

                if channel in input_channel_to_idx:
                    # The same channel was added before, so reuse the index.
                    channel_idx = input_channel_to_idx[channel]
                else:
                    # Add a new channel to the list of input channels.
                    self.input_channels.append(channel)
                    channel_idx = len(self.input_channels) - 1
                    input_channel_to_idx[channel] = channel_idx

                task_input = _ExecutableTaskInput(arg, channel_idx)
            else:
                task_input = _ExecutableTaskInput(arg, None)
            self.task_inputs.append(task_input)

        # Currently DAGs do not support binding kwargs to other DAG nodes.
        for val in self.resolved_kwargs.values():
            assert not isinstance(val, ChannelInterface)

        # Input reader to read input data from upstream DAG nodes.
        self.input_reader: ReaderInterface = SynchronousReader(self.input_channels)
        # Output writer to write output data to downstream DAG nodes.
        self.output_writer: WriterInterface = SynchronousWriter(
            self.output_channels, self.output_idxs
        )
        # Store the intermediate result of a READ or COMPUTE operation.
        # The result of a READ operation will be used by a COMPUTE operation,
        # and the result of a COMPUTE operation will be used by a WRITE operation.
        self._intermediate_buffer: Any = None

    def cancel(self):
        """
        Close all the input channels and the output channel. The exact behavior
        depends on the type of channel. Typically, it will release the resources
        used by the channels.
        """
        self.input_reader.close()
        self.output_writer.close()

    def prepare(self):
        """
        Prepare the task for execution. The `exec_operation` function can only
        be called after `prepare` has been called.
        """
        for typ_hint in self.input_type_hints:
            typ_hint.register_custom_serializer()
        self.output_type_hint.register_custom_serializer()
        self.input_reader.start()
        self.output_writer.start()

    def set_intermediate_buffer(self, data: Any):
        """
        Store the intermediate result of a READ or COMPUTE operation.

        Args:
            data: The intermediate result of a READ or COMPUTE operation.
        """
        assert self._intermediate_buffer is None
        self._intermediate_buffer = data

    def reset_intermediate_buffer(self) -> Any:
        """
        Retrieve the intermediate result of a READ or COMPUTE operation,
        and reset the intermediate buffer to None.

        Returns:
            The intermediate result of a READ or COMPUTE operation.
        """
        data = self._intermediate_buffer
        self._intermediate_buffer = None
        return data

    def _read(self) -> bool:
        """
        Read input data from upstream DAG nodes and cache the intermediate result.

        Returns:
            True if system error occurs and exit the loop; otherwise, False.
        """
        assert self._intermediate_buffer is None
        exit = False
        try:
            input_data = self.input_reader.read()
            self.set_intermediate_buffer(input_data)
        except RayChannelError:
            # Channel closed. Exit the loop.
            exit = True
        return exit

    def _compute(self, class_handle) -> bool:
        """
        Retrieve the intermediate result from the READ operation and perform the
        computation. Then, cache the new intermediate result. The caller must ensure
        that the last operation executed is READ so that the function retrieves the
        correct intermediate result.

        Args:
            class_handle: An instance of the class to which the actor belongs. For
                example, the type of `class_handle` is <class 'xxxx.Worker'> if the
                actor belongs to the `class Worker` class.

        Returns:
            True if system error occurs and exit the loop; otherwise, False.
        """
        input_data = self.reset_intermediate_buffer()
        method = getattr(class_handle, self.method_name)
        try:
            _process_return_vals(input_data, return_single_output=False)
        except Exception as exc:
            # Previous task raised an application-level exception.
            # Propagate it and skip the actual task. We don't need to wrap the
            # exception in a RayTaskError here because it has already been wrapped
            # by the previous task.
            self.set_intermediate_buffer(exc)
            return False

        resolved_inputs = []
        for task_input in self.task_inputs:
            resolved_inputs.append(task_input.resolve(input_data))

        try:
            output_val = method(*resolved_inputs, **self.resolved_kwargs)
        except Exception as exc:
            output_val = _wrap_exception(exc)
        self.set_intermediate_buffer(output_val)
        return False

    def _write(self) -> bool:
        """
        Retrieve the intermediate result from the COMPUTE operation and write to its
        downstream DAG nodes. The caller must ensure that the last operation executed
        is COMPUTE so that the function retrieves the correct intermediate result.

        Returns:
            True if system error occurs and exit the loop; otherwise, False.
        """
        output_val = self.reset_intermediate_buffer()
        exit = False
        try:
            self.output_writer.write(output_val)
        except RayChannelError:
            # Channel closed. Exit the loop.
            exit = True
        return exit

    def exec_operation(
        self,
        class_handle,
        op_type: _DAGNodeOperationType,
    ) -> bool:
        """
        An ExecutableTask corresponds to a DAGNode. It consists of three
        operations: READ, COMPUTE, and WRITE, which should be executed in
        order to ensure that each operation can read the correct intermediate
        result.

        Args:
            class_handle: The handle of the class to which the actor belongs.
            op_type: The type of the operation. Possible types are READ,
                COMPUTE, and WRITE.

        Returns:
            True if the next operation should not be executed; otherwise, False.
        """
        if op_type == _DAGNodeOperationType.READ:
            return self._read()
        elif op_type == _DAGNodeOperationType.COMPUTE:
            return self._compute(class_handle)
        elif op_type == _DAGNodeOperationType.WRITE:
            return self._write()


@dataclass
class _ExecutableTaskRecord:
    actor_classname: str
    actor_name: str
    actor_id: str
    method_name: str
    bind_index: int
    operation: str
    start_t: float
    end_t: float

    def to_dict(self):
        return asdict(self)


@DeveloperAPI
class CompiledDAG:
    """Experimental class for accelerated execution.

    This class should not be called directly. Instead, create
    a ray.dag and call experimental_compile().

    See REP https://github.com/ray-project/enhancements/pull/48 for more
    information.
    """

    @ray.remote(num_cpus=0)
    class DAGDriverProxyActor:
        """
        To support the driver as a reader, the output writer needs to be able to invoke
        remote functions on the driver. This is necessary so that the output writer can
        create a reader ref on the driver node, and later potentially create a larger
        reader ref on the driver node if the channel backing store needs to be resized.
        However, remote functions cannot be invoked on the driver.

        An accelerated DAG creates an actor from this class when the DAG is intialized.
        The actor is on the same node as the driver. This class has an empty
        implementation, though it serves as a way for the output writer to invoke remote
        functions on the driver node.
        """

        pass

    def __init__(
        self,
        execution_timeout: Optional[float] = None,
        buffer_size_bytes: Optional[int] = None,
        enable_asyncio: bool = False,
        asyncio_max_queue_size: Optional[int] = None,
        max_buffered_results: Optional[int] = None,
        max_inflight_executions: Optional[int] = None,
    ):
        """
        Args:
            execution_timeout: The maximum time in seconds to wait for execute() calls.
                None means using default timeout (DAGContext.execution_timeout),
                0 means immediate timeout (immediate success or timeout without
                blocking), -1 means infinite timeout (block indefinitely).
            buffer_size_bytes: The number of bytes to allocate for object data and
                metadata. Each argument passed to a task in the DAG must be
                less than or equal to this value when serialized.
            enable_asyncio: Whether to enable asyncio. If enabled, caller must
                be running in an event loop and must use `execute_async` to
                invoke the DAG. Otherwise, the caller should use `execute` to
                invoke the DAG.
            asyncio_max_queue_size: Optional parameter to limit how many DAG
                inputs can be queued at a time. The actual number of concurrent
                DAG invocations may be higher than this, if there are already
                inputs being processed by the DAG executors. If used, the
                caller is responsible for preventing deadlock, i.e. if the
                input queue is full, another asyncio task is reading from the
                DAG output. It is only used when enable_asyncio=True.
            max_buffered_results: The maximum number of execution results that
                are allowed to be buffered. Setting a higher value allows more
                DAGs to be executed before `ray.get()` must be called but also
                increases the memory usage. Note that if the number of ongoing
                executions is beyond the DAG capacity, the new execution would
                be blocked in the first place; therefore, this limit is only
                enforced when it is smaller than the DAG capacity.
            max_inflight_executions: The maximum number of in-flight executions that
                are allowed to be sent to this DAG. Before submitting more requests,
                the caller is responsible for calling ray.get to get the result,
                otherwise, RayAdagCapacityExceeded is raised.

        Returns:
            Channel: A wrapper around ray.ObjectRef.
        """
        from ray.dag import DAGContext

        ctx = DAGContext.get_current()

        self._enable_asyncio: bool = enable_asyncio
        self._fut_queue = asyncio.Queue()
        self._asyncio_max_queue_size: Optional[int] = asyncio_max_queue_size
        # TODO(rui): consider unify it with asyncio_max_queue_size
        self._max_buffered_results: Optional[int] = max_buffered_results
        if self._max_buffered_results is None:
            self._max_buffered_results = ctx.max_buffered_results
        self._max_inflight_executions = max_inflight_executions
        if self._max_inflight_executions is None:
            self._max_inflight_executions = ctx.max_inflight_executions
        self._dag_id = uuid.uuid4().hex
        self._execution_timeout: Optional[float] = execution_timeout
        if self._execution_timeout is None:
            self._execution_timeout = ctx.execution_timeout
        self._buffer_size_bytes: Optional[int] = buffer_size_bytes
        if self._buffer_size_bytes is None:
            self._buffer_size_bytes = ctx.buffer_size_bytes

        self._default_type_hint: ChannelOutputType = SharedMemoryType(
            self._buffer_size_bytes,
            # We conservatively set num_shm_buffers to _max_inflight_executions.
            # It means that the DAG can be underutilized, but it guarantees there's
            # no false positive timeouts.
            num_shm_buffers=1,
        )
        if not isinstance(self._buffer_size_bytes, int) or self._buffer_size_bytes <= 0:
            raise ValueError(
                "`buffer_size_bytes` must be a positive integer, found "
                f"{self._buffer_size_bytes}"
            )

        # Used to ensure that the future returned to the
        # caller corresponds to the correct DAG output. I.e.
        # order of futures added to fut_queue should match the
        # order of inputs written to the DAG.
        self._dag_submission_lock = asyncio.Lock()

        # idx -> CompiledTask.
        self.idx_to_task: Dict[int, "CompiledTask"] = {}
        # DAGNode -> idx.
        self.dag_node_to_idx: Dict["ray.dag.DAGNode", int] = {}
        # idx counter.
        self.counter: int = 0

        # Attributes that are set during preprocessing.
        # Preprocessing identifies the input node and output node.
        self.input_task_idx: Optional[int] = None
        self.output_task_idx: Optional[int] = None
        # Denotes whether execute/execute_async returns a list of refs/futures.
        self._returns_list: bool = False
        # Number of expected positional args and kwargs that may be passed to
        # dag.execute.
        self._input_num_positional_args: Optional[int] = None
        self._input_kwargs: Tuple[str, ...] = None
        self.actor_task_count: Dict["ray._raylet.ActorID", int] = defaultdict(int)

        # Cached attributes that are set during compilation.
        self.dag_input_channels: Optional[List[ChannelInterface]] = None
        self.dag_output_channels: Optional[List[ChannelInterface]] = None
        self._dag_submitter: Optional[WriterInterface] = None
        self._dag_output_fetcher: Optional[ReaderInterface] = None

        # ObjectRef for each worker's task. The task is an infinite loop that
        # repeatedly executes the method specified in the DAG.
        self.worker_task_refs: Dict["ray.actor.ActorHandle", "ray.ObjectRef"] = {}
        # Set of actors present in the DAG.
        self.actor_refs = set()
        self.actor_to_tasks: Dict[
            "ray.actor.ActorHandle", List["CompiledTask"]
        ] = defaultdict(list)
        self.actor_to_executable_tasks: Dict[
            "ray.actor.ActorHandle", List["ExecutableTask"]
        ] = {}
        # Mapping from the actor handle to the execution schedule which is a list
        # of operations to be executed.
        self.actor_to_execution_schedule: Dict[
            "ray.actor.ActorHandle", List[_DAGNodeOperation]
        ] = defaultdict(list)
        # Mapping from the actor handle to the node ID that the actor is on.
        self.actor_to_node_id: Dict["ray.actor.ActorHandle", str] = {}

        # This is set to true when type hint of `transport="nccl"`` is used
        self._use_default_communicator_group = False
        # This is set to the specified custom nccl group
        # if there exists a type hint of `transport=nccl_group`
        self._custom_communicator_group: Optional[GPUCommunicator] = None
        # Uniquely identifies the NCCL communicator that will be used within
        # this DAG, if any.
        self._communicator_group_id: Optional[str] = None
        # The index of the current execution. It is incremented each time
        # the DAG is executed.
        self._execution_index: int = 0
        # The maximum index of finished executions.
        # All results with higher indexes have not been generated yet.
        self._max_finished_execution_index: int = -1
        # execution_index -> {channel_index -> result}
        self._result_buffer: Dict[int, Dict[int, Any]] = defaultdict(dict)

        def _create_proxy_actor() -> "ray.actor.ActorHandle":
            # Creates the driver actor on the same node as the driver.
            #
            # To support the driver as a reader, the output writer needs to be able to
            # invoke remote functions on the driver (e.g., to create the reader ref, to
            # create a reader ref for a larger object when the channel backing store is
            # resized, etc.). The driver actor serves as a way for the output writer
            # to invoke remote functions on the driver node.
            return CompiledDAG.DAGDriverProxyActor.options(
                scheduling_strategy=NodeAffinitySchedulingStrategy(
                    ray.get_runtime_context().get_node_id(), soft=False
                )
            ).remote()

        self._proxy_actor = _create_proxy_actor()

    def increment_max_finished_execution_index(self) -> None:
        """Increment the max finished execution index. It is used to
        figure out the max number of in-flight requests to the DAG
        """
        self._max_finished_execution_index += 1

    def get_id(self) -> str:
        """
        Get the unique ID of the compiled DAG.
        """
        return self._dag_id

    def __str__(self) -> str:
        return f"CompiledDAG({self._dag_id})"

    def _add_node(self, node: "ray.dag.DAGNode") -> None:
        idx = self.counter
        self.idx_to_task[idx] = CompiledTask(idx, node)
        self.dag_node_to_idx[node] = idx
        self.counter += 1

    def _preprocess(self) -> None:
        """Before compiling, preprocess the DAG to build an index from task to
        upstream and downstream tasks, and to set the input and output node(s)
        of the DAG.

        This function is idempotent.
        """
        from ray.dag import (
            DAGNode,
            ClassMethodNode,
            FunctionNode,
            InputAttributeNode,
            InputNode,
            MultiOutputNode,
        )

        self.input_task_idx, self.output_task_idx = None, None
        self.actor_task_count.clear()

        communicator_actors: Set["ray.actor.ActorHandle"] = set()

        # Find the input node to the DAG.
        for idx, task in self.idx_to_task.items():
            if isinstance(task.dag_node, InputNode):
                assert self.input_task_idx is None, "More than one InputNode found"
                self.input_task_idx = idx

        # Find the (multi-)output node to the DAG.
        for idx, task in self.idx_to_task.items():
            if idx == self.input_task_idx or isinstance(
                task.dag_node, InputAttributeNode
            ):
                continue
            if (
                len(task.downstream_task_idxs) == 0
                and task.dag_node.is_adag_output_node
            ):
                assert self.output_task_idx is None, "More than one output node found"
                self.output_task_idx = idx

        assert self.output_task_idx is not None
        output_node = self.idx_to_task[self.output_task_idx].dag_node
        # Add an MultiOutputNode to the end of the DAG if it's not already there.
        if not isinstance(output_node, MultiOutputNode):
            output_node = MultiOutputNode([output_node])
            self._add_node(output_node)
            self.output_task_idx = self.dag_node_to_idx[output_node]
        else:
            self._returns_list = True

        # TODO: Support no-input DAGs (use an empty object to signal).
        if self.input_task_idx is None:
            raise NotImplementedError(
                "Compiled DAGs currently require exactly one InputNode"
            )

        # Whether the DAG binds directly to the InputNode(), versus binding to
        # a positional arg or kwarg of the input. For example, a.foo.bind(inp)
        # instead of a.foo.bind(inp[0]) or a.foo.bind(inp.key).
        direct_input: Optional[bool] = None
        # Collect the set of InputNode keys bound to DAG node args.
        input_positional_args: Set[int] = set()
        input_kwargs: Set[str] = set()

        # For each task node, set its upstream and downstream task nodes.
        # Also collect the set of tasks that produce torch.tensors.
        for task_idx, task in self.idx_to_task.items():
            dag_node = task.dag_node
            if not (
                isinstance(dag_node, InputNode)
                or isinstance(dag_node, InputAttributeNode)
                or isinstance(dag_node, MultiOutputNode)
                or isinstance(dag_node, ClassMethodNode)
            ):
                if isinstance(dag_node, FunctionNode):
                    # TODO(swang): Support non-actor tasks.
                    raise NotImplementedError(
                        "Compiled DAGs currently only support actor method nodes"
                    )
                else:
                    raise ValueError(f"Found unsupported node of type {type(dag_node)}")

            if isinstance(dag_node, ClassMethodNode) and dag_node.is_class_method_call:
                actor_handle = dag_node._get_actor_handle()
                if actor_handle is None:
                    raise ValueError(
                        "Compiled DAGs can only bind methods to an actor "
                        "that is already created with Actor.remote()"
                    )

                self.actor_task_count[actor_handle._actor_id] += 1

                if dag_node.type_hint.requires_communicator():
                    # Add all writers to the NCCL group.
                    communicator_actors.add(actor_handle)
                    custom_communicator_group = (
                        dag_node.type_hint.get_custom_communicator_group()
                    )
                    mixed_communicator_group_error_message = (
                        "Accelerated DAGs do not support mixed usage of "
                        "type hints of default NCCL group "
                        '(i.e., TorchTensor(transport="nccl"))'
                        "and custom NCCL group "
                        "(i.e., TorchTensor(transport=nccl_group)). "
                        "Please check all the TorchTensor type hints and "
                        "make sure only one type of NCCL transport is specified."
                    )
                    if custom_communicator_group is None:
                        if self._custom_communicator_group is not None:
                            raise ValueError(mixed_communicator_group_error_message)
                        self._use_default_communicator_group = True
                    else:
                        if self._use_default_communicator_group:
                            raise ValueError(mixed_communicator_group_error_message)
                        if self._custom_communicator_group is not None:
                            if (
                                self._custom_communicator_group
                                != custom_communicator_group
                            ):
                                raise ValueError(
                                    "Accelerated DAGs currently only support "
                                    "a single custom NCCL group, but multiple "
                                    "have been specified. Check all the "
                                    "TorchTensor(transport=communicator_group) "
                                    "type hints to make sure only one NCCL group "
                                    " is used."
                                )
                        self._custom_communicator_group = custom_communicator_group
            elif isinstance(dag_node, InputNode):
                if dag_node.type_hint.requires_communicator():
                    raise ValueError(
                        "DAG inputs cannot be transferred via NCCL because "
                        "the driver cannot participate in the NCCL group"
                    )

            if type(dag_node.type_hint) is ChannelOutputType:
                # No type hint specified by the user. Replace
                # with the default type hint for this DAG.
                dag_node.with_type_hint(self._default_type_hint)

            for _, val in task.kwargs.items():
                if isinstance(val, DAGNode):
                    raise ValueError(
                        "Compiled DAG currently does not support binding to "
                        "other DAG nodes as kwargs"
                    )

            for _, arg in enumerate(task.args):
                if not isinstance(arg, DAGNode):
                    continue

                upstream_node_idx = self.dag_node_to_idx[arg]
                upstream_task = self.idx_to_task[upstream_node_idx]
                downstream_actor_handle = None
                if (
                    isinstance(dag_node, ClassMethodNode)
                    and dag_node.is_class_method_call
                ):
                    downstream_actor_handle = dag_node._get_actor_handle()

                if isinstance(upstream_task.dag_node, InputAttributeNode):
                    # Record all of the keys used to index the InputNode.
                    # During execution, we will check that the user provides
                    # the same args and kwargs.
                    if isinstance(upstream_task.dag_node.key, int):
                        input_positional_args.add(upstream_task.dag_node.key)
                    elif isinstance(upstream_task.dag_node.key, str):
                        input_kwargs.add(upstream_task.dag_node.key)
                    else:
                        raise ValueError(
                            "InputNode() can only be indexed using int "
                            "for positional args or str for kwargs."
                        )

                    if direct_input is not None and direct_input:
                        raise ValueError(
                            "All tasks must either use InputNode() "
                            "directly, or they must index to specific args or "
                            "kwargs."
                        )
                    direct_input = False

                    # If the upstream node is an InputAttributeNode, treat the
                    # DAG's input node as the actual upstream node
                    upstream_task = self.idx_to_task[self.input_task_idx]

                elif isinstance(upstream_task.dag_node, InputNode):
                    if direct_input is not None and not direct_input:
                        raise ValueError(
                            "All tasks must either use InputNode() directly, "
                            "or they must index to specific args or kwargs."
                        )
                    direct_input = True

<<<<<<< HEAD
                elif (
                    isinstance(upstream_task.dag_node, ClassMethodNode)
                    and upstream_task.dag_node.is_class_method_call
                ):
                    from ray.dag.constants import RAY_ADAG_ENABLE_DETECT_DEADLOCK

                    if (
                        # Ray aDAG deadlock detection has the same check, but
                        # it may be turned off because of false positives.
                        # In that case, we need this check to be active.
                        # TODO: When we clean up Ray aDAG deadlock detection
                        # this check should be done at one place only.
                        not RAY_ADAG_ENABLE_DETECT_DEADLOCK
                        and downstream_actor_handle is not None
                        and downstream_actor_handle
                        == upstream_task.dag_node._get_actor_handle()
                        and upstream_task.dag_node.type_hint.requires_communicator()
                    ):
                        raise ValueError(
                            "Compiled DAG does not support NCCL communication between "
                            "methods on the same actor. NCCL type hint is specified "
                            "for the channel from method "
                            f"{upstream_task.dag_node.get_method_name()} to method "
                            f"{dag_node.get_method_name()} on actor "
                            f"{downstream_actor_handle}. Please remove the NCCL "
                            "type hint between these methods."
                        )

=======
>>>>>>> b69b9299
                upstream_task.downstream_task_idxs[task_idx] = downstream_actor_handle
                task.arg_type_hints.append(upstream_task.dag_node.type_hint)

                if upstream_task.dag_node.type_hint.requires_communicator():
                    # Add all readers to the NCCL group.
                    communicator_actors.add(downstream_actor_handle)

        # If there were type hints indicating transport via NCCL, initialize
        # the NCCL group on the participating actors.
        communicator_actors = list(communicator_actors)
        if None in communicator_actors:
            raise ValueError("Driver cannot participate in the NCCL group.")
        if communicator_actors and self._communicator_group_id is None:
            self._communicator_group_id = _init_communicator_group(
                communicator_actors, self._custom_communicator_group
            )

        if direct_input:
            self._input_num_positional_args = 1
        elif not input_positional_args:
            self._input_num_positional_args = 0
        else:
            self._input_num_positional_args = max(input_positional_args) + 1
        self._input_kwargs = tuple(input_kwargs)

    def _get_node_id(self, actor_handle: "ray.actor.ActorHandle") -> str:
        """
        Get the node ID of an actor handle and cache it.

        Args:
            actor_handle: The actor handle.
        Returns:
            The node ID of the actor handle.
        """
        if actor_handle in self.actor_to_node_id:
            return self.actor_to_node_id[actor_handle]
        node_id = None
        if actor_handle == self._proxy_actor:
            node_id = ray.get_runtime_context().get_node_id()
        else:
            node_id = ray.get(
                actor_handle.__ray_call__.remote(
                    lambda self: ray.get_runtime_context().get_node_id()
                )
            )
        assert node_id is not None
        self.actor_to_node_id[actor_handle] = node_id
        return node_id

    def _get_or_compile(
        self,
    ) -> None:
        """Compile an execution path. This allocates channels for adjacent
        tasks to send/receive values. An infinite task is submitted to each
        actor in the DAG that repeatedly receives from input channel(s) and
        sends to output channel(s).

        This function is idempotent and will cache the previously allocated
        channels. After calling this function, _dag_submitter and
        _dag_output_fetcher will be set and can be used to invoke and fetch
        outputs for the DAG.
        """
        from ray.dag import (
            DAGNode,
            InputNode,
            InputAttributeNode,
            MultiOutputNode,
            ClassMethodNode,
        )

        if self.input_task_idx is None:
            self._preprocess()
        assert self.input_task_idx is not None

        if self._dag_submitter is not None:
            assert self._dag_output_fetcher is not None
            return

        frontier = [self.input_task_idx]
        visited = set()
        # Create output buffers. This loop does a breadth-first search through the DAG.
        while frontier:
            cur_idx = frontier.pop(0)
            if cur_idx in visited:
                continue
            visited.add(cur_idx)

            task = self.idx_to_task[cur_idx]
            type_hint = task.dag_node.type_hint
            if type_hint.requires_communicator():
                type_hint.set_communicator_group_id(self._communicator_group_id)

            if (
                isinstance(task.dag_node, ClassMethodNode)
                and task.dag_node.is_class_method_call
            ):
                # Create output buffers for the actor method.
                assert len(task.output_channels) == 0
                # `output_to_readers` stores the reader tasks for each output of
                # the current node. If the current node returns one output, the
                # readers are the downstream nodes of the current node. If the
                # current node returns multiple outputs, the readers of each
                # output are the downstream nodes of the ClassMethodNode that
                # is a class method output.
                output_to_readers: Dict[CompiledTask, List[CompiledTask]] = defaultdict(
                    list
                )
                for idx in task.downstream_task_idxs:
                    downstream_task = self.idx_to_task[idx]
                    downstream_node = downstream_task.dag_node
                    if (
                        isinstance(downstream_node, ClassMethodNode)
                        and downstream_node.is_class_method_output
                    ):
                        output_to_readers[downstream_task] = [
                            self.idx_to_task[idx]
                            for idx in downstream_task.downstream_task_idxs
                        ]
                    else:
                        if task not in output_to_readers:
                            output_to_readers[task] = []
                        output_to_readers[task].append(downstream_task)
                fn = task.dag_node._get_remote_method("__ray_call__")
                for output, readers in output_to_readers.items():
                    dag_nodes = [reader.dag_node for reader in readers]
                    read_by_multi_output_node = False
                    for dag_node in dag_nodes:
                        if isinstance(dag_node, MultiOutputNode):
                            read_by_multi_output_node = True
                            break

                    reader_and_node_list: List[Tuple["ray.actor.ActorHandle", str]] = []
                    if read_by_multi_output_node:
                        if len(readers) != 1:
                            raise ValueError(
                                "DAG outputs currently can only be read by the "
                                "driver or the same actor that is also the "
                                "InputNode, not by both the driver and actors.",
                            )

                        # This node is a multi-output node, which means it will
                        # only be read by the driver or the actor that is also
                        # the InputNode.

                        # TODO(jhumphri): Handle case where there is an actor,
                        # other than just the driver actor, also reading the
                        # output from the `task` node. For example, the following
                        # currently does not work:
                        # def test_blah(ray_start_regular):
                        #     a = Actor.remote(0)
                        #     b = Actor.remote(10)
                        #     with InputNode() as inp:
                        #         x = a.inc.bind(inp)
                        #         y = b.inc.bind(x)
                        #         dag = MultiOutputNode([x, y])

                        #     compiled_dag = dag.experimental_compile()
                        #     output_channel = compiled_dag.execute(1)
                        #     result = output_channel.read()
                        #     print(result)

                        #     compiled_dag.teardown()

                        assert self._proxy_actor is not None
                        for reader in readers:
                            reader_and_node_list.append(
                                (
                                    self._proxy_actor,
                                    self._get_node_id(self._proxy_actor),
                                )
                            )
                    else:
                        # Use reader_handles_set to deduplicate readers on the
                        # same actor, because with CachedChannel each actor will
                        # only read from the upstream channel once.
                        reader_handles_set = set()
                        for reader in readers:
                            reader_handle = reader.dag_node._get_actor_handle()
                            if reader_handle not in reader_handles_set:
                                reader_and_node_list.append(
                                    (reader_handle, self._get_node_id(reader_handle))
                                )
                            reader_handles_set.add(reader_handle)

                    # Create an output channel for each output of the current node.
                    output_channel = ray.get(
                        fn.remote(
                            do_allocate_channel,
                            reader_and_node_list,
                            type_hint,
                            read_by_multi_output_node,
                        )
                    )
                    output_idx = None
                    downstream_node = output.dag_node
                    if (
                        isinstance(downstream_node, ClassMethodNode)
                        and downstream_node.is_class_method_output
                    ):
                        output_idx = downstream_node.output_idx
                    task.output_channels.append(output_channel)
                    task.output_idxs.append(output_idx)
                actor_handle = task.dag_node._get_actor_handle()
                assert actor_handle is not None
                self.actor_refs.add(actor_handle)
                self.actor_to_tasks[actor_handle].append(task)
            elif (
                isinstance(task.dag_node, ClassMethodNode)
                and task.dag_node.is_class_method_output
            ):
                task_node = task.dag_node
                upstream_node = task_node.class_method_call
                assert upstream_node
                upstream_task = self.idx_to_task[self.dag_node_to_idx[upstream_node]]
                for i in range(len(upstream_task.output_channels)):
                    if upstream_task.output_idxs[i] == task_node.output_idx:
                        task.output_channels.append(upstream_task.output_channels[i])
                        task.output_idxs.append(upstream_task.output_idxs[i])
                assert len(task.output_channels) == 1
            elif isinstance(task.dag_node, InputNode):
                # A dictionary that maps an InputNode or InputAttributeNode to its
                # readers and the node on which the reader is running. Use `set` to
                # deduplicate readers on the same actor because with CachedChannel
                # each actor will only read from the shared memory once.
                input_node_to_reader_and_node_set: Dict[
                    Union[InputNode, InputAttributeNode],
                    Set[Tuple["ray.actor.ActorHandle", str]],
                ] = defaultdict(set)

                for idx in task.downstream_task_idxs:
                    reader_task = self.idx_to_task[idx]
                    assert isinstance(reader_task.dag_node, ClassMethodNode)
                    reader_handle = reader_task.dag_node._get_actor_handle()
                    reader_node_id = self._get_node_id(reader_handle)
                    for arg in reader_task.args:
                        if isinstance(arg, InputAttributeNode) or isinstance(
                            arg, InputNode
                        ):
                            input_node_to_reader_and_node_set[arg].add(
                                (reader_handle, reader_node_id)
                            )

                # A single channel is responsible for sending the same data to
                # corresponding consumers. Therefore, we create a channel for
                # each InputAttributeNode, or a single channel for the entire
                # input data if there are no InputAttributeNodes.
                task.output_channels = []
                for input_dag_node in input_node_to_reader_and_node_set:
                    reader_and_node_list = list(
                        input_node_to_reader_and_node_set[input_dag_node]
                    )
                    output_channel = do_allocate_channel(
                        self,
                        reader_and_node_list,
                        type_hint,
                        False,
                    )
                    task.output_channels.append(output_channel)
                    task.output_idxs.append(
                        None
                        if isinstance(input_dag_node, InputNode)
                        else input_dag_node.key
                    )

                    # Update the InputAttributeNode's `output_channels`, which is
                    # used to determine whether to create a CachedChannel.
                    if isinstance(input_dag_node, InputAttributeNode):
                        input_attr_idx = self.dag_node_to_idx[input_dag_node]
                        input_attr_task = self.idx_to_task[input_attr_idx]
                        input_attr_task.output_channels.append(output_channel)
                        assert len(input_attr_task.output_channels) == 1
            else:
                assert isinstance(task.dag_node, InputAttributeNode) or isinstance(
                    task.dag_node, MultiOutputNode
                )

            for idx in task.downstream_task_idxs:
                frontier.append(idx)

        # Validate input channels for tasks that have not been visited
        for node_idx, task in self.idx_to_task.items():
            if (
                node_idx == self.input_task_idx
                or node_idx == self.output_task_idx
                or isinstance(task.dag_node, InputAttributeNode)
            ):
                continue
            if node_idx not in visited:
                has_at_least_one_channel_input = False
                for arg in task.args:
                    if isinstance(arg, DAGNode):
                        has_at_least_one_channel_input = True
                if not has_at_least_one_channel_input:
                    raise ValueError(
                        "Compiled DAGs require each task to take a ray.dag.InputNode "
                        "or at least one other DAGNode as an input. "
                        "Invalid task node:\n"
                        f"{task.dag_node}\n"
                        "Please bind the task to proper DAG nodes."
                    )

        from ray.dag.constants import RAY_ADAG_ENABLE_DETECT_DEADLOCK

        if RAY_ADAG_ENABLE_DETECT_DEADLOCK and self._detect_deadlock():
            raise ValueError(
                "This DAG cannot be compiled because it will deadlock on NCCL "
                "calls. If you believe this is a false positive, please disable "
                "the graph verification by setting the environment variable "
                "RAY_ADAG_ENABLE_DETECT_DEADLOCK to 0 and file an issue at "
                "https://github.com/ray-project/ray/issues/new/."
            )

        input_task = self.idx_to_task[self.input_task_idx]
        # Register custom serializers for inputs provided to dag.execute().
        input_task.dag_node.type_hint.register_custom_serializer()
        self.dag_input_channels = input_task.output_channels
        assert self.dag_input_channels is not None

        # Create executable tasks for each actor
        for actor_handle, tasks in self.actor_to_tasks.items():
            # Dict from arg to the set of tasks that consume it.
            arg_to_consumers: Dict[DAGNode, Set[CompiledTask]] = defaultdict(set)

            # Step 1: populate `arg_to_consumers` and perform some validation.
            for task in tasks:
                has_at_least_one_channel_input = False
                for arg in task.args:
                    if isinstance(arg, DAGNode):
                        has_at_least_one_channel_input = True
                        arg_to_consumers[arg].add(task)
                        arg_idx = self.dag_node_to_idx[arg]
                        upstream_task = self.idx_to_task[arg_idx]
                        assert len(upstream_task.output_channels) == 1
                        arg_channel = upstream_task.output_channels[0]
                        assert arg_channel is not None
                # TODO: Support no-input DAGs (use an empty object to signal).
                if not has_at_least_one_channel_input:
                    raise ValueError(
                        "Compiled DAGs require each task to take a "
                        "ray.dag.InputNode or at least one other DAGNode as an "
                        "input"
                    )

            # Step 2: create cached channels if needed

            # Dict from original channel to the channel to be used in execution.
            # The value of this dict is either the original channel or a newly
            # created CachedChannel (if the original channel is read more than once).
            channel_dict: Dict[ChannelInterface, ChannelInterface] = {}
            for arg, consumers in arg_to_consumers.items():
                arg_idx = self.dag_node_to_idx[arg]
                upstream_task = self.idx_to_task[arg_idx]
                assert len(upstream_task.output_channels) == 1
                arg_channel = upstream_task.output_channels[0]
                assert arg_channel is not None
                if len(consumers) > 1:
                    channel_dict[arg_channel] = CachedChannel(
                        len(consumers),
                        arg_channel,
                    )
                else:
                    channel_dict[arg_channel] = arg_channel

            # Step 3: create executable tasks for the actor
            executable_tasks = []
            for task in tasks:
                resolved_args: List[Any] = []
                for arg in task.args:
                    if isinstance(arg, DAGNode):
                        arg_idx = self.dag_node_to_idx[arg]
                        upstream_task = self.idx_to_task[arg_idx]
                        assert len(upstream_task.output_channels) == 1
                        arg_channel = upstream_task.output_channels[0]
                        assert arg_channel is not None
                        arg_channel = channel_dict[arg_channel]
                        resolved_args.append(arg_channel)
                    else:
                        # Constant arg
                        resolved_args.append(arg)
                executable_task = ExecutableTask(
                    task,
                    resolved_args,
                    task.kwargs,
                )
                executable_tasks.append(executable_task)
            # Sort executable tasks based on their bind index, i.e., submission order
            # so that they will be executed in that order.
            executable_tasks.sort(key=lambda task: task.bind_index)
            self.actor_to_executable_tasks[actor_handle] = executable_tasks

        # Build an execution schedule for each actor
        from ray.dag.constants import RAY_ADAG_ENABLE_PROFILING

        if RAY_ADAG_ENABLE_PROFILING:
            exec_task_func = do_profile_tasks
        else:
            exec_task_func = do_exec_tasks

        self.actor_to_execution_schedule = self._build_execution_schedule()
        for actor_handle, executable_tasks in self.actor_to_executable_tasks.items():
            self.worker_task_refs[actor_handle] = actor_handle.__ray_call__.options(
                concurrency_group="_ray_system"
            ).remote(
                exec_task_func,
                executable_tasks,
                self.actor_to_execution_schedule[actor_handle],
            )

        assert self.output_task_idx is not None
        self.dag_output_channels = []
        for output in self.idx_to_task[self.output_task_idx].args:
            assert isinstance(output, DAGNode)
            output_idx = self.dag_node_to_idx[output]
            task = self.idx_to_task[output_idx]
            assert len(task.output_channels) == 1
            self.dag_output_channels.append(task.output_channels[0])
            # Register custom serializers for DAG outputs.
            output.type_hint.register_custom_serializer()

        assert self.dag_input_channels
        assert self.dag_output_channels
        assert [
            output_channel is not None for output_channel in self.dag_output_channels
        ]
        # If no MultiOutputNode was specified during the DAG creation, there is only
        # one output. Return a single output channel instead of a list of
        # channels.
        if not self._returns_list:
            assert len(self.dag_output_channels) == 1

        # Driver should ray.put on input, ray.get/release on output
        self._monitor = self._monitor_failures()
        input_task = self.idx_to_task[self.input_task_idx]
        if self._enable_asyncio:
            self._dag_submitter = AwaitableBackgroundWriter(
                self.dag_input_channels,
                input_task.output_idxs,
                self._asyncio_max_queue_size,
                is_input=True,
            )
            self._dag_output_fetcher = AwaitableBackgroundReader(
                self.dag_output_channels,
                self._fut_queue,
            )
        else:
            self._dag_submitter = SynchronousWriter(
                self.dag_input_channels, input_task.output_idxs, is_input=True
            )
            self._dag_output_fetcher = SynchronousReader(self.dag_output_channels)

        self._dag_submitter.start()
        self._dag_output_fetcher.start()

    def _generate_dag_operation_graph_node(
        self,
    ) -> Dict["ray.actor.ActorHandle", List[List[_DAGOperationGraphNode]]]:
        """
        Generate READ, COMPUTE, and WRITE operations for each DAG node.

        Returns:
            A dictionary that maps an actor handle to a list of lists of
            _DAGOperationGraphNode. For the same actor, the index of the
            outer list corresponds to the index of the ExecutableTask in
            the list of `executable_tasks` in `actor_to_executable_tasks`,
            i.e. `exec_task_idx`. In the inner list, the order of operations
            is READ, COMPUTE, and WRITE.

            Example:
            {
                actor1: [
                    [READ COMPUTE WRITE] # exec_task_idx 0
                    [READ COMPUTE WRITE] # exec_task_idx 1
                ]
            }
        """
        assert self.idx_to_task
        assert self.actor_to_executable_tasks

        actor_to_operation_nodes: Dict[
            "ray.actor.ActorHandle", List[List[_DAGOperationGraphNode]]
        ] = defaultdict(list)

        for actor_handle, executable_tasks in self.actor_to_executable_tasks.items():
            for exec_task_idx, exec_task in enumerate(executable_tasks):
                # Divide a DAG node into three _DAGOperationGraphNodes: READ, COMPUTE,
                # and WRITE. Each _DAGOperationGraphNode has a _DAGNodeOperation.
                task_index = exec_task.task_idx
                dag_node = self.idx_to_task[task_index].dag_node
                actor_handle = dag_node._get_actor_handle()
                requires_communicator = dag_node.type_hint.requires_communicator()

                read_node = _DAGOperationGraphNode(
                    _DAGNodeOperation(exec_task_idx, _DAGNodeOperationType.READ),
                    task_index,
                    actor_handle,
                    requires_communicator,
                )
                compute_node = _DAGOperationGraphNode(
                    _DAGNodeOperation(exec_task_idx, _DAGNodeOperationType.COMPUTE),
                    task_index,
                    actor_handle,
                    requires_communicator,
                )
                write_node = _DAGOperationGraphNode(
                    _DAGNodeOperation(exec_task_idx, _DAGNodeOperationType.WRITE),
                    task_index,
                    actor_handle,
                    requires_communicator,
                )
                actor_to_operation_nodes[actor_handle].append(
                    [read_node, compute_node, write_node]
                )
        return actor_to_operation_nodes

    def _build_execution_schedule(
        self,
    ) -> Dict["ray.actor.ActorHandle", List[_DAGNodeOperation]]:
        """
        Generate an execution schedule for each actor. The schedule is a list of
        _DAGNodeOperation.

        Step 1: Generate a DAG node operation graph. Refer to the functions
        `_generate_dag_operation_graph_node` and `_build_dag_node_operation_graph`
        for more details.

        Step 2: Topological sort

        It is possible to have multiple _DAGOperationGraphNodes with zero in-degree.
        Refer to the function `_select_next_nodes` for the logic of selecting nodes.

        Then, put the selected nodes into the corresponding actors' schedules.

        The schedule should be intuitive to users, meaning that the execution should
        perform operations in ascending order of `bind_index` as much as possible.

        [Example]:

        See `test_execution_schedule` for more examples.

        Returns:
            actor_to_execution_schedule: A dictionary that maps an actor handle to
                the execution schedule which is a list of operations to be executed.
        """
        # Step 1: Build a graph of _DAGOperationGraphNode
        actor_to_operation_nodes = self._generate_dag_operation_graph_node()
        graph = _build_dag_node_operation_graph(
            self.idx_to_task, actor_to_operation_nodes
        )
        # Step 2: Generate an execution schedule for each actor using topological sort
        actor_to_execution_schedule = _generate_actor_to_execution_schedule(graph)
        return actor_to_execution_schedule

    def _detect_deadlock(self) -> bool:
        """
        Check whether the DAG will deadlock on NCCL calls.
        There are no false positives in this deadlock detection,
        but there may be false negatives for now. For example,

        actor1.f1 ---> actor2.f1
                   |
        actor1.f2 --

        In this case, actor1.f1 and actor1.f2 have control dependencies
        between them. If actor2.f1 reads actor1.f2 first and then actor1.f1,
        there will be a deadlock. However, this deadlock is not detectable
        until we have a more granular execution schedule.

        TODO (kevin85421): Avoid false negatives

        Returns:
            True if deadlock is detected, otherwise False.
        """
        assert self.idx_to_task
        assert self.actor_to_tasks

        from ray.dag import ClassMethodNode

        def _is_same_actor(idx1: int, idx2: int) -> bool:
            """
            Args:
                idx1: A key in the idx_to_task dictionary.
                idx2: A key in the idx_to_task dictionary.

            Returns:
                True if both DAG nodes are on the same actor;
                otherwise, False.
            """
            task1 = self.idx_to_task[idx1]
            task2 = self.idx_to_task[idx2]
            if (
                not isinstance(task1.dag_node, ClassMethodNode)
                or task1.dag_node.is_class_method_output
            ):
                return False
            if (
                not isinstance(task2.dag_node, ClassMethodNode)
                or task2.dag_node.is_class_method_output
            ):
                return False
            actor_id_1 = task1.dag_node._get_actor_handle()._actor_id
            actor_id_2 = task2.dag_node._get_actor_handle()._actor_id
            return actor_id_1 == actor_id_2

        for idx, task in self.idx_to_task.items():
            for downstream_idx in task.downstream_task_idxs:
<<<<<<< HEAD
                # Add an edge from the writer to the reader.
                _add_edge(graph, idx, downstream_idx)
                if task.dag_node.type_hint.requires_communicator():
=======
                if task.dag_node.type_hint.requires_nccl():
>>>>>>> b69b9299
                    if _is_same_actor(idx, downstream_idx):
                        actor_handle = self.idx_to_task[
                            idx
                        ].dag_node._get_actor_handle()
                        method = self.idx_to_task[idx].dag_node.get_method_name()
                        downstream_method = self.idx_to_task[
                            downstream_idx
                        ].dag_node.get_method_name()
                        logger.error(
                            "Detected a deadlock caused by using NCCL channels to "
                            f"transfer data between the task `{method}` and "
                            f"its downstream method `{downstream_method}` on the same "
                            f"actor {actor_handle}. Please remove "
                            '`TorchTensorType(transport="nccl")` between '
                            "DAG nodes on the same actor."
                        )
                        return True
        return False

    def _monitor_failures(self):
        outer = self

        class Monitor(threading.Thread):
            def __init__(self):
                super().__init__(daemon=True)
                self.in_teardown = False
                # Lock to make sure that we only perform teardown for this DAG
                # once.
                self.in_teardown_lock = threading.Lock()

            def wait_teardown(self):
                for actor, ref in outer.worker_task_refs.items():
                    timeout = False
                    try:
                        ray.get(ref, timeout=10)
                    except ray.exceptions.GetTimeoutError:
                        logger.warn(
                            f"Compiled DAG actor {actor} is still running 10s "
                            "after teardown(). Teardown may hang."
                        )
                        timeout = True
                    except Exception:
                        # We just want to check that the task has finished so
                        # we don't care if the actor task ended in an
                        # exception.
                        pass

                    if not timeout:
                        continue

                    try:
                        ray.get(ref)
                    except Exception:
                        pass

            def teardown(self, wait: bool):
                do_teardown = False
                with self.in_teardown_lock:
                    if not self.in_teardown:
                        do_teardown = True
                        self.in_teardown = True

                if not do_teardown:
                    # Teardown is already being performed.
                    if wait:
                        self.wait_teardown()
                    return

                logger.info("Tearing down compiled DAG")
                outer._dag_submitter.close()
                outer._dag_output_fetcher.close()

                for actor in outer.actor_refs:
                    logger.info(f"Cancelling compiled worker on actor: {actor}")
                # Cancel all actor loops in parallel.
                cancel_refs = [
                    actor.__ray_call__.remote(do_cancel_executable_tasks, tasks)
                    for actor, tasks in outer.actor_to_executable_tasks.items()
                ]
                for cancel_ref in cancel_refs:
                    try:
                        # TODO(swang): Suppress exceptions from actors trying to
                        # read closed channels when DAG is being torn down.
                        ray.get(cancel_ref, timeout=30)
                    except Exception:
                        logger.exception("Error cancelling worker task")
                        pass

                if outer._communicator_group_id is not None:
                    _destroy_communicator_group(outer._communicator_group_id)

                if wait:
                    logger.info("Waiting for worker tasks to exit")
                    self.wait_teardown()
                    logger.info("Teardown complete")

            def run(self):
                try:
                    ray.get(list(outer.worker_task_refs.values()))
                except Exception as e:
                    logger.debug(f"Handling exception from worker tasks: {e}")
                    self.teardown(wait=True)

        monitor = Monitor()
        monitor.start()
        return monitor

    def raise_if_too_many_inflight_requests(self):
        num_in_flight_requests = (
            self._execution_index - self._max_finished_execution_index
        )
        if num_in_flight_requests > self._max_inflight_executions:
            raise ray.exceptions.RayAdagCapacityExceeded(
                f"There are {num_in_flight_requests} in-flight requests which "
                "is more than specified _max_inflight_executions of the dag: "
                f"{self._max_inflight_executions}. Retrieve the output using "
                "ray.get before submitting more requests or increase "
                "`max_inflight_executions`. "
                "`adag.experimental_compile(_max_inflight_executions=...)`"
            )

    def _has_execution_results(
        self,
        execution_index: int,
    ) -> bool:
        """Check whether there are results corresponding to the given execution
        index stored in self._result_buffer. This helps avoid fetching and
        caching results again.

        Args:
            execution_index: The execution index corresponding to the result.

        Returns:
            Whether the result for the given index has been fetched and cached.
        """
        return execution_index in self._result_buffer

    def _cache_execution_results(
        self,
        execution_index: int,
        result: Any,
    ):
        """Cache execution results in self._result_buffer. Results are converted
        to dictionary format to allow efficient element removal and calculation of
        the buffer size. This can only be called once per execution index.

        Args:
            execution_index: The execution index corresponding to the result.
            result: The results from all channels to be cached.
        """
        assert not self._has_execution_results(execution_index)
        for chan_idx, res in enumerate(result):
            self._result_buffer[execution_index][chan_idx] = res

    def _get_execution_results(
        self, execution_index: int, channel_index: Optional[int]
    ) -> List[Any]:
        """Retrieve execution results from self._result_buffer and return the result.
        Results are converted back to original list format ordered by output channel
        index.

        Args:
            execution_index: The execution index to retrieve results from.
            channel_index: The index of the output channel corresponding to the result.
                Channel indexing is consistent with the order of
                self.dag_output_channels. None means that the result wraps outputs from
                all output channels.

        Returns:
            The execution result corresponding to the given execution index and channel
            index.
        """
        # Although CompiledDAGRef and CompiledDAGFuture guarantee that the same
        # execution index and channel index combination will not be requested multiple
        # times and therefore self._result_buffer will always have execution_index as
        # a key, we still do a sanity check to avoid misuses.
        assert execution_index in self._result_buffer

        if channel_index is None:
            # Convert results stored in self._result_buffer back to original
            # list representation
            result = [
                kv[1]
                for kv in sorted(
                    self._result_buffer.pop(execution_index).items(),
                    key=lambda kv: kv[0],
                )
            ]
        else:
            result = [self._result_buffer[execution_index].pop(channel_index)]
            if len(self._result_buffer[execution_index]) == 0:
                del self._result_buffer[execution_index]
        return result

    def _execute_until(
        self,
        execution_index: int,
        channel_index: Optional[int] = None,
        timeout: Optional[float] = None,
    ) -> List[Any]:
        """Repeatedly execute this DAG until the given execution index,
        and buffer all results up to that index. If the DAG has already
        been executed up to the given index, just return the result
        corresponding to the given index and channel.

        Args:
            execution_index: The execution index to execute until.
            channel_index: The index of the output channel to get the result from.
                Channel indexing is consistent with the order of
                self.dag_output_channels. None means wrapping results from all output
                channels into a single list.
            timeout: The maximum time in seconds to wait for the result.
                None means using default timeout (DAGContext.retrieval_timeout),
                0 means immediate timeout (immediate success or timeout without
                blocking), -1 means infinite timeout (block indefinitely).

        Returns:
            The execution result corresponding to the given execution index and
            channel index.

        TODO(rui): catch the case that user holds onto the CompiledDAGRefs
        """
        if self._max_finished_execution_index < execution_index:
            from ray.dag import DAGContext

            ctx = DAGContext.get_current()
            if timeout is None:
                timeout = ctx.retrieval_timeout

        while self._max_finished_execution_index < execution_index:
            if len(self._result_buffer) >= self._max_buffered_results:
                raise ValueError(
                    "Too many buffered results: the allowed max count for "
                    f"buffered results is {self._max_buffered_results}; call "
                    "ray.get() on previous CompiledDAGRefs to free them up "
                    "from buffer."
                )
            self.increment_max_finished_execution_index()
            start_time = time.monotonic()

            # Fetch results from each output channel up to execution_index and cache
            # them separately to enable individual retrieval
            self._cache_execution_results(
                self._max_finished_execution_index,
                self._dag_output_fetcher.read(timeout),
            )

            if timeout != -1:
                timeout -= time.monotonic() - start_time
                timeout = max(timeout, 0)

        return self._get_execution_results(execution_index, channel_index)

    def execute(
        self,
        *args,
        **kwargs,
    ) -> Union[CompiledDAGRef, List[CompiledDAGRef]]:
        """Execute this DAG using the compiled execution path.

        Args:
            args: Args to the InputNode.
            kwargs: Kwargs to the InputNode

        Returns:
            A list of Channels that can be used to read the DAG result.

        Raises:
            RayChannelTimeoutError: If the execution does not complete within
                self._execution_timeout seconds.

        NOTE: Not threadsafe due to _execution_index etc.
        """
        if self._enable_asyncio:
            raise ValueError("Use execute_async if enable_asyncio=True")

        self._get_or_compile()

        self._check_inputs(args, kwargs)
        if len(args) == 1 and len(kwargs) == 0:
            # When serializing a tuple, the Ray serializer invokes pickle5, which adds
            # several microseconds of overhead. One common case for accelerated DAGs is
            # passing a single argument (oftentimes of of type `bytes`, which requires
            # no serialization). To avoid imposing this overhead on this common case, we
            # create a fast path for this case that avoids pickle5.
            inp = args[0]
        else:
            inp = RayDAGArgs(args=args, kwargs=kwargs)

        self.raise_if_too_many_inflight_requests()
        self._dag_submitter.write(inp, self._execution_timeout)

        if self._returns_list:
            ref = [
                CompiledDAGRef(self, self._execution_index, channel_index)
                for channel_index in range(len(self.dag_output_channels))
            ]
        else:
            ref = CompiledDAGRef(self, self._execution_index)

        self._execution_index += 1
        return ref

    def _check_inputs(self, args: Tuple[Any, ...], kwargs: Dict[str, Any]) -> None:
        """
        Helper method to check that the DAG args provided by the user during
        execution are valid according to the defined DAG.
        """
        if len(args) != self._input_num_positional_args:
            raise ValueError(
                "dag.execute() or dag.execute_async() must be "
                f"called with {self._input_num_positional_args} positional args, got "
                f"{len(args)}"
            )

        for kwarg in self._input_kwargs:
            if kwarg not in kwargs:
                raise ValueError(
                    "dag.execute() or dag.execute_async() "
                    f"must be called with kwarg `{kwarg}`"
                )

    async def execute_async(
        self,
        *args,
        **kwargs,
    ) -> Union[CompiledDAGFuture, List[CompiledDAGFuture]]:
        """Execute this DAG using the compiled execution path.

        NOTE: Not threadsafe.

        Args:
            args: Args to the InputNode.
            kwargs: Kwargs to the InputNode.

        Returns:
            A list of Channels that can be used to read the DAG result.
        """
        if not self._enable_asyncio:
            raise ValueError("Use execute if enable_asyncio=False")

        self._get_or_compile()
        self._check_inputs(args, kwargs)
        async with self._dag_submission_lock:
            if len(args) == 1 and len(kwargs) == 0:
                # When serializing a tuple, the Ray serializer invokes pickle5, which
                # adds several microseconds of overhead. One common case for accelerated
                # DAGs is passing a single argument (oftentimes of of type `bytes`,
                # which requires no serialization). To avoid imposing this overhead on
                # this common case, we create a fast path for this case that avoids
                # pickle5.
                inp = args[0]
            else:
                inp = RayDAGArgs(args=args, kwargs=kwargs)

            self.raise_if_too_many_inflight_requests()
            await self._dag_submitter.write(inp)
            # Allocate a future that the caller can use to get the result.
            fut = asyncio.Future()
            await self._fut_queue.put(fut)

        if self._returns_list:
            fut = [
                CompiledDAGFuture(self, self._execution_index, fut, channel_index)
                for channel_index in range(len(self.dag_output_channels))
            ]
        else:
            fut = CompiledDAGFuture(self, self._execution_index, fut)

        self._execution_index += 1
        return fut

    def teardown(self):
        """Teardown and cancel all actor tasks for this DAG. After this
        function returns, the actors should be available to execute new tasks
        or compile a new DAG."""
        monitor = getattr(self, "_monitor", None)
        if monitor is not None:
            monitor.teardown(wait=True)

    def __del__(self):
        monitor = getattr(self, "_monitor", None)
        if monitor is not None:
            # Teardown asynchronously.
            # NOTE(swang): Somehow, this can get called after the CoreWorker
            # has already been destructed, so it is not safe to block in
            # ray.get.
            monitor.teardown(wait=False)


@DeveloperAPI
def build_compiled_dag_from_ray_dag(
    dag: "ray.dag.DAGNode",
    execution_timeout: Optional[float] = None,
    buffer_size_bytes: Optional[int] = None,
    enable_asyncio: bool = False,
    asyncio_max_queue_size: Optional[int] = None,
    max_buffered_results: Optional[int] = None,
    max_inflight_executions: Optional[int] = None,
) -> "CompiledDAG":
    compiled_dag = CompiledDAG(
        execution_timeout,
        buffer_size_bytes,
        enable_asyncio,
        asyncio_max_queue_size,
        max_buffered_results,
        max_inflight_executions,
    )

    def _build_compiled_dag(node):
        compiled_dag._add_node(node)
        return node

    root = dag._find_root()
    root.traverse_and_apply(_build_compiled_dag)
    compiled_dag._get_or_compile()
    return compiled_dag<|MERGE_RESOLUTION|>--- conflicted
+++ resolved
@@ -917,37 +917,6 @@
                         )
                     direct_input = True
 
-<<<<<<< HEAD
-                elif (
-                    isinstance(upstream_task.dag_node, ClassMethodNode)
-                    and upstream_task.dag_node.is_class_method_call
-                ):
-                    from ray.dag.constants import RAY_ADAG_ENABLE_DETECT_DEADLOCK
-
-                    if (
-                        # Ray aDAG deadlock detection has the same check, but
-                        # it may be turned off because of false positives.
-                        # In that case, we need this check to be active.
-                        # TODO: When we clean up Ray aDAG deadlock detection
-                        # this check should be done at one place only.
-                        not RAY_ADAG_ENABLE_DETECT_DEADLOCK
-                        and downstream_actor_handle is not None
-                        and downstream_actor_handle
-                        == upstream_task.dag_node._get_actor_handle()
-                        and upstream_task.dag_node.type_hint.requires_communicator()
-                    ):
-                        raise ValueError(
-                            "Compiled DAG does not support NCCL communication between "
-                            "methods on the same actor. NCCL type hint is specified "
-                            "for the channel from method "
-                            f"{upstream_task.dag_node.get_method_name()} to method "
-                            f"{dag_node.get_method_name()} on actor "
-                            f"{downstream_actor_handle}. Please remove the NCCL "
-                            "type hint between these methods."
-                        )
-
-=======
->>>>>>> b69b9299
                 upstream_task.downstream_task_idxs[task_idx] = downstream_actor_handle
                 task.arg_type_hints.append(upstream_task.dag_node.type_hint)
 
@@ -1553,13 +1522,7 @@
 
         for idx, task in self.idx_to_task.items():
             for downstream_idx in task.downstream_task_idxs:
-<<<<<<< HEAD
-                # Add an edge from the writer to the reader.
-                _add_edge(graph, idx, downstream_idx)
                 if task.dag_node.type_hint.requires_communicator():
-=======
-                if task.dag_node.type_hint.requires_nccl():
->>>>>>> b69b9299
                     if _is_same_actor(idx, downstream_idx):
                         actor_handle = self.idx_to_task[
                             idx
