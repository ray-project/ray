import asyncio
from collections import defaultdict, deque
from typing import Any, Dict, List, Tuple, Union, Optional, Set
import logging
import threading
import time
import uuid
import traceback
from typing import NamedTuple

from ray.experimental.channel.cached_channel import CachedChannel
import ray
from ray.exceptions import RayTaskError, RayChannelError
from ray.util.annotations import PublicAPI
from ray.experimental.compiled_dag_ref import (
    CompiledDAGRef,
    CompiledDAGFuture,
    _process_return_vals,
)
from ray.experimental.channel import (
    ChannelInterface,
    ChannelOutputType,
    ReaderInterface,
    SynchronousReader,
    WriterInterface,
    SynchronousWriter,
    AwaitableBackgroundReader,
    AwaitableBackgroundWriter,
)
from ray.util.annotations import DeveloperAPI

from ray.experimental.channel.shared_memory_channel import (
    SharedMemoryType,
)

from ray.experimental.channel.torch_tensor_nccl_channel import (
    _init_nccl_group,
    _destroy_nccl_group,
)

from ray.dag.dag_node_operation import (
    _DAGNodeOperation,
    _DAGNodeOperationType,
    _DAGOperationGraphNode,
    _build_dag_node_operation_graph,
    _generate_actor_to_execution_schedule,
)

from ray.util.scheduling_strategies import NodeAffinitySchedulingStrategy


# Holds the input arguments for an accelerated DAG node.
@PublicAPI(stability="alpha")
class RayDAGArgs(NamedTuple):
    args: Tuple[Any, ...]
    kwargs: Dict[str, Any]


logger = logging.getLogger(__name__)


@DeveloperAPI
def do_allocate_channel(
    self,
    reader_and_node_list: List[Tuple["ray.actor.ActorHandle", str]],
    typ: ChannelOutputType,
) -> ChannelInterface:
    """Generic actor method to allocate an output channel.

    Args:
        reader_and_node_list: A list of tuples, where each tuple contains a reader
            actor handle and the node ID where the actor is located.
        typ: The output type hint for the channel.

    Returns:
        The allocated channel.
    """
    self_actor = None
    try:
        self_actor = ray.get_runtime_context().current_actor
    except RuntimeError:
        # This is the driver so there is no current actor handle.
        pass

    output_channel = typ.create_channel(
        self_actor,
        reader_and_node_list,
    )
    return output_channel


@DeveloperAPI
def do_exec_tasks(
    self,
    tasks: List["ExecutableTask"],
    schedule: List[_DAGNodeOperation],
) -> None:
    """A generic actor method to begin executing the operations belonging to an
    actor. This runs an infinite loop to execute each _DAGNodeOperation in the
    order specified by the schedule. It exits only if the actor dies or an
    exception is thrown.

    Args:
        tasks: the executable tasks corresponding to the actor methods.
        schedule: A list of _DAGNodeOperation that should be executed in order.
    """
    try:
        for task in tasks:
            task.prepare()

        done = False
        while True:
            if done:
                break
            for operation in schedule:
                done = tasks[operation.exec_task_idx].exec_operation(
                    self, operation.type
                )
                if done:
                    break
    except Exception:
        logging.exception("Compiled DAG task exited with exception")
        raise


@DeveloperAPI
def do_cancel_executable_tasks(self, tasks: List["ExecutableTask"]) -> None:
    for task in tasks:
        task.cancel()


def _wrap_exception(exc):
    backtrace = ray._private.utils.format_error_message(
        "".join(traceback.format_exception(type(exc), exc, exc.__traceback__)),
        task_exception=True,
    )
    wrapped = RayTaskError(
        function_name="do_exec_tasks",
        traceback_str=backtrace,
        cause=exc,
    )
    return wrapped


@DeveloperAPI
class CompiledTask:
    """Wraps the normal Ray DAGNode with some metadata."""

    def __init__(self, idx: int, dag_node: "ray.dag.DAGNode"):
        """
        Args:
            idx: A unique index into the original DAG.
            dag_node: The original DAG node created by the user.
        """
        self.idx = idx
        self.dag_node = dag_node

        # Dict from task index to actor handle for immediate downstream tasks.
        self.downstream_task_idxs: Dict[int, "ray.actor.ActorHandle"] = {}
        # Multiple return values are written to separate `output_channels`.
        # `output_idxs` represents the tuple index of the output value for
        # multiple returns in a tuple. If an output index is None, it means
        # the complete return value is written to the output channel.
        # Otherwise, the return value is a tuple and the index is used
        # to extract the value to be written to the output channel.
        self.output_channels: List[ChannelInterface] = []
        self.output_idxs: List[Optional[int]] = []
        self.arg_type_hints: List["ChannelOutputType"] = []

    @property
    def args(self) -> Tuple[Any]:
        return self.dag_node.get_args()

    @property
    def kwargs(self) -> Dict[str, Any]:
        return self.dag_node.get_kwargs()

    @property
    def num_readers(self) -> int:
        return len(self.downstream_task_idxs)

    def __str__(self) -> str:
        return f"""
Node: {self.dag_node}
Arguments: {self.args}
Outputs: {self.output_channels}
"""


@DeveloperAPI
class DAGInputAdapter:
    """Adapter to extract individual positional arguments and kwargs
    from objects read from DAG input channel."""

    def __init__(
        self,
        input_attr_node: Optional["ray.dag.InputAttributeNode"],
        dag_input_channel: "ray.experimental.channel.ChannelInterface",
    ):
        """
        Args:
            input_attr_node: The input attribute node that this adapter is
                created for. None should be used when creating an adapter for
                the DAG input node itself; in this case, the adapter will
                extract the 0th positional argument.
            dag_input_channel: The DAG input channel.
        """
        self._dag_input_channel = dag_input_channel

        def extractor(key: Union[int, str]):
            def extract_arg(raw_args):
                if not isinstance(raw_args, RayDAGArgs):
                    # Fast path for a single input.
                    return raw_args
                else:
                    assert isinstance(raw_args, RayDAGArgs)
                    args = raw_args.args
                    kwargs = raw_args.kwargs

                if isinstance(key, int):
                    return args[key]
                else:
                    return kwargs[key]

            return extract_arg

        if input_attr_node:
            key = input_attr_node.key
        else:
            key = 0
        self._adapt_method = extractor(key)

    def adapt(self, input):
        return self._adapt_method(input)

    def get_dag_input_channel(self):
        return self._dag_input_channel


class _ExecutableTaskInput:
    """Represents an input to an ExecutableTask.

    Args:
        input_variant: either an unresolved input (when type is ChannelInterface
            or DAGInputAdapter), or a resolved input value (when type is Any)
        channel_idx: if input_variant is an unresolved input, this is the index
            into the input channels list.
    """

    def __init__(
        self,
        input_variant: Union[ChannelInterface, DAGInputAdapter, Any],
        channel_idx: Optional[int],
    ):
        self.input_variant = input_variant
        self.channel_idx = channel_idx

    def resolve(self, channel_results: Any) -> Any:
        """
        Resolve the input value from the channel results.

        Args:
            channel_results: The results from reading the input channels.
        """

        if isinstance(self.input_variant, ChannelInterface):
            value = channel_results[self.channel_idx]
        elif isinstance(self.input_variant, DAGInputAdapter):
            adapter = self.input_variant
            value = adapter.adapt(channel_results[self.channel_idx])
        else:
            value = self.input_variant
        return value


@DeveloperAPI
class ExecutableTask:
    """A task that can be executed in a compiled DAG, and it
    corresponds to an actor method.
    """

    def __init__(
        self,
        task: "CompiledTask",
        resolved_args: List[Any],
        resolved_kwargs: Dict[str, Any],
    ):
        """
        Args:
            task: The CompiledTask that this ExecutableTask corresponds to.
            resolved_args: The arguments to the method. Arguments that are
                not Channels will get passed through to the actor method.
                If the argument is a channel, it will be replaced by the
                value read from the channel before the method executes.
            resolved_kwargs: The keyword arguments to the method. Currently, we
                do not support binding kwargs to other DAG nodes, so the values
                of the dictionary cannot be Channels.
        """
        self.method_name = task.dag_node.get_method_name()
        self.bind_index = task.dag_node._get_bind_index()
        self.output_channels = task.output_channels
        self.output_idxs = task.output_idxs
        self.input_type_hints: List["ChannelOutputType"] = task.arg_type_hints
        self.output_type_hint: "ChannelOutputType" = task.dag_node.type_hint

        self.input_channels: List[ChannelInterface] = []
        self.task_inputs: List[_ExecutableTaskInput] = []
        self.resolved_kwargs: Dict[str, Any] = resolved_kwargs
        # A unique index which can be used to index into `idx_to_task` to get
        # the corresponding task.
        self.task_idx = task.idx

        # Reverse map for input_channels: maps an input channel to
        # its index in input_channels.
        input_channel_to_idx: dict[ChannelInterface, int] = {}

        for arg in resolved_args:
            if isinstance(arg, ChannelInterface) or isinstance(arg, DAGInputAdapter):
                if isinstance(arg, ChannelInterface):
                    channel = arg
                else:
                    adapter = arg
                    channel = adapter.get_dag_input_channel()

                if channel in input_channel_to_idx:
                    # The same channel was added before, so reuse the index.
                    channel_idx = input_channel_to_idx[channel]
                else:
                    # Add a new channel to the list of input channels.
                    self.input_channels.append(channel)
                    channel_idx = len(self.input_channels) - 1
                    input_channel_to_idx[channel] = channel_idx

                task_input = _ExecutableTaskInput(arg, channel_idx)
            else:
                task_input = _ExecutableTaskInput(arg, None)
            self.task_inputs.append(task_input)

        # Currently DAGs do not support binding kwargs to other DAG nodes.
        for val in self.resolved_kwargs.values():
            assert not isinstance(val, ChannelInterface)
            assert not isinstance(val, DAGInputAdapter)

        # Input reader to read input data from upstream DAG nodes.
        self.input_reader: ReaderInterface = SynchronousReader(self.input_channels)
        # Output writer to write output data to downstream DAG nodes.
        self.output_writer: WriterInterface = SynchronousWriter(
            self.output_channels, self.output_idxs
        )
        # Store the intermediate result of a READ or COMPUTE operation.
        # The result of a READ operation will be used by a COMPUTE operation,
        # and the result of a COMPUTE operation will be used by a WRITE operation.
        self._intermediate_buffer: Any = None

    def cancel(self):
        """
        Close all the input channels and the output channel. The exact behavior
        depends on the type of channel. Typically, it will release the resources
        used by the channels.
        """
        self.input_reader.close()
        self.output_writer.close()

    def prepare(self):
        """
        Prepare the task for execution. The `exec_operation` function can only
        be called after `prepare` has been called.
        """
        for typ_hint in self.input_type_hints:
            typ_hint.register_custom_serializer()
        self.output_type_hint.register_custom_serializer()
        self.input_reader.start()
        self.output_writer.start()

    def set_intermediate_buffer(self, data: Any):
        """
        Store the intermediate result of a READ or COMPUTE operation.

        Args:
            data: The intermediate result of a READ or COMPUTE operation.
        """
        assert self._intermediate_buffer is None
        self._intermediate_buffer = data

    def reset_intermediate_buffer(self) -> Any:
        """
        Retrieve the intermediate result of a READ or COMPUTE operation,
        and reset the intermediate buffer to None.

        Returns:
            The intermediate result of a READ or COMPUTE operation.
        """
        data = self._intermediate_buffer
        self._intermediate_buffer = None
        return data

    def _read(self) -> bool:
        """
        Read input data from upstream DAG nodes and cache the intermediate result.

        Returns:
            True if system error occurs and exit the loop; otherwise, False.
        """
        assert self._intermediate_buffer is None
        exit = False
        try:
            input_data = self.input_reader.read()
            self.set_intermediate_buffer(input_data)
        except RayChannelError:
            # Channel closed. Exit the loop.
            exit = True
        return exit

    def _compute(self, class_handle) -> bool:
        """
        Retrieve the intermediate result from the READ operation and perform the
        computation. Then, cache the new intermediate result. The caller must ensure
        that the last operation executed is READ so that the function retrieves the
        correct intermediate result.

        Args:
            class_handle: An instance of the class to which the actor belongs. For
                example, the type of `class_handle` is <class 'xxxx.Worker'> if the
                actor belongs to the `class Worker` class.

        Returns:
            True if system error occurs and exit the loop; otherwise, False.
        """
        input_data = self.reset_intermediate_buffer()
        method = getattr(class_handle, self.method_name)
        try:
            _process_return_vals(input_data, return_single_output=False)
        except Exception as exc:
            # Previous task raised an application-level exception.
            # Propagate it and skip the actual task. We don't need to wrap the
            # exception in a RayTaskError here because it has already been wrapped
            # by the previous task.
            self.set_intermediate_buffer(exc)
            return False

        resolved_inputs = []
        for task_input in self.task_inputs:
            resolved_inputs.append(task_input.resolve(input_data))

        try:
            output_val = method(*resolved_inputs, **self.resolved_kwargs)
        except Exception as exc:
            output_val = _wrap_exception(exc)
        self.set_intermediate_buffer(output_val)
        return False

    def _write(self) -> bool:
        """
        Retrieve the intermediate result from the COMPUTE operation and write to its
        downstream DAG nodes. The caller must ensure that the last operation executed
        is COMPUTE so that the function retrieves the correct intermediate result.

        Returns:
            True if system error occurs and exit the loop; otherwise, False.
        """
        output_val = self.reset_intermediate_buffer()
        exit = False
        try:
            self.output_writer.write(output_val)
        except RayChannelError:
            # Channel closed. Exit the loop.
            exit = True
        return exit

    def exec_operation(
        self,
        class_handle,
        op_type: _DAGNodeOperationType,
    ) -> bool:
        """
        An ExecutableTask corresponds to a DAGNode. It consists of three
        operations: READ, COMPUTE, and WRITE, which should be executed in
        order to ensure that each operation can read the correct intermediate
        result.

        Args:
            class_handle: The handle of the class to which the actor belongs.
            op_type: The type of the operation. Possible types are READ,
                COMPUTE, and WRITE.

        Returns:
            True if the next operation should not be executed; otherwise, False.
        """
        if op_type == _DAGNodeOperationType.READ:
            return self._read()
        elif op_type == _DAGNodeOperationType.COMPUTE:
            return self._compute(class_handle)
        elif op_type == _DAGNodeOperationType.WRITE:
            return self._write()


@DeveloperAPI
class CompiledDAG:
    """Experimental class for accelerated execution.

    This class should not be called directly. Instead, create
    a ray.dag and call experimental_compile().

    See REP https://github.com/ray-project/enhancements/pull/48 for more
    information.
    """

    @ray.remote(num_cpus=0)
    class DAGDriverProxyActor:
        """
        To support the driver as a reader, the output writer needs to be able to invoke
        remote functions on the driver. This is necessary so that the output writer can
        create a reader ref on the driver node, and later potentially create a larger
        reader ref on the driver node if the channel backing store needs to be resized.
        However, remote functions cannot be invoked on the driver.

        An accelerated DAG creates an actor from this class when the DAG is intialized.
        The actor is on the same node as the driver. This class has an empty
        implementation, though it serves as a way for the output writer to invoke remote
        functions on the driver node.
        """

        pass

    def __init__(
        self,
        execution_timeout: Optional[float] = None,
        buffer_size_bytes: Optional[int] = None,
        enable_asyncio: bool = False,
        asyncio_max_queue_size: Optional[int] = None,
        max_buffered_results: Optional[int] = None,
    ):
        """
        Args:
            execution_timeout: The maximum time in seconds to wait for execute() calls.
                None means using default timeout (DAGContext.execution_timeout),
                0 means immediate timeout (immediate success or timeout without
                blocking), -1 means infinite timeout (block indefinitely).
            buffer_size_bytes: The number of bytes to allocate for object data and
                metadata. Each argument passed to a task in the DAG must be
                less than or equal to this value when serialized.
            enable_asyncio: Whether to enable asyncio. If enabled, caller must
                be running in an event loop and must use `execute_async` to
                invoke the DAG. Otherwise, the caller should use `execute` to
                invoke the DAG.
            asyncio_max_queue_size: Optional parameter to limit how many DAG
                inputs can be queued at a time. The actual number of concurrent
                DAG invocations may be higher than this, if there are already
                inputs being processed by the DAG executors. If used, the
                caller is responsible for preventing deadlock, i.e. if the
                input queue is full, another asyncio task is reading from the
                DAG output. It is only used when enable_asyncio=True.
            max_buffered_results: The maximum number of execution results that
                are allowed to be buffered. Setting a higher value allows more
                DAGs to be executed before `ray.get()` must be called but also
                increases the memory usage. Note that if the number of ongoing
                executions is beyond the DAG capacity, the new execution would
                be blocked in the first place; therefore, this limit is only
                enforced when it is smaller than the DAG capacity.

        Returns:
            Channel: A wrapper around ray.ObjectRef.
        """
        from ray.dag import DAGContext

        ctx = DAGContext.get_current()

        self._dag_id = uuid.uuid4().hex
        self._execution_timeout: Optional[float] = execution_timeout
        if self._execution_timeout is None:
            self._execution_timeout = ctx.execution_timeout
        self._buffer_size_bytes: Optional[int] = buffer_size_bytes
        if self._buffer_size_bytes is None:
            self._buffer_size_bytes = ctx.buffer_size_bytes
        self._default_type_hint: ChannelOutputType = SharedMemoryType(
            self._buffer_size_bytes
        )
        if not isinstance(self._buffer_size_bytes, int) or self._buffer_size_bytes <= 0:
            raise ValueError(
                "`buffer_size_bytes` must be a positive integer, found "
                f"{self._buffer_size_bytes}"
            )

        self._enable_asyncio: bool = enable_asyncio
        self._fut_queue = asyncio.Queue()
        self._asyncio_max_queue_size: Optional[int] = asyncio_max_queue_size
        # TODO(rui): consider unify it with asyncio_max_queue_size
        self._max_buffered_results: Optional[int] = max_buffered_results
        if self._max_buffered_results is None:
            self._max_buffered_results = ctx.max_buffered_results
        # Used to ensure that the future returned to the
        # caller corresponds to the correct DAG output. I.e.
        # order of futures added to fut_queue should match the
        # order of inputs written to the DAG.
        self._dag_submission_lock = asyncio.Lock()

        # idx -> CompiledTask.
        self.idx_to_task: Dict[int, "CompiledTask"] = {}
        # DAGNode -> idx.
        self.dag_node_to_idx: Dict["ray.dag.DAGNode", int] = {}
        # idx counter.
        self.counter: int = 0

        # Attributes that are set during preprocessing.
        # Preprocessing identifies the input node and output node.
        self.input_task_idx: Optional[int] = None
        self.output_task_idx: Optional[int] = None
        self._has_single_output: bool = False
        # Number of expected positional args and kwargs that may be passed to
        # dag.execute.
        self._input_num_positional_args: Optional[int] = None
        self._input_kwargs: Tuple[str, ...] = None
        self.actor_task_count: Dict["ray._raylet.ActorID", int] = defaultdict(int)

        # Cached attributes that are set during compilation.
        self.dag_input_channel: Optional[ChannelInterface] = None
        self.dag_output_channels: Optional[List[ChannelInterface]] = None
        self._dag_submitter: Optional[WriterInterface] = None
        self._dag_output_fetcher: Optional[ReaderInterface] = None

        # ObjectRef for each worker's task. The task is an infinite loop that
        # repeatedly executes the method specified in the DAG.
        self.worker_task_refs: Dict["ray.actor.ActorHandle", "ray.ObjectRef"] = {}
        # Set of actors present in the DAG.
        self.actor_refs = set()
        self.actor_to_tasks: Dict[
            "ray.actor.ActorHandle", List["CompiledTask"]
        ] = defaultdict(list)
        self.actor_to_executable_tasks: Dict[
            "ray.actor.ActorHandle", List["ExecutableTask"]
        ] = {}
        # Mapping from the actor handle to the execution schedule which is a list
        # of operations to be executed.
        self.actor_to_execution_schedule: Dict[
            "ray.actor.ActorHandle", List[_DAGNodeOperation]
        ] = defaultdict(list)
        # Mapping from the actor handle to the node ID that the actor is on.
        self.actor_to_node_id: Dict["ray.actor.ActorHandle", str] = {}

        # Type hints specified by the user for DAG (intermediate) outputs.
        self._type_hints = []

        # Uniquely identifies the NCCL communicator that will be used within
        # this DAG, if any.
        self._nccl_group_id: Optional[str] = None
        # The index of the current execution. It is incremented each time
        # the DAG is executed.
        self._execution_index: int = 0
        # The maximum index of finished executions.
        # All results with higher indexes have not been generated yet.
        self._max_execution_index: int = -1
        self._result_buffer: Dict[int, Any] = {}

        def _get_creator_or_proxy_actor() -> "ray.actor.ActorHandle":
            """
            Get the creator actor or proxy actor handle of the DAG.

            If the current process is an actor, it is the creator of the DAG,
            its actor handle is returned. Otherwise, create a proxy actor and
            return its actor handle. Note that this actor is always on the same
            node where the DAG is created.

            Returns:
              Return the actor handle if the current task is an actor method.
              Create a DAGDriverProxyActor actor and return its handle if the
              current process is the driver process.

            Raises:
                NotImplementedError: If the current process is a Ray task.
            """
            runtime_context = ray.get_runtime_context()
            if runtime_context.worker.mode == ray.WORKER_MODE:
                try:
                    return ray.get_runtime_context().current_actor
                except RuntimeError:
                    raise NotImplementedError(
                        "Compiled DAGs currently require the InputNode() to be the "
                        "driver process or an actor method. Ray task is not supported."
                    )
            # Creates the driver actor on the same node as the driver.
            #
            # To support the driver as a reader, the output writer needs to be able to
            # invoke remote functions on the driver (e.g., to create the reader ref, to
            # create a reader ref for a larger object when the channel backing store is
            # resized, etc.). The driver actor serves as a way for the output writer
            # to invoke remote functions on the driver node.
            return CompiledDAG.DAGDriverProxyActor.options(
                scheduling_strategy=NodeAffinitySchedulingStrategy(
                    ray.get_runtime_context().get_node_id(), soft=False
                )
            ).remote()

        self._creator_or_proxy_actor = _get_creator_or_proxy_actor()

    @property
    def has_single_output(self):
        return self._has_single_output

    def get_id(self) -> str:
        """
        Get the unique ID of the compiled DAG.
        """
        return self._dag_id

    def __str__(self) -> str:
        return f"CompiledDAG({self._dag_id})"

    def _add_node(self, node: "ray.dag.DAGNode") -> None:
        idx = self.counter
        self.idx_to_task[idx] = CompiledTask(idx, node)
        self.dag_node_to_idx[node] = idx
        self.counter += 1

    def _preprocess(self) -> None:
        """Before compiling, preprocess the DAG to build an index from task to
        upstream and downstream tasks, and to set the input and output node(s)
        of the DAG.

        This function is idempotent.
        """
        from ray.dag import (
            DAGNode,
            ClassMethodNode,
            FunctionNode,
            InputAttributeNode,
            InputNode,
            MultiOutputNode,
        )

        self.input_task_idx, self.output_task_idx = None, None
        self.actor_task_count.clear()
        self._type_hints.clear()

        nccl_actors: Set["ray.actor.ActorHandle"] = set()

        # Find the input node to the DAG.
        for idx, task in self.idx_to_task.items():
            if isinstance(task.dag_node, InputNode):
                assert self.input_task_idx is None, "More than one InputNode found"
                self.input_task_idx = idx

        # Find the (multi-)output node to the DAG.
        for idx, task in self.idx_to_task.items():
            if idx == self.input_task_idx or isinstance(
                task.dag_node, InputAttributeNode
            ):
                continue
            if len(task.downstream_task_idxs) == 0 and task.dag_node.is_output_node:
                assert self.output_task_idx is None, "More than one output node found"
                self.output_task_idx = idx

        assert self.output_task_idx is not None
        output_node = self.idx_to_task[self.output_task_idx].dag_node
        # Add an MultiOutputNode to the end of the DAG if it's not already there.
        if not isinstance(output_node, MultiOutputNode):
            self._has_single_output = True
            output_node = MultiOutputNode([output_node])
            self._add_node(output_node)
            self.output_task_idx = self.dag_node_to_idx[output_node]

        # TODO: Support no-input DAGs (use an empty object to signal).
        if self.input_task_idx is None:
            raise NotImplementedError(
                "Compiled DAGs currently require exactly one InputNode"
            )

        # Whether the DAG binds directly to the InputNode(), versus binding to
        # a positional arg or kwarg of the input. For example, a.foo.bind(inp)
        # instead of a.foo.bind(inp[0]) or a.foo.bind(inp.key).
        direct_input: Optional[bool] = None
        # Collect the set of InputNode keys bound to DAG node args.
        input_positional_args: Set[int] = set()
        input_kwargs: Set[str] = set()

        # For each task node, set its upstream and downstream task nodes.
        # Also collect the set of tasks that produce torch.tensors.
        for task_idx, task in self.idx_to_task.items():
            dag_node = task.dag_node
            if not (
                isinstance(dag_node, InputNode)
                or isinstance(dag_node, InputAttributeNode)
                or isinstance(dag_node, MultiOutputNode)
                or isinstance(dag_node, ClassMethodNode)
            ):
                if isinstance(dag_node, FunctionNode):
                    # TODO(swang): Support non-actor tasks.
                    raise NotImplementedError(
                        "Compiled DAGs currently only support actor method nodes"
                    )
                else:
                    raise ValueError(f"Found unsupported node of type {type(dag_node)}")

            if isinstance(dag_node, ClassMethodNode) and dag_node.is_class_method_call:
                actor_handle = dag_node._get_actor_handle()
                if actor_handle is None:
                    raise ValueError(
                        "Compiled DAGs can only bind methods to an actor "
                        "that is already created with Actor.remote()"
                    )

                self.actor_task_count[actor_handle._actor_id] += 1

                if dag_node.type_hint.requires_nccl():
                    # Add all writers to the NCCL group.
                    nccl_actors.add(actor_handle)
            elif isinstance(dag_node, InputNode):
                if dag_node.type_hint.requires_nccl():
                    raise ValueError(
                        "DAG inputs cannot be transferred via NCCL because "
                        "the driver cannot participate in the NCCL group"
                    )

            if type(dag_node.type_hint) == ChannelOutputType:
                # No type hint specified by the user. Replace
                # with the default type hint for this DAG.
                dag_node.with_type_hint(self._default_type_hint)

            for _, val in task.kwargs.items():
                if isinstance(val, DAGNode):
                    raise ValueError(
                        "Compiled DAG currently does not support binding to "
                        "other DAG nodes as kwargs"
                    )

            for _, arg in enumerate(task.args):
                if not isinstance(arg, DAGNode):
                    continue

                upstream_node_idx = self.dag_node_to_idx[arg]
                upstream_task = self.idx_to_task[upstream_node_idx]
                downstream_actor_handle = None
                if (
                    isinstance(dag_node, ClassMethodNode)
                    and dag_node.is_class_method_call
                ):
                    downstream_actor_handle = dag_node._get_actor_handle()

                if isinstance(upstream_task.dag_node, InputAttributeNode):
                    # Record all of the keys used to index the InputNode.
                    # During execution, we will check that the user provides
                    # the same args and kwargs.
                    if isinstance(upstream_task.dag_node.key, int):
                        input_positional_args.add(upstream_task.dag_node.key)
                    elif isinstance(upstream_task.dag_node.key, str):
                        input_kwargs.add(upstream_task.dag_node.key)
                    else:
                        raise ValueError(
                            "InputNode() can only be indexed using int "
                            "for positional args or str for kwargs."
                        )

                    if direct_input is not None and direct_input:
                        raise ValueError(
                            "All tasks must either use InputNode() "
                            "directly, or they must index to specific args or "
                            "kwargs."
                        )
                    direct_input = False

                    # If the upstream node is an InputAttributeNode, treat the
                    # DAG's input node as the actual upstream node
                    upstream_task = self.idx_to_task[self.input_task_idx]

                elif isinstance(upstream_task.dag_node, InputNode):
                    if direct_input is not None and not direct_input:
                        raise ValueError(
                            "All tasks must either use InputNode() directly, "
                            "or they must index to specific args or kwargs."
                        )
                    direct_input = True

                elif (
                    isinstance(upstream_task.dag_node, ClassMethodNode)
                    and upstream_task.dag_node.is_class_method_call
                ):
                    from ray.dag.constants import RAY_ADAG_ENABLE_DETECT_DEADLOCK

                    if (
                        # Ray aDAG deadlock detection has the same check, but
                        # it may be turned off because of false positives.
                        # In that case, we need this check to be active.
                        # TODO: When we clean up Ray aDAG deadlock detection
                        # this check should be done at one place only.
                        not RAY_ADAG_ENABLE_DETECT_DEADLOCK
                        and downstream_actor_handle is not None
                        and downstream_actor_handle
                        == upstream_task.dag_node._get_actor_handle()
                        and upstream_task.dag_node.type_hint.requires_nccl()
                    ):
                        raise ValueError(
                            "Compiled DAG does not support NCCL communication between "
                            "methods on the same actor. NCCL type hint is specified "
                            "for the channel from method "
                            f"{upstream_task.dag_node.get_method_name()} to method "
                            f"{dag_node.get_method_name()} on actor "
                            f"{downstream_actor_handle}. Please remove the NCCL "
                            "type hint between these methods."
                        )

                upstream_task.downstream_task_idxs[task_idx] = downstream_actor_handle
                task.arg_type_hints.append(upstream_task.dag_node.type_hint)

                if upstream_task.dag_node.type_hint.requires_nccl():
                    # Add all readers to the NCCL group.
                    nccl_actors.add(downstream_actor_handle)

            if dag_node.type_hint is not None:
                self._type_hints.append(dag_node.type_hint)

        # If there were type hints indicating transport via NCCL, initialize
        # the NCCL group on the participating actors.
        nccl_actors = list(nccl_actors)
        if None in nccl_actors:
            raise ValueError("Driver cannot participate in the NCCL group.")
        if nccl_actors and self._nccl_group_id is None:
            self._nccl_group_id = _init_nccl_group(nccl_actors)

        if direct_input:
            self._input_num_positional_args = 1
        elif not input_positional_args:
            self._input_num_positional_args = 0
        else:
            self._input_num_positional_args = max(input_positional_args) + 1
        self._input_kwargs = tuple(input_kwargs)

    def _get_node_id(self, actor_handle: "ray.actor.ActorHandle") -> str:
        """
        Get the node ID of an actor handle and cache it.

        Args:
            actor_handle: The actor handle.
        Returns:
            The node ID of the actor handle.
        """
        if actor_handle in self.actor_to_node_id:
            return self.actor_to_node_id[actor_handle]
        node_id = None
        if actor_handle == self._creator_or_proxy_actor:
            node_id = ray.get_runtime_context().get_node_id()
        else:
            node_id = ray.get(
                actor_handle.__ray_call__.remote(
                    lambda self: ray.get_runtime_context().get_node_id()
                )
            )
        assert node_id is not None
        self.actor_to_node_id[actor_handle] = node_id
        return node_id

    def _get_or_compile(
        self,
    ) -> None:
        """Compile an execution path. This allocates channels for adjacent
        tasks to send/receive values. An infinite task is submitted to each
        actor in the DAG that repeatedly receives from input channel(s) and
        sends to output channel(s).

        This function is idempotent and will cache the previously allocated
        channels. After calling this function, _dag_submitter and
        _dag_output_fetcher will be set and can be used to invoke and fetch
        outputs for the DAG.
        """
        from ray.dag import (
            DAGNode,
            InputNode,
            InputAttributeNode,
            MultiOutputNode,
            ClassMethodNode,
        )

        if self.input_task_idx is None:
            self._preprocess()
        assert self.input_task_idx is not None

        if self._dag_submitter is not None:
            assert self._dag_output_fetcher is not None
            return

        frontier = [self.input_task_idx]
        visited = set()
        # Create output buffers. This loop does a breadth-first search through the DAG.
        while frontier:
            cur_idx = frontier.pop(0)
            if cur_idx in visited:
                continue
            visited.add(cur_idx)

            task = self.idx_to_task[cur_idx]
            type_hint = task.dag_node.type_hint
            if type_hint.requires_nccl():
                type_hint.set_nccl_group_id(self._nccl_group_id)

<<<<<<< HEAD
            if (
                isinstance(task.dag_node, ClassMethodNode)
                and task.dag_node.is_class_method_call
            ):
                # Create output buffers for the actor method.
                assert len(task.output_channels) == 0
                # `output_to_readers` stores the reader tasks for each output of
                # the current node. If the current node returns one output, the
                # readers are the downstream nodes of the current node. If the
                # current node returns multiple outputs, the readers of each
                # output are the downstream nodes of the ClassMethodNode that
                # is a class method output.
                output_to_readers: Dict[CompiledTask, List[CompiledTask]] = defaultdict(
                    list
                )
                for idx in task.downstream_task_idxs:
                    downstream_task = self.idx_to_task[idx]
                    downstream_node = downstream_task.dag_node
                    if (
                        isinstance(downstream_node, ClassMethodNode)
                        and downstream_node.is_class_method_output
                    ):
                        output_to_readers[downstream_task] = [
                            self.idx_to_task[idx]
                            for idx in downstream_task.downstream_task_idxs
                        ]
                    else:
                        if task not in output_to_readers:
                            output_to_readers[task] = []
                        output_to_readers[task].append(downstream_task)
                # `output_to_reader_and_node_list` stores the reader actors and
                # the reader node IDs for each output of the current node.
                output_to_reader_and_node_list: Dict[
                    CompiledTask, List[Tuple["ray.actor.ActorHandle", str]]
                ] = {task: [] for task in output_to_readers}
                for output, readers in output_to_readers.items():
                    dag_nodes = [reader.dag_node for reader in readers]
                    read_by_multi_output_node = False
                    for dag_node in dag_nodes:
                        if isinstance(dag_node, MultiOutputNode):
                            read_by_multi_output_node = True
                            break
                    if read_by_multi_output_node:
                        if len(readers) != 1:
                            raise ValueError(
                                "DAG outputs currently can only be read by the "
                                "driver or the same actor that is also the "
                                "InputNode, not by both the driver and actors.",
                            )

                        # This node is a multi-output node, which means it will
                        # only be read by the driver or the actor that is also
                        # the InputNode.

                        # TODO(jhumphri): Handle case where there is an actor,
                        # other than just the driver actor, also reading the
                        # output from the `task` node. For example, the following
                        # currently does not work:
                        # def test_blah(ray_start_regular):
                        #     a = Actor.remote(0)
                        #     b = Actor.remote(10)
                        #     with InputNode() as inp:
                        #         x = a.inc.bind(inp)
                        #         y = b.inc.bind(x)
                        #         dag = MultiOutputNode([x, y])

                        #     compiled_dag = dag.experimental_compile()
                        #     output_channel = compiled_dag.execute(1)
                        #     result = output_channel.read()
                        #     print(result)

                        #     compiled_dag.teardown()

                        assert self._creator_or_proxy_actor is not None
                        reader_and_node_list: List[
                            Tuple["ray.actor.ActorHandle", str]
                        ] = []
                        for reader in readers:
                            reader_and_node_list.append(
                                (
                                    self._creator_or_proxy_actor,
                                    self._get_node_id(self._creator_or_proxy_actor),
                                )
                            )
                        output_to_reader_and_node_list[output] = reader_and_node_list
                    else:
                        reader_and_node_list: List[
                            Tuple["ray.actor.ActorHandle", str]
                        ] = []
                        for reader in readers:
                            reader_handle = reader.dag_node._get_actor_handle()
                            reader_and_node_list.append(
                                (reader_handle, self._get_node_id(reader_handle))
                            )
                        output_to_reader_and_node_list[output] = reader_and_node_list

=======
            if isinstance(task.dag_node, ClassMethodNode):
                # `readers` is the nodes that are ordered after the current one (`task`)
                # in the DAG.
                readers = [self.idx_to_task[idx] for idx in task.downstream_task_idxs]
                reader_and_node_list: List[Tuple["ray.actor.ActorHandle", str]] = []
                dag_nodes = [reader.dag_node for reader in readers]
                read_by_multi_output_node = False
                for dag_node in dag_nodes:
                    if isinstance(dag_node, MultiOutputNode):
                        read_by_multi_output_node = True
                        break
                if read_by_multi_output_node:
                    if len(readers) != 1:
                        raise ValueError(
                            "DAG outputs currently can only be read by the driver or "
                            "the same actor that is also the InputNode, not by both "
                            "the driver and actors."
                        )
                    # This node is a multi-output node, which means it will only be
                    # read by the driver or the actor that is also the InputNode.

                    # TODO(jhumphri): Handle case where there is an actor, other than
                    # just the driver actor, also reading the output from the `task`
                    # node.
                    # For example, the following currently does not work:
                    # def test_blah(ray_start_regular):
                    #     a = Actor.remote(0)
                    #     b = Actor.remote(10)
                    #     with InputNode() as inp:
                    #         x = a.inc.bind(inp)
                    #         y = b.inc.bind(x)
                    #         dag = MultiOutputNode([x, y])

                    #     compiled_dag = dag.experimental_compile()
                    #     output_channel = compiled_dag.execute(1)
                    #     result = output_channel.read()
                    #     print(result)

                    #     compiled_dag.teardown()
                    assert self._creator_or_proxy_actor is not None
                    reader_and_node_list.append(
                        (
                            self._creator_or_proxy_actor,
                            self._get_node_id(self._creator_or_proxy_actor),
                        )
                    )
                else:
                    # Use reader_handles_set to deduplicate readers on the same actor,
                    # because with CachedChannel each actor will only read from the
                    # upstream channel once.
                    reader_handles_set = set()
                    for reader in readers:
                        reader_handle = reader.dag_node._get_actor_handle()
                        if reader_handle not in reader_handles_set:
                            reader_and_node_list.append(
                                (reader_handle, self._get_node_id(reader_handle))
                            )
                        reader_handles_set.add(reader_handle)
>>>>>>> c9c150a1
                fn = task.dag_node._get_remote_method("__ray_call__")
                for (
                    output,
                    reader_and_node_list,
                ) in output_to_reader_and_node_list.items():
                    # Create an output channel for each output of the current node.
                    output_channel = ray.get(
                        fn.remote(
                            do_allocate_channel,
                            reader_and_node_list,
                            typ=type_hint,
                        )
                    )
                    output_idx = None
                    downstream_node = output.dag_node
                    if (
                        isinstance(downstream_node, ClassMethodNode)
                        and downstream_node.is_class_method_output
                    ):
                        output_idx = downstream_node.output_idx
                    task.output_channels.append(output_channel)
                    task.output_idxs.append(output_idx)
                actor_handle = task.dag_node._get_actor_handle()
                assert actor_handle is not None
                self.actor_refs.add(actor_handle)
                self.actor_to_tasks[actor_handle].append(task)
            elif (
                isinstance(task.dag_node, ClassMethodNode)
                and task.dag_node.is_class_method_output
            ):
                task_node = task.dag_node
                upstream_node = task_node.class_method_call
                assert upstream_node
                upstream_task = self.idx_to_task[self.dag_node_to_idx[upstream_node]]
                for i in range(len(upstream_task.output_channels)):
                    if upstream_task.output_idxs[i] == task_node.output_idx:
                        task.output_channels.append(upstream_task.output_channels[i])
                        task.output_idxs.append(upstream_task.output_idxs[i])
                assert len(task.output_channels) == 1
            elif isinstance(task.dag_node, InputNode):
                reader_and_node_list: List[Tuple["ray.actor.ActorHandle", str]] = []
                # TODO (kevin85421): Currently, the shared memory channel doesn't
                # support multiple readers on the same actor. However, if the
                # InputNode is an actor instead of the driver process, we can support
                # multiple readers on the same actor if the readers are on the same
                # actor using IntraProcessChannel, which supports multiple readers
                # on the same actor. We need to remove reader_handles_set in the future
                # when we support multiple readers for both shared memory channel
                # and IntraProcessChannel.
                reader_handles_set = set()
                for idx in task.downstream_task_idxs:
                    reader_task = self.idx_to_task[idx]
                    assert isinstance(reader_task.dag_node, ClassMethodNode)
                    reader_handle = reader_task.dag_node._get_actor_handle()
                    if reader_handle not in reader_handles_set:
                        reader_and_node_list.append(
                            (reader_handle, self._get_node_id(reader_handle))
                        )
                    reader_handles_set.add(reader_handle)
                task.output_channels = [
                    do_allocate_channel(
                        self,
                        reader_and_node_list,
                        typ=type_hint,
                    )
                ]
            else:
                assert isinstance(task.dag_node, InputAttributeNode) or isinstance(
                    task.dag_node, MultiOutputNode
                )

            for idx in task.downstream_task_idxs:
                frontier.append(idx)

        # Validate input channels for tasks that have not been visited
        for node_idx, task in self.idx_to_task.items():
            if (
                node_idx == self.input_task_idx
                or node_idx == self.output_task_idx
                or isinstance(task.dag_node, InputAttributeNode)
            ):
                continue
            if node_idx not in visited:
                has_at_least_one_channel_input = False
                for arg in task.args:
                    if isinstance(arg, DAGNode):
                        has_at_least_one_channel_input = True
                if not has_at_least_one_channel_input:
                    raise ValueError(
                        "Compiled DAGs require each task to take a ray.dag.InputNode "
                        "or at least one other DAGNode as an input"
                    )

        from ray.dag.constants import RAY_ADAG_ENABLE_DETECT_DEADLOCK

        if RAY_ADAG_ENABLE_DETECT_DEADLOCK and self._detect_deadlock():
            raise ValueError(
                "This DAG cannot be compiled because it will deadlock on NCCL "
                "calls. If you believe this is a false positive, please disable "
                "the graph verification by setting the environment variable "
                "RAY_ADAG_ENABLE_DETECT_DEADLOCK to 0 and file an issue at "
                "https://github.com/ray-project/ray/issues/new/."
            )

        input_task = self.idx_to_task[self.input_task_idx]
        # Register custom serializers for inputs provided to dag.execute().
        input_task.dag_node.type_hint.register_custom_serializer()
        assert len(input_task.output_channels) == 1
        self.dag_input_channel = input_task.output_channels[0]
        assert self.dag_input_channel is not None

        # Create executable tasks for each actor
        for actor_handle, tasks in self.actor_to_tasks.items():
            # Dict from the arg to the set of tasks that consume it.
            arg_to_consumers: Dict[DAGNode, Set[CompiledTask]] = defaultdict(set)
            # The number of tasks that consume InputNode (or InputAttributeNode)
            # Note that _preprocess() ensures that all tasks either use InputNode
            # or use InputAttributeNode, but not both.
            num_input_consumers = 0

            # Step 1: populate num_channel_reads and perform some validation.
            for task in tasks:
<<<<<<< HEAD
                resolved_args: List[Any] = []
=======
>>>>>>> c9c150a1
                has_at_least_one_channel_input = False
                for arg in task.args:
                    if isinstance(arg, InputNode):
                        has_at_least_one_channel_input = True
                        arg_to_consumers[arg].add(task)
                        num_input_consumers = max(
                            num_input_consumers, len(arg_to_consumers[arg])
                        )
                    elif isinstance(arg, InputAttributeNode):
                        has_at_least_one_channel_input = True
                        arg_to_consumers[arg].add(task)
                        num_input_consumers = max(
                            num_input_consumers, len(arg_to_consumers[arg])
                        )
                    elif isinstance(arg, DAGNode):  # Other DAGNodes
                        has_at_least_one_channel_input = True
                        arg_to_consumers[arg].add(task)
                        arg_idx = self.dag_node_to_idx[arg]
                        upstream_task = self.idx_to_task[arg_idx]
                        assert len(upstream_task.output_channels) == 1
                        arg_channel = upstream_task.output_channels[0]
                        assert arg_channel is not None
                # TODO: Support no-input DAGs (use an empty object to signal).
                if not has_at_least_one_channel_input:
                    raise ValueError(
                        "Compiled DAGs require each task to take a "
                        "ray.dag.InputNode or at least one other DAGNode as an "
                        "input"
                    )

            # Step 2: create cached channels if needed

            # Dict from original channel to the channel to be used in execution.
            # The value of this dict is either the original channel or a newly
            # created CachedChannel (if the original channel is read more than once).
            channel_dict: Dict[ChannelInterface, ChannelInterface] = {}
            for arg, consumers in arg_to_consumers.items():
                # Handle non-input args
                if not isinstance(arg, InputNode) and not isinstance(
                    arg, InputAttributeNode
                ):
                    arg_idx = self.dag_node_to_idx[arg]
                    arg_channel = self.idx_to_task[arg_idx].output_channel
                    if len(consumers) > 1:
                        channel_dict[arg_channel] = CachedChannel(
                            len(consumers),
                            arg_channel,
                        )
                    else:
                        channel_dict[arg_channel] = arg_channel
            # Handle input args
            if num_input_consumers > 1:
                channel_dict[self.dag_input_channel] = CachedChannel(
                    num_input_consumers,
                    self.dag_input_channel,
                )
            else:
                channel_dict[self.dag_input_channel] = self.dag_input_channel

            # Step 3: create executable tasks for the actor
            executable_tasks = []
            for task in tasks:
                resolved_args = []
                for arg in task.args:
                    if isinstance(arg, InputNode):
                        input_channel = channel_dict[self.dag_input_channel]
                        input_adapter = DAGInputAdapter(None, input_channel)
                        resolved_args.append(input_adapter)
                    elif isinstance(arg, InputAttributeNode):
                        input_channel = channel_dict[self.dag_input_channel]
                        input_adapter = DAGInputAdapter(arg, input_channel)
                        resolved_args.append(input_adapter)
                    elif isinstance(arg, DAGNode):  # Other DAGNodes
                        arg_idx = self.dag_node_to_idx[arg]
                        arg_channel = self.idx_to_task[arg_idx].output_channel
                        assert arg_channel is not None
                        arg_channel = channel_dict[arg_channel]
                        resolved_args.append(arg_channel)
                    else:
                        # Constant arg
                        resolved_args.append(arg)
                executable_task = ExecutableTask(
                    task,
                    resolved_args,
                    task.kwargs,
                )
                executable_tasks.append(executable_task)
            # Sort executable tasks based on their bind index, i.e., submission order
            # so that they will be executed in that order.
            executable_tasks.sort(key=lambda task: task.bind_index)
            self.actor_to_executable_tasks[actor_handle] = executable_tasks

        # Build an execution schedule for each actor
        self.actor_to_execution_schedule = self._build_execution_schedule()
        for actor_handle, executable_tasks in self.actor_to_executable_tasks.items():
            self.worker_task_refs[actor_handle] = actor_handle.__ray_call__.options(
                concurrency_group="_ray_system"
            ).remote(
                do_exec_tasks,
                executable_tasks,
                self.actor_to_execution_schedule[actor_handle],
            )

        assert self.output_task_idx is not None
        self.dag_output_channels = []
        for output in self.idx_to_task[self.output_task_idx].args:
            assert isinstance(output, DAGNode)
            output_idx = self.dag_node_to_idx[output]
            task = self.idx_to_task[output_idx]
            assert len(task.output_channels) == 1
            self.dag_output_channels.append(task.output_channels[0])
            # Register custom serializers for DAG outputs.
            output.type_hint.register_custom_serializer()

        assert self.dag_input_channel
        assert self.dag_output_channels
        assert [
            output_channel is not None for output_channel in self.dag_output_channels
        ]
        # If no MultiOutputNode was specified during the DAG creation, there is only
        # one output. Return a single output channel instead of a list of
        # channels.
        if self._has_single_output:
            assert len(self.dag_output_channels) == 1

        # Driver should ray.put on input, ray.get/release on output
        self._monitor = self._monitor_failures()
        if self._enable_asyncio:
            self._dag_submitter = AwaitableBackgroundWriter(
                [self.dag_input_channel],
                [None],
                self._asyncio_max_queue_size,
            )
            self._dag_output_fetcher = AwaitableBackgroundReader(
                self.dag_output_channels,
                self._fut_queue,
            )
        else:
            self._dag_submitter = SynchronousWriter([self.dag_input_channel], [None])
            self._dag_output_fetcher = SynchronousReader(self.dag_output_channels)

        self._dag_submitter.start()
        self._dag_output_fetcher.start()

    def _generate_dag_operation_graph_node(
        self,
    ) -> Dict["ray.actor.ActorHandle", List[List[_DAGOperationGraphNode]]]:
        """
        Generate READ, COMPUTE, and WRITE operations for each DAG node.

        Returns:
            A dictionary that maps an actor handle to a list of lists of
            _DAGOperationGraphNode. For the same actor, the index of the
            outer list corresponds to the index of the ExecutableTask in
            the list of `executable_tasks` in `actor_to_executable_tasks`,
            i.e. `exec_task_idx`. In the inner list, the order of operations
            is READ, COMPUTE, and WRITE.

            Example:
            {
                actor1: [
                    [READ COMPUTE WRITE] # exec_task_idx 0
                    [READ COMPUTE WRITE] # exec_task_idx 1
                ]
            }
        """
        assert self.idx_to_task
        assert self.actor_to_executable_tasks

        actor_to_operation_nodes: Dict[
            "ray.actor.ActorHandle", List[List[_DAGOperationGraphNode]]
        ] = defaultdict(list)

        for actor_handle, executable_tasks in self.actor_to_executable_tasks.items():
            for exec_task_idx, exec_task in enumerate(executable_tasks):
                # Divide a DAG node into three _DAGOperationGraphNodes: READ, COMPUTE,
                # and WRITE. Each _DAGOperationGraphNode has a _DAGNodeOperation.
                task_index = exec_task.task_idx
                dag_node = self.idx_to_task[task_index].dag_node
                actor_handle = dag_node._get_actor_handle()
                requires_nccl = dag_node.type_hint.requires_nccl()

                read_node = _DAGOperationGraphNode(
                    _DAGNodeOperation(exec_task_idx, _DAGNodeOperationType.READ),
                    task_index,
                    actor_handle,
                    requires_nccl,
                )
                compute_node = _DAGOperationGraphNode(
                    _DAGNodeOperation(exec_task_idx, _DAGNodeOperationType.COMPUTE),
                    task_index,
                    actor_handle,
                    requires_nccl,
                )
                write_node = _DAGOperationGraphNode(
                    _DAGNodeOperation(exec_task_idx, _DAGNodeOperationType.WRITE),
                    task_index,
                    actor_handle,
                    requires_nccl,
                )
                actor_to_operation_nodes[actor_handle].append(
                    [read_node, compute_node, write_node]
                )
        return actor_to_operation_nodes

    def _build_execution_schedule(
        self,
    ) -> Dict[int, Dict[_DAGNodeOperationType, _DAGOperationGraphNode]]:
        """
        Generate an execution schedule for each actor. The schedule is a list of
        _DAGNodeOperation.

        Step 1: Generate a DAG node operation graph. Refer to the functions
        `_generate_dag_operation_graph_node` and `_build_dag_node_operation_graph`
        for more details.

        Step 2: Topological sort

        It is possible to have multiple _DAGOperationGraphNodes with zero in-degree.
        Refer to the function `_select_next_nodes` for the logic of selecting nodes.

        Then, put the selected nodes into the corresponding actors' schedules.

        The schedule should be intuitive to users, meaning that the execution should
        perform operations in ascending order of `bind_index` as much as possible.

        [Example]:

        See `test_execution_schedule` for more examples.

        Returns:
            actor_to_execution_schedule: A dictionary that maps an actor handle to
                the execution schedule which is a list of operations to be executed.
        """
        # Step 1: Build a graph of _DAGOperationGraphNode
        actor_to_operation_nodes = self._generate_dag_operation_graph_node()
        graph = _build_dag_node_operation_graph(
            self.idx_to_task, actor_to_operation_nodes
        )
        # Step 2: Generate an execution schedule for each actor using topological sort
        actor_to_execution_schedule = _generate_actor_to_execution_schedule(graph)
        return actor_to_execution_schedule

    def _detect_deadlock(self) -> bool:
        """
        Create a graph with the following 3 rules, and then use
        topological sort to verify whether the graph is a DAG.
        If not, the DAG will result in a deadlock due to a cycle.

        We need to check whether there is a cycle in a “happens-before”
        graph, where A -> B means that B happens before A.

        #1: Add an edge from task.{bind_index} to task.{bind_index+1}
            on the same actor.

        Reason: Each actor executes tasks in the order that they are
                bound in. Therefore task.{bind_index+1} happens after
                task.{bind_index}.

        #2: Add an edge from the writer to the reader

        Reason: Channels represent data dependencies. In order to read
                data, the writer must have written the data first.

        #3: Add an edge from the reader of an NCCL channel to the node
            that has the next bind index on the same actor as the writer.

        Reason: NCCL channels are blocking, meaning that both the writer
                and reader must reach the send/recv call before either can
                proceed. Therefore, the next task on the writer cannot be
                executed until the reader of the NCCL channel has started.

        With rules #1 and #2 alone, it is not possible to create cycles,
        because when the DAG is created, new tasks can only depend on tasks
        that have already been created.

        With rule #3, it is possible to create a cycle where two actors will
        block waiting for the other to begin reading from an NCCL channel.

        [Example]

        # data flow: driver -> a.no_op -> a.no_op -> driver
        with InputNode() as inp:
            dag = a.no_op.bind(inp)
            dag.with_type_hint(TorchTensorType(transport="nccl"))
            dag = a.no_op.bind(dag)
        dag.experimental_compile()

        In the above example, communication between a.no_op occurs via an NCCL
        channel, while communication between the driver process and a.no_op occurs
        via shared memory channels. The example experiences a deadlock because the
        completion of the write function in the first a.no_op requires the second
        a.no_op to simultaneously call the read function. However, each actor has
        a list of tasks, each assigned a bind index, and these tasks are executed
        sequentially in ascending order of their bind index on the actor. Therefore,
        it’s impossible for both writer and reader on the same actor to write and
        read simultaneously.

        We can create a happens-before graph based on the above rules. Then, the
        graph will look like this:

                              |---|
                              |   v
        driver -> a.no_op -> a.no_op -> driver

        Then, we use topological sort to verify whether the graph has a cycle.

        If you are interested in the detailed explanation, please refer to
        https://github.com/ray-project/ray/pull/45960.

        Returns:
            True if deadlock is detected, otherwise False.
        """
        assert self.idx_to_task
        assert self.actor_to_tasks

        class GraphNode:
            def __init__(self):
                self.in_edges = set()
                self.out_edges = set()

            @property
            def in_degree(self) -> int:
                return len(self.in_edges)

        from ray.dag import ClassMethodNode

        def _get_next_task_idx(task: "CompiledTask") -> Optional[int]:
            if (
                not isinstance(task.dag_node, ClassMethodNode)
                or task.dag_node.is_class_method_output
            ):
                return None
            actor_handle = task.dag_node._get_actor_handle()
            bind_index = task.dag_node._get_bind_index()
            for same_node_task in self.actor_to_tasks[actor_handle]:
                if same_node_task.dag_node._get_bind_index() == bind_index + 1:
                    return same_node_task.idx
            return None

        def _add_edge(
            graph: Dict[int, GraphNode], from_idx: int, to_idx: Optional[int]
        ):
            if to_idx is None:
                return
            graph[from_idx].out_edges.add(to_idx)
            graph[to_idx].in_edges.add(from_idx)

        def _is_same_actor(idx1: int, idx2: int) -> bool:
            """
            Args:
                idx1: A key in the idx_to_task dictionary.
                idx2: A key in the idx_to_task dictionary.

            Returns:
                True if both DAG nodes are on the same actor;
                otherwise, False.
            """
            task1 = self.idx_to_task[idx1]
            task2 = self.idx_to_task[idx2]
            if (
                not isinstance(task1.dag_node, ClassMethodNode)
                or task1.dag_node.is_class_method_output
            ):
                return False
            if (
                not isinstance(task2.dag_node, ClassMethodNode)
                or task2.dag_node.is_class_method_output
            ):
                return False
            actor_id_1 = task1.dag_node._get_actor_handle()._actor_id
            actor_id_2 = task2.dag_node._get_actor_handle()._actor_id
            return actor_id_1 == actor_id_2

        graph = defaultdict(GraphNode)
        for idx, task in self.idx_to_task.items():
            # Add an edge from task_{bind_index} to task_{bind_index+1}
            # on the same actor.
            next_task_idx = _get_next_task_idx(task)
            _add_edge(graph, idx, next_task_idx)
            for downstream_idx in task.downstream_task_idxs:
                # Add an edge from the writer to the reader.
                _add_edge(graph, idx, downstream_idx)
                if task.dag_node.type_hint.requires_nccl():
                    if _is_same_actor(idx, downstream_idx):
                        actor_handle = self.idx_to_task[
                            idx
                        ].dag_node._get_actor_handle()
                        method = self.idx_to_task[idx].dag_node.get_method_name()
                        downstream_method = self.idx_to_task[
                            downstream_idx
                        ].dag_node.get_method_name()
                        logger.error(
                            "Detected a deadlock caused by using NCCL channels to "
                            f"transfer data between the task `{method}` and "
                            f"its downstream method `{downstream_method}` on the same "
                            f"actor {actor_handle}. Please remove "
                            '`TorchTensorType(transport="nccl")` between '
                            "DAG nodes on the same actor."
                        )
                        return True
                    # Add an edge from the reader of an NCCL channel to the node
                    # that has the next bind index on the same actor as the writer.
                    _add_edge(graph, downstream_idx, next_task_idx)
        num_total_nodes = len(graph)

        # A list of nodes with in-degree 0, including (1) InputNode and
        # (2) the nodes that only read from NCCL channels and are the first
        # node on the actor.
        zero_in_degree_nodes = deque()
        for idx, node in graph.items():
            if node.in_degree == 0:
                zero_in_degree_nodes.append(idx)
        visited_nodes = set()

        # Perform topological sort to find a topological order of the graph.
        # If topological order exists, the graph is a DAG. Otherwise, it has
        # a cycle.
        while zero_in_degree_nodes:
            node = zero_in_degree_nodes.popleft()
            visited_nodes.add(node)
            for out_node in graph[node].out_edges:
                graph[out_node].in_edges.remove(node)
                if graph[out_node].in_degree == 0:
                    zero_in_degree_nodes.append(out_node)

        # Remove visited nodes from the graph.
        for node in visited_nodes:
            del graph[node]

        topological_order_exists = len(visited_nodes) == num_total_nodes
        if not topological_order_exists:
            logger.error(
                "The compiled DAG may hang due to blocking NCCL calls. If you "
                "believe this is a false positive, please file an issue at "
                "https://github.com/ray-project/ray/issues/new/."
            )

        return not topological_order_exists

    def _monitor_failures(self):
        outer = self

        class Monitor(threading.Thread):
            def __init__(self):
                super().__init__(daemon=True)
                self.in_teardown = False
                # Lock to make sure that we only perform teardown for this DAG
                # once.
                self.in_teardown_lock = threading.Lock()

            def wait_teardown(self):
                for actor, ref in outer.worker_task_refs.items():
                    timeout = False
                    try:
                        ray.get(ref, timeout=10)
                    except ray.exceptions.GetTimeoutError:
                        logger.warn(
                            f"Compiled DAG actor {actor} is still running 10s "
                            "after teardown(). Teardown may hang."
                        )
                        timeout = True
                    except Exception:
                        # We just want to check that the task has finished so
                        # we don't care if the actor task ended in an
                        # exception.
                        pass

                    if not timeout:
                        continue

                    try:
                        ray.get(ref)
                    except Exception:
                        pass

            def teardown(self, wait: bool):
                do_teardown = False
                with self.in_teardown_lock:
                    if not self.in_teardown:
                        do_teardown = True
                        self.in_teardown = True

                if not do_teardown:
                    # Teardown is already being performed.
                    if wait:
                        self.wait_teardown()
                    return

                logger.info("Tearing down compiled DAG")

                outer._dag_submitter.close()
                outer._dag_output_fetcher.close()

                for actor in outer.actor_refs:
                    logger.info(f"Cancelling compiled worker on actor: {actor}")
                # Cancel all actor loops in parallel.
                cancel_refs = [
                    actor.__ray_call__.remote(do_cancel_executable_tasks, tasks)
                    for actor, tasks in outer.actor_to_executable_tasks.items()
                ]
                for cancel_ref in cancel_refs:
                    try:
                        # TODO(swang): Suppress exceptions from actors trying to
                        # read closed channels when DAG is being torn down.
                        ray.get(cancel_ref, timeout=30)
                    except Exception:
                        logger.exception("Error cancelling worker task")
                        pass

                if outer._nccl_group_id is not None:
                    _destroy_nccl_group(outer._nccl_group_id)

                if wait:
                    logger.info("Waiting for worker tasks to exit")
                    self.wait_teardown()
                    logger.info("Teardown complete")

            def run(self):
                try:
                    ray.get(list(outer.worker_task_refs.values()))
                except Exception as e:
                    logger.debug(f"Handling exception from worker tasks: {e}")
                    self.teardown(wait=True)

        monitor = Monitor()
        monitor.start()
        return monitor

    def _execute_until(
        self,
        execution_index: int,
        timeout: Optional[float] = None,
    ) -> Any:
        """Repeatedly execute this DAG until the given execution index,
        and buffer all results up to that index. If the DAG has already
        been executed up to the given index, just return the result
        corresponding to the given index.

        Args:
            execution_index: The execution index to execute until.
            timeout: The maximum time in seconds to wait for the result.
                None means using default timeout (DAGContext.retrieval_timeout),
                0 means immediate timeout (immediate success or timeout without
                blocking), -1 means infinite timeout (block indefinitely).

        Returns:
            The execution result corresponding to the given execution index.

        TODO(rui): catch the case that user holds onto the CompiledDAGRefs
        """
        from ray.dag import DAGContext

        ctx = DAGContext.get_current()
        if timeout is None:
            timeout = ctx.retrieval_timeout

        while self._max_execution_index < execution_index:
            if self._max_execution_index + 1 == execution_index:
                # Directly fetch and return without buffering
                self._max_execution_index += 1
                return self._dag_output_fetcher.read(timeout)
            # Otherwise, buffer the result
            if len(self._result_buffer) >= self._max_buffered_results:
                raise ValueError(
                    "Too many buffered results: the allowed max count for "
                    f"buffered results is {self._max_buffered_results}; call ray.get() "
                    "on previous CompiledDAGRefs to free them up from buffer."
                )
            self._max_execution_index += 1
            start_time = time.monotonic()
            self._result_buffer[
                self._max_execution_index
            ] = self._dag_output_fetcher.read(timeout)
            if timeout != -1:
                timeout -= time.monotonic() - start_time
                timeout = max(timeout, 0)

        # CompiledDAGRef guarantees that the same execution index will not
        # be requested multiple times
        return self._result_buffer.pop(execution_index)

    def execute(
        self,
        *args,
        **kwargs,
    ) -> CompiledDAGRef:
        """Execute this DAG using the compiled execution path.

        Args:
            args: Args to the InputNode.
            kwargs: Kwargs to the InputNode

        Returns:
            A list of Channels that can be used to read the DAG result.

        Raises:
            RayChannelTimeoutError: If the execution does not complete within
                self._execution_timeout seconds.

        NOTE: Not threadsafe due to _execution_index etc.
        """
        if self._enable_asyncio:
            raise ValueError("Use execute_async if enable_asyncio=True")

        self._get_or_compile()

        self._check_inputs(args, kwargs)
        if len(args) == 1 and len(kwargs) == 0:
            # When serializing a tuple, the Ray serializer invokes pickle5, which adds
            # several microseconds of overhead. One common case for accelerated DAGs is
            # passing a single argument (oftentimes of of type `bytes`, which requires
            # no serialization). To avoid imposing this overhead on this common case, we
            # create a fast path for this case that avoids pickle5.
            inp = args[0]
        else:
            inp = RayDAGArgs(args=args, kwargs=kwargs)

        self._dag_submitter.write(inp, self._execution_timeout)

        ref = CompiledDAGRef(self, self._execution_index)
        self._execution_index += 1
        return ref

    def _check_inputs(self, args: Tuple[Any, ...], kwargs: Dict[str, Any]) -> None:
        """
        Helper method to check that the DAG args provided by the user during
        execution are valid according to the defined DAG.
        """
        if len(args) != self._input_num_positional_args:
            raise ValueError(
                "dag.execute() or dag.execute_async() must be "
                f"called with {self._input_num_positional_args} positional args, got "
                f"{len(args)}"
            )

        for kwarg in self._input_kwargs:
            if kwarg not in kwargs:
                raise ValueError(
                    "dag.execute() or dag.execute_async() "
                    f"must be called with kwarg `{kwarg}`"
                )

    async def execute_async(
        self,
        *args,
        **kwargs,
    ) -> CompiledDAGFuture:
        """Execute this DAG using the compiled execution path.

        NOTE: Not threadsafe.

        Args:
            args: Args to the InputNode.
            kwargs: Kwargs to the InputNode.

        Returns:
            A list of Channels that can be used to read the DAG result.
        """
        if not self._enable_asyncio:
            raise ValueError("Use execute if enable_asyncio=False")

        self._get_or_compile()
        self._check_inputs(args, kwargs)
        async with self._dag_submission_lock:
            if len(args) == 1 and len(kwargs) == 0:
                # When serializing a tuple, the Ray serializer invokes pickle5, which
                # adds several microseconds of overhead. One common case for accelerated
                # DAGs is passing a single argument (oftentimes of of type `bytes`,
                # which requires no serialization). To avoid imposing this overhead on
                # this common case, we create a fast path for this case that avoids
                # pickle5.
                inp = args[0]
            else:
                inp = RayDAGArgs(args=args, kwargs=kwargs)

            await self._dag_submitter.write(inp)
            # Allocate a future that the caller can use to get the result.
            fut = asyncio.Future()
            await self._fut_queue.put(fut)

        fut = CompiledDAGFuture(self, self._execution_index, fut)
        self._execution_index += 1
        return fut

    def teardown(self):
        """Teardown and cancel all actor tasks for this DAG. After this
        function returns, the actors should be available to execute new tasks
        or compile a new DAG."""
        monitor = getattr(self, "_monitor", None)
        if monitor is not None:
            monitor.teardown(wait=True)

    def __del__(self):
        monitor = getattr(self, "_monitor", None)
        if monitor is not None:
            # Teardown asynchronously.
            # NOTE(swang): Somehow, this can get called after the CoreWorker
            # has already been destructed, so it is not safe to block in
            # ray.get.
            monitor.teardown(wait=False)


@DeveloperAPI
def build_compiled_dag_from_ray_dag(
    dag: "ray.dag.DAGNode",
    execution_timeout: Optional[float] = None,
    buffer_size_bytes: Optional[int] = None,
    enable_asyncio: bool = False,
    asyncio_max_queue_size: Optional[int] = None,
    max_buffered_results: Optional[int] = None,
) -> "CompiledDAG":
    compiled_dag = CompiledDAG(
        execution_timeout,
        buffer_size_bytes,
        enable_asyncio,
        asyncio_max_queue_size,
        max_buffered_results,
    )

    def _build_compiled_dag(node):
        compiled_dag._add_node(node)
        return node

    root = dag._find_root()
    root.traverse_and_apply(_build_compiled_dag)
    compiled_dag._get_or_compile()
    return compiled_dag<|MERGE_RESOLUTION|>--- conflicted
+++ resolved
@@ -990,7 +990,6 @@
             if type_hint.requires_nccl():
                 type_hint.set_nccl_group_id(self._nccl_group_id)
 
-<<<<<<< HEAD
             if (
                 isinstance(task.dag_node, ClassMethodNode)
                 and task.dag_node.is_class_method_call
@@ -1080,73 +1079,18 @@
                         reader_and_node_list: List[
                             Tuple["ray.actor.ActorHandle", str]
                         ] = []
+                        # Use reader_handles_set to deduplicate readers on the same actor,
+                        # because with CachedChannel each actor will only read from the
+                        # upstream channel once.
+                        reader_handles_set = set()
                         for reader in readers:
                             reader_handle = reader.dag_node._get_actor_handle()
-                            reader_and_node_list.append(
-                                (reader_handle, self._get_node_id(reader_handle))
-                            )
+                            if reader_handle not in reader_handles_set: 
+                                reader_and_node_list.append(
+                                    (reader_handle, self._get_node_id(reader_handle))
+                                )
                         output_to_reader_and_node_list[output] = reader_and_node_list
-
-=======
-            if isinstance(task.dag_node, ClassMethodNode):
-                # `readers` is the nodes that are ordered after the current one (`task`)
-                # in the DAG.
-                readers = [self.idx_to_task[idx] for idx in task.downstream_task_idxs]
-                reader_and_node_list: List[Tuple["ray.actor.ActorHandle", str]] = []
-                dag_nodes = [reader.dag_node for reader in readers]
-                read_by_multi_output_node = False
-                for dag_node in dag_nodes:
-                    if isinstance(dag_node, MultiOutputNode):
-                        read_by_multi_output_node = True
-                        break
-                if read_by_multi_output_node:
-                    if len(readers) != 1:
-                        raise ValueError(
-                            "DAG outputs currently can only be read by the driver or "
-                            "the same actor that is also the InputNode, not by both "
-                            "the driver and actors."
-                        )
-                    # This node is a multi-output node, which means it will only be
-                    # read by the driver or the actor that is also the InputNode.
-
-                    # TODO(jhumphri): Handle case where there is an actor, other than
-                    # just the driver actor, also reading the output from the `task`
-                    # node.
-                    # For example, the following currently does not work:
-                    # def test_blah(ray_start_regular):
-                    #     a = Actor.remote(0)
-                    #     b = Actor.remote(10)
-                    #     with InputNode() as inp:
-                    #         x = a.inc.bind(inp)
-                    #         y = b.inc.bind(x)
-                    #         dag = MultiOutputNode([x, y])
-
-                    #     compiled_dag = dag.experimental_compile()
-                    #     output_channel = compiled_dag.execute(1)
-                    #     result = output_channel.read()
-                    #     print(result)
-
-                    #     compiled_dag.teardown()
-                    assert self._creator_or_proxy_actor is not None
-                    reader_and_node_list.append(
-                        (
-                            self._creator_or_proxy_actor,
-                            self._get_node_id(self._creator_or_proxy_actor),
-                        )
-                    )
-                else:
-                    # Use reader_handles_set to deduplicate readers on the same actor,
-                    # because with CachedChannel each actor will only read from the
-                    # upstream channel once.
-                    reader_handles_set = set()
-                    for reader in readers:
-                        reader_handle = reader.dag_node._get_actor_handle()
-                        if reader_handle not in reader_handles_set:
-                            reader_and_node_list.append(
-                                (reader_handle, self._get_node_id(reader_handle))
-                            )
                         reader_handles_set.add(reader_handle)
->>>>>>> c9c150a1
                 fn = task.dag_node._get_remote_method("__ray_call__")
                 for (
                     output,
@@ -1269,10 +1213,6 @@
 
             # Step 1: populate num_channel_reads and perform some validation.
             for task in tasks:
-<<<<<<< HEAD
-                resolved_args: List[Any] = []
-=======
->>>>>>> c9c150a1
                 has_at_least_one_channel_input = False
                 for arg in task.args:
                     if isinstance(arg, InputNode):
