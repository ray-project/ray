--- conflicted
+++ resolved
@@ -1,677 +1,340 @@
-<<<<<<< HEAD
-import time
-
-from filelock import FileLock
-import pytest
-import ray
-from pathlib import Path
-
-from ray.tests.conftest import *  # noqa
-from ray import workflow
-from ray.workflow import virtual_actor_class
-
-
-@workflow.virtual_actor
-class Counter:
-    def __init__(self, x: int):
-        self.x = x
-
-    @workflow.virtual_actor.readonly
-    def readonly_get(self):
-        return self.x
-
-    @workflow.virtual_actor.readonly
-    def readonly_incr(self):
-        self.x += 1
-        return self.x
-
-    def add(self, y):
-        self.x += y
-        return self.x
-
-    @workflow.virtual_actor.readonly
-    def readonly_workload(self):
-        # simulate a workload
-        time.sleep(1)
-
-    def __getstate__(self):
-        return self.x
-
-    def __setstate__(self, state):
-        self.x = state
-
-
-@workflow.step
-def init_virtual_actor(x):
-    return x
-
-
-@pytest.mark.parametrize(
-    "workflow_start_regular",
-    [{"num_cpus": 4}],  # We need more CPUs, otherwise 'create()' blocks 'get()'
-    indirect=True,
-)
-def test_readonly_actor(workflow_start_regular):
-    actor = Counter.get_or_create("Counter", 42)
-    ray.get(actor.ready())
-    assert actor.readonly_get.run() == 42
-    assert actor.readonly_incr.run() == 43
-    assert actor.readonly_get.run() == 42
-
-    # test get actor
-    readonly_actor = workflow.get_actor("Counter")
-    # test concurrency
-    assert (
-        ray.get([readonly_actor.readonly_get.run_async() for _ in range(10)])
-        == [42] * 10
-    )
-    assert (
-        ray.get([readonly_actor.readonly_incr.run_async() for _ in range(10)])
-        == [43] * 10
-    )
-    assert (
-        ray.get([readonly_actor.readonly_get.run_async() for _ in range(10)])
-        == [42] * 10
-    )
-    start = time.time()
-    ray.get([readonly_actor.readonly_workload.run_async() for _ in range(10)])
-    end = time.time()
-    assert end - start < 5
-
-
-@workflow.virtual_actor
-class SlowInit:
-    def __init__(self, x: int):
-        time.sleep(5)
-        self.x = x
-
-    @workflow.virtual_actor.readonly
-    def readonly_get(self):
-        return self.x
-
-    def __getstate__(self):
-        return self.x
-
-    def __setstate__(self, state):
-        self.x = state
-
-
-@pytest.mark.parametrize(
-    "workflow_start_regular",
-    [{"num_cpus": 4}],  # We need more CPUs, otherwise 'create()' blocks 'get()'
-    indirect=True,
-)
-def test_actor_ready(workflow_start_regular):
-    actor = SlowInit.get_or_create("SlowInit", 42)
-    with pytest.raises(virtual_actor_class.VirtualActorNotInitializedError):
-        actor.readonly_get.run()
-    ray.get(actor.ready())
-    assert actor.readonly_get.run() == 42
-
-
-@pytest.mark.parametrize(
-    "workflow_start_regular",
-    [
-        {
-            "num_cpus": 4
-            # We need more CPUs, otherwise 'create()' blocks 'get()'
-        }
-    ],
-    indirect=True,
-)
-def test_actor_writer_1(workflow_start_regular):
-    actor = Counter.get_or_create("Counter", 0)
-    ray.get(actor.ready())
-    assert actor.readonly_get.run() == 0
-    array = []
-    s = 0
-    for i in range(1, 10):
-        s += i
-        array.append(s)
-    assert [actor.add.run(i) for i in range(1, 10)] == array
-    assert actor.readonly_get.run() == 45
-
-    array = []
-    for i in range(10, 20):
-        s += i
-        array.append(s)
-    assert ray.get([actor.add.run_async(i) for i in range(10, 20)]) == array
-
-
-@pytest.mark.parametrize(
-    "workflow_start_regular",
-    [{"num_cpus": 4}],  # We need more CPUs, otherwise 'create()' blocks 'get()'
-    indirect=True,
-)
-def test_actor_writer_2(workflow_start_regular, tmp_path):
-    g_lock = str(Path(tmp_path / "g.lock"))
-    incr_lock = str(Path(tmp_path / "incr.lock"))
-    val_lock = str(Path(tmp_path / "val.lock"))
-
-    val_err = str(Path(tmp_path / "val.err"))
-    incr_err = str(Path(tmp_path / "incr.err"))
-
-    @workflow.virtual_actor
-    class SyncCounter:
-        def __init__(
-            self,
-            val_lock: str,
-            incr_lock: str,
-            g_lock: str,
-            val_err: str,
-            incr_err: str,
-        ):
-            self.val_lock = val_lock
-            self.incr_lock = incr_lock
-            self.g_lock = g_lock
-
-            self.val_err = val_err
-            self.incr_err = incr_err
-            self.v = 0
-            if Path(self.val_err).exists():
-                raise ValueError()
-
-        @workflow.virtual_actor.readonly
-        def val(self):
-            with FileLock(self.val_lock), FileLock(self.g_lock):
-                if Path(self.val_err).exists():
-                    raise ValueError()
-                return self.v
-
-        def incr(self, create_incr_err=False):
-            with FileLock(self.incr_lock), FileLock(self.g_lock):
-                if Path(self.incr_err).exists():
-                    raise ValueError()
-                if create_incr_err:
-                    Path(incr_err).touch()
-                self.v += 1
-                return self.v
-
-        def __getstate__(self):
-            return (
-                self.v,
-                self.val_lock,
-                self.incr_lock,
-                self.g_lock,
-                self.val_err,
-                self.incr_err,
-            )
-
-        def __setstate__(self, state):
-            (
-                self.v,
-                self.val_lock,
-                self.incr_lock,
-                self.g_lock,
-                self.val_err,
-                self.incr_err,
-            ) = state
-
-    # trigger error in init
-    Path(val_err).touch()
-    actor = SyncCounter.get_or_create(
-        "sync_counter", val_lock, incr_lock, g_lock, val_err, incr_err
-    )
-    with pytest.raises(Exception):
-        actor.incr.run()
-    Path(val_err).unlink()
-
-    assert ray.get([actor.incr.run_async() for _ in range(9)]) == list(range(2, 11))
-    incr_lock = FileLock(incr_lock)
-    incr_lock.acquire()
-
-    objs = [actor.incr.run_async() for _ in range(10)]
-    assert 10 == actor.val.run()
-    Path(val_err).touch()
-    with pytest.raises(Exception):
-        actor.val.run()
-    Path(val_err).unlink()
-    incr_lock.release()
-    assert ray.get(objs) == list(range(11, 21))
-
-    # test error cases
-    actor.incr.run_async()  # 21
-    actor.incr.run_async()  # 22
-    actor.incr.run_async(create_incr_err=True)  # 23
-    actor.incr.run_async()  # 24
-    s5 = actor.incr.run_async()  # 25
-    with pytest.raises(Exception):
-        ray.get(s5)
-
-    assert 23 == actor.val.run()
-    Path(incr_err).unlink()
-    obj = workflow.resume("sync_counter")
-    assert 25 == ray.get(obj)[0]
-    assert 25 == actor.val.run()
-
-
-@pytest.mark.parametrize(
-    "workflow_start_regular",
-    [
-        {
-            "num_cpus": 8,  # increase CPUs to add pressure
-        }
-    ],
-    indirect=True,
-)
-def test_writer_actor_pressure_test(workflow_start_regular):
-    actor = Counter.get_or_create("Counter", 0)
-    array = []
-    length = 50
-    s = 0
-    for i in range(1, length):
-        s += i
-        array.append(s)
-    assert ray.get([actor.add.run_async(i) for i in range(1, length)]) == array
-
-
-@pytest.mark.parametrize(
-    "workflow_start_regular",
-    [
-        {
-            "num_cpus": 8,  # increase CPUs to add pressure
-        }
-    ],
-    indirect=True,
-)
-def test_default_getset(workflow_start_regular):
-    @workflow.virtual_actor
-    class ActorWithoutSetGetState:
-        def __init__(self):
-            self.x = 10
-
-        def set(self, x):
-            self.x = x
-
-    a1 = ActorWithoutSetGetState.get_or_create("a1")
-    a1.set.run(10)
-
-    with pytest.raises(ValueError):
-
-        @workflow.virtual_actor
-        class ActorWithSetStateOnly:
-            def __init__(self):
-                self.x = 10
-
-            def set(self, x):
-                self.x = x
-
-            def __setstate__(self, x):
-                self.x = x
-
-    with pytest.raises(ValueError):
-
-        @workflow.virtual_actor
-        class ActorWithGetStateOnly:
-            def __init__(self):
-                self.x = 10
-
-            def set(self, x):
-                self.x = x
-
-            def __getstate__(self):
-                return self.x
-
-    @workflow.virtual_actor
-    class ActorHavingComplicatedStructure:
-        def __init__(self):
-            import numpy
-
-            self.x = {"A": numpy.ones(10)}
-
-        def set(self, x):
-            self.x = x
-
-    # TODO (yic) We need better error message here
-    # https://github.com/ray-project/ray/issues/18147
-    with pytest.raises(ray.exceptions.RaySystemError):
-        a2 = ActorHavingComplicatedStructure.get_or_create("a2")
-        a2.set.run(10)
-
-
-if __name__ == "__main__":
-    import sys
-
-    sys.exit(pytest.main(["-v", __file__]))
-=======
-import time
-
-from filelock import FileLock
-import pytest
-import ray
-from pathlib import Path
-
-from ray.tests.conftest import *  # noqa
-from ray import workflow
-from ray.workflow import virtual_actor_class
-
-
-@workflow.virtual_actor
-class Counter:
-    def __init__(self, x: int):
-        self.x = x
-
-    @workflow.virtual_actor.readonly
-    def readonly_get(self):
-        return self.x
-
-    @workflow.virtual_actor.readonly
-    def readonly_incr(self):
-        self.x += 1
-        return self.x
-
-    def add(self, y):
-        self.x += y
-        return self.x
-
-    @workflow.virtual_actor.readonly
-    def readonly_workload(self):
-        # simulate a workload
-        time.sleep(1)
-
-    def __getstate__(self):
-        return self.x
-
-    def __setstate__(self, state):
-        self.x = state
-
-
-@workflow.step
-def init_virtual_actor(x):
-    return x
-
-
-@pytest.mark.parametrize(
-    "workflow_start_regular",
-    [
-        {
-            # We need more CPUs, otherwise 'create()' blocks 'get()', and task
-            # execution suffers from worker capping.
-            "num_cpus": 16
-        }
-    ],
-    indirect=True,
-)
-def test_readonly_actor(workflow_start_regular):
-    actor = Counter.get_or_create("Counter", 42)
-    ray.get(actor.ready())
-    assert actor.readonly_get.run() == 42
-    assert actor.readonly_incr.run() == 43
-    assert actor.readonly_get.run() == 42
-
-    # test get actor
-    readonly_actor = workflow.get_actor("Counter")
-    # test concurrency
-    assert (
-        ray.get([readonly_actor.readonly_get.run_async() for _ in range(10)])
-        == [42] * 10
-    )
-    assert (
-        ray.get([readonly_actor.readonly_incr.run_async() for _ in range(10)])
-        == [43] * 10
-    )
-    assert (
-        ray.get([readonly_actor.readonly_get.run_async() for _ in range(10)])
-        == [42] * 10
-    )
-    start = time.time()
-    ray.get([readonly_actor.readonly_workload.run_async() for _ in range(10)])
-    end = time.time()
-    assert end - start < 5, f"Took too long, {end-start}"
-
-
-@workflow.virtual_actor
-class SlowInit:
-    def __init__(self, x: int):
-        time.sleep(5)
-        self.x = x
-
-    @workflow.virtual_actor.readonly
-    def readonly_get(self):
-        return self.x
-
-    def __getstate__(self):
-        return self.x
-
-    def __setstate__(self, state):
-        self.x = state
-
-
-@pytest.mark.parametrize(
-    "workflow_start_regular",
-    [{"num_cpus": 4}],  # We need more CPUs, otherwise 'create()' blocks 'get()'
-    indirect=True,
-)
-def test_actor_ready(workflow_start_regular):
-    actor = SlowInit.get_or_create("SlowInit", 42)
-    with pytest.raises(virtual_actor_class.VirtualActorNotInitializedError):
-        actor.readonly_get.run()
-    ray.get(actor.ready())
-    assert actor.readonly_get.run() == 42
-
-
-@pytest.mark.parametrize(
-    "workflow_start_regular",
-    [
-        {
-            "num_cpus": 4
-            # We need more CPUs, otherwise 'create()' blocks 'get()'
-        }
-    ],
-    indirect=True,
-)
-def test_actor_writer_1(workflow_start_regular):
-    actor = Counter.get_or_create("Counter", 0)
-    ray.get(actor.ready())
-    assert actor.readonly_get.run() == 0
-    array = []
-    s = 0
-    for i in range(1, 10):
-        s += i
-        array.append(s)
-    assert [actor.add.run(i) for i in range(1, 10)] == array
-    assert actor.readonly_get.run() == 45
-
-    array = []
-    for i in range(10, 20):
-        s += i
-        array.append(s)
-    assert ray.get([actor.add.run_async(i) for i in range(10, 20)]) == array
-
-
-@pytest.mark.parametrize(
-    "workflow_start_regular",
-    [{"num_cpus": 4}],  # We need more CPUs, otherwise 'create()' blocks 'get()'
-    indirect=True,
-)
-def test_actor_writer_2(workflow_start_regular, tmp_path):
-    g_lock = str(Path(tmp_path / "g.lock"))
-    incr_lock = str(Path(tmp_path / "incr.lock"))
-    val_lock = str(Path(tmp_path / "val.lock"))
-
-    val_err = str(Path(tmp_path / "val.err"))
-    incr_err = str(Path(tmp_path / "incr.err"))
-
-    @workflow.virtual_actor
-    class SyncCounter:
-        def __init__(
-            self,
-            val_lock: str,
-            incr_lock: str,
-            g_lock: str,
-            val_err: str,
-            incr_err: str,
-        ):
-            self.val_lock = val_lock
-            self.incr_lock = incr_lock
-            self.g_lock = g_lock
-
-            self.val_err = val_err
-            self.incr_err = incr_err
-            self.v = 0
-            if Path(self.val_err).exists():
-                raise ValueError()
-
-        @workflow.virtual_actor.readonly
-        def val(self):
-            with FileLock(self.val_lock), FileLock(self.g_lock):
-                if Path(self.val_err).exists():
-                    raise ValueError()
-                return self.v
-
-        def incr(self, create_incr_err=False):
-            with FileLock(self.incr_lock), FileLock(self.g_lock):
-                if Path(self.incr_err).exists():
-                    raise ValueError()
-                if create_incr_err:
-                    Path(incr_err).touch()
-                self.v += 1
-                return self.v
-
-        def __getstate__(self):
-            return (
-                self.v,
-                self.val_lock,
-                self.incr_lock,
-                self.g_lock,
-                self.val_err,
-                self.incr_err,
-            )
-
-        def __setstate__(self, state):
-            (
-                self.v,
-                self.val_lock,
-                self.incr_lock,
-                self.g_lock,
-                self.val_err,
-                self.incr_err,
-            ) = state
-
-    # trigger error in init
-    Path(val_err).touch()
-    actor = SyncCounter.get_or_create(
-        "sync_counter", val_lock, incr_lock, g_lock, val_err, incr_err
-    )
-    with pytest.raises(Exception):
-        actor.incr.run()
-    Path(val_err).unlink()
-
-    assert ray.get([actor.incr.run_async() for _ in range(9)]) == list(range(2, 11))
-    incr_lock = FileLock(incr_lock)
-    incr_lock.acquire()
-
-    objs = [actor.incr.run_async() for _ in range(10)]
-    assert 10 == actor.val.run()
-    Path(val_err).touch()
-    with pytest.raises(Exception):
-        actor.val.run()
-    Path(val_err).unlink()
-    incr_lock.release()
-    assert ray.get(objs) == list(range(11, 21))
-
-    # test error cases
-    actor.incr.run_async()  # 21
-    actor.incr.run_async()  # 22
-    actor.incr.run_async(create_incr_err=True)  # 23
-    actor.incr.run_async()  # 24
-    s5 = actor.incr.run_async()  # 25
-    with pytest.raises(Exception):
-        ray.get(s5)
-
-    assert 23 == actor.val.run()
-    Path(incr_err).unlink()
-    obj = workflow.resume("sync_counter")
-    assert 25 == ray.get(obj)[0]
-    assert 25 == actor.val.run()
-
-
-@pytest.mark.parametrize(
-    "workflow_start_regular",
-    [
-        {
-            "num_cpus": 8,  # increase CPUs to add pressure
-        }
-    ],
-    indirect=True,
-)
-def test_writer_actor_pressure_test(workflow_start_regular):
-    actor = Counter.get_or_create("Counter", 0)
-    array = []
-    length = 50
-    s = 0
-    for i in range(1, length):
-        s += i
-        array.append(s)
-    assert ray.get([actor.add.run_async(i) for i in range(1, length)]) == array
-
-
-@pytest.mark.parametrize(
-    "workflow_start_regular",
-    [
-        {
-            "num_cpus": 8,  # increase CPUs to add pressure
-        }
-    ],
-    indirect=True,
-)
-def test_default_getset(workflow_start_regular):
-    @workflow.virtual_actor
-    class ActorWithoutSetGetState:
-        def __init__(self):
-            self.x = 10
-
-        def set(self, x):
-            self.x = x
-
-    a1 = ActorWithoutSetGetState.get_or_create("a1")
-    a1.set.run(10)
-
-    with pytest.raises(ValueError):
-
-        @workflow.virtual_actor
-        class ActorWithSetStateOnly:
-            def __init__(self):
-                self.x = 10
-
-            def set(self, x):
-                self.x = x
-
-            def __setstate__(self, x):
-                self.x = x
-
-    with pytest.raises(ValueError):
-
-        @workflow.virtual_actor
-        class ActorWithGetStateOnly:
-            def __init__(self):
-                self.x = 10
-
-            def set(self, x):
-                self.x = x
-
-            def __getstate__(self):
-                return self.x
-
-    @workflow.virtual_actor
-    class ActorHavingComplicatedStructure:
-        def __init__(self):
-            import numpy
-
-            self.x = {"A": numpy.ones(10)}
-
-        def set(self, x):
-            self.x = x
-
-    # TODO (yic) We need better error message here
-    # https://github.com/ray-project/ray/issues/18147
-    with pytest.raises(ray.exceptions.RaySystemError):
-        a2 = ActorHavingComplicatedStructure.get_or_create("a2")
-        a2.set.run(10)
-
-
-if __name__ == "__main__":
-    import sys
-
-    sys.exit(pytest.main(["-v", __file__]))
->>>>>>> 19672688
+import time
+
+from filelock import FileLock
+import pytest
+import ray
+from pathlib import Path
+
+from ray.tests.conftest import *  # noqa
+from ray import workflow
+from ray.workflow import virtual_actor_class
+
+
+@workflow.virtual_actor
+class Counter:
+    def __init__(self, x: int):
+        self.x = x
+
+    @workflow.virtual_actor.readonly
+    def readonly_get(self):
+        return self.x
+
+    @workflow.virtual_actor.readonly
+    def readonly_incr(self):
+        self.x += 1
+        return self.x
+
+    def add(self, y):
+        self.x += y
+        return self.x
+
+    @workflow.virtual_actor.readonly
+    def readonly_workload(self):
+        # simulate a workload
+        time.sleep(1)
+
+    def __getstate__(self):
+        return self.x
+
+    def __setstate__(self, state):
+        self.x = state
+
+
+@workflow.step
+def init_virtual_actor(x):
+    return x
+
+
+@pytest.mark.parametrize(
+    "workflow_start_regular",
+    [
+        {
+            # We need more CPUs, otherwise 'create()' blocks 'get()', and task
+            # execution suffers from worker capping.
+            "num_cpus": 16
+        }
+    ],
+    indirect=True,
+)
+def test_readonly_actor(workflow_start_regular):
+    actor = Counter.get_or_create("Counter", 42)
+    ray.get(actor.ready())
+    assert actor.readonly_get.run() == 42
+    assert actor.readonly_incr.run() == 43
+    assert actor.readonly_get.run() == 42
+
+    # test get actor
+    readonly_actor = workflow.get_actor("Counter")
+    # test concurrency
+    assert (
+        ray.get([readonly_actor.readonly_get.run_async() for _ in range(10)])
+        == [42] * 10
+    )
+    assert (
+        ray.get([readonly_actor.readonly_incr.run_async() for _ in range(10)])
+        == [43] * 10
+    )
+    assert (
+        ray.get([readonly_actor.readonly_get.run_async() for _ in range(10)])
+        == [42] * 10
+    )
+    start = time.time()
+    ray.get([readonly_actor.readonly_workload.run_async() for _ in range(10)])
+    end = time.time()
+    assert end - start < 5, f"Took too long, {end-start}"
+
+
+@workflow.virtual_actor
+class SlowInit:
+    def __init__(self, x: int):
+        time.sleep(5)
+        self.x = x
+
+    @workflow.virtual_actor.readonly
+    def readonly_get(self):
+        return self.x
+
+    def __getstate__(self):
+        return self.x
+
+    def __setstate__(self, state):
+        self.x = state
+
+
+@pytest.mark.parametrize(
+    "workflow_start_regular",
+    [{"num_cpus": 4}],  # We need more CPUs, otherwise 'create()' blocks 'get()'
+    indirect=True,
+)
+def test_actor_ready(workflow_start_regular):
+    actor = SlowInit.get_or_create("SlowInit", 42)
+    with pytest.raises(virtual_actor_class.VirtualActorNotInitializedError):
+        actor.readonly_get.run()
+    ray.get(actor.ready())
+    assert actor.readonly_get.run() == 42
+
+
+@pytest.mark.parametrize(
+    "workflow_start_regular",
+    [
+        {
+            "num_cpus": 4
+            # We need more CPUs, otherwise 'create()' blocks 'get()'
+        }
+    ],
+    indirect=True,
+)
+def test_actor_writer_1(workflow_start_regular):
+    actor = Counter.get_or_create("Counter", 0)
+    ray.get(actor.ready())
+    assert actor.readonly_get.run() == 0
+    array = []
+    s = 0
+    for i in range(1, 10):
+        s += i
+        array.append(s)
+    assert [actor.add.run(i) for i in range(1, 10)] == array
+    assert actor.readonly_get.run() == 45
+
+    array = []
+    for i in range(10, 20):
+        s += i
+        array.append(s)
+    assert ray.get([actor.add.run_async(i) for i in range(10, 20)]) == array
+
+
+@pytest.mark.parametrize(
+    "workflow_start_regular",
+    [{"num_cpus": 4}],  # We need more CPUs, otherwise 'create()' blocks 'get()'
+    indirect=True,
+)
+def test_actor_writer_2(workflow_start_regular, tmp_path):
+    g_lock = str(Path(tmp_path / "g.lock"))
+    incr_lock = str(Path(tmp_path / "incr.lock"))
+    val_lock = str(Path(tmp_path / "val.lock"))
+
+    val_err = str(Path(tmp_path / "val.err"))
+    incr_err = str(Path(tmp_path / "incr.err"))
+
+    @workflow.virtual_actor
+    class SyncCounter:
+        def __init__(
+            self,
+            val_lock: str,
+            incr_lock: str,
+            g_lock: str,
+            val_err: str,
+            incr_err: str,
+        ):
+            self.val_lock = val_lock
+            self.incr_lock = incr_lock
+            self.g_lock = g_lock
+
+            self.val_err = val_err
+            self.incr_err = incr_err
+            self.v = 0
+            if Path(self.val_err).exists():
+                raise ValueError()
+
+        @workflow.virtual_actor.readonly
+        def val(self):
+            with FileLock(self.val_lock), FileLock(self.g_lock):
+                if Path(self.val_err).exists():
+                    raise ValueError()
+                return self.v
+
+        def incr(self, create_incr_err=False):
+            with FileLock(self.incr_lock), FileLock(self.g_lock):
+                if Path(self.incr_err).exists():
+                    raise ValueError()
+                if create_incr_err:
+                    Path(incr_err).touch()
+                self.v += 1
+                return self.v
+
+        def __getstate__(self):
+            return (
+                self.v,
+                self.val_lock,
+                self.incr_lock,
+                self.g_lock,
+                self.val_err,
+                self.incr_err,
+            )
+
+        def __setstate__(self, state):
+            (
+                self.v,
+                self.val_lock,
+                self.incr_lock,
+                self.g_lock,
+                self.val_err,
+                self.incr_err,
+            ) = state
+
+    # trigger error in init
+    Path(val_err).touch()
+    actor = SyncCounter.get_or_create(
+        "sync_counter", val_lock, incr_lock, g_lock, val_err, incr_err
+    )
+    with pytest.raises(Exception):
+        actor.incr.run()
+    Path(val_err).unlink()
+
+    assert ray.get([actor.incr.run_async() for _ in range(9)]) == list(range(2, 11))
+    incr_lock = FileLock(incr_lock)
+    incr_lock.acquire()
+
+    objs = [actor.incr.run_async() for _ in range(10)]
+    assert 10 == actor.val.run()
+    Path(val_err).touch()
+    with pytest.raises(Exception):
+        actor.val.run()
+    Path(val_err).unlink()
+    incr_lock.release()
+    assert ray.get(objs) == list(range(11, 21))
+
+    # test error cases
+    actor.incr.run_async()  # 21
+    actor.incr.run_async()  # 22
+    actor.incr.run_async(create_incr_err=True)  # 23
+    actor.incr.run_async()  # 24
+    s5 = actor.incr.run_async()  # 25
+    with pytest.raises(Exception):
+        ray.get(s5)
+
+    assert 23 == actor.val.run()
+    Path(incr_err).unlink()
+    obj = workflow.resume("sync_counter")
+    assert 25 == ray.get(obj)[0]
+    assert 25 == actor.val.run()
+
+
+@pytest.mark.parametrize(
+    "workflow_start_regular",
+    [
+        {
+            "num_cpus": 8,  # increase CPUs to add pressure
+        }
+    ],
+    indirect=True,
+)
+def test_writer_actor_pressure_test(workflow_start_regular):
+    actor = Counter.get_or_create("Counter", 0)
+    array = []
+    length = 50
+    s = 0
+    for i in range(1, length):
+        s += i
+        array.append(s)
+    assert ray.get([actor.add.run_async(i) for i in range(1, length)]) == array
+
+
+@pytest.mark.parametrize(
+    "workflow_start_regular",
+    [
+        {
+            "num_cpus": 8,  # increase CPUs to add pressure
+        }
+    ],
+    indirect=True,
+)
+def test_default_getset(workflow_start_regular):
+    @workflow.virtual_actor
+    class ActorWithoutSetGetState:
+        def __init__(self):
+            self.x = 10
+
+        def set(self, x):
+            self.x = x
+
+    a1 = ActorWithoutSetGetState.get_or_create("a1")
+    a1.set.run(10)
+
+    with pytest.raises(ValueError):
+
+        @workflow.virtual_actor
+        class ActorWithSetStateOnly:
+            def __init__(self):
+                self.x = 10
+
+            def set(self, x):
+                self.x = x
+
+            def __setstate__(self, x):
+                self.x = x
+
+    with pytest.raises(ValueError):
+
+        @workflow.virtual_actor
+        class ActorWithGetStateOnly:
+            def __init__(self):
+                self.x = 10
+
+            def set(self, x):
+                self.x = x
+
+            def __getstate__(self):
+                return self.x
+
+    @workflow.virtual_actor
+    class ActorHavingComplicatedStructure:
+        def __init__(self):
+            import numpy
+
+            self.x = {"A": numpy.ones(10)}
+
+        def set(self, x):
+            self.x = x
+
+    # TODO (yic) We need better error message here
+    # https://github.com/ray-project/ray/issues/18147
+    with pytest.raises(ray.exceptions.RaySystemError):
+        a2 = ActorHavingComplicatedStructure.get_or_create("a2")
+        a2.set.run(10)
+
+
+if __name__ == "__main__":
+    import sys
+
+    sys.exit(pytest.main(["-v", __file__]))