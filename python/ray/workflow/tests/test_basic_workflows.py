<<<<<<< HEAD
import time

from ray.tests.conftest import *  # noqa

import pytest
import ray
from ray import workflow
from ray.workflow import workflow_access


@workflow.step
def identity(x):
    return x


@workflow.step
def source1():
    return "[source1]"


@workflow.step
def append1(x):
    return x + "[append1]"


@workflow.step
def append2(x):
    return x + "[append2]"


@workflow.step
def simple_sequential():
    x = source1.step()
    y = append1.step(x)
    return append2.step(y)


@workflow.step
def simple_sequential_with_input(x):
    y = append1.step(x)
    return append2.step(y)


@workflow.step
def loop_sequential(n):
    x = source1.step()
    for _ in range(n):
        x = append1.step(x)
    return append2.step(x)


@workflow.step
def nested_step(x):
    return append2.step(append1.step(x + "~[nested]~"))


@workflow.step
def nested(x):
    return nested_step.step(x)


@workflow.step
def join(x, y):
    return f"join({x}, {y})"


@workflow.step
def fork_join():
    x = source1.step()
    y = append1.step(x)
    y = identity.step(y)
    z = append2.step(x)
    return join.step(y, z)


@workflow.step
def blocking():
    time.sleep(10)
    return 314


@workflow.step
def mul(a, b):
    return a * b


@workflow.step
def factorial(n):
    if n == 1:
        return 1
    else:
        return mul.step(n, factorial.step(n - 1))


def test_basic_workflows(workflow_start_regular_shared):
    # This test also shows different "style" of running workflows.
    assert simple_sequential.step().run() == "[source1][append1][append2]"

    wf = simple_sequential_with_input.step("start:")
    assert wf.run() == "start:[append1][append2]"

    wf = loop_sequential.step(3)
    assert wf.run() == "[source1]" + "[append1]" * 3 + "[append2]"

    wf = nested.step("nested:")
    assert wf.run() == "nested:~[nested]~[append1][append2]"

    wf = fork_join.step()
    assert wf.run() == "join([source1][append1], [source1][append2])"

    assert factorial.step(10).run() == 3628800


def test_async_execution(workflow_start_regular_shared):
    start = time.time()
    output = blocking.step().run_async()
    duration = time.time() - start
    assert duration < 5  # workflow.run is not blocked
    assert ray.get(output) == 314


def test_partial(workflow_start_regular_shared):
    ys = [1, 2, 3]

    def add(x, y):
        return x + y

    from functools import partial

    f1 = workflow.step(partial(add, 10)).step(10)

    assert "__anonymous_func__" in f1._name
    assert f1.run() == 20

    fs = [partial(add, y=y) for y in ys]

    @ray.workflow.step
    def chain_func(*args, **kw_argv):
        # Get the first function as a start
        wf_step = workflow.step(fs[0]).step(*args, **kw_argv)
        for i in range(1, len(fs)):
            # Convert each function inside steps into workflow step
            # function and then use the previous output as the input
            # for them.
            wf_step = workflow.step(fs[i]).step(wf_step)
        return wf_step

    assert chain_func.step(1).run() == 7


@ray.remote
def deep_nested(x):
    if x >= 42:
        return x
    return deep_nested.remote(x + 1)


def _resolve_workflow_output(workflow_id: str, output: ray.ObjectRef):
    while isinstance(output, ray.ObjectRef):
        output = ray.get(output)
    return output


def test_workflow_output_resolving(workflow_start_regular_shared):
    # deep nested workflow
    nested_ref = deep_nested.remote(30)
    original_func = workflow_access._resolve_workflow_output
    # replace the original function with a new function that does not
    # involving named actor
    workflow_access._resolve_workflow_output = _resolve_workflow_output
    try:
        ref = workflow_access.flatten_workflow_output("fake_workflow_id", nested_ref)
    finally:
        # restore the function
        workflow_access._resolve_workflow_output = original_func
    assert ray.get(ref) == 42


def test_run_or_resume_during_running(workflow_start_regular_shared):
    output = simple_sequential.step().run_async(workflow_id="running_workflow")
    with pytest.raises(RuntimeError):
        simple_sequential.step().run_async(workflow_id="running_workflow")
    with pytest.raises(RuntimeError):
        workflow.resume(workflow_id="running_workflow")
    assert ray.get(output) == "[source1][append1][append2]"


def test_step_failure(workflow_start_regular_shared, tmp_path):
    (tmp_path / "test").write_text("0")

    @workflow.step
    def unstable_step():
        v = int((tmp_path / "test").read_text())
        (tmp_path / "test").write_text(f"{v + 1}")
        if v < 10:
            raise ValueError("Invalid")
        return v

    with pytest.raises(Exception):
        unstable_step.options(max_retries=-1).step().run()

    with pytest.raises(Exception):
        unstable_step.options(max_retries=3).step().run()
    assert 10 == unstable_step.options(max_retries=8).step().run()
    (tmp_path / "test").write_text("0")
    (ret, err) = (
        unstable_step.options(max_retries=3, catch_exceptions=True).step().run()
    )
    assert ret is None
    assert isinstance(err, ValueError)
    (ret, err) = (
        unstable_step.options(max_retries=8, catch_exceptions=True).step().run()
    )
    assert ret == 10
    assert err is None


def test_step_failure_decorator(workflow_start_regular_shared, tmp_path):
    (tmp_path / "test").write_text("0")

    @workflow.step(max_retries=11)
    def unstable_step():
        v = int((tmp_path / "test").read_text())
        (tmp_path / "test").write_text(f"{v + 1}")
        if v < 10:
            raise ValueError("Invalid")
        return v

    assert unstable_step.step().run() == 10

    (tmp_path / "test").write_text("0")

    @workflow.step(catch_exceptions=True)
    def unstable_step_exception():
        v = int((tmp_path / "test").read_text())
        (tmp_path / "test").write_text(f"{v + 1}")
        if v < 10:
            raise ValueError("Invalid")
        return v

    (ret, err) = unstable_step_exception.step().run()
    assert ret is None
    assert err is not None

    (tmp_path / "test").write_text("0")

    @workflow.step(catch_exceptions=True, max_retries=4)
    def unstable_step_exception():
        v = int((tmp_path / "test").read_text())
        (tmp_path / "test").write_text(f"{v + 1}")
        if v < 10:
            raise ValueError("Invalid")
        return v

    (ret, err) = unstable_step_exception.step().run()
    assert ret is None
    assert err is not None
    assert (tmp_path / "test").read_text() == "4"


def test_nested_catch_exception(workflow_start_regular_shared, tmp_path):
    @workflow.step
    def f2():
        return 10

    @workflow.step
    def f1():
        return f2.step()

    assert (10, None) == f1.options(catch_exceptions=True).step().run()


def test_nested_catch_exception_2(workflow_start_regular_shared, tmp_path):
    @workflow.step
    def f1(n):
        if n == 0:
            raise ValueError()
        else:
            return f1.step(n - 1)

    ret, err = f1.options(catch_exceptions=True).step(5).run()
    assert ret is None
    assert isinstance(err, ValueError)


if __name__ == "__main__":
    import sys

    sys.exit(pytest.main(["-v", __file__]))
=======
import time

from ray.tests.conftest import *  # noqa

import pytest
import ray
from ray import workflow
from ray.workflow import workflow_access


@workflow.step
def identity(x):
    return x


@workflow.step
def source1():
    return "[source1]"


@workflow.step
def append1(x):
    return x + "[append1]"


@workflow.step
def append2(x):
    return x + "[append2]"


@workflow.step
def simple_sequential():
    x = source1.step()
    y = append1.step(x)
    return append2.step(y)


@workflow.step
def simple_sequential_with_input(x):
    y = append1.step(x)
    return append2.step(y)


@workflow.step
def loop_sequential(n):
    x = source1.step()
    for _ in range(n):
        x = append1.step(x)
    return append2.step(x)


@workflow.step
def nested_step(x):
    return append2.step(append1.step(x + "~[nested]~"))


@workflow.step
def nested(x):
    return nested_step.step(x)


@workflow.step
def join(x, y):
    return f"join({x}, {y})"


@workflow.step
def fork_join():
    x = source1.step()
    y = append1.step(x)
    y = identity.step(y)
    z = append2.step(x)
    return join.step(y, z)


@workflow.step
def blocking():
    time.sleep(10)
    return 314


@workflow.step
def mul(a, b):
    return a * b


@workflow.step
def factorial(n):
    if n == 1:
        return 1
    else:
        return mul.step(n, factorial.step(n - 1))


def test_basic_workflows(workflow_start_regular_shared):
    # This test also shows different "style" of running workflows.
    assert simple_sequential.step().run() == "[source1][append1][append2]"

    wf = simple_sequential_with_input.step("start:")
    assert wf.run() == "start:[append1][append2]"

    wf = loop_sequential.step(3)
    assert wf.run() == "[source1]" + "[append1]" * 3 + "[append2]"

    wf = nested.step("nested:")
    assert wf.run() == "nested:~[nested]~[append1][append2]"

    wf = fork_join.step()
    assert wf.run() == "join([source1][append1], [source1][append2])"

    assert factorial.step(10).run() == 3628800


def test_async_execution(workflow_start_regular_shared):
    start = time.time()
    output = blocking.step().run_async()
    duration = time.time() - start
    assert duration < 5  # workflow.run is not blocked
    assert ray.get(output) == 314


def test_partial(workflow_start_regular_shared):
    ys = [1, 2, 3]

    def add(x, y):
        return x + y

    from functools import partial

    f1 = workflow.step(partial(add, 10)).step(10)

    assert "__anonymous_func__" in f1._name
    assert f1.run() == 20

    fs = [partial(add, y=y) for y in ys]

    @ray.workflow.step
    def chain_func(*args, **kw_argv):
        # Get the first function as a start
        wf_step = workflow.step(fs[0]).step(*args, **kw_argv)
        for i in range(1, len(fs)):
            # Convert each function inside steps into workflow step
            # function and then use the previous output as the input
            # for them.
            wf_step = workflow.step(fs[i]).step(wf_step)
        return wf_step

    assert chain_func.step(1).run() == 7


@ray.remote
def deep_nested(x):
    if x >= 42:
        return x
    return deep_nested.remote(x + 1)


def _resolve_workflow_output(workflow_id: str, output: ray.ObjectRef):
    while isinstance(output, ray.ObjectRef):
        output = ray.get(output)
    return output


def test_workflow_output_resolving(workflow_start_regular_shared):
    # deep nested workflow
    nested_ref = deep_nested.remote(30)
    original_func = workflow_access._resolve_workflow_output
    # replace the original function with a new function that does not
    # involving named actor
    workflow_access._resolve_workflow_output = _resolve_workflow_output
    try:
        ref = workflow_access.flatten_workflow_output("fake_workflow_id", nested_ref)
    finally:
        # restore the function
        workflow_access._resolve_workflow_output = original_func
    assert ray.get(ref) == 42


def test_run_or_resume_during_running(workflow_start_regular_shared):
    output = simple_sequential.step().run_async(workflow_id="running_workflow")
    with pytest.raises(RuntimeError):
        simple_sequential.step().run_async(workflow_id="running_workflow")
    with pytest.raises(RuntimeError):
        workflow.resume(workflow_id="running_workflow")
    assert ray.get(output) == "[source1][append1][append2]"


def test_step_failure(workflow_start_regular_shared, tmp_path):
    (tmp_path / "test").write_text("0")

    @workflow.step
    def unstable_step():
        v = int((tmp_path / "test").read_text())
        (tmp_path / "test").write_text(f"{v + 1}")
        if v < 10:
            raise ValueError("Invalid")
        return v

    with pytest.raises(Exception):
        unstable_step.options(max_retries=-1).step().run()

    with pytest.raises(Exception):
        unstable_step.options(max_retries=3).step().run()
    assert 10 == unstable_step.options(max_retries=8).step().run()
    (tmp_path / "test").write_text("0")
    (ret, err) = (
        unstable_step.options(max_retries=3, catch_exceptions=True).step().run()
    )
    assert ret is None
    assert isinstance(err, ValueError)
    (ret, err) = (
        unstable_step.options(max_retries=8, catch_exceptions=True).step().run()
    )
    assert ret == 10
    assert err is None


def test_step_failure_decorator(workflow_start_regular_shared, tmp_path):
    (tmp_path / "test").write_text("0")

    @workflow.step(max_retries=11)
    def unstable_step():
        v = int((tmp_path / "test").read_text())
        (tmp_path / "test").write_text(f"{v + 1}")
        if v < 10:
            raise ValueError("Invalid")
        return v

    assert unstable_step.step().run() == 10

    (tmp_path / "test").write_text("0")

    @workflow.step(catch_exceptions=True)
    def unstable_step_exception():
        v = int((tmp_path / "test").read_text())
        (tmp_path / "test").write_text(f"{v + 1}")
        if v < 10:
            raise ValueError("Invalid")
        return v

    (ret, err) = unstable_step_exception.step().run()
    assert ret is None
    assert err is not None

    (tmp_path / "test").write_text("0")

    @workflow.step(catch_exceptions=True, max_retries=4)
    def unstable_step_exception():
        v = int((tmp_path / "test").read_text())
        (tmp_path / "test").write_text(f"{v + 1}")
        if v < 10:
            raise ValueError("Invalid")
        return v

    (ret, err) = unstable_step_exception.step().run()
    assert ret is None
    assert err is not None
    assert (tmp_path / "test").read_text() == "4"


def test_nested_catch_exception(workflow_start_regular_shared, tmp_path):
    @workflow.step
    def f2():
        return 10

    @workflow.step
    def f1():
        return f2.step()

    assert (10, None) == f1.options(catch_exceptions=True).step().run()


def test_nested_catch_exception_2(workflow_start_regular_shared, tmp_path):
    @workflow.step
    def f1(n):
        if n == 0:
            raise ValueError()
        else:
            return f1.step(n - 1)

    ret, err = f1.options(catch_exceptions=True).step(5).run()
    assert ret is None
    assert isinstance(err, ValueError)


def test_dynamic_output(workflow_start_regular_shared):
    @workflow.step
    def exponential_fail(k, n):
        if n > 0:
            if n < 3:
                raise Exception("Failed intentionally")
            return exponential_fail.options(name=f"step_{n}").step(k * 2, n - 1)
        return k

    # When workflow fails, the dynamic output should points to the
    # latest successful step.
    try:
        exponential_fail.options(name="step_0").step(3, 10).run(
            workflow_id="dynamic_output"
        )
    except Exception:
        pass
    from ray.workflow.workflow_storage import get_workflow_storage

    wf_storage = get_workflow_storage(workflow_id="dynamic_output")
    result = wf_storage.inspect_step("step_0")
    assert result.output_step_id == "step_3"


if __name__ == "__main__":
    import sys

    sys.exit(pytest.main(["-v", __file__]))
>>>>>>> 19672688
<|MERGE_RESOLUTION|>--- conflicted
+++ resolved
@@ -1,605 +1,313 @@
-<<<<<<< HEAD
-import time
-
-from ray.tests.conftest import *  # noqa
-
-import pytest
-import ray
-from ray import workflow
-from ray.workflow import workflow_access
-
-
-@workflow.step
-def identity(x):
-    return x
-
-
-@workflow.step
-def source1():
-    return "[source1]"
-
-
-@workflow.step
-def append1(x):
-    return x + "[append1]"
-
-
-@workflow.step
-def append2(x):
-    return x + "[append2]"
-
-
-@workflow.step
-def simple_sequential():
-    x = source1.step()
-    y = append1.step(x)
-    return append2.step(y)
-
-
-@workflow.step
-def simple_sequential_with_input(x):
-    y = append1.step(x)
-    return append2.step(y)
-
-
-@workflow.step
-def loop_sequential(n):
-    x = source1.step()
-    for _ in range(n):
-        x = append1.step(x)
-    return append2.step(x)
-
-
-@workflow.step
-def nested_step(x):
-    return append2.step(append1.step(x + "~[nested]~"))
-
-
-@workflow.step
-def nested(x):
-    return nested_step.step(x)
-
-
-@workflow.step
-def join(x, y):
-    return f"join({x}, {y})"
-
-
-@workflow.step
-def fork_join():
-    x = source1.step()
-    y = append1.step(x)
-    y = identity.step(y)
-    z = append2.step(x)
-    return join.step(y, z)
-
-
-@workflow.step
-def blocking():
-    time.sleep(10)
-    return 314
-
-
-@workflow.step
-def mul(a, b):
-    return a * b
-
-
-@workflow.step
-def factorial(n):
-    if n == 1:
-        return 1
-    else:
-        return mul.step(n, factorial.step(n - 1))
-
-
-def test_basic_workflows(workflow_start_regular_shared):
-    # This test also shows different "style" of running workflows.
-    assert simple_sequential.step().run() == "[source1][append1][append2]"
-
-    wf = simple_sequential_with_input.step("start:")
-    assert wf.run() == "start:[append1][append2]"
-
-    wf = loop_sequential.step(3)
-    assert wf.run() == "[source1]" + "[append1]" * 3 + "[append2]"
-
-    wf = nested.step("nested:")
-    assert wf.run() == "nested:~[nested]~[append1][append2]"
-
-    wf = fork_join.step()
-    assert wf.run() == "join([source1][append1], [source1][append2])"
-
-    assert factorial.step(10).run() == 3628800
-
-
-def test_async_execution(workflow_start_regular_shared):
-    start = time.time()
-    output = blocking.step().run_async()
-    duration = time.time() - start
-    assert duration < 5  # workflow.run is not blocked
-    assert ray.get(output) == 314
-
-
-def test_partial(workflow_start_regular_shared):
-    ys = [1, 2, 3]
-
-    def add(x, y):
-        return x + y
-
-    from functools import partial
-
-    f1 = workflow.step(partial(add, 10)).step(10)
-
-    assert "__anonymous_func__" in f1._name
-    assert f1.run() == 20
-
-    fs = [partial(add, y=y) for y in ys]
-
-    @ray.workflow.step
-    def chain_func(*args, **kw_argv):
-        # Get the first function as a start
-        wf_step = workflow.step(fs[0]).step(*args, **kw_argv)
-        for i in range(1, len(fs)):
-            # Convert each function inside steps into workflow step
-            # function and then use the previous output as the input
-            # for them.
-            wf_step = workflow.step(fs[i]).step(wf_step)
-        return wf_step
-
-    assert chain_func.step(1).run() == 7
-
-
-@ray.remote
-def deep_nested(x):
-    if x >= 42:
-        return x
-    return deep_nested.remote(x + 1)
-
-
-def _resolve_workflow_output(workflow_id: str, output: ray.ObjectRef):
-    while isinstance(output, ray.ObjectRef):
-        output = ray.get(output)
-    return output
-
-
-def test_workflow_output_resolving(workflow_start_regular_shared):
-    # deep nested workflow
-    nested_ref = deep_nested.remote(30)
-    original_func = workflow_access._resolve_workflow_output
-    # replace the original function with a new function that does not
-    # involving named actor
-    workflow_access._resolve_workflow_output = _resolve_workflow_output
-    try:
-        ref = workflow_access.flatten_workflow_output("fake_workflow_id", nested_ref)
-    finally:
-        # restore the function
-        workflow_access._resolve_workflow_output = original_func
-    assert ray.get(ref) == 42
-
-
-def test_run_or_resume_during_running(workflow_start_regular_shared):
-    output = simple_sequential.step().run_async(workflow_id="running_workflow")
-    with pytest.raises(RuntimeError):
-        simple_sequential.step().run_async(workflow_id="running_workflow")
-    with pytest.raises(RuntimeError):
-        workflow.resume(workflow_id="running_workflow")
-    assert ray.get(output) == "[source1][append1][append2]"
-
-
-def test_step_failure(workflow_start_regular_shared, tmp_path):
-    (tmp_path / "test").write_text("0")
-
-    @workflow.step
-    def unstable_step():
-        v = int((tmp_path / "test").read_text())
-        (tmp_path / "test").write_text(f"{v + 1}")
-        if v < 10:
-            raise ValueError("Invalid")
-        return v
-
-    with pytest.raises(Exception):
-        unstable_step.options(max_retries=-1).step().run()
-
-    with pytest.raises(Exception):
-        unstable_step.options(max_retries=3).step().run()
-    assert 10 == unstable_step.options(max_retries=8).step().run()
-    (tmp_path / "test").write_text("0")
-    (ret, err) = (
-        unstable_step.options(max_retries=3, catch_exceptions=True).step().run()
-    )
-    assert ret is None
-    assert isinstance(err, ValueError)
-    (ret, err) = (
-        unstable_step.options(max_retries=8, catch_exceptions=True).step().run()
-    )
-    assert ret == 10
-    assert err is None
-
-
-def test_step_failure_decorator(workflow_start_regular_shared, tmp_path):
-    (tmp_path / "test").write_text("0")
-
-    @workflow.step(max_retries=11)
-    def unstable_step():
-        v = int((tmp_path / "test").read_text())
-        (tmp_path / "test").write_text(f"{v + 1}")
-        if v < 10:
-            raise ValueError("Invalid")
-        return v
-
-    assert unstable_step.step().run() == 10
-
-    (tmp_path / "test").write_text("0")
-
-    @workflow.step(catch_exceptions=True)
-    def unstable_step_exception():
-        v = int((tmp_path / "test").read_text())
-        (tmp_path / "test").write_text(f"{v + 1}")
-        if v < 10:
-            raise ValueError("Invalid")
-        return v
-
-    (ret, err) = unstable_step_exception.step().run()
-    assert ret is None
-    assert err is not None
-
-    (tmp_path / "test").write_text("0")
-
-    @workflow.step(catch_exceptions=True, max_retries=4)
-    def unstable_step_exception():
-        v = int((tmp_path / "test").read_text())
-        (tmp_path / "test").write_text(f"{v + 1}")
-        if v < 10:
-            raise ValueError("Invalid")
-        return v
-
-    (ret, err) = unstable_step_exception.step().run()
-    assert ret is None
-    assert err is not None
-    assert (tmp_path / "test").read_text() == "4"
-
-
-def test_nested_catch_exception(workflow_start_regular_shared, tmp_path):
-    @workflow.step
-    def f2():
-        return 10
-
-    @workflow.step
-    def f1():
-        return f2.step()
-
-    assert (10, None) == f1.options(catch_exceptions=True).step().run()
-
-
-def test_nested_catch_exception_2(workflow_start_regular_shared, tmp_path):
-    @workflow.step
-    def f1(n):
-        if n == 0:
-            raise ValueError()
-        else:
-            return f1.step(n - 1)
-
-    ret, err = f1.options(catch_exceptions=True).step(5).run()
-    assert ret is None
-    assert isinstance(err, ValueError)
-
-
-if __name__ == "__main__":
-    import sys
-
-    sys.exit(pytest.main(["-v", __file__]))
-=======
-import time
-
-from ray.tests.conftest import *  # noqa
-
-import pytest
-import ray
-from ray import workflow
-from ray.workflow import workflow_access
-
-
-@workflow.step
-def identity(x):
-    return x
-
-
-@workflow.step
-def source1():
-    return "[source1]"
-
-
-@workflow.step
-def append1(x):
-    return x + "[append1]"
-
-
-@workflow.step
-def append2(x):
-    return x + "[append2]"
-
-
-@workflow.step
-def simple_sequential():
-    x = source1.step()
-    y = append1.step(x)
-    return append2.step(y)
-
-
-@workflow.step
-def simple_sequential_with_input(x):
-    y = append1.step(x)
-    return append2.step(y)
-
-
-@workflow.step
-def loop_sequential(n):
-    x = source1.step()
-    for _ in range(n):
-        x = append1.step(x)
-    return append2.step(x)
-
-
-@workflow.step
-def nested_step(x):
-    return append2.step(append1.step(x + "~[nested]~"))
-
-
-@workflow.step
-def nested(x):
-    return nested_step.step(x)
-
-
-@workflow.step
-def join(x, y):
-    return f"join({x}, {y})"
-
-
-@workflow.step
-def fork_join():
-    x = source1.step()
-    y = append1.step(x)
-    y = identity.step(y)
-    z = append2.step(x)
-    return join.step(y, z)
-
-
-@workflow.step
-def blocking():
-    time.sleep(10)
-    return 314
-
-
-@workflow.step
-def mul(a, b):
-    return a * b
-
-
-@workflow.step
-def factorial(n):
-    if n == 1:
-        return 1
-    else:
-        return mul.step(n, factorial.step(n - 1))
-
-
-def test_basic_workflows(workflow_start_regular_shared):
-    # This test also shows different "style" of running workflows.
-    assert simple_sequential.step().run() == "[source1][append1][append2]"
-
-    wf = simple_sequential_with_input.step("start:")
-    assert wf.run() == "start:[append1][append2]"
-
-    wf = loop_sequential.step(3)
-    assert wf.run() == "[source1]" + "[append1]" * 3 + "[append2]"
-
-    wf = nested.step("nested:")
-    assert wf.run() == "nested:~[nested]~[append1][append2]"
-
-    wf = fork_join.step()
-    assert wf.run() == "join([source1][append1], [source1][append2])"
-
-    assert factorial.step(10).run() == 3628800
-
-
-def test_async_execution(workflow_start_regular_shared):
-    start = time.time()
-    output = blocking.step().run_async()
-    duration = time.time() - start
-    assert duration < 5  # workflow.run is not blocked
-    assert ray.get(output) == 314
-
-
-def test_partial(workflow_start_regular_shared):
-    ys = [1, 2, 3]
-
-    def add(x, y):
-        return x + y
-
-    from functools import partial
-
-    f1 = workflow.step(partial(add, 10)).step(10)
-
-    assert "__anonymous_func__" in f1._name
-    assert f1.run() == 20
-
-    fs = [partial(add, y=y) for y in ys]
-
-    @ray.workflow.step
-    def chain_func(*args, **kw_argv):
-        # Get the first function as a start
-        wf_step = workflow.step(fs[0]).step(*args, **kw_argv)
-        for i in range(1, len(fs)):
-            # Convert each function inside steps into workflow step
-            # function and then use the previous output as the input
-            # for them.
-            wf_step = workflow.step(fs[i]).step(wf_step)
-        return wf_step
-
-    assert chain_func.step(1).run() == 7
-
-
-@ray.remote
-def deep_nested(x):
-    if x >= 42:
-        return x
-    return deep_nested.remote(x + 1)
-
-
-def _resolve_workflow_output(workflow_id: str, output: ray.ObjectRef):
-    while isinstance(output, ray.ObjectRef):
-        output = ray.get(output)
-    return output
-
-
-def test_workflow_output_resolving(workflow_start_regular_shared):
-    # deep nested workflow
-    nested_ref = deep_nested.remote(30)
-    original_func = workflow_access._resolve_workflow_output
-    # replace the original function with a new function that does not
-    # involving named actor
-    workflow_access._resolve_workflow_output = _resolve_workflow_output
-    try:
-        ref = workflow_access.flatten_workflow_output("fake_workflow_id", nested_ref)
-    finally:
-        # restore the function
-        workflow_access._resolve_workflow_output = original_func
-    assert ray.get(ref) == 42
-
-
-def test_run_or_resume_during_running(workflow_start_regular_shared):
-    output = simple_sequential.step().run_async(workflow_id="running_workflow")
-    with pytest.raises(RuntimeError):
-        simple_sequential.step().run_async(workflow_id="running_workflow")
-    with pytest.raises(RuntimeError):
-        workflow.resume(workflow_id="running_workflow")
-    assert ray.get(output) == "[source1][append1][append2]"
-
-
-def test_step_failure(workflow_start_regular_shared, tmp_path):
-    (tmp_path / "test").write_text("0")
-
-    @workflow.step
-    def unstable_step():
-        v = int((tmp_path / "test").read_text())
-        (tmp_path / "test").write_text(f"{v + 1}")
-        if v < 10:
-            raise ValueError("Invalid")
-        return v
-
-    with pytest.raises(Exception):
-        unstable_step.options(max_retries=-1).step().run()
-
-    with pytest.raises(Exception):
-        unstable_step.options(max_retries=3).step().run()
-    assert 10 == unstable_step.options(max_retries=8).step().run()
-    (tmp_path / "test").write_text("0")
-    (ret, err) = (
-        unstable_step.options(max_retries=3, catch_exceptions=True).step().run()
-    )
-    assert ret is None
-    assert isinstance(err, ValueError)
-    (ret, err) = (
-        unstable_step.options(max_retries=8, catch_exceptions=True).step().run()
-    )
-    assert ret == 10
-    assert err is None
-
-
-def test_step_failure_decorator(workflow_start_regular_shared, tmp_path):
-    (tmp_path / "test").write_text("0")
-
-    @workflow.step(max_retries=11)
-    def unstable_step():
-        v = int((tmp_path / "test").read_text())
-        (tmp_path / "test").write_text(f"{v + 1}")
-        if v < 10:
-            raise ValueError("Invalid")
-        return v
-
-    assert unstable_step.step().run() == 10
-
-    (tmp_path / "test").write_text("0")
-
-    @workflow.step(catch_exceptions=True)
-    def unstable_step_exception():
-        v = int((tmp_path / "test").read_text())
-        (tmp_path / "test").write_text(f"{v + 1}")
-        if v < 10:
-            raise ValueError("Invalid")
-        return v
-
-    (ret, err) = unstable_step_exception.step().run()
-    assert ret is None
-    assert err is not None
-
-    (tmp_path / "test").write_text("0")
-
-    @workflow.step(catch_exceptions=True, max_retries=4)
-    def unstable_step_exception():
-        v = int((tmp_path / "test").read_text())
-        (tmp_path / "test").write_text(f"{v + 1}")
-        if v < 10:
-            raise ValueError("Invalid")
-        return v
-
-    (ret, err) = unstable_step_exception.step().run()
-    assert ret is None
-    assert err is not None
-    assert (tmp_path / "test").read_text() == "4"
-
-
-def test_nested_catch_exception(workflow_start_regular_shared, tmp_path):
-    @workflow.step
-    def f2():
-        return 10
-
-    @workflow.step
-    def f1():
-        return f2.step()
-
-    assert (10, None) == f1.options(catch_exceptions=True).step().run()
-
-
-def test_nested_catch_exception_2(workflow_start_regular_shared, tmp_path):
-    @workflow.step
-    def f1(n):
-        if n == 0:
-            raise ValueError()
-        else:
-            return f1.step(n - 1)
-
-    ret, err = f1.options(catch_exceptions=True).step(5).run()
-    assert ret is None
-    assert isinstance(err, ValueError)
-
-
-def test_dynamic_output(workflow_start_regular_shared):
-    @workflow.step
-    def exponential_fail(k, n):
-        if n > 0:
-            if n < 3:
-                raise Exception("Failed intentionally")
-            return exponential_fail.options(name=f"step_{n}").step(k * 2, n - 1)
-        return k
-
-    # When workflow fails, the dynamic output should points to the
-    # latest successful step.
-    try:
-        exponential_fail.options(name="step_0").step(3, 10).run(
-            workflow_id="dynamic_output"
-        )
-    except Exception:
-        pass
-    from ray.workflow.workflow_storage import get_workflow_storage
-
-    wf_storage = get_workflow_storage(workflow_id="dynamic_output")
-    result = wf_storage.inspect_step("step_0")
-    assert result.output_step_id == "step_3"
-
-
-if __name__ == "__main__":
-    import sys
-
-    sys.exit(pytest.main(["-v", __file__]))
->>>>>>> 19672688
+import time
+
+from ray.tests.conftest import *  # noqa
+
+import pytest
+import ray
+from ray import workflow
+from ray.workflow import workflow_access
+
+
+@workflow.step
+def identity(x):
+    return x
+
+
+@workflow.step
+def source1():
+    return "[source1]"
+
+
+@workflow.step
+def append1(x):
+    return x + "[append1]"
+
+
+@workflow.step
+def append2(x):
+    return x + "[append2]"
+
+
+@workflow.step
+def simple_sequential():
+    x = source1.step()
+    y = append1.step(x)
+    return append2.step(y)
+
+
+@workflow.step
+def simple_sequential_with_input(x):
+    y = append1.step(x)
+    return append2.step(y)
+
+
+@workflow.step
+def loop_sequential(n):
+    x = source1.step()
+    for _ in range(n):
+        x = append1.step(x)
+    return append2.step(x)
+
+
+@workflow.step
+def nested_step(x):
+    return append2.step(append1.step(x + "~[nested]~"))
+
+
+@workflow.step
+def nested(x):
+    return nested_step.step(x)
+
+
+@workflow.step
+def join(x, y):
+    return f"join({x}, {y})"
+
+
+@workflow.step
+def fork_join():
+    x = source1.step()
+    y = append1.step(x)
+    y = identity.step(y)
+    z = append2.step(x)
+    return join.step(y, z)
+
+
+@workflow.step
+def blocking():
+    time.sleep(10)
+    return 314
+
+
+@workflow.step
+def mul(a, b):
+    return a * b
+
+
+@workflow.step
+def factorial(n):
+    if n == 1:
+        return 1
+    else:
+        return mul.step(n, factorial.step(n - 1))
+
+
+def test_basic_workflows(workflow_start_regular_shared):
+    # This test also shows different "style" of running workflows.
+    assert simple_sequential.step().run() == "[source1][append1][append2]"
+
+    wf = simple_sequential_with_input.step("start:")
+    assert wf.run() == "start:[append1][append2]"
+
+    wf = loop_sequential.step(3)
+    assert wf.run() == "[source1]" + "[append1]" * 3 + "[append2]"
+
+    wf = nested.step("nested:")
+    assert wf.run() == "nested:~[nested]~[append1][append2]"
+
+    wf = fork_join.step()
+    assert wf.run() == "join([source1][append1], [source1][append2])"
+
+    assert factorial.step(10).run() == 3628800
+
+
+def test_async_execution(workflow_start_regular_shared):
+    start = time.time()
+    output = blocking.step().run_async()
+    duration = time.time() - start
+    assert duration < 5  # workflow.run is not blocked
+    assert ray.get(output) == 314
+
+
+def test_partial(workflow_start_regular_shared):
+    ys = [1, 2, 3]
+
+    def add(x, y):
+        return x + y
+
+    from functools import partial
+
+    f1 = workflow.step(partial(add, 10)).step(10)
+
+    assert "__anonymous_func__" in f1._name
+    assert f1.run() == 20
+
+    fs = [partial(add, y=y) for y in ys]
+
+    @ray.workflow.step
+    def chain_func(*args, **kw_argv):
+        # Get the first function as a start
+        wf_step = workflow.step(fs[0]).step(*args, **kw_argv)
+        for i in range(1, len(fs)):
+            # Convert each function inside steps into workflow step
+            # function and then use the previous output as the input
+            # for them.
+            wf_step = workflow.step(fs[i]).step(wf_step)
+        return wf_step
+
+    assert chain_func.step(1).run() == 7
+
+
+@ray.remote
+def deep_nested(x):
+    if x >= 42:
+        return x
+    return deep_nested.remote(x + 1)
+
+
+def _resolve_workflow_output(workflow_id: str, output: ray.ObjectRef):
+    while isinstance(output, ray.ObjectRef):
+        output = ray.get(output)
+    return output
+
+
+def test_workflow_output_resolving(workflow_start_regular_shared):
+    # deep nested workflow
+    nested_ref = deep_nested.remote(30)
+    original_func = workflow_access._resolve_workflow_output
+    # replace the original function with a new function that does not
+    # involving named actor
+    workflow_access._resolve_workflow_output = _resolve_workflow_output
+    try:
+        ref = workflow_access.flatten_workflow_output("fake_workflow_id", nested_ref)
+    finally:
+        # restore the function
+        workflow_access._resolve_workflow_output = original_func
+    assert ray.get(ref) == 42
+
+
+def test_run_or_resume_during_running(workflow_start_regular_shared):
+    output = simple_sequential.step().run_async(workflow_id="running_workflow")
+    with pytest.raises(RuntimeError):
+        simple_sequential.step().run_async(workflow_id="running_workflow")
+    with pytest.raises(RuntimeError):
+        workflow.resume(workflow_id="running_workflow")
+    assert ray.get(output) == "[source1][append1][append2]"
+
+
+def test_step_failure(workflow_start_regular_shared, tmp_path):
+    (tmp_path / "test").write_text("0")
+
+    @workflow.step
+    def unstable_step():
+        v = int((tmp_path / "test").read_text())
+        (tmp_path / "test").write_text(f"{v + 1}")
+        if v < 10:
+            raise ValueError("Invalid")
+        return v
+
+    with pytest.raises(Exception):
+        unstable_step.options(max_retries=-1).step().run()
+
+    with pytest.raises(Exception):
+        unstable_step.options(max_retries=3).step().run()
+    assert 10 == unstable_step.options(max_retries=8).step().run()
+    (tmp_path / "test").write_text("0")
+    (ret, err) = (
+        unstable_step.options(max_retries=3, catch_exceptions=True).step().run()
+    )
+    assert ret is None
+    assert isinstance(err, ValueError)
+    (ret, err) = (
+        unstable_step.options(max_retries=8, catch_exceptions=True).step().run()
+    )
+    assert ret == 10
+    assert err is None
+
+
+def test_step_failure_decorator(workflow_start_regular_shared, tmp_path):
+    (tmp_path / "test").write_text("0")
+
+    @workflow.step(max_retries=11)
+    def unstable_step():
+        v = int((tmp_path / "test").read_text())
+        (tmp_path / "test").write_text(f"{v + 1}")
+        if v < 10:
+            raise ValueError("Invalid")
+        return v
+
+    assert unstable_step.step().run() == 10
+
+    (tmp_path / "test").write_text("0")
+
+    @workflow.step(catch_exceptions=True)
+    def unstable_step_exception():
+        v = int((tmp_path / "test").read_text())
+        (tmp_path / "test").write_text(f"{v + 1}")
+        if v < 10:
+            raise ValueError("Invalid")
+        return v
+
+    (ret, err) = unstable_step_exception.step().run()
+    assert ret is None
+    assert err is not None
+
+    (tmp_path / "test").write_text("0")
+
+    @workflow.step(catch_exceptions=True, max_retries=4)
+    def unstable_step_exception():
+        v = int((tmp_path / "test").read_text())
+        (tmp_path / "test").write_text(f"{v + 1}")
+        if v < 10:
+            raise ValueError("Invalid")
+        return v
+
+    (ret, err) = unstable_step_exception.step().run()
+    assert ret is None
+    assert err is not None
+    assert (tmp_path / "test").read_text() == "4"
+
+
+def test_nested_catch_exception(workflow_start_regular_shared, tmp_path):
+    @workflow.step
+    def f2():
+        return 10
+
+    @workflow.step
+    def f1():
+        return f2.step()
+
+    assert (10, None) == f1.options(catch_exceptions=True).step().run()
+
+
+def test_nested_catch_exception_2(workflow_start_regular_shared, tmp_path):
+    @workflow.step
+    def f1(n):
+        if n == 0:
+            raise ValueError()
+        else:
+            return f1.step(n - 1)
+
+    ret, err = f1.options(catch_exceptions=True).step(5).run()
+    assert ret is None
+    assert isinstance(err, ValueError)
+
+
+def test_dynamic_output(workflow_start_regular_shared):
+    @workflow.step
+    def exponential_fail(k, n):
+        if n > 0:
+            if n < 3:
+                raise Exception("Failed intentionally")
+            return exponential_fail.options(name=f"step_{n}").step(k * 2, n - 1)
+        return k
+
+    # When workflow fails, the dynamic output should points to the
+    # latest successful step.
+    try:
+        exponential_fail.options(name="step_0").step(3, 10).run(
+            workflow_id="dynamic_output"
+        )
+    except Exception:
+        pass
+    from ray.workflow.workflow_storage import get_workflow_storage
+
+    wf_storage = get_workflow_storage(workflow_id="dynamic_output")
+    result = wf_storage.inspect_step("step_0")
+    assert result.output_step_id == "step_3"
+
+
+if __name__ == "__main__":
+    import sys
+
+    sys.exit(pytest.main(["-v", __file__]))