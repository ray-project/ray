--- conflicted
+++ resolved
@@ -321,14 +321,10 @@
 
 
 @PublicAPI(stability="beta")
-<<<<<<< HEAD
 @client_mode_wrap
-def get_output_async(workflow_id: str, *, name: Optional[str] = None) -> ray.ObjectRef:
-=======
 def get_output_async(
     workflow_id: str, *, task_id: Optional[str] = None
 ) -> ray.ObjectRef:
->>>>>>> 4b50ef6a
     """Get the output of a running workflow asynchronously.
 
     Args:
@@ -348,23 +344,7 @@
             "actor. The workflow could have already failed. You can use "
             "workflow.resume() to resume the workflow."
         ) from e
-<<<<<<< HEAD
-    return workflow_manager.get_output.remote(workflow_id, name)
-=======
-
-    try:
-        # check storage first
-        wf_store = WorkflowStorage(workflow_id)
-        tid = wf_store.inspect_output(task_id)
-        if tid is not None:
-            return workflow_access.load_step_output_from_storage.remote(
-                workflow_id, task_id
-            )
-    except ValueError:
-        pass
-
     return workflow_manager.get_output.remote(workflow_id, task_id)
->>>>>>> 4b50ef6a
 
 
 @PublicAPI(stability="beta")
