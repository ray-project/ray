import asyncio
import logging
import os
import types
from typing import Dict, Set, List, Tuple, Union, Optional, Any, TYPE_CHECKING
import time

import ray
from ray.workflow import execution
from ray.workflow.step_function import WorkflowStepFunction
# avoid collision with arguments & APIs

from ray.workflow import virtual_actor_class
from ray.workflow import storage as storage_base
from ray.workflow.common import (WorkflowStatus, ensure_ray_initialized,
<<<<<<< HEAD
                                 Workflow, Event)
=======
                                 WorkflowRunningError, WorkflowNotFoundError)
>>>>>>> a819e417
from ray.workflow import serialization
from ray.workflow.event_listener import (EventListener, EventListenerType,
                                         TimerListener)
from ray.workflow.storage import Storage
from ray.workflow import workflow_access
from ray.workflow.workflow_storage import get_workflow_storage
from ray.util.annotations import PublicAPI

if TYPE_CHECKING:
    from ray.workflow.virtual_actor_class import (VirtualActorClass,
                                                  VirtualActor)

logger = logging.getLogger(__name__)


@PublicAPI(stability="beta")
def init(storage: "Optional[Union[str, Storage]]" = None) -> None:
    """Initialize workflow.

    Args:
        storage: The external storage URL or a custom storage class. If not
            specified, ``/tmp/ray/workflow_data`` will be used.
    """
    if storage is None:
        storage = os.environ.get("RAY_WORKFLOW_STORAGE")

    if storage is None:
        # We should use get_temp_dir_path, but for ray client, we don't
        # have this one. We need a flag to tell whether it's a client
        # or a driver to use the right dir.
        # For now, just use /tmp/ray/workflow_data
        storage = "file:///tmp/ray/workflow_data"
    if isinstance(storage, str):
        logger.info(f"Using storage: {storage}")
        storage = storage_base.create_storage(storage)
    elif not isinstance(storage, Storage):
        raise TypeError("'storage' should be None, str, or Storage type.")

    try:
        _storage = storage_base.get_global_storage()
    except RuntimeError:
        pass
    else:
        # we have to use the 'else' branch because we would raise a
        # runtime error, but we do not want to be captured by 'except'
        if _storage.storage_url == storage.storage_url:
            logger.warning("Calling 'workflow.init()' again with the same "
                           "storage.")
        else:
            raise RuntimeError("Calling 'workflow.init()' again with a "
                               "different storage")
    storage_base.set_global_storage(storage)
    workflow_access.init_management_actor()
    serialization.init_manager()


def make_step_decorator(step_options: Dict[str, Any]):
    def decorator(func):
        return WorkflowStepFunction(func, **step_options)

    return decorator


@PublicAPI(stability="beta")
def step(*args, **kwargs):
    """A decorator used for creating workflow steps.

    Examples:
        >>> @workflow.step
        ... def book_flight(origin: str, dest: str) -> Flight:
        ...    return Flight(...)

        >>> @workflow.step(max_retries=3, catch_exceptions=True)
        ... def book_hotel(dest: str) -> Hotel:
        ...    return Hotel(...)

    """
    if len(args) == 1 and len(kwargs) == 0 and callable(args[0]):
        return make_step_decorator({})(args[0])
    if len(args) != 0:
        raise ValueError(f"Invalid arguments for step decorator {args}")
    step_options = {}
    max_retries = kwargs.pop("max_retries", None)
    if max_retries is not None:
        step_options["max_retries"] = max_retries
    catch_exceptions = kwargs.pop("catch_exceptions", None)
    if catch_exceptions is not None:
        step_options["catch_exceptions"] = catch_exceptions
    name = kwargs.pop("name", None)
    if name is not None:
        step_options["name"] = name
    metadata = kwargs.pop("metadata", None)
    if metadata is not None:
        step_options["metadata"] = metadata
    if len(kwargs) != 0:
        step_options["ray_options"] = kwargs
    return make_step_decorator(step_options)


@PublicAPI(stability="beta")
class _VirtualActorDecorator:
    """A decorator used for creating a virtual actor based on a class.

    The class that is based on must have the "__getstate__" and
     "__setstate__" method.

    Examples:
        >>> @workflow.virtual_actor
        ... class Counter:
        ... def __init__(self, x: int):
        ...     self.x = x
        ...
        ... # Mark a method as a readonly method. It would not modify the
        ... # state of the virtual actor.
        ... @workflow.virtual_actor.readonly
        ... def get(self):
        ...     return self.x
        ...
        ... def incr(self):
        ...     self.x += 1
        ...     return self.x
        ...
        ... def __getstate__(self):
        ...     return self.x
        ...
        ... def __setstate__(self, state):
        ...     self.x = state
        ...
        ... # Create and run a virtual actor.
        ... counter = Counter.get_or_create(actor_id="Counter", x=1)
        ... assert ray.get(counter.run(incr)) == 2
    """

    @classmethod
    def __call__(cls, _cls: type) -> "VirtualActorClass":
        return virtual_actor_class.decorate_actor(_cls)

    @classmethod
    def readonly(cls, method: types.FunctionType) -> types.FunctionType:
        if not isinstance(method, types.FunctionType):
            raise TypeError("The @workflow.virtual_actor.readonly "
                            "decorator can only wrap a method.")
        method.__virtual_actor_readonly__ = True
        return method


virtual_actor = _VirtualActorDecorator()


@PublicAPI(stability="beta")
def get_actor(actor_id: str) -> "VirtualActor":
    """Get an virtual actor.

    Args:
        actor_id: The ID of the actor.

    Returns:
        A virtual actor.
    """
    ensure_ray_initialized()
    return virtual_actor_class.get_actor(actor_id,
                                         storage_base.get_global_storage())


@PublicAPI(stability="beta")
def resume(workflow_id: str) -> ray.ObjectRef:
    """Resume a workflow.

    Resume a workflow and retrieve its output. If the workflow was incomplete,
    it will be re-executed from its checkpointed outputs. If the workflow was
    complete, returns the result immediately.

    Examples:
        >>> trip = start_trip.step()
        >>> res1 = trip.run_async(workflow_id="trip1")
        >>> res2 = workflow.resume("trip1")
        >>> assert ray.get(res1) == ray.get(res2)

    Args:
        workflow_id: The id of the workflow to resume.

    Returns:
        An object reference that can be used to retrieve the workflow result.
    """
    ensure_ray_initialized()
    return execution.resume(workflow_id)


@PublicAPI(stability="beta")
def get_output(workflow_id: str, *,
               name: Optional[str] = None) -> ray.ObjectRef:
    """Get the output of a running workflow.

    Args:
        workflow_id: The workflow to get the output of.
        name: If set, fetch the specific step instead of the output of the
            workflow.

    Examples:
        >>> trip = start_trip.options(name="trip").step()
        >>> res1 = trip.run_async(workflow_id="trip1")
        >>> # you could "get_output()" in another machine
        >>> res2 = workflow.get_output("trip1")
        >>> assert ray.get(res1) == ray.get(res2)
        >>> step_output = workflow.get_output("trip1", "trip")
        >>> assert ray.get(step_output) == ray.get(res1)

    Returns:
        An object reference that can be used to retrieve the workflow result.
    """
    ensure_ray_initialized()
    return execution.get_output(workflow_id, name)


@PublicAPI(stability="beta")
def list_all(status_filter: Optional[Union[Union[WorkflowStatus, str], Set[
        Union[WorkflowStatus, str]]]] = None
             ) -> List[Tuple[str, WorkflowStatus]]:
    """List all workflows matching a given status filter.

    Args:
        status: If given, only returns workflow with that status. This can
            be a single status or set of statuses. The string form of the
            status is also acceptable, i.e.,
            "RUNNING"/"FAILED"/"SUCCESSFUL"/"CANCELED"/"RESUMABLE".

    Examples:
        >>> workflow_step = long_running_job.step()
        >>> wf = workflow_step.run_async(workflow_id="long_running_job")
        >>> jobs = workflow.list_all()
        >>> assert jobs == [ ("long_running_job", workflow.RUNNING) ]
        >>> ray.get(wf)
        >>> jobs = workflow.list_all({workflow.RUNNING})
        >>> assert jobs == []
        >>> jobs = workflow.list_all(workflow.SUCCESSFUL)
        >>> assert jobs == [ ("long_running_job", workflow.SUCCESSFUL) ]

    Returns:
        A list of tuple with workflow id and workflow status
    """
    ensure_ray_initialized()
    if isinstance(status_filter, str):
        status_filter = set({WorkflowStatus(status_filter)})
    elif isinstance(status_filter, WorkflowStatus):
        status_filter = set({status_filter})
    elif isinstance(status_filter, set):
        if all(isinstance(s, str) for s in status_filter):
            status_filter = {WorkflowStatus(s) for s in status_filter}
        elif not all(isinstance(s, WorkflowStatus) for s in status_filter):
            raise TypeError("status_filter contains element which is not"
                            " a type of `WorkflowStatus or str`."
                            f" {status_filter}")
    elif status_filter is None:
        status_filter = set(WorkflowStatus.__members__.keys())
    else:
        raise TypeError(
            "status_filter must be WorkflowStatus or a set of WorkflowStatus.")
    return execution.list_all(status_filter)


@PublicAPI(stability="beta")
def resume_all(include_failed: bool = False) -> Dict[str, ray.ObjectRef]:
    """Resume all resumable workflow jobs.

    This can be used after cluster restart to resume all tasks.

    Args:
        with_failed: Whether to resume FAILED workflows.

    Examples:
        >>> workflow_step = failed_job.step()
        >>> output = workflow_step.run_async(workflow_id="failed_job")
        >>> try:
        >>>     ray.get(output)
        >>> except Exception:
        >>>     print("JobFailed")
        >>> jobs = workflow.list_all()
        >>> assert jobs == [("failed_job", workflow.FAILED)]
        >>> assert workflow.resume_all(
        >>>   include_failed=True).get("failed_job") is not None

    Returns:
        A list of (workflow_id, returned_obj_ref) resumed.
    """
    ensure_ray_initialized()
    return execution.resume_all(include_failed)


@PublicAPI(stability="beta")
def get_status(workflow_id: str) -> WorkflowStatus:
    """Get the status for a given workflow.

    Args:
        workflow_id: The workflow to query.

    Examples:
        >>> workflow_step = trip.step()
        >>> output = workflow_step.run(workflow_id="trip")
        >>> assert workflow.SUCCESSFUL == workflow.get_status("trip")

    Returns:
        The status of that workflow
    """
    ensure_ray_initialized()
    if not isinstance(workflow_id, str):
        raise TypeError("workflow_id has to be a string type.")
    return execution.get_status(workflow_id)


@PublicAPI(stability="beta")
def wait_for_event(event_listener_type: EventListenerType, *args,
                   **kwargs) -> Workflow[Event]:
    if not issubclass(event_listener_type, EventListener):
        raise TypeError(
            f"Event listener type is {event_listener_type.__name__}"
            ", which is not a subclass of workflow.EventListener")

    @step
    def get_message(event_listener_type: EventListenerType, *args,
                    **kwargs) -> Event:
        event_listener = event_listener_type()
        loop = asyncio.get_event_loop()
        return loop.run_until_complete(
            event_listener.poll_for_event(*args, **kwargs))

    @step
    def message_committed(event_listener_type: EventListenerType,
                          event: Event) -> Event:
        event_listener = event_listener_type()
        loop = asyncio.get_event_loop()
        loop.run_until_complete(event_listener.event_checkpointed(event))
        return event

    return message_committed.step(
        event_listener_type,
        get_message.step(event_listener_type, *args, **kwargs))


@PublicAPI
def sleep(duration: float) -> Workflow[Event]:
    """
    A workfow that resolves after sleeping for a given duration.
    """

    @step
    def end_time():
        return time.time() + duration

    return wait_for_event(TimerListener, end_time.step())


@PublicAPI(stability="beta")
def cancel(workflow_id: str) -> None:
    """Cancel a workflow. Workflow checkpoints will still be saved in storage. To
       clean up saved checkpoints, see `workflow.delete()`.

    Args:
        workflow_id: The workflow to cancel.

    Examples:
        >>> workflow_step = some_job.step()
        >>> output = workflow_step.run_async(workflow_id="some_job")
        >>> workflow.cancel(workflow_id="some_job")
        >>> assert [("some_job", workflow.CANCELED)] == workflow.list_all()

    Returns:
        None

    """
    ensure_ray_initialized()
    if not isinstance(workflow_id, str):
        raise TypeError("workflow_id has to be a string type.")
    return execution.cancel(workflow_id)


@PublicAPI(stability="beta")
def delete(workflow_id: str) -> None:
    """Delete a workflow, its checkpoints, and other information it may have
       persisted to storage. To stop a running workflow, see
       `workflow.cancel()`.

        NOTE: The caller should ensure that the workflow is not currently
        running before deleting it.

    Args:
        workflow_id: The workflow to delete.

    Examples:
        >>> workflow_step = some_job.step()
        >>> output = workflow_step.run_async(workflow_id="some_job")
        >>> workflow.delete(workflow_id="some_job")
        >>> assert [] == workflow.list_all()

    Returns:
        None

    """

    try:
        status = get_status(workflow_id)
        if status == WorkflowStatus.RUNNING:
            raise WorkflowRunningError("DELETE", workflow_id)
    except ValueError:
        raise WorkflowNotFoundError(workflow_id)

    wf_storage = get_workflow_storage(workflow_id)
    wf_storage.delete_workflow()


__all__ = ("step", "virtual_actor", "resume", "get_output", "get_actor",
           "resume_all", "get_status", "cancel")<|MERGE_RESOLUTION|>--- conflicted
+++ resolved
@@ -13,11 +13,8 @@
 from ray.workflow import virtual_actor_class
 from ray.workflow import storage as storage_base
 from ray.workflow.common import (WorkflowStatus, ensure_ray_initialized,
-<<<<<<< HEAD
-                                 Workflow, Event)
-=======
+                                 Workflow, Event,
                                  WorkflowRunningError, WorkflowNotFoundError)
->>>>>>> a819e417
 from ray.workflow import serialization
 from ray.workflow.event_listener import (EventListener, EventListenerType,
                                          TimerListener)
