--- conflicted
+++ resolved
@@ -341,8 +341,7 @@
         # TODO(suquark): avoid cyclic importing
         from ray.workflow.execution import run
         self._step_id = None
-<<<<<<< HEAD
-        return run(self, workflow_id)
+        return run(self, workflow_id, metadata)
 
 
 @PublicAPI(stability="beta")
@@ -358,7 +357,4 @@
     def __init__(self, operation: str, workflow_id: str):
         self.message = f"{operation} couldn't be completed becasue " \
                        f"Workflow[id={workflow_id}] is still running."
-        super().__init__(self.message)
-=======
-        return run(self, workflow_id, metadata)
->>>>>>> 30fe93d2
+        super().__init__(self.message)