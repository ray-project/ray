--- conflicted
+++ resolved
@@ -167,15 +167,10 @@
 
 @ray.remote(num_returns=2)
 def _resume_workflow_step_executor(
-<<<<<<< HEAD
     job_id: str,
     workflow_id: str,
     step_id: "StepID",
-    store_url: str,
     current_output: [ray.ObjectRef],
-=======
-    workflow_id: str, step_id: "StepID", current_output: [ray.ObjectRef]
->>>>>>> ff0ced1a
 ) -> Tuple[ray.ObjectRef, ray.ObjectRef]:
     # Re-configure log file to send logs to correct driver.
     node = ray.worker._global_node
@@ -238,11 +233,7 @@
         current_output = [current_output]
 
     persisted_output, volatile_output = _resume_workflow_step_executor.remote(
-<<<<<<< HEAD
-        job_id, workflow_id, step_id, store_url, current_output
-=======
-        workflow_id, step_id, current_output
->>>>>>> ff0ced1a
+        job_id, workflow_id, step_id, current_output
     )
     persisted_output = WorkflowStaticRef.from_output(step_id, persisted_output)
     volatile_output = WorkflowStaticRef.from_output(step_id, volatile_output)
