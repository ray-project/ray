--- conflicted
+++ resolved
@@ -283,11 +283,10 @@
             workflow_ref = await executor.get_task_output_async(task_id)
             task_id, ref = workflow_ref.task_id, workflow_ref.ref
         if ref is None:
-<<<<<<< HEAD
             wf_store = workflow_storage.WorkflowStorage(workflow_id)
             tid = wf_store.inspect_output(name)
             if tid is not None:
-                ref = load_step_output_from_storage.remote(workflow_id, name)
+                ref = load_step_output_from_storage.remote(workflow_id, task_id)
             elif name is not None:
                 raise ValueError(
                     f"Cannot load output from task id '{name}' in workflow "
@@ -295,9 +294,6 @@
                 )
             else:
                 raise ValueError(f"Cannot load output from workflow '{workflow_id}'")
-=======
-            ref = load_step_output_from_storage.remote(workflow_id, task_id)
->>>>>>> 4b50ef6a
         return SelfResolvingObject(ref)
 
     def ready(self) -> None:
