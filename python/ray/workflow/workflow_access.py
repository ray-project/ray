--- conflicted
+++ resolved
@@ -182,13 +182,9 @@
             current_output = self._workflow_outputs[workflow_id].output
         except KeyError:
             current_output = None
-<<<<<<< HEAD
         result = recovery.resume_workflow_step(
-            job_id, workflow_id, step_id, self._store.storage_url, current_output
-        )
-=======
-        result = recovery.resume_workflow_step(workflow_id, step_id, current_output)
->>>>>>> ff0ced1a
+            job_id, workflow_id, step_id, current_output
+        )
         latest_output = LatestWorkflowOutput(
             result.persisted_output, workflow_id, step_id
         )
