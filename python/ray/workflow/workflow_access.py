--- conflicted
+++ resolved
@@ -1,10 +1,7 @@
 import logging
-<<<<<<< HEAD
-from typing import Any, Dict, List, Optional, TYPE_CHECKING
-=======
+from typing import Any, Dict, List, Tuple, Optional, TYPE_CHECKING
+
 import time
-from typing import Any, Dict, List, Tuple, Optional, TYPE_CHECKING
->>>>>>> ce64e6dc
 
 from dataclasses import dataclass
 import ray
