import time
from dataclasses import dataclass
import functools
import logging
from typing import List, Tuple, Any, Dict, Callable, Optional, TYPE_CHECKING, Union
import ray
from ray import ObjectRef
from ray._private import signature
from ray._private.ray_logging import get_worker_log_file_name, configure_log_file

from ray.workflow import workflow_context
from ray.workflow import recovery
from ray.workflow.workflow_context import get_step_status_info
from ray.workflow import serialization
from ray.workflow import serialization_context
from ray.workflow import workflow_storage
from ray.workflow.workflow_access import (
    get_or_create_management_actor,
    get_management_actor,
)
from ray.workflow.common import (
    Workflow,
    WorkflowStatus,
    WorkflowExecutionResult,
    StepType,
    StepID,
    WorkflowData,
    WorkflowStaticRef,
    CheckpointMode,
)

if TYPE_CHECKING:
    from ray.workflow.common import (
        WorkflowRef,
        WorkflowStepRuntimeOptions,
    )
    from ray.workflow.workflow_context import WorkflowStepContext

WaitResult = Tuple[List[Any], List[Workflow]]

logger = logging.getLogger(__name__)


def _resolve_static_workflow_ref(workflow_ref: WorkflowStaticRef):
    """Get the output of a workflow step with the step ID and ObjectRef."""
    while isinstance(workflow_ref, WorkflowStaticRef):
        workflow_ref = ray.get(workflow_ref.ref)
    return workflow_ref


def _resolve_dynamic_workflow_refs(job_id, workflow_refs: "List[WorkflowRef]"):
    """Get the output of a workflow step with the step ID at runtime.

    We lookup the output by the following order:
    1. Query cached step output in the workflow manager. Fetch the physical
       output object.
    2. If failed to fetch the physical output object, look into the storage
       to see whether the output is checkpointed. Load the checkpoint.
    3. If failed to load the checkpoint, resume the step and get the output.
    """
    workflow_manager = get_or_create_management_actor()
    context = workflow_context.get_workflow_step_context()
    workflow_id = context.workflow_id
    workflow_ref_mapping = []
    for workflow_ref in workflow_refs:
        step_ref = ray.get(
            workflow_manager.get_cached_step_output.remote(
                workflow_id, workflow_ref.step_id
            )
        )
        get_cached_step = False
        if step_ref is not None:
            try:
                output = _resolve_static_workflow_ref(step_ref)
                get_cached_step = True
            except Exception:
                get_cached_step = False
        if not get_cached_step:
            wf_store = workflow_storage.get_workflow_storage()
            try:
                output = wf_store.load_step_output(workflow_ref.step_id)
            except Exception:
                current_step_id = workflow_context.get_current_step_id()
                logger.warning(
                    "Failed to get the output of step "
                    f"{workflow_ref.step_id}. Trying to resume it. "
                    f"Current step: '{current_step_id}'"
                )
                step_ref = recovery.resume_workflow_step(
<<<<<<< HEAD
                    job_id, workflow_id, workflow_ref.step_id, storage_url, None
=======
                    workflow_id, workflow_ref.step_id, None
>>>>>>> ff0ced1a
                ).persisted_output
                output = _resolve_static_workflow_ref(step_ref)
        workflow_ref_mapping.append(output)
    return workflow_ref_mapping


def _execute_workflow(job_id, workflow: "Workflow") -> "WorkflowExecutionResult":
    """Internal function of workflow execution."""
    if workflow.executed:
        return workflow.result

    # Stage 1: prepare inputs
    workflow_data = workflow.data
    inputs = workflow_data.inputs
    # Here A is the outer workflow step, B & C are the inner steps.
    # C is the output step for A, because C produces the output for A.
    #
    # @workflow.step
    # def A():
    #     b = B.step()
    #     return C.step(b)
    #
    # If the outer workflow step skips checkpointing, it would
    # update the checkpoint context of all inner steps except
    # the output step, marking them "detached" from the DAG.
    # Output step is not detached from the DAG because once
    # completed, it replaces the output of the outer step.
    step_context = workflow_context.get_workflow_step_context()
    checkpoint_context = step_context.checkpoint_context.copy()
    # "detached" could be defined recursively:
    # detached := already detached or the outer step skips checkpointing
    checkpoint_context.detached_from_dag = (
        checkpoint_context.detached_from_dag
        or not step_context.checkpoint_context.checkpoint
    )
    # Apply checkpoint context to input steps. Since input steps
    # further apply them to their inputs, this would eventually
    # apply to all steps except the output step. This avoids
    # detaching the output step.
    workflow_outputs = []
    with workflow_context.fork_workflow_step_context(
        outer_most_step_id=None,
        last_step_of_workflow=False,
        checkpoint_context=checkpoint_context,
    ):
        for w in inputs.workflows:
            static_ref = w.ref
            if static_ref is None:
                extra_options = w.data.step_options.ray_options
                # The input workflow is not a reference to an executed
                # workflow.
                static_ref = execute_workflow(job_id, w).persisted_output
                static_ref._resolve_like_object_ref_in_args = extra_options.get(
                    "_resolve_like_object_ref_in_args", False
                )
            workflow_outputs.append(static_ref)

    baked_inputs = _BakedWorkflowInputs(
        args=inputs.args,
        workflow_outputs=workflow_outputs,
        workflow_refs=inputs.workflow_refs,
        job_id=job_id,
    )

    # Stage 2: match executors
    step_options = workflow_data.step_options
    if step_options.allow_inplace:
        # TODO(suquark): For inplace execution, it is impossible
        # to get the ObjectRef of the output before execution.
        # Here we use a dummy ObjectRef, because _record_step_status does not
        # even use it (?!).
        _record_step_status(workflow.step_id, WorkflowStatus.RUNNING, [ray.put(None)])
        # Note: we need to be careful about workflow context when
        # calling the executor directly.
        # TODO(suquark): We still have recursive Python calls.
        # This would cause stack overflow if we have a really
        # deep recursive call. We should fix it later.
        if step_options.step_type == StepType.WAIT:
            executor = _workflow_wait_executor
        else:
            # Tell the executor that we are running inplace. This enables
            # tail-recursion optimization.
            executor = functools.partial(_workflow_step_executor, inplace=True)
    else:
        if step_options.step_type == StepType.WAIT:
            # This is very important to set "num_cpus=0" to
            # ensure "workflow.wait" is not blocked by other
            # tasks.
            executor = _workflow_wait_executor_remote.options(num_cpus=0).remote
        else:
            ray_options = step_options.ray_options.copy()
            # cleanup the "_resolve_like_object_ref_in_args" option, it is not for Ray.
            ray_options.pop("_resolve_like_object_ref_in_args", None)
            executor = _workflow_step_executor_remote.options(**ray_options).remote

    # Stage 3: execution
    persisted_output, volatile_output = executor(
        workflow_data.func_body,
        step_context,
        job_id,
        workflow.step_id,
        baked_inputs,
        workflow_data.step_options,
    )

    # Stage 4: post processing outputs
    if step_options.step_type != StepType.READONLY_ACTOR_METHOD:
        if not step_options.allow_inplace:
            # TODO: [Possible flaky bug] Here the RUNNING state may
            # be recorded earlier than SUCCESSFUL. This caused some
            # confusion during development.

            # convert into workflow static ref for step status record.
            volatile_output = WorkflowStaticRef.from_output(
                workflow.step_id, volatile_output
            )
            _record_step_status(
                workflow.step_id, WorkflowStatus.RUNNING, [volatile_output]
            )

    result = WorkflowExecutionResult(persisted_output, volatile_output)
    workflow._result = result
    workflow._executed = True
    return result


@dataclass
class InplaceReturnedWorkflow:
    """Hold information about a workflow returned from an inplace step."""

    # The returned workflow.
    workflow: Workflow
    # The dict that contains the context of the inplace returned workflow.
    context: Dict


def execute_workflow(job_id, workflow: Workflow) -> "WorkflowExecutionResult":
    """Execute workflow.

    This function also performs tail-recursion optimization for inplace
    workflow steps.

    Args:
        workflow: The workflow to be executed.
    Returns:
        An object ref that represent the result.
    """
    # Tail recursion optimization.
    context = {}
    while True:
        with workflow_context.fork_workflow_step_context(**context):
            result = _execute_workflow(job_id, workflow)
        if not isinstance(result.persisted_output, InplaceReturnedWorkflow):
            break
        workflow = result.persisted_output.workflow
        context = result.persisted_output.context

    # Convert the outputs into WorkflowStaticRef.
    result.persisted_output = WorkflowStaticRef.from_output(
        workflow.step_id, result.persisted_output
    )
    result.volatile_output = WorkflowStaticRef.from_output(
        workflow.step_id, result.volatile_output
    )
    return result


def _write_step_inputs(
    wf_storage: workflow_storage.WorkflowStorage, step_id: StepID, inputs: WorkflowData
) -> None:
    """Save workflow inputs."""
    metadata = inputs.to_metadata()
    with serialization_context.workflow_args_keeping_context():
        # TODO(suquark): in the future we should write to storage directly
        # with plasma store object in memory.
        args_obj = ray.get(inputs.inputs.args)
    workflow_id = wf_storage._workflow_id

    # TODO (Alex): Handle the json case better?
    wf_storage._put(wf_storage._key_step_input_metadata(step_id), metadata, True),
    wf_storage._put(
        wf_storage._key_step_user_metadata(step_id), inputs.user_metadata, True
    ),
    serialization.dump_to_storage(
        wf_storage._key_step_function_body(step_id),
        inputs.func_body,
        workflow_id,
        wf_storage,
    ),
    serialization.dump_to_storage(
        wf_storage._key_step_args(step_id), args_obj, workflow_id, wf_storage
    ),


def commit_step(
    store: workflow_storage.WorkflowStorage,
    step_id: "StepID",
    ret: Union["Workflow", Any],
    *,
    exception: Optional[Exception],
):
    """Checkpoint the step output.
    Args:
        store: The storage the current workflow is using.
        step_id: The ID of the step.
        ret: The returned object of the workflow step.
        exception: The exception caught by the step.
    """
    from ray.workflow.common import Workflow

    if isinstance(ret, Workflow):
        assert not ret.executed
        tasks = []
        for w in ret._iter_workflows_in_dag():
            # If this is a reference to a workflow, do not checkpoint
            # its input (again).
            if w.ref is None:
                tasks.append(_write_step_inputs(store, w.step_id, w.data))

    context = workflow_context.get_workflow_step_context()
    store.save_step_output(
        step_id, ret, exception=exception, outer_most_step_id=context.outer_most_step_id
    )


def _wrap_run(
    func: Callable, runtime_options: "WorkflowStepRuntimeOptions", *args, **kwargs
) -> Tuple[Any, Any]:
    """Wrap the function and execute it.

    It returns two parts, persisted_output (p-out) and volatile_output (v-out).
    P-out is the part of result to persist in a storage and pass to the
    next step. V-out is the part of result to return to the user but does not
    require persistence.

    This table describes their relationships

    +-----------------------------+-------+--------+----------------------+
    | Step Type                   | p-out | v-out  | catch exception into |
    +-----------------------------+-------+--------+----------------------+
    | Function Step               | Y     | N      | p-out                |
    +-----------------------------+-------+--------+----------------------+
    | Virtual Actor Step          | Y     | Y      | v-out                |
    +-----------------------------+-------+--------+----------------------+
    | Readonly Virtual Actor Step | N     | Y      | v-out                |
    +-----------------------------+-------+--------+----------------------+

    Args:
        func: The function body.
        runtime_options: Step execution params.

    Returns:
        State and output.
    """
    exception = None
    result = None
    done = False
    # max_retries are for application level failure.
    # For ray failure, we should use max_retries.
    i = 0
    while not done:
        if i == 0:
            logger.info(f"{get_step_status_info(WorkflowStatus.RUNNING)}")
        else:
            total_retries = (
                runtime_options.max_retries
                if runtime_options.max_retries != -1
                else "inf"
            )
            logger.info(
                f"{get_step_status_info(WorkflowStatus.RUNNING)}"
                f"\tretries: [{i}/{total_retries}]"
            )
        try:
            result = func(*args, **kwargs)
            exception = None
            done = True
        except BaseException as e:
            if i == runtime_options.max_retries:
                retry_msg = "Maximum retry reached, stop retry."
                exception = e
                done = True
            else:
                retry_msg = "The step will be retried."
                i += 1
            logger.error(
                f"{workflow_context.get_name()} failed with error message"
                f" {e}. {retry_msg}"
            )
    step_type = runtime_options.step_type
    if runtime_options.catch_exceptions:
        if step_type == StepType.FUNCTION:
            if isinstance(result, Workflow):
                # When it returns a nested workflow, catch_exception
                # should be passed recursively.
                assert exception is None
                result.data.step_options.catch_exceptions = True
                persisted_output, volatile_output = result, None
            else:
                persisted_output, volatile_output = (result, exception), None
        elif step_type == StepType.ACTOR_METHOD:
            # virtual actors do not persist exception
            persisted_output, volatile_output = result[0], (result[1], exception)
        elif runtime_options.step_type == StepType.READONLY_ACTOR_METHOD:
            persisted_output, volatile_output = None, (result, exception)
        else:
            raise ValueError(f"Unknown StepType '{step_type}'")
    else:
        if exception is not None:
            if step_type != StepType.READONLY_ACTOR_METHOD:
                status = WorkflowStatus.FAILED
                _record_step_status(workflow_context.get_current_step_id(), status)
                logger.info(get_step_status_info(status))
            raise exception
        if step_type == StepType.FUNCTION:
            persisted_output, volatile_output = result, None
        elif step_type == StepType.ACTOR_METHOD:
            persisted_output, volatile_output = result
        elif step_type == StepType.READONLY_ACTOR_METHOD:
            persisted_output, volatile_output = None, result
        else:
            raise ValueError(f"Unknown StepType '{step_type}'")

    return persisted_output, volatile_output


def _workflow_step_executor(
    func: Callable,
    context: "WorkflowStepContext",
    job_id: str,
    step_id: "StepID",
    baked_inputs: "_BakedWorkflowInputs",
    runtime_options: "WorkflowStepRuntimeOptions",
    inplace: bool = False,
) -> Tuple[Any, Any]:
    """Executor function for workflow step.

    Args:
        step_id: ID of the step.
        func: The workflow step function.
        baked_inputs: The processed inputs for the step.
        context: Workflow step context. Used to access correct storage etc.
        runtime_options: Parameters for workflow step execution.
        inplace: Execute the workflow inplace.

    Returns:
        Workflow step output.
    """
    # Part 1: update the context for the step
    workflow_context.update_workflow_step_context(context, step_id)
    context = workflow_context.get_workflow_step_context()
    step_type = runtime_options.step_type
    context.checkpoint_context.checkpoint = runtime_options.checkpoint

    # Part 2: resolve inputs
    args, kwargs = baked_inputs.resolve()

    # Part 3: execute the step
    store = workflow_storage.get_workflow_storage()
    try:
        step_prerun_metadata = {"start_time": time.time()}
        store.save_step_prerun_metadata(step_id, step_prerun_metadata)
        with workflow_context.workflow_execution():
            persisted_output, volatile_output = _wrap_run(
                func, runtime_options, *args, **kwargs
            )
        step_postrun_metadata = {"end_time": time.time()}
        store.save_step_postrun_metadata(step_id, step_postrun_metadata)
    except Exception as e:
        # Always checkpoint the exception.
        commit_step(store, step_id, None, exception=e)
        raise e

    # Part 4: save outputs
    if step_type == StepType.READONLY_ACTOR_METHOD:
        if isinstance(volatile_output, Workflow):
            raise TypeError(
                "Returning a Workflow from a readonly virtual actor is not allowed."
            )
        assert not isinstance(persisted_output, Workflow)
    else:
        # TODO(suquark): Validate checkpoint options before
        # commit the step.
        store = workflow_storage.get_workflow_storage()
        if CheckpointMode(runtime_options.checkpoint) == CheckpointMode.SYNC:
            commit_step(
                store,
                step_id,
                persisted_output,
                exception=None,
            )
        if isinstance(persisted_output, Workflow):
            sub_workflow = persisted_output
            outer_most_step_id = context.outer_most_step_id
            assert volatile_output is None
            if step_type == StepType.FUNCTION:
                # Passing down outer most step so inner nested steps would
                # access the same outer most step.
                if not context.outer_most_step_id:
                    # The current workflow step returns a nested workflow, and
                    # there is no outer step for the current step. So the
                    # current step is the outer most step for the inner nested
                    # workflow steps.
                    outer_most_step_id = workflow_context.get_current_step_id()
            if inplace:
                _step_options = sub_workflow.data.step_options
                if (
                    _step_options.step_type != StepType.WAIT
                    and runtime_options.ray_options != _step_options.ray_options
                ):
                    logger.warning(
                        f"Workflow step '{sub_workflow.step_id}' uses "
                        f"a Ray option different to its caller step '{step_id}' "
                        f"and will be executed inplace. Ray assumes it still "
                        f"consumes the same resource as the caller. This may result "
                        f"in oversubscribing resources."
                    )
                return (
                    InplaceReturnedWorkflow(
                        sub_workflow, {"outer_most_step_id": outer_most_step_id}
                    ),
                    None,
                )
            # Execute sub-workflow. Pass down "outer_most_step_id".
            with workflow_context.fork_workflow_step_context(
                outer_most_step_id=outer_most_step_id
            ):
                result = execute_workflow(job_id, sub_workflow)
            # When virtual actor returns a workflow in the method,
            # the volatile_output and persisted_output will be put together
            persisted_output = result.persisted_output
            volatile_output = result.volatile_output
        elif context.last_step_of_workflow:
            # advance the progress of the workflow
            store.advance_progress(step_id)
        _record_step_status(step_id, WorkflowStatus.SUCCESSFUL)
    logger.info(get_step_status_info(WorkflowStatus.SUCCESSFUL))
    if isinstance(volatile_output, Workflow):
        # This is the case where a step method is called in the virtual actor.
        # We need to run the method to get the final result.
        assert step_type == StepType.ACTOR_METHOD
        volatile_output = volatile_output.run_async(
            workflow_context.get_current_workflow_id()
        )
        volatile_output = WorkflowStaticRef.from_output(step_id, volatile_output)
    return persisted_output, volatile_output


@ray.remote(num_returns=2)
def _workflow_step_executor_remote(
    func: Callable,
    context: "WorkflowStepContext",
    job_id: str,
    step_id: "StepID",
    baked_inputs: "_BakedWorkflowInputs",
    runtime_options: "WorkflowStepRuntimeOptions",
) -> Any:
    """The remote version of '_workflow_step_executor'."""
    # Re-configure log file to send logs to correct driver.
    node = ray.worker._global_node
    out_file, err_file = node.get_log_file_handles(
        get_worker_log_file_name("WORKER", job_id)
    )
    configure_log_file(out_file, err_file)
    return _workflow_step_executor(
        func, context, job_id, step_id, baked_inputs, runtime_options
    )


def _workflow_wait_executor(
    func: Callable,
    context: "WorkflowStepContext",
    job_id: str,
    step_id: "StepID",
    baked_inputs: "_BakedWorkflowInputs",
    runtime_options: "WorkflowStepRuntimeOptions",
) -> Tuple[WaitResult, None]:
    """Executor of 'workflow.wait' steps.

    It returns a tuple that contains wait result. The wait result is a list
    of result of workflows that are ready and a list of workflows that are
    pending.
    """
    # Part 1: Update the context for the step.
    workflow_context.update_workflow_step_context(context, step_id)
    context = workflow_context.get_workflow_step_context()
    step_type = runtime_options.step_type
    assert step_type == StepType.WAIT
    wait_options = runtime_options.ray_options.get("wait_options", {})

    # Part 2: Resolve any ready workflows.
    ready_workflows, remaining_workflows = baked_inputs.wait(**wait_options)
    ready_objects = [_resolve_static_workflow_ref(w.ref) for w in ready_workflows]
    persisted_output = (ready_objects, remaining_workflows)

    # Part 3: Save the outputs.
    store = workflow_storage.get_workflow_storage()
    # TODO(suquark): Because the outputs are not generated by "workflow.wait",
    # we do not checkpoint the outputs here. Those steps that generate
    # outputs should checkpoint them.
    commit_step(store, step_id, persisted_output, exception=None)
    if context.last_step_of_workflow:
        # advance the progress of the workflow
        store.advance_progress(step_id)

    _record_step_status(step_id, WorkflowStatus.SUCCESSFUL)
    logger.info(get_step_status_info(WorkflowStatus.SUCCESSFUL))
    return persisted_output, None


@ray.remote(num_returns=2)
def _workflow_wait_executor_remote(
    func: Callable,
    context: "WorkflowStepContext",
    job_id: str,
    step_id: "StepID",
    baked_inputs: "_BakedWorkflowInputs",
    runtime_options: "WorkflowStepRuntimeOptions",
) -> Any:
    """The remote version of '_workflow_wait_executor'"""
    # Re-configure log file to send logs to correct driver.
    node = ray.worker._global_node
    out_file, err_file = node.get_log_file_handles(
        get_worker_log_file_name("WORKER", job_id)
    )
    configure_log_file(out_file, err_file)
    return _workflow_wait_executor(
        func, context, job_id, step_id, baked_inputs, runtime_options
    )


class _SelfDereference:
    """A object that dereferences static object ref during deserialization."""

    def __init__(self, x):
        self.x = x

    def __reduce__(self):
        return _resolve_static_workflow_ref, (self.x,)


@dataclass
class _BakedWorkflowInputs:
    """This class stores pre-processed inputs for workflow step execution.
    Especially, all input workflows to the workflow step will be scheduled,
    and their outputs (ObjectRefs) replace the original workflows."""

    args: "ObjectRef"
    workflow_outputs: "List[WorkflowStaticRef]"
    workflow_refs: "List[WorkflowRef]"
    job_id: str

    def resolve(self) -> Tuple[List, Dict]:
        """
        This function resolves the inputs for the code inside
        a workflow step (works on the callee side). For outputs from other
        workflows, we resolve them into object instances inplace.

        For each ObjectRef argument, the function returns both the ObjectRef
        and the object instance. If the ObjectRef is a chain of nested
        ObjectRefs, then we resolve it recursively until we get the
        object instance, and we return the *direct* ObjectRef of the
        instance. This function does not resolve ObjectRef
        inside another object (e.g. list of ObjectRefs) to give users some
        flexibility.

        Returns:
            Instances of arguments.
        """
        objects_mapping = []
        for static_workflow_ref in self.workflow_outputs:
            if static_workflow_ref._resolve_like_object_ref_in_args:
                # Keep it unresolved as an ObjectRef. Then we resolve it
                # later in the arguments, like how Ray does with ObjectRefs.
                obj = ray.put(_SelfDereference(static_workflow_ref))
            else:
                obj = _resolve_static_workflow_ref(static_workflow_ref)
            objects_mapping.append(obj)

        workflow_ref_mapping = _resolve_dynamic_workflow_refs(
            self.job_id, self.workflow_refs
        )

        with serialization_context.workflow_args_resolving_context(
            objects_mapping, workflow_ref_mapping
        ):
            # reconstruct input arguments under correct serialization context
            flattened_args: List[Any] = ray.get(self.args)

        # dereference arguments like Ray remote functions
        flattened_args = [
            ray.get(a) if isinstance(a, ObjectRef) else a for a in flattened_args
        ]
        return signature.recover_args(flattened_args)

    def wait(
        self, num_returns: int = 1, timeout: Optional[float] = None
    ) -> Tuple[List[Workflow], List[Workflow]]:
        """Return a list of workflows that are ready and a list of workflows that
        are not. See `api.wait()` for details.

        Args:
            num_returns (int): The number of workflows that should be returned.
            timeout (float): The maximum amount of time in seconds to wait
            before returning.

        Returns:
            A list of workflows that are ready and a list of the remaining
            workflows.
        """
        if self.workflow_refs:
            raise ValueError(
                "Currently, we do not support wait operations "
                "on dynamic workflow refs. They are typically "
                "generated by virtual actors."
            )
        refs_map = {w.ref: w for w in self.workflow_outputs}
        ready_ids, remaining_ids = ray.wait(
            list(refs_map.keys()), num_returns=num_returns, timeout=timeout
        )
        ready_workflows = [Workflow.from_ref(refs_map[i]) for i in ready_ids]
        remaining_workflows = [Workflow.from_ref(refs_map[i]) for i in remaining_ids]
        return ready_workflows, remaining_workflows

    def __reduce__(self):
        return _BakedWorkflowInputs, (
            self.args,
            self.workflow_outputs,
            self.workflow_refs,
            self.job_id,
        )


def _record_step_status(
    step_id: "StepID",
    status: "WorkflowStatus",
    outputs: Optional[List["ObjectRef"]] = None,
) -> None:
    if outputs is None:
        outputs = []

    workflow_id = workflow_context.get_current_workflow_id()
    workflow_manager = get_management_actor()
    ray.get(
        workflow_manager.update_step_status.remote(
            workflow_id, step_id, status, outputs
        )
    )<|MERGE_RESOLUTION|>--- conflicted
+++ resolved
@@ -87,11 +87,7 @@
                     f"Current step: '{current_step_id}'"
                 )
                 step_ref = recovery.resume_workflow_step(
-<<<<<<< HEAD
-                    job_id, workflow_id, workflow_ref.step_id, storage_url, None
-=======
-                    workflow_id, workflow_ref.step_id, None
->>>>>>> ff0ced1a
+                    job_id, workflow_id, workflow_ref.step_id, None
                 ).persisted_output
                 output = _resolve_static_workflow_ref(step_ref)
         workflow_ref_mapping.append(output)
