--- conflicted
+++ resolved
@@ -101,304 +101,6 @@
 # entry/init points.
 logger = logging.getLogger(__name__)
 
-<<<<<<< HEAD
-=======
-
-T0 = TypeVar("T0")
-T1 = TypeVar("T1")
-T2 = TypeVar("T2")
-T3 = TypeVar("T3")
-T4 = TypeVar("T4")
-T5 = TypeVar("T5")
-T6 = TypeVar("T6")
-T7 = TypeVar("T7")
-T8 = TypeVar("T8")
-T9 = TypeVar("T9")
-R = TypeVar("R")
-
-DAGNode = TypeVar("DAGNode")
-
-
-class RemoteFunctionNoArgs(Generic[R]):
-    def __init__(self, function: Callable[[], R]) -> None:
-        pass
-
-    def remote(
-        self,
-    ) -> "ObjectRef[R]":
-        ...
-
-    def bind(
-        self,
-    ) -> "DAGNode[R]":
-        ...
-
-
-class RemoteFunction0(Generic[R, T0]):
-    def __init__(self, function: Callable[[T0], R]) -> None:
-        pass
-
-    def remote(
-        self,
-        __arg0: "Union[T0, ObjectRef[T0]]",
-    ) -> "ObjectRef[R]":
-        ...
-
-    def bind(
-        self,
-        __arg0: "Union[T0, DAGNode[T0]]",
-    ) -> "DAGNode[R]":
-        ...
-
-
-class RemoteFunction1(Generic[R, T0, T1]):
-    def __init__(self, function: Callable[[T0, T1], R]) -> None:
-        pass
-
-    def remote(
-        self,
-        __arg0: "Union[T0, ObjectRef[T0]]",
-        __arg1: "Union[T1, ObjectRef[T1]]",
-    ) -> "ObjectRef[R]":
-        ...
-
-    def bind(
-        self,
-        __arg0: "Union[T0, DAGNode[T0]]",
-        __arg1: "Union[T1, DAGNode[T1]]",
-    ) -> "DAGNode[R]":
-        ...
-
-
-class RemoteFunction2(Generic[R, T0, T1, T2]):
-    def __init__(self, function: Callable[[T0, T1, T2], R]) -> None:
-        pass
-
-    def remote(
-        self,
-        __arg0: "Union[T0, ObjectRef[T0]]",
-        __arg1: "Union[T1, ObjectRef[T1]]",
-        __arg2: "Union[T2, ObjectRef[T2]]",
-    ) -> "ObjectRef[R]":
-        ...
-
-    def bind(
-        self,
-        __arg0: "Union[T0, DAGNode[T0]]",
-        __arg1: "Union[T1, DAGNode[T1]]",
-        __arg2: "Union[T2, DAGNode[T2]]",
-    ) -> "DAGNode[R]":
-        ...
-
-
-class RemoteFunction3(Generic[R, T0, T1, T2, T3]):
-    def __init__(self, function: Callable[[T0, T1, T2, T3], R]) -> None:
-        pass
-
-    def remote(
-        self,
-        __arg0: "Union[T0, ObjectRef[T0]]",
-        __arg1: "Union[T1, ObjectRef[T1]]",
-        __arg2: "Union[T2, ObjectRef[T2]]",
-        __arg3: "Union[T3, ObjectRef[T3]]",
-    ) -> "ObjectRef[R]":
-        ...
-
-    def bind(
-        self,
-        __arg0: "Union[T0, DAGNode[T0]]",
-        __arg1: "Union[T1, DAGNode[T1]]",
-        __arg2: "Union[T2, DAGNode[T2]]",
-        __arg3: "Union[T3, DAGNode[T3]]",
-    ) -> "DAGNode[R]":
-        ...
-
-
-class RemoteFunction4(Generic[R, T0, T1, T2, T3, T4]):
-    def __init__(self, function: Callable[[T0, T1, T2, T3, T4], R]) -> None:
-        pass
-
-    def remote(
-        self,
-        __arg0: "Union[T0, ObjectRef[T0]]",
-        __arg1: "Union[T1, ObjectRef[T1]]",
-        __arg2: "Union[T2, ObjectRef[T2]]",
-        __arg3: "Union[T3, ObjectRef[T3]]",
-        __arg4: "Union[T4, ObjectRef[T4]]",
-    ) -> "ObjectRef[R]":
-        ...
-
-    def bind(
-        self,
-        __arg0: "Union[T0, DAGNode[T0]]",
-        __arg1: "Union[T1, DAGNode[T1]]",
-        __arg2: "Union[T2, DAGNode[T2]]",
-        __arg3: "Union[T3, DAGNode[T3]]",
-        __arg4: "Union[T4, DAGNode[T4]]",
-    ) -> "DAGNode[R]":
-        ...
-
-
-class RemoteFunction5(Generic[R, T0, T1, T2, T3, T4, T5]):
-    def __init__(self, function: Callable[[T0, T1, T2, T3, T4, T5], R]) -> None:
-        pass
-
-    def remote(
-        self,
-        __arg0: "Union[T0, ObjectRef[T0]]",
-        __arg1: "Union[T1, ObjectRef[T1]]",
-        __arg2: "Union[T2, ObjectRef[T2]]",
-        __arg3: "Union[T3, ObjectRef[T3]]",
-        __arg4: "Union[T4, ObjectRef[T4]]",
-        __arg5: "Union[T5, ObjectRef[T5]]",
-    ) -> "ObjectRef[R]":
-        ...
-
-    def bind(
-        self,
-        __arg0: "Union[T0, DAGNode[T0]]",
-        __arg1: "Union[T1, DAGNode[T1]]",
-        __arg2: "Union[T2, DAGNode[T2]]",
-        __arg3: "Union[T3, DAGNode[T3]]",
-        __arg4: "Union[T4, DAGNode[T4]]",
-        __arg5: "Union[T5, DAGNode[T5]]",
-    ) -> "DAGNode[R]":
-        ...
-
-
-class RemoteFunction6(Generic[R, T0, T1, T2, T3, T4, T5, T6]):
-    def __init__(self, function: Callable[[T0, T1, T2, T3, T4, T5, T6], R]) -> None:
-        pass
-
-    def remote(
-        self,
-        __arg0: "Union[T0, ObjectRef[T0]]",
-        __arg1: "Union[T1, ObjectRef[T1]]",
-        __arg2: "Union[T2, ObjectRef[T2]]",
-        __arg3: "Union[T3, ObjectRef[T3]]",
-        __arg4: "Union[T4, ObjectRef[T4]]",
-        __arg5: "Union[T5, ObjectRef[T5]]",
-        __arg6: "Union[T6, ObjectRef[T6]]",
-    ) -> "ObjectRef[R]":
-        ...
-
-    def bind(
-        self,
-        __arg0: "Union[T0, DAGNode[T0]]",
-        __arg1: "Union[T1, DAGNode[T1]]",
-        __arg2: "Union[T2, DAGNode[T2]]",
-        __arg3: "Union[T3, DAGNode[T3]]",
-        __arg4: "Union[T4, DAGNode[T4]]",
-        __arg5: "Union[T5, DAGNode[T5]]",
-        __arg6: "Union[T6, DAGNode[T6]]",
-    ) -> "DAGNode[R]":
-        ...
-
-
-class RemoteFunction7(Generic[R, T0, T1, T2, T3, T4, T5, T6, T7]):
-    def __init__(self, function: Callable[[T0, T1, T2, T3, T4, T5, T6, T7], R]) -> None:
-        pass
-
-    def remote(
-        self,
-        __arg0: "Union[T0, ObjectRef[T0]]",
-        __arg1: "Union[T1, ObjectRef[T1]]",
-        __arg2: "Union[T2, ObjectRef[T2]]",
-        __arg3: "Union[T3, ObjectRef[T3]]",
-        __arg4: "Union[T4, ObjectRef[T4]]",
-        __arg5: "Union[T5, ObjectRef[T5]]",
-        __arg6: "Union[T6, ObjectRef[T6]]",
-        __arg7: "Union[T7, ObjectRef[T7]]",
-    ) -> "ObjectRef[R]":
-        ...
-
-    def bind(
-        self,
-        __arg0: "Union[T0, DAGNode[T0]]",
-        __arg1: "Union[T1, DAGNode[T1]]",
-        __arg2: "Union[T2, DAGNode[T2]]",
-        __arg3: "Union[T3, DAGNode[T3]]",
-        __arg4: "Union[T4, DAGNode[T4]]",
-        __arg5: "Union[T5, DAGNode[T5]]",
-        __arg6: "Union[T6, DAGNode[T6]]",
-        __arg7: "Union[T7, DAGNode[T7]]",
-    ) -> "DAGNode[R]":
-        ...
-
-
-class RemoteFunction8(Generic[R, T0, T1, T2, T3, T4, T5, T6, T7, T8]):
-    def __init__(
-        self, function: Callable[[T0, T1, T2, T3, T4, T5, T6, T7, T8], R]
-    ) -> None:
-        pass
-
-    def remote(
-        self,
-        __arg0: "Union[T0, ObjectRef[T0]]",
-        __arg1: "Union[T1, ObjectRef[T1]]",
-        __arg2: "Union[T2, ObjectRef[T2]]",
-        __arg3: "Union[T3, ObjectRef[T3]]",
-        __arg4: "Union[T4, ObjectRef[T4]]",
-        __arg5: "Union[T5, ObjectRef[T5]]",
-        __arg6: "Union[T6, ObjectRef[T6]]",
-        __arg7: "Union[T7, ObjectRef[T7]]",
-        __arg8: "Union[T8, ObjectRef[T8]]",
-    ) -> "ObjectRef[R]":
-        ...
-
-    def bind(
-        self,
-        __arg0: "Union[T0, DAGNode[T0]]",
-        __arg1: "Union[T1, DAGNode[T1]]",
-        __arg2: "Union[T2, DAGNode[T2]]",
-        __arg3: "Union[T3, DAGNode[T3]]",
-        __arg4: "Union[T4, DAGNode[T4]]",
-        __arg5: "Union[T5, DAGNode[T5]]",
-        __arg6: "Union[T6, DAGNode[T6]]",
-        __arg7: "Union[T7, DAGNode[T7]]",
-        __arg8: "Union[T8, DAGNode[T8]]",
-    ) -> "DAGNode[R]":
-        ...
-
-
-class RemoteFunction9(Generic[R, T0, T1, T2, T3, T4, T5, T6, T7, T8, T9]):
-    def __init__(
-        self, function: Callable[[T0, T1, T2, T3, T4, T5, T6, T7, T8, T9], R]
-    ) -> None:
-        pass
-
-    def remote(
-        self,
-        __arg0: "Union[T0, ObjectRef[T0]]",
-        __arg1: "Union[T1, ObjectRef[T1]]",
-        __arg2: "Union[T2, ObjectRef[T2]]",
-        __arg3: "Union[T3, ObjectRef[T3]]",
-        __arg4: "Union[T4, ObjectRef[T4]]",
-        __arg5: "Union[T5, ObjectRef[T5]]",
-        __arg6: "Union[T6, ObjectRef[T6]]",
-        __arg7: "Union[T7, ObjectRef[T7]]",
-        __arg8: "Union[T8, ObjectRef[T8]]",
-        __arg9: "Union[T9, ObjectRef[T9]]",
-    ) -> "ObjectRef[R]":
-        ...
-
-    def bind(
-        self,
-        __arg0: "Union[T0, DAGNode[T0]]",
-        __arg1: "Union[T1, DAGNode[T1]]",
-        __arg2: "Union[T2, DAGNode[T2]]",
-        __arg3: "Union[T3, DAGNode[T3]]",
-        __arg4: "Union[T4, DAGNode[T4]]",
-        __arg5: "Union[T5, DAGNode[T5]]",
-        __arg6: "Union[T6, DAGNode[T6]]",
-        __arg7: "Union[T7, DAGNode[T7]]",
-        __arg8: "Union[T8, DAGNode[T8]]",
-        __arg9: "Union[T9, DAGNode[T9]]",
-    ) -> "DAGNode[R]":
-        ...
-
-
->>>>>>> 2950a4c3
 # Visible for testing.
 def _unhandled_error_handler(e: Exception):
     logger.error(
