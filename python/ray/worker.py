--- conflicted
+++ resolved
@@ -798,14 +798,9 @@
             raise ValueError("When connecting to an existing cluster, "
                              "raylet_socket_name must not be provided.")
         if _internal_config is not None:
-<<<<<<< HEAD
-            raise ValueError("When connecting to an existing cluster, "
-                             "_internal_config must not be provided.")
-=======
             logger.warning(
                 "When connecting to an existing cluster, "
                 "_internal_config must match the cluster's _internal_config.")
->>>>>>> 17d9a93f
 
         # In this case, we only need to connect the node.
         ray_params = ray.parameter.RayParams(
