from __future__ import absolute_import
from __future__ import division
from __future__ import print_function

from contextlib import contextmanager
import colorama
import atexit
import faulthandler
import hashlib
import inspect
import io
import json
import logging
import numpy as np
import os
import redis
import signal
from six.moves import queue
import sys
import threading
import time
import traceback
import random

# Ray modules
import pyarrow
import pyarrow.plasma as plasma
import ray.cloudpickle as pickle
from ray.cloudpickle import USE_NEW_SERIALIZER
import ray.experimental.signal as ray_signal
import ray.experimental.no_return
import ray.gcs_utils
import ray.memory_monitor as memory_monitor
import ray.node
import ray.parameter
import ray.ray_constants as ray_constants
import ray.remote_function
import ray.serialization as serialization
import ray.services as services
import ray.signature
import ray.state

from ray import (
    ActorID,
    WorkerID,
    JobID,
    ObjectID,
    TaskID,
)
from ray import import_thread
from ray import profiling
from ray._raylet import Pickle5Writer, unpack_pickle5_buffers

from ray.gcs_utils import ErrorType
from ray.exceptions import (
    RayActorError,
    RayError,
    RayTaskError,
    RayWorkerError,
    ObjectStoreFullError,
    UnreconstructableError,
    RAY_EXCEPTION_TYPES,
)
from ray.function_manager import (
    FunctionActorManager,
    FunctionDescriptor,
)
from ray.utils import (
    _random_string,
    check_oversized_pickle,
    is_cython,
    setup_logger,
)
from ray.local_mode_manager import LocalModeManager

SCRIPT_MODE = 0
WORKER_MODE = 1
LOCAL_MODE = 2

ERROR_KEY_PREFIX = b"Error:"

# Logger for this module. It should be configured at the entry point
# into the program using Ray. Ray provides a default configuration at
# entry/init points.
logger = logging.getLogger(__name__)

try:
    import setproctitle
except ImportError:
    setproctitle = None


class ActorCheckpointInfo(object):
    """Information used to maintain actor checkpoints."""

    __slots__ = [
        # Number of tasks executed since last checkpoint.
        "num_tasks_since_last_checkpoint",
        # Timestamp of the last checkpoint, in milliseconds.
        "last_checkpoint_timestamp",
        # IDs of the previous checkpoints.
        "checkpoint_ids",
    ]

    def __init__(self, num_tasks_since_last_checkpoint,
                 last_checkpoint_timestamp, checkpoint_ids):
        self.num_tasks_since_last_checkpoint = num_tasks_since_last_checkpoint
        self.last_checkpoint_timestamp = last_checkpoint_timestamp
        self.checkpoint_ids = checkpoint_ids


class Worker(object):
    """A class used to define the control flow of a worker process.

    Note:
        The methods in this class are considered unexposed to the user. The
        functions outside of this class are considered exposed.

    Attributes:
        connected (bool): True if Ray has been started and False otherwise.
        node (ray.node.Node): The node this worker is attached to.
        mode: The mode of the worker. One of SCRIPT_MODE, LOCAL_MODE, and
            WORKER_MODE.
        cached_functions_to_run (List): A list of functions to run on all of
            the workers that should be exported as soon as connect is called.
    """

    def __init__(self):
        """Initialize a Worker object."""
        self.node = None
        self.mode = None
        self.cached_functions_to_run = []
        self.actor_init_error = None
        self.make_actor = None
        self.actors = {}
        # Information used to maintain actor checkpoints.
        self.actor_checkpoint_info = {}
        self.actor_task_counter = 0
        # The number of threads Plasma should use when putting an object in the
        # object store.
        self.memcopy_threads = 12
        # When the worker is constructed. Record the original value of the
        # CUDA_VISIBLE_DEVICES environment variable.
        self.original_gpu_ids = ray.utils.get_cuda_visible_devices()
        self.memory_monitor = memory_monitor.MemoryMonitor()
        # A dictionary that maps from driver id to SerializationContext
        # TODO: clean up the SerializationContext once the job finished.
        self.serialization_context_map = {}
        self.function_actor_manager = FunctionActorManager(self)
        # Identity of the job that this worker is processing.
        # It is a JobID.
        self.current_job_id = JobID.nil()
        self._task_context = threading.local()
        # This event is checked regularly by all of the threads so that they
        # know when to exit.
        self.threads_stopped = threading.Event()
        # Index of the current session. This number will
        # increment every time when `ray.shutdown` is called.
        self._session_index = 0
        self._current_task = None
        # Functions to run to process the values returned by ray.get. Each
        # postprocessor must take two arguments ("object_ids", and "values").
        self._post_get_hooks = []

    @property
    def connected(self):
        return self.node is not None

    @property
    def node_ip_address(self):
        self.check_connected()
        return self.node.node_ip_address

    @property
    def load_code_from_local(self):
        self.check_connected()
        return self.node.load_code_from_local

    @property
    def use_pickle(self):
        self.check_connected()
        return self.node.use_pickle

    @property
    def task_context(self):
        """A thread-local that contains the following attributes.

        current_task_id: For the main thread, this field is the ID of this
            worker's current running task; for other threads, this field is a
            fake random ID.
        task_index: The number of tasks that have been submitted from the
            current task.
        put_index: The number of objects that have been put from the current
            task.
        """
        if not hasattr(self._task_context, "initialized"):
            # Initialize task_context for the current thread.
            if ray.utils.is_main_thread():
                # If this is running on the main thread, initialize it to
                # NIL. The actual value will set when the worker receives
                # a task from raylet backend.
                self._task_context.current_task_id = TaskID.nil()
            else:
                # If this is running on a separate thread, then the mapping
                # to the current task ID may not be correct. Generate a
                # random task ID so that the backend can differentiate
                # between different threads.
                self._task_context.current_task_id = TaskID.for_fake_task()
                if getattr(self, "_multithreading_warned", False) is not True:
                    logger.warning(
                        "Calling ray.get or ray.wait in a separate thread "
                        "may lead to deadlock if the main thread blocks on "
                        "this thread and there are not enough resources to "
                        "execute more tasks")
                    self._multithreading_warned = True

            self._task_context.task_index = 0
            self._task_context.put_index = 1
            self._task_context.initialized = True
        return self._task_context

    @property
    def current_task_id(self):
        return self.task_context.current_task_id

    @property
    def current_session_and_job(self):
        """Get the current session index and job id as pair."""
        assert isinstance(self._session_index, int)
        assert isinstance(self.current_job_id, ray.JobID)
        return self._session_index, self.current_job_id

    def mark_actor_init_failed(self, error):
        """Called to mark this actor as failed during initialization."""

        self.actor_init_error = error

    def reraise_actor_init_error(self):
        """Raises any previous actor initialization error."""

        if self.actor_init_error is not None:
            raise self.actor_init_error

    def get_serialization_context(self, job_id):
        """Get the SerializationContext of the job that this worker is processing.

        Args:
            job_id: The ID of the job that indicates which job to get
                the serialization context for.

        Returns:
            The serialization context of the given job.
        """
        # This function needs to be proctected by a lock, because it will be
        # called by`register_class_for_serialization`, as well as the import
        # thread, from different threads. Also, this function will recursively
        # call itself, so we use RLock here.
        with self.lock:
            if job_id not in self.serialization_context_map:
                _initialize_serialization(job_id)
            return self.serialization_context_map[job_id]

    def check_connected(self):
        """Check if the worker is connected.

        Raises:
          Exception: An exception is raised if the worker is not connected.
        """
        if not self.connected:
            raise RayConnectionError("Ray has not been started yet. You can "
                                     "start Ray with 'ray.init()'.")

    def set_mode(self, mode):
        """Set the mode of the worker.

        The mode SCRIPT_MODE should be used if this Worker is a driver that is
        being run as a Python script or interactively in a shell. It will print
        information about task failures.

        The mode WORKER_MODE should be used if this Worker is not a driver. It
        will not print information about tasks.

        The mode LOCAL_MODE should be used if this Worker is a driver and if
        you want to run the driver in a manner equivalent to serial Python for
        debugging purposes. It will not send remote function calls to the
        scheduler and will instead execute them in a blocking fashion.

        Args:
            mode: One of SCRIPT_MODE, WORKER_MODE, and LOCAL_MODE.
        """
        self.mode = mode

    def store_and_register(self, object_id, value, depth=100):
        """Store an object and attempt to register its class if needed.

        Args:
            object_id: The ID of the object to store.
            value: The value to put in the object store.
            depth: The maximum number of classes to recursively register.

        Raises:
            Exception: An exception is raised if the attempt to store the
                object fails. This can happen if there is already an object
                with the same ID in the object store or if the object store is
                full.
        """
        counter = 0
        while True:
            if counter == depth:
                raise Exception("Ray exceeded the maximum number of classes "
                                "that it will recursively serialize when "
                                "attempting to serialize an object of "
                                "type {}.".format(type(value)))
            counter += 1
            try:
                if isinstance(value, bytes):
                    # If the object is a byte array, skip serializing it and
                    # use a special metadata to indicate it's raw binary. So
                    # that this object can also be read by Java.
                    self.core_worker.put_raw_buffer(
                        value, object_id, memcopy_threads=self.memcopy_threads)
                else:
                    serialization_context = self.get_serialization_context(
                        self.current_job_id)
                    self.core_worker.put_serialized_object(
                        pyarrow.serialize(value, serialization_context),
                        object_id,
                        memcopy_threads=self.memcopy_threads)
                break
            except pyarrow.SerializationCallbackError as e:
                try:
                    register_custom_serializer(
                        type(e.example_object), use_dict=True)
                    warning_message = ("WARNING: Serializing objects of type "
                                       "{} by expanding them as dictionaries "
                                       "of their fields. This behavior may "
                                       "be incorrect in some cases.".format(
                                           type(e.example_object)))
                    logger.debug(warning_message)
                except (serialization.RayNotDictionarySerializable,
                        serialization.CloudPickleError,
                        pickle.pickle.PicklingError, Exception):
                    # We also handle generic exceptions here because
                    # cloudpickle can fail with many different types of errors.
                    try:
                        register_custom_serializer(
                            type(e.example_object), use_pickle=True)
                        warning_message = ("WARNING: Falling back to "
                                           "serializing objects of type {} by "
                                           "using pickle. This may be "
                                           "inefficient.".format(
                                               type(e.example_object)))
                        logger.warning(warning_message)
                    except serialization.CloudPickleError:
                        register_custom_serializer(
                            type(e.example_object),
                            use_pickle=True,
                            local=True)
                        warning_message = ("WARNING: Pickling the class {} "
                                           "failed, so we are using pickle "
                                           "and only registering the class "
                                           "locally.".format(
                                               type(e.example_object)))
                        logger.warning(warning_message)

    def put_object(self, object_id, value):
        """Put value in the local object store with object id `objectid`.

        This assumes that the value for `objectid` has not yet been placed in
        the local object store. If the plasma store is full, the worker will
        automatically retry up to DEFAULT_PUT_OBJECT_RETRIES times. Each
        retry will delay for an exponentially doubling amount of time,
        starting with DEFAULT_PUT_OBJECT_DELAY. After this, exception
        will be raised.

        Args:
            object_id (object_id.ObjectID): The object ID of the value to be
                put.
            value: The value to put in the object store.

        Raises:
            ray.exceptions.ObjectStoreFullError: This is raised if the attempt
                to store the object fails because the object store is full even
                after multiple retries.
        """
        # Make sure that the value is not an object ID.
        if isinstance(value, ObjectID):
            raise TypeError(
                "Calling 'put' on an ray.ObjectID is not allowed "
                "(similarly, returning an ray.ObjectID from a remote "
                "function is not allowed). If you really want to "
                "do this, you can wrap the ray.ObjectID in a list and "
                "call 'put' on it (or return it).")

        delay = ray_constants.DEFAULT_PUT_OBJECT_DELAY
        for attempt in reversed(
                range(ray_constants.DEFAULT_PUT_OBJECT_RETRIES)):
            try:
                if self.use_pickle:
                    self.store_with_plasma(object_id, value)
                else:
                    self._try_store_and_register(object_id, value)
                break
            except ObjectStoreFullError as e:
                if attempt:
                    logger.warning("Waiting {} seconds for space to free up "
                                   "in the object store.".format(delay))
                    time.sleep(delay)
                    delay *= 2
                else:
                    self.dump_object_store_memory_usage()
                    raise e

    def dump_object_store_memory_usage(self):
        """Prints object store debug string to stdout."""
        logger.warning("Local object store memory usage:\n{}\n".format(
            self.core_worker.object_store_memory_usage_string()))

    def store_with_plasma(self, object_id, value):
        """Serialize and store an object.

        Args:
            object_id: The ID of the object to store.
            value: The value to put in the object store.

        Raises:
            Exception: An exception is raised if the attempt to store the
                object fails. This can happen if there is already an object
                with the same ID in the object store or if the object store is
                full.
        """
        try:
            if isinstance(value, bytes):
                # If the object is a byte array, skip serializing it and
                # use a special metadata to indicate it's raw binary. So
                # that this object can also be read by Java.
                self.core_worker.put_raw_buffer(
                    value, object_id, memcopy_threads=self.memcopy_threads)
            else:
<<<<<<< HEAD
                if ray.cloudpickle.FAST_CLOUDPICKLE_USED:
                    buffers = []
                    meta = pickle.dumps(
                        value, protocol=5, buffer_callback=buffers.append)
                    # TODO(suquark): This could involve more copies.
                    # Should implement zero-copy for PickleBuffer.
                    buffers = [b.raw().tobytes() for b in buffers]
                    value = (meta, buffers)
                else:
                    value = pickle.dumps(value, protocol=4)

                self.core_worker.put_serialized_object(
                    pyarrow.serialize(value),
                    object_id,
                    memcopy_threads=self.memcopy_threads)
=======
                writer = Pickle5Writer()
                inband = pickle.dumps(
                    value, protocol=5, buffer_callback=writer.buffer_callback)
                self.core_worker.put_pickle5_buffers(object_id, inband, writer,
                                                     self.memcopy_threads)
>>>>>>> 3ac8592d
        except pyarrow.plasma.PlasmaObjectExists:
            # The object already exists in the object store, so there is no
            # need to add it again. TODO(rkn): We need to compare hashes
            # and make sure that the objects are in fact the same. We also
            # should return an error code to caller instead of printing a
            # message.
            logger.info("The object with ID {} already exists "
                        "in the object store.".format(object_id))

    def _try_store_and_register(self, object_id, value):
        """Wraps `store_and_register` with cases for existence and pickling.

        Args:
            object_id (object_id.ObjectID): The object ID of the value to be
                put.
            value: The value to put in the object store.
        """
        try:
            self.store_and_register(object_id, value)
        except TypeError:
            # TypeError can happen because one of the members of the object
            # may not be serializable for cloudpickle. So we need
            # these extra fallbacks here to start from the beginning.
            # Hopefully the object could have a `__reduce__` method.
            register_custom_serializer(type(value), use_pickle=True)
            warning_message = ("WARNING: Serializing the class {} failed, "
                               "falling back to cloudpickle.".format(
                                   type(value)))
            logger.warning(warning_message)
            self.store_and_register(object_id, value)

    def retrieve_and_deserialize(self, object_ids, error_timeout=10):
        data_metadata_pairs = self.core_worker.get_objects(
            object_ids, self.current_task_id)
        assert len(data_metadata_pairs) == len(object_ids)

        start_time = time.time()
        serialization_context = self.get_serialization_context(
            self.current_job_id)
        results = []
        warning_sent = False
        i = 0
        while i < len(object_ids):
            object_id = object_ids[i]
            data, metadata = data_metadata_pairs[i]
            try:
                results.append(
                    self._deserialize_object_from_arrow(
                        data, metadata, object_id, serialization_context))
                i += 1
            except pyarrow.DeserializationCallbackError:
                # Wait a little bit for the import thread to import the class.
                # If we currently have the worker lock, we need to release it
                # so that the import thread can acquire it.
                time.sleep(0.01)

                if time.time() - start_time > error_timeout:
                    warning_message = ("This worker or driver is waiting to "
                                       "receive a class definition so that it "
                                       "can deserialize an object from the "
                                       "object store. This may be fine, or it "
                                       "may be a bug.")
                    if not warning_sent:
                        ray.utils.push_error_to_driver(
                            self,
                            ray_constants.WAIT_FOR_CLASS_PUSH_ERROR,
                            warning_message,
                            job_id=self.current_job_id)
                    warning_sent = True

        return results

    def _deserialize_object_from_arrow(self, data, metadata, object_id,
                                       serialization_context):
        if metadata:
            if (USE_NEW_SERIALIZER
                    and metadata == ray_constants.PICKLE5_BUFFER_METADATA):
                in_band, buffers = unpack_pickle5_buffers(data)
                return pickle.loads(in_band, buffers=buffers)
            # Check if the object should be returned as raw bytes.
            if metadata == ray_constants.RAW_BUFFER_METADATA:
                if data is None:
                    return b""
                return data.to_pybytes()
            # Otherwise, return an exception object based on
            # the error type.
            error_type = int(metadata)
            if error_type == ErrorType.Value("WORKER_DIED"):
                return RayWorkerError()
            elif error_type == ErrorType.Value("ACTOR_DIED"):
                return RayActorError()
            elif error_type == ErrorType.Value("OBJECT_UNRECONSTRUCTABLE"):
                return UnreconstructableError(ray.ObjectID(object_id.binary()))
            else:
                assert False, "Unrecognized error type " + str(error_type)
        elif data:
            # If data is not empty, deserialize the object.
<<<<<<< HEAD
            if self.use_pickle:
                if ray.cloudpickle.FAST_CLOUDPICKLE_USED:
                    r, buffers = pyarrow.deserialize(data, serialization_context)
                    buffers = [PickleBuffer(b) for b in buffers]
                    return pickle.loads(r, buffers=buffers)
                else:
                    r = pyarrow.deserialize(data, serialization_context)
                    return pickle.loads(r)
            else:
                return pyarrow.deserialize(data, serialization_context)
=======
            return pyarrow.deserialize(data, serialization_context)
>>>>>>> 3ac8592d
        else:
            # Object isn't available in plasma.
            return plasma.ObjectNotAvailable

    def get_objects(self, object_ids):
        """Get the values in the object store associated with the IDs.

        Return the values from the local object store for object_ids. This will
        block until all the values for object_ids have been written to the
        local object store.

        Args:
            object_ids (List[object_id.ObjectID]): A list of the object IDs
                whose values should be retrieved.

        Raises:
            Exception if running in LOCAL_MODE and any of the object IDs do not
            exist in the emulated object store.
        """
        # Make sure that the values are object IDs.
        for object_id in object_ids:
            if not isinstance(object_id, ObjectID):
                raise TypeError(
                    "Attempting to call `get` on the value {}, "
                    "which is not an ray.ObjectID.".format(object_id))

        if self.mode == LOCAL_MODE:
            return self.local_mode_manager.get_objects(object_ids)

        results = self.retrieve_and_deserialize(object_ids)
        assert len(results) == len(object_ids)
        return results

    def run_function_on_all_workers(self, function,
                                    run_on_other_drivers=False):
        """Run arbitrary code on all of the workers.

        This function will first be run on the driver, and then it will be
        exported to all of the workers to be run. It will also be run on any
        new workers that register later. If ray.init has not been called yet,
        then cache the function and export it later.

        Args:
            function (Callable): The function to run on all of the workers. It
                takes only one argument, a worker info dict. If it returns
                anything, its return values will not be used.
            run_on_other_drivers: The boolean that indicates whether we want to
                run this function on other drivers. One case is we may need to
                share objects across drivers.
        """
        # If ray.init has not been called yet, then cache the function and
        # export it when connect is called. Otherwise, run the function on all
        # workers.
        if self.mode is None:
            self.cached_functions_to_run.append(function)
        else:
            # Attempt to pickle the function before we need it. This could
            # fail, and it is more convenient if the failure happens before we
            # actually run the function locally.
            pickled_function = pickle.dumps(function)

            function_to_run_id = hashlib.sha1(pickled_function).digest()
            key = b"FunctionsToRun:" + function_to_run_id
            # First run the function on the driver.
            # We always run the task locally.
            function({"worker": self})
            # Check if the function has already been put into redis.
            function_exported = self.redis_client.setnx(b"Lock:" + key, 1)
            if not function_exported:
                # In this case, the function has already been exported, so
                # we don't need to export it again.
                return

            check_oversized_pickle(pickled_function, function.__name__,
                                   "function", self)

            # Run the function on all workers.
            self.redis_client.hmset(
                key, {
                    "job_id": self.current_job_id.binary(),
                    "function_id": function_to_run_id,
                    "function": pickled_function,
                    "run_on_other_drivers": str(run_on_other_drivers)
                })
            self.redis_client.rpush("Exports", key)
            # TODO(rkn): If the worker fails after it calls setnx and before it
            # successfully completes the hmset and rpush, then the program will
            # most likely hang. This could be fixed by making these three
            # operations into a transaction (or by implementing a custom
            # command that does all three things).

    def _get_arguments_for_execution(self, function_name, serialized_args):
        """Retrieve the arguments for the remote function.

        This retrieves the values for the arguments to the remote function that
        were passed in as object IDs. Arguments that were passed by value are
        not changed. This is called by the worker that is executing the remote
        function.

        Args:
            function_name (str): The name of the remote function whose
                arguments are being retrieved.
            serialized_args (List): The arguments to the function. These are
                either strings representing serialized objects passed by value
                or they are ray.ObjectIDs.

        Returns:
            The retrieved arguments in addition to the arguments that were
                passed by value.

        Raises:
            RayError: This exception is raised if a task that
                created one of the arguments failed.
        """
        arguments = [None] * len(serialized_args)
        object_ids = []
        object_indices = []

        for (i, arg) in enumerate(serialized_args):
            if isinstance(arg, ObjectID):
                object_ids.append(arg)
                object_indices.append(i)
            else:
                # pass the argument by value
                arguments[i] = arg

        # Get the objects from the local object store.
        if len(object_ids) > 0:
            values = self.get_objects(object_ids)
            for i, value in enumerate(values):
                if isinstance(value, RayError):
                    raise value
                else:
                    arguments[object_indices[i]] = value

        return arguments

    def _store_outputs_in_object_store(self, object_ids, outputs):
        """Store the outputs of a remote function in the local object store.

        This stores the values that were returned by a remote function in the
        local object store. If any of the return values are object IDs, then
        these object IDs are aliased with the object IDs that the scheduler
        assigned for the return values. This is called by the worker that
        executes the remote function.

        Note:
            The arguments object_ids and outputs should have the same length.

        Args:
            object_ids (List[ObjectID]): The object IDs that were assigned to
                the outputs of the remote function call.
            outputs (Tuple): The value returned by the remote function. If the
                remote function was supposed to only return one value, then its
                output was wrapped in a tuple with one element prior to being
                passed into this function.
        """
        for i in range(len(object_ids)):
            if isinstance(outputs[i], ray.actor.ActorHandle):
                raise Exception("Returning an actor handle from a remote "
                                "function is not allowed).")
            if outputs[i] is ray.experimental.no_return.NoReturn:
                if not self.core_worker.object_exists(object_ids[i]):
                    raise RuntimeError(
                        "Attempting to return 'ray.experimental.NoReturn' "
                        "from a remote function, but the corresponding "
                        "ObjectID does not exist in the local object store.")
            else:
                self.put_object(object_ids[i], outputs[i])

    def _process_task(self, task, function_execution_info):
        """Execute a task assigned to this worker.

        This method deserializes a task from the scheduler, and attempts to
        execute the task. If the task succeeds, the outputs are stored in the
        local object store. If the task throws an exception, RayTaskError
        objects are stored in the object store to represent the failed task
        (these will be retrieved by calls to get or by subsequent tasks that
        use the outputs of this task).
        """
        assert self.current_task_id.is_nil()
        assert self.task_context.task_index == 0
        assert self.task_context.put_index == 1
        if not task.is_actor_task():
            # If this worker is not an actor, check that `current_job_id`
            # was reset when the worker finished the previous task.
            assert self.current_job_id.is_nil()
            # Set the driver ID of the current running task. This is
            # needed so that if the task throws an exception, we propagate
            # the error message to the correct driver.
            self.current_job_id = task.job_id()
            self.core_worker.set_current_job_id(task.job_id())
        else:
            # If this worker is an actor, current_job_id wasn't reset.
            # Check that current task's driver ID equals the previous one.
            assert self.current_job_id == task.job_id()

        self.task_context.current_task_id = task.task_id()
        self.core_worker.set_current_task_id(task.task_id())

        function_descriptor = FunctionDescriptor.from_bytes_list(
            task.function_descriptor_list())
        args = task.arguments()
        return_object_ids = task.returns()
        if task.is_actor_task() or task.is_actor_creation_task():
            dummy_return_id = return_object_ids.pop()
        function_executor = function_execution_info.function
        function_name = function_execution_info.function_name

        # Get task arguments from the object store.
        try:
            if function_name != "__ray_terminate__":
                self.reraise_actor_init_error()
                self.memory_monitor.raise_if_low_memory()
            with profiling.profile("task:deserialize_arguments"):
                arguments = self._get_arguments_for_execution(
                    function_name, args)
        except Exception as e:
            self._handle_process_task_failure(
                function_descriptor, return_object_ids, e,
                ray.utils.format_error_message(traceback.format_exc()))
            return

        # Execute the task.
        try:
            self._current_task = task
            with profiling.profile("task:execute"):
                if task.is_normal_task():
                    outputs = function_executor(*arguments)
                else:
                    if task.is_actor_task():
                        key = task.actor_id()
                    else:
                        key = task.actor_creation_id()
                    worker_name = "ray_{}_{}".format(
                        self.actors[key].__class__.__name__, os.getpid())
                    if "memory" in task.required_resources():
                        self.memory_monitor.set_heap_limit(
                            worker_name,
                            ray_constants.from_memory_units(
                                task.required_resources()["memory"]))
                    if "object_store_memory" in task.required_resources():
                        self._set_object_store_client_options(
                            worker_name,
                            int(
                                ray_constants.from_memory_units(
                                    task.required_resources()[
                                        "object_store_memory"])))
                    outputs = function_executor(dummy_return_id,
                                                self.actors[key], *arguments)
        except Exception as e:
            # Determine whether the exception occured during a task, not an
            # actor method.
            task_exception = not task.is_actor_task()
            traceback_str = ray.utils.format_error_message(
                traceback.format_exc(), task_exception=task_exception)
            self._handle_process_task_failure(
                function_descriptor, return_object_ids, e, traceback_str)
            return
        finally:
            self._current_task = None

        # Store the outputs in the local object store.
        try:
            with profiling.profile("task:store_outputs"):
                # If this is an actor task, then the last object ID returned by
                # the task is a dummy output, not returned by the function
                # itself. Decrement to get the correct number of return values.
                num_returns = len(return_object_ids)
                if num_returns == 1:
                    outputs = (outputs, )
                self._store_outputs_in_object_store(return_object_ids, outputs)
        except Exception as e:
            self._handle_process_task_failure(
                function_descriptor, return_object_ids, e,
                ray.utils.format_error_message(traceback.format_exc()))

    def _set_object_store_client_options(self, name, object_store_memory):
        try:
            logger.debug("Setting plasma memory limit to {} for {}".format(
                object_store_memory, name))
            self.core_worker.set_object_store_client_options(
                name.encode("ascii"), object_store_memory)
        except RayError as e:
            self.dump_object_store_memory_usage()
            raise memory_monitor.RayOutOfMemoryError(
                "Failed to set object_store_memory={} for {}. The "
                "plasma store may have insufficient memory remaining "
                "to satisfy this limit (30% of object store memory is "
                "permanently reserved for shared usage). The current "
                "object store memory status is:\n\n{}".format(
                    object_store_memory, name, e))

    def _handle_process_task_failure(self, function_descriptor,
                                     return_object_ids, error, backtrace):
        function_name = function_descriptor.function_name
        if isinstance(error, RayTaskError):
            # avoid recursively nesting of RayTaskError
            failure_object = RayTaskError(function_name, backtrace,
                                          error.cause_cls)
        else:
            failure_object = RayTaskError(function_name, backtrace,
                                          error.__class__)
        failure_objects = [
            failure_object for _ in range(len(return_object_ids))
        ]
        self._store_outputs_in_object_store(return_object_ids, failure_objects)
        # Log the error message.
        ray.utils.push_error_to_driver(
            self,
            ray_constants.TASK_PUSH_ERROR,
            str(failure_object),
            job_id=self.current_job_id)
        # Mark the actor init as failed
        if not self.actor_id.is_nil() and function_name == "__init__":
            self.mark_actor_init_failed(error)
        # Send signal with the error.
        ray_signal.send(ray_signal.ErrorSignal(str(failure_object)))

    def _wait_for_and_process_task(self, task):
        """Wait for a task to be ready and process the task.

        Args:
            task: The task to execute.
        """
        function_descriptor = FunctionDescriptor.from_bytes_list(
            task.function_descriptor_list())
        job_id = task.job_id()

        # TODO(rkn): It would be preferable for actor creation tasks to share
        # more of the code path with regular task execution.
        if task.is_actor_creation_task():
            # TODO: Remove Worker.actor_id and just use CoreWorker.GetActorId.
            self.actor_id = task.actor_creation_id()
            self.core_worker.set_actor_id(task.actor_creation_id())
            self.actor_creation_task_id = task.task_id()
            actor_class = self.function_actor_manager.load_actor_class(
                job_id, function_descriptor)
            self.actors[self.actor_id] = actor_class.__new__(actor_class)
            self.actor_checkpoint_info[self.actor_id] = ActorCheckpointInfo(
                num_tasks_since_last_checkpoint=0,
                last_checkpoint_timestamp=int(1000 * time.time()),
                checkpoint_ids=[],
            )

        execution_info = self.function_actor_manager.get_execution_info(
            job_id, function_descriptor)

        # Execute the task.
        function_name = execution_info.function_name
        extra_data = {"name": function_name, "task_id": task.task_id().hex()}
        if not task.is_actor_task():
            if not task.is_actor_creation_task():
                title = "ray_worker:{}()".format(function_name)
                next_title = "ray_worker"
            else:
                actor = self.actors[task.actor_creation_id()]
                title = "ray_{}:{}()".format(actor.__class__.__name__,
                                             function_name)
                next_title = "ray_{}".format(actor.__class__.__name__)
        else:
            actor = self.actors[task.actor_id()]
            title = "ray_{}:{}()".format(actor.__class__.__name__,
                                         function_name)
            next_title = "ray_{}".format(actor.__class__.__name__)

        with profiling.profile("task", extra_data=extra_data):
            with _changeproctitle(title, next_title):
                self._process_task(task, execution_info)
            # Reset the state fields so the next task can run.
            self.task_context.current_task_id = TaskID.nil()
            self.core_worker.set_current_task_id(TaskID.nil())
            self.task_context.task_index = 0
            self.task_context.put_index = 1
            if self.actor_id.is_nil():
                # Don't need to reset `current_job_id` if the worker is an
                # actor. Because the following tasks should all have the
                # same driver id.
                self.current_job_id = WorkerID.nil()
                self.core_worker.set_current_job_id(JobID.nil())
                # Reset signal counters so that the next task can get
                # all past signals.
                ray_signal.reset()

        # Increase the task execution counter.
        self.function_actor_manager.increase_task_counter(
            job_id, function_descriptor)

        reached_max_executions = (self.function_actor_manager.get_task_counter(
            job_id, function_descriptor) == execution_info.max_calls)
        if reached_max_executions:
            self.core_worker.disconnect()
            sys.exit(0)

    def _get_next_task_from_raylet(self):
        """Get the next task from the raylet.

        Returns:
            A task from the raylet.
        """
        with profiling.profile("worker_idle"):
            task = self.raylet_client.get_task()

        # Automatically restrict the GPUs available to this task.
        ray.utils.set_cuda_visible_devices(ray.get_gpu_ids())

        return task

    def main_loop(self):
        """The main loop a worker runs to receive and execute tasks."""

        def exit(signum, frame):
            shutdown()
            sys.exit(0)

        signal.signal(signal.SIGTERM, exit)

        while True:
            task = self._get_next_task_from_raylet()
            self._wait_for_and_process_task(task)


def get_gpu_ids():
    """Get the IDs of the GPUs that are available to the worker.

    If the CUDA_VISIBLE_DEVICES environment variable was set when the worker
    started up, then the IDs returned by this method will be a subset of the
    IDs in CUDA_VISIBLE_DEVICES. If not, the IDs will fall in the range
    [0, NUM_GPUS - 1], where NUM_GPUS is the number of GPUs that the node has.

    Returns:
        A list of GPU IDs.
    """
    if _mode() == LOCAL_MODE:
        raise Exception("ray.get_gpu_ids() currently does not work in LOCAL "
                        "MODE.")

    all_resource_ids = global_worker.raylet_client.resource_ids()
    assigned_ids = [
        resource_id for resource_id, _ in all_resource_ids.get("GPU", [])
    ]
    # If the user had already set CUDA_VISIBLE_DEVICES, then respect that (in
    # the sense that only GPU IDs that appear in CUDA_VISIBLE_DEVICES should be
    # returned).
    if global_worker.original_gpu_ids is not None:
        assigned_ids = [
            global_worker.original_gpu_ids[gpu_id] for gpu_id in assigned_ids
        ]

    return assigned_ids


def get_resource_ids():
    """Get the IDs of the resources that are available to the worker.

    Returns:
        A dictionary mapping the name of a resource to a list of pairs, where
        each pair consists of the ID of a resource and the fraction of that
        resource reserved for this worker.
    """
    if _mode() == LOCAL_MODE:
        raise Exception(
            "ray.get_resource_ids() currently does not work in LOCAL "
            "MODE.")

    return global_worker.raylet_client.resource_ids()


def get_webui_url():
    """Get the URL to access the web UI.

    Note that the URL does not specify which node the web UI is on.

    Returns:
        The URL of the web UI as a string.
    """
    if _global_node is None:
        raise Exception("Ray has not been initialized/connected.")
    return _global_node.webui_url


global_worker = Worker()
"""Worker: The global Worker object for this worker process.

We use a global Worker object to ensure that there is a single worker object
per worker process.
"""

_global_node = None
"""ray.node.Node: The global node object that is created by ray.init()."""


class RayConnectionError(Exception):
    pass


def print_failed_task(task_status):
    """Print information about failed tasks.

    Args:
        task_status (Dict): A dictionary containing the name, operationid, and
            error message for a failed task.
    """
    logger.error("""
      Error: Task failed
        Function Name: {}
        Task ID: {}
        Error Message: \n{}
    """.format(task_status["function_name"], task_status["operationid"],
               task_status["error_message"]))


def _initialize_serialization(job_id, worker=global_worker):
    """Initialize the serialization library.

    This defines a custom serializer for object IDs and also tells ray to
    serialize several exception classes that we define for error handling.
    """
    serialization_context = pyarrow.default_serialization_context()
    # Tell the serialization context to use the cloudpickle version that we
    # ship with Ray.
    serialization_context.set_pickle(pickle.dumps, pickle.loads)
    pyarrow.register_torch_serialization_handlers(serialization_context)

    for id_type in ray._raylet._ID_TYPES:
        serialization_context.register_type(
            id_type,
            "{}.{}".format(id_type.__module__, id_type.__name__),
            pickle=True)

    def actor_handle_serializer(obj):
        return obj._serialization_helper(True)

    def actor_handle_deserializer(serialized_obj):
        new_handle = ray.actor.ActorHandle.__new__(ray.actor.ActorHandle)
        new_handle._deserialization_helper(serialized_obj, True)
        return new_handle

    # We register this serializer on each worker instead of calling
    # register_custom_serializer from the driver so that isinstance still
    # works.
    serialization_context.register_type(
        ray.actor.ActorHandle,
        "ray.ActorHandle",
        pickle=False,
        custom_serializer=actor_handle_serializer,
        custom_deserializer=actor_handle_deserializer)

    worker.serialization_context_map[job_id] = serialization_context

    if not worker.use_pickle:
        for error_cls in RAY_EXCEPTION_TYPES:
            register_custom_serializer(
                error_cls,
                use_dict=True,
                local=True,
                job_id=job_id,
                class_id=error_cls.__module__ + ". " + error_cls.__name__,
            )
        # Tell Ray to serialize lambdas with pickle.
        register_custom_serializer(
            type(lambda: 0),
            use_pickle=True,
            local=True,
            job_id=job_id,
            class_id="lambda")
        # Tell Ray to serialize types with pickle.
        register_custom_serializer(
            type(int),
            use_pickle=True,
            local=True,
            job_id=job_id,
            class_id="type")
        # Tell Ray to serialize FunctionSignatures as dictionaries. This is
        # used when passing around actor handles.
        register_custom_serializer(
            ray.signature.FunctionSignature,
            use_dict=True,
            local=True,
            job_id=job_id,
            class_id="ray.signature.FunctionSignature")
        # Tell Ray to serialize StringIO with pickle. We do this because
        # Ray's default __dict__ serialization is incorrect for this type
        # (the object's __dict__ is empty and therefore doesn't
        # contain the full state of the object).
        register_custom_serializer(
            io.StringIO,
            use_pickle=True,
            local=True,
            job_id=job_id,
            class_id="io.StringIO")


def init(address=None,
         redis_address=None,
         num_cpus=None,
         num_gpus=None,
         memory=None,
         object_store_memory=None,
         resources=None,
         driver_object_store_memory=None,
         redis_max_memory=None,
         log_to_driver=True,
         node_ip_address=None,
         object_id_seed=None,
         local_mode=False,
         redirect_worker_output=None,
         redirect_output=None,
         ignore_reinit_error=False,
         num_redis_shards=None,
         redis_max_clients=None,
         redis_password=None,
         plasma_directory=None,
         huge_pages=False,
         include_webui=False,
         job_id=None,
         configure_logging=True,
         logging_level=logging.INFO,
         logging_format=ray_constants.LOGGER_FORMAT,
         plasma_store_socket_name=None,
         raylet_socket_name=None,
         temp_dir=None,
         load_code_from_local=False,
         use_pickle=False,
         _internal_config=None):
    """Connect to an existing Ray cluster or start one and connect to it.

    This method handles two cases. Either a Ray cluster already exists and we
    just attach this driver to it, or we start all of the processes associated
    with a Ray cluster and attach to the newly started cluster.

    To start Ray and all of the relevant processes, use this as follows:

    .. code-block:: python

        ray.init()

    To connect to an existing Ray cluster, use this as follows (substituting
    in the appropriate address):

    .. code-block:: python

        ray.init(address="123.45.67.89:6379")

    Args:
        address (str): The address of the Ray cluster to connect to. If
            this address is not provided, then this command will start Redis, a
            raylet, a plasma store, a plasma manager, and some workers.
            It will also kill these processes when Python exits.
        redis_address (str): Deprecated; same as address.
        num_cpus (int): Number of cpus the user wishes all raylets to
            be configured with.
        num_gpus (int): Number of gpus the user wishes all raylets to
            be configured with.
        resources: A dictionary mapping the name of a resource to the quantity
            of that resource available.
        memory: The amount of memory (in bytes) that is available for use by
            workers requesting memory resources. By default, this is autoset
            based on available system memory.
        object_store_memory: The amount of memory (in bytes) to start the
            object store with. By default, this is autoset based on available
            system memory, subject to a 20GB cap.
        redis_max_memory: The max amount of memory (in bytes) to allow each
            redis shard to use. Once the limit is exceeded, redis will start
            LRU eviction of entries. This only applies to the sharded redis
            tables (task, object, and profile tables).  By default, this is
            autoset based on available system memory, subject to a 10GB cap.
        log_to_driver (bool): If true, then output from all of the worker
            processes on all nodes will be directed to the driver.
        node_ip_address (str): The IP address of the node that we are on.
        object_id_seed (int): Used to seed the deterministic generation of
            object IDs. The same value can be used across multiple runs of the
            same driver in order to generate the object IDs in a consistent
            manner. However, the same ID should not be used for different
            drivers.
        local_mode (bool): True if the code should be executed serially
            without Ray. This is useful for debugging.
        driver_object_store_memory (int): Limit the amount of memory the driver
            can use in the object store for creating objects. By default, this
            is autoset based on available system memory, subject to a 20GB cap.
        ignore_reinit_error: True if we should suppress errors from calling
            ray.init() a second time.
        num_redis_shards: The number of Redis shards to start in addition to
            the primary Redis shard.
        redis_max_clients: If provided, attempt to configure Redis with this
            maxclients number.
        redis_password (str): Prevents external clients without the password
            from connecting to Redis if provided.
        plasma_directory: A directory where the Plasma memory mapped files will
            be created.
        huge_pages: Boolean flag indicating whether to start the Object
            Store with hugetlbfs support. Requires plasma_directory.
        include_webui: Boolean flag indicating whether to start the web
            UI, which displays the status of the Ray cluster.
        job_id: The ID of this job.
        configure_logging: True if allow the logging cofiguration here.
            Otherwise, the users may want to configure it by their own.
        logging_level: Logging level, default will be logging.INFO.
        logging_format: Logging format, default contains a timestamp,
            filename, line number, and message. See ray_constants.py.
        plasma_store_socket_name (str): If provided, it will specify the socket
            name used by the plasma store.
        raylet_socket_name (str): If provided, it will specify the socket path
            used by the raylet process.
        temp_dir (str): If provided, it will specify the root temporary
            directory for the Ray process.
        load_code_from_local: Whether code should be loaded from a local module
            or from the GCS.
        use_pickle: Whether data objects should be serialized with cloudpickle.
        _internal_config (str): JSON configuration for overriding
            RayConfig defaults. For testing purposes ONLY.

    Returns:
        Address information about the started processes.

    Raises:
        Exception: An exception is raised if an inappropriate combination of
            arguments is passed in.
    """

    if redis_address is not None or address is not None:
        redis_address, _, _ = services.validate_redis_address(
            address, redis_address)

    if configure_logging:
        setup_logger(logging_level, logging_format)

    if local_mode:
        driver_mode = LOCAL_MODE
    else:
        driver_mode = SCRIPT_MODE

    if setproctitle is None:
        logger.warning(
            "WARNING: Not updating worker name since `setproctitle` is not "
            "installed. Install this with `pip install setproctitle` "
            "(or ray[debug]) to enable monitoring of worker processes.")

    if global_worker.connected:
        if ignore_reinit_error:
            logger.error("Calling ray.init() again after it has already been "
                         "called.")
            return
        else:
            raise Exception("Perhaps you called ray.init twice by accident? "
                            "This error can be suppressed by passing in "
                            "'ignore_reinit_error=True' or by calling "
                            "'ray.shutdown()' prior to 'ray.init()'.")

    # Convert hostnames to numerical IP address.
    if node_ip_address is not None:
        node_ip_address = services.address_to_ip(node_ip_address)

    global _global_node
    if driver_mode == LOCAL_MODE:
        # If starting Ray in LOCAL_MODE, don't start any other processes.
        _global_node = ray.node.LocalNode()
    elif redis_address is None:
        # In this case, we need to start a new cluster.
        ray_params = ray.parameter.RayParams(
            redis_address=redis_address,
            node_ip_address=node_ip_address,
            object_id_seed=object_id_seed,
            local_mode=local_mode,
            driver_mode=driver_mode,
            redirect_worker_output=redirect_worker_output,
            redirect_output=redirect_output,
            num_cpus=num_cpus,
            num_gpus=num_gpus,
            resources=resources,
            num_redis_shards=num_redis_shards,
            redis_max_clients=redis_max_clients,
            redis_password=redis_password,
            plasma_directory=plasma_directory,
            huge_pages=huge_pages,
            include_webui=include_webui,
            memory=memory,
            object_store_memory=object_store_memory,
            redis_max_memory=redis_max_memory,
            plasma_store_socket_name=plasma_store_socket_name,
            raylet_socket_name=raylet_socket_name,
            temp_dir=temp_dir,
            load_code_from_local=load_code_from_local,
            use_pickle=use_pickle,
            _internal_config=_internal_config,
        )
        # Start the Ray processes. We set shutdown_at_exit=False because we
        # shutdown the node in the ray.shutdown call that happens in the atexit
        # handler.
        _global_node = ray.node.Node(
            head=True, shutdown_at_exit=False, ray_params=ray_params)
    else:
        # In this case, we are connecting to an existing cluster.
        if num_cpus is not None or num_gpus is not None:
            raise Exception("When connecting to an existing cluster, num_cpus "
                            "and num_gpus must not be provided.")
        if resources is not None:
            raise Exception("When connecting to an existing cluster, "
                            "resources must not be provided.")
        if num_redis_shards is not None:
            raise Exception("When connecting to an existing cluster, "
                            "num_redis_shards must not be provided.")
        if redis_max_clients is not None:
            raise Exception("When connecting to an existing cluster, "
                            "redis_max_clients must not be provided.")
        if memory is not None:
            raise Exception("When connecting to an existing cluster, "
                            "memory must not be provided.")
        if object_store_memory is not None:
            raise Exception("When connecting to an existing cluster, "
                            "object_store_memory must not be provided.")
        if redis_max_memory is not None:
            raise Exception("When connecting to an existing cluster, "
                            "redis_max_memory must not be provided.")
        if plasma_directory is not None:
            raise Exception("When connecting to an existing cluster, "
                            "plasma_directory must not be provided.")
        if huge_pages:
            raise Exception("When connecting to an existing cluster, "
                            "huge_pages must not be provided.")
        if temp_dir is not None:
            raise Exception("When connecting to an existing cluster, "
                            "temp_dir must not be provided.")
        if plasma_store_socket_name is not None:
            raise Exception("When connecting to an existing cluster, "
                            "plasma_store_socket_name must not be provided.")
        if raylet_socket_name is not None:
            raise Exception("When connecting to an existing cluster, "
                            "raylet_socket_name must not be provided.")
        if _internal_config is not None:
            raise Exception("When connecting to an existing cluster, "
                            "_internal_config must not be provided.")

        # In this case, we only need to connect the node.
        ray_params = ray.parameter.RayParams(
            node_ip_address=node_ip_address,
            redis_address=redis_address,
            redis_password=redis_password,
            object_id_seed=object_id_seed,
            temp_dir=temp_dir,
            load_code_from_local=load_code_from_local)
        _global_node = ray.node.Node(
            ray_params, head=False, shutdown_at_exit=False, connect_only=True)

    connect(
        _global_node,
        mode=driver_mode,
        log_to_driver=log_to_driver,
        worker=global_worker,
        driver_object_store_memory=driver_object_store_memory,
        job_id=job_id)

    for hook in _post_init_hooks:
        hook()

    return _global_node.address_info


# Functions to run as callback after a successful ray init.
_post_init_hooks = []


def shutdown(exiting_interpreter=False):
    """Disconnect the worker, and terminate processes started by ray.init().

    This will automatically run at the end when a Python process that uses Ray
    exits. It is ok to run this twice in a row. The primary use case for this
    function is to cleanup state between tests.

    Note that this will clear any remote function definitions, actor
    definitions, and existing actors, so if you wish to use any previously
    defined remote functions or actors after calling ray.shutdown(), then you
    need to redefine them. If they were defined in an imported module, then you
    will need to reload the module.

    Args:
        exiting_interpreter (bool): True if this is called by the atexit hook
            and false otherwise. If we are exiting the interpreter, we will
            wait a little while to print any extra error messages.
    """
    if exiting_interpreter and global_worker.mode == SCRIPT_MODE:
        # This is a duration to sleep before shutting down everything in order
        # to make sure that log messages finish printing.
        time.sleep(0.5)

    disconnect()

    # Disconnect global state from GCS.
    ray.state.state.disconnect()

    # Shut down the Ray processes.
    global _global_node
    if _global_node is not None:
        _global_node.kill_all_processes(check_alive=False, allow_graceful=True)
        _global_node = None

    # TODO(rkn): Instead of manually reseting some of the worker fields, we
    # should simply set "global_worker" to equal "None" or something like that.
    global_worker.set_mode(None)
    global_worker._post_get_hooks = []


atexit.register(shutdown, True)

# Define a custom excepthook so that if the driver exits with an exception, we
# can push that exception to Redis.
normal_excepthook = sys.excepthook


def custom_excepthook(type, value, tb):
    # If this is a driver, push the exception to redis.
    if global_worker.mode == SCRIPT_MODE:
        error_message = "".join(traceback.format_tb(tb))
        try:
            global_worker.redis_client.hmset(
                b"Drivers:" + global_worker.worker_id,
                {"exception": error_message})
        except (ConnectionRefusedError, redis.exceptions.ConnectionError):
            logger.warning("Could not push exception to redis.")
    # Call the normal excepthook.
    normal_excepthook(type, value, tb)


sys.excepthook = custom_excepthook

# The last time we raised a TaskError in this process. We use this value to
# suppress redundant error messages pushed from the workers.
last_task_error_raise_time = 0

# The max amount of seconds to wait before printing out an uncaught error.
UNCAUGHT_ERROR_GRACE_PERIOD = 5


def print_logs(redis_client, threads_stopped):
    """Prints log messages from workers on all of the nodes.

    Args:
        redis_client: A client to the primary Redis shard.
        threads_stopped (threading.Event): A threading event used to signal to
            the thread that it should exit.
    """
    pubsub_client = redis_client.pubsub(ignore_subscribe_messages=True)
    pubsub_client.subscribe(ray.gcs_utils.LOG_FILE_CHANNEL)
    localhost = services.get_node_ip_address()
    try:
        # Keep track of the number of consecutive log messages that have been
        # received with no break in between. If this number grows continually,
        # then the worker is probably not able to process the log messages as
        # rapidly as they are coming in.
        num_consecutive_messages_received = 0
        while True:
            # Exit if we received a signal that we should stop.
            if threads_stopped.is_set():
                return

            msg = pubsub_client.get_message()
            if msg is None:
                num_consecutive_messages_received = 0
                threads_stopped.wait(timeout=0.01)
                continue
            num_consecutive_messages_received += 1

            data = json.loads(ray.utils.decode(msg["data"]))

            def color_for(data):
                if data["pid"] == "raylet":
                    return colorama.Fore.YELLOW
                else:
                    return colorama.Fore.CYAN

            if data["ip"] == localhost:
                for line in data["lines"]:
                    print("{}{}(pid={}){} {}".format(
                        colorama.Style.DIM, color_for(data), data["pid"],
                        colorama.Style.RESET_ALL, line))
            else:
                for line in data["lines"]:
                    print("{}{}(pid={}, ip={}){} {}".format(
                        colorama.Style.DIM, color_for(data), data["pid"],
                        data["ip"], colorama.Style.RESET_ALL, line))

            if (num_consecutive_messages_received % 100 == 0
                    and num_consecutive_messages_received > 0):
                logger.warning(
                    "The driver may not be able to keep up with the "
                    "stdout/stderr of the workers. To avoid forwarding logs "
                    "to the driver, use 'ray.init(log_to_driver=False)'.")
    except (OSError, redis.exceptions.ConnectionError) as e:
        logger.error("print_logs: {}".format(e))
    finally:
        # Close the pubsub client to avoid leaking file descriptors.
        pubsub_client.close()


def print_error_messages_raylet(task_error_queue, threads_stopped):
    """Prints message received in the given output queue.

    This checks periodically if any un-raised errors occured in the background.

    Args:
        task_error_queue (queue.Queue): A queue used to receive errors from the
            thread that listens to Redis.
        threads_stopped (threading.Event): A threading event used to signal to
            the thread that it should exit.
    """

    while True:
        # Exit if we received a signal that we should stop.
        if threads_stopped.is_set():
            return

        try:
            error, t = task_error_queue.get(block=False)
        except queue.Empty:
            threads_stopped.wait(timeout=0.01)
            continue
        # Delay errors a little bit of time to attempt to suppress redundant
        # messages originating from the worker.
        while t + UNCAUGHT_ERROR_GRACE_PERIOD > time.time():
            threads_stopped.wait(timeout=1)
            if threads_stopped.is_set():
                break
        if t < last_task_error_raise_time + UNCAUGHT_ERROR_GRACE_PERIOD:
            logger.debug("Suppressing error from worker: {}".format(error))
        else:
            logger.error(
                "Possible unhandled error from worker: {}".format(error))


def listen_error_messages_raylet(worker, task_error_queue, threads_stopped):
    """Listen to error messages in the background on the driver.

    This runs in a separate thread on the driver and pushes (error, time)
    tuples to the output queue.

    Args:
        worker: The worker class that this thread belongs to.
        task_error_queue (queue.Queue): A queue used to communicate with the
            thread that prints the errors found by this thread.
        threads_stopped (threading.Event): A threading event used to signal to
            the thread that it should exit.
    """
    worker.error_message_pubsub_client = worker.redis_client.pubsub(
        ignore_subscribe_messages=True)
    # Exports that are published after the call to
    # error_message_pubsub_client.subscribe and before the call to
    # error_message_pubsub_client.listen will still be processed in the loop.

    # Really we should just subscribe to the errors for this specific job.
    # However, currently all errors seem to be published on the same channel.
    error_pubsub_channel = str(
        ray.gcs_utils.TablePubsub.Value("ERROR_INFO_PUBSUB")).encode("ascii")
    worker.error_message_pubsub_client.subscribe(error_pubsub_channel)
    # worker.error_message_pubsub_client.psubscribe("*")

    try:
        # Get the errors that occurred before the call to subscribe.
        error_messages = ray.errors()
        for error_message in error_messages:
            logger.error(error_message)

        while True:
            # Exit if we received a signal that we should stop.
            if threads_stopped.is_set():
                return

            msg = worker.error_message_pubsub_client.get_message()
            if msg is None:
                threads_stopped.wait(timeout=0.01)
                continue
            gcs_entry = ray.gcs_utils.GcsEntry.FromString(msg["data"])
            assert len(gcs_entry.entries) == 1
            error_data = ray.gcs_utils.ErrorTableData.FromString(
                gcs_entry.entries[0])
            job_id = error_data.job_id
            if job_id not in [
                    worker.current_job_id.binary(),
                    JobID.nil().binary()
            ]:
                continue

            error_message = error_data.error_message
            if (error_data.type == ray_constants.TASK_PUSH_ERROR):
                # Delay it a bit to see if we can suppress it
                task_error_queue.put((error_message, time.time()))
            else:
                logger.warning(error_message)
    except (OSError, redis.exceptions.ConnectionError) as e:
        logger.error("listen_error_messages_raylet: {}".format(e))
    finally:
        # Close the pubsub client to avoid leaking file descriptors.
        worker.error_message_pubsub_client.close()


def is_initialized():
    """Check if ray.init has been called yet.

    Returns:
        True if ray.init has already been called and false otherwise.
    """
    return ray.worker.global_worker.connected


def connect(node,
            mode=WORKER_MODE,
            log_to_driver=False,
            worker=global_worker,
            driver_object_store_memory=None,
            job_id=None):
    """Connect this worker to the raylet, to Plasma, and to Redis.

    Args:
        node (ray.node.Node): The node to connect.
        mode: The mode of the worker. One of SCRIPT_MODE, WORKER_MODE, and
            LOCAL_MODE.
        log_to_driver (bool): If true, then output from all of the worker
            processes on all nodes will be directed to the driver.
        worker: The ray.Worker instance.
        driver_object_store_memory: Limit the amount of memory the driver can
            use in the object store when creating objects.
        job_id: The ID of job. If it's None, then we will generate one.
    """
    # Do some basic checking to make sure we didn't call ray.init twice.
    error_message = "Perhaps you called ray.init twice by accident?"
    assert not worker.connected, error_message
    assert worker.cached_functions_to_run is not None, error_message

    # Enable nice stack traces on SIGSEGV etc.
    if not faulthandler.is_enabled():
        faulthandler.enable(all_threads=False)

    if mode is not LOCAL_MODE:
        # Create a Redis client to primary.
        # The Redis client can safely be shared between threads. However,
        # that is not true of Redis pubsub clients. See the documentation at
        # https://github.com/andymccurdy/redis-py#thread-safety.
        worker.redis_client = node.create_redis_client()

    # Initialize some fields.
    if mode is WORKER_MODE:
        # We should not specify the job_id if it's `WORKER_MODE`.
        assert job_id is None
        job_id = JobID.nil()
        # TODO(qwang): Rename this to `worker_id_str` or type to `WorkerID`
        worker.worker_id = _random_string()
        if setproctitle:
            setproctitle.setproctitle("ray_worker")
    elif mode is LOCAL_MODE:
        # Code path of local mode
        if job_id is None:
            job_id = JobID.from_int(random.randint(1, 100000))
        worker.worker_id = ray.utils.compute_driver_id_from_job(
            job_id).binary()
    else:
        # This is the code path of driver mode.
        if job_id is None:
            # TODO(qwang): use `GcsClient::GenerateJobId()` here.
            job_id = JobID.from_int(
                int(worker.redis_client.incr("JobCounter")))
        # When tasks are executed on remote workers in the context of multiple
        # drivers, the current job ID is used to keep track of which job is
        # responsible for the task so that error messages will be propagated to
        # the correct driver.
        worker.worker_id = ray.utils.compute_driver_id_from_job(
            job_id).binary()

    if not isinstance(job_id, JobID):
        raise TypeError("The type of given job id must be JobID.")
    worker.current_job_id = job_id

    # All workers start out as non-actors. A worker can be turned into an actor
    # after it is created.
    worker.actor_id = ActorID.nil()
    worker.node = node
    worker.set_mode(mode)

    # If running Ray in LOCAL_MODE, there is no need to create call
    # create_worker or to start the worker service.
    if mode == LOCAL_MODE:
        worker.local_mode_manager = LocalModeManager()
        return

    # For driver's check that the version information matches the version
    # information that the Ray cluster was started with.
    try:
        ray.services.check_version_info(worker.redis_client)
    except Exception as e:
        if mode == SCRIPT_MODE:
            raise e
        elif mode == WORKER_MODE:
            traceback_str = traceback.format_exc()
            ray.utils.push_error_to_driver_through_redis(
                worker.redis_client,
                ray_constants.VERSION_MISMATCH_PUSH_ERROR,
                traceback_str,
                job_id=None)

    worker.lock = threading.RLock()

    # Create an object for interfacing with the global state.
    ray.state.state._initialize_global_state(
        node.redis_address, redis_password=node.redis_password)

    # Register the worker with Redis.
    if mode == SCRIPT_MODE:
        # The concept of a driver is the same as the concept of a "job".
        # Register the driver/job with Redis here.
        import __main__ as main
        driver_info = {
            "node_ip_address": node.node_ip_address,
            "driver_id": worker.worker_id,
            "start_time": time.time(),
            "plasma_store_socket": node.plasma_store_socket_name,
            "raylet_socket": node.raylet_socket_name,
            "name": (main.__file__
                     if hasattr(main, "__file__") else "INTERACTIVE MODE")
        }
        worker.redis_client.hmset(b"Drivers:" + worker.worker_id, driver_info)
    elif mode == WORKER_MODE:
        # Register the worker with Redis.
        worker_dict = {
            "node_ip_address": node.node_ip_address,
            "plasma_store_socket": node.plasma_store_socket_name,
        }
        # Check the RedirectOutput key in Redis and based on its value redirect
        # worker output and error to their own files.
        # This key is set in services.py when Redis is started.
        redirect_worker_output_val = worker.redis_client.get("RedirectOutput")
        if (redirect_worker_output_val is not None
                and int(redirect_worker_output_val) == 1):
            log_stdout_file, log_stderr_file = (
                node.new_worker_redirected_log_file(worker.worker_id))
            # Redirect stdout/stderr at the file descriptor level. If we simply
            # set sys.stdout and sys.stderr, then logging from C++ can fail to
            # be redirected.
            os.dup2(log_stdout_file.fileno(), sys.stdout.fileno())
            os.dup2(log_stderr_file.fileno(), sys.stderr.fileno())
            # We also manually set sys.stdout and sys.stderr because that seems
            # to have an affect on the output buffering. Without doing this,
            # stdout and stderr are heavily buffered resulting in seemingly
            # lost logging statements.
            sys.stdout = log_stdout_file
            sys.stderr = log_stderr_file
            # This should always be the first message to appear in the worker's
            # stdout and stderr log files. The string "Ray worker pid:" is
            # parsed in the log monitor process.
            print("Ray worker pid: {}".format(os.getpid()))
            print("Ray worker pid: {}".format(os.getpid()), file=sys.stderr)
            sys.stdout.flush()
            sys.stderr.flush()

            worker_dict["stdout_file"] = os.path.abspath(log_stdout_file.name)
            worker_dict["stderr_file"] = os.path.abspath(log_stderr_file.name)
        worker.redis_client.hmset(b"Workers:" + worker.worker_id, worker_dict)
    else:
        raise ValueError("Invalid worker mode. Expected DRIVER or WORKER.")

    redis_address, redis_port = node.redis_address.split(":")
    gcs_options = ray._raylet.GcsClientOptions(
        redis_address,
        int(redis_port),
        node.redis_password,
    )
    worker.core_worker = ray._raylet.CoreWorker(
        (mode == SCRIPT_MODE),
        node.plasma_store_socket_name,
        node.raylet_socket_name,
        worker.current_job_id,
        gcs_options,
        node.get_logs_dir_path(),
        node.node_ip_address,
    )
    worker.task_context.current_task_id = (
        worker.core_worker.get_current_task_id())
    worker.raylet_client = ray._raylet.RayletClient(worker.core_worker)

    if driver_object_store_memory is not None:
        worker._set_object_store_client_options(
            "ray_driver_{}".format(os.getpid()), driver_object_store_memory)

    # Put something in the plasma store so that subsequent plasma store
    # accesses will be faster. Currently the first access is always slow, and
    # we don't want the user to experience this.
    temporary_object_id = ray.ObjectID(np.random.bytes(20))
    worker.put_object(temporary_object_id, 1)
    ray.internal.free([temporary_object_id])

    # Start the import thread
    worker.import_thread = import_thread.ImportThread(worker, mode,
                                                      worker.threads_stopped)
    worker.import_thread.start()

    # If this is a driver running in SCRIPT_MODE, start a thread to print error
    # messages asynchronously in the background. Ideally the scheduler would
    # push messages to the driver's worker service, but we ran into bugs when
    # trying to properly shutdown the driver's worker service, so we are
    # temporarily using this implementation which constantly queries the
    # scheduler for new error messages.
    if mode == SCRIPT_MODE:
        q = queue.Queue()
        worker.listener_thread = threading.Thread(
            target=listen_error_messages_raylet,
            name="ray_listen_error_messages",
            args=(worker, q, worker.threads_stopped))
        worker.printer_thread = threading.Thread(
            target=print_error_messages_raylet,
            name="ray_print_error_messages",
            args=(q, worker.threads_stopped))
        worker.listener_thread.daemon = True
        worker.listener_thread.start()
        worker.printer_thread.daemon = True
        worker.printer_thread.start()
        if log_to_driver:
            worker.logger_thread = threading.Thread(
                target=print_logs,
                name="ray_print_logs",
                args=(worker.redis_client, worker.threads_stopped))
            worker.logger_thread.daemon = True
            worker.logger_thread.start()

    if mode == SCRIPT_MODE:
        # Add the directory containing the script that is running to the Python
        # paths of the workers. Also add the current directory. Note that this
        # assumes that the directory structures on the machines in the clusters
        # are the same.
        script_directory = os.path.abspath(os.path.dirname(sys.argv[0]))
        current_directory = os.path.abspath(os.path.curdir)
        worker.run_function_on_all_workers(
            lambda worker_info: sys.path.insert(1, script_directory))
        worker.run_function_on_all_workers(
            lambda worker_info: sys.path.insert(1, current_directory))
        # TODO(rkn): Here we first export functions to run, then remote
        # functions. The order matters. For example, one of the functions to
        # run may set the Python path, which is needed to import a module used
        # to define a remote function. We may want to change the order to
        # simply be the order in which the exports were defined on the driver.
        # In addition, we will need to retain the ability to decide what the
        # first few exports are (mostly to set the Python path). Additionally,
        # note that the first exports to be defined on the driver will be the
        # ones defined in separate modules that are imported by the driver.
        # Export cached functions_to_run.
        for function in worker.cached_functions_to_run:
            worker.run_function_on_all_workers(function)
        # Export cached remote functions and actors to the workers.
        worker.function_actor_manager.export_cached()
    worker.cached_functions_to_run = None


def disconnect():
    """Disconnect this worker from the raylet and object store."""
    # Reset the list of cached remote functions and actors so that if more
    # remote functions or actors are defined and then connect is called again,
    # the remote functions will be exported. This is mostly relevant for the
    # tests.
    worker = global_worker
    if worker.connected:
        # Shutdown all of the threads that we've started. TODO(rkn): This
        # should be handled cleanly in the worker object's destructor and not
        # in this disconnect method.
        worker.threads_stopped.set()
        if hasattr(worker, "import_thread"):
            worker.import_thread.join_import_thread()
        if hasattr(worker, "listener_thread"):
            worker.listener_thread.join()
        if hasattr(worker, "printer_thread"):
            worker.printer_thread.join()
        if hasattr(worker, "logger_thread"):
            worker.logger_thread.join()
        worker.threads_stopped.clear()
        worker._session_index += 1

    worker.node = None  # Disconnect the worker from the node.
    worker.cached_functions_to_run = []
    worker.function_actor_manager.reset_cache()
    worker.serialization_context_map.clear()

    if hasattr(worker, "raylet_client"):
        del worker.raylet_client
    if hasattr(worker, "core_worker"):
        del worker.core_worker


@contextmanager
def _changeproctitle(title, next_title):
    if setproctitle:
        setproctitle.setproctitle(title)
    yield
    if setproctitle:
        setproctitle.setproctitle(next_title)


def _try_to_compute_deterministic_class_id(cls, depth=5):
    """Attempt to produce a deterministic class ID for a given class.

    The goal here is for the class ID to be the same when this is run on
    different worker processes. Pickling, loading, and pickling again seems to
    produce more consistent results than simply pickling. This is a bit crazy
    and could cause problems, in which case we should revert it and figure out
    something better.

    Args:
        cls: The class to produce an ID for.
        depth: The number of times to repeatedly try to load and dump the
            string while trying to reach a fixed point.

    Returns:
        A class ID for this class. We attempt to make the class ID the same
            when this function is run on different workers, but that is not
            guaranteed.

    Raises:
        Exception: This could raise an exception if cloudpickle raises an
            exception.
    """
    # Pickling, loading, and pickling again seems to produce more consistent
    # results than simply pickling. This is a bit
    class_id = pickle.dumps(cls)
    for _ in range(depth):
        new_class_id = pickle.dumps(pickle.loads(class_id))
        if new_class_id == class_id:
            # We appear to have reached a fix point, so use this as the ID.
            return hashlib.sha1(new_class_id).digest()
        class_id = new_class_id

    # We have not reached a fixed point, so we may end up with a different
    # class ID for this custom class on each worker, which could lead to the
    # same class definition being exported many many times.
    logger.warning(
        "WARNING: Could not produce a deterministic class ID for class "
        "{}".format(cls))
    return hashlib.sha1(new_class_id).digest()


def register_custom_serializer(cls,
                               use_pickle=False,
                               use_dict=False,
                               serializer=None,
                               deserializer=None,
                               local=False,
                               job_id=None,
                               class_id=None):
    """Enable serialization and deserialization for a particular class.

    This method runs the register_class function defined below on every worker,
    which will enable ray to properly serialize and deserialize objects of
    this class.

    Args:
        cls (type): The class that ray should use this custom serializer for.
        use_pickle (bool): If true, then objects of this class will be
            serialized using pickle.
        use_dict: If true, then objects of this class be serialized turning
            their __dict__ fields into a dictionary. Must be False if
            use_pickle is true.
        serializer: The custom serializer to use. This should be provided if
            and only if use_pickle and use_dict are False.
        deserializer: The custom deserializer to use. This should be provided
            if and only if use_pickle and use_dict are False.
        local: True if the serializers should only be registered on the current
            worker. This should usually be False.
        job_id: ID of the job that we want to register the class for.
        class_id: ID of the class that we are registering. If this is not
            specified, we will calculate a new one inside the function.

    Raises:
        Exception: An exception is raised if pickle=False and the class cannot
            be efficiently serialized by Ray. This can also raise an exception
            if use_dict is true and cls is not pickleable.
    """
    worker = global_worker
    assert (serializer is None) == (deserializer is None), (
        "The serializer/deserializer arguments must both be provided or "
        "both not be provided.")
    use_custom_serializer = (serializer is not None)

    assert use_custom_serializer + use_pickle + use_dict == 1, (
        "Exactly one of use_pickle, use_dict, or serializer/deserializer must "
        "be specified.")

    if use_dict:
        # Raise an exception if cls cannot be serialized efficiently by Ray.
        serialization.check_serializable(cls)

    if class_id is None:
        if not local:
            # In this case, the class ID will be used to deduplicate the class
            # across workers. Note that cloudpickle unfortunately does not
            # produce deterministic strings, so these IDs could be different
            # on different workers. We could use something weaker like
            # cls.__name__, however that would run the risk of having
            # collisions.
            # TODO(rkn): We should improve this.
            try:
                # Attempt to produce a class ID that will be the same on each
                # worker. However, determinism is not guaranteed, and the
                # result may be different on different workers.
                class_id = _try_to_compute_deterministic_class_id(cls)
            except Exception:
                raise serialization.CloudPickleError("Failed to pickle class "
                                                     "'{}'".format(cls))
        else:
            # In this case, the class ID only needs to be meaningful on this
            # worker and not across workers.
            class_id = _random_string()

        # Make sure class_id is a string.
        class_id = ray.utils.binary_to_hex(class_id)

    if job_id is None:
        job_id = worker.current_job_id
    assert isinstance(job_id, JobID)

    def register_class_for_serialization(worker_info):
        if worker.use_pickle:
            if pickle.FAST_CLOUDPICKLE_USED:
                # construct a reducer
                pickle.CloudPickler.dispatch[
                    cls] = lambda obj: (deserializer, (serializer(obj), ))
            else:

                def _CloudPicklerReducer(_self, obj):
                    _self.save_reduce(
                        deserializer, (serializer(obj), ), obj=obj)

                # use a placeholder for 'self' argument
                pickle.CloudPickler.dispatch[cls] = _CloudPicklerReducer
        else:
            # TODO(rkn): We need to be more thoughtful about what to do if
            # custom serializers have already been registered for class_id.
            # In some cases, we may want to use the last user-defined
            # serializers and ignore subsequent calls to
            # register_custom_serializer that were made by the system.
            serialization_context = worker_info[
                "worker"].get_serialization_context(job_id)
            serialization_context.register_type(
                cls,
                class_id,
                pickle=use_pickle,
                custom_serializer=serializer,
                custom_deserializer=deserializer)

    if not local:
        worker.run_function_on_all_workers(register_class_for_serialization)
    else:
        # Since we are pickling objects of this class, we don't actually need
        # to ship the class definition.
        register_class_for_serialization({"worker": worker})


def get(object_ids):
    """Get a remote object or a list of remote objects from the object store.

    This method blocks until the object corresponding to the object ID is
    available in the local object store. If this object is not in the local
    object store, it will be shipped from an object store that has it (once the
    object has been created). If object_ids is a list, then the objects
    corresponding to each object in the list will be returned.

    Args:
        object_ids: Object ID of the object to get or a list of object IDs to
            get.

    Returns:
        A Python object or a list of Python objects.

    Raises:
        Exception: An exception is raised if the task that created the object
            or that created one of the objects raised an exception.
    """
    worker = global_worker
    worker.check_connected()
    with profiling.profile("ray.get"):
        is_individual_id = isinstance(object_ids, ray.ObjectID)
        if is_individual_id:
            object_ids = [object_ids]

        if not isinstance(object_ids, list):
            raise ValueError("'object_ids' must either be an object ID "
                             "or a list of object IDs.")

        global last_task_error_raise_time
        values = worker.get_objects(object_ids)
        for i, value in enumerate(values):
            if isinstance(value, RayError):
                last_task_error_raise_time = time.time()
                if isinstance(value, ray.exceptions.UnreconstructableError):
                    worker.dump_object_store_memory_usage()
                if isinstance(value, RayTaskError):
                    raise value.as_instanceof_cause()
                else:
                    raise value

        # Run post processors.
        for post_processor in worker._post_get_hooks:
            values = post_processor(object_ids, values)

        if is_individual_id:
            values = values[0]
        return values


def put(value, weakref=False):
    """Store an object in the object store.

    The object may not be evicted while a reference to the returned ID exists.
    Note that this pinning only applies to the particular object ID returned
    by put, not object IDs in general.

    Args:
        value: The Python object to be stored.
        weakref: If set, allows the object to be evicted while a reference
            to the returned ID exists. You might want to set this if putting
            a lot of objects that you might not need in the future.

    Returns:
        The object ID assigned to this value.
    """
    worker = global_worker
    worker.check_connected()
    with profiling.profile("ray.put"):
        if worker.mode == LOCAL_MODE:
            object_id = worker.local_mode_manager.put_object(value)
        else:
            object_id = ray._raylet.compute_put_id(
                worker.current_task_id,
                worker.task_context.put_index,
            )
            try:
                worker.put_object(object_id, value)
            except ObjectStoreFullError:
                logger.info(
                    "Put failed since the value was either too large or the "
                    "store was full of pinned objects. If you are putting "
                    "and holding references to a lot of object ids, consider "
                    "ray.put(value, weakref=True) to allow object data to "
                    "be evicted early.")
                raise
        worker.task_context.put_index += 1
        # Pin the object buffer with the returned id. This avoids put returns
        # from getting evicted out from under the id.
        # TODO(edoakes): we should be able to avoid this extra IPC by holding
        # a reference to the buffer created when putting the object, but the
        # buffer returned by the plasma store create method doesn't prevent
        # the object from being evicted.
        if not weakref and not worker.mode == LOCAL_MODE:
            object_id.set_buffer_ref(
                worker.core_worker.get_objects([object_id],
                                               worker.current_task_id))
        return object_id


def wait(object_ids, num_returns=1, timeout=None):
    """Return a list of IDs that are ready and a list of IDs that are not.

    .. warning::

        The **timeout** argument used to be in **milliseconds** (up through
        ``ray==0.6.1``) and now it is in **seconds**.

    If timeout is set, the function returns either when the requested number of
    IDs are ready or when the timeout is reached, whichever occurs first. If it
    is not set, the function simply waits until that number of objects is ready
    and returns that exact number of object IDs.

    This method returns two lists. The first list consists of object IDs that
    correspond to objects that are available in the object store. The second
    list corresponds to the rest of the object IDs (which may or may not be
    ready).

    Ordering of the input list of object IDs is preserved. That is, if A
    precedes B in the input list, and both are in the ready list, then A will
    precede B in the ready list. This also holds true if A and B are both in
    the remaining list.

    Args:
        object_ids (List[ObjectID]): List of object IDs for objects that may or
            may not be ready. Note that these IDs must be unique.
        num_returns (int): The number of object IDs that should be returned.
        timeout (float): The maximum amount of time in seconds to wait before
            returning.

    Returns:
        A list of object IDs that are ready and a list of the remaining object
        IDs.
    """
    worker = global_worker

    if isinstance(object_ids, ObjectID):
        raise TypeError(
            "wait() expected a list of ray.ObjectID, got a single ray.ObjectID"
        )

    if not isinstance(object_ids, list):
        raise TypeError(
            "wait() expected a list of ray.ObjectID, got {}".format(
                type(object_ids)))

    if isinstance(timeout, int) and timeout != 0:
        logger.warning("The 'timeout' argument now requires seconds instead "
                       "of milliseconds. This message can be suppressed by "
                       "passing in a float.")

    if timeout is not None and timeout < 0:
        raise ValueError("The 'timeout' argument must be nonnegative. "
                         "Received {}".format(timeout))

    for object_id in object_ids:
        if not isinstance(object_id, ObjectID):
            raise TypeError("wait() expected a list of ray.ObjectID, "
                            "got list containing {}".format(type(object_id)))

    worker.check_connected()
    # TODO(swang): Check main thread.
    with profiling.profile("ray.wait"):
        # When Ray is run in LOCAL_MODE, all functions are run immediately,
        # so all objects in object_id are ready.
        if worker.mode == LOCAL_MODE:
            return object_ids[:num_returns], object_ids[num_returns:]

        # TODO(rkn): This is a temporary workaround for
        # https://github.com/ray-project/ray/issues/997. However, it should be
        # fixed in Arrow instead of here.
        if len(object_ids) == 0:
            return [], []

        if len(object_ids) != len(set(object_ids)):
            raise Exception("Wait requires a list of unique object IDs.")
        if num_returns <= 0:
            raise Exception(
                "Invalid number of objects to return %d." % num_returns)
        if num_returns > len(object_ids):
            raise Exception("num_returns cannot be greater than the number "
                            "of objects provided to ray.wait.")

        timeout = timeout if timeout is not None else 10**6
        timeout_milliseconds = int(timeout * 1000)
        ready_ids, remaining_ids = worker.core_worker.wait(
            object_ids,
            num_returns,
            timeout_milliseconds,
            worker.current_task_id,
        )
        return ready_ids, remaining_ids


def _mode(worker=global_worker):
    """This is a wrapper around worker.mode.

    We use this wrapper so that in the remote decorator, we can call _mode()
    instead of worker.mode. The difference is that when we attempt to serialize
    remote functions, we don't attempt to serialize the worker object, which
    cannot be serialized.
    """
    return worker.mode


def get_global_worker():
    return global_worker


def make_decorator(num_return_vals=None,
                   num_cpus=None,
                   num_gpus=None,
                   memory=None,
                   object_store_memory=None,
                   resources=None,
                   max_calls=None,
                   max_reconstructions=None,
                   worker=None):
    def decorator(function_or_class):
        if (inspect.isfunction(function_or_class)
                or is_cython(function_or_class)):
            # Set the remote function default resources.
            if max_reconstructions is not None:
                raise Exception("The keyword 'max_reconstructions' is not "
                                "allowed for remote functions.")

            return ray.remote_function.RemoteFunction(
                function_or_class, num_cpus, num_gpus, memory,
                object_store_memory, resources, num_return_vals, max_calls)

        if inspect.isclass(function_or_class):
            if num_return_vals is not None:
                raise Exception("The keyword 'num_return_vals' is not allowed "
                                "for actors.")
            if max_calls is not None:
                raise Exception("The keyword 'max_calls' is not allowed for "
                                "actors.")

            return worker.make_actor(function_or_class, num_cpus, num_gpus,
                                     memory, object_store_memory, resources,
                                     max_reconstructions)

        raise Exception("The @ray.remote decorator must be applied to "
                        "either a function or to a class.")

    return decorator


def remote(*args, **kwargs):
    """Define a remote function or an actor class.

    This can be used with no arguments to define a remote function or actor as
    follows:

    .. code-block:: python

        @ray.remote
        def f():
            return 1

        @ray.remote
        class Foo(object):
            def method(self):
                return 1

    It can also be used with specific keyword arguments:

    * **num_return_vals:** This is only for *remote functions*. It specifies
      the number of object IDs returned by the remote function invocation.
    * **num_cpus:** The quantity of CPU cores to reserve for this task or for
      the lifetime of the actor.
    * **num_gpus:** The quantity of GPUs to reserve for this task or for the
      lifetime of the actor.
    * **resources:** The quantity of various custom resources to reserve for
      this task or for the lifetime of the actor. This is a dictionary mapping
      strings (resource names) to numbers.
    * **max_calls:** Only for *remote functions*. This specifies the maximum
      number of times that a given worker can execute the given remote function
      before it must exit (this can be used to address memory leaks in
      third-party libraries or to reclaim resources that cannot easily be
      released, e.g., GPU memory that was acquired by TensorFlow). By
      default this is infinite.
    * **max_reconstructions**: Only for *actors*. This specifies the maximum
      number of times that the actor should be reconstructed when it dies
      unexpectedly. The minimum valid value is 0 (default), which indicates
      that the actor doesn't need to be reconstructed. And the maximum valid
      value is ray.ray_constants.INFINITE_RECONSTRUCTIONS.

    This can be done as follows:

    .. code-block:: python

        @ray.remote(num_gpus=1, max_calls=1, num_return_vals=2)
        def f():
            return 1, 2

        @ray.remote(num_cpus=2, resources={"CustomResource": 1})
        class Foo(object):
            def method(self):
                return 1
    """
    worker = get_global_worker()

    if len(args) == 1 and len(kwargs) == 0 and callable(args[0]):
        # This is the case where the decorator is just @ray.remote.
        return make_decorator(worker=worker)(args[0])

    # Parse the keyword arguments from the decorator.
    error_string = ("The @ray.remote decorator must be applied either "
                    "with no arguments and no parentheses, for example "
                    "'@ray.remote', or it must be applied using some of "
                    "the arguments 'num_return_vals', 'num_cpus', 'num_gpus', "
                    "'memory', 'object_store_memory', 'resources', "
                    "'max_calls', or 'max_reconstructions', like "
                    "'@ray.remote(num_return_vals=2, "
                    "resources={\"CustomResource\": 1})'.")
    assert len(args) == 0 and len(kwargs) > 0, error_string
    for key in kwargs:
        assert key in [
            "num_return_vals",
            "num_cpus",
            "num_gpus",
            "memory",
            "object_store_memory",
            "resources",
            "max_calls",
            "max_reconstructions",
        ], error_string

    num_cpus = kwargs["num_cpus"] if "num_cpus" in kwargs else None
    num_gpus = kwargs["num_gpus"] if "num_gpus" in kwargs else None
    resources = kwargs.get("resources")
    if not isinstance(resources, dict) and resources is not None:
        raise Exception("The 'resources' keyword argument must be a "
                        "dictionary, but received type {}.".format(
                            type(resources)))
    if resources is not None:
        assert "CPU" not in resources, "Use the 'num_cpus' argument."
        assert "GPU" not in resources, "Use the 'num_gpus' argument."

    # Handle other arguments.
    num_return_vals = kwargs.get("num_return_vals")
    max_calls = kwargs.get("max_calls")
    max_reconstructions = kwargs.get("max_reconstructions")
    memory = kwargs.get("memory")
    object_store_memory = kwargs.get("object_store_memory")

    return make_decorator(
        num_return_vals=num_return_vals,
        num_cpus=num_cpus,
        num_gpus=num_gpus,
        memory=memory,
        object_store_memory=object_store_memory,
        resources=resources,
        max_calls=max_calls,
        max_reconstructions=max_reconstructions,
        worker=worker)<|MERGE_RESOLUTION|>--- conflicted
+++ resolved
@@ -437,29 +437,18 @@
                 self.core_worker.put_raw_buffer(
                     value, object_id, memcopy_threads=self.memcopy_threads)
             else:
-<<<<<<< HEAD
+                writer = Pickle5Writer()
                 if ray.cloudpickle.FAST_CLOUDPICKLE_USED:
-                    buffers = []
-                    meta = pickle.dumps(
-                        value, protocol=5, buffer_callback=buffers.append)
-                    # TODO(suquark): This could involve more copies.
-                    # Should implement zero-copy for PickleBuffer.
-                    buffers = [b.raw().tobytes() for b in buffers]
-                    value = (meta, buffers)
+                    inband = pickle.dumps(
+                        value, protocol=5, buffer_callback=writer.buffer_callback)
+                    self.core_worker.put_pickle5_buffers(object_id, inband, writer,
+                                                     self.memcopy_threads)
                 else:
-                    value = pickle.dumps(value, protocol=4)
-
-                self.core_worker.put_serialized_object(
-                    pyarrow.serialize(value),
-                    object_id,
-                    memcopy_threads=self.memcopy_threads)
-=======
-                writer = Pickle5Writer()
-                inband = pickle.dumps(
-                    value, protocol=5, buffer_callback=writer.buffer_callback)
-                self.core_worker.put_pickle5_buffers(object_id, inband, writer,
-                                                     self.memcopy_threads)
->>>>>>> 3ac8592d
+                    inband = pickle.dumps(value, protocol=4)
+                    self.core_worker.put_serialized_object(
+                        pyarrow.serialize(inband),
+                        object_id,
+                        memcopy_threads=self.memcopy_threads)
         except pyarrow.plasma.PlasmaObjectExists:
             # The object already exists in the object store, so there is no
             # need to add it again. TODO(rkn): We need to compare hashes
@@ -557,7 +546,6 @@
                 assert False, "Unrecognized error type " + str(error_type)
         elif data:
             # If data is not empty, deserialize the object.
-<<<<<<< HEAD
             if self.use_pickle:
                 if ray.cloudpickle.FAST_CLOUDPICKLE_USED:
                     r, buffers = pyarrow.deserialize(data, serialization_context)
@@ -568,9 +556,6 @@
                     return pickle.loads(r)
             else:
                 return pyarrow.deserialize(data, serialization_context)
-=======
-            return pyarrow.deserialize(data, serialization_context)
->>>>>>> 3ac8592d
         else:
             # Object isn't available in plasma.
             return plasma.ObjectNotAvailable
