from contextlib import contextmanager
import colorama
import atexit
import faulthandler
import hashlib
import inspect
import io
import json
import logging
import os
import redis
import sys
import threading
import time
import traceback
from typing import Any, Dict, List, Iterator

# Ray modules
from ray.autoscaler._private.constants import AUTOSCALER_EVENTS
from ray.autoscaler._private.util import DEBUG_AUTOSCALING_ERROR
import ray.cloudpickle as pickle
import ray.gcs_utils
import ray._private.memory_monitor as memory_monitor
import ray.node
import ray.job_config
import ray._private.parameter
import ray.ray_constants as ray_constants
import ray.remote_function
import ray.serialization as serialization
import ray._private.services as services
import ray._private.runtime_env as runtime_env
import ray._private.import_thread as import_thread
import ray
import setproctitle
import ray.state

from ray import (
    ActorID,
    JobID,
    ObjectRef,
    Language,
)
from ray import profiling

from ray.exceptions import (
    RaySystemError,
    RayError,
    RayTaskError,
    ObjectStoreFullError,
)
from ray._private.function_manager import FunctionActorManager
from ray._private.ray_logging import setup_logger
from ray._private.ray_logging import global_worker_stdstream_dispatcher
from ray._private.utils import _random_string, check_oversized_pickle
from ray.util.inspect import is_cython
from ray.experimental.internal_kv import _internal_kv_get, \
    _internal_kv_initialized
from ray._private.client_mode_hook import client_mode_hook

SCRIPT_MODE = 0
WORKER_MODE = 1
LOCAL_MODE = 2
SPILL_WORKER_MODE = 3
RESTORE_WORKER_MODE = 4
UTIL_WORKER_MODE = 5

ERROR_KEY_PREFIX = b"Error:"

# Logger for this module. It should be configured at the entry point
# into the program using Ray. Ray provides a default configuration at
# entry/init points.
logger = logging.getLogger(__name__)


# Visible for testing.
def _unhandled_error_handler(e: Exception):
    logger.error("Unhandled error (suppress with "
                 "RAY_IGNORE_UNHANDLED_ERRORS=1): {}".format(e))


class Worker:
    """A class used to define the control flow of a worker process.

    Note:
        The methods in this class are considered unexposed to the user. The
        functions outside of this class are considered exposed.

    Attributes:
        node (ray.node.Node): The node this worker is attached to.
        mode: The mode of the worker. One of SCRIPT_MODE, LOCAL_MODE, and
            WORKER_MODE.
        cached_functions_to_run (List): A list of functions to run on all of
            the workers that should be exported as soon as connect is called.
    """

    def __init__(self):
        """Initialize a Worker object."""
        self.node = None
        self.mode = None
        self.cached_functions_to_run = []
        self.actors = {}
        # When the worker is constructed. Record the original value of the
        # CUDA_VISIBLE_DEVICES environment variable.
        self.original_gpu_ids = ray._private.utils.get_cuda_visible_devices()
        self.memory_monitor = memory_monitor.MemoryMonitor()
        # A dictionary that maps from driver id to SerializationContext
        # TODO: clean up the SerializationContext once the job finished.
        self.serialization_context_map = {}
        self.function_actor_manager = FunctionActorManager(self)
        # This event is checked regularly by all of the threads so that they
        # know when to exit.
        self.threads_stopped = threading.Event()
        # Index of the current session. This number will
        # increment every time when `ray.shutdown` is called.
        self._session_index = 0
        # If this is set, the next .remote call should drop into the
        # debugger, at the specified breakpoint ID.
        self.debugger_breakpoint = b""
        # If this is set, ray.get calls invoked on the object ID returned
        # by the worker should drop into the debugger at the specified
        # breakpoint ID.
        self.debugger_get_breakpoint = b""
        self._load_code_from_local = False

    @property
    def connected(self):
        """bool: True if Ray has been started and False otherwise."""
        return self.node is not None

    @property
    def node_ip_address(self):
        self.check_connected()
        return self.node.node_ip_address

    @property
    def load_code_from_local(self):
        self.check_connected()
        return self._load_code_from_local

    @property
    def current_job_id(self):
        if hasattr(self, "core_worker"):
            return self.core_worker.get_current_job_id()
        return JobID.nil()

    @property
    def actor_id(self):
        if hasattr(self, "core_worker"):
            return self.core_worker.get_actor_id()
        return ActorID.nil()

    @property
    def current_task_id(self):
        return self.core_worker.get_current_task_id()

    @property
    def current_node_id(self):
        return self.core_worker.get_current_node_id()

    @property
    def placement_group_id(self):
        return self.core_worker.get_placement_group_id()

    @property
    def should_capture_child_tasks_in_placement_group(self):
        return self.core_worker.should_capture_child_tasks_in_placement_group()

    @property
    def current_session_and_job(self):
        """Get the current session index and job id as pair."""
        assert isinstance(self._session_index, int)
        assert isinstance(self.current_job_id, ray.JobID)
        return self._session_index, self.current_job_id

    def get_serialization_context(self, job_id=None):
        """Get the SerializationContext of the job that this worker is processing.

        Args:
            job_id: The ID of the job that indicates which job to get
                the serialization context for.

        Returns:
            The serialization context of the given job.
        """
        # This function needs to be protected by a lock, because it will be
        # called by`register_class_for_serialization`, as well as the import
        # thread, from different threads. Also, this function will recursively
        # call itself, so we use RLock here.
        if job_id is None:
            job_id = self.current_job_id
        with self.lock:
            if job_id not in self.serialization_context_map:
                self.serialization_context_map[
                    job_id] = serialization.SerializationContext(self)
            return self.serialization_context_map[job_id]

    def check_connected(self):
        """Check if the worker is connected.

        Raises:
          Exception: An exception is raised if the worker is not connected.
        """
        if not self.connected:
            raise RaySystemError("Ray has not been started yet. You can "
                                 "start Ray with 'ray.init()'.")

    def set_mode(self, mode):
        """Set the mode of the worker.

        The mode SCRIPT_MODE should be used if this Worker is a driver that is
        being run as a Python script or interactively in a shell. It will print
        information about task failures.

        The mode WORKER_MODE should be used if this Worker is not a driver. It
        will not print information about tasks.

        The mode LOCAL_MODE should be used if this Worker is a driver and if
        you want to run the driver in a manner equivalent to serial Python for
        debugging purposes. It will not send remote function calls to the
        scheduler and will instead execute them in a blocking fashion.

        Args:
            mode: One of SCRIPT_MODE, WORKER_MODE, and LOCAL_MODE.
        """
        self.mode = mode

    def set_load_code_from_local(self, load_code_from_local):
        self._load_code_from_local = load_code_from_local

    def put_object(self, value, object_ref=None):
        """Put value in the local object store with object reference `object_ref`.

        This assumes that the value for `object_ref` has not yet been placed in
        the local object store. If the plasma store is full, the worker will
        automatically retry up to DEFAULT_PUT_OBJECT_RETRIES times. Each
        retry will delay for an exponentially doubling amount of time,
        starting with DEFAULT_PUT_OBJECT_DELAY. After this, exception
        will be raised.

        Args:
            value: The value to put in the object store.
            object_ref (ObjectRef): The object ref of the value to be
                put. If None, one will be generated.

        Returns:
            ObjectRef: The object ref the object was put under.

        Raises:
            ray.exceptions.ObjectStoreFullError: This is raised if the attempt
                to store the object fails because the object store is full even
                after multiple retries.
        """
        # Make sure that the value is not an object ref.
        if isinstance(value, ObjectRef):
            raise TypeError(
                "Calling 'put' on an ray.ObjectRef is not allowed "
                "(similarly, returning an ray.ObjectRef from a remote "
                "function is not allowed). If you really want to "
                "do this, you can wrap the ray.ObjectRef in a list and "
                "call 'put' on it (or return it).")

        if self.mode == LOCAL_MODE:
            assert object_ref is None, ("Local Mode does not support "
                                        "inserting with an ObjectRef")

        serialized_value = self.get_serialization_context().serialize(value)
        # This *must* be the first place that we construct this python
        # ObjectRef because an entry with 0 local references is created when
        # the object is Put() in the core worker, expecting that this python
        # reference will be created. If another reference is created and
        # removed before this one, it will corrupt the state in the
        # reference counter.
        return ray.ObjectRef(
            self.core_worker.put_serialized_object(
                serialized_value, object_ref=object_ref))

    def raise_errors(self, data_metadata_pairs, object_refs):
        context = self.get_serialization_context()
        out = context.deserialize_objects(data_metadata_pairs, object_refs)
        if "RAY_IGNORE_UNHANDLED_ERRORS" in os.environ:
            return
        for e in out:
            _unhandled_error_handler(e)

    def deserialize_objects(self, data_metadata_pairs, object_refs):
        context = self.get_serialization_context()
        return context.deserialize_objects(data_metadata_pairs, object_refs)

    def get_objects(self, object_refs, timeout=None):
        """Get the values in the object store associated with the IDs.

        Return the values from the local object store for object_refs. This
        will block until all the values for object_refs have been written to
        the local object store.

        Args:
            object_refs (List[object_ref.ObjectRef]): A list of the object refs
                whose values should be retrieved.
            timeout (float): timeout (float): The maximum amount of time in
                seconds to wait before returning.
        Returns:
            list: List of deserialized objects
            bytes: UUID of the debugger breakpoint we should drop
                into or b"" if there is no breakpoint.
        """
        # Make sure that the values are object refs.
        for object_ref in object_refs:
            if not isinstance(object_ref, ObjectRef):
                raise TypeError(
                    f"Attempting to call `get` on the value {object_ref}, "
                    "which is not an ray.ObjectRef.")

        timeout_ms = int(timeout * 1000) if timeout else -1
        data_metadata_pairs = self.core_worker.get_objects(
            object_refs, self.current_task_id, timeout_ms)
        debugger_breakpoint = b""
        for (data, metadata) in data_metadata_pairs:
            if metadata:
                metadata_fields = metadata.split(b",")
                if len(metadata_fields) >= 2 and metadata_fields[1].startswith(
                        ray_constants.OBJECT_METADATA_DEBUG_PREFIX):
                    debugger_breakpoint = metadata_fields[1][len(
                        ray_constants.OBJECT_METADATA_DEBUG_PREFIX):]
        return self.deserialize_objects(data_metadata_pairs,
                                        object_refs), debugger_breakpoint

    def run_function_on_all_workers(self, function,
                                    run_on_other_drivers=False):
        """Run arbitrary code on all of the workers.

        This function will first be run on the driver, and then it will be
        exported to all of the workers to be run. It will also be run on any
        new workers that register later. If ray.init has not been called yet,
        then cache the function and export it later.

        Args:
            function (Callable): The function to run on all of the workers. It
                takes only one argument, a worker info dict. If it returns
                anything, its return values will not be used.
            run_on_other_drivers: The boolean that indicates whether we want to
                run this function on other drivers. One case is we may need to
                share objects across drivers.
        """
        # If ray.init has not been called yet, then cache the function and
        # export it when connect is called. Otherwise, run the function on all
        # workers.
        if self.mode is None:
            self.cached_functions_to_run.append(function)
        else:
            # Attempt to pickle the function before we need it. This could
            # fail, and it is more convenient if the failure happens before we
            # actually run the function locally.
            pickled_function = pickle.dumps(function)

            function_to_run_id = hashlib.shake_128(pickled_function).digest(
                ray_constants.ID_SIZE)
            key = b"FunctionsToRun:" + function_to_run_id
            # First run the function on the driver.
            # We always run the task locally.
            function({"worker": self})
            # Check if the function has already been put into redis.
            function_exported = self.redis_client.setnx(b"Lock:" + key, 1)
            if not function_exported:
                # In this case, the function has already been exported, so
                # we don't need to export it again.
                return

            check_oversized_pickle(pickled_function, function.__name__,
                                   "function", self)

            # Run the function on all workers.
            self.redis_client.hset(
                key,
                mapping={
                    "job_id": self.current_job_id.binary(),
                    "function_id": function_to_run_id,
                    "function": pickled_function,
                    "run_on_other_drivers": str(run_on_other_drivers),
                })
            self.redis_client.rpush("Exports", key)
            # TODO(rkn): If the worker fails after it calls setnx and before it
            # successfully completes the hset and rpush, then the program will
            # most likely hang. This could be fixed by making these three
            # operations into a transaction (or by implementing a custom
            # command that does all three things).

    def main_loop(self):
        """The main loop a worker runs to receive and execute tasks."""

        def sigterm_handler(signum, frame):
            shutdown(True)
            sys.exit(1)

        ray._private.utils.set_sigterm_handler(sigterm_handler)
        self.core_worker.run_task_loop()
        sys.exit(0)


@client_mode_hook
def get_gpu_ids():
    """Get the IDs of the GPUs that are available to the worker.

    If the CUDA_VISIBLE_DEVICES environment variable was set when the worker
    started up, then the IDs returned by this method will be a subset of the
    IDs in CUDA_VISIBLE_DEVICES. If not, the IDs will fall in the range
    [0, NUM_GPUS - 1], where NUM_GPUS is the number of GPUs that the node has.

    Returns:
        A list of GPU IDs.
    """
    worker = global_worker
    worker.check_connected()

    # TODO(ilr) Handle inserting resources in local mode
    all_resource_ids = global_worker.core_worker.resource_ids()
    assigned_ids = set()
    for resource, assignment in all_resource_ids.items():
        # Handle both normal and placement group GPU resources.
        if resource == "GPU" or resource.startswith("GPU_group_"):
            for resource_id, _ in assignment:
                assigned_ids.add(resource_id)

    assigned_ids = list(assigned_ids)
    # If the user had already set CUDA_VISIBLE_DEVICES, then respect that (in
    # the sense that only GPU IDs that appear in CUDA_VISIBLE_DEVICES should be
    # returned).
    if global_worker.original_gpu_ids is not None:
        assigned_ids = [
            global_worker.original_gpu_ids[gpu_id] for gpu_id in assigned_ids
        ]
        # Give all GPUs in local_mode.
        if global_worker.mode == LOCAL_MODE:
            max_gpus = global_worker.node.get_resource_spec().num_gpus
            assigned_ids = global_worker.original_gpu_ids[:max_gpus]

    return assigned_ids


def get_resource_ids():
    """Get the IDs of the resources that are available to the worker.

    Returns:
        A dictionary mapping the name of a resource to a list of pairs, where
        each pair consists of the ID of a resource and the fraction of that
        resource reserved for this worker.
    """
    worker = global_worker
    worker.check_connected()

    if _mode() == LOCAL_MODE:
        raise RuntimeError("ray.get_resource_ids() currently does not work in "
                           "local_mode.")

    return global_worker.core_worker.resource_ids()


def get_dashboard_url():
    """Get the URL to access the Ray dashboard.

    Note that the URL does not specify which node the dashboard is on.

    Returns:
        The URL of the dashboard as a string.
    """
    worker = global_worker
    worker.check_connected()
    return _global_node.webui_url


global_worker = Worker()
"""Worker: The global Worker object for this worker process.

We use a global Worker object to ensure that there is a single worker object
per worker process.
"""

_global_node = None
"""ray.node.Node: The global node object that is created by ray.init()."""


@client_mode_hook
def init(
        address=None,
        *,
        num_cpus=None,
        num_gpus=None,
        resources=None,
        object_store_memory=None,
        local_mode=False,
        ignore_reinit_error=False,
        include_dashboard=None,
        dashboard_host=ray_constants.DEFAULT_DASHBOARD_IP,
        dashboard_port=None,
        job_config=None,
        configure_logging=True,
        logging_level=logging.INFO,
        logging_format=ray_constants.LOGGER_FORMAT,
        log_to_driver=True,
        # The following are unstable parameters and their use is discouraged.
        _enable_object_reconstruction=False,
        _redis_max_memory=None,
        _plasma_directory=None,
        _node_ip_address=ray_constants.NODE_DEFAULT_IP,
        _driver_object_store_memory=None,
        _memory=None,
        _redis_password=ray_constants.REDIS_DEFAULT_PASSWORD,
        _temp_dir=None,
        _lru_evict=False,
        _metrics_export_port=None,
        _system_config=None):
    """
    Connect to an existing Ray cluster or start one and connect to it.

    This method handles two cases; either a Ray cluster already exists and we
    just attach this driver to it or we start all of the processes associated
    with a Ray cluster and attach to the newly started cluster.

    To start Ray and all of the relevant processes, use this as follows:

    .. code-block:: python

        ray.init()

    To connect to an existing Ray cluster, use this as follows (substituting
    in the appropriate address):

    .. code-block:: python

        ray.init(address="123.45.67.89:6379")

    You can also define an environment variable called `RAY_ADDRESS` in
    the same format as the `address` parameter to connect to an existing
    cluster with ray.init() or ray.init(address="auto").

    Args:
        address (str): The address of the Ray cluster to connect to. If
            this address is not provided, then this command will start Redis,
            a raylet, a plasma store, a plasma manager, and some workers.
            It will also kill these processes when Python exits. If the driver
            is running on a node in a Ray cluster, using `auto` as the value
            tells the driver to detect the the cluster, removing the need to
            specify a specific node address. If the environment variable
            `RAY_ADDRESS` is defined and the address is None or "auto", Ray
            will set `address` to `RAY_ADDRESS`.
        num_cpus (int): Number of CPUs the user wishes to assign to each
            raylet. By default, this is set based on virtual cores.
        num_gpus (int): Number of GPUs the user wishes to assign to each
            raylet. By default, this is set based on detected GPUs.
        resources: A dictionary mapping the names of custom resources to the
            quantities for them available.
        object_store_memory: The amount of memory (in bytes) to start the
            object store with. By default, this is automatically set based on
            available system memory.
        local_mode (bool): If true, the code will be executed serially. This
            is useful for debugging.
        ignore_reinit_error: If true, Ray suppresses errors from calling
            ray.init() a second time. Ray won't be restarted.
        include_dashboard: Boolean flag indicating whether or not to start the
            Ray dashboard, which displays the status of the Ray
            cluster. If this argument is None, then the UI will be started if
            the relevant dependencies are present.
        dashboard_host: The host to bind the dashboard server to. Can either be
            localhost (127.0.0.1) or 0.0.0.0 (available from all interfaces).
            By default, this is set to localhost to prevent access from
            external machines.
        dashboard_port(int, None): The port to bind the dashboard server to.
            Defaults to 8265 and Ray will automatically find a free port if
            8265 is not available.
        job_config (ray.job_config.JobConfig): The job configuration.
        configure_logging: True (default) if configuration of logging is
            allowed here. Otherwise, the user may want to configure it
            separately.
        logging_level: Logging level, defaults to logging.INFO. Ignored unless
            "configure_logging" is true.
        logging_format: Logging format, defaults to string containing a
            timestamp, filename, line number, and message. See the source file
            ray_constants.py for details. Ignored unless "configure_logging"
            is true.
        log_to_driver (bool): If true, the output from all of the worker
            processes on all nodes will be directed to the driver.
        _enable_object_reconstruction (bool): If True, when an object stored in
            the distributed plasma store is lost due to node failure, Ray will
            attempt to reconstruct the object by re-executing the task that
            created the object. Arguments to the task will be recursively
            reconstructed. If False, then ray.ObjectLostError will be
            thrown.
        _redis_max_memory: Redis max memory.
        _plasma_directory: Override the plasma mmap file directory.
        _node_ip_address (str): The IP address of the node that we are on.
        _driver_object_store_memory (int): Limit the amount of memory the
            driver can use in the object store for creating objects.
        _memory: Amount of reservable memory resource to create.
        _redis_password (str): Prevents external clients without the password
            from connecting to Redis if provided.
        _temp_dir (str): If provided, specifies the root temporary
            directory for the Ray process. Defaults to an OS-specific
            conventional location, e.g., "/tmp/ray".
        _metrics_export_port(int): Port number Ray exposes system metrics
            through a Prometheus endpoint. It is currently under active
            development, and the API is subject to change.
        _system_config (dict): Configuration for overriding
            RayConfig defaults. For testing purposes ONLY.

    Returns:
        Address information about the started processes.

    Raises:
        Exception: An exception is raised if an inappropriate combination of
            arguments is passed in.
    """

    # Try to increase the file descriptor limit, which is too low by
    # default for Ray: https://github.com/ray-project/ray/issues/11239
    try:
        import resource
        soft, hard = resource.getrlimit(resource.RLIMIT_NOFILE)
        if soft < hard:
            # https://github.com/ray-project/ray/issues/12059
            soft = max(soft, min(hard, 65536))
            logger.debug("Automatically increasing RLIMIT_NOFILE to max "
                         "value of {}".format(hard))
            try:
                resource.setrlimit(resource.RLIMIT_NOFILE, (soft, hard))
            except ValueError:
                logger.debug("Failed to raise limit.")
        soft, _ = resource.getrlimit(resource.RLIMIT_NOFILE)
        if soft < 4096:
            logger.warning(
                "File descriptor limit {} is too low for production "
                "servers and may result in connection errors. "
                "At least 8192 is recommended. --- "
                "Fix with 'ulimit -n 8192'".format(soft))
    except ImportError:
        logger.debug("Could not import resource module (on Windows)")
        pass

    if "RAY_ADDRESS" in os.environ:
        if address is None or address == "auto":
            address = os.environ["RAY_ADDRESS"]
    # Convert hostnames to numerical IP address.
    if _node_ip_address is not None:
        node_ip_address = services.address_to_ip(_node_ip_address)
    raylet_ip_address = node_ip_address

    if address:
        redis_address, _, _ = services.validate_redis_address(address)
    else:
        redis_address = None

    if configure_logging:
        setup_logger(logging_level, logging_format)

    if redis_address is not None:
        logger.info(
            f"Connecting to existing Ray cluster at address: {redis_address}")

    if local_mode:
        driver_mode = LOCAL_MODE
    else:
        driver_mode = SCRIPT_MODE

    if global_worker.connected:
        if ignore_reinit_error:
            logger.info(
                "Calling ray.init() again after it has already been called.")
            return
        else:
            raise RuntimeError("Maybe you called ray.init twice by accident? "
                               "This error can be suppressed by passing in "
                               "'ignore_reinit_error=True' or by calling "
                               "'ray.shutdown()' prior to 'ray.init()'.")

    _system_config = _system_config or {}
    if not isinstance(_system_config, dict):
        raise TypeError("The _system_config must be a dict.")

    global _global_node
    if redis_address is None:
        # In this case, we need to start a new cluster.
        ray_params = ray._private.parameter.RayParams(
            redis_address=redis_address,
            node_ip_address=node_ip_address,
            raylet_ip_address=raylet_ip_address,
            object_ref_seed=None,
            driver_mode=driver_mode,
            redirect_worker_output=None,
            redirect_output=None,
            num_cpus=num_cpus,
            num_gpus=num_gpus,
            resources=resources,
            num_redis_shards=None,
            redis_max_clients=None,
            redis_password=_redis_password,
            plasma_directory=_plasma_directory,
            huge_pages=None,
            include_dashboard=include_dashboard,
            dashboard_host=dashboard_host,
            dashboard_port=dashboard_port,
            memory=_memory,
            object_store_memory=object_store_memory,
            redis_max_memory=_redis_max_memory,
            plasma_store_socket_name=None,
            temp_dir=_temp_dir,
            start_initial_python_workers_for_first_job=True,
            _system_config=_system_config,
            lru_evict=_lru_evict,
            enable_object_reconstruction=_enable_object_reconstruction,
            metrics_export_port=_metrics_export_port)
        # Start the Ray processes. We set shutdown_at_exit=False because we
        # shutdown the node in the ray.shutdown call that happens in the atexit
        # handler. We still spawn a reaper process in case the atexit handler
        # isn't called.
        _global_node = ray.node.Node(
            head=True,
            shutdown_at_exit=False,
            spawn_reaper=True,
            ray_params=ray_params)
    else:
        # In this case, we are connecting to an existing cluster.
        if num_cpus is not None or num_gpus is not None:
            raise ValueError(
                "When connecting to an existing cluster, num_cpus "
                "and num_gpus must not be provided.")
        if resources is not None:
            raise ValueError("When connecting to an existing cluster, "
                             "resources must not be provided.")
        if object_store_memory is not None:
            raise ValueError("When connecting to an existing cluster, "
                             "object_store_memory must not be provided.")
        if _system_config is not None and len(_system_config) != 0:
            raise ValueError("When connecting to an existing cluster, "
                             "_system_config must not be provided.")
        if _enable_object_reconstruction:
            raise ValueError(
                "When connecting to an existing cluster, "
                "_enable_object_reconstruction must not be provided.")

        # In this case, we only need to connect the node.
        ray_params = ray._private.parameter.RayParams(
            node_ip_address=node_ip_address,
            raylet_ip_address=raylet_ip_address,
            redis_address=redis_address,
            redis_password=_redis_password,
            object_ref_seed=None,
            temp_dir=_temp_dir,
            _system_config=_system_config,
            lru_evict=_lru_evict,
            enable_object_reconstruction=_enable_object_reconstruction,
            metrics_export_port=_metrics_export_port)
        _global_node = ray.node.Node(
            ray_params,
            head=False,
            shutdown_at_exit=False,
            spawn_reaper=False,
            connect_only=True)

    if driver_mode == SCRIPT_MODE and job_config:
        # Rewrite the URI. Note the package isn't uploaded to the URI until
        # later in the connect
        runtime_env.rewrite_working_dir_uri(job_config)

    connect(
        _global_node,
        mode=driver_mode,
        log_to_driver=log_to_driver,
        worker=global_worker,
        driver_object_store_memory=_driver_object_store_memory,
        job_id=None,
        job_config=job_config)
    if job_config and job_config.code_search_path:
        global_worker.set_load_code_from_local(True)
    else:
        # Because `ray.shutdown()` doesn't reset this flag, for multiple
        # sessions in one process, the 2nd `ray.init()` will reuse the
        # flag of last session. For example:
        #     ray.init(load_code_from_local=True)
        #     ray.shutdown()
        #     ray.init()
        #     # Here the flag `load_code_from_local` is still True if we
        #     # doesn't have this `else` branch.
        #     ray.shutdown()
        global_worker.set_load_code_from_local(False)

    for hook in _post_init_hooks:
        hook()

    node_id = global_worker.core_worker.get_current_node_id()
    return dict(_global_node.address_info, node_id=node_id.hex())


# Functions to run as callback after a successful ray init.
_post_init_hooks = []


@client_mode_hook
def shutdown(_exiting_interpreter=False):
    """Disconnect the worker, and terminate processes started by ray.init().

    This will automatically run at the end when a Python process that uses Ray
    exits. It is ok to run this twice in a row. The primary use case for this
    function is to cleanup state between tests.

    Note that this will clear any remote function definitions, actor
    definitions, and existing actors, so if you wish to use any previously
    defined remote functions or actors after calling ray.shutdown(), then you
    need to redefine them. If they were defined in an imported module, then you
    will need to reload the module.

    Args:
        _exiting_interpreter (bool): True if this is called by the atexit hook
            and false otherwise. If we are exiting the interpreter, we will
            wait a little while to print any extra error messages.
    """
    if _exiting_interpreter and global_worker.mode == SCRIPT_MODE:
        # This is a duration to sleep before shutting down everything in order
        # to make sure that log messages finish printing.
        time.sleep(0.5)

    disconnect(_exiting_interpreter)

    # We need to destruct the core worker here because after this function,
    # we will tear down any processes spawned by ray.init() and the background
    # IO thread in the core worker doesn't currently handle that gracefully.
    if hasattr(global_worker, "gcs_client"):
        del global_worker.gcs_client
    if hasattr(global_worker, "core_worker"):
        del global_worker.core_worker

    # Disconnect global state from GCS.
    ray.state.state.disconnect()

    # Shut down the Ray processes.
    global _global_node
    if _global_node is not None:
        if _global_node.is_head():
            _global_node.destroy_external_storage()
        _global_node.kill_all_processes(check_alive=False, allow_graceful=True)
        _global_node = None

    # TODO(rkn): Instead of manually resetting some of the worker fields, we
    # should simply set "global_worker" to equal "None" or something like that.
    global_worker.set_mode(None)


atexit.register(shutdown, True)


# TODO(edoakes): this should only be set in the driver.
def sigterm_handler(signum, frame):
    sys.exit(signum)


try:
    ray._private.utils.set_sigterm_handler(sigterm_handler)
except ValueError:
    logger.warning("Failed to set SIGTERM handler, processes might"
                   "not be cleaned up properly on exit.")

# Define a custom excepthook so that if the driver exits with an exception, we
# can push that exception to Redis.
normal_excepthook = sys.excepthook


def custom_excepthook(type, value, tb):
    # If this is a driver, push the exception to GCS worker table.
    if global_worker.mode == SCRIPT_MODE and hasattr(global_worker,
                                                     "worker_id"):
        error_message = "".join(traceback.format_tb(tb))
        worker_id = global_worker.worker_id
        worker_type = ray.gcs_utils.DRIVER
        worker_info = {"exception": error_message}

        ray.state.state._check_connected()
        ray.state.state.add_worker(worker_id, worker_type, worker_info)
    # Call the normal excepthook.
    normal_excepthook(type, value, tb)


sys.excepthook = custom_excepthook


def print_logs(redis_client, threads_stopped, job_id):
    """Prints log messages from workers on all of the nodes.

    Args:
        redis_client: A client to the primary Redis shard.
        threads_stopped (threading.Event): A threading event used to signal to
            the thread that it should exit.
        job_id (JobID): The id of the driver's job

    """
    pubsub_client = redis_client.pubsub(ignore_subscribe_messages=True)
    pubsub_client.subscribe(ray.gcs_utils.LOG_FILE_CHANNEL)
    localhost = services.get_node_ip_address()
    try:
        # Keep track of the number of consecutive log messages that have been
        # received with no break in between. If this number grows continually,
        # then the worker is probably not able to process the log messages as
        # rapidly as they are coming in.
        num_consecutive_messages_received = 0
        while True:
            # Exit if we received a signal that we should stop.
            if threads_stopped.is_set():
                return

            msg = pubsub_client.get_message()
            if msg is None:
                num_consecutive_messages_received = 0
                threads_stopped.wait(timeout=0.01)
                continue
            num_consecutive_messages_received += 1
            if (num_consecutive_messages_received % 100 == 0
                    and num_consecutive_messages_received > 0):
                logger.warning(
                    "The driver may not be able to keep up with the "
                    "stdout/stderr of the workers. To avoid forwarding logs "
                    "to the driver, use 'ray.init(log_to_driver=False)'.")

            data = json.loads(ray._private.utils.decode(msg["data"]))

            # Don't show logs from other drivers.
            if data["job"] and ray._private.utils.binary_to_hex(
                    job_id.binary()) != data["job"]:
                continue
            data["localhost"] = localhost
            global_worker_stdstream_dispatcher.emit(data)

    except (OSError, redis.exceptions.ConnectionError) as e:
        logger.error(f"print_logs: {e}")
    finally:
        # Close the pubsub client to avoid leaking file descriptors.
        pubsub_client.close()


def print_to_stdstream(data):
    print_file = sys.stderr if data["is_err"] else sys.stdout
    print_worker_logs(data, print_file)


# Start time of this process, used for relative time logs.
t0 = time.time()
autoscaler_log_fyi_printed = False


def filter_autoscaler_events(lines: List[str]) -> Iterator[str]:
    """Given raw log lines from the monitor, return only autoscaler events.

    Autoscaler events are denoted by the ":event_summary:" magic token.
    """
    global autoscaler_log_fyi_printed

    if not AUTOSCALER_EVENTS:
        return

    # Print out autoscaler events only, ignoring other messages.
    for line in lines:
        if ":event_summary:" in line:
            if not autoscaler_log_fyi_printed:
                yield ("Tip: use `ray status` to view detailed "
                       "autoscaling status. To disable autoscaler event "
                       "messages, you can set AUTOSCALER_EVENTS=0.")
                autoscaler_log_fyi_printed = True
            # The event text immediately follows the ":event_summary:"
            # magic token.
            yield line.split(":event_summary:")[1]


def time_string() -> str:
    """Return the relative time from the start of this job.

    For example, 15m30s.
    """
    delta = time.time() - t0
    hours = 0
    minutes = 0
    while delta > 3600:
        hours += 1
        delta -= 3600
    while delta > 60:
        minutes += 1
        delta -= 60
    output = ""
    if hours:
        output += "{}h".format(hours)
    if minutes:
        output += "{}m".format(minutes)
    output += "{}s".format(int(delta))
    return output


def print_worker_logs(data: Dict[str, str], print_file: Any):
    def prefix_for(data: Dict[str, str]) -> str:
        """The PID prefix for this log line."""
        if data["pid"] in ["autoscaler", "raylet"]:
            return ""
        else:
            return "pid="

    def color_for(data: Dict[str, str]) -> str:
        """The color for this log line."""
        if data["pid"] == "raylet":
            return colorama.Fore.YELLOW
        elif data["pid"] == "autoscaler":
            return colorama.Style.BRIGHT + colorama.Fore.CYAN
        else:
            return colorama.Fore.CYAN

    if data["pid"] == "autoscaler":
        pid = "{} +{}".format(data["pid"], time_string())
        lines = filter_autoscaler_events(data["lines"])
    else:
        pid = data["pid"]
        lines = data["lines"]

    if data["ip"] == data["localhost"]:
        for line in lines:
            print(
                "{}{}({}{}){} {}".format(colorama.Style.DIM, color_for(data),
                                         prefix_for(data), pid,
                                         colorama.Style.RESET_ALL, line),
                file=print_file)
    else:
        for line in lines:
            print(
                "{}{}({}{}, ip={}){} {}".format(
                    colorama.Style.DIM, color_for(data), prefix_for(data), pid,
                    data["ip"], colorama.Style.RESET_ALL, line),
                file=print_file)


def listen_error_messages_raylet(worker, threads_stopped):
    """Listen to error messages in the background on the driver.

    This runs in a separate thread on the driver and pushes (error, time)
    tuples to the output queue.

    Args:
        worker: The worker class that this thread belongs to.
        threads_stopped (threading.Event): A threading event used to signal to
            the thread that it should exit.
    """
    worker.error_message_pubsub_client = worker.redis_client.pubsub(
        ignore_subscribe_messages=True)
    # Exports that are published after the call to
    # error_message_pubsub_client.subscribe and before the call to
    # error_message_pubsub_client.listen will still be processed in the loop.

    # Really we should just subscribe to the errors for this specific job.
    # However, currently all errors seem to be published on the same channel.
    error_pubsub_channel = ray.gcs_utils.RAY_ERROR_PUBSUB_PATTERN
    worker.error_message_pubsub_client.psubscribe(error_pubsub_channel)

    try:
        if _internal_kv_initialized():
            # Get any autoscaler errors that occurred before the call to
            # subscribe.
            error_message = _internal_kv_get(DEBUG_AUTOSCALING_ERROR)
            if error_message is not None:
                logger.warning(error_message.decode())

        while True:
            # Exit if we received a signal that we should stop.
            if threads_stopped.is_set():
                return

            msg = worker.error_message_pubsub_client.get_message()
            if msg is None:
                threads_stopped.wait(timeout=0.01)
                continue
            pubsub_msg = ray.gcs_utils.PubSubMessage.FromString(msg["data"])
            error_data = ray.gcs_utils.ErrorTableData.FromString(
                pubsub_msg.data)
            job_id = error_data.job_id
            if job_id not in [
                    worker.current_job_id.binary(),
                    JobID.nil().binary(),
            ]:
                continue

            error_message = error_data.error_message
            if (error_data.type == ray_constants.TASK_PUSH_ERROR):
                # TODO(ekl) remove task push errors entirely now that we have
                # the separate unhandled exception handler.
                pass
            else:
                logger.warning(error_message)
    except (OSError, redis.exceptions.ConnectionError) as e:
        logger.error(f"listen_error_messages_raylet: {e}")
    finally:
        # Close the pubsub client to avoid leaking file descriptors.
        worker.error_message_pubsub_client.close()


@client_mode_hook
def is_initialized():
    """Check if ray.init has been called yet.

    Returns:
        True if ray.init has already been called and false otherwise.
    """
    return ray.worker.global_worker.connected


def connect(node,
            mode=WORKER_MODE,
            log_to_driver=False,
            worker=global_worker,
            driver_object_store_memory=None,
            job_id=None,
            job_config=None):
    """Connect this worker to the raylet, to Plasma, and to Redis.

    Args:
        node (ray.node.Node): The node to connect.
        mode: The mode of the worker. One of SCRIPT_MODE, WORKER_MODE, and
            LOCAL_MODE.
        log_to_driver (bool): If true, then output from all of the worker
            processes on all nodes will be directed to the driver.
        worker: The ray.Worker instance.
        driver_object_store_memory: Limit the amount of memory the driver can
            use in the object store when creating objects.
        job_id: The ID of job. If it's None, then we will generate one.
        job_config (ray.job_config.JobConfig): The job configuration.
    """
    # Do some basic checking to make sure we didn't call ray.init twice.
    error_message = "Perhaps you called ray.init twice by accident?"
    assert not worker.connected, error_message
    assert worker.cached_functions_to_run is not None, error_message

    # Enable nice stack traces on SIGSEGV etc.
    try:
        if not faulthandler.is_enabled():
            faulthandler.enable(all_threads=False)
    except io.UnsupportedOperation:
        pass  # ignore

    # Create a Redis client to primary.
    # The Redis client can safely be shared between threads. However,
    # that is not true of Redis pubsub clients. See the documentation at
    # https://github.com/andymccurdy/redis-py#thread-safety.
    worker.redis_client = node.create_redis_client()

    # Initialize some fields.
    if mode in (WORKER_MODE, RESTORE_WORKER_MODE, SPILL_WORKER_MODE,
                UTIL_WORKER_MODE):
        # We should not specify the job_id if it's `WORKER_MODE`.
        assert job_id is None
        job_id = JobID.nil()
        # TODO(qwang): Rename this to `worker_id_str` or type to `WorkerID`
        worker.worker_id = _random_string()
    else:
        # This is the code path of driver mode.
        if job_id is None:
            # TODO(qwang): use `GcsClient::GenerateJobId()` here.
            job_id = JobID.from_int(
                int(worker.redis_client.incr("JobCounter")))
        # When tasks are executed on remote workers in the context of multiple
        # drivers, the current job ID is used to keep track of which job is
        # responsible for the task so that error messages will be propagated to
        # the correct driver.
        worker.worker_id = ray._private.utils.compute_driver_id_from_job(
            job_id).binary()

    if mode is not SCRIPT_MODE and mode is not LOCAL_MODE and setproctitle:
        process_name = ray_constants.WORKER_PROCESS_TYPE_IDLE_WORKER
        if mode is SPILL_WORKER_MODE:
            process_name = (
                ray_constants.WORKER_PROCESS_TYPE_SPILL_WORKER_IDLE)
        elif mode is RESTORE_WORKER_MODE:
            process_name = (
                ray_constants.WORKER_PROCESS_TYPE_RESTORE_WORKER_IDLE)
        setproctitle.setproctitle(process_name)

    if not isinstance(job_id, JobID):
        raise TypeError("The type of given job id must be JobID.")

    # All workers start out as non-actors. A worker can be turned into an actor
    # after it is created.
    worker.node = node
    worker.set_mode(mode)

    # For driver's check that the version information matches the version
    # information that the Ray cluster was started with.
    try:
        ray._private.services.check_version_info(worker.redis_client)
    except Exception as e:
        if mode == SCRIPT_MODE:
            raise e
        elif mode == WORKER_MODE:
            traceback_str = traceback.format_exc()
            ray._private.utils.push_error_to_driver_through_redis(
                worker.redis_client,
                ray_constants.VERSION_MISMATCH_PUSH_ERROR,
                traceback_str,
                job_id=None)

    worker.lock = threading.RLock()

    driver_name = ""
    log_stdout_file_path = ""
    log_stderr_file_path = ""
    if mode == SCRIPT_MODE:
        import __main__ as main
        driver_name = (main.__file__
                       if hasattr(main, "__file__") else "INTERACTIVE MODE")
    elif not LOCAL_MODE:
        raise ValueError(
            "Invalid worker mode. Expected DRIVER, WORKER or LOCAL.")

    redis_address, redis_port = node.redis_address.split(":")
    gcs_options = ray._raylet.GcsClientOptions(
        redis_address,
        int(redis_port),
        node.redis_password,
    )
    if job_config is None:
        job_config = ray.job_config.JobConfig()

    serialized_job_config = job_config.serialize()
    worker.core_worker = ray._raylet.CoreWorker(
        mode, node.plasma_store_socket_name, node.raylet_socket_name, job_id,
        gcs_options, node.get_logs_dir_path(), node.node_ip_address,
        node.node_manager_port, node.raylet_ip_address, (mode == LOCAL_MODE),
        driver_name, log_stdout_file_path, log_stderr_file_path,
        serialized_job_config, node.metrics_agent_port)
    worker.gcs_client = worker.core_worker.get_gcs_client()
<<<<<<< HEAD

    # Notify raylet that the core worker is ready.
    worker.core_worker.notify_raylet()
=======
>>>>>>> 91975528

    # Create an object for interfacing with the global state.
    # Note, global state should be intialized after `CoreWorker`, because it
    # will use glog, which is intialized in `CoreWorker`.
    ray.state.state._initialize_global_state(
        node.redis_address, redis_password=node.redis_password)
    # If it's a driver and it's not coming from ray client, we'll prepare the
    # environment here. If it's ray client, the environmen will be prepared
    # at the server side.
    if mode == SCRIPT_MODE and not job_config.client_job:
        runtime_env.upload_runtime_env_package_if_needed(job_config)
    elif mode == WORKER_MODE:
        # TODO(ekl) get rid of the env var hack and get runtime env from the
        # task spec and/or job config only.
        uris = os.environ.get("RAY_RUNTIME_ENV_FILES")
        uris = [uris] if uris else \
            worker.core_worker.get_job_config().runtime_env.uris
        working_dir = runtime_env.ensure_runtime_env_setup(uris)
        if working_dir is not None:
            os.chdir(working_dir)

    # Notify raylet that the core worker is ready.
    worker.core_worker.notify_raylet()

    if driver_object_store_memory is not None:
        worker.core_worker.set_object_store_client_options(
            f"ray_driver_{os.getpid()}", driver_object_store_memory)

    # Start the import thread
    if mode not in (RESTORE_WORKER_MODE, SPILL_WORKER_MODE, UTIL_WORKER_MODE):
        worker.import_thread = import_thread.ImportThread(
            worker, mode, worker.threads_stopped)
        worker.import_thread.start()

    # If this is a driver running in SCRIPT_MODE, start a thread to print error
    # messages asynchronously in the background. Ideally the scheduler would
    # push messages to the driver's worker service, but we ran into bugs when
    # trying to properly shutdown the driver's worker service, so we are
    # temporarily using this implementation which constantly queries the
    # scheduler for new error messages.
    if mode == SCRIPT_MODE:
        worker.listener_thread = threading.Thread(
            target=listen_error_messages_raylet,
            name="ray_listen_error_messages",
            args=(worker, worker.threads_stopped))
        worker.listener_thread.daemon = True
        worker.listener_thread.start()
        if log_to_driver:
            global_worker_stdstream_dispatcher.add_handler(
                "ray_print_logs", print_to_stdstream)
            worker.logger_thread = threading.Thread(
                target=print_logs,
                name="ray_print_logs",
                args=(worker.redis_client, worker.threads_stopped, job_id))
            worker.logger_thread.daemon = True
            worker.logger_thread.start()

    if mode == SCRIPT_MODE:
        # Add the directory containing the script that is running to the Python
        # paths of the workers. Also add the current directory. Note that this
        # assumes that the directory structures on the machines in the clusters
        # are the same.
        # In client mode, if we use runtime env, then it'll be taken care of
        # automatically.
        script_directory = os.path.abspath(os.path.dirname(sys.argv[0]))
        worker.run_function_on_all_workers(
            lambda worker_info: sys.path.insert(1, script_directory))
        if not job_config.client_job and job_config.get_runtime_env_uris():
            current_directory = os.path.abspath(os.path.curdir)
            worker.run_function_on_all_workers(
                lambda worker_info: sys.path.insert(1, current_directory))
        # TODO(rkn): Here we first export functions to run, then remote
        # functions. The order matters. For example, one of the functions to
        # run may set the Python path, which is needed to import a module used
        # to define a remote function. We may want to change the order to
        # simply be the order in which the exports were defined on the driver.
        # In addition, we will need to retain the ability to decide what the
        # first few exports are (mostly to set the Python path). Additionally,
        # note that the first exports to be defined on the driver will be the
        # ones defined in separate modules that are imported by the driver.
        # Export cached functions_to_run.
        for function in worker.cached_functions_to_run:
            worker.run_function_on_all_workers(function)
    worker.cached_functions_to_run = None


def disconnect(exiting_interpreter=False):
    """Disconnect this worker from the raylet and object store."""
    # Reset the list of cached remote functions and actors so that if more
    # remote functions or actors are defined and then connect is called again,
    # the remote functions will be exported. This is mostly relevant for the
    # tests.
    worker = global_worker
    if worker.connected:
        # Shutdown all of the threads that we've started. TODO(rkn): This
        # should be handled cleanly in the worker object's destructor and not
        # in this disconnect method.
        worker.threads_stopped.set()
        if hasattr(worker, "import_thread"):
            worker.import_thread.join_import_thread()
        if hasattr(worker, "listener_thread"):
            worker.listener_thread.join()
        if hasattr(worker, "logger_thread"):
            worker.logger_thread.join()
        worker.threads_stopped.clear()
        worker._session_index += 1

    worker.node = None  # Disconnect the worker from the node.
    worker.cached_functions_to_run = []
    worker.serialization_context_map.clear()
    try:
        ray_actor = ray.actor
    except AttributeError:
        ray_actor = None  # This can occur during program termination
    if ray_actor is not None:
        ray_actor.ActorClassMethodMetadata.reset_cache()


@contextmanager
def _changeproctitle(title, next_title):
    if _mode() is not LOCAL_MODE:
        setproctitle.setproctitle(title)
    try:
        yield
    finally:
        if _mode() is not LOCAL_MODE:
            setproctitle.setproctitle(next_title)


def show_in_dashboard(message, key="", dtype="text"):
    """Display message in dashboard.

    Display message for the current task or actor in the dashboard.
    For example, this can be used to display the status of a long-running
    computation.

    Args:
        message (str): Message to be displayed.
        key (str): The key name for the message. Multiple message under
            different keys will be displayed at the same time. Messages
            under the same key will be overridden.
        data_type (str): The type of message for rendering. One of the
            following: text, html.
    """
    worker = global_worker
    worker.check_connected()

    acceptable_dtypes = {"text", "html"}
    assert dtype in acceptable_dtypes, (
        f"dtype accepts only: {acceptable_dtypes}")

    message_wrapped = {"message": message, "dtype": dtype}
    message_encoded = json.dumps(message_wrapped).encode()

    worker.core_worker.set_webui_display(key.encode(), message_encoded)


# Global variable to make sure we only send out the warning once.
blocking_get_inside_async_warned = False


@client_mode_hook
def get(object_refs, *, timeout=None):
    """Get a remote object or a list of remote objects from the object store.

    This method blocks until the object corresponding to the object ref is
    available in the local object store. If this object is not in the local
    object store, it will be shipped from an object store that has it (once the
    object has been created). If object_refs is a list, then the objects
    corresponding to each object in the list will be returned.

    This method will issue a warning if it's running inside async context,
    you can use ``await object_ref`` instead of ``ray.get(object_ref)``. For
    a list of object refs, you can use ``await asyncio.gather(*object_refs)``.

    Args:
        object_refs: Object ref of the object to get or a list of object refs
            to get.
        timeout (Optional[float]): The maximum amount of time in seconds to
            wait before returning.

    Returns:
        A Python object or a list of Python objects.

    Raises:
        GetTimeoutError: A GetTimeoutError is raised if a timeout is set and
            the get takes longer than timeout to return.
        Exception: An exception is raised if the task that created the object
            or that created one of the objects raised an exception.
    """
    worker = global_worker
    worker.check_connected()

    if hasattr(
            worker,
            "core_worker") and worker.core_worker.current_actor_is_asyncio():
        global blocking_get_inside_async_warned
        if not blocking_get_inside_async_warned:
            logger.warning("Using blocking ray.get inside async actor. "
                           "This blocks the event loop. Please use `await` "
                           "on object ref with asyncio.gather if you want to "
                           "yield execution to the event loop instead.")
            blocking_get_inside_async_warned = True

    with profiling.profile("ray.get"):
        is_individual_id = isinstance(object_refs, ray.ObjectRef)
        if is_individual_id:
            object_refs = [object_refs]

        if not isinstance(object_refs, list):
            raise ValueError("'object_refs' must either be an object ref "
                             "or a list of object refs.")

        # TODO(ujvl): Consider how to allow user to retrieve the ready objects.
        values, debugger_breakpoint = worker.get_objects(
            object_refs, timeout=timeout)
        for i, value in enumerate(values):
            if isinstance(value, RayError):
                if isinstance(value, ray.exceptions.ObjectLostError):
                    worker.core_worker.dump_object_store_memory_usage()
                if isinstance(value, RayTaskError):
                    raise value.as_instanceof_cause()
                else:
                    raise value

        if is_individual_id:
            values = values[0]

        if debugger_breakpoint != b"":
            frame = sys._getframe().f_back
            rdb = ray.util.pdb.connect_ray_pdb(
                None, None, False, None,
                debugger_breakpoint.decode() if debugger_breakpoint else None)
            rdb.set_trace(frame=frame)

        return values


@client_mode_hook
def put(value):
    """Store an object in the object store.

    The object may not be evicted while a reference to the returned ID exists.

    Args:
        value: The Python object to be stored.

    Returns:
        The object ref assigned to this value.
    """
    worker = global_worker
    worker.check_connected()
    with profiling.profile("ray.put"):
        try:
            object_ref = worker.put_object(value)
        except ObjectStoreFullError:
            logger.info(
                "Put failed since the value was either too large or the "
                "store was full of pinned objects.")
            raise
        return object_ref


# Global variable to make sure we only send out the warning once.
blocking_wait_inside_async_warned = False


@client_mode_hook
def wait(object_refs, *, num_returns=1, timeout=None, fetch_local=True):
    """Return a list of IDs that are ready and a list of IDs that are not.

    If timeout is set, the function returns either when the requested number of
    IDs are ready or when the timeout is reached, whichever occurs first. If it
    is not set, the function simply waits until that number of objects is ready
    and returns that exact number of object refs.

    This method returns two lists. The first list consists of object refs that
    correspond to objects that are available in the object store. The second
    list corresponds to the rest of the object refs (which may or may not be
    ready).

    Ordering of the input list of object refs is preserved. That is, if A
    precedes B in the input list, and both are in the ready list, then A will
    precede B in the ready list. This also holds true if A and B are both in
    the remaining list.

    This method will issue a warning if it's running inside an async context.
    Instead of ``ray.wait(object_refs)``, you can use
    ``await asyncio.wait(object_refs)``.

    Args:
        object_refs (List[ObjectRef]): List of object refs for objects that may
            or may not be ready. Note that these IDs must be unique.
        num_returns (int): The number of object refs that should be returned.
        timeout (float): The maximum amount of time in seconds to wait before
            returning.
        fetch_local (bool): If True, wait for the object to be downloaded onto
            the local node before returning it as ready. If False, ray.wait()
            will not trigger fetching of objects to the local node and will
            return immediately once the object is available anywhere in the
            cluster.

    Returns:
        A list of object refs that are ready and a list of the remaining object
        IDs.
    """
    worker = global_worker
    worker.check_connected()

    if hasattr(worker,
               "core_worker") and worker.core_worker.current_actor_is_asyncio(
               ) and timeout != 0:
        global blocking_wait_inside_async_warned
        if not blocking_wait_inside_async_warned:
            logger.debug("Using blocking ray.wait inside async method. "
                         "This blocks the event loop. Please use `await` "
                         "on object ref with asyncio.wait. ")
            blocking_wait_inside_async_warned = True

    if isinstance(object_refs, ObjectRef):
        raise TypeError(
            "wait() expected a list of ray.ObjectRef, got a single "
            "ray.ObjectRef")

    if not isinstance(object_refs, list):
        raise TypeError("wait() expected a list of ray.ObjectRef, "
                        f"got {type(object_refs)}")

    if timeout is not None and timeout < 0:
        raise ValueError("The 'timeout' argument must be nonnegative. "
                         f"Received {timeout}")

    for object_ref in object_refs:
        if not isinstance(object_ref, ObjectRef):
            raise TypeError("wait() expected a list of ray.ObjectRef, "
                            f"got list containing {type(object_ref)}")

    worker.check_connected()
    # TODO(swang): Check main thread.
    with profiling.profile("ray.wait"):

        # TODO(rkn): This is a temporary workaround for
        # https://github.com/ray-project/ray/issues/997. However, it should be
        # fixed in Arrow instead of here.
        if len(object_refs) == 0:
            return [], []

        if len(object_refs) != len(set(object_refs)):
            raise ValueError("Wait requires a list of unique object refs.")
        if num_returns <= 0:
            raise ValueError(
                "Invalid number of objects to return %d." % num_returns)
        if num_returns > len(object_refs):
            raise ValueError("num_returns cannot be greater than the number "
                             "of objects provided to ray.wait.")

        timeout = timeout if timeout is not None else 10**6
        timeout_milliseconds = int(timeout * 1000)
        ready_ids, remaining_ids = worker.core_worker.wait(
            object_refs,
            num_returns,
            timeout_milliseconds,
            worker.current_task_id,
            fetch_local,
        )
        return ready_ids, remaining_ids


@client_mode_hook
def get_actor(name):
    """Get a handle to a detached actor.

    Gets a handle to a detached actor with the given name. The actor must
    have been created with Actor.options(name="name").remote().

    Returns:
        ActorHandle to the actor.

    Raises:
        ValueError if the named actor does not exist.
    """
    if not name:
        raise ValueError("Please supply a non-empty value to get_actor")
    worker = global_worker
    worker.check_connected()
    handle = worker.core_worker.get_named_actor_handle(name)
    return handle


@client_mode_hook
def kill(actor, *, no_restart=True):
    """Kill an actor forcefully.

    This will interrupt any running tasks on the actor, causing them to fail
    immediately. ``atexit`` handlers installed in the actor will not be run.

    If you want to kill the actor but let pending tasks finish,
    you can call ``actor.__ray_terminate__.remote()`` instead to queue a
    termination task. Any ``atexit`` handlers installed in the actor *will*
    be run in this case.

    If the actor is a detached actor, subsequent calls to get its handle via
    ray.get_actor will fail.

    Args:
        actor (ActorHandle): Handle to the actor to kill.
        no_restart (bool): Whether or not this actor should be restarted if
            it's a restartable actor.
    """
    worker = global_worker
    worker.check_connected()
    if not isinstance(actor, ray.actor.ActorHandle):
        raise ValueError("ray.kill() only supported for actors. "
                         "Got: {}.".format(type(actor)))
    worker.core_worker.kill_actor(actor._ray_actor_id, no_restart)


@client_mode_hook
def cancel(object_ref, *, force=False, recursive=True):
    """Cancels a task according to the following conditions.

    If the specified task is pending execution, it will not be executed. If
    the task is currently executing, the behavior depends on the ``force``
    flag. When ``force=False``, a KeyboardInterrupt will be raised in Python
    and when ``force=True``, the executing task will immediately exit.
    If the task is already finished, nothing will happen.

    Only non-actor tasks can be canceled. Canceled tasks will not be
    retried (max_retries will not be respected).

    Calling ray.get on a canceled task will raise a TaskCancelledError or a
    WorkerCrashedError if ``force=True``.

    Args:
        object_ref (ObjectRef): ObjectRef returned by the task
            that should be canceled.
        force (boolean): Whether to force-kill a running task by killing
            the worker that is running the task.
        recursive (boolean): Whether to try to cancel tasks submitted by the
            task specified.
    Raises:
        TypeError: This is also raised for actor tasks.
    """
    worker = ray.worker.global_worker
    worker.check_connected()

    if not isinstance(object_ref, ray.ObjectRef):
        raise TypeError(
            "ray.cancel() only supported for non-actor object refs. "
            f"Got: {type(object_ref)}.")
    return worker.core_worker.cancel_task(object_ref, force, recursive)


def _mode(worker=global_worker):
    """This is a wrapper around worker.mode.

    We use this wrapper so that in the remote decorator, we can call _mode()
    instead of worker.mode. The difference is that when we attempt to
    serialize remote functions, we don't attempt to serialize the worker
    object, which cannot be serialized.
    """
    return worker.mode


def make_decorator(num_returns=None,
                   num_cpus=None,
                   num_gpus=None,
                   memory=None,
                   object_store_memory=None,
                   resources=None,
                   accelerator_type=None,
                   max_calls=None,
                   max_retries=None,
                   max_restarts=None,
                   max_task_retries=None,
                   worker=None):
    def decorator(function_or_class):
        if (inspect.isfunction(function_or_class)
                or is_cython(function_or_class)):
            # Set the remote function default resources.
            if max_restarts is not None:
                raise ValueError("The keyword 'max_restarts' is not "
                                 "allowed for remote functions.")
            if max_task_retries is not None:
                raise ValueError("The keyword 'max_task_retries' is not "
                                 "allowed for remote functions.")
            if num_returns is not None and (not isinstance(num_returns, int)
                                            or num_returns < 0):
                raise ValueError(
                    "The keyword 'num_returns' only accepts 0 or a"
                    " positive integer")
            if max_retries is not None and (not isinstance(max_retries, int)
                                            or max_retries < -1):
                raise ValueError(
                    "The keyword 'max_retries' only accepts 0, -1 or a"
                    " positive integer")
            if max_calls is not None and (not isinstance(max_calls, int)
                                          or max_calls < 0):
                raise ValueError(
                    "The keyword 'max_calls' only accepts 0 or a positive"
                    " integer")
            return ray.remote_function.RemoteFunction(
                Language.PYTHON, function_or_class, None, num_cpus, num_gpus,
                memory, object_store_memory, resources, accelerator_type,
                num_returns, max_calls, max_retries)

        if inspect.isclass(function_or_class):
            if num_returns is not None:
                raise TypeError("The keyword 'num_returns' is not "
                                "allowed for actors.")
            if max_calls is not None:
                raise TypeError("The keyword 'max_calls' is not "
                                "allowed for actors.")
            if max_restarts is not None and (not isinstance(max_restarts, int)
                                             or max_restarts < -1):
                raise ValueError(
                    "The keyword 'max_restarts' only accepts -1, 0 or a"
                    " positive integer")
            if max_task_retries is not None and (not isinstance(
                    max_task_retries, int) or max_task_retries < -1):
                raise ValueError(
                    "The keyword 'max_task_retries' only accepts -1, 0 or a"
                    " positive integer")
            return ray.actor.make_actor(function_or_class, num_cpus, num_gpus,
                                        memory, object_store_memory, resources,
                                        accelerator_type, max_restarts,
                                        max_task_retries)

        raise TypeError("The @ray.remote decorator must be applied to "
                        "either a function or to a class.")

    return decorator


def remote(*args, **kwargs):
    """Defines a remote function or an actor class.

    This can be used with no arguments to define a remote function or actor as
    follows:

    .. code-block:: python

        @ray.remote
        def f():
            return 1

        @ray.remote
        class Foo:
            def method(self):
                return 1

    It can also be used with specific keyword arguments as follows:

    .. code-block:: python

        @ray.remote(num_gpus=1, max_calls=1, num_returns=2)
        def f():
            return 1, 2

        @ray.remote(num_cpus=2, resources={"CustomResource": 1})
        class Foo:
            def method(self):
                return 1

    Remote task and actor objects returned by @ray.remote can also be
    dynamically modified with the same arguments as above using
    ``.options()`` as follows:

    .. code-block:: python

        @ray.remote(num_gpus=1, max_calls=1, num_returns=2)
        def f():
            return 1, 2
        g = f.options(num_gpus=2, max_calls=None)

        @ray.remote(num_cpus=2, resources={"CustomResource": 1})
        class Foo:
            def method(self):
                return 1
        Bar = Foo.options(num_cpus=1, resources=None)

    Running remote actors will be terminated when the actor handle to them
    in Python is deleted, which will cause them to complete any outstanding
    work and then shut down. If you want to kill them immediately, you can
    also call ``ray.kill(actor)``.

    Args:
        num_returns (int): This is only for *remote functions*. It specifies
            the number of object refs returned by
            the remote function invocation.
        num_cpus (float): The quantity of CPU cores to reserve
            for this task or for the lifetime of the actor.
        num_gpus (int): The quantity of GPUs to reserve
            for this task or for the lifetime of the actor.
        resources (Dict[str, float]): The quantity of various custom resources
            to reserve for this task or for the lifetime of the actor.
            This is a dictionary mapping strings (resource names) to floats.
        accelerator_type: If specified, requires that the task or actor run
            on a node with the specified type of accelerator.
            See `ray.accelerators` for accelerator types.
        max_calls (int): Only for *remote functions*. This specifies the
            maximum number of times that a given worker can execute
            the given remote function before it must exit
            (this can be used to address memory leaks in third-party
            libraries or to reclaim resources that cannot easily be
            released, e.g., GPU memory that was acquired by TensorFlow).
            By default this is infinite.
        max_restarts (int): Only for *actors*. This specifies the maximum
            number of times that the actor should be restarted when it dies
            unexpectedly. The minimum valid value is 0 (default),
            which indicates that the actor doesn't need to be restarted.
            A value of -1 indicates that an actor should be restarted
            indefinitely.
        max_task_retries (int): Only for *actors*. How many times to
            retry an actor task if the task fails due to a system error,
            e.g., the actor has died. If set to -1, the system will
            retry the failed task until the task succeeds, or the actor
            has reached its max_restarts limit. If set to `n > 0`, the
            system will retry the failed task up to n times, after which the
            task will throw a `RayActorError` exception upon :obj:`ray.get`.
            Note that Python exceptions are not considered system errors
            and will not trigger retries.
        max_retries (int): Only for *remote functions*. This specifies
            the maximum number of times that the remote function
            should be rerun when the worker process executing it
            crashes unexpectedly. The minimum valid value is 0,
            the default is 4 (default), and a value of -1 indicates
            infinite retries.
        runtime_env (Dict[str, Any]): Specifies the runtime environment for
            this actor or task and its children. See``runtime_env.py`` for
            detailed documentation.
        override_environment_variables (Dict[str, str]): This specifies
            environment variables to override for the actor or task.  The
            overrides are propagated to all child actors and tasks.  This
            is a dictionary mapping variable names to their values.  Existing
            variables can be overridden, new ones can be created, and an
            existing variable can be unset by setting it to an empty string.

    """
    worker = global_worker

    if len(args) == 1 and len(kwargs) == 0 and callable(args[0]):
        # This is the case where the decorator is just @ray.remote.
        return make_decorator(worker=worker)(args[0])

    # Parse the keyword arguments from the decorator.
    error_string = ("The @ray.remote decorator must be applied either "
                    "with no arguments and no parentheses, for example "
                    "'@ray.remote', or it must be applied using some of "
                    "the arguments 'num_returns', 'num_cpus', 'num_gpus', "
                    "'memory', 'object_store_memory', 'resources', "
                    "'max_calls', or 'max_restarts', like "
                    "'@ray.remote(num_returns=2, "
                    "resources={\"CustomResource\": 1})'.")
    assert len(args) == 0 and len(kwargs) > 0, error_string
    for key in kwargs:
        assert key in [
            "num_returns",
            "num_cpus",
            "num_gpus",
            "memory",
            "object_store_memory",
            "resources",
            "accelerator_type",
            "max_calls",
            "max_restarts",
            "max_task_retries",
            "max_retries",
        ], error_string

    num_cpus = kwargs["num_cpus"] if "num_cpus" in kwargs else None
    num_gpus = kwargs["num_gpus"] if "num_gpus" in kwargs else None
    resources = kwargs.get("resources")
    if not isinstance(resources, dict) and resources is not None:
        raise TypeError("The 'resources' keyword argument must be a "
                        f"dictionary, but received type {type(resources)}.")
    if resources is not None:
        assert "CPU" not in resources, "Use the 'num_cpus' argument."
        assert "GPU" not in resources, "Use the 'num_gpus' argument."

    accelerator_type = kwargs.get("accelerator_type")

    # Handle other arguments.
    num_returns = kwargs.get("num_returns")
    max_calls = kwargs.get("max_calls")
    max_restarts = kwargs.get("max_restarts")
    max_task_retries = kwargs.get("max_task_retries")
    memory = kwargs.get("memory")
    object_store_memory = kwargs.get("object_store_memory")
    max_retries = kwargs.get("max_retries")

    return make_decorator(
        num_returns=num_returns,
        num_cpus=num_cpus,
        num_gpus=num_gpus,
        memory=memory,
        object_store_memory=object_store_memory,
        resources=resources,
        accelerator_type=accelerator_type,
        max_calls=max_calls,
        max_restarts=max_restarts,
        max_task_retries=max_task_retries,
        max_retries=max_retries,
        worker=worker)<|MERGE_RESOLUTION|>--- conflicted
+++ resolved
@@ -1224,12 +1224,6 @@
         driver_name, log_stdout_file_path, log_stderr_file_path,
         serialized_job_config, node.metrics_agent_port)
     worker.gcs_client = worker.core_worker.get_gcs_client()
-<<<<<<< HEAD
-
-    # Notify raylet that the core worker is ready.
-    worker.core_worker.notify_raylet()
-=======
->>>>>>> 91975528
 
     # Create an object for interfacing with the global state.
     # Note, global state should be intialized after `CoreWorker`, because it
