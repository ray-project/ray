from contextlib import contextmanager
import colorama
import atexit
import faulthandler
import hashlib
import inspect
import io
import json
import logging
import os
import redis
from six.moves import queue
import sys
import threading
import time
import traceback

# Ray modules
import ray.cloudpickle as pickle
import ray.gcs_utils
import ray.memory_monitor as memory_monitor
import ray.node
import ray.job_config
import ray.parameter
import ray.ray_constants as ray_constants
import ray.remote_function
import ray.serialization as serialization
import ray.services as services
import ray
import setproctitle
import ray.signature
import ray.state

from ray import (
    ActorID,
    JobID,
    ObjectRef,
    Language,
)
from ray import import_thread
from ray import profiling

from ray.exceptions import (
    RaySystemError,
    RayError,
    RayTaskError,
    ObjectStoreFullError,
)
from ray.function_manager import FunctionActorManager
from ray.utils import (_random_string, check_oversized_pickle, is_cython,
                       setup_logger, create_and_init_new_worker_log, open_log)

SCRIPT_MODE = 0
WORKER_MODE = 1
LOCAL_MODE = 2
IO_WORKER_MODE = 3

ERROR_KEY_PREFIX = b"Error:"

# Logger for this module. It should be configured at the entry point
# into the program using Ray. Ray provides a default configuration at
# entry/init points.
logger = logging.getLogger(__name__)


class ActorCheckpointInfo:
    """Information used to maintain actor checkpoints."""

    __slots__ = [
        # Number of tasks executed since last checkpoint.
        "num_tasks_since_last_checkpoint",
        # Timestamp of the last checkpoint, in milliseconds.
        "last_checkpoint_timestamp",
        # IDs of the previous checkpoints.
        "checkpoint_ids",
    ]

    def __init__(self, num_tasks_since_last_checkpoint,
                 last_checkpoint_timestamp, checkpoint_ids):
        self.num_tasks_since_last_checkpoint = num_tasks_since_last_checkpoint
        self.last_checkpoint_timestamp = last_checkpoint_timestamp
        self.checkpoint_ids = checkpoint_ids


class Worker:
    """A class used to define the control flow of a worker process.

    Note:
        The methods in this class are considered unexposed to the user. The
        functions outside of this class are considered exposed.

    Attributes:
        connected (bool): True if Ray has been started and False otherwise.
        node (ray.node.Node): The node this worker is attached to.
        mode: The mode of the worker. One of SCRIPT_MODE, LOCAL_MODE, and
            WORKER_MODE.
        cached_functions_to_run (List): A list of functions to run on all of
            the workers that should be exported as soon as connect is called.
    """

    def __init__(self):
        """Initialize a Worker object."""
        self.node = None
        self.mode = None
        self.cached_functions_to_run = []
        self.actor_init_error = None
        self.actors = {}
        # Information used to maintain actor checkpoints.
        self.actor_checkpoint_info = {}
        # When the worker is constructed. Record the original value of the
        # CUDA_VISIBLE_DEVICES environment variable.
        self.original_gpu_ids = ray.utils.get_cuda_visible_devices()
        self.memory_monitor = memory_monitor.MemoryMonitor()
        # A dictionary that maps from driver id to SerializationContext
        # TODO: clean up the SerializationContext once the job finished.
        self.serialization_context_map = {}
        self.function_actor_manager = FunctionActorManager(self)
        # This event is checked regularly by all of the threads so that they
        # know when to exit.
        self.threads_stopped = threading.Event()
        # Index of the current session. This number will
        # increment every time when `ray.shutdown` is called.
        self._session_index = 0
        # Functions to run to process the values returned by ray.get. Each
        # postprocessor must take two arguments ("object_refs", and "values").
        self._post_get_hooks = []

    @property
    def connected(self):
        return self.node is not None

    @property
    def node_ip_address(self):
        self.check_connected()
        return self.node.node_ip_address

    @property
    def load_code_from_local(self):
        self.check_connected()
        return self.node.load_code_from_local

    @property
    def current_job_id(self):
        if hasattr(self, "core_worker"):
            return self.core_worker.get_current_job_id()
        return JobID.nil()

    @property
    def actor_id(self):
        if hasattr(self, "core_worker"):
            return self.core_worker.get_actor_id()
        return ActorID.nil()

    @property
    def current_task_id(self):
        return self.core_worker.get_current_task_id()

    @property
<<<<<<< HEAD
    def current_node_id(self):
        return self.core_worker.get_current_node_id()
=======
    def placement_group_id(self):
        return self.core_worker.get_placement_group_id()
>>>>>>> d9c4dea7

    @property
    def current_session_and_job(self):
        """Get the current session index and job id as pair."""
        assert isinstance(self._session_index, int)
        assert isinstance(self.current_job_id, ray.JobID)
        return self._session_index, self.current_job_id

    def mark_actor_init_failed(self, error):
        """Called to mark this actor as failed during initialization."""

        self.actor_init_error = error

    def reraise_actor_init_error(self):
        """Raises any previous actor initialization error."""

        if self.actor_init_error is not None:
            raise self.actor_init_error

    def get_serialization_context(self, job_id=None):
        """Get the SerializationContext of the job that this worker is processing.

        Args:
            job_id: The ID of the job that indicates which job to get
                the serialization context for.

        Returns:
            The serialization context of the given job.
        """
        # This function needs to be protected by a lock, because it will be
        # called by`register_class_for_serialization`, as well as the import
        # thread, from different threads. Also, this function will recursively
        # call itself, so we use RLock here.
        if job_id is None:
            job_id = self.current_job_id
        with self.lock:
            if job_id not in self.serialization_context_map:
                self.serialization_context_map[
                    job_id] = serialization.SerializationContext(self)
            return self.serialization_context_map[job_id]

    def check_connected(self):
        """Check if the worker is connected.

        Raises:
          Exception: An exception is raised if the worker is not connected.
        """
        if not self.connected:
            raise RaySystemError("Ray has not been started yet. You can "
                                 "start Ray with 'ray.init()'.")

    def set_mode(self, mode):
        """Set the mode of the worker.

        The mode SCRIPT_MODE should be used if this Worker is a driver that is
        being run as a Python script or interactively in a shell. It will print
        information about task failures.

        The mode WORKER_MODE should be used if this Worker is not a driver. It
        will not print information about tasks.

        The mode LOCAL_MODE should be used if this Worker is a driver and if
        you want to run the driver in a manner equivalent to serial Python for
        debugging purposes. It will not send remote function calls to the
        scheduler and will instead execute them in a blocking fashion.

        Args:
            mode: One of SCRIPT_MODE, WORKER_MODE, and LOCAL_MODE.
        """
        self.mode = mode

    def put_object(self, value, object_ref=None, pin_object=True):
        """Put value in the local object store with object reference `object_ref`.

        This assumes that the value for `object_ref` has not yet been placed in
        the local object store. If the plasma store is full, the worker will
        automatically retry up to DEFAULT_PUT_OBJECT_RETRIES times. Each
        retry will delay for an exponentially doubling amount of time,
        starting with DEFAULT_PUT_OBJECT_DELAY. After this, exception
        will be raised.

        Args:
            value: The value to put in the object store.
            object_ref (ObjectRef): The object ref of the value to be
                put. If None, one will be generated.
            pin_object: If set, the object will be pinned at the raylet.

        Returns:
            ObjectRef: The object ref the object was put under.

        Raises:
            ray.exceptions.ObjectStoreFullError: This is raised if the attempt
                to store the object fails because the object store is full even
                after multiple retries.
        """
        # Make sure that the value is not an object ref.
        if isinstance(value, ObjectRef):
            raise TypeError(
                "Calling 'put' on an ray.ObjectRef is not allowed "
                "(similarly, returning an ray.ObjectRef from a remote "
                "function is not allowed). If you really want to "
                "do this, you can wrap the ray.ObjectRef in a list and "
                "call 'put' on it (or return it).")

        if self.mode == LOCAL_MODE:
            assert object_ref is None, ("Local Mode does not support "
                                        "inserting with an ObjectRef")

        serialized_value = self.get_serialization_context().serialize(value)
        # This *must* be the first place that we construct this python
        # ObjectRef because an entry with 0 local references is created when
        # the object is Put() in the core worker, expecting that this python
        # reference will be created. If another reference is created and
        # removed before this one, it will corrupt the state in the
        # reference counter.
        return ray.ObjectRef(
            self.core_worker.put_serialized_object(
                serialized_value, object_ref=object_ref,
                pin_object=pin_object))

    def deserialize_objects(self, data_metadata_pairs, object_refs):
        context = self.get_serialization_context()
        return context.deserialize_objects(data_metadata_pairs, object_refs)

    def get_objects(self, object_refs, timeout=None):
        """Get the values in the object store associated with the IDs.

        Return the values from the local object store for object_refs. This
        will block until all the values for object_refs have been written to
        the local object store.

        Args:
            object_refs (List[object_ref.ObjectRef]): A list of the object refs
                whose values should be retrieved.
            timeout (float): timeout (float): The maximum amount of time in
                seconds to wait before returning.
        """
        # Make sure that the values are object refs.
        for object_ref in object_refs:
            if not isinstance(object_ref, ObjectRef):
                raise TypeError(
                    f"Attempting to call `get` on the value {object_ref}, "
                    "which is not an ray.ObjectRef.")

        timeout_ms = int(timeout * 1000) if timeout else -1
        data_metadata_pairs = self.core_worker.get_objects(
            object_refs, self.current_task_id, timeout_ms)
        return self.deserialize_objects(data_metadata_pairs, object_refs)

    def run_function_on_all_workers(self, function,
                                    run_on_other_drivers=False):
        """Run arbitrary code on all of the workers.

        This function will first be run on the driver, and then it will be
        exported to all of the workers to be run. It will also be run on any
        new workers that register later. If ray.init has not been called yet,
        then cache the function and export it later.

        Args:
            function (Callable): The function to run on all of the workers. It
                takes only one argument, a worker info dict. If it returns
                anything, its return values will not be used.
            run_on_other_drivers: The boolean that indicates whether we want to
                run this function on other drivers. One case is we may need to
                share objects across drivers.
        """
        # If ray.init has not been called yet, then cache the function and
        # export it when connect is called. Otherwise, run the function on all
        # workers.
        if self.mode is None:
            self.cached_functions_to_run.append(function)
        else:
            # Attempt to pickle the function before we need it. This could
            # fail, and it is more convenient if the failure happens before we
            # actually run the function locally.
            pickled_function = pickle.dumps(function)

            function_to_run_id = hashlib.sha1(pickled_function).digest()
            key = b"FunctionsToRun:" + function_to_run_id
            # First run the function on the driver.
            # We always run the task locally.
            function({"worker": self})
            # Check if the function has already been put into redis.
            function_exported = self.redis_client.setnx(b"Lock:" + key, 1)
            if not function_exported:
                # In this case, the function has already been exported, so
                # we don't need to export it again.
                return

            check_oversized_pickle(pickled_function, function.__name__,
                                   "function", self)

            # Run the function on all workers.
            self.redis_client.hmset(
                key, {
                    "job_id": self.current_job_id.binary(),
                    "function_id": function_to_run_id,
                    "function": pickled_function,
                    "run_on_other_drivers": str(run_on_other_drivers),
                })
            self.redis_client.rpush("Exports", key)
            # TODO(rkn): If the worker fails after it calls setnx and before it
            # successfully completes the hmset and rpush, then the program will
            # most likely hang. This could be fixed by making these three
            # operations into a transaction (or by implementing a custom
            # command that does all three things).

    def main_loop(self):
        """The main loop a worker runs to receive and execute tasks."""

        def sigterm_handler(signum, frame):
            shutdown(True)
            sys.exit(1)

        ray.utils.set_sigterm_handler(sigterm_handler)
        self.core_worker.run_task_loop()
        sys.exit(0)


def get_gpu_ids():
    """Get the IDs of the GPUs that are available to the worker.

    If the CUDA_VISIBLE_DEVICES environment variable was set when the worker
    started up, then the IDs returned by this method will be a subset of the
    IDs in CUDA_VISIBLE_DEVICES. If not, the IDs will fall in the range
    [0, NUM_GPUS - 1], where NUM_GPUS is the number of GPUs that the node has.

    Returns:
        A list of GPU IDs.
    """
    worker = global_worker
    worker.check_connected()

    # TODO(ilr) Handle inserting resources in local mode
    all_resource_ids = global_worker.core_worker.resource_ids()
    assigned_ids = []
    for resource, assignment in all_resource_ids.items():
        # Handle both normal and placement group GPU resources.
        if resource == "GPU" or resource.startswith("GPU_group_"):
            for resource_id, _ in assignment:
                assigned_ids.append(resource_id)
    # If the user had already set CUDA_VISIBLE_DEVICES, then respect that (in
    # the sense that only GPU IDs that appear in CUDA_VISIBLE_DEVICES should be
    # returned).
    if global_worker.original_gpu_ids is not None:
        assigned_ids = [
            global_worker.original_gpu_ids[gpu_id] for gpu_id in assigned_ids
        ]
        # Give all GPUs in local_mode.
        if global_worker.mode == LOCAL_MODE:
            max_gpus = global_worker.node.get_resource_spec().num_gpus
            assigned_ids = global_worker.original_gpu_ids[:max_gpus]

    return assigned_ids


def get_resource_ids():
    """Get the IDs of the resources that are available to the worker.

    Returns:
        A dictionary mapping the name of a resource to a list of pairs, where
        each pair consists of the ID of a resource and the fraction of that
        resource reserved for this worker.
    """
    worker = global_worker
    worker.check_connected()

    if _mode() == LOCAL_MODE:
        raise RuntimeError("ray.get_resource_ids() currently does not work in "
                           "local_mode.")

    return global_worker.core_worker.resource_ids()


def get_dashboard_url():
    """Get the URL to access the Ray dashboard.

    Note that the URL does not specify which node the dashboard is on.

    Returns:
        The URL of the dashboard as a string.
    """
    worker = global_worker
    worker.check_connected()
    return _global_node.webui_url


global_worker = Worker()
"""Worker: The global Worker object for this worker process.

We use a global Worker object to ensure that there is a single worker object
per worker process.
"""

_global_node = None
"""ray.node.Node: The global node object that is created by ray.init()."""


def print_failed_task(task_status):
    """Print information about failed tasks.

    Args:
        task_status (Dict): A dictionary containing the name, operationid, and
            error message for a failed task.
    """
    logger.error(f"""
      Error: Task failed
        Function Name: {task_status["function_name"]}
        Task ID: {task_status["operationid"]}
        Error Message: \n{task_status["error_message"]}
    """)


def init(
        address=None,
        *,
        num_cpus=None,
        num_gpus=None,
        resources=None,
        object_store_memory=None,
        local_mode=False,
        ignore_reinit_error=False,
        include_dashboard=None,
        dashboard_host=ray_constants.DEFAULT_DASHBOARD_IP,
        dashboard_port=ray_constants.DEFAULT_DASHBOARD_PORT,
        job_config=None,
        configure_logging=True,
        logging_level=logging.INFO,
        logging_format=ray_constants.LOGGER_FORMAT,
        log_to_driver=True,
        # The following are unstable parameters and their use is discouraged.
        _enable_object_reconstruction=False,
        _redis_max_memory=None,
        _plasma_directory=None,
        _node_ip_address=ray_constants.NODE_DEFAULT_IP,
        _driver_object_store_memory=None,
        _memory=None,
        _redis_password=ray_constants.REDIS_DEFAULT_PASSWORD,
        _java_worker_options=None,
        _code_search_path=None,
        _temp_dir=None,
        _load_code_from_local=False,
        _lru_evict=False,
        _metrics_export_port=None,
        _object_spilling_config=None,
        _system_config=None):
    """
    Connect to an existing Ray cluster or start one and connect to it.

    This method handles two cases; either a Ray cluster already exists and we
    just attach this driver to it or we start all of the processes associated
    with a Ray cluster and attach to the newly started cluster.

    To start Ray and all of the relevant processes, use this as follows:

    .. code-block:: python

        ray.init()

    To connect to an existing Ray cluster, use this as follows (substituting
    in the appropriate address):

    .. code-block:: python

        ray.init(address="123.45.67.89:6379")

    You can also define an environment variable called `RAY_ADDRESS` in
    the same format as the `address` parameter to connect to an existing
    cluster with ray.init().

    Args:
        address (str): The address of the Ray cluster to connect to. If
            this address is not provided, then this command will start Redis,
            a raylet, a plasma store, a plasma manager, and some workers.
            It will also kill these processes when Python exits. If the driver
            is running on a node in a Ray cluster, using `auto` as the value
            tells the driver to detect the the cluster, removing the need to
            specify a specific node address.
        num_cpus (int): Number of CPUs the user wishes to assign to each
            raylet. By default, this is set based on virtual cores.
        num_gpus (int): Number of GPUs the user wishes to assign to each
            raylet. By default, this is set based on detected GPUs.
        resources: A dictionary mapping the names of custom resources to the
            quantities for them available.
        object_store_memory: The amount of memory (in bytes) to start the
            object store with. By default, this is automatically set based on
            available system memory.
        local_mode (bool): If true, the code will be executed serially. This
            is useful for debugging.
        ignore_reinit_error: If true, Ray suppresses errors from calling
            ray.init() a second time. Ray won't be restarted.
        include_dashboard: Boolean flag indicating whether or not to start the
            Ray dashboard, which displays the status of the Ray
            cluster. If this argument is None, then the UI will be started if
            the relevant dependencies are present.
        dashboard_host: The host to bind the dashboard server to. Can either be
            localhost (127.0.0.1) or 0.0.0.0 (available from all interfaces).
            By default, this is set to localhost to prevent access from
            external machines.
        dashboard_port: The port to bind the dashboard server to. Defaults to
            8265.
        job_config (ray.job_config.JobConfig): The job configuration.
        configure_logging: True (default) if configuration of logging is
            allowed here. Otherwise, the user may want to configure it
            separately.
        logging_level: Logging level, defaults to logging.INFO. Ignored unless
            "configure_logging" is true.
        logging_format: Logging format, defaults to string containing a
            timestamp, filename, line number, and message. See the source file
            ray_constants.py for details. Ignored unless "configure_logging"
            is true.
        log_to_driver (bool): If true, the output from all of the worker
            processes on all nodes will be directed to the driver.
        _enable_object_reconstruction (bool): If True, when an object stored in
            the distributed plasma store is lost due to node failure, Ray will
            attempt to reconstruct the object by re-executing the task that
            created the object. Arguments to the task will be recursively
            reconstructed. If False, then ray.ObjectLostError will be
            thrown.
        _redis_max_memory: Redis max memory.
        _plasma_directory: Override the plasma mmap file directory.
        _node_ip_address (str): The IP address of the node that we are on.
        _driver_object_store_memory (int): Limit the amount of memory the
            driver can use in the object store for creating objects.
        _memory: Amount of reservable memory resource to create.
        _redis_password (str): Prevents external clients without the password
            from connecting to Redis if provided.
        _temp_dir (str): If provided, specifies the root temporary
            directory for the Ray process. Defaults to an OS-specific
            conventional location, e.g., "/tmp/ray".
        _load_code_from_local: Whether code should be loaded from a local
            module or from the GCS.
        _java_worker_options: Overwrite the options to start Java workers.
        _code_search_path (list): Java classpath or python import path.
        _lru_evict (bool): If True, when an object store is full, it will evict
            objects in LRU order to make more space and when under memory
            pressure, ray.ObjectLostError may be thrown. If False, then
            reference counting will be used to decide which objects are safe
            to evict and when under memory pressure, ray.ObjectStoreFullError
            may be thrown.
        _metrics_export_port(int): Port number Ray exposes system metrics
            through a Prometheus endpoint. It is currently under active
            development, and the API is subject to change.
        _object_spilling_config (str): The configuration json string for object
            spilling I/O worker.
        _system_config (str): JSON configuration for overriding
            RayConfig defaults. For testing purposes ONLY.

    Returns:
        Address information about the started processes.

    Raises:
        Exception: An exception is raised if an inappropriate combination of
            arguments is passed in.
    """

    if "RAY_ADDRESS" in os.environ:
        if address is None or address == "auto":
            address = os.environ["RAY_ADDRESS"]
        else:
            raise RuntimeError(
                "Cannot use both the RAY_ADDRESS environment variable and "
                "the address argument of ray.init simultaneously. If you "
                "use RAY_ADDRESS to connect to a specific Ray cluster, "
                "please call ray.init() or ray.init(address=\"auto\") on the "
                "driver.")

    if address:
        redis_address, _, _ = services.validate_redis_address(address)
    else:
        redis_address = None

    if configure_logging:
        setup_logger(logging_level, logging_format)

    if redis_address is not None:
        logger.info(
            f"Connecting to existing Ray cluster at address: {redis_address}")

    if local_mode:
        driver_mode = LOCAL_MODE
    else:
        driver_mode = SCRIPT_MODE

    if global_worker.connected:
        if ignore_reinit_error:
            logger.error("Calling ray.init() again after it has already been "
                         "called.")
            return
        else:
            raise RuntimeError("Maybe you called ray.init twice by accident? "
                               "This error can be suppressed by passing in "
                               "'ignore_reinit_error=True' or by calling "
                               "'ray.shutdown()' prior to 'ray.init()'.")

    _system_config = _system_config or {}
    if not isinstance(_system_config, dict):
        raise TypeError("The _system_config must be a dict.")

    global _global_node
    if redis_address is None:
        # In this case, we need to start a new cluster.
        ray_params = ray.parameter.RayParams(
            redis_address=redis_address,
            node_ip_address=None,
            raylet_ip_address=None,
            object_ref_seed=None,
            driver_mode=driver_mode,
            redirect_worker_output=None,
            redirect_output=None,
            num_cpus=num_cpus,
            num_gpus=num_gpus,
            resources=resources,
            num_redis_shards=None,
            redis_max_clients=None,
            redis_password=_redis_password,
            plasma_directory=_plasma_directory,
            huge_pages=None,
            include_dashboard=include_dashboard,
            dashboard_host=dashboard_host,
            dashboard_port=dashboard_port,
            memory=_memory,
            object_store_memory=object_store_memory,
            redis_max_memory=_redis_max_memory,
            plasma_store_socket_name=None,
            temp_dir=_temp_dir,
            load_code_from_local=_load_code_from_local,
            java_worker_options=_java_worker_options,
            code_search_path=_code_search_path,
            start_initial_python_workers_for_first_job=True,
            _system_config=_system_config,
            lru_evict=_lru_evict,
            enable_object_reconstruction=_enable_object_reconstruction,
            metrics_export_port=_metrics_export_port,
            object_spilling_config=_object_spilling_config)
        # Start the Ray processes. We set shutdown_at_exit=False because we
        # shutdown the node in the ray.shutdown call that happens in the atexit
        # handler. We still spawn a reaper process in case the atexit handler
        # isn't called.
        _global_node = ray.node.Node(
            head=True,
            shutdown_at_exit=False,
            spawn_reaper=True,
            ray_params=ray_params)
    else:
        # In this case, we are connecting to an existing cluster.
        if num_cpus is not None or num_gpus is not None:
            raise ValueError(
                "When connecting to an existing cluster, num_cpus "
                "and num_gpus must not be provided.")
        if resources is not None:
            raise ValueError("When connecting to an existing cluster, "
                             "resources must not be provided.")
        if object_store_memory is not None:
            raise ValueError("When connecting to an existing cluster, "
                             "object_store_memory must not be provided.")
        if _system_config is not None and len(_system_config) != 0:
            raise ValueError("When connecting to an existing cluster, "
                             "_system_config must not be provided.")
        if _lru_evict:
            raise ValueError("When connecting to an existing cluster, "
                             "_lru_evict must not be provided.")
        if _enable_object_reconstruction:
            raise ValueError(
                "When connecting to an existing cluster, "
                "_enable_object_reconstruction must not be provided.")

        # In this case, we only need to connect the node.
        ray_params = ray.parameter.RayParams(
            node_ip_address=None,
            raylet_ip_address=None,
            redis_address=redis_address,
            redis_password=_redis_password,
            object_ref_seed=None,
            temp_dir=_temp_dir,
            load_code_from_local=_load_code_from_local,
            _system_config=_system_config,
            lru_evict=_lru_evict,
            enable_object_reconstruction=_enable_object_reconstruction,
            metrics_export_port=_metrics_export_port)
        _global_node = ray.node.Node(
            ray_params,
            head=False,
            shutdown_at_exit=False,
            spawn_reaper=False,
            connect_only=True)

    connect(
        _global_node,
        mode=driver_mode,
        log_to_driver=log_to_driver,
        worker=global_worker,
        driver_object_store_memory=_driver_object_store_memory,
        job_id=None,
        job_config=job_config)

    for hook in _post_init_hooks:
        hook()

    node_id = global_worker.core_worker.get_current_node_id()
    return dict(_global_node.address_info, node_id=node_id.hex())


# Functions to run as callback after a successful ray init.
_post_init_hooks = []


def shutdown(_exiting_interpreter=False):
    """Disconnect the worker, and terminate processes started by ray.init().

    This will automatically run at the end when a Python process that uses Ray
    exits. It is ok to run this twice in a row. The primary use case for this
    function is to cleanup state between tests.

    Note that this will clear any remote function definitions, actor
    definitions, and existing actors, so if you wish to use any previously
    defined remote functions or actors after calling ray.shutdown(), then you
    need to redefine them. If they were defined in an imported module, then you
    will need to reload the module.

    Args:
        _exiting_interpreter (bool): True if this is called by the atexit hook
            and false otherwise. If we are exiting the interpreter, we will
            wait a little while to print any extra error messages.
    """
    if _exiting_interpreter and global_worker.mode == SCRIPT_MODE:
        # This is a duration to sleep before shutting down everything in order
        # to make sure that log messages finish printing.
        time.sleep(0.5)

    disconnect(_exiting_interpreter)

    # We need to destruct the core worker here because after this function,
    # we will tear down any processes spawned by ray.init() and the background
    # IO thread in the core worker doesn't currently handle that gracefully.
    if hasattr(global_worker, "core_worker"):
        del global_worker.core_worker

    # Disconnect global state from GCS.
    ray.state.state.disconnect()

    # Shut down the Ray processes.
    global _global_node
    if _global_node is not None:
        _global_node.kill_all_processes(check_alive=False, allow_graceful=True)
        _global_node = None

    # TODO(rkn): Instead of manually resetting some of the worker fields, we
    # should simply set "global_worker" to equal "None" or something like that.
    global_worker.set_mode(None)
    global_worker._post_get_hooks = []


atexit.register(shutdown, True)


# TODO(edoakes): this should only be set in the driver.
def sigterm_handler(signum, frame):
    sys.exit(signum)


try:
    ray.utils.set_sigterm_handler(sigterm_handler)
except ValueError:
    logger.warning("Failed to set SIGTERM handler, processes might"
                   "not be cleaned up properly on exit.")

# Define a custom excepthook so that if the driver exits with an exception, we
# can push that exception to Redis.
normal_excepthook = sys.excepthook


def custom_excepthook(type, value, tb):
    # If this is a driver, push the exception to GCS worker table.
    if global_worker.mode == SCRIPT_MODE:
        error_message = "".join(traceback.format_tb(tb))
        worker_id = global_worker.worker_id
        worker_type = ray.gcs_utils.DRIVER
        worker_info = {"exception": error_message}

        ray.state.state.add_worker(worker_id, worker_type, worker_info)
    # Call the normal excepthook.
    normal_excepthook(type, value, tb)


sys.excepthook = custom_excepthook

# The last time we raised a TaskError in this process. We use this value to
# suppress redundant error messages pushed from the workers.
last_task_error_raise_time = 0

# The max amount of seconds to wait before printing out an uncaught error.
UNCAUGHT_ERROR_GRACE_PERIOD = 5


def _set_log_file(file_name, worker_pid, old_obj, setter_func):
    # Line-buffer the output (mode 1).
    f = create_and_init_new_worker_log(file_name, worker_pid)

    # TODO (Alex): Python seems to always flush when writing. If that is no
    # longer true, then we need to manually flush the old buffer.
    # old_obj.flush()

    # TODO (Alex): Flush the c/c++ userspace buffers if necessary.
    # `fflush(stdout); cout.flush();`

    fileno = old_obj.fileno()

    # C++ logging requires redirecting the stdout file descriptor. Note that
    # dup2 will automatically close the old file descriptor before overriding
    # it.
    os.dup2(f.fileno(), fileno)

    # We also manually set sys.stdout and sys.stderr because that seems to
    # have an effect on the output buffering. Without doing this, stdout
    # and stderr are heavily buffered resulting in seemingly lost logging
    # statements. We never want to close the stdout file descriptor, dup2 will
    # close it when necessary and we don't want python's GC to close it.
    setter_func(open_log(fileno, unbuffered=True, closefd=False))

    return os.path.abspath(f.name)


def set_log_file(stdout_name, stderr_name):
    """Sets up logging for the current worker, creating the (fd backed) file and
    flushing buffers as is necessary.

    Args:
        stdout_name (str): The file name that stdout should be written to.
        stderr_name(str): The file name that stderr should be written to.

    Returns:
        (tuple) The absolute paths of the files that stdout and stderr will be
    written to.

    """
    stdout_path = ""
    stderr_path = ""
    worker_pid = os.getpid()

    # lambda cannot contain assignment
    def stdout_setter(x):
        sys.stdout = x

    def stderr_setter(x):
        sys.stderr = x

    if stdout_name:
        _set_log_file(stdout_name, worker_pid, sys.stdout, stdout_setter)

    # The stderr case should be analogous to the stdout case
    if stderr_name:
        _set_log_file(stderr_name, worker_pid, sys.stderr, stderr_setter)

    return stdout_path, stderr_path


def print_logs(redis_client, threads_stopped, job_id):
    """Prints log messages from workers on all of the nodes.

    Args:
        redis_client: A client to the primary Redis shard.
        threads_stopped (threading.Event): A threading event used to signal to
            the thread that it should exit.
        job_id (JobID): The id of the driver's job

    """
    pubsub_client = redis_client.pubsub(ignore_subscribe_messages=True)
    pubsub_client.subscribe(ray.gcs_utils.LOG_FILE_CHANNEL)
    localhost = services.get_node_ip_address()
    try:
        # Keep track of the number of consecutive log messages that have been
        # received with no break in between. If this number grows continually,
        # then the worker is probably not able to process the log messages as
        # rapidly as they are coming in.
        num_consecutive_messages_received = 0
        while True:
            # Exit if we received a signal that we should stop.
            if threads_stopped.is_set():
                return

            msg = pubsub_client.get_message()
            if msg is None:
                num_consecutive_messages_received = 0
                threads_stopped.wait(timeout=0.01)
                continue
            num_consecutive_messages_received += 1
            if (num_consecutive_messages_received % 100 == 0
                    and num_consecutive_messages_received > 0):
                logger.warning(
                    "The driver may not be able to keep up with the "
                    "stdout/stderr of the workers. To avoid forwarding logs "
                    "to the driver, use 'ray.init(log_to_driver=False)'.")

            data = json.loads(ray.utils.decode(msg["data"]))

            # Don't show logs from other drivers.
            if data["job"] and ray.utils.binary_to_hex(
                    job_id.binary()) != data["job"]:
                continue

            print_file = sys.stderr if data["is_err"] else sys.stdout

            def color_for(data):
                if data["pid"] == "raylet":
                    return colorama.Fore.YELLOW
                else:
                    return colorama.Fore.CYAN

            if data["ip"] == localhost:
                for line in data["lines"]:
                    print(
                        "{}{}(pid={}){} {}".format(
                            colorama.Style.DIM, color_for(data), data["pid"],
                            colorama.Style.RESET_ALL, line),
                        file=print_file)
            else:
                for line in data["lines"]:
                    print(
                        "{}{}(pid={}, ip={}){} {}".format(
                            colorama.Style.DIM, color_for(data), data["pid"],
                            data["ip"], colorama.Style.RESET_ALL, line),
                        file=print_file)

    except (OSError, redis.exceptions.ConnectionError) as e:
        logger.error(f"print_logs: {e}")
    finally:
        # Close the pubsub client to avoid leaking file descriptors.
        pubsub_client.close()


def print_error_messages_raylet(task_error_queue, threads_stopped):
    """Prints message received in the given output queue.

    This checks periodically if any un-raised errors occured in the background.

    Args:
        task_error_queue (queue.Queue): A queue used to receive errors from the
            thread that listens to Redis.
        threads_stopped (threading.Event): A threading event used to signal to
            the thread that it should exit.
    """

    while True:
        # Exit if we received a signal that we should stop.
        if threads_stopped.is_set():
            return

        try:
            error, t = task_error_queue.get(block=False)
        except queue.Empty:
            threads_stopped.wait(timeout=0.01)
            continue
        # Delay errors a little bit of time to attempt to suppress redundant
        # messages originating from the worker.
        while t + UNCAUGHT_ERROR_GRACE_PERIOD > time.time():
            threads_stopped.wait(timeout=1)
            if threads_stopped.is_set():
                break
        if t < last_task_error_raise_time + UNCAUGHT_ERROR_GRACE_PERIOD:
            logger.debug(f"Suppressing error from worker: {error}")
        else:
            logger.error(f"Possible unhandled error from worker: {error}")


def listen_error_messages_raylet(worker, task_error_queue, threads_stopped):
    """Listen to error messages in the background on the driver.

    This runs in a separate thread on the driver and pushes (error, time)
    tuples to the output queue.

    Args:
        worker: The worker class that this thread belongs to.
        task_error_queue (queue.Queue): A queue used to communicate with the
            thread that prints the errors found by this thread.
        threads_stopped (threading.Event): A threading event used to signal to
            the thread that it should exit.
    """
    worker.error_message_pubsub_client = worker.redis_client.pubsub(
        ignore_subscribe_messages=True)
    # Exports that are published after the call to
    # error_message_pubsub_client.subscribe and before the call to
    # error_message_pubsub_client.listen will still be processed in the loop.

    # Really we should just subscribe to the errors for this specific job.
    # However, currently all errors seem to be published on the same channel.
    error_pubsub_channel = ray.gcs_utils.RAY_ERROR_PUBSUB_PATTERN
    worker.error_message_pubsub_client.psubscribe(error_pubsub_channel)

    try:
        # Get the errors that occurred before the call to subscribe.

        while True:
            # Exit if we received a signal that we should stop.
            if threads_stopped.is_set():
                return

            msg = worker.error_message_pubsub_client.get_message()
            if msg is None:
                threads_stopped.wait(timeout=0.01)
                continue
            pubsub_msg = ray.gcs_utils.PubSubMessage.FromString(msg["data"])
            error_data = ray.gcs_utils.ErrorTableData.FromString(
                pubsub_msg.data)
            job_id = error_data.job_id
            if job_id not in [
                    worker.current_job_id.binary(),
                    JobID.nil().binary(),
            ]:
                continue

            error_message = error_data.error_message
            if (error_data.type == ray_constants.TASK_PUSH_ERROR):
                # Delay it a bit to see if we can suppress it
                task_error_queue.put((error_message, time.time()))
            else:
                logger.warning(error_message)
    except (OSError, redis.exceptions.ConnectionError) as e:
        logger.error(f"listen_error_messages_raylet: {e}")
    finally:
        # Close the pubsub client to avoid leaking file descriptors.
        worker.error_message_pubsub_client.close()


def is_initialized():
    """Check if ray.init has been called yet.

    Returns:
        True if ray.init has already been called and false otherwise.
    """
    return ray.worker.global_worker.connected


def connect(node,
            mode=WORKER_MODE,
            log_to_driver=False,
            worker=global_worker,
            driver_object_store_memory=None,
            job_id=None,
            job_config=None):
    """Connect this worker to the raylet, to Plasma, and to Redis.

    Args:
        node (ray.node.Node): The node to connect.
        mode: The mode of the worker. One of SCRIPT_MODE, WORKER_MODE, and
            LOCAL_MODE.
        log_to_driver (bool): If true, then output from all of the worker
            processes on all nodes will be directed to the driver.
        worker: The ray.Worker instance.
        driver_object_store_memory: Limit the amount of memory the driver can
            use in the object store when creating objects.
        job_id: The ID of job. If it's None, then we will generate one.
        job_config (ray.job_config.JobConfig): The job configuration.
    """
    # Do some basic checking to make sure we didn't call ray.init twice.
    error_message = "Perhaps you called ray.init twice by accident?"
    assert not worker.connected, error_message
    assert worker.cached_functions_to_run is not None, error_message

    # Enable nice stack traces on SIGSEGV etc.
    try:
        if not faulthandler.is_enabled():
            faulthandler.enable(all_threads=False)
    except io.UnsupportedOperation:
        pass  # ignore

    # Create a Redis client to primary.
    # The Redis client can safely be shared between threads. However,
    # that is not true of Redis pubsub clients. See the documentation at
    # https://github.com/andymccurdy/redis-py#thread-safety.
    worker.redis_client = node.create_redis_client()

    # Initialize some fields.
    if mode in (WORKER_MODE, IO_WORKER_MODE):
        # We should not specify the job_id if it's `WORKER_MODE`.
        assert job_id is None
        job_id = JobID.nil()
        # TODO(qwang): Rename this to `worker_id_str` or type to `WorkerID`
        worker.worker_id = _random_string()
    else:
        # This is the code path of driver mode.
        if job_id is None:
            # TODO(qwang): use `GcsClient::GenerateJobId()` here.
            job_id = JobID.from_int(
                int(worker.redis_client.incr("JobCounter")))
        # When tasks are executed on remote workers in the context of multiple
        # drivers, the current job ID is used to keep track of which job is
        # responsible for the task so that error messages will be propagated to
        # the correct driver.
        worker.worker_id = ray.utils.compute_driver_id_from_job(
            job_id).binary()

    if mode is not SCRIPT_MODE and setproctitle:
        setproctitle.setproctitle("ray::IDLE")

    if not isinstance(job_id, JobID):
        raise TypeError("The type of given job id must be JobID.")

    # All workers start out as non-actors. A worker can be turned into an actor
    # after it is created.
    worker.node = node
    worker.set_mode(mode)

    # For driver's check that the version information matches the version
    # information that the Ray cluster was started with.
    try:
        ray.services.check_version_info(worker.redis_client)
    except Exception as e:
        if mode == SCRIPT_MODE:
            raise e
        elif mode == WORKER_MODE:
            traceback_str = traceback.format_exc()
            ray.utils.push_error_to_driver_through_redis(
                worker.redis_client,
                ray_constants.VERSION_MISMATCH_PUSH_ERROR,
                traceback_str,
                job_id=None)

    worker.lock = threading.RLock()

    driver_name = ""
    log_stdout_file_path = ""
    log_stderr_file_path = ""
    if mode == SCRIPT_MODE:
        import __main__ as main
        driver_name = (main.__file__
                       if hasattr(main, "__file__") else "INTERACTIVE MODE")
    elif mode == WORKER_MODE or mode == IO_WORKER_MODE:
        # Check the RedirectOutput key in Redis and based on its value redirect
        # worker output and error to their own files.
        # This key is set in services.py when Redis is started.
        redirect_worker_output_val = worker.redis_client.get("RedirectOutput")
        if (redirect_worker_output_val is not None
                and int(redirect_worker_output_val) == 1):
            log_stdout_file_name, log_stderr_file_name = (
                node.get_job_redirected_log_file(worker.worker_id))
            try:
                log_stdout_file_path, log_stderr_file_path = \
                    set_log_file(log_stdout_file_name, log_stderr_file_name)
            except IOError:
                raise IOError(
                    "Workers must be able to redirect their output at"
                    "the file descriptor level.")
    elif not LOCAL_MODE:
        raise ValueError(
            "Invalid worker mode. Expected DRIVER, WORKER or LOCAL.")

    # TODO (Alex): `current_logging_job` tracks the current job so that we know
    # when to switch log files. If all logging functionaility was moved to c++,
    # the functionaility in `_raylet.pyx::switch_worker_log_if_necessary` could
    # be moved to `CoreWorker::SetCurrentTaskId()`.
    worker.current_logging_job_id = None
    redis_address, redis_port = node.redis_address.split(":")
    gcs_options = ray._raylet.GcsClientOptions(
        redis_address,
        int(redis_port),
        node.redis_password,
    )
    if job_config is None:
        job_config = ray.job_config.JobConfig()
    serialized_job_config = job_config.serialize()
    worker.core_worker = ray._raylet.CoreWorker(
        mode, node.plasma_store_socket_name, node.raylet_socket_name, job_id,
        gcs_options, node.get_logs_dir_path(), node.node_ip_address,
        node.node_manager_port, node.raylet_ip_address, (mode == LOCAL_MODE),
        driver_name, log_stdout_file_path, log_stderr_file_path,
        serialized_job_config, node.metrics_agent_port)

    # Create an object for interfacing with the global state.
    # Note, global state should be intialized after `CoreWorker`, because it
    # will use glog, which is intialized in `CoreWorker`.
    ray.state.state._initialize_global_state(
        node.redis_address, redis_password=node.redis_password)

    if driver_object_store_memory is not None:
        worker.core_worker.set_object_store_client_options(
            f"ray_driver_{os.getpid()}", driver_object_store_memory)

    # Start the import thread
    worker.import_thread = import_thread.ImportThread(worker, mode,
                                                      worker.threads_stopped)
    worker.import_thread.start()

    # If this is a driver running in SCRIPT_MODE, start a thread to print error
    # messages asynchronously in the background. Ideally the scheduler would
    # push messages to the driver's worker service, but we ran into bugs when
    # trying to properly shutdown the driver's worker service, so we are
    # temporarily using this implementation which constantly queries the
    # scheduler for new error messages.
    if mode == SCRIPT_MODE:
        q = queue.Queue()
        worker.listener_thread = threading.Thread(
            target=listen_error_messages_raylet,
            name="ray_listen_error_messages",
            args=(worker, q, worker.threads_stopped))
        worker.printer_thread = threading.Thread(
            target=print_error_messages_raylet,
            name="ray_print_error_messages",
            args=(q, worker.threads_stopped))
        worker.listener_thread.daemon = True
        worker.listener_thread.start()
        worker.printer_thread.daemon = True
        worker.printer_thread.start()
        if log_to_driver:
            worker.logger_thread = threading.Thread(
                target=print_logs,
                name="ray_print_logs",
                args=(worker.redis_client, worker.threads_stopped, job_id))
            worker.logger_thread.daemon = True
            worker.logger_thread.start()

    if mode == SCRIPT_MODE:
        # Add the directory containing the script that is running to the Python
        # paths of the workers. Also add the current directory. Note that this
        # assumes that the directory structures on the machines in the clusters
        # are the same.
        script_directory = os.path.abspath(os.path.dirname(sys.argv[0]))
        current_directory = os.path.abspath(os.path.curdir)
        worker.run_function_on_all_workers(
            lambda worker_info: sys.path.insert(1, script_directory))
        worker.run_function_on_all_workers(
            lambda worker_info: sys.path.insert(1, current_directory))
        # TODO(rkn): Here we first export functions to run, then remote
        # functions. The order matters. For example, one of the functions to
        # run may set the Python path, which is needed to import a module used
        # to define a remote function. We may want to change the order to
        # simply be the order in which the exports were defined on the driver.
        # In addition, we will need to retain the ability to decide what the
        # first few exports are (mostly to set the Python path). Additionally,
        # note that the first exports to be defined on the driver will be the
        # ones defined in separate modules that are imported by the driver.
        # Export cached functions_to_run.
        for function in worker.cached_functions_to_run:
            worker.run_function_on_all_workers(function)
    worker.cached_functions_to_run = None


def disconnect(exiting_interpreter=False):
    """Disconnect this worker from the raylet and object store."""
    # Reset the list of cached remote functions and actors so that if more
    # remote functions or actors are defined and then connect is called again,
    # the remote functions will be exported. This is mostly relevant for the
    # tests.
    worker = global_worker
    if worker.connected:
        # Shutdown all of the threads that we've started. TODO(rkn): This
        # should be handled cleanly in the worker object's destructor and not
        # in this disconnect method.
        worker.threads_stopped.set()
        if hasattr(worker, "import_thread"):
            worker.import_thread.join_import_thread()
        if hasattr(worker, "listener_thread"):
            worker.listener_thread.join()
        if hasattr(worker, "printer_thread"):
            worker.printer_thread.join()
        if hasattr(worker, "logger_thread"):
            worker.logger_thread.join()
        worker.threads_stopped.clear()
        worker._session_index += 1

    worker.node = None  # Disconnect the worker from the node.
    worker.cached_functions_to_run = []
    worker.serialization_context_map.clear()
    try:
        ray_actor = ray.actor
    except AttributeError:
        ray_actor = None  # This can occur during program termination
    if ray_actor is not None:
        ray_actor.ActorClassMethodMetadata.reset_cache()


@contextmanager
def _changeproctitle(title, next_title):
    setproctitle.setproctitle(title)
    try:
        yield
    finally:
        setproctitle.setproctitle(next_title)


def show_in_dashboard(message, key="", dtype="text"):
    """Display message in dashboard.

    Display message for the current task or actor in the dashboard.
    For example, this can be used to display the status of a long-running
    computation.

    Args:
        message (str): Message to be displayed.
        key (str): The key name for the message. Multiple message under
            different keys will be displayed at the same time. Messages
            under the same key will be overriden.
        data_type (str): The type of message for rendering. One of the
            following: text, html.
    """
    worker = global_worker
    worker.check_connected()

    acceptable_dtypes = {"text", "html"}
    assert dtype in acceptable_dtypes, (
        f"dtype accepts only: {acceptable_dtypes}")

    message_wrapped = {"message": message, "dtype": dtype}
    message_encoded = json.dumps(message_wrapped).encode()

    worker.core_worker.set_webui_display(key.encode(), message_encoded)


# Global varaible to make sure we only send out the warning once
blocking_get_inside_async_warned = False


def get(object_refs, *, timeout=None):
    """Get a remote object or a list of remote objects from the object store.

    This method blocks until the object corresponding to the object ref is
    available in the local object store. If this object is not in the local
    object store, it will be shipped from an object store that has it (once the
    object has been created). If object_refs is a list, then the objects
    corresponding to each object in the list will be returned.

    This method will issue a warning if it's running inside async context,
    you can use ``await object_ref`` instead of ``ray.get(object_ref)``. For
    a list of object refs, you can use ``await asyncio.gather(*object_refs)``.

    Args:
        object_refs: Object ref of the object to get or a list of object refs
            to get.
        timeout (Optional[float]): The maximum amount of time in seconds to
            wait before returning.

    Returns:
        A Python object or a list of Python objects.

    Raises:
        GetTimeoutError: A GetTimeoutError is raised if a timeout is set and
            the get takes longer than timeout to return.
        Exception: An exception is raised if the task that created the object
            or that created one of the objects raised an exception.
    """
    worker = global_worker
    worker.check_connected()

    if hasattr(
            worker,
            "core_worker") and worker.core_worker.current_actor_is_asyncio():
        global blocking_get_inside_async_warned
        if not blocking_get_inside_async_warned:
            logger.debug("Using blocking ray.get inside async actor. "
                         "This blocks the event loop. Please use `await` "
                         "on object ref with asyncio.gather if you want to "
                         "yield execution to the event loop instead.")
            blocking_get_inside_async_warned = True

    with profiling.profile("ray.get"):
        is_individual_id = isinstance(object_refs, ray.ObjectRef)
        if is_individual_id:
            object_refs = [object_refs]

        if not isinstance(object_refs, list):
            raise ValueError("'object_refs' must either be an object ref "
                             "or a list of object refs.")

        global last_task_error_raise_time
        # TODO(ujvl): Consider how to allow user to retrieve the ready objects.
        values = worker.get_objects(object_refs, timeout=timeout)
        for i, value in enumerate(values):
            if isinstance(value, RayError):
                last_task_error_raise_time = time.time()
                if isinstance(value, ray.exceptions.ObjectLostError):
                    worker.core_worker.dump_object_store_memory_usage()
                if isinstance(value, RayTaskError):
                    raise value.as_instanceof_cause()
                else:
                    raise value

        # Run post processors.
        for post_processor in worker._post_get_hooks:
            values = post_processor(object_refs, values)

        if is_individual_id:
            values = values[0]
        return values


def put(value):
    """Store an object in the object store.

    The object may not be evicted while a reference to the returned ID exists.

    Args:
        value: The Python object to be stored.

    Returns:
        The object ref assigned to this value.
    """
    worker = global_worker
    worker.check_connected()
    with profiling.profile("ray.put"):
        try:
            object_ref = worker.put_object(value, pin_object=True)
        except ObjectStoreFullError:
            logger.info(
                "Put failed since the value was either too large or the "
                "store was full of pinned objects.")
            raise
        return object_ref


# Global variable to make sure we only send out the warning once.
blocking_wait_inside_async_warned = False


def wait(object_refs, *, num_returns=1, timeout=None):
    """Return a list of IDs that are ready and a list of IDs that are not.

    If timeout is set, the function returns either when the requested number of
    IDs are ready or when the timeout is reached, whichever occurs first. If it
    is not set, the function simply waits until that number of objects is ready
    and returns that exact number of object refs.

    This method returns two lists. The first list consists of object refs that
    correspond to objects that are available in the object store. The second
    list corresponds to the rest of the object refs (which may or may not be
    ready).

    Ordering of the input list of object refs is preserved. That is, if A
    precedes B in the input list, and both are in the ready list, then A will
    precede B in the ready list. This also holds true if A and B are both in
    the remaining list.

    This method will issue a warning if it's running inside an async context.
    Instead of ``ray.wait(object_refs)``, you can use
    ``await asyncio.wait(object_refs)``.

    Args:
        object_refs (List[ObjectRef]): List of object refs for objects that may
            or may not be ready. Note that these IDs must be unique.
        num_returns (int): The number of object refs that should be returned.
        timeout (float): The maximum amount of time in seconds to wait before
            returning.

    Returns:
        A list of object refs that are ready and a list of the remaining object
        IDs.
    """
    worker = global_worker
    worker.check_connected()

    if hasattr(worker,
               "core_worker") and worker.core_worker.current_actor_is_asyncio(
               ) and timeout != 0:
        global blocking_wait_inside_async_warned
        if not blocking_wait_inside_async_warned:
            logger.debug("Using blocking ray.wait inside async method. "
                         "This blocks the event loop. Please use `await` "
                         "on object ref with asyncio.wait. ")
            blocking_wait_inside_async_warned = True

    if isinstance(object_refs, ObjectRef):
        raise TypeError(
            "wait() expected a list of ray.ObjectRef, got a single "
            "ray.ObjectRef")

    if not isinstance(object_refs, list):
        raise TypeError("wait() expected a list of ray.ObjectRef, "
                        f"got {type(object_refs)}")

    if timeout is not None and timeout < 0:
        raise ValueError("The 'timeout' argument must be nonnegative. "
                         f"Received {timeout}")

    for object_ref in object_refs:
        if not isinstance(object_ref, ObjectRef):
            raise TypeError("wait() expected a list of ray.ObjectRef, "
                            f"got list containing {type(object_ref)}")

    worker.check_connected()
    # TODO(swang): Check main thread.
    with profiling.profile("ray.wait"):

        # TODO(rkn): This is a temporary workaround for
        # https://github.com/ray-project/ray/issues/997. However, it should be
        # fixed in Arrow instead of here.
        if len(object_refs) == 0:
            return [], []

        if len(object_refs) != len(set(object_refs)):
            raise ValueError("Wait requires a list of unique object refs.")
        if num_returns <= 0:
            raise ValueError(
                "Invalid number of objects to return %d." % num_returns)
        if num_returns > len(object_refs):
            raise ValueError("num_returns cannot be greater than the number "
                             "of objects provided to ray.wait.")

        timeout = timeout if timeout is not None else 10**6
        timeout_milliseconds = int(timeout * 1000)
        ready_ids, remaining_ids = worker.core_worker.wait(
            object_refs,
            num_returns,
            timeout_milliseconds,
            worker.current_task_id,
        )
        return ready_ids, remaining_ids


def get_actor(name):
    """Get a handle to a detached actor.

    Gets a handle to a detached actor with the given name. The actor must
    have been created with Actor.options(name="name").remote().

    Returns:
        ActorHandle to the actor.

    Raises:
        ValueError if the named actor does not exist.
    """
    worker = global_worker
    worker.check_connected()
    handle = worker.core_worker.get_named_actor_handle(name)
    return handle


def kill(actor, *, no_restart=True):
    """Kill an actor forcefully.

    This will interrupt any running tasks on the actor, causing them to fail
    immediately. Any atexit handlers installed in the actor will still be run.

    If you want to kill the actor but let pending tasks finish,
    you can call ``actor.__ray_terminate__.remote()`` instead to queue a
    termination task.

    If the actor is a detached actor, subsequent calls to get its handle via
    ray.get_actor will fail.

    Args:
        actor (ActorHandle): Handle to the actor to kill.
        no_restart (bool): Whether or not this actor should be restarted if
            it's a restartable actor.
    """
    worker = global_worker
    worker.check_connected()
    if not isinstance(actor, ray.actor.ActorHandle):
        raise ValueError("ray.kill() only supported for actors. "
                         "Got: {}.".format(type(actor)))
    worker.core_worker.kill_actor(actor._ray_actor_id, no_restart)


def cancel(object_ref, *, force=False):
    """Cancels a task according to the following conditions.

    If the specified task is pending execution, it will not be executed. If
    the task is currently executing, the behavior depends on the ``force``
    flag. When ``force=False``, a KeyboardInterrupt will be raised in Python
    and when ``force=True``, the executing the task will immediately exit. If
    the task is already finished, nothing will happen.

    Only non-actor tasks can be canceled. Canceled tasks will not be
    retried (max_retries will not be respected).

    Calling ray.get on a canceled task will raise a TaskCancelledError or a
    WorkerCrashedError if ``force=True``.

    Args:
        object_ref (ObjectRef): ObjectRef returned by the task
            that should be canceled.
        force (boolean): Whether to force-kill a running task by killing
            the worker that is running the task.
    Raises:
        TypeError: This is also raised for actor tasks.
    """
    worker = ray.worker.global_worker
    worker.check_connected()

    if not isinstance(object_ref, ray.ObjectRef):
        raise TypeError(
            "ray.cancel() only supported for non-actor object refs. "
            f"Got: {type(object_ref)}.")
    return worker.core_worker.cancel_task(object_ref, force)


def _mode(worker=global_worker):
    """This is a wrapper around worker.mode.

    We use this wrapper so that in the remote decorator, we can call _mode()
    instead of worker.mode. The difference is that when we attempt to
    serialize remote functions, we don't attempt to serialize the worker
    object, which cannot be serialized.
    """
    return worker.mode


def make_decorator(num_returns=None,
                   num_cpus=None,
                   num_gpus=None,
                   memory=None,
                   object_store_memory=None,
                   resources=None,
                   accelerator_type=None,
                   max_calls=None,
                   max_retries=None,
                   max_restarts=None,
                   max_task_retries=None,
                   worker=None,
                   placement_group=None,
                   placement_group_bundle_index=-1):
    def decorator(function_or_class):
        if (inspect.isfunction(function_or_class)
                or is_cython(function_or_class)):
            # Set the remote function default resources.
            if max_restarts is not None:
                raise ValueError("The keyword 'max_restarts' is not "
                                 "allowed for remote functions.")
            if max_task_retries is not None:
                raise ValueError("The keyword 'max_task_retries' is not "
                                 "allowed for remote functions.")
            if num_returns is not None and (not isinstance(num_returns, int)
                                            or num_returns < 0):
                raise ValueError(
                    "The keyword 'num_returns' only accepts 0 or a"
                    " positive integer")
            if max_retries is not None and (not isinstance(max_retries, int)
                                            or max_retries < -1):
                raise ValueError(
                    "The keyword 'max_retries' only accepts 0, -1 or a"
                    " positive integer")
            if max_calls is not None and (not isinstance(max_calls, int)
                                          or max_calls < 0):
                raise ValueError(
                    "The keyword 'max_calls' only accepts 0 or a positive"
                    " integer")
            return ray.remote_function.RemoteFunction(
                Language.PYTHON, function_or_class, None, num_cpus, num_gpus,
                memory, object_store_memory, resources, accelerator_type,
                num_returns, max_calls, max_retries, placement_group,
                placement_group_bundle_index)

        if inspect.isclass(function_or_class):
            if num_returns is not None:
                raise TypeError("The keyword 'num_returns' is not "
                                "allowed for actors.")
            if max_calls is not None:
                raise TypeError("The keyword 'max_calls' is not "
                                "allowed for actors.")
            if max_restarts is not None and (not isinstance(max_restarts, int)
                                             or max_restarts < -1):
                raise ValueError(
                    "The keyword 'max_restarts' only accepts -1, 0 or a"
                    " positive integer")
            if max_task_retries is not None and (not isinstance(
                    max_task_retries, int) or max_task_retries < -1):
                raise ValueError(
                    "The keyword 'max_task_retries' only accepts -1, 0 or a"
                    " positive integer")
            return ray.actor.make_actor(function_or_class, num_cpus, num_gpus,
                                        memory, object_store_memory, resources,
                                        accelerator_type, max_restarts,
                                        max_task_retries)

        raise TypeError("The @ray.remote decorator must be applied to "
                        "either a function or to a class.")

    return decorator


def remote(*args, **kwargs):
    """Defines a remote function or an actor class.

    This can be used with no arguments to define a remote function or actor as
    follows:

    .. code-block:: python

        @ray.remote
        def f():
            return 1

        @ray.remote
        class Foo:
            def method(self):
                return 1

    It can also be used with specific keyword arguments as follows:

    .. code-block:: python

        @ray.remote(num_gpus=1, max_calls=1, num_returns=2)
        def f():
            return 1, 2

        @ray.remote(num_cpus=2, resources={"CustomResource": 1})
        class Foo:
            def method(self):
                return 1

    Remote task and actor objects returned by @ray.remote can also be
    dynamically modified with the same arguments as above using
    ``.options()`` as follows:

    .. code-block:: python

        @ray.remote(num_gpus=1, max_calls=1, num_returns=2)
        def f():
            return 1, 2
        g = f.options(num_gpus=2, max_calls=None)

        @ray.remote(num_cpus=2, resources={"CustomResource": 1})
        class Foo:
            def method(self):
                return 1
        Bar = Foo.options(num_cpus=1, resources=None)

    Running remote actors will be terminated when the actor handle to them
    in Python is deleted, which will cause them to complete any outstanding
    work and then shut down. If you want to kill them immediately, you can
    also call ``ray.kill(actor)``.

    Args:
        num_returns (int): This is only for *remote functions*. It specifies
            the number of object refs returned by
            the remote function invocation.
        num_cpus (float): The quantity of CPU cores to reserve
            for this task or for the lifetime of the actor.
        num_gpus (int): The quantity of GPUs to reserve
            for this task or for the lifetime of the actor.
        resources (Dict[str, float]): The quantity of various custom resources
            to reserve for this task or for the lifetime of the actor.
            This is a dictionary mapping strings (resource names) to floats.
        accelerator_type: If specified, requires that the task or actor run
            on a node with the specified type of accelerator.
            See `ray.accelerators` for accelerator types.
        max_calls (int): Only for *remote functions*. This specifies the
            maximum number of times that a given worker can execute
            the given remote function before it must exit
            (this can be used to address memory leaks in third-party
            libraries or to reclaim resources that cannot easily be
            released, e.g., GPU memory that was acquired by TensorFlow).
            By default this is infinite.
        max_restarts (int): Only for *actors*. This specifies the maximum
            number of times that the actor should be restarted when it dies
            unexpectedly. The minimum valid value is 0 (default),
            which indicates that the actor doesn't need to be restarted.
            A value of -1 indicates that an actor should be restarted
            indefinitely.
        max_task_retries (int): Only for *actors*. How many times to
            retry an actor task if the task fails due to a system error,
            e.g., the actor has died. If set to -1, the system will
            retry the failed task until the task succeeds, or the actor
            has reached its max_restarts limit. If set to `n > 0`, the
            system will retry the failed task up to n times, after which the
            task will throw a `RayActorError` exception upon :obj:`ray.get`.
            Note that Python exceptions are not considered system errors
            and will not trigger retries.
        max_retries (int): Only for *remote functions*. This specifies
            the maximum number of times that the remote function
            should be rerun when the worker process executing it
            crashes unexpectedly. The minimum valid value is 0,
            the default is 4 (default), and a value of -1 indicates
            infinite retries.
        placement_group (:obj:`PlacementGroup`): The placement group
            this task belongs to, or ``None`` if it doesn't belong
            to any group.
        placement_group_bundle_index (int): The index of the bundle
            if the task belongs to a placement group, which may be
            -1 to indicate any available bundle.

    """
    worker = global_worker

    if len(args) == 1 and len(kwargs) == 0 and callable(args[0]):
        # This is the case where the decorator is just @ray.remote.
        return make_decorator(worker=worker)(args[0])

    # Parse the keyword arguments from the decorator.
    error_string = ("The @ray.remote decorator must be applied either "
                    "with no arguments and no parentheses, for example "
                    "'@ray.remote', or it must be applied using some of "
                    "the arguments 'num_returns', 'num_cpus', 'num_gpus', "
                    "'memory', 'object_store_memory', 'resources', "
                    "'max_calls', or 'max_restarts', like "
                    "'@ray.remote(num_returns=2, "
                    "resources={\"CustomResource\": 1})'.")
    assert len(args) == 0 and len(kwargs) > 0, error_string
    for key in kwargs:
        assert key in [
            "num_returns",
            "num_cpus",
            "num_gpus",
            "memory",
            "object_store_memory",
            "resources",
            "accelerator_type",
            "max_calls",
            "max_restarts",
            "max_task_retries",
            "max_retries",
            "placement_group",
            "placement_group_bundle_index",
        ], error_string

    num_cpus = kwargs["num_cpus"] if "num_cpus" in kwargs else None
    num_gpus = kwargs["num_gpus"] if "num_gpus" in kwargs else None
    resources = kwargs.get("resources")
    if not isinstance(resources, dict) and resources is not None:
        raise TypeError("The 'resources' keyword argument must be a "
                        f"dictionary, but received type {type(resources)}.")
    if resources is not None:
        assert "CPU" not in resources, "Use the 'num_cpus' argument."
        assert "GPU" not in resources, "Use the 'num_gpus' argument."

    accelerator_type = kwargs.get("accelerator_type")

    # Handle other arguments.
    num_returns = kwargs.get("num_returns")
    max_calls = kwargs.get("max_calls")
    max_restarts = kwargs.get("max_restarts")
    max_task_retries = kwargs.get("max_task_retries")
    memory = kwargs.get("memory")
    object_store_memory = kwargs.get("object_store_memory")
    max_retries = kwargs.get("max_retries")

    return make_decorator(
        num_returns=num_returns,
        num_cpus=num_cpus,
        num_gpus=num_gpus,
        memory=memory,
        object_store_memory=object_store_memory,
        resources=resources,
        accelerator_type=accelerator_type,
        max_calls=max_calls,
        max_restarts=max_restarts,
        max_task_retries=max_task_retries,
        max_retries=max_retries,
        worker=worker)<|MERGE_RESOLUTION|>--- conflicted
+++ resolved
@@ -156,13 +156,12 @@
         return self.core_worker.get_current_task_id()
 
     @property
-<<<<<<< HEAD
     def current_node_id(self):
         return self.core_worker.get_current_node_id()
-=======
+
+    @property
     def placement_group_id(self):
         return self.core_worker.get_placement_group_id()
->>>>>>> d9c4dea7
 
     @property
     def current_session_and_job(self):
