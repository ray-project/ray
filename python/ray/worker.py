--- conflicted
+++ resolved
@@ -1389,20 +1389,7 @@
             gcs_address=node.get_gcs_address())
         worker.gcs_client = gcs_utils.GcsClient(worker.gcs_channel)
         ray.state.state._initialize_global_state(
-            ray._raylet.GcsClientOptions.from_gcs_address(
-                node.gcs_address))
-
-    _initialize_internal_kv(worker.gcs_client)
-<<<<<<< HEAD
-=======
-    if not gcs_utils.use_gcs_for_bootstrap():
-        ray.state.state._initialize_global_state(
-            ray._raylet.GcsClientOptions.from_redis_address(
-                node.redis_address, redis_password=node.redis_password))
-    else:
-        ray.state.state._initialize_global_state(
             ray._raylet.GcsClientOptions.from_gcs_address(node.gcs_address))
->>>>>>> 16be175b
     worker.gcs_pubsub_enabled = gcs_pubsub_enabled()
     worker.gcs_publisher = None
     if worker.gcs_pubsub_enabled:
@@ -1475,14 +1462,8 @@
     elif not LOCAL_MODE:
         raise ValueError(
             "Invalid worker mode. Expected DRIVER, WORKER or LOCAL.")
-<<<<<<< HEAD
     if not gcs_utils.use_gcs_for_bootstrap():
         redis_address, redis_port = node.redis_address.split(":")
-=======
-
-    redis_address, redis_port = node.redis_address.split(":")
-    if not gcs_utils.use_gcs_for_bootstrap():
->>>>>>> 16be175b
         # As the synchronous and the asynchronous context of redis client is
         # not used in this gcs client. We would not open connection for it
         # by setting `enable_sync_conn` and `enable_async_conn` as false.
