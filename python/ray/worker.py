--- conflicted
+++ resolved
@@ -1287,17 +1287,6 @@
         worker.core_worker.set_object_store_client_options(
             "ray_driver_{}".format(os.getpid()), driver_object_store_memory)
 
-<<<<<<< HEAD
-    # Put something in the plasma store so that subsequent plasma store
-    # accesses will be faster. Currently the first access is always slow, and
-    # we don't want the user to experience this.
-    if mode != LOCAL_MODE:
-        temporary_object_ref = ray.ObjectRef.from_random()
-        worker.put_object(1, object_ref=temporary_object_ref)
-        ray.internal.free([temporary_object_ref])
-
-=======
->>>>>>> dc51b08c
     # Start the import thread
     worker.import_thread = import_thread.ImportThread(worker, mode,
                                                       worker.threads_stopped)
