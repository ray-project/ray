--- conflicted
+++ resolved
@@ -12,11 +12,7 @@
 import threading
 import time
 import traceback
-<<<<<<< HEAD
 from typing import Any, Callable, Dict, Iterator, List, Optional, Tuple, Union
-=======
-from typing import Any, Dict, List, Optional, Iterator
->>>>>>> 15a7514c
 
 # Ray modules
 from ray.autoscaler._private.constants import AUTOSCALER_EVENTS
@@ -1810,11 +1806,7 @@
 
 @PublicAPI
 @client_mode_hook
-<<<<<<< HEAD
-def get_actor(name: str, namespace: str = None) -> "ray.actor.ActorHandle":
-=======
-def get_actor(name: str, namespace: Optional[str] = None):
->>>>>>> 15a7514c
+def get_actor(name: str, namespace: Optional[str] = None) -> "ray.actor.ActorHandle":
     """Get a handle to a named actor.
 
     Gets a handle to an actor with the given name. The actor must
