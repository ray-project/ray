from __future__ import absolute_import
from __future__ import division
from __future__ import print_function

from contextlib import contextmanager
import atexit
import colorama
import faulthandler
import hashlib
import inspect
import logging
import numpy as np
import os
import redis
import signal
from six.moves import queue
import sys
import threading
import time
import traceback

# Ray modules
import pyarrow
import pyarrow.plasma as plasma
import ray.cloudpickle as pickle
import ray.experimental.state as state
import ray.gcs_utils
import ray.memory_monitor as memory_monitor
import ray.node
import ray.remote_function
import ray.serialization as serialization
import ray.services as services
import ray.signature
import ray.tempfile_services as tempfile_services
<<<<<<< HEAD
import ray.plasma
=======
import ray.raylet
>>>>>>> 0b1608a5
import ray.ray_constants as ray_constants
from ray import import_thread
from ray import ObjectID, DriverID, ActorID, ActorHandleID, ClientID, TaskID
from ray import profiling
from ray.function_manager import (FunctionActorManager, FunctionDescriptor)
import ray.parameter
from ray.utils import (
    check_oversized_pickle,
    is_cython,
    random_string,
    thread_safe_client,
)

SCRIPT_MODE = 0
WORKER_MODE = 1
LOCAL_MODE = 2
PYTHON_MODE = 3

ERROR_KEY_PREFIX = b"Error:"

# Default resource requirements for actors when no resource requirements are
# specified.
DEFAULT_ACTOR_METHOD_CPUS_SIMPLE_CASE = 1
DEFAULT_ACTOR_CREATION_CPUS_SIMPLE_CASE = 0
# Default resource requirements for actors when some resource requirements are
# specified.
DEFAULT_ACTOR_METHOD_CPUS_SPECIFIED_CASE = 0
DEFAULT_ACTOR_CREATION_CPUS_SPECIFIED_CASE = 1

# Logger for this module. It should be configured at the entry point
# into the program using Ray. Ray configures it by default automatically
# using logging.basicConfig in its entry/init points.
logger = logging.getLogger(__name__)

try:
    import setproctitle
except ImportError:
    setproctitle = None


class RayTaskError(Exception):
    """An object used internally to represent a task that threw an exception.

    If a task throws an exception during execution, a RayTaskError is stored in
    the object store for each of the task's outputs. When an object is
    retrieved from the object store, the Python method that retrieved it checks
    to see if the object is a RayTaskError and if it is then an exception is
    thrown propagating the error message.

    Currently, we either use the exception attribute or the traceback attribute
    but not both.

    Attributes:
        function_name (str): The name of the function that failed and produced
            the RayTaskError.
        exception (Exception): The exception object thrown by the failed task.
        traceback_str (str): The traceback from the exception.
    """

    def __init__(self, function_name, traceback_str):
        """Initialize a RayTaskError."""
        if setproctitle:
            self.proctitle = setproctitle.getproctitle()
        else:
            self.proctitle = "ray_worker"
        self.pid = os.getpid()
        self.host = os.uname()[1]
        self.function_name = function_name
        self.traceback_str = traceback_str
        assert traceback_str is not None

    def __str__(self):
        """Format a RayTaskError as a string."""
        lines = self.traceback_str.split("\n")
        out = []
        in_worker = False
        for line in lines:
            if line.startswith("Traceback "):
                out.append("{}{}{} (pid={}, host={})".format(
                    colorama.Fore.CYAN, self.proctitle, colorama.Fore.RESET,
                    self.pid, self.host))
            elif in_worker:
                in_worker = False
            elif "ray/worker.py" in line or "ray/function_manager.py" in line:
                in_worker = True
            else:
                out.append(line)
        return "\n".join(out)


class Worker(object):
    """A class used to define the control flow of a worker process.

    Note:
        The methods in this class are considered unexposed to the user. The
        functions outside of this class are considered exposed.

    Attributes:
        connected (bool): True if Ray has been started and False otherwise.
        mode: The mode of the worker. One of SCRIPT_MODE, LOCAL_MODE, and
            WORKER_MODE.
        cached_functions_to_run (List): A list of functions to run on all of
            the workers that should be exported as soon as connect is called.
        profiler: the profiler used to aggregate profiling information.
    """

    def __init__(self):
        """Initialize a Worker object."""
        self.connected = False
        self.mode = None
        self.cached_functions_to_run = []
        self.actor_init_error = None
        self.make_actor = None
        self.actors = {}
        self.actor_task_counter = 0
        # The number of threads Plasma should use when putting an object in the
        # object store.
        self.memcopy_threads = 12
        # When the worker is constructed. Record the original value of the
        # CUDA_VISIBLE_DEVICES environment variable.
        self.original_gpu_ids = ray.utils.get_cuda_visible_devices()
        self.profiler = None
        self.memory_monitor = memory_monitor.MemoryMonitor()
        # A dictionary that maps from driver id to SerializationContext
        # TODO: clean up the SerializationContext once the job finished.
        self.serialization_context_map = {}
        self.function_actor_manager = FunctionActorManager(self)
        # Identity of the driver that this worker is processing.
        # It is a DriverID.
        self.task_driver_id = DriverID.nil()
        self._task_context = threading.local()

    @property
    def task_context(self):
        """A thread-local that contains the following attributes.

        current_task_id: For the main thread, this field is the ID of this
            worker's current running task; for other threads, this field is a
            fake random ID.
        task_index: The number of tasks that have been submitted from the
            current task.
        put_index: The number of objects that have been put from the current
            task.
        """
        if not hasattr(self._task_context, 'initialized'):
            # Initialize task_context for the current thread.
            if ray.utils.is_main_thread():
                # If this is running on the main thread, initialize it to
                # NIL. The actual value will set when the worker receives
                # a task from raylet backend.
                self._task_context.current_task_id = TaskID.nil()
            else:
                # If this is running on a separate thread, then the mapping
                # to the current task ID may not be correct. Generate a
                # random task ID so that the backend can differentiate
                # between different threads.
                self._task_context.current_task_id = TaskID(random_string())
                if getattr(self, '_multithreading_warned', False) is not True:
                    logger.warning(
                        "Calling ray.get or ray.wait in a separate thread "
                        "may lead to deadlock if the main thread blocks on "
                        "this thread and there are not enough resources to "
                        "execute more tasks")
                    self._multithreading_warned = True

            self._task_context.task_index = 0
            self._task_context.put_index = 1
            self._task_context.initialized = True
        return self._task_context

    @property
    def current_task_id(self):
        return self.task_context.current_task_id

    def mark_actor_init_failed(self, error):
        """Called to mark this actor as failed during initialization."""

        self.actor_init_error = error

    def reraise_actor_init_error(self):
        """Raises any previous actor initialization error."""

        if self.actor_init_error is not None:
            raise self.actor_init_error

    def get_serialization_context(self, driver_id):
        """Get the SerializationContext of the driver that this worker is processing.

        Args:
            driver_id: The ID of the driver that indicates which driver to get
                the serialization context for.

        Returns:
            The serialization context of the given driver.
        """
        if driver_id not in self.serialization_context_map:
            _initialize_serialization(driver_id)
        return self.serialization_context_map[driver_id]

    def check_connected(self):
        """Check if the worker is connected.

        Raises:
          Exception: An exception is raised if the worker is not connected.
        """
        if not self.connected:
            raise RayConnectionError("Ray has not been started yet. You can "
                                     "start Ray with 'ray.init()'.")

    def set_mode(self, mode):
        """Set the mode of the worker.

        The mode SCRIPT_MODE should be used if this Worker is a driver that is
        being run as a Python script or interactively in a shell. It will print
        information about task failures.

        The mode WORKER_MODE should be used if this Worker is not a driver. It
        will not print information about tasks.

        The mode LOCAL_MODE should be used if this Worker is a driver and if
        you want to run the driver in a manner equivalent to serial Python for
        debugging purposes. It will not send remote function calls to the
        scheduler and will insead execute them in a blocking fashion.

        Args:
            mode: One of SCRIPT_MODE, WORKER_MODE, and LOCAL_MODE.
        """
        self.mode = mode

    def store_and_register(self, object_id, value, depth=100):
        """Store an object and attempt to register its class if needed.

        Args:
            object_id: The ID of the object to store.
            value: The value to put in the object store.
            depth: The maximum number of classes to recursively register.

        Raises:
            Exception: An exception is raised if the attempt to store the
                object fails. This can happen if there is already an object
                with the same ID in the object store or if the object store is
                full.
        """
        counter = 0
        while True:
            if counter == depth:
                raise Exception("Ray exceeded the maximum number of classes "
                                "that it will recursively serialize when "
                                "attempting to serialize an object of "
                                "type {}.".format(type(value)))
            counter += 1
            try:
                self.plasma_client.put(
                    value,
                    object_id=pyarrow.plasma.ObjectID(object_id.binary()),
                    memcopy_threads=self.memcopy_threads,
                    serialization_context=self.get_serialization_context(
                        self.task_driver_id))
                break
            except pyarrow.SerializationCallbackError as e:
                try:
                    register_custom_serializer(
                        type(e.example_object), use_dict=True)
                    warning_message = ("WARNING: Serializing objects of type "
                                       "{} by expanding them as dictionaries "
                                       "of their fields. This behavior may "
                                       "be incorrect in some cases.".format(
                                           type(e.example_object)))
                    logger.debug(warning_message)
                except (serialization.RayNotDictionarySerializable,
                        serialization.CloudPickleError,
                        pickle.pickle.PicklingError, Exception):
                    # We also handle generic exceptions here because
                    # cloudpickle can fail with many different types of errors.
                    try:
                        register_custom_serializer(
                            type(e.example_object), use_pickle=True)
                        warning_message = ("WARNING: Falling back to "
                                           "serializing objects of type {} by "
                                           "using pickle. This may be "
                                           "inefficient.".format(
                                               type(e.example_object)))
                        logger.warning(warning_message)
                    except serialization.CloudPickleError:
                        register_custom_serializer(
                            type(e.example_object),
                            use_pickle=True,
                            local=True)
                        warning_message = ("WARNING: Pickling the class {} "
                                           "failed, so we are using pickle "
                                           "and only registering the class "
                                           "locally.".format(
                                               type(e.example_object)))
                        logger.warning(warning_message)

    def put_object(self, object_id, value):
        """Put value in the local object store with object id objectid.

        This assumes that the value for objectid has not yet been placed in the
        local object store.

        Args:
            object_id (object_id.ObjectID): The object ID of the value to be
                put.
            value: The value to put in the object store.

        Raises:
            Exception: An exception is raised if the attempt to store the
                object fails. This can happen if there is already an object
                with the same ID in the object store or if the object store is
                full.
        """
        # Make sure that the value is not an object ID.
        if isinstance(value, ObjectID):
            raise Exception(
                "Calling 'put' on an ray.ObjectID is not allowed "
                "(similarly, returning an ray.ObjectID from a remote "
                "function is not allowed). If you really want to "
                "do this, you can wrap the ray.ObjectID in a list and "
                "call 'put' on it (or return it).")

        # Serialize and put the object in the object store.
        try:
            self.store_and_register(object_id, value)
        except pyarrow.PlasmaObjectExists:
            # The object already exists in the object store, so there is no
            # need to add it again. TODO(rkn): We need to compare the hashes
            # and make sure that the objects are in fact the same. We also
            # should return an error code to the caller instead of printing a
            # message.
            logger.info(
                "The object with ID {} already exists in the object store."
                .format(object_id))
        except TypeError:
            # This error can happen because one of the members of the object
            # may not be serializable for cloudpickle. So we need these extra
            # fallbacks here to start from the beginning. Hopefully the object
            # could have a `__reduce__` method.
            register_custom_serializer(type(value), use_pickle=True)
            warning_message = ("WARNING: Serializing the class {} failed, "
                               "so are are falling back to cloudpickle."
                               .format(type(value)))
            logger.warning(warning_message)
            self.store_and_register(object_id, value)

    def retrieve_and_deserialize(self, object_ids, timeout, error_timeout=10):
        start_time = time.time()
        # Only send the warning once.
        warning_sent = False
        while True:
            try:
                # We divide very large get requests into smaller get requests
                # so that a single get request doesn't block the store for a
                # long time, if the store is blocked, it can block the manager
                # as well as a consequence.
                results = []
                for i in range(0, len(object_ids),
                               ray._config.worker_get_request_size()):
                    results += self.plasma_client.get(
                        object_ids[i:(
                            i + ray._config.worker_get_request_size())],
                        timeout,
                        self.get_serialization_context(self.task_driver_id))
                return results
            except pyarrow.lib.ArrowInvalid:
                # TODO(ekl): the local scheduler could include relevant
                # metadata in the task kill case for a better error message
                invalid_error = RayTaskError(
                    "<unknown>",
                    "Invalid return value: likely worker died or was killed "
                    "while executing the task; check previous logs or dmesg "
                    "for errors.")
                return [invalid_error] * len(object_ids)
            except pyarrow.DeserializationCallbackError:
                # Wait a little bit for the import thread to import the class.
                # If we currently have the worker lock, we need to release it
                # so that the import thread can acquire it.
                if self.mode == WORKER_MODE:
                    self.lock.release()
                time.sleep(0.01)
                if self.mode == WORKER_MODE:
                    self.lock.acquire()

                if time.time() - start_time > error_timeout:
                    warning_message = ("This worker or driver is waiting to "
                                       "receive a class definition so that it "
                                       "can deserialize an object from the "
                                       "object store. This may be fine, or it "
                                       "may be a bug.")
                    if not warning_sent:
                        ray.utils.push_error_to_driver(
                            self,
                            ray_constants.WAIT_FOR_CLASS_PUSH_ERROR,
                            warning_message,
                            driver_id=self.task_driver_id)
                    warning_sent = True

    def get_object(self, object_ids):
        """Get the value or values in the object store associated with the IDs.

        Return the values from the local object store for object_ids. This will
        block until all the values for object_ids have been written to the
        local object store.

        Args:
            object_ids (List[object_id.ObjectID]): A list of the object IDs
                whose values should be retrieved.
        """
        # Make sure that the values are object IDs.
        for object_id in object_ids:
            if not isinstance(object_id, ObjectID):
                raise Exception(
                    "Attempting to call `get` on the value {}, "
                    "which is not an ray.ObjectID.".format(object_id))
        # Do an initial fetch for remote objects. We divide the fetch into
        # smaller fetches so as to not block the manager for a prolonged period
        # of time in a single call.
        plain_object_ids = [
            plasma.ObjectID(object_id.binary()) for object_id in object_ids
        ]
        for i in range(0, len(object_ids),
                       ray._config.worker_fetch_request_size()):
            self.raylet_client.fetch_or_reconstruct(
                object_ids[i:(i + ray._config.worker_fetch_request_size())],
                True)

        # Get the objects. We initially try to get the objects immediately.
        final_results = self.retrieve_and_deserialize(plain_object_ids, 0)
        # Construct a dictionary mapping object IDs that we haven't gotten yet
        # to their original index in the object_ids argument.
        unready_ids = {
            plain_object_ids[i].binary(): i
            for (i, val) in enumerate(final_results)
            if val is plasma.ObjectNotAvailable
        }

        if len(unready_ids) > 0:
            # Try reconstructing any objects we haven't gotten yet. Try to
            # get them until at least get_timeout_milliseconds
            # milliseconds passes, then repeat.
            while len(unready_ids) > 0:
                object_ids_to_fetch = [
                    plasma.ObjectID(unready_id)
                    for unready_id in unready_ids.keys()
                ]
                ray_object_ids_to_fetch = [
                    ObjectID(unready_id) for unready_id in unready_ids.keys()
                ]
                fetch_request_size = ray._config.worker_fetch_request_size()
                for i in range(0, len(object_ids_to_fetch),
                               fetch_request_size):
                    self.raylet_client.fetch_or_reconstruct(
                        ray_object_ids_to_fetch[i:(i + fetch_request_size)],
                        False,
                        self.current_task_id,
                    )
                results = self.retrieve_and_deserialize(
                    object_ids_to_fetch,
                    max([
                        ray._config.get_timeout_milliseconds(),
                        int(0.01 * len(unready_ids)),
                    ]),
                )
                # Remove any entries for objects we received during this
                # iteration so we don't retrieve the same object twice.
                for i, val in enumerate(results):
                    if val is not plasma.ObjectNotAvailable:
                        object_id = object_ids_to_fetch[i].binary()
                        index = unready_ids[object_id]
                        final_results[index] = val
                        unready_ids.pop(object_id)

            # If there were objects that we weren't able to get locally,
            # let the local scheduler know that we're now unblocked.
            self.raylet_client.notify_unblocked(self.current_task_id)

        assert len(final_results) == len(object_ids)
        return final_results

    def submit_task(self,
                    function_descriptor,
                    args,
                    actor_id=None,
                    actor_handle_id=None,
                    actor_counter=0,
                    is_actor_checkpoint_method=False,
                    actor_creation_id=None,
                    actor_creation_dummy_object_id=None,
                    max_actor_reconstructions=0,
                    execution_dependencies=None,
                    new_actor_handles=None,
                    num_return_vals=None,
                    resources=None,
                    placement_resources=None,
                    driver_id=None,
                    language=ray.gcs_utils.Language.PYTHON):
        """Submit a remote task to the scheduler.

        Tell the scheduler to schedule the execution of the function with
        function_descriptor with arguments args. Retrieve object IDs for the
        outputs of the function from the scheduler and immediately return them.

        Args:
            function_descriptor: The function descriptor to execute.
            args: The arguments to pass into the function. Arguments can be
                object IDs or they can be values. If they are values, they must
                be serializable objects.
            actor_id: The ID of the actor that this task is for.
            actor_counter: The counter of the actor task.
            is_actor_checkpoint_method: True if this is an actor checkpoint
                task and false otherwise.
            actor_creation_id: The ID of the actor to create, if this is an
                actor creation task.
            actor_creation_dummy_object_id: If this task is an actor method,
                then this argument is the dummy object ID associated with the
                actor creation task for the corresponding actor.
            execution_dependencies: The execution dependencies for this task.
            num_return_vals: The number of return values this function should
                have.
            resources: The resource requirements for this task.
            placement_resources: The resources required for placing the task.
                If this is not provided or if it is an empty dictionary, then
                the placement resources will be equal to resources.
            driver_id: The ID of the relevant driver. This is almost always the
                driver ID of the driver that is currently running. However, in
                the exceptional case that an actor task is being dispatched to
                an actor created by a different driver, this should be the
                driver ID of the driver that created the actor.

        Returns:
            The return object IDs for this task.
        """
        with profiling.profile("submit_task", worker=self):
            if actor_id is None:
                assert actor_handle_id is None
                actor_id = ActorID.nil()
                actor_handle_id = ActorHandleID.nil()
            else:
                assert actor_handle_id is not None

            if actor_creation_id is None:
                actor_creation_id = ActorID.nil()

            if actor_creation_dummy_object_id is None:
                actor_creation_dummy_object_id = ObjectID.nil()

            # Put large or complex arguments that are passed by value in the
            # object store first.
            args_for_local_scheduler = []
            for arg in args:
                if isinstance(arg, ObjectID):
                    args_for_local_scheduler.append(arg)
                elif ray.raylet.check_simple_value(arg):
                    args_for_local_scheduler.append(arg)
                else:
                    args_for_local_scheduler.append(put(arg))

            # By default, there are no execution dependencies.
            if execution_dependencies is None:
                execution_dependencies = []

            if new_actor_handles is None:
                new_actor_handles = []

            if driver_id is None:
                driver_id = self.task_driver_id

            if resources is None:
                raise ValueError("The resources dictionary is required.")
            for value in resources.values():
                assert (isinstance(value, int) or isinstance(value, float))
                if value < 0:
                    raise ValueError(
                        "Resource quantities must be nonnegative.")
                if (value >= 1 and isinstance(value, float)
                        and not value.is_integer()):
                    raise ValueError(
                        "Resource quantities must all be whole numbers.")

            if placement_resources is None:
                placement_resources = {}

            # Increment the worker's task index to track how many tasks
            # have been submitted by the current task so far.
            self.task_context.task_index += 1
            # The parent task must be set for the submitted task.
            assert not self.current_task_id.is_nil()
            # Submit the task to local scheduler.
            function_descriptor_list = (
                function_descriptor.get_function_descriptor_list())
            assert isinstance(driver_id, DriverID)
            task = ray.raylet.Task(
                driver_id,
                function_descriptor_list,
                args_for_local_scheduler,
                num_return_vals,
                self.current_task_id,
                self.task_context.task_index,
                actor_creation_id,
                actor_creation_dummy_object_id,
                max_actor_reconstructions,
                actor_id,
                actor_handle_id,
                actor_counter,
                new_actor_handles,
                execution_dependencies,
                resources,
                placement_resources,
            )
            self.raylet_client.submit_task(task)

            return task.returns()

    def run_function_on_all_workers(self, function,
                                    run_on_other_drivers=False):
        """Run arbitrary code on all of the workers.

        This function will first be run on the driver, and then it will be
        exported to all of the workers to be run. It will also be run on any
        new workers that register later. If ray.init has not been called yet,
        then cache the function and export it later.

        Args:
            function (Callable): The function to run on all of the workers. It
                takes only one argument, a worker info dict. If it returns
                anything, its return values will not be used.
            run_on_other_drivers: The boolean that indicates whether we want to
                run this funtion on other drivers. One case is we may need to
                share objects across drivers.
        """
        # If ray.init has not been called yet, then cache the function and
        # export it when connect is called. Otherwise, run the function on all
        # workers.
        if self.mode is None:
            self.cached_functions_to_run.append(function)
        else:
            # Attempt to pickle the function before we need it. This could
            # fail, and it is more convenient if the failure happens before we
            # actually run the function locally.
            pickled_function = pickle.dumps(function)

            function_to_run_id = hashlib.sha1(pickled_function).digest()
            key = b"FunctionsToRun:" + function_to_run_id
            # First run the function on the driver.
            # We always run the task locally.
            function({"worker": self})
            # Check if the function has already been put into redis.
            function_exported = self.redis_client.setnx(b"Lock:" + key, 1)
            if not function_exported:
                # In this case, the function has already been exported, so
                # we don't need to export it again.
                return

            check_oversized_pickle(pickled_function, function.__name__,
                                   "function", self)

            # Run the function on all workers.
            self.redis_client.hmset(
                key, {
                    "driver_id": self.task_driver_id.binary(),
                    "function_id": function_to_run_id,
                    "function": pickled_function,
                    "run_on_other_drivers": str(run_on_other_drivers)
                })
            self.redis_client.rpush("Exports", key)
            # TODO(rkn): If the worker fails after it calls setnx and before it
            # successfully completes the hmset and rpush, then the program will
            # most likely hang. This could be fixed by making these three
            # operations into a transaction (or by implementing a custom
            # command that does all three things).

    def _get_arguments_for_execution(self, function_name, serialized_args):
        """Retrieve the arguments for the remote function.

        This retrieves the values for the arguments to the remote function that
        were passed in as object IDs. Arguments that were passed by value are
        not changed. This is called by the worker that is executing the remote
        function.

        Args:
            function_name (str): The name of the remote function whose
                arguments are being retrieved.
            serialized_args (List): The arguments to the function. These are
                either strings representing serialized objects passed by value
                or they are ray.ObjectIDs.

        Returns:
            The retrieved arguments in addition to the arguments that were
                passed by value.

        Raises:
            RayTaskError: This exception is raised if a task that
                created one of the arguments failed.
        """
        arguments = []
        for (i, arg) in enumerate(serialized_args):
            if isinstance(arg, ObjectID):
                # get the object from the local object store
                argument = self.get_object([arg])[0]
                if isinstance(argument, RayTaskError):
                    raise argument
            else:
                # pass the argument by value
                argument = arg

            arguments.append(argument)
        return arguments

    def _store_outputs_in_object_store(self, object_ids, outputs):
        """Store the outputs of a remote function in the local object store.

        This stores the values that were returned by a remote function in the
        local object store. If any of the return values are object IDs, then
        these object IDs are aliased with the object IDs that the scheduler
        assigned for the return values. This is called by the worker that
        executes the remote function.

        Note:
            The arguments object_ids and outputs should have the same length.

        Args:
            object_ids (List[ObjectID]): The object IDs that were assigned to
                the outputs of the remote function call.
            outputs (Tuple): The value returned by the remote function. If the
                remote function was supposed to only return one value, then its
                output was wrapped in a tuple with one element prior to being
                passed into this function.
        """
        for i in range(len(object_ids)):
            if isinstance(outputs[i], ray.actor.ActorHandle):
                raise Exception("Returning an actor handle from a remote "
                                "function is not allowed).")

            self.put_object(object_ids[i], outputs[i])

    def _process_task(self, task, function_execution_info):
        """Execute a task assigned to this worker.

        This method deserializes a task from the scheduler, and attempts to
        execute the task. If the task succeeds, the outputs are stored in the
        local object store. If the task throws an exception, RayTaskError
        objects are stored in the object store to represent the failed task
        (these will be retrieved by calls to get or by subsequent tasks that
        use the outputs of this task).
        """
        assert self.current_task_id.is_nil()
        assert self.task_context.task_index == 0
        assert self.task_context.put_index == 1
        if task.actor_id().is_nil():
            # If this worker is not an actor, check that `task_driver_id`
            # was reset when the worker finished the previous task.
            assert self.task_driver_id.is_nil()
            # Set the driver ID of the current running task. This is
            # needed so that if the task throws an exception, we propagate
            # the error message to the correct driver.
            self.task_driver_id = task.driver_id()
        else:
            # If this worker is an actor, task_driver_id wasn't reset.
            # Check that current task's driver ID equals the previous one.
            assert self.task_driver_id == task.driver_id()

        self.task_context.current_task_id = task.task_id()

        function_descriptor = FunctionDescriptor.from_bytes_list(
            task.function_descriptor_list())
        args = task.arguments()
        return_object_ids = task.returns()
        if (not task.actor_id().is_nil()
                or not task.actor_creation_id().is_nil()):
            dummy_return_id = return_object_ids.pop()
        function_executor = function_execution_info.function
        function_name = function_execution_info.function_name

        # Get task arguments from the object store.
        try:
            if function_name != "__ray_terminate__":
                self.reraise_actor_init_error()
            self.memory_monitor.raise_if_low_memory()
            with profiling.profile("task:deserialize_arguments", worker=self):
                arguments = self._get_arguments_for_execution(
                    function_name, args)
        except RayTaskError as e:
            self._handle_process_task_failure(
                function_descriptor, return_object_ids, e,
                ray.utils.format_error_message(traceback.format_exc()))
            return
        except Exception as e:
            self._handle_process_task_failure(
                function_descriptor, return_object_ids, e,
                ray.utils.format_error_message(traceback.format_exc()))
            return

        # Execute the task.
        try:
            with profiling.profile("task:execute", worker=self):
                if (task.actor_id().is_nil()
                        and task.actor_creation_id().is_nil()):
                    outputs = function_executor(*arguments)
                else:
                    if not task.actor_id().is_nil():
                        key = task.actor_id()
                    else:
                        key = task.actor_creation_id()
                    outputs = function_executor(dummy_return_id,
                                                self.actors[key], *arguments)
        except Exception as e:
            # Determine whether the exception occured during a task, not an
            # actor method.
            task_exception = task.actor_id().is_nil()
            traceback_str = ray.utils.format_error_message(
                traceback.format_exc(), task_exception=task_exception)
            self._handle_process_task_failure(
                function_descriptor, return_object_ids, e, traceback_str)
            return

        # Store the outputs in the local object store.
        try:
            with profiling.profile("task:store_outputs", worker=self):
                # If this is an actor task, then the last object ID returned by
                # the task is a dummy output, not returned by the function
                # itself. Decrement to get the correct number of return values.
                num_returns = len(return_object_ids)
                if num_returns == 1:
                    outputs = (outputs, )
                self._store_outputs_in_object_store(return_object_ids, outputs)
        except Exception as e:
            self._handle_process_task_failure(
                function_descriptor, return_object_ids, e,
                ray.utils.format_error_message(traceback.format_exc()))

    def _handle_process_task_failure(self, function_descriptor,
                                     return_object_ids, error, backtrace):
        function_name = function_descriptor.function_name
        function_id = function_descriptor.function_id
        failure_object = RayTaskError(function_name, backtrace)
        failure_objects = [
            failure_object for _ in range(len(return_object_ids))
        ]
        self._store_outputs_in_object_store(return_object_ids, failure_objects)
        # Log the error message.
        ray.utils.push_error_to_driver(
            self,
            ray_constants.TASK_PUSH_ERROR,
            str(failure_object),
            driver_id=self.task_driver_id,
            data={
                "function_id": function_id.binary(),
                "function_name": function_name,
                "module_name": function_descriptor.module_name,
                "class_name": function_descriptor.class_name
            })
        # Mark the actor init as failed
        if not self.actor_id.is_nil() and function_name == "__init__":
            self.mark_actor_init_failed(error)

    def _wait_for_and_process_task(self, task):
        """Wait for a task to be ready and process the task.

        Args:
            task: The task to execute.
        """
        function_descriptor = FunctionDescriptor.from_bytes_list(
            task.function_descriptor_list())
        driver_id = task.driver_id()

        # TODO(rkn): It would be preferable for actor creation tasks to share
        # more of the code path with regular task execution.
        if not task.actor_creation_id().is_nil():
            assert self.actor_id.is_nil()
            self.actor_id = task.actor_creation_id()
            self.function_actor_manager.load_actor(driver_id,
                                                   function_descriptor)

        execution_info = self.function_actor_manager.get_execution_info(
            driver_id, function_descriptor)

        # Execute the task.
        # TODO(rkn): Consider acquiring this lock with a timeout and pushing a
        # warning to the user if we are waiting too long to acquire the lock
        # because that may indicate that the system is hanging, and it'd be
        # good to know where the system is hanging.
        with self.lock:
            function_name = execution_info.function_name
            extra_data = {
                "name": function_name,
                "task_id": task.task_id().hex()
            }
            if task.actor_id().is_nil():
                if task.actor_creation_id().is_nil():
                    title = "ray_worker:{}()".format(function_name)
                    next_title = "ray_worker"
                else:
                    actor = self.actors[task.actor_creation_id()]
                    title = "ray_{}:{}()".format(actor.__class__.__name__,
                                                 function_name)
                    next_title = "ray_{}".format(actor.__class__.__name__)
            else:
                actor = self.actors[task.actor_id()]
                title = "ray_{}:{}()".format(actor.__class__.__name__,
                                             function_name)
                next_title = "ray_{}".format(actor.__class__.__name__)
            with profiling.profile("task", extra_data=extra_data, worker=self):
                with _changeproctitle(title, next_title):
                    self._process_task(task, execution_info)
                # Reset the state fields so the next task can run.
                self.task_context.current_task_id = TaskID.nil()
                self.task_context.task_index = 0
                self.task_context.put_index = 1
                if self.actor_id.is_nil():
                    # Don't need to reset task_driver_id if the worker is an
                    # actor. Because the following tasks should all have the
                    # same driver id.
                    self.task_driver_id = DriverID.nil()

        # Increase the task execution counter.
        self.function_actor_manager.increase_task_counter(
            driver_id, function_descriptor)

        reached_max_executions = (self.function_actor_manager.get_task_counter(
            driver_id, function_descriptor) == execution_info.max_calls)
        if reached_max_executions:
            self.raylet_client.disconnect()
            sys.exit(0)

    def _get_next_task_from_local_scheduler(self):
        """Get the next task from the local scheduler.

        Returns:
            A task from the local scheduler.
        """
        with profiling.profile("worker_idle", worker=self):
            task = self.raylet_client.get_task()

        # Automatically restrict the GPUs available to this task.
        ray.utils.set_cuda_visible_devices(ray.get_gpu_ids())

        return task

    def main_loop(self):
        """The main loop a worker runs to receive and execute tasks."""

        def exit(signum, frame):
            shutdown(worker=self)
            sys.exit(0)

        signal.signal(signal.SIGTERM, exit)

        while True:
            task = self._get_next_task_from_local_scheduler()
            self._wait_for_and_process_task(task)


def get_gpu_ids():
    """Get the IDs of the GPUs that are available to the worker.

    If the CUDA_VISIBLE_DEVICES environment variable was set when the worker
    started up, then the IDs returned by this method will be a subset of the
    IDs in CUDA_VISIBLE_DEVICES. If not, the IDs will fall in the range
    [0, NUM_GPUS - 1], where NUM_GPUS is the number of GPUs that the node has.

    Returns:
        A list of GPU IDs.
    """
    if _mode() == LOCAL_MODE:
        raise Exception("ray.get_gpu_ids() currently does not work in PYTHON "
                        "MODE.")

    all_resource_ids = global_worker.raylet_client.resource_ids()
    assigned_ids = [
        resource_id for resource_id, _ in all_resource_ids.get("GPU", [])
    ]
    # If the user had already set CUDA_VISIBLE_DEVICES, then respect that (in
    # the sense that only GPU IDs that appear in CUDA_VISIBLE_DEVICES should be
    # returned).
    if global_worker.original_gpu_ids is not None:
        assigned_ids = [
            global_worker.original_gpu_ids[gpu_id] for gpu_id in assigned_ids
        ]

    return assigned_ids


def get_resource_ids():
    """Get the IDs of the resources that are available to the worker.

    Returns:
        A dictionary mapping the name of a resource to a list of pairs, where
        each pair consists of the ID of a resource and the fraction of that
        resource reserved for this worker.
    """
    if _mode() == LOCAL_MODE:
        raise Exception(
            "ray.get_resource_ids() currently does not work in PYTHON "
            "MODE.")

    return global_worker.raylet_client.resource_ids()


def _webui_url_helper(client):
    """Parsing for getting the url of the web UI.

    Args:
        client: A redis client to use to query the primary Redis shard.

    Returns:
        The URL of the web UI as a string.
    """
    result = client.hmget("webui", "url")[0]
    return ray.utils.decode(result) if result is not None else result


def get_webui_url():
    """Get the URL to access the web UI.

    Note that the URL does not specify which node the web UI is on.

    Returns:
        The URL of the web UI as a string.
    """
    if _mode() == LOCAL_MODE:
        raise Exception("ray.get_webui_url() currently does not work in "
                        "PYTHON MODE.")
    return _webui_url_helper(global_worker.redis_client)


global_worker = Worker()
"""Worker: The global Worker object for this worker process.

We use a global Worker object to ensure that there is a single worker object
per worker process.
"""

global_state = state.GlobalState()

_global_node = None
"""ray.node.Node: The global node object that is created by ray.init()."""


class RayConnectionError(Exception):
    pass


def print_failed_task(task_status):
    """Print information about failed tasks.

    Args:
        task_status (Dict): A dictionary containing the name, operationid, and
            error message for a failed task.
    """
    logger.error("""
      Error: Task failed
        Function Name: {}
        Task ID: {}
        Error Message: \n{}
    """.format(task_status["function_name"], task_status["operationid"],
               task_status["error_message"]))


def error_applies_to_driver(error_key, worker=global_worker):
    """Return True if the error is for this driver and false otherwise."""
    # TODO(rkn): Should probably check that this is only called on a driver.
    # Check that the error key is formatted as in push_error_to_driver.
    assert len(error_key) == (len(ERROR_KEY_PREFIX) + ray_constants.ID_SIZE + 1
                              + ray_constants.ID_SIZE), error_key
    # If the driver ID in the error message is a sequence of all zeros, then
    # the message is intended for all drivers.
    driver_id = DriverID(error_key[len(ERROR_KEY_PREFIX):(
        len(ERROR_KEY_PREFIX) + ray_constants.ID_SIZE)])
    return (driver_id == worker.task_driver_id or driver_id == DriverID.nil())


def error_info(worker=global_worker):
    """Return information about failed tasks."""
    worker.check_connected()
    return (global_state.error_messages(job_id=worker.task_driver_id) +
            global_state.error_messages(job_id=DriverID.nil()))


def _initialize_serialization(driver_id, worker=global_worker):
    """Initialize the serialization library.

    This defines a custom serializer for object IDs and also tells ray to
    serialize several exception classes that we define for error handling.
    """
    serialization_context = pyarrow.default_serialization_context()
    # Tell the serialization context to use the cloudpickle version that we
    # ship with Ray.
    serialization_context.set_pickle(pickle.dumps, pickle.loads)
    pyarrow.register_torch_serialization_handlers(serialization_context)

    # Define a custom serializer and deserializer for handling Object IDs.
    def object_id_custom_serializer(obj):
        return obj.binary()

    def object_id_custom_deserializer(serialized_obj):
        return ObjectID(serialized_obj)

    # We register this serializer on each worker instead of calling
    # register_custom_serializer from the driver so that isinstance still
    # works.
    serialization_context.register_type(
        ObjectID,
        "ray.ObjectID",
        pickle=False,
        custom_serializer=object_id_custom_serializer,
        custom_deserializer=object_id_custom_deserializer)

    def actor_handle_serializer(obj):
        return obj._serialization_helper(True)

    def actor_handle_deserializer(serialized_obj):
        new_handle = ray.actor.ActorHandle.__new__(ray.actor.ActorHandle)
        new_handle._deserialization_helper(serialized_obj, True)
        return new_handle

    # We register this serializer on each worker instead of calling
    # register_custom_serializer from the driver so that isinstance still
    # works.
    serialization_context.register_type(
        ray.actor.ActorHandle,
        "ray.ActorHandle",
        pickle=False,
        custom_serializer=actor_handle_serializer,
        custom_deserializer=actor_handle_deserializer)

    worker.serialization_context_map[driver_id] = serialization_context

    register_custom_serializer(
        RayTaskError,
        use_dict=True,
        local=True,
        driver_id=driver_id,
        class_id="ray.RayTaskError")
    # Tell Ray to serialize lambdas with pickle.
    register_custom_serializer(
        type(lambda: 0),
        use_pickle=True,
        local=True,
        driver_id=driver_id,
        class_id="lambda")
    # Tell Ray to serialize types with pickle.
    register_custom_serializer(
        type(int),
        use_pickle=True,
        local=True,
        driver_id=driver_id,
        class_id="type")
    # Tell Ray to serialize FunctionSignatures as dictionaries. This is
    # used when passing around actor handles.
    register_custom_serializer(
        ray.signature.FunctionSignature,
        use_dict=True,
        local=True,
        driver_id=driver_id,
        class_id="ray.signature.FunctionSignature")


def get_address_info_from_redis_helper(redis_address,
                                       node_ip_address,
                                       redis_password=None):
    redis_ip_address, redis_port = redis_address.split(":")
    # For this command to work, some other client (on the same machine as
    # Redis) must have run "CONFIG SET protected-mode no".
    redis_client = redis.StrictRedis(
        host=redis_ip_address, port=int(redis_port), password=redis_password)

    client_table = ray.experimental.state.parse_client_table(redis_client)
    if len(client_table) == 0:
        raise Exception(
            "Redis has started but no raylets have registered yet.")

    relevant_client = None
    for client_info in client_table:
        client_node_ip_address = client_info["NodeManagerAddress"]
        if (client_node_ip_address == node_ip_address or
            (client_node_ip_address == "127.0.0.1"
             and redis_ip_address == ray.services.get_node_ip_address())):
            relevant_client = client_info
            break
    if relevant_client is None:
        raise Exception(
            "Redis has started but no raylets have registered yet.")

    return {
        "node_ip_address": node_ip_address,
        "redis_address": redis_address,
        "object_store_address": relevant_client["ObjectStoreSocketName"],
        "raylet_socket_name": relevant_client["RayletSocketName"],
        # Web UI should be running.
        "webui_url": _webui_url_helper(redis_client)
    }


def get_address_info_from_redis(redis_address,
                                node_ip_address,
                                num_retries=5,
                                redis_password=None):
    counter = 0
    while True:
        try:
            return get_address_info_from_redis_helper(
                redis_address, node_ip_address, redis_password=redis_password)
        except Exception:
            if counter == num_retries:
                raise
            # Some of the information may not be in Redis yet, so wait a little
            # bit.
            logger.warning(
                "Some processes that the driver needs to connect to have "
                "not registered with Redis, so retrying. Have you run "
                "'ray start' on this node?")
            time.sleep(1)
        counter += 1


def init(redis_address=None,
         num_cpus=None,
         num_gpus=None,
         resources=None,
         object_store_memory=None,
         redis_max_memory=None,
         node_ip_address=None,
         object_id_seed=None,
         num_workers=None,
         local_mode=False,
         driver_mode=None,
         redirect_worker_output=False,
         redirect_output=True,
         ignore_reinit_error=False,
         num_redis_shards=None,
         redis_max_clients=None,
         redis_password=None,
         plasma_directory=None,
         huge_pages=False,
         include_webui=True,
         driver_id=None,
         configure_logging=True,
         logging_level=logging.INFO,
         logging_format=ray_constants.LOGGER_FORMAT,
         plasma_store_socket_name=None,
         raylet_socket_name=None,
         temp_dir=None,
         _internal_config=None,
         use_raylet=None):
    """Connect to an existing Ray cluster or start one and connect to it.

    This method handles two cases. Either a Ray cluster already exists and we
    just attach this driver to it, or we start all of the processes associated
    with a Ray cluster and attach to the newly started cluster.

    To start Ray and all of the relevant processes, use this as follows:

    .. code-block:: python

        ray.init()

    To connect to an existing Ray cluster, use this as follows (substituting
    in the appropriate address):

    .. code-block:: python

        ray.init(redis_address="123.45.67.89:6379")

    Args:
        redis_address (str): The address of the Redis server to connect to. If
            this address is not provided, then this command will start Redis, a
            global scheduler, a local scheduler, a plasma store, a plasma
            manager, and some workers. It will also kill these processes when
            Python exits.
        num_cpus (int): Number of cpus the user wishes all local schedulers to
            be configured with.
        num_gpus (int): Number of gpus the user wishes all local schedulers to
            be configured with.
        resources: A dictionary mapping the name of a resource to the quantity
            of that resource available.
        object_store_memory: The amount of memory (in bytes) to start the
            object store with. By default, this is capped at 20GB but can be
            set higher.
        redis_max_memory: The max amount of memory (in bytes) to allow each
            redis shard to use. Once the limit is exceeded, redis will start
            LRU eviction of entries. This only applies to the sharded redis
            tables (task, object, and profile tables). By default, this is
            capped at 10GB but can be set higher.
        node_ip_address (str): The IP address of the node that we are on.
        object_id_seed (int): Used to seed the deterministic generation of
            object IDs. The same value can be used across multiple runs of the
            same job in order to generate the object IDs in a consistent
            manner. However, the same ID should not be used for different jobs.
        local_mode (bool): True if the code should be executed serially
            without Ray. This is useful for debugging.
        redirect_worker_output: True if the stdout and stderr of worker
            processes should be redirected to files.
        redirect_output (bool): True if stdout and stderr for non-worker
            processes should be redirected to files and false otherwise.
        ignore_reinit_error: True if we should suppress errors from calling
            ray.init() a second time.
        num_redis_shards: The number of Redis shards to start in addition to
            the primary Redis shard.
        redis_max_clients: If provided, attempt to configure Redis with this
            maxclients number.
        redis_password (str): Prevents external clients without the password
            from connecting to Redis if provided.
        plasma_directory: A directory where the Plasma memory mapped files will
            be created.
        huge_pages: Boolean flag indicating whether to start the Object
            Store with hugetlbfs support. Requires plasma_directory.
        include_webui: Boolean flag indicating whether to start the web
            UI, which is a Jupyter notebook.
        driver_id: The ID of driver.
        configure_logging: True if allow the logging cofiguration here.
            Otherwise, the users may want to configure it by their own.
        logging_level: Logging level, default will be logging.INFO.
        logging_format: Logging format, default will be "%(message)s"
            which means only contains the message.
        plasma_store_socket_name (str): If provided, it will specify the socket
            name used by the plasma store.
        raylet_socket_name (str): If provided, it will specify the socket path
            used by the raylet process.
        temp_dir (str): If provided, it will specify the root temporary
            directory for the Ray process.
        _internal_config (str): JSON configuration for overriding
            RayConfig defaults. For testing purposes ONLY.

    Returns:
        Address information about the started processes.

    Raises:
        Exception: An exception is raised if an inappropriate combination of
            arguments is passed in.
    """

    if configure_logging:
        logging.basicConfig(level=logging_level, format=logging_format)

    # Add the use_raylet option for backwards compatibility.
    if use_raylet is not None:
        if use_raylet:
            logger.warning("WARNING: The use_raylet argument has been "
                           "deprecated. Please remove it.")
        else:
            raise DeprecationWarning("The use_raylet argument is deprecated. "
                                     "Please remove it.")

    if driver_mode is not None:
        raise Exception("The 'driver_mode' argument has been deprecated. "
                        "To run Ray in local mode, pass in local_mode=True.")
    if local_mode:
        driver_mode = LOCAL_MODE
    else:
        driver_mode = SCRIPT_MODE

    if setproctitle is None:
        logger.warning(
            "WARNING: Not updating worker name since `setproctitle` is not "
            "installed. Install this with `pip install setproctitle` "
            "(or ray[debug]) to enable monitoring of worker processes.")

    if global_worker.connected:
        if ignore_reinit_error:
            logger.error("Calling ray.init() again after it has already been "
                         "called.")
            return
        else:
            raise Exception("Perhaps you called ray.init twice by accident? "
                            "This error can be suppressed by passing in "
                            "'ignore_reinit_error=True' or by calling "
                            "'ray.shutdown()' prior to 'ray.init()'.")

    # Convert hostnames to numerical IP address.
    if node_ip_address is not None:
        node_ip_address = services.address_to_ip(node_ip_address)
    if redis_address is not None:
        redis_address = services.address_to_ip(redis_address)

    address_info = {
        "node_ip_address": node_ip_address,
        "redis_address": redis_address
    }

    if driver_mode == LOCAL_MODE:
        # If starting Ray in LOCAL_MODE, don't start any other processes.
        pass
    elif redis_address is None:
        if node_ip_address is None:
            node_ip_address = ray.services.get_node_ip_address()
        if num_redis_shards is None:
            num_redis_shards = 1
        # In this case, we need to start a new cluster.
        ray_params = ray.parameter.RayParams(
            redis_address=redis_address,
            node_ip_address=node_ip_address,
            num_workers=num_workers,
            object_id_seed=object_id_seed,
            local_mode=local_mode,
            driver_mode=driver_mode,
            redirect_worker_output=redirect_worker_output,
            redirect_output=redirect_output,
            num_cpus=num_cpus,
            num_gpus=num_gpus,
            resources=resources,
            num_redis_shards=num_redis_shards,
            redis_max_clients=redis_max_clients,
            redis_password=redis_password,
            plasma_directory=plasma_directory,
            huge_pages=huge_pages,
            include_webui=include_webui,
            object_store_memory=object_store_memory,
            redis_max_memory=redis_max_memory,
            plasma_store_socket_name=plasma_store_socket_name,
            raylet_socket_name=raylet_socket_name,
            temp_dir=temp_dir,
            _internal_config=_internal_config,
        )
        # Start the Ray processes. We set shutdown_at_exit=False because we
        # shutdown the node in the ray.shutdown call that happens in the atexit
        # handler.
        global _global_node
        _global_node = ray.node.Node(
            head=True, shutdown_at_exit=False, ray_params=ray_params)
        address_info["redis_address"] = _global_node.redis_address
        address_info[
            "object_store_address"] = _global_node.plasma_store_socket_name
        address_info["webui_url"] = _global_node.webui_url
        address_info["raylet_socket_name"] = _global_node.raylet_socket_name
    else:
        # In this case, we are connecting to an existing cluster.
        if num_workers is not None:
            raise Exception("When connecting to an existing cluster, "
                            "num_workers must not be provided.")
        if num_cpus is not None or num_gpus is not None:
            raise Exception("When connecting to an existing cluster, num_cpus "
                            "and num_gpus must not be provided.")
        if resources is not None:
            raise Exception("When connecting to an existing cluster, "
                            "resources must not be provided.")
        if num_redis_shards is not None:
            raise Exception("When connecting to an existing cluster, "
                            "num_redis_shards must not be provided.")
        if redis_max_clients is not None:
            raise Exception("When connecting to an existing cluster, "
                            "redis_max_clients must not be provided.")
        if object_store_memory is not None:
            raise Exception("When connecting to an existing cluster, "
                            "object_store_memory must not be provided.")
        if redis_max_memory is not None:
            raise Exception("When connecting to an existing cluster, "
                            "redis_max_memory must not be provided.")
        if plasma_directory is not None:
            raise Exception("When connecting to an existing cluster, "
                            "plasma_directory must not be provided.")
        if huge_pages:
            raise Exception("When connecting to an existing cluster, "
                            "huge_pages must not be provided.")
        if temp_dir is not None:
            raise Exception("When connecting to an existing cluster, "
                            "temp_dir must not be provided.")
        if plasma_store_socket_name is not None:
            raise Exception("When connecting to an existing cluster, "
                            "plasma_store_socket_name must not be provided.")
        if raylet_socket_name is not None:
            raise Exception("When connecting to an existing cluster, "
                            "raylet_socket_name must not be provided.")
        if _internal_config is not None:
            raise Exception("When connecting to an existing cluster, "
                            "_internal_config must not be provided.")

        # Get the node IP address if one is not provided.

        if node_ip_address is None:
            node_ip_address = services.get_node_ip_address(redis_address)
        # Get the address info of the processes to connect to from Redis.
        address_info = get_address_info_from_redis(
            redis_address, node_ip_address, redis_password=redis_password)

    if driver_mode == LOCAL_MODE:
        driver_address_info = {}
    else:
        driver_address_info = {
            "node_ip_address": node_ip_address,
            "redis_address": address_info["redis_address"],
            "store_socket_name": address_info["object_store_address"],
            "webui_url": address_info["webui_url"],
        }
        driver_address_info["raylet_socket_name"] = (
            address_info["raylet_socket_name"])

    # We only pass `temp_dir` to a worker (WORKER_MODE).
    # It can't be a worker here.
    connect(
        driver_address_info,
        redis_password=redis_password,
        object_id_seed=object_id_seed,
        mode=driver_mode,
        worker=global_worker,
        driver_id=driver_id)

    for hook in _post_init_hooks:
        hook()

    return address_info


# Functions to run as callback after a successful ray init
_post_init_hooks = []


def cleanup(worker=global_worker):
    raise DeprecationWarning(
        "The function ray.worker.cleanup() has been deprecated. Instead, "
        "please call ray.shutdown().")


def shutdown(worker=global_worker):
    """Disconnect the worker, and terminate processes started by ray.init().

    This will automatically run at the end when a Python process that uses Ray
    exits. It is ok to run this twice in a row. The primary use case for this
    function is to cleanup state between tests.

    Note that this will clear any remote function definitions, actor
    definitions, and existing actors, so if you wish to use any previously
    defined remote functions or actors after calling ray.shutdown(), then you
    need to redefine them. If they were defined in an imported module, then you
    will need to reload the module.
    """
    disconnect(worker)
    if hasattr(worker, "raylet_client"):
        del worker.raylet_client
    if hasattr(worker, "plasma_client"):
        worker.plasma_client.disconnect()

    # Shut down the Ray processes.
    global _global_node
    if _global_node is not None:
        _global_node.kill_all_processes(check_alive=False, allow_graceful=True)
        _global_node = None

    worker.set_mode(None)


atexit.register(shutdown)

# Define a custom excepthook so that if the driver exits with an exception, we
# can push that exception to Redis.
normal_excepthook = sys.excepthook


def custom_excepthook(type, value, tb):
    # If this is a driver, push the exception to redis.
    if global_worker.mode == SCRIPT_MODE:
        error_message = "".join(traceback.format_tb(tb))
        global_worker.redis_client.hmset(b"Drivers:" + global_worker.worker_id,
                                         {"exception": error_message})
    # Call the normal excepthook.
    normal_excepthook(type, value, tb)


sys.excepthook = custom_excepthook

# The last time we raised a TaskError in this process. We use this value to
# suppress redundant error messages pushed from the workers.
last_task_error_raise_time = 0

# The max amount of seconds to wait before printing out an uncaught error.
UNCAUGHT_ERROR_GRACE_PERIOD = 5


def print_error_messages_raylet(task_error_queue):
    """Prints message received in the given output queue.

    This checks periodically if any un-raised errors occured in the background.
    """

    while True:
        error, t = task_error_queue.get()
        # Delay errors a little bit of time to attempt to suppress redundant
        # messages originating from the worker.
        while t + UNCAUGHT_ERROR_GRACE_PERIOD > time.time():
            time.sleep(1)
        if t < last_task_error_raise_time + UNCAUGHT_ERROR_GRACE_PERIOD:
            logger.debug("Suppressing error from worker: {}".format(error))
        else:
            logger.error(
                "Possible unhandled error from worker: {}".format(error))


def listen_error_messages_raylet(worker, task_error_queue):
    """Listen to error messages in the background on the driver.

    This runs in a separate thread on the driver and pushes (error, time)
    tuples to the output queue.
    """
    worker.error_message_pubsub_client = worker.redis_client.pubsub(
        ignore_subscribe_messages=True)
    # Exports that are published after the call to
    # error_message_pubsub_client.subscribe and before the call to
    # error_message_pubsub_client.listen will still be processed in the loop.

    # Really we should just subscribe to the errors for this specific job.
    # However, currently all errors seem to be published on the same channel.
    error_pubsub_channel = str(
        ray.gcs_utils.TablePubsub.ERROR_INFO).encode("ascii")
    worker.error_message_pubsub_client.subscribe(error_pubsub_channel)
    # worker.error_message_pubsub_client.psubscribe("*")

    # Get the exports that occurred before the call to subscribe.
    with worker.lock:
        error_messages = global_state.error_messages(worker.task_driver_id)
        for error_message in error_messages:
            logger.error(error_message)

    try:
        for msg in worker.error_message_pubsub_client.listen():

            gcs_entry = ray.gcs_utils.GcsTableEntry.GetRootAsGcsTableEntry(
                msg["data"], 0)
            assert gcs_entry.EntriesLength() == 1
            error_data = ray.gcs_utils.ErrorTableData.GetRootAsErrorTableData(
                gcs_entry.Entries(0), 0)
            job_id = error_data.JobId()
            if job_id not in [
                    worker.task_driver_id.binary(),
                    DriverID.nil().binary()
            ]:
                continue

            error_message = ray.utils.decode(error_data.ErrorMessage())
            if (ray.utils.decode(
                    error_data.Type()) == ray_constants.TASK_PUSH_ERROR):
                # Delay it a bit to see if we can suppress it
                task_error_queue.put((error_message, time.time()))
            else:
                logger.error(error_message)

    except redis.ConnectionError:
        # When Redis terminates the listen call will throw a ConnectionError,
        # which we catch here.
        pass


def is_initialized():
    """Check if ray.init has been called yet.

    Returns:
        True if ray.init has already been called and false otherwise.
    """
    return ray.worker.global_worker.connected


def print_error_messages(worker):
    """Print error messages in the background on the driver.

    This runs in a separate thread on the driver and prints error messages in
    the background.
    """
    # TODO(rkn): All error messages should have a "component" field indicating
    # which process the error came from (e.g., a worker or a plasma store).
    # Currently all error messages come from workers.

    worker.error_message_pubsub_client = worker.redis_client.pubsub()
    # Exports that are published after the call to
    # error_message_pubsub_client.subscribe and before the call to
    # error_message_pubsub_client.listen will still be processed in the loop.
    worker.error_message_pubsub_client.subscribe("__keyspace@0__:ErrorKeys")
    num_errors_received = 0

    # Get the exports that occurred before the call to subscribe.
    with worker.lock:
        error_keys = worker.redis_client.lrange("ErrorKeys", 0, -1)
        for error_key in error_keys:
            if error_applies_to_driver(error_key, worker=worker):
                error_message = ray.utils.decode(
                    worker.redis_client.hget(error_key, "message"))
                logger.error(error_message)
            num_errors_received += 1

    try:
        for msg in worker.error_message_pubsub_client.listen():
            with worker.lock:
                for error_key in worker.redis_client.lrange(
                        "ErrorKeys", num_errors_received, -1):
                    if error_applies_to_driver(error_key, worker=worker):
                        error_message = ray.utils.decode(
                            worker.redis_client.hget(error_key, "message"))
                        logger.error(error_message)
                    num_errors_received += 1
    except redis.ConnectionError:
        # When Redis terminates the listen call will throw a ConnectionError,
        # which we catch here.
        pass


def connect(info,
            redis_password=None,
            object_id_seed=None,
            mode=WORKER_MODE,
            worker=global_worker,
            driver_id=None):
    """Connect this worker to the local scheduler, to Plasma, and to Redis.

    Args:
        info (dict): A dictionary with address of the Redis server and the
            sockets of the plasma store and raylet.
        redis_password (str): Prevents external clients without the password
            from connecting to Redis if provided.
        object_id_seed (int): Used to seed the deterministic generation of
            object IDs. The same value can be used across multiple runs of the
            same job in order to generate the object IDs in a consistent
            manner. However, the same ID should not be used for different jobs.
        mode: The mode of the worker. One of SCRIPT_MODE, WORKER_MODE, and
            LOCAL_MODE.
        worker: The ray.Worker instance.
        driver_id: The ID of driver. If it's None, then we will generate one.
    """
    # Do some basic checking to make sure we didn't call ray.init twice.
    error_message = "Perhaps you called ray.init twice by accident?"
    assert not worker.connected, error_message
    assert worker.cached_functions_to_run is not None, error_message

    # Enable nice stack traces on SIGSEGV etc.
    if not faulthandler.is_enabled():
        faulthandler.enable(all_threads=False)

    worker.profiler = profiling.Profiler(worker)

    # Initialize some fields.
    if mode is WORKER_MODE:
        worker.worker_id = random_string()
        if setproctitle:
            setproctitle.setproctitle("ray_worker")
    else:
        # This is the code path of driver mode.
        if driver_id is None:
            driver_id = DriverID(random_string())

        if not isinstance(driver_id, DriverID):
            raise Exception("The type of given driver id must be DriverID.")

        worker.worker_id = driver_id.binary()

    # When tasks are executed on remote workers in the context of multiple
    # drivers, the task driver ID is used to keep track of which driver is
    # responsible for the task so that error messages will be propagated to
    # the correct driver.
    if mode != WORKER_MODE:
        worker.task_driver_id = DriverID(worker.worker_id)

    # All workers start out as non-actors. A worker can be turned into an actor
    # after it is created.
    worker.actor_id = ActorID.nil()
    worker.connected = True
    worker.set_mode(mode)

    # If running Ray in LOCAL_MODE, there is no need to create call
    # create_worker or to start the worker service.
    if mode == LOCAL_MODE:
        return
    # Set the node IP address.
    worker.node_ip_address = info["node_ip_address"]
    worker.redis_address = info["redis_address"]

    # Create a Redis client.
    redis_ip_address, redis_port = info["redis_address"].split(":")
    worker.redis_client = thread_safe_client(
        redis.StrictRedis(
            host=redis_ip_address,
            port=int(redis_port),
            password=redis_password))

    # For driver's check that the version information matches the version
    # information that the Ray cluster was started with.
    try:
        ray.services.check_version_info(worker.redis_client)
    except Exception as e:
        if mode == SCRIPT_MODE:
            raise e
        elif mode == WORKER_MODE:
            traceback_str = traceback.format_exc()
            ray.utils.push_error_to_driver_through_redis(
                worker.redis_client,
                ray_constants.VERSION_MISMATCH_PUSH_ERROR,
                traceback_str,
                driver_id=None)

    worker.lock = threading.Lock()

    # Check the RedirectOutput key in Redis and based on its value redirect
    # worker output and error to their own files.
    if mode == WORKER_MODE:
        # This key is set in services.py when Redis is started.
        redirect_worker_output_val = worker.redis_client.get("RedirectOutput")
        if (redirect_worker_output_val is not None
                and int(redirect_worker_output_val) == 1):
            redirect_worker_output = 1
        else:
            redirect_worker_output = 0
        if redirect_worker_output:
            log_stdout_file, log_stderr_file = (
                tempfile_services.new_worker_redirected_log_file(
                    worker.worker_id))
            sys.stdout = log_stdout_file
            sys.stderr = log_stderr_file
            services.record_log_files_in_redis(
                info["redis_address"],
                info["node_ip_address"], [log_stdout_file, log_stderr_file],
                password=redis_password)

    # Create an object for interfacing with the global state.
    global_state._initialize_global_state(
        redis_ip_address, int(redis_port), redis_password=redis_password)

    # Register the worker with Redis.
    if mode == SCRIPT_MODE:
        # The concept of a driver is the same as the concept of a "job".
        # Register the driver/job with Redis here.
        import __main__ as main
        driver_info = {
            "node_ip_address": worker.node_ip_address,
            "driver_id": worker.worker_id,
            "start_time": time.time(),
            "plasma_store_socket": info["store_socket_name"],
            "raylet_socket": info.get("raylet_socket_name")
        }
        driver_info["name"] = (main.__file__ if hasattr(main, "__file__") else
                               "INTERACTIVE MODE")
        worker.redis_client.hmset(b"Drivers:" + worker.worker_id, driver_info)
        if (not worker.redis_client.exists("webui")
                and info["webui_url"] is not None):
            worker.redis_client.hmset("webui", {"url": info["webui_url"]})
        is_worker = False
    elif mode == WORKER_MODE:
        # Register the worker with Redis.
        worker_dict = {
            "node_ip_address": worker.node_ip_address,
            "plasma_store_socket": info["store_socket_name"],
        }
        if redirect_worker_output:
            worker_dict["stdout_file"] = os.path.abspath(log_stdout_file.name)
            worker_dict["stderr_file"] = os.path.abspath(log_stderr_file.name)
        worker.redis_client.hmset(b"Workers:" + worker.worker_id, worker_dict)
        is_worker = True
    else:
        raise Exception("This code should be unreachable.")

    # Create an object store client.
    worker.plasma_client = thread_safe_client(
        plasma.connect(info["store_socket_name"]))

    raylet_socket = info["raylet_socket_name"]

    # If this is a driver, set the current task ID, the task driver ID, and set
    # the task index to 0.
    if mode == SCRIPT_MODE:
        # If the user provided an object_id_seed, then set the current task ID
        # deterministically based on that seed (without altering the state of
        # the user's random number generator). Otherwise, set the current task
        # ID randomly to avoid object ID collisions.
        numpy_state = np.random.get_state()
        if object_id_seed is not None:
            np.random.seed(object_id_seed)
        else:
            # Try to use true randomness.
            np.random.seed(None)
        # Reset the state of the numpy random number generator.
        np.random.set_state(numpy_state)

        # Create an entry for the driver task in the task table. This task is
        # added immediately with status RUNNING. This allows us to push errors
        # related to this driver task back to the driver.  For example, if the
        # driver creates an object that is later evicted, we should notify the
        # user that we're unable to reconstruct the object, since we cannot
        # rerun the driver.
        driver_task = ray.raylet.Task.create_driver_task(
            DriverID(worker.task_driver_id.binary()))

        # Add the driver task to the task table.
        global_state._execute_command(driver_task.task_id(), "RAY.TABLE_ADD",
                                      ray.gcs_utils.TablePrefix.RAYLET_TASK,
                                      ray.gcs_utils.TablePubsub.RAYLET_TASK,
                                      driver_task.task_id().binary(),
                                      driver_task._serialized_raylet_task())

        # Set the driver's current task ID to the task ID assigned to the
        # driver task.
        worker.task_context.current_task_id = driver_task.task_id()

    worker.raylet_client = ray.raylet.RayletClient(
        raylet_socket,
        ClientID(worker.worker_id),
        is_worker,
        DriverID(worker.current_task_id.binary()),
    )

    # Start the import thread
    import_thread.ImportThread(worker, mode).start()

    # If this is a driver running in SCRIPT_MODE, start a thread to print error
    # messages asynchronously in the background. Ideally the scheduler would
    # push messages to the driver's worker service, but we ran into bugs when
    # trying to properly shutdown the driver's worker service, so we are
    # temporarily using this implementation which constantly queries the
    # scheduler for new error messages.
    if mode == SCRIPT_MODE:
        q = queue.Queue()
        listener = threading.Thread(
            target=listen_error_messages_raylet,
            name="ray_listen_error_messages",
            args=(worker, q))
        printer = threading.Thread(
            target=print_error_messages_raylet,
            name="ray_print_error_messages",
            args=(q, ))
        listener.daemon = True
        listener.start()
        printer.daemon = True
        printer.start()

    # If we are using the raylet code path and we are not in local mode, start
    # a background thread to periodically flush profiling data to the GCS.
    if mode != LOCAL_MODE:
        worker.profiler.start_flush_thread()

    if mode == SCRIPT_MODE:
        # Add the directory containing the script that is running to the Python
        # paths of the workers. Also add the current directory. Note that this
        # assumes that the directory structures on the machines in the clusters
        # are the same.
        script_directory = os.path.abspath(os.path.dirname(sys.argv[0]))
        current_directory = os.path.abspath(os.path.curdir)
        worker.run_function_on_all_workers(
            lambda worker_info: sys.path.insert(1, script_directory))
        worker.run_function_on_all_workers(
            lambda worker_info: sys.path.insert(1, current_directory))
        # TODO(rkn): Here we first export functions to run, then remote
        # functions. The order matters. For example, one of the functions to
        # run may set the Python path, which is needed to import a module used
        # to define a remote function. We may want to change the order to
        # simply be the order in which the exports were defined on the driver.
        # In addition, we will need to retain the ability to decide what the
        # first few exports are (mostly to set the Python path). Additionally,
        # note that the first exports to be defined on the driver will be the
        # ones defined in separate modules that are imported by the driver.
        # Export cached functions_to_run.
        for function in worker.cached_functions_to_run:
            worker.run_function_on_all_workers(function)
        # Export cached remote functions and actors to the workers.
        worker.function_actor_manager.export_cached()
    worker.cached_functions_to_run = None


def disconnect(worker=global_worker):
    """Disconnect this worker from the scheduler and object store."""
    # Reset the list of cached remote functions and actors so that if more
    # remote functions or actors are defined and then connect is called again,
    # the remote functions will be exported. This is mostly relevant for the
    # tests.
    worker.connected = False
    worker.cached_functions_to_run = []
    worker.function_actor_manager.reset_cache()
    worker.serialization_context_map.clear()


@contextmanager
def _changeproctitle(title, next_title):
    if setproctitle:
        setproctitle.setproctitle(title)
    yield
    if setproctitle:
        setproctitle.setproctitle(next_title)


def _try_to_compute_deterministic_class_id(cls, depth=5):
    """Attempt to produce a deterministic class ID for a given class.

    The goal here is for the class ID to be the same when this is run on
    different worker processes. Pickling, loading, and pickling again seems to
    produce more consistent results than simply pickling. This is a bit crazy
    and could cause problems, in which case we should revert it and figure out
    something better.

    Args:
        cls: The class to produce an ID for.
        depth: The number of times to repeatedly try to load and dump the
            string while trying to reach a fixed point.

    Returns:
        A class ID for this class. We attempt to make the class ID the same
            when this function is run on different workers, but that is not
            guaranteed.

    Raises:
        Exception: This could raise an exception if cloudpickle raises an
            exception.
    """
    # Pickling, loading, and pickling again seems to produce more consistent
    # results than simply pickling. This is a bit
    class_id = pickle.dumps(cls)
    for _ in range(depth):
        new_class_id = pickle.dumps(pickle.loads(class_id))
        if new_class_id == class_id:
            # We appear to have reached a fix point, so use this as the ID.
            return hashlib.sha1(new_class_id).digest()
        class_id = new_class_id

    # We have not reached a fixed point, so we may end up with a different
    # class ID for this custom class on each worker, which could lead to the
    # same class definition being exported many many times.
    logger.warning(
        "WARNING: Could not produce a deterministic class ID for class "
        "{}".format(cls))
    return hashlib.sha1(new_class_id).digest()


def register_custom_serializer(cls,
                               use_pickle=False,
                               use_dict=False,
                               serializer=None,
                               deserializer=None,
                               local=False,
                               driver_id=None,
                               class_id=None,
                               worker=global_worker):
    """Enable serialization and deserialization for a particular class.

    This method runs the register_class function defined below on every worker,
    which will enable ray to properly serialize and deserialize objects of
    this class.

    Args:
        cls (type): The class that ray should use this custom serializer for.
        use_pickle (bool): If true, then objects of this class will be
            serialized using pickle.
        use_dict: If true, then objects of this class be serialized turning
            their __dict__ fields into a dictionary. Must be False if
            use_pickle is true.
        serializer: The custom serializer to use. This should be provided if
            and only if use_pickle and use_dict are False.
        deserializer: The custom deserializer to use. This should be provided
            if and only if use_pickle and use_dict are False.
        local: True if the serializers should only be registered on the current
            worker. This should usually be False.
        driver_id: ID of the driver that we want to register the class for.
        class_id: ID of the class that we are registering. If this is not
            specified, we will calculate a new one inside the function.

    Raises:
        Exception: An exception is raised if pickle=False and the class cannot
            be efficiently serialized by Ray. This can also raise an exception
            if use_dict is true and cls is not pickleable.
    """
    assert (serializer is None) == (deserializer is None), (
        "The serializer/deserializer arguments must both be provided or "
        "both not be provided.")
    use_custom_serializer = (serializer is not None)

    assert use_custom_serializer + use_pickle + use_dict == 1, (
        "Exactly one of use_pickle, use_dict, or serializer/deserializer must "
        "be specified.")

    if use_dict:
        # Raise an exception if cls cannot be serialized efficiently by Ray.
        serialization.check_serializable(cls)

    if class_id is None:
        if not local:
            # In this case, the class ID will be used to deduplicate the class
            # across workers. Note that cloudpickle unfortunately does not
            # produce deterministic strings, so these IDs could be different
            # on different workers. We could use something weaker like
            # cls.__name__, however that would run the risk of having
            # collisions.
            # TODO(rkn): We should improve this.
            try:
                # Attempt to produce a class ID that will be the same on each
                # worker. However, determinism is not guaranteed, and the
                # result may be different on different workers.
                class_id = _try_to_compute_deterministic_class_id(cls)
            except Exception:
                raise serialization.CloudPickleError("Failed to pickle class "
                                                     "'{}'".format(cls))
        else:
            # In this case, the class ID only needs to be meaningful on this
            # worker and not across workers.
            class_id = random_string()

        # Make sure class_id is a string.
        class_id = ray.utils.binary_to_hex(class_id)

    if driver_id is None:
        driver_id = worker.task_driver_id
    assert isinstance(driver_id, DriverID)

    def register_class_for_serialization(worker_info):
        # TODO(rkn): We need to be more thoughtful about what to do if custom
        # serializers have already been registered for class_id. In some cases,
        # we may want to use the last user-defined serializers and ignore
        # subsequent calls to register_custom_serializer that were made by the
        # system.

        serialization_context = worker_info[
            "worker"].get_serialization_context(driver_id)
        serialization_context.register_type(
            cls,
            class_id,
            pickle=use_pickle,
            custom_serializer=serializer,
            custom_deserializer=deserializer)

    if not local:
        worker.run_function_on_all_workers(register_class_for_serialization)
    else:
        # Since we are pickling objects of this class, we don't actually need
        # to ship the class definition.
        register_class_for_serialization({"worker": worker})


def get(object_ids, worker=global_worker):
    """Get a remote object or a list of remote objects from the object store.

    This method blocks until the object corresponding to the object ID is
    available in the local object store. If this object is not in the local
    object store, it will be shipped from an object store that has it (once the
    object has been created). If object_ids is a list, then the objects
    corresponding to each object in the list will be returned.

    Args:
        object_ids: Object ID of the object to get or a list of object IDs to
            get.

    Returns:
        A Python object or a list of Python objects.

    Raises:
        Exception: An exception is raised if the task that created the object
            or that created one of the objects raised an exception.
    """
    worker.check_connected()
    with profiling.profile("ray.get", worker=worker):
        if worker.mode == LOCAL_MODE:
            # In LOCAL_MODE, ray.get is the identity operation (the input will
            # actually be a value not an objectid).
            return object_ids
        global last_task_error_raise_time
        if isinstance(object_ids, list):
            values = worker.get_object(object_ids)
            for i, value in enumerate(values):
                if isinstance(value, RayTaskError):
                    last_task_error_raise_time = time.time()
                    raise value
            return values
        else:
            value = worker.get_object([object_ids])[0]
            if isinstance(value, RayTaskError):
                # If the result is a RayTaskError, then the task that created
                # this object failed, and we should propagate the error message
                # here.
                last_task_error_raise_time = time.time()
                raise value
            return value


def put(value, worker=global_worker):
    """Store an object in the object store.

    Args:
        value: The Python object to be stored.

    Returns:
        The object ID assigned to this value.
    """
    worker.check_connected()
    with profiling.profile("ray.put", worker=worker):
        if worker.mode == LOCAL_MODE:
            # In LOCAL_MODE, ray.put is the identity operation.
            return value
        object_id = ray.raylet.compute_put_id(
            worker.current_task_id,
            worker.task_context.put_index,
        )
        worker.put_object(object_id, value)
        worker.task_context.put_index += 1
        return object_id


def wait(object_ids, num_returns=1, timeout=None, worker=global_worker):
    """Return a list of IDs that are ready and a list of IDs that are not.

    .. warning::

        The **timeout** argument used to be in **milliseconds** (up through
        ``ray==0.6.1``) and now it is in **seconds**.

    If timeout is set, the function returns either when the requested number of
    IDs are ready or when the timeout is reached, whichever occurs first. If it
    is not set, the function simply waits until that number of objects is ready
    and returns that exact number of object IDs.

    This method returns two lists. The first list consists of object IDs that
    correspond to objects that are available in the object store. The second
    list corresponds to the rest of the object IDs (which may or may not be
    ready).

    Ordering of the input list of object IDs is preserved. That is, if A
    precedes B in the input list, and both are in the ready list, then A will
    precede B in the ready list. This also holds true if A and B are both in
    the remaining list.

    Args:
        object_ids (List[ObjectID]): List of object IDs for objects that may or
            may not be ready. Note that these IDs must be unique.
        num_returns (int): The number of object IDs that should be returned.
        timeout (float): The maximum amount of time in seconds to wait before
            returning.

    Returns:
        A list of object IDs that are ready and a list of the remaining object
        IDs.
    """

    if isinstance(object_ids, ObjectID):
        raise TypeError(
            "wait() expected a list of ray.ObjectID, got a single ray.ObjectID"
        )

    if not isinstance(object_ids, list):
        raise TypeError(
            "wait() expected a list of ray.ObjectID, got {}".format(
                type(object_ids)))

    if isinstance(timeout, int) and timeout != 0:
        logger.warning("The 'timeout' argument now requires seconds instead "
                       "of milliseconds. This message can be suppressed by "
                       "passing in a float.")

    if timeout is not None and timeout < 0:
        raise ValueError("The 'timeout' argument must be nonnegative. "
                         "Received {}".format(timeout))

    if worker.mode != LOCAL_MODE:
        for object_id in object_ids:
            if not isinstance(object_id, ObjectID):
                raise TypeError("wait() expected a list of ray.ObjectID, "
                                "got list containing {}".format(
                                    type(object_id)))

    worker.check_connected()
    # TODO(swang): Check main thread.
    with profiling.profile("ray.wait", worker=worker):
        # When Ray is run in LOCAL_MODE, all functions are run immediately,
        # so all objects in object_id are ready.
        if worker.mode == LOCAL_MODE:
            return object_ids[:num_returns], object_ids[num_returns:]

        # TODO(rkn): This is a temporary workaround for
        # https://github.com/ray-project/ray/issues/997. However, it should be
        # fixed in Arrow instead of here.
        if len(object_ids) == 0:
            return [], []

        if len(object_ids) != len(set(object_ids)):
            raise Exception("Wait requires a list of unique object IDs.")
        if num_returns <= 0:
            raise Exception(
                "Invalid number of objects to return %d." % num_returns)
        if num_returns > len(object_ids):
            raise Exception("num_returns cannot be greater than the number "
                            "of objects provided to ray.wait.")

        timeout = timeout if timeout is not None else 10**6
        timeout_milliseconds = int(timeout * 1000)
        ready_ids, remaining_ids = worker.raylet_client.wait(
            object_ids,
            num_returns,
            timeout_milliseconds,
            False,
            worker.current_task_id,
        )
        return ready_ids, remaining_ids


def _mode(worker=global_worker):
    """This is a wrapper around worker.mode.

    We use this wrapper so that in the remote decorator, we can call _mode()
    instead of worker.mode. The difference is that when we attempt to serialize
    remote functions, we don't attempt to serialize the worker object, which
    cannot be serialized.
    """
    return worker.mode


def get_global_worker():
    return global_worker


def make_decorator(num_return_vals=None,
                   num_cpus=None,
                   num_gpus=None,
                   resources=None,
                   max_calls=None,
                   checkpoint_interval=None,
                   max_reconstructions=None,
                   worker=None):
    def decorator(function_or_class):
        if (inspect.isfunction(function_or_class)
                or is_cython(function_or_class)):
            # Set the remote function default resources.
            if checkpoint_interval is not None:
                raise Exception("The keyword 'checkpoint_interval' is not "
                                "allowed for remote functions.")
            if max_reconstructions is not None:
                raise Exception("The keyword 'max_reconstructions' is not "
                                "allowed for remote functions.")

            return ray.remote_function.RemoteFunction(
                function_or_class, num_cpus, num_gpus, resources,
                num_return_vals, max_calls)

        if inspect.isclass(function_or_class):
            if num_return_vals is not None:
                raise Exception("The keyword 'num_return_vals' is not allowed "
                                "for actors.")
            if max_calls is not None:
                raise Exception("The keyword 'max_calls' is not allowed for "
                                "actors.")

            # Set the actor default resources.
            if num_cpus is None and num_gpus is None and resources is None:
                # In the default case, actors acquire no resources for
                # their lifetime, and actor methods will require 1 CPU.
                cpus_to_use = DEFAULT_ACTOR_CREATION_CPUS_SIMPLE_CASE
                actor_method_cpus = DEFAULT_ACTOR_METHOD_CPUS_SIMPLE_CASE
            else:
                # If any resources are specified, then all resources are
                # acquired for the actor's lifetime and no resources are
                # associated with methods.
                cpus_to_use = (DEFAULT_ACTOR_CREATION_CPUS_SPECIFIED_CASE
                               if num_cpus is None else num_cpus)
                actor_method_cpus = DEFAULT_ACTOR_METHOD_CPUS_SPECIFIED_CASE

            return worker.make_actor(function_or_class, cpus_to_use, num_gpus,
                                     resources, actor_method_cpus,
                                     checkpoint_interval, max_reconstructions)

        raise Exception("The @ray.remote decorator must be applied to "
                        "either a function or to a class.")

    return decorator


def remote(*args, **kwargs):
    """Define a remote function or an actor class.

    This can be used with no arguments to define a remote function or actor as
    follows:

    .. code-block:: python

        @ray.remote
        def f():
            return 1

        @ray.remote
        class Foo(object):
            def method(self):
                return 1

    It can also be used with specific keyword arguments:

    * **num_return_vals:** This is only for *remote functions*. It specifies
      the number of object IDs returned by the remote function invocation.
    * **num_cpus:** The quantity of CPU cores to reserve for this task or for
      the lifetime of the actor.
    * **num_gpus:** The quantity of GPUs to reserve for this task or for the
      lifetime of the actor.
    * **resources:** The quantity of various custom resources to reserve for
      this task or for the lifetime of the actor. This is a dictionary mapping
      strings (resource names) to numbers.
    * **max_calls:** Only for *remote functions*. This specifies the maximum
      number of times that a given worker can execute the given remote function
      before it must exit (this can be used to address memory leaks in
      third-party libraries or to reclaim resources that cannot easily be
      released, e.g., GPU memory that was acquired by TensorFlow). By
      default this is infinite.
    * **max_reconstructions**: Only for *actors*. This specifies the maximum
      number of times that the actor should be reconstructed when it dies
      unexpectedly. The minimum valid value is 0 (default), which indicates
      that the actor doesn't need to be reconstructed. And the maximum valid
      value is ray.ray_constants.INFINITE_RECONSTRUCTIONS.

    This can be done as follows:

    .. code-block:: python

        @ray.remote(num_gpus=1, max_calls=1, num_return_vals=2)
        def f():
            return 1, 2

        @ray.remote(num_cpus=2, resources={"CustomResource": 1})
        class Foo(object):
            def method(self):
                return 1
    """
    worker = get_global_worker()

    if len(args) == 1 and len(kwargs) == 0 and callable(args[0]):
        # This is the case where the decorator is just @ray.remote.
        return make_decorator(worker=worker)(args[0])

    # Parse the keyword arguments from the decorator.
    error_string = ("The @ray.remote decorator must be applied either "
                    "with no arguments and no parentheses, for example "
                    "'@ray.remote', or it must be applied using some of "
                    "the arguments 'num_return_vals', 'num_cpus', 'num_gpus', "
                    "'resources', 'max_calls', 'checkpoint_interval',"
                    "or 'max_reconstructions', like "
                    "'@ray.remote(num_return_vals=2, "
                    "resources={\"CustomResource\": 1})'.")
    assert len(args) == 0 and len(kwargs) > 0, error_string
    for key in kwargs:
        assert key in [
            "num_return_vals", "num_cpus", "num_gpus", "resources",
            "max_calls", "checkpoint_interval", "max_reconstructions"
        ], error_string

    num_cpus = kwargs["num_cpus"] if "num_cpus" in kwargs else None
    num_gpus = kwargs["num_gpus"] if "num_gpus" in kwargs else None
    resources = kwargs.get("resources")
    if not isinstance(resources, dict) and resources is not None:
        raise Exception("The 'resources' keyword argument must be a "
                        "dictionary, but received type {}.".format(
                            type(resources)))
    if resources is not None:
        assert "CPU" not in resources, "Use the 'num_cpus' argument."
        assert "GPU" not in resources, "Use the 'num_gpus' argument."

    # Handle other arguments.
    num_return_vals = kwargs.get("num_return_vals")
    max_calls = kwargs.get("max_calls")
    checkpoint_interval = kwargs.get("checkpoint_interval")
    max_reconstructions = kwargs.get("max_reconstructions")

    return make_decorator(
        num_return_vals=num_return_vals,
        num_cpus=num_cpus,
        num_gpus=num_gpus,
        resources=resources,
        max_calls=max_calls,
        checkpoint_interval=checkpoint_interval,
        max_reconstructions=max_reconstructions,
        worker=worker)<|MERGE_RESOLUTION|>--- conflicted
+++ resolved
@@ -32,11 +32,6 @@
 import ray.services as services
 import ray.signature
 import ray.tempfile_services as tempfile_services
-<<<<<<< HEAD
-import ray.plasma
-=======
-import ray.raylet
->>>>>>> 0b1608a5
 import ray.ray_constants as ray_constants
 from ray import import_thread
 from ray import ObjectID, DriverID, ActorID, ActorHandleID, ClientID, TaskID
