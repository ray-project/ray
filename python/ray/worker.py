--- conflicted
+++ resolved
@@ -842,34 +842,22 @@
 
     bootstrap_address, redis_address, gcs_address = None, None, None
     if address:
-<<<<<<< HEAD
-        bootstrap_address, _, _ = services.canonicalize_bootstrap_address(
-            address)
-    else:
-        bootstrap_address = None
-    redis_address = None if gcs_utils.use_gcs_for_bootstrap(
-    ) else bootstrap_address
-    gcs_address = bootstrap_address if gcs_utils.use_gcs_for_bootstrap(
-    ) else None
-=======
         bootstrap_address = services.canonicalize_bootstrap_address(address)
         assert bootstrap_address is not None
-        # TODO(mwtian): bootstrap with GCS address
-        redis_address = bootstrap_address
         logger.info("Connecting to existing Ray cluster at address: "
                     f"{bootstrap_address}")
->>>>>>> aa35045b
+        if gcs_utils.use_gcs_for_bootstrap():
+            gcs_address = bootstrap_address
+        else:
+            redis_address = bootstrap_address
 
     if configure_logging:
         setup_logger(logging_level, logging_format)
 
-<<<<<<< HEAD
     if bootstrap_address is not None:
         logger.info("Connecting to existing Ray cluster at address: "
                     f"{bootstrap_address}")
 
-=======
->>>>>>> aa35045b
     if local_mode:
         driver_mode = LOCAL_MODE
     else:
@@ -1387,21 +1375,10 @@
     # The Redis client can safely be shared between threads. However,
     # that is not true of Redis pubsub clients. See the documentation at
     # https://github.com/andymccurdy/redis-py#thread-safety.
-<<<<<<< HEAD
-    if gcs_utils.use_gcs_for_bootstrap():
-        worker.redis_client = None
-        worker.gcs_channel = gcs_utils.GcsChannel(gcs_address=node.gcs_address)
-    else:
+    if not gcs_utils.use_gcs_for_bootstrap():
         worker.redis_client = node.create_redis_client()
-        worker.gcs_channel = gcs_utils.GcsChannel(
-            redis_client=worker.redis_client)
-    worker.gcs_client = gcs_utils.GcsClient(worker.gcs_channel)
-=======
-    # TODo(mwtian): do not create Redis client when bootstrapping with GCS
-    worker.redis_client = node.create_redis_client()
     worker.gcs_client = node.get_gcs_client()
     assert worker.gcs_client is not None
->>>>>>> aa35045b
     _initialize_internal_kv(worker.gcs_client)
     if gcs_utils.use_gcs_for_bootstrap():
         ray.state.state._initialize_global_state(
